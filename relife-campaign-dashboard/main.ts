--- conflicted
+++ resolved
@@ -1,11 +1,6 @@
-<<<<<<< HEAD
-import { Hono } from "hono";
-import { serveStatic } from "hono/deno";
-=======
 // @ts-expect-error - Deno global for deployment
 import { Hono } from 'hono';
 import { serveStatic } from 'hono/deno';
->>>>>>> a2085a2a
 
 const app = new Hono();
 
