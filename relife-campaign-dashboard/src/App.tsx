--- conflicted
+++ resolved
@@ -19,13 +19,8 @@
   Send,
   Eye,
   MousePointer,
-<<<<<<< HEAD
-  CheckCircle,
-} from 'lucide-react';
-=======
   CheckCircle
 } from "lucide-react";
->>>>>>> 02f0594e
 
 // Mock data for demonstrations
 const personaData = {
