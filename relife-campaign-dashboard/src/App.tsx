import React, { useState } from 'react'; // auto: added missing React import
import { Button } from '@/components/ui/button';
import {
  Card,
  CardContent,
  CardDescription,
  CardHeader,
  CardTitle,
} from '@/components/ui/card';
import { Tabs, TabsContent, TabsList, TabsTrigger } from '@/components/ui/tabs';
import { Badge } from '@/components/ui/badge';
import { Progress } from '@/components/ui/progress';
import {
  Users as _Users,
  Mail,
  TrendingUp,
  Settings,
  Target as _Target,
  Brain,
  Zap,
  ArrowUpRight,
  Send,
  Eye,
  MousePointer,
  CheckCircle as _CheckCircle,
} from 'lucide-react';

// Mock data for demonstrations
const personaData = {
  struggling_sam: { users: 2847, conversion: 12, color: 'bg-emerald-500' },
  busy_ben: { users: 1924, conversion: 28, color: 'bg-blue-500' },
  professional_paula: { users: 1435, conversion: 32, color: 'bg-purple-500' },
  enterprise_emma: { users: 287, conversion: 35, color: 'bg-indigo-500' },
  student_sarah: { users: 3561, conversion: 22, color: 'bg-amber-500' },
  lifetime_larry: { users: 194, conversion: 8, color: 'bg-yellow-500' },
};

const campaignMetrics = {
  total_sent: 45782,
  open_rate: 34.2,
  click_rate: 8.7,
  conversion_rate: 21.4,
  revenue: 127500,
};

const recentCampaigns = [
  {
    id: 1,
    name: 'Sam Welcome Series',
    status: 'active',
    sent: 1245,
    opens: 425,
    clicks: 87,
  },
  {
    id: 2,
    name: 'Ben ROI Campaign',
    status: 'completed',
    sent: 892,
    opens: 312,
    clicks: 98,
  },
  {
    id: 3,
    name: 'Paula Premium Features',
    status: 'draft',
    sent: 0,
    opens: 0,
    clicks: 0,
  },
  {
    id: 4,
    name: 'Emma Enterprise Demo',
    status: 'scheduled',
    sent: 156,
    opens: 67,
    clicks: 23,
  },
];

export default function CampaignDashboard() {
  const [activeTab, setActiveTab] = useState('overview');

  return (
    <div className="min-h-screen bg-gradient-to-br from-background via-background to-primary/5">
      {/* Header */}
      <div className="border-b bg-background/95 backdrop-blur supports-[backdrop-filter]:bg-background/60">
        <div className="container mx-auto px-4 py-4">
          <div className="flex items-center justify-between">
            <div className="flex items-center gap-4">
              <div className="flex items-center gap-2">
                <div className="w-8 h-8 bg-primary rounded-lg flex items-center justify-center">
                  <Mail className="w-4 h-4 text-primary-foreground" />
                </div>
                <h1 className="text-xl font-semibold">Relife Campaign Dashboard</h1>
              </div>
            </div>
            <div className="flex items-center gap-2">
              <Button variant="outline" size="sm">
                <Settings className="w-4 h-4 mr-2" />
                Settings
              </Button>
              <Button size="sm">
                <Send className="w-4 h-4 mr-2" />
                New Campaign
              </Button>
            </div>
          </div>
        </div>
      </div>

      <div className="container mx-auto px-4 py-6">
        <Tabs value={activeTab} onValueChange={setActiveTab} className="space-y-6">
          <TabsList className="grid w-full grid-cols-4">
            <TabsTrigger value="overview">📊 Overview</TabsTrigger>
            <TabsTrigger value="personas">🧠 Micro-Personas</TabsTrigger>
            <TabsTrigger value="campaigns">📧 Campaign Manager</TabsTrigger>
            <TabsTrigger value="automation">⚡ Automation</TabsTrigger>
          </TabsList>

          {/* Overview Tab */}
          <TabsContent value="overview" className="space-y-6">
            {/* Key Metrics */}
            <div className="grid grid-cols-1 md:grid-cols-2 lg:grid-cols-4 gap-4">
              <Card>
                <CardHeader className="flex flex-row items-center justify-between space-y-0 pb-2">
                  <CardTitle className="text-sm font-medium">
                    Total Emails Sent
                  </CardTitle>
                  <Send className="h-4 w-4 text-muted-foreground" />
                </CardHeader>
                <CardContent>
                  <div className="text-2xl font-bold">
                    {campaignMetrics.total_sent.toLocaleString()}
                  </div>
                  <p className="text-xs text-muted-foreground">+12% from last month</p>
                </CardContent>
              </Card>

              <Card>
                <CardHeader className="flex flex-row items-center justify-between space-y-0 pb-2">
                  <CardTitle className="text-sm font-medium">Open Rate</CardTitle>
                  <Eye className="h-4 w-4 text-muted-foreground" />
                </CardHeader>
                <CardContent>
                  <div className="text-2xl font-bold">{campaignMetrics.open_rate}%</div>
                  <p className="text-xs text-muted-foreground">
                    +2.1% above industry avg
                  </p>
                </CardContent>
              </Card>

              <Card>
                <CardHeader className="flex flex-row items-center justify-between space-y-0 pb-2">
                  <CardTitle className="text-sm font-medium">Click Rate</CardTitle>
                  <MousePointer className="h-4 w-4 text-muted-foreground" />
                </CardHeader>
                <CardContent>
                  <div className="text-2xl font-bold">
                    {campaignMetrics.click_rate}%
                  </div>
                  <p className="text-xs text-muted-foreground">+0.8% from last week</p>
                </CardContent>
              </Card>

              <Card>
                <CardHeader className="flex flex-row items-center justify-between space-y-0 pb-2">
                  <CardTitle className="text-sm font-medium">
                    Revenue Generated
                  </CardTitle>
                  <TrendingUp className="h-4 w-4 text-muted-foreground" />
                </CardHeader>
                <CardContent>
                  <div className="text-2xl font-bold">
                    ${campaignMetrics.revenue.toLocaleString()}
                  </div>
                  <p className="text-xs text-muted-foreground">
                    +18.2% conversion improvement
                  </p>
                </CardContent>
              </Card>
            </div>

            {/* Recent Campaigns */}
            <Card>
              <CardHeader>
                <CardTitle>Recent Campaigns</CardTitle>
                <CardDescription>
                  Performance overview of your latest email campaigns
                </CardDescription>
              </CardHeader>
              <CardContent>
                <div className="space-y-4">
                  {recentCampaigns.map(campaign => (
                    <div
                      key={campaign.id}
                      className="flex items-center justify-between p-4 border rounded-lg"
                    >
                      <div className="flex items-center gap-4">
                        <div className="w-2 h-2 rounded-full bg-primary" />
                        <div>
                          <h4 className="font-medium">{campaign.name}</h4>
                          <div className="flex items-center gap-2 text-sm text-muted-foreground">
                            <Badge
                              variant={
                                campaign.status === 'active'
                                  ? 'default'
                                  : campaign.status === 'completed'
                                    ? 'secondary'
                                    : 'outline'
                              }
                            >
                              {campaign.status}
                            </Badge>
                          </div>
                        </div>
                      </div>
                      <div className="flex items-center gap-6 text-sm">
                        <div className="text-center">
                          <div className="font-medium">{campaign.sent}</div>
                          <div className="text-muted-foreground">Sent</div>
                        </div>
                        <div className="text-center">
                          <div className="font-medium">{campaign.opens}</div>
                          <div className="text-muted-foreground">Opens</div>
                        </div>
                        <div className="text-center">
                          <div className="font-medium">{campaign.clicks}</div>
                          <div className="text-muted-foreground">Clicks</div>
                        </div>
                        <Button variant="ghost" size="sm">
                          <ArrowUpRight className="w-4 h-4" />
                        </Button>
                      </div>
                    </div>
                  ))}
                </div>
              </CardContent>
            </Card>
          </TabsContent>

          {/* Micro-Personas Tab */}
          <TabsContent value="personas" className="space-y-6">
            <Card>
              <CardHeader>
                <CardTitle className="flex items-center gap-2">
                  <Brain className="w-5 h-5" />
                  Enhanced Micro-Persona Analysis
                </CardTitle>
                <CardDescription>
                  Advanced behavioral segmentation and dynamic persona evolution
                  tracking
                </CardDescription>
              </CardHeader>
              <CardContent>
                <div className="grid grid-cols-1 md:grid-cols-2 lg:grid-cols-3 gap-4">
                  {Object.entries(personaData).map(_([persona, data]) => (
                    <Card key={persona}>
                      <CardHeader className="pb-3">
                        <div className="flex items-center justify-between">
                          <CardTitle className="text-sm capitalize">
                            {persona.replace('_', ' ')}
                          </CardTitle>
                          <div className={`w-3 h-3 rounded-full ${data.color}`} />
                        </div>
                      </CardHeader>
                      <CardContent className="space-y-3">
                        <div className="flex justify-between text-sm">
                          <span className="text-muted-foreground">Users</span>
                          <span className="font-medium">
                            {data.users.toLocaleString()}
                          </span>
                        </div>
                        <div className="space-y-1">
                          <div className="flex justify-between text-sm">
                            <span className="text-muted-foreground">Conversion</span>
                            <span className="font-medium">{data.conversion}%</span>
                          </div>
                          <Progress value={data.conversion} className="h-2" />
                        </div>
                        <Button variant="outline" size="sm" className="w-full">
                          View Details
                        </Button>
                      </CardContent>
                    </Card>
                  ))}
                </div>
              </CardContent>
            </Card>

            {/* Behavioral Analysis */}
            <div className="grid grid-cols-1 lg:grid-cols-2 gap-6">
              <Card>
                <CardHeader>
                  <CardTitle>Behavioral Patterns</CardTitle>
                  <CardDescription>
                    Real-time micro-segmentation insights
                  </CardDescription>
                </CardHeader>
                <CardContent>
                  <div className="space-y-4">
                    <div className="flex items-center justify-between p-3 bg-muted/30 rounded-lg">
                      <div>
                        <h4 className="font-medium">Early Morning Engagers</h4>
                        <p className="text-sm text-muted-foreground">
                          Opens emails 6-8 AM
                        </p>
                      </div>
                      <Badge>2,341 users</Badge>
                    </div>
                    <div className="flex items-center justify-between p-3 bg-muted/30 rounded-lg">
                      <div>
                        <h4 className="font-medium">Weekend Browsers</h4>
                        <p className="text-sm text-muted-foreground">
                          High engagement Sat-Sun
                        </p>
                      </div>
                      <Badge>1,875 users</Badge>
                    </div>
                    <div className="flex items-center justify-between p-3 bg-muted/30 rounded-lg">
                      <div>
                        <h4 className="font-medium">Feature Explorers</h4>
                        <p className="text-sm text-muted-foreground">
                          Clicks multiple links per email
                        </p>
                      </div>
                      <Badge>956 users</Badge>
                    </div>
                  </div>
                </CardContent>
              </Card>

              <Card>
                <CardHeader>
                  <CardTitle>Persona Evolution</CardTitle>
                  <CardDescription>Dynamic segment transitions</CardDescription>
                </CardHeader>
                <CardContent>
                  <div className="space-y-4">
                    <div className="flex items-center gap-3 p-3 border rounded-lg">
                      <div className="w-8 h-8 bg-emerald-100 rounded-full flex items-center justify-center">
                        <ArrowUpRight className="w-4 h-4 text-emerald-600" />
                      </div>
                      <div>
                        <h4 className="font-medium">Sam → Ben</h4>
                        <p className="text-sm text-muted-foreground">
                          127 users upgraded persona
                        </p>
                      </div>
                    </div>
                    <div className="flex items-center gap-3 p-3 border rounded-lg">
                      <div className="w-8 h-8 bg-blue-100 rounded-full flex items-center justify-center">
                        <ArrowUpRight className="w-4 h-4 text-blue-600" />
                      </div>
                      <div>
                        <h4 className="font-medium">Ben → Paula</h4>
                        <p className="text-sm text-muted-foreground">
                          89 users evolved to premium
                        </p>
                      </div>
                    </div>
                  </div>
                </CardContent>
              </Card>
            </div>
          </TabsContent>

          {/* Campaign Manager Tab */}
          <TabsContent value="campaigns" className="space-y-6">
            <div className="flex items-center justify-between">
              <div>
                <h2 className="text-2xl font-semibold">Campaign Manager</h2>
                <p className="text-muted-foreground">
                  Create, manage, and optimize your email campaigns
                </p>
              </div>
              <Button>
                <Send className="w-4 h-4 mr-2" />
                Create Campaign
              </Button>
            </div>

            {/* Campaign Templates */}
            <Card>
              <CardHeader>
                <CardTitle>Persona-Driven Templates</CardTitle>
                <CardDescription>
                  Pre-built campaigns optimized for each persona
                </CardDescription>
              </CardHeader>
              <CardContent>
                <div className="grid grid-cols-1 md:grid-cols-2 lg:grid-cols-3 gap-4">
                  {[
                    {
                      persona: 'Struggling Sam',
                      template: 'Welcome Series',
                      emails: 5,
                      conversion: '12%',
                    },
                    {
                      persona: 'Busy Ben',
                      template: 'ROI Campaign',
                      emails: 7,
                      conversion: '28%',
                    },
                    {
                      persona: 'Professional Paula',
                      template: 'Feature Focus',
                      emails: 6,
                      conversion: '32%',
                    },
                    {
                      persona: 'Enterprise Emma',
                      template: 'B2B Sales',
                      emails: 3,
                      conversion: '35%',
                    },
                    {
                      persona: 'Student Sarah',
                      template: 'Discount Series',
                      emails: 4,
                      conversion: '22%',
                    },
                    {
                      persona: 'Lifetime Larry',
                      template: 'Value Proposition',
                      emails: 3,
                      conversion: '8%',
                    },
<<<<<<< HEAD
                  ].map((template, _index) => (
=======
                  ].map(_(template, _index) => (
>>>>>>> e286f77f
                    <Card
                      key={_index}
                      className="cursor-pointer hover:shadow-md transition-shadow"
                    >
                      <CardHeader className="pb-3">
                        <CardTitle className="text-sm">{template.template}</CardTitle>
                        <CardDescription>{template.persona}</CardDescription>
                      </CardHeader>
                      <CardContent>
                        <div className="space-y-2 text-sm">
                          <div className="flex justify-between">
                            <span className="text-muted-foreground">Emails</span>
                            <span>{template.emails}</span>
                          </div>
                          <div className="flex justify-between">
                            <span className="text-muted-foreground">
                              Avg. Conversion
                            </span>
                            <span className="font-medium text-green-600">
                              {template.conversion}
                            </span>
                          </div>
                        </div>
                        <Button variant="outline" size="sm" className="w-full mt-3">
                          Use Template
                        </Button>
                      </CardContent>
                    </Card>
                  ))}
                </div>
              </CardContent>
            </Card>
          </TabsContent>

          {/* Automation Tab */}
          <TabsContent value="automation" className="space-y-6">
            <Card>
              <CardHeader>
                <CardTitle className="flex items-center gap-2">
                  <Zap className="w-5 h-5" />
                  Email Platform Integration & Automation
                </CardTitle>
                <CardDescription>
                  Connect with your email platforms and automate campaign workflows
                </CardDescription>
              </CardHeader>
              <CardContent>
                <div className="grid grid-cols-1 md:grid-cols-2 lg:grid-cols-3 gap-4">
                  {[
                    { platform: 'ConvertKit', status: 'connected', campaigns: 24 },
                    { platform: 'Mailchimp', status: 'pending', campaigns: 0 },
                    {
                      platform: 'ActiveCampaign',
                      status: 'disconnected',
                      campaigns: 0,
                    },
                  ].map((platform, _index) => (
<<<<<<< HEAD
                    <Card key={_index}>
=======
                    <Card key={index}>
>>>>>>> e286f77f
                      <CardHeader className="pb-3">
                        <div className="flex items-center justify-between">
                          <CardTitle className="text-sm">{platform.platform}</CardTitle>
                          <Badge
                            variant={
                              platform.status === 'connected'
                                ? 'default'
                                : platform.status === 'pending'
                                  ? 'secondary'
                                  : 'outline'
                            }
                          >
                            {platform.status}
                          </Badge>
                        </div>
                      </CardHeader>
                      <CardContent>
                        <div className="space-y-3">
                          <div className="text-sm text-muted-foreground">
                            Active Campaigns: {platform.campaigns}
                          </div>
                          <Button
                            variant={
                              platform.status === 'connected' ? 'outline' : 'default'
                            }
                            size="sm"
                            className="w-full"
                          >
                            {platform.status === 'connected' ? 'Manage' : 'Connect'}
                          </Button>
                        </div>
                      </CardContent>
                    </Card>
                  ))}
                </div>
              </CardContent>
            </Card>

            {/* Automation Rules */}
            <Card>
              <CardHeader>
                <CardTitle>Active Automation Rules</CardTitle>
                <CardDescription>Intelligent triggers and workflows</CardDescription>
              </CardHeader>
              <CardContent>
                <div className="space-y-4">
                  {[
                    {
                      name: 'Persona Detection',
                      description: 'Automatically tag users based on behavior patterns',
                      status: 'active',
                      triggered: 1247,
                    },
                    {
                      name: 'Upgrade Triggers',
                      description: 'Send premium campaigns when usage hits thresholds',
                      status: 'active',
                      triggered: 356,
                    },
                    {
                      name: 'Re-engagement',
                      description: 'Target inactive users with win-back campaigns',
                      status: 'paused',
                      triggered: 89,
                    },
<<<<<<< HEAD
                  ].map((rule, _index) => (
=======
                  ].map(_(rule, _index) => (
>>>>>>> e286f77f
                    <div
                      key={_index}
                      className="flex items-center justify-between p-4 border rounded-lg"
                    >
                      <div className="flex items-center gap-3">
                        <div
                          className={`w-2 h-2 rounded-full ${
                            rule.status === 'active' ? 'bg-green-500' : 'bg-yellow-500'
                          }`}
                        />
                        <div>
                          <h4 className="font-medium">{rule.name}</h4>
                          <p className="text-sm text-muted-foreground">
                            {rule.description}
                          </p>
                        </div>
                      </div>
                      <div className="flex items-center gap-4">
                        <div className="text-sm text-muted-foreground">
                          {rule.triggered} triggered
                        </div>
                        <Badge
                          variant={rule.status === 'active' ? 'default' : 'secondary'}
                        >
                          {rule.status}
                        </Badge>
                      </div>
                    </div>
                  ))}
                </div>
              </CardContent>
            </Card>
          </TabsContent>
        </Tabs>
      </div>
    </div>
  );
}<|MERGE_RESOLUTION|>--- conflicted
+++ resolved
@@ -427,11 +427,7 @@
                       emails: 3,
                       conversion: '8%',
                     },
-<<<<<<< HEAD
-                  ].map((template, _index) => (
-=======
                   ].map(_(template, _index) => (
->>>>>>> e286f77f
                     <Card
                       key={_index}
                       className="cursor-pointer hover:shadow-md transition-shadow"
@@ -489,11 +485,7 @@
                       campaigns: 0,
                     },
                   ].map((platform, _index) => (
-<<<<<<< HEAD
-                    <Card key={_index}>
-=======
                     <Card key={index}>
->>>>>>> e286f77f
                       <CardHeader className="pb-3">
                         <div className="flex items-center justify-between">
                           <CardTitle className="text-sm">{platform.platform}</CardTitle>
@@ -559,11 +551,7 @@
                       status: 'paused',
                       triggered: 89,
                     },
-<<<<<<< HEAD
-                  ].map((rule, _index) => (
-=======
                   ].map(_(rule, _index) => (
->>>>>>> e286f77f
                     <div
                       key={_index}
                       className="flex items-center justify-between p-4 border rounded-lg"
