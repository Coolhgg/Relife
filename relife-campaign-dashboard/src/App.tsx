--- conflicted
+++ resolved
@@ -1,40 +1,16 @@
 import React, { useState } from 'react'; // auto: added missing React import
 import { Button } from '@/components/ui/button';
 import {
-<<<<<<< HEAD
-  Card,
-  CardContent,
-  CardDescription,
-  CardHeader,
-  CardTitle,
-} from '@/components/ui/card';
-import { Tabs, TabsContent, TabsList, TabsTrigger } from '@/components/ui/tabs';
-import { Badge } from '@/components/ui/badge';
-import { Progress } from '@/components/ui/progress';
-import {
-  Users as _Users,
   Mail,
   TrendingUp,
   Settings,
-  Target as _Target,
-=======
-  Mail,
-  TrendingUp,
-  Settings,
->>>>>>> 6e08e1b8
   Brain,
   Zap,
   ArrowUpRight,
   Send,
   Eye,
-<<<<<<< HEAD
-  MousePointer,
-  CheckCircle as _CheckCircle,
-} from 'lucide-react';
-=======
   MousePointer
 } from "lucide-react";
->>>>>>> 6e08e1b8
 
 // Mock data for demonstrations
 const personaData = {
