// Example API worker for your backend endpoints
// This runs on Cloudflare Workers at the edge

// You can import types and utilities (they'll be bundled by esbuild)
interface User {
  id: string;
  name: string;
  email: string;
  createdAt: string;
}

interface TodoItem {
  id: string;
  userId: string;
  title: string;
  completed: boolean;
  createdAt: string;
}

// Mock data - in production, you'd use a database like D1 or KV
const mockUsers: User[] = [
  {
    id: '1',
    name: 'Alice Johnson',
    email: 'alice@example.com',
    createdAt: '2024-01-01',
  },
  { id: '2', name: 'Bob Smith', email: 'bob@example.com', createdAt: '2024-01-02' },
];

const mockTodos: TodoItem[] = [
  {
    id: '1',
    userId: '1',
    title: 'Deploy to Cloudflare',
    completed: true,
    createdAt: '2024-01-01',
  },
  {
    id: '2',
    userId: '1',
    title: 'Add authentication',
    completed: false,
    createdAt: '2024-01-02',
  },
];

// Helper function for CORS headers
<<<<<<< HEAD
function corsHeaders(_origin: string): Record<string, string> {
=======
function corsHeaders(origin: string): Record<string, string> {
>>>>>>> 6e08e1b8
  return {
    'Access-Control-Allow-Origin': origin || '*',
    'Access-Control-Allow-Methods': 'GET, POST, PUT, DELETE, OPTIONS',
    'Access-Control-Allow-Headers': 'Content-Type, Authorization',
    'Content-Type': 'application/json',
  };
}

// Main worker handler
export default {
  async fetch(request: Request): Promise<Response> {
    const url = new URL(request.url);
    const method = request.method;
    const origin = request.headers.get('Origin') || '*';

    // Handle CORS preflight
    if (method === 'OPTIONS') {
      return new Response(null, { headers: corsHeaders(origin) });
    }

    // Router - match paths and methods
    try {
      // GET /api/health - Health check endpoint
      if (url.pathname === '/api/health' && method === 'GET') {
        return Response.json(
          {
            status: 'healthy',
            timestamp: new Date().toISOString(),
            version: '1.0.0',
          },
          { headers: corsHeaders(origin) }
        );
      }

      // GET /api/users - List all users
      if (url.pathname === '/api/users' && method === 'GET') {
        return Response.json({ users: mockUsers }, { headers: corsHeaders(origin) });
      }

      // GET /api/users/:id - Get specific user
      const userMatch = url.pathname.match(/^\/api\/users\/(\d+)$/);
      if (userMatch && method === 'GET') {
        const userId = userMatch[1];
        const user = mockUsers.find(u => u.id === userId);

        if (!user) {
          return Response.json(
            { error: 'User not found' },
            { status: 404, headers: corsHeaders(origin) }
          );
        }

        return Response.json({ user }, { headers: corsHeaders(origin) });
      }

      // POST /api/users - Create new user
      if (url.pathname === '/api/users' && method === 'POST') {
        const body = (await request.json()) as Partial<User>;

        // Validate input
        if (!body.name || !body.email) {
          return Response.json(
            { error: 'Name and email are required' },
            { status: 400, headers: corsHeaders(origin) }
          );
        }

        const newUser: User = {
          id: String(mockUsers.length + 1),
          name: body.name,
          email: body.email,
          createdAt: new Date().toISOString(),
        };

        // In production, you'd save to database here
        mockUsers.push(newUser);

        return Response.json(
          { user: newUser },
          { status: 201, headers: corsHeaders(origin) }
        );
      }

      // GET /api/todos - List todos with optional filtering
      if (url.pathname === '/api/todos' && method === 'GET') {
        const userId = url.searchParams.get('userId');
        const completed = url.searchParams.get('completed');

        let filteredTodos = mockTodos;

        if (userId) {
          filteredTodos = filteredTodos.filter(t => t.userId === userId);
        }

        if (completed !== null) {
          filteredTodos = filteredTodos.filter(
            t => t.completed === (completed === 'true')
          );
        }

        return Response.json(
          { todos: filteredTodos },
          { headers: corsHeaders(origin) }
        );
      }

      // PUT /api/todos/:id - Update todo
      const todoMatch = url.pathname.match(/^\/api\/todos\/(\d+)$/);
      if (todoMatch && method === 'PUT') {
        const todoId = todoMatch[1];
        const body = (await request.json()) as Partial<TodoItem>;

        const todoIndex = mockTodos.findIndex(t => t.id === todoId);
        if (todoIndex === -1) {
          return Response.json(
            { error: 'Todo not found' },
            { status: 404, headers: corsHeaders(origin) }
          );
        }

        // Update todo
        mockTodos[todoIndex] = { ...mockTodos[todoIndex], ...body };

        return Response.json(
          { todo: mockTodos[todoIndex] },
          { headers: corsHeaders(origin) }
        );
      }

      // POST /api/echo - Echo endpoint for testing
      if (url.pathname === '/api/echo' && method === 'POST') {
        const body = await request.json();
        return Response.json(
          {
            echo: body,
            headers: Object.fromEntries(request.headers.entries()),
            timestamp: new Date().toISOString(),
          },
          { headers: corsHeaders(origin) }
        );
      }

      // 404 for unmatched routes
      return Response.json(
        { error: 'Not Found', path: url.pathname },
        { status: 404, headers: corsHeaders(origin) }
      );
    } catch (_error) {
      console.error('API Error:', _error);
      return Response.json(
        { error: 'Internal Server Error' },
        { status: 500, headers: corsHeaders(origin) }
      );
    }
  },
};

// You can also define environment bindings interface for type safety
// interface Env {
//   DB: D1Database;           // For SQL database
//   KV: KVNamespace;          // For key-value storage
//   BUCKET: R2Bucket;         // For file storage
//   API_KEY: string;          // For secrets
// }<|MERGE_RESOLUTION|>--- conflicted
+++ resolved
@@ -19,43 +19,22 @@
 
 // Mock data - in production, you'd use a database like D1 or KV
 const mockUsers: User[] = [
-  {
-    id: '1',
-    name: 'Alice Johnson',
-    email: 'alice@example.com',
-    createdAt: '2024-01-01',
-  },
-  { id: '2', name: 'Bob Smith', email: 'bob@example.com', createdAt: '2024-01-02' },
+  { id: "1", name: "Alice Johnson", email: "alice@example.com", createdAt: "2024-01-01" },
+  { id: "2", name: "Bob Smith", email: "bob@example.com", createdAt: "2024-01-02" },
 ];
 
 const mockTodos: TodoItem[] = [
-  {
-    id: '1',
-    userId: '1',
-    title: 'Deploy to Cloudflare',
-    completed: true,
-    createdAt: '2024-01-01',
-  },
-  {
-    id: '2',
-    userId: '1',
-    title: 'Add authentication',
-    completed: false,
-    createdAt: '2024-01-02',
-  },
+  { id: "1", userId: "1", title: "Deploy to Cloudflare", completed: true, createdAt: "2024-01-01" },
+  { id: "2", userId: "1", title: "Add authentication", completed: false, createdAt: "2024-01-02" },
 ];
 
 // Helper function for CORS headers
-<<<<<<< HEAD
-function corsHeaders(_origin: string): Record<string, string> {
-=======
 function corsHeaders(origin: string): Record<string, string> {
->>>>>>> 6e08e1b8
   return {
-    'Access-Control-Allow-Origin': origin || '*',
-    'Access-Control-Allow-Methods': 'GET, POST, PUT, DELETE, OPTIONS',
-    'Access-Control-Allow-Headers': 'Content-Type, Authorization',
-    'Content-Type': 'application/json',
+    "Access-Control-Allow-Origin": origin || "*",
+    "Access-Control-Allow-Methods": "GET, POST, PUT, DELETE, OPTIONS",
+    "Access-Control-Allow-Headers": "Content-Type, Authorization",
+    "Content-Type": "application/json",
   };
 }
 
@@ -64,56 +43,62 @@
   async fetch(request: Request): Promise<Response> {
     const url = new URL(request.url);
     const method = request.method;
-    const origin = request.headers.get('Origin') || '*';
+    const origin = request.headers.get("Origin") || "*";
 
     // Handle CORS preflight
-    if (method === 'OPTIONS') {
+    if (method === "OPTIONS") {
       return new Response(null, { headers: corsHeaders(origin) });
     }
 
     // Router - match paths and methods
     try {
       // GET /api/health - Health check endpoint
-      if (url.pathname === '/api/health' && method === 'GET') {
+      if (url.pathname === "/api/health" && method === "GET") {
         return Response.json(
           {
-            status: 'healthy',
+            status: "healthy",
             timestamp: new Date().toISOString(),
-            version: '1.0.0',
+            version: "1.0.0"
           },
           { headers: corsHeaders(origin) }
         );
       }
 
       // GET /api/users - List all users
-      if (url.pathname === '/api/users' && method === 'GET') {
-        return Response.json({ users: mockUsers }, { headers: corsHeaders(origin) });
+      if (url.pathname === "/api/users" && method === "GET") {
+        return Response.json(
+          { users: mockUsers },
+          { headers: corsHeaders(origin) }
+        );
       }
 
       // GET /api/users/:id - Get specific user
       const userMatch = url.pathname.match(/^\/api\/users\/(\d+)$/);
-      if (userMatch && method === 'GET') {
+      if (userMatch && method === "GET") {
         const userId = userMatch[1];
         const user = mockUsers.find(u => u.id === userId);
 
         if (!user) {
           return Response.json(
-            { error: 'User not found' },
+            { error: "User not found" },
             { status: 404, headers: corsHeaders(origin) }
           );
         }
 
-        return Response.json({ user }, { headers: corsHeaders(origin) });
+        return Response.json(
+          { user },
+          { headers: corsHeaders(origin) }
+        );
       }
 
       // POST /api/users - Create new user
-      if (url.pathname === '/api/users' && method === 'POST') {
-        const body = (await request.json()) as Partial<User>;
+      if (url.pathname === "/api/users" && method === "POST") {
+        const body = await request.json() as Partial<User>;
 
         // Validate input
         if (!body.name || !body.email) {
           return Response.json(
-            { error: 'Name and email are required' },
+            { error: "Name and email are required" },
             { status: 400, headers: corsHeaders(origin) }
           );
         }
@@ -135,9 +120,9 @@
       }
 
       // GET /api/todos - List todos with optional filtering
-      if (url.pathname === '/api/todos' && method === 'GET') {
-        const userId = url.searchParams.get('userId');
-        const completed = url.searchParams.get('completed');
+      if (url.pathname === "/api/todos" && method === "GET") {
+        const userId = url.searchParams.get("userId");
+        const completed = url.searchParams.get("completed");
 
         let filteredTodos = mockTodos;
 
@@ -146,9 +131,7 @@
         }
 
         if (completed !== null) {
-          filteredTodos = filteredTodos.filter(
-            t => t.completed === (completed === 'true')
-          );
+          filteredTodos = filteredTodos.filter(t => t.completed === (completed === "true"));
         }
 
         return Response.json(
@@ -159,14 +142,14 @@
 
       // PUT /api/todos/:id - Update todo
       const todoMatch = url.pathname.match(/^\/api\/todos\/(\d+)$/);
-      if (todoMatch && method === 'PUT') {
+      if (todoMatch && method === "PUT") {
         const todoId = todoMatch[1];
-        const body = (await request.json()) as Partial<TodoItem>;
+        const body = await request.json() as Partial<TodoItem>;
 
         const todoIndex = mockTodos.findIndex(t => t.id === todoId);
         if (todoIndex === -1) {
           return Response.json(
-            { error: 'Todo not found' },
+            { error: "Todo not found" },
             { status: 404, headers: corsHeaders(origin) }
           );
         }
@@ -181,13 +164,13 @@
       }
 
       // POST /api/echo - Echo endpoint for testing
-      if (url.pathname === '/api/echo' && method === 'POST') {
+      if (url.pathname === "/api/echo" && method === "POST") {
         const body = await request.json();
         return Response.json(
           {
             echo: body,
             headers: Object.fromEntries(request.headers.entries()),
-            timestamp: new Date().toISOString(),
+            timestamp: new Date().toISOString()
           },
           { headers: corsHeaders(origin) }
         );
@@ -195,17 +178,18 @@
 
       // 404 for unmatched routes
       return Response.json(
-        { error: 'Not Found', path: url.pathname },
+        { error: "Not Found", path: url.pathname },
         { status: 404, headers: corsHeaders(origin) }
       );
-    } catch (_error) {
-      console.error('API Error:', _error);
+
+    } catch (error) {
+      console.error("API Error:", error);
       return Response.json(
-        { error: 'Internal Server Error' },
+        { error: "Internal Server Error" },
         { status: 500, headers: corsHeaders(origin) }
       );
     }
-  },
+  }
 };
 
 // You can also define environment bindings interface for type safety
