--- conflicted
+++ resolved
@@ -36,11 +36,7 @@
     throw new Error('useFormField should be used within <FormField>');
   }
 
-<<<<<<< HEAD
-  const { _id } = itemContext;
-=======
   const {_id} = itemContext;
->>>>>>> e286f77f
 
   return {
     id,
