import { mailchimpService, MailchimpService } from './mailchimp';
import { convertKitService, ConvertKitService } from './convertkit';
import { activeCampaignService, ActiveCampaignService } from './activecampaign';
import { aiService, AIService } from './ai';

export interface EmailPlatformStatus {
  id: string;
  name: string;
  status: 'connected' | 'disconnected' | 'pending' | 'error';
  lastSync?: string;
  activeCampaigns?: number;
  totalSubscribers?: number;
  error?: string;
}

export interface CampaignMetrics {
  total_sent: number;
  open_rate: number;
  click_rate: number;
  conversion_rate: number;
  revenue: number;
  unsubscribe_rate: number;
  bounce_rate: number;
}

export interface UnifiedCampaign {
  id: string;
  platform: 'mailchimp' | 'convertkit' | 'activecampaign';
  name: string;
  subject: string;
  status: 'draft' | 'scheduled' | 'sent' | 'active';
  created_at: string;
  sent_at?: string;
  recipients: number;
  opens: number;
  clicks: number;
  conversions?: number;
  open_rate: number;
  click_rate: number;
  conversion_rate?: number;
}

class EmailPlatformManager {
  private platforms = {
    mailchimp: mailchimpService,
    convertkit: convertKitService,
    activecampaign: activeCampaignService,
  };

  private ai = aiService;

  constructor() {
    this.initializePlatforms();
  }

  private initializePlatforms(): void {
    // Initialize platforms with environment variables if available
    if (import.meta.env.VITE_MAILCHIMP_API_KEY) {
      try {
        this.platforms.mailchimp.configure(import.meta.env.VITE_MAILCHIMP_API_KEY);
      } catch (error) {
        console.error('Failed to configure Mailchimp:', error);
      }
    }

    if (
      import.meta.env.VITE_CONVERTKIT_API_KEY &&
      import.meta.env.VITE_CONVERTKIT_API_SECRET
    ) {
      try {
        this.platforms.convertkit.configure(
          import.meta.env.VITE_CONVERTKIT_API_KEY,
          import.meta.env.VITE_CONVERTKIT_API_SECRET
        );
      } catch (error) {
        console.error('Failed to configure ConvertKit:', error);
      }
    }

    if (
      import.meta.env.VITE_ACTIVECAMPAIGN_API_KEY &&
      import.meta.env.VITE_ACTIVECAMPAIGN_BASE_URL
    ) {
      try {
        this.platforms.activecampaign.configure(
          import.meta.env.VITE_ACTIVECAMPAIGN_API_KEY,
          import.meta.env.VITE_ACTIVECAMPAIGN_BASE_URL
        );
      } catch (error) {
        console.error('Failed to configure ActiveCampaign:', error);
      }
    }

    if (import.meta.env.VITE_OPENAI_API_KEY) {
      try {
        this.ai.configure(import.meta.env.VITE_OPENAI_API_KEY);
      } catch (error) {
        console.error('Failed to configure AI service:', error);
      }
    }
  }

  async getPlatformStatus(): Promise<EmailPlatformStatus[]> {
    const statuses: EmailPlatformStatus[] = [];

    // Test Mailchimp connection
    try {
      const mailchimpConnected = await this.platforms.mailchimp.ping();
      const audiences = mailchimpConnected
        ? await this.platforms.mailchimp.getAudiences()
        : [];
      const campaigns = mailchimpConnected
        ? await this.platforms.mailchimp.getCampaigns(10)
        : [];

      statuses.push({
        id: 'mailchimp',
        name: 'Mailchimp',
        status: mailchimpConnected ? 'connected' : 'disconnected',
        lastSync: mailchimpConnected ? new Date().toISOString() : undefined,
        activeCampaigns: campaigns.filter(c => c.status === 'sent').length,
        totalSubscribers: audiences.reduce((sum, a) => sum + a.member_count, 0),
      });
    } catch (error) {
      statuses.push({
        id: 'mailchimp',
        name: 'Mailchimp',
        status: 'error',
        error: error instanceof Error ? error.message : 'Unknown error',
      });
    }

    // Test ConvertKit connection
    try {
      const account = await this.platforms.convertkit.getAccount();
      const subscribers = await this.platforms.convertkit.getSubscribers(1);
      const broadcasts = await this.platforms.convertkit.getBroadcasts();

      statuses.push({
        id: 'convertkit',
        name: 'ConvertKit',
        status: account ? 'connected' : 'disconnected',
        lastSync: account ? new Date().toISOString() : undefined,
        activeCampaigns: broadcasts.length,
        totalSubscribers: subscribers.total_subscribers || 0,
      });
    } catch (error) {
      statuses.push({
        id: 'convertkit',
        name: 'ConvertKit',
        status: 'error',
        error: error instanceof Error ? error.message : 'Unknown error',
      });
    }

    // Test ActiveCampaign connection
    try {
      const acConnected = await this.platforms.activecampaign.testConnection();
      const contacts = acConnected
        ? await this.platforms.activecampaign.getContacts({ limit: 1 })
        : null;
      const campaigns = acConnected
        ? await this.platforms.activecampaign.getCampaigns()
        : [];

      statuses.push({
        id: 'activecampaign',
        name: 'ActiveCampaign',
        status: acConnected ? 'connected' : 'disconnected',
        lastSync: acConnected ? new Date().toISOString() : undefined,
        activeCampaigns: campaigns.filter(c => c.status === '1').length,
        totalSubscribers: contacts?.meta?.total || 0,
      });
    } catch (error) {
      statuses.push({
        id: 'activecampaign',
        name: 'ActiveCampaign',
        status: 'error',
        error: error instanceof Error ? error.message : 'Unknown error',
      });
    }

    return statuses;
  }

  async getUnifiedCampaigns(): Promise<UnifiedCampaign[]> {
    const campaigns: UnifiedCampaign[] = [];

    try {
      // Get Mailchimp campaigns
      const mailchimpCampaigns = await this.platforms.mailchimp.getCampaigns(20);
      for (const campaign of mailchimpCampaigns) {
        campaigns.push({
          id: `mc_${campaign.id}`,
          platform: 'mailchimp',
          name: campaign.settings.title || campaign.settings.subject_line,
          subject: campaign.settings.subject_line,
          status: campaign.status === 'sent' ? 'sent' : (campaign.status as any),
          created_at: campaign.create_time,
          sent_at: campaign.send_time,
          recipients: campaign.emails_sent,
          opens: campaign.report_summary?.unique_opens || 0,
          clicks: campaign.report_summary?.subscriber_clicks || 0,
          open_rate: (campaign.report_summary?.open_rate || 0) * 100,
          click_rate: (campaign.report_summary?.click_rate || 0) * 100,
        });
      }
    } catch (error) {
      console.error('Failed to fetch Mailchimp campaigns:', error);
    }

    try {
      // Get ConvertKit broadcasts
      const convertKitBroadcasts = await this.platforms.convertkit.getBroadcasts();
      for (const broadcast of convertKitBroadcasts) {
        campaigns.push({
          id: `ck_${broadcast.id}`,
          platform: 'convertkit',
          name: broadcast.subject,
          subject: broadcast.subject,
          status: broadcast.published_at ? 'sent' : 'draft',
          created_at: broadcast.created_at,
<<<<<<< HEAD
          sent_at: broadcast.published_at || undefined,
=======
          sent_at: broadcast.published_at,
>>>>>>> 02f0594e
          recipients: broadcast.stats.recipients,
          opens: Math.round(
            broadcast.stats.recipients * (broadcast.stats.open_rate / 100)
          ),
          clicks: Math.round(
            broadcast.stats.recipients * (broadcast.stats.click_rate / 100)
          ),
          open_rate: broadcast.stats.open_rate,
          click_rate: broadcast.stats.click_rate,
        });
      }
    } catch (error) {
      console.error('Failed to fetch ConvertKit broadcasts:', error);
    }

    try {
      // Get ActiveCampaign campaigns
      const acCampaigns = await this.platforms.activecampaign.getCampaigns();
      for (const campaign of acCampaigns.slice(0, 10)) {
        const sent = parseInt(campaign.send_amt) || 0;
        const opens = parseInt(campaign.uniqueopens) || 0;
        const clicks = parseInt(campaign.uniquelinkclicks) || 0;

        campaigns.push({
          id: `ac_${campaign.id}`,
          platform: 'activecampaign',
          name: campaign.name,
          subject: campaign.name,
          status: campaign.status === '1' ? 'sent' : 'draft',
          created_at: campaign.cdate,
          sent_at:
            campaign.sdate !== '0000-00-00 00:00:00' ? campaign.sdate : undefined,
          recipients: sent,
          opens,
          clicks,
          open_rate: sent > 0 ? (opens / sent) * 100 : 0,
          click_rate: sent > 0 ? (clicks / sent) * 100 : 0,
        });
      }
    } catch (error) {
      console.error('Failed to fetch ActiveCampaign campaigns:', error);
    }

    return campaigns.sort(
      (a, b) => new Date(b.created_at).getTime() - new Date(a.created_at).getTime()
    );
  }

  async getAggregatedMetrics(): Promise<CampaignMetrics> {
    const campaigns = await this.getUnifiedCampaigns();
    const sentCampaigns = campaigns.filter(c => c.status === 'sent');

    if (sentCampaigns.length === 0) {
      return {
        total_sent: 0,
        open_rate: 0,
        click_rate: 0,
        conversion_rate: 0,
        revenue: 0,
        unsubscribe_rate: 0,
        bounce_rate: 0,
      };
    }

    const totalSent = sentCampaigns.reduce((sum, c) => sum + c.recipients, 0);
    const totalOpens = sentCampaigns.reduce((sum, c) => sum + c.opens, 0);
    const totalClicks = sentCampaigns.reduce((sum, c) => sum + c.clicks, 0);

    return {
      total_sent: totalSent,
      open_rate: totalSent > 0 ? (totalOpens / totalSent) * 100 : 0,
      click_rate: totalSent > 0 ? (totalClicks / totalSent) * 100 : 0,
      conversion_rate: 2.1, // This would need to be calculated from actual conversion tracking
      revenue: totalClicks * 50, // Estimated revenue per click
      unsubscribe_rate: 0.5,
      bounce_rate: 2.3,
    };
  }

  // Platform-specific methods
  getMailchimpService(): MailchimpService {
    return this.platforms.mailchimp;
  }

  getConvertKitService(): ConvertKitService {
    return this.platforms.convertkit;
  }

  getActiveCampaignService(): ActiveCampaignService {
    return this.platforms.activecampaign;
  }

  getAIService(): AIService {
    return this.ai;
  }

  // Mock data fallback for when platforms aren't configured
  getMockMetrics(): CampaignMetrics {
    return {
      total_sent: 45782,
      open_rate: 34.2,
      click_rate: 8.7,
      conversion_rate: 21.4,
      revenue: 127500,
      unsubscribe_rate: 0.8,
      bounce_rate: 2.1,
    };
  }

  getMockPlatformStatus(): EmailPlatformStatus[] {
    return [
      {
        id: 'convertkit',
        name: 'ConvertKit',
        status: 'connected',
        lastSync: new Date().toISOString(),
        activeCampaigns: 24,
        totalSubscribers: 5432,
      },
      {
        id: 'mailchimp',
        name: 'Mailchimp',
        status: 'pending',
        activeCampaigns: 0,
        totalSubscribers: 0,
      },
      {
        id: 'activecampaign',
        name: 'ActiveCampaign',
        status: 'disconnected',
        activeCampaigns: 0,
        totalSubscribers: 0,
      },
    ];
  }
}

// Default instance for easy use
export const emailPlatformManager = new EmailPlatformManager();

// Export services individually
export { mailchimpService, convertKitService, activeCampaignService, aiService };

// Export types
export type {
  EmailPlatformStatus,
  CampaignMetrics,
  UnifiedCampaign
};<|MERGE_RESOLUTION|>--- conflicted
+++ resolved
@@ -220,11 +220,7 @@
           subject: broadcast.subject,
           status: broadcast.published_at ? 'sent' : 'draft',
           created_at: broadcast.created_at,
-<<<<<<< HEAD
-          sent_at: broadcast.published_at || undefined,
-=======
           sent_at: broadcast.published_at,
->>>>>>> 02f0594e
           recipients: broadcast.stats.recipients,
           opens: Math.round(
             broadcast.stats.recipients * (broadcast.stats.open_rate / 100)
