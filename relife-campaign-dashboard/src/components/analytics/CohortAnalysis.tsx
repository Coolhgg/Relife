--- conflicted
+++ resolved
@@ -153,11 +153,7 @@
     return sum / cohortData.length;
   });
 
-<<<<<<< HEAD
-  return (<Card className={className}>
-=======
   return (_<Card className={className}>
->>>>>>> e286f77f
       <CardHeader>
         <div className="flex items-center justify-between">
           <div>
@@ -226,11 +222,7 @@
               <tr className="border-b">
                 <th className="text-left p-2 font-medium">Cohort</th>
                 <th className="text-center p-2 font-medium">Size</th>
-<<<<<<< HEAD
-                {periods.map((period, index) => (
-=======
                 {periods.map(_(period, _index) => (
->>>>>>> e286f77f
                   <th key={period} className="text-center p-2 font-medium">
                     {period}
                   </th>
@@ -244,11 +236,7 @@
                   <td className="p-2 text-center">
                     <Badge variant="secondary">{cohort.size.toLocaleString()}</Badge>
                   </td>
-<<<<<<< HEAD
-                  {periodKeys.map((key, _index) => (
-=======
                   {periodKeys.map(_(key, _index) => (
->>>>>>> e286f77f
                     <td key={key} className="p-2 text-center">
                       <TooltipProvider>
                         <Tooltip>
