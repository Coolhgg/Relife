import React from 'react';
import {
  Chart as ChartJS,
  CategoryScale,
  LinearScale,
  PointElement,
  LineElement,
  Title,
  Tooltip,
  Legend,
  Filler,
} from 'chart.js';
import { Line } from 'react-chartjs-2';
<<<<<<< HEAD
import { Card, CardContent, CardDescription, CardHeader, CardTitle } from '@/components/ui/card';
import { TimeSeriesDataPoint } from './timeSeriesUtils';
=======
import { Card, CardContent, CardHeader, CardTitle } from '@/components/ui/card';
>>>>>>> 208821fa

ChartJS.register(
  CategoryScale,
  LinearScale,
  PointElement,
  LineElement,
  Title,
  Tooltip,
  Legend,
  Filler
);

interface TimeSeriesChartProps {
  data: TimeSeriesDataPoint[];
  title: string;
  metric: 'opens' | 'clicks' | 'conversions' | 'revenue';
  timeframe: '7d' | '30d' | '90d' | '1y';
  className?: string;
}

const metricConfig = {
  opens: {
    label: 'Email Opens',
    color: 'rgb(59, 130, 246)',
    backgroundColor: 'rgba(59, 130, 246, 0.1)',
    format: (value: number) => value.toLocaleString(),
  },
  clicks: {
    label: 'Email Clicks',
    color: 'rgb(16, 185, 129)',
    backgroundColor: 'rgba(16, 185, 129, 0.1)',
    format: (value: number) => value.toLocaleString(),
  },
  conversions: {
    label: 'Conversions',
    color: 'rgb(139, 69, 19)',
    backgroundColor: 'rgba(139, 69, 19, 0.1)',
    format: (value: number) => value.toLocaleString(),
  },
  revenue: {
    label: 'Revenue',
    color: 'rgb(217, 119, 6)',
    backgroundColor: 'rgba(217, 119, 6, 0.1)',
    format: (value: number) => `$${value.toLocaleString()}`,
  },
};

export function TimeSeriesChart({
  data,
  title,
  metric,
  timeframe,
  className,
}: TimeSeriesChartProps) {
  const config = metricConfig[metric];

  const chartData = {
    labels: data.map(point => {
      const date = new Date(point.date);
      if (timeframe === '7d') {
        return date.toLocaleDateString('en-US', {
          weekday: 'short',
          month: 'short',
          day: 'numeric',
        });
      } else if (timeframe === '30d') {
        return date.toLocaleDateString('en-US', { month: 'short', day: 'numeric' });
      } else if (timeframe === '90d') {
        return date.toLocaleDateString('en-US', { month: 'short', day: 'numeric' });
      } else {
        return date.toLocaleDateString('en-US', { month: 'short', year: '2-digit' });
      }
    }),
    datasets: [
      {
        label: config.label,
        data: data.map(point => point[metric]),
        borderColor: config.color,
        backgroundColor: config.backgroundColor,
        borderWidth: 2,
        fill: true,
        tension: 0.4,
        pointRadius: 4,
        pointHoverRadius: 6,
        pointBackgroundColor: config.color,
        pointBorderColor: '#ffffff',
        pointBorderWidth: 2,
      },
    ],
  };

  const options = {
    responsive: true,
    maintainAspectRatio: false,
    plugins: {
      legend: {
        display: false,
      },
      tooltip: {
        backgroundColor: 'rgba(0, 0, 0, 0.8)',
        titleColor: '#ffffff',
        bodyColor: '#ffffff',
        borderColor: config.color,
        borderWidth: 1,
        cornerRadius: 8,
        displayColors: false,
        callbacks: {
          label: function (context: any) {
            return `${config.label}: ${config.format(context.parsed.y)}`;
          },
        },
      },
    },
    scales: {
      x: {
        grid: {
          display: false,
        },
        border: {
          display: false,
        },
        ticks: {
          color: '#6b7280',
          font: {
            size: 12,
          },
        },
      },
      y: {
        grid: {
          color: 'rgba(107, 114, 128, 0.1)',
        },
        border: {
          display: false,
        },
        ticks: {
          color: '#6b7280',
          font: {
            size: 12,
          },
          callback: function (value: any) {
            return config.format(value);
          },
        },
      },
    },
    interaction: {
      intersect: false,
      mode: 'index' as const,
    },
  };

  const latestValue = data[data.length - 1]?.[metric] || 0;
  const previousValue = data[data.length - 2]?.[metric] || 0;
  const change = latestValue - previousValue;
  const changePercent = previousValue > 0 ? (change / previousValue) * 100 : 0;
  const isPositive = change >= 0;

  return (
    <Card className={className}>
      <CardHeader className="pb-2">
        <div className="flex items-center justify-between">
          <CardTitle className="text-base font-medium">{title}</CardTitle>
          <div className="text-right">
            <div className="text-2xl font-bold" style={{ color: config.color }}>
              {config.format(latestValue)}
            </div>
            <div
              className={`text-sm flex items-center gap-1 ${
                isPositive ? 'text-green-600' : 'text-red-600'
              }`}
            >
              <span>{isPositive ? '↗' : '↘'}</span>
              <span>{Math.abs(changePercent).toFixed(1)}%</span>
            </div>
          </div>
        </div>
      </CardHeader>
      <CardContent className="pt-0">
        <div className="h-[200px]">
          <Line data={chartData} options={options} />
        </div>
      </CardContent>
    </Card>
  );
<<<<<<< HEAD
=======
}

// Generate mock time series data
export function generateMockTimeSeriesData(
  timeframe: '7d' | '30d' | '90d' | '1y'
): TimeSeriesDataPoint[] {
  const days =
    timeframe === '7d' ? 7 : timeframe === '30d' ? 30 : timeframe === '90d' ? 90 : 365;
  const data: TimeSeriesDataPoint[] = [];

  for (let i = days - 1; i >= 0; i--) {
    const date = new Date();
    date.setDate(date.getDate() - i);

    // Generate realistic data with some randomness and trends
    const baseOpens = 800 + Math.sin(i * 0.1) * 200 + Math.random() * 300;
    const baseClicks = baseOpens * (0.08 + Math.random() * 0.05);
    const baseConversions = baseClicks * (0.15 + Math.random() * 0.1);
    const baseRevenue = baseConversions * (80 + Math.random() * 40);

    data.push({
      date: date.toISOString(),
      opens: Math.round(baseOpens),
      clicks: Math.round(baseClicks),
      conversions: Math.round(baseConversions),
      revenue: Math.round(baseRevenue),
    });
  }

  return data;
>>>>>>> 208821fa
}<|MERGE_RESOLUTION|>--- conflicted
+++ resolved
@@ -11,12 +11,8 @@
   Filler,
 } from 'chart.js';
 import { Line } from 'react-chartjs-2';
-<<<<<<< HEAD
-import { Card, CardContent, CardDescription, CardHeader, CardTitle } from '@/components/ui/card';
+import { Card, CardContent, CardHeader, CardTitle } from '@/components/ui/card';
 import { TimeSeriesDataPoint } from './timeSeriesUtils';
-=======
-import { Card, CardContent, CardHeader, CardTitle } from '@/components/ui/card';
->>>>>>> 208821fa
 
 ChartJS.register(
   CategoryScale,
@@ -202,37 +198,4 @@
       </CardContent>
     </Card>
   );
-<<<<<<< HEAD
-=======
-}
-
-// Generate mock time series data
-export function generateMockTimeSeriesData(
-  timeframe: '7d' | '30d' | '90d' | '1y'
-): TimeSeriesDataPoint[] {
-  const days =
-    timeframe === '7d' ? 7 : timeframe === '30d' ? 30 : timeframe === '90d' ? 90 : 365;
-  const data: TimeSeriesDataPoint[] = [];
-
-  for (let i = days - 1; i >= 0; i--) {
-    const date = new Date();
-    date.setDate(date.getDate() - i);
-
-    // Generate realistic data with some randomness and trends
-    const baseOpens = 800 + Math.sin(i * 0.1) * 200 + Math.random() * 300;
-    const baseClicks = baseOpens * (0.08 + Math.random() * 0.05);
-    const baseConversions = baseClicks * (0.15 + Math.random() * 0.1);
-    const baseRevenue = baseConversions * (80 + Math.random() * 40);
-
-    data.push({
-      date: date.toISOString(),
-      opens: Math.round(baseOpens),
-      clicks: Math.round(baseClicks),
-      conversions: Math.round(baseConversions),
-      revenue: Math.round(baseRevenue),
-    });
-  }
-
-  return data;
->>>>>>> 208821fa
 }