--- conflicted
+++ resolved
@@ -11,17 +11,7 @@
   Filler,
 } from 'chart.js';
 import { Line } from 'react-chartjs-2';
-<<<<<<< HEAD
-import {
-  Card,
-  CardContent,
-  CardDescription,
-  CardHeader,
-  CardTitle,
-} from '@/components/ui/card';
-=======
 import { Card, CardContent, CardDescription, CardHeader, CardTitle } from '@/components/ui/card';
->>>>>>> 02f0594e
 
 ChartJS.register(
   CategoryScale,
@@ -206,16 +196,8 @@
 }
 
 // Generate mock time series data
-<<<<<<< HEAD
-export function generateMockTimeSeriesData(
-  timeframe: '7d' | '30d' | '90d' | '1y'
-): TimeSeriesDataPoint[] {
-  const days =
-    timeframe === '7d' ? 7 : timeframe === '30d' ? 30 : timeframe === '90d' ? 90 : 365;
-=======
 export function generateMockTimeSeriesData(timeframe: '7d' | '30d' | '90d' | '1y'): TimeSeriesDataPoint[] {
   const days = timeframe === '7d' ? 7 : timeframe === '30d' ? 30 : timeframe === '90d' ? 90 : 365;
->>>>>>> 02f0594e
   const data: TimeSeriesDataPoint[] = [];
 
   for (let i = days - 1; i >= 0; i--) {
@@ -233,11 +215,7 @@
       opens: Math.round(baseOpens),
       clicks: Math.round(baseClicks),
       conversions: Math.round(baseConversions),
-<<<<<<< HEAD
-      revenue: Math.round(baseRevenue),
-=======
       revenue: Math.round(baseRevenue)
->>>>>>> 02f0594e
     });
   }
 
