import React, { useState } from 'react';
import {
  Card,
  CardContent,
  CardDescription,
  CardHeader,
  CardTitle,
} from '@/components/ui/card';
import { Button } from '@/components/ui/button';
import { Badge } from '@/components/ui/badge';
<<<<<<< HEAD
import { Progress } from '@/components/ui/progress';
import {
  Select,
  SelectContent,
  SelectItem,
  SelectTrigger,
  SelectValue,
} from '@/components/ui/select';
=======

import { Select, SelectContent, SelectItem, SelectTrigger, SelectValue } from '@/components/ui/select';
>>>>>>> 6e08e1b8
import { Input } from '@/components/ui/input';
import { Textarea } from '@/components/ui/textarea';
import {
  Dialog,
  DialogContent,
  DialogDescription,
  DialogHeader,
  DialogTitle,
  DialogTrigger,
} from '@/components/ui/dialog';
import { Label } from '@/components/ui/label';
import { Tabs, TabsContent, TabsList, TabsTrigger } from '@/components/ui/tabs';
import {
  FlaskConical,
  Play,
  Pause,
  BarChart3,
  TrendingUp,
  Clock,
  Users,
  Mail,
  MousePointer,
  Eye,
  CheckCircle,
  Zap,
} from 'lucide-react';

interface ABTest {
  id: string;
  name: string;
  status: 'draft' | 'running' | 'completed' | 'paused';
  type: 'subject_line' | 'content' | 'send_time' | 'sender_name';
  created_at: string;
  variants: {
    name: string;
    content: string;
    recipients: number;
    opens: number;
    clicks: number;
    conversions: number;
    open_rate: number;
    click_rate: number;
    conversion_rate: number;
  }[];
  winner?: string;
  confidence?: number;
  lift?: number;
}

interface ABTestingProps {
  className?: string;
}

export function ABTesting({ className }: ABTestingProps) {
  const [activeTab, setActiveTab] = useState<'overview' | 'create' | 'results'>(
    'overview'
  );
  const [newTestType, setNewTestType] = useState<
    'subject_line' | 'content' | 'send_time' | 'sender_name'
  >('subject_line');

  // Mock A/B test data
  const abTests: ABTest[] = [
    {
      id: 'test-1',
      name: 'Ben ROI Campaign - Subject Line Test',
      status: 'running',
      type: 'subject_line',
      created_at: '2024-08-10',
      variants: [
        {
          name: 'Control',
          content: 'Save 2 hours daily with smarter wake-ups',
          recipients: 450,
          opens: 153,
          clicks: 31,
          conversions: 8,
          open_rate: 34.0,
          click_rate: 6.9,
          conversion_rate: 1.8,
        },
        {
          name: 'Variant A',
          content: 'ROI Calculator: Your sleep is costing you $2,847/year',
          recipients: 442,
          opens: 178,
          clicks: 42,
          conversions: 14,
          open_rate: 40.3,
          click_rate: 9.5,
          conversion_rate: 3.2,
        },
      ],
      winner: 'Variant A',
      confidence: 87,
      lift: 18.5,
    },
    {
      id: 'test-2',
      name: 'Paula Premium Features - Content Test',
      status: 'completed',
      type: 'content',
      created_at: '2024-08-05',
      variants: [
        {
          name: 'Feature-focused',
          content: 'Advanced sleep analytics + AI optimization',
          recipients: 380,
          opens: 136,
          clicks: 28,
          conversions: 12,
          open_rate: 35.8,
          click_rate: 7.4,
          conversion_rate: 3.2,
        },
        {
          name: 'Benefit-focused',
          content: 'Wake up 15% more refreshed every morning',
          recipients: 375,
          opens: 143,
          clicks: 35,
          conversions: 18,
          open_rate: 38.1,
          click_rate: 9.3,
          conversion_rate: 4.8,
        },
      ],
      winner: 'Benefit-focused',
      confidence: 92,
      lift: 25.3,
    },
    {
      id: 'test-3',
      name: 'Sam Welcome Series - Send Time Test',
      status: 'draft',
      type: 'send_time',
      created_at: '2024-08-12',
      variants: [
        {
          name: '9 AM Send',
          content: 'Morning send time',
          recipients: 0,
          opens: 0,
          clicks: 0,
          conversions: 0,
          open_rate: 0,
          click_rate: 0,
          conversion_rate: 0,
        },
        {
          name: '7 PM Send',
          content: 'Evening send time',
          recipients: 0,
          opens: 0,
          clicks: 0,
          conversions: 0,
          open_rate: 0,
          click_rate: 0,
          conversion_rate: 0,
        },
      ],
    },
  ];

  const getStatusColor = (status: string) => {
    switch (status) {
      case 'running':
        return 'bg-green-500';
      case 'completed':
        return 'bg-blue-500';
      case 'paused':
        return 'bg-yellow-500';
      default:
        return 'bg-gray-500';
    }
  };

  const getStatusIcon = (status: string) => {
    switch (status) {
      case 'running':
        return <Play className="h-3 w-3" />;
      case 'completed':
        return <CheckCircle className="h-3 w-3" />;
      case 'paused':
        return <Pause className="h-3 w-3" />;
      default:
        return <Clock className="h-3 w-3" />;
    }
  };

  const getWinnerIndicator = (_test: ABTest, _variantIndex: number) => {
    if (!test.winner || test.status !== 'completed') return null;
    if (test.variants[variantIndex].name === test.winner) {
      return <Badge className="ml-2 bg-green-500 text-white">Winner</Badge>;
    }
    return null;
  };

  return (<Card className={className}>
      <CardHeader>
        <div className="flex items-center justify-between">
          <div>
            <CardTitle className="flex items-center gap-2">
              <FlaskConical className="h-5 w-5" />
              A/B Testing
            </CardTitle>
            <CardDescription>
              Optimize campaigns with data-driven experiments
            </CardDescription>
          </div>
          <Dialog>
            <DialogTrigger asChild>
              <Button>
                <Zap className="h-4 w-4 mr-2" />
                Create Test
              </Button>
            </DialogTrigger>
            <DialogContent className="max-w-2xl">
              <DialogHeader>
                <DialogTitle>Create New A/B Test</DialogTitle>
                <DialogDescription>
                  Set up an experiment to optimize your email campaigns
                </DialogDescription>
              </DialogHeader>
              <div className="space-y-4">
                <div className="grid grid-cols-2 gap-4">
                  <div>
                    <Label htmlFor="test-name">Test Name</Label>
                    <Input
                      id="test-name"
                      placeholder="e.g. Subject Line Test - Ben Campaign"
                    />
                  </div>
                  <div>
                    <Label htmlFor="test-type">Test Type</Label>
                    <Select
                      value={newTestType}
                      onValueChange={(value: any) => setNewTestType(value)}
                    >
                      <SelectTrigger>
                        <SelectValue />
                      </SelectTrigger>
                      <SelectContent>
                        <SelectItem value="subject_line">Subject Line</SelectItem>
                        <SelectItem value="content">Email Content</SelectItem>
                        <SelectItem value="send_time">Send Time</SelectItem>
                        <SelectItem value="sender_name">Sender Name</SelectItem>
                      </SelectContent>
                    </Select>
                  </div>
                </div>
                <div className="grid grid-cols-2 gap-4">
                  <div>
                    <Label htmlFor="control">Control (A)</Label>
                    {newTestType === 'subject_line' && (
                      <Input id="control" placeholder="Original subject line" />
                    )}
                    {newTestType === 'content' && (
                      <Textarea
                        id="control"
                        placeholder="Original email content"
                        rows={3}
                      />
                    )}
                    {newTestType === 'send_time' && <Input id="control" type="time" />}
                    {newTestType === 'sender_name' && (
                      <Input id="control" placeholder="Original sender name" />
                    )}
                  </div>
                  <div>
                    <Label htmlFor="variant">Variant (B)</Label>
                    {newTestType === 'subject_line' && (
                      <Input id="variant" placeholder="Alternative subject line" />
                    )}
                    {newTestType === 'content' && (
                      <Textarea
                        id="variant"
                        placeholder="Alternative email content"
                        rows={3}
                      />
                    )}
                    {newTestType === 'send_time' && <Input id="variant" type="time" />}
                    {newTestType === 'sender_name' && (
                      <Input id="variant" placeholder="Alternative sender name" />
                    )}
                  </div>
                </div>
                <div className="grid grid-cols-3 gap-4">
                  <div>
                    <Label htmlFor="split">Traffic Split</Label>
                    <Select defaultValue="50-50">
                      <SelectTrigger>
                        <SelectValue />
                      </SelectTrigger>
                      <SelectContent>
                        <SelectItem value="50-50">50% / 50%</SelectItem>
                        <SelectItem value="70-30">70% / 30%</SelectItem>
                        <SelectItem value="80-20">80% / 20%</SelectItem>
                      </SelectContent>
                    </Select>
                  </div>
                  <div>
                    <Label htmlFor="duration">Duration (days)</Label>
                    <Input
                      id="duration"
                      type="number"
                      defaultValue="7"
                      min="1"
                      max="30"
                    />
                  </div>
                  <div>
                    <Label htmlFor="confidence">Min. Confidence</Label>
                    <Select defaultValue="95">
                      <SelectTrigger>
                        <SelectValue />
                      </SelectTrigger>
                      <SelectContent>
                        <SelectItem value="90">90%</SelectItem>
                        <SelectItem value="95">95%</SelectItem>
                        <SelectItem value="99">99%</SelectItem>
                      </SelectContent>
                    </Select>
                  </div>
                </div>
                <div className="flex justify-end gap-2">
                  <Button variant="outline">Save as Draft</Button>
                  <Button>Start Test</Button>
                </div>
              </div>
            </DialogContent>
          </Dialog>
        </div>
      </CardHeader>
      <CardContent>
        <Tabs value={activeTab} onValueChange={(_value: any) => setActiveTab(value)}>
          <TabsList>
            <TabsTrigger value="overview">Overview</TabsTrigger>
            <TabsTrigger value="results">Results</TabsTrigger>
          </TabsList>

          <TabsContent value="overview" className="space-y-4">
            {/* Summary Stats */}
            <div className="grid grid-cols-4 gap-4">
              <div className="text-center p-4 bg-blue-50 rounded-lg">
                <div className="text-2xl font-bold text-blue-600">3</div>
                <div className="text-sm text-blue-700">Active Tests</div>
              </div>
              <div className="text-center p-4 bg-green-50 rounded-lg">
                <div className="text-2xl font-bold text-green-600">21.7%</div>
                <div className="text-sm text-green-700">Avg. Lift</div>
              </div>
              <div className="text-center p-4 bg-orange-50 rounded-lg">
                <div className="text-2xl font-bold text-orange-600">89%</div>
                <div className="text-sm text-orange-700">Avg. Confidence</div>
              </div>
              <div className="text-center p-4 bg-purple-50 rounded-lg">
                <div className="text-2xl font-bold text-purple-600">$4,200</div>
                <div className="text-sm text-purple-700">Revenue Impact</div>
              </div>
            </div>

            {/* Tests List */}
            <div className="space-y-4">
              {abTests.map(test => (
                <div key={test.id} className="p-4 border rounded-lg hover:bg-gray-50">
                  <div className="flex items-center justify-between mb-3">
                    <div className="flex items-center gap-3">
                      <Badge className={`${getStatusColor(test.status)} text-white`}>
                        {getStatusIcon(test.status)}
                        <span className="ml-1 capitalize">{test.status}</span>
                      </Badge>
                      <div>
                        <h4 className="font-medium">{test.name}</h4>
                        <p className="text-sm text-gray-600">
                          {test.type.replace('_', ' ')} • Created {test.created_at}
                        </p>
                      </div>
                    </div>
                    {test.status === 'completed' && test.winner && (
                      <div className="text-right">
                        <div className="text-sm text-gray-600">
                          Winner: {test.winner}
                        </div>
                        <div className="flex items-center gap-2 text-sm">
                          <TrendingUp className="h-4 w-4 text-green-600" />
                          <span className="font-medium text-green-600">
                            +{test.lift}% lift ({test.confidence}% confidence)
                          </span>
                        </div>
                      </div>
                    )}
                  </div>

                  {/* Variants Comparison */}
                  <div className="grid grid-cols-2 gap-4">
                    {test.variants.map((variant, _index) => (
                      <div key={index} className="p-3 bg-gray-50 rounded">
                        <div className="flex items-center justify-between mb-2">
                          <h5 className="font-medium">{variant.name}</h5>
                          {getWinnerIndicator(test, index)}
                        </div>
                        <div className="text-sm text-gray-600 mb-3">
                          {test.type === 'subject_line' && variant.content}
                        </div>
                        <div className="grid grid-cols-4 gap-2 text-xs">
                          <div>
                            <Users className="h-3 w-3 mb-1" />
                            <div className="font-medium">{variant.recipients}</div>
                            <div className="text-gray-500">Recipients</div>
                          </div>
                          <div>
                            <Eye className="h-3 w-3 mb-1" />
                            <div className="font-medium">
                              {variant.open_rate.toFixed(1)}%
                            </div>
                            <div className="text-gray-500">Open Rate</div>
                          </div>
                          <div>
                            <MousePointer className="h-3 w-3 mb-1" />
                            <div className="font-medium">
                              {variant.click_rate.toFixed(1)}%
                            </div>
                            <div className="text-gray-500">Click Rate</div>
                          </div>
                          <div>
                            <BarChart3 className="h-3 w-3 mb-1" />
                            <div className="font-medium">
                              {variant.conversion_rate.toFixed(1)}%
                            </div>
                            <div className="text-gray-500">Convert</div>
                          </div>
                        </div>
                      </div>
                    ))}
                  </div>
                </div>
              ))}
            </div>
          </TabsContent>

          <TabsContent value="results" className="space-y-4">
            <div className="text-center py-8">
              <BarChart3 className="h-12 w-12 text-gray-400 mx-auto mb-4" />
              <h3 className="text-lg font-medium mb-2">Detailed Results Coming Soon</h3>
              <p className="text-gray-600">
                Statistical significance testing, confidence intervals, and advanced
                analytics
              </p>
            </div>
          </TabsContent>
        </Tabs>
      </CardContent>
    </Card>
  );
}<|MERGE_RESOLUTION|>--- conflicted
+++ resolved
@@ -1,36 +1,12 @@
 import React, { useState } from 'react';
-import {
-  Card,
-  CardContent,
-  CardDescription,
-  CardHeader,
-  CardTitle,
-} from '@/components/ui/card';
+import { Card, CardContent, CardDescription, CardHeader, CardTitle } from '@/components/ui/card';
 import { Button } from '@/components/ui/button';
 import { Badge } from '@/components/ui/badge';
-<<<<<<< HEAD
-import { Progress } from '@/components/ui/progress';
-import {
-  Select,
-  SelectContent,
-  SelectItem,
-  SelectTrigger,
-  SelectValue,
-} from '@/components/ui/select';
-=======
 
 import { Select, SelectContent, SelectItem, SelectTrigger, SelectValue } from '@/components/ui/select';
->>>>>>> 6e08e1b8
 import { Input } from '@/components/ui/input';
 import { Textarea } from '@/components/ui/textarea';
-import {
-  Dialog,
-  DialogContent,
-  DialogDescription,
-  DialogHeader,
-  DialogTitle,
-  DialogTrigger,
-} from '@/components/ui/dialog';
+import { Dialog, DialogContent, DialogDescription, DialogHeader, DialogTitle, DialogTrigger } from '@/components/ui/dialog';
 import { Label } from '@/components/ui/label';
 import { Tabs, TabsContent, TabsList, TabsTrigger } from '@/components/ui/tabs';
 import {
@@ -45,7 +21,7 @@
   MousePointer,
   Eye,
   CheckCircle,
-  Zap,
+  Zap
 } from 'lucide-react';
 
 interface ABTest {
@@ -75,12 +51,8 @@
 }
 
 export function ABTesting({ className }: ABTestingProps) {
-  const [activeTab, setActiveTab] = useState<'overview' | 'create' | 'results'>(
-    'overview'
-  );
-  const [newTestType, setNewTestType] = useState<
-    'subject_line' | 'content' | 'send_time' | 'sender_name'
-  >('subject_line');
+  const [activeTab, setActiveTab] = useState<'overview' | 'create' | 'results'>('overview');
+  const [newTestType, setNewTestType] = useState<'subject_line' | 'content' | 'send_time' | 'sender_name'>('subject_line');
 
   // Mock A/B test data
   const abTests: ABTest[] = [
@@ -100,7 +72,7 @@
           conversions: 8,
           open_rate: 34.0,
           click_rate: 6.9,
-          conversion_rate: 1.8,
+          conversion_rate: 1.8
         },
         {
           name: 'Variant A',
@@ -111,12 +83,12 @@
           conversions: 14,
           open_rate: 40.3,
           click_rate: 9.5,
-          conversion_rate: 3.2,
-        },
+          conversion_rate: 3.2
+        }
       ],
       winner: 'Variant A',
       confidence: 87,
-      lift: 18.5,
+      lift: 18.5
     },
     {
       id: 'test-2',
@@ -134,7 +106,7 @@
           conversions: 12,
           open_rate: 35.8,
           click_rate: 7.4,
-          conversion_rate: 3.2,
+          conversion_rate: 3.2
         },
         {
           name: 'Benefit-focused',
@@ -145,12 +117,12 @@
           conversions: 18,
           open_rate: 38.1,
           click_rate: 9.3,
-          conversion_rate: 4.8,
-        },
+          conversion_rate: 4.8
+        }
       ],
       winner: 'Benefit-focused',
       confidence: 92,
-      lift: 25.3,
+      lift: 25.3
     },
     {
       id: 'test-3',
@@ -168,7 +140,7 @@
           conversions: 0,
           open_rate: 0,
           click_rate: 0,
-          conversion_rate: 0,
+          conversion_rate: 0
         },
         {
           name: '7 PM Send',
@@ -179,39 +151,31 @@
           conversions: 0,
           open_rate: 0,
           click_rate: 0,
-          conversion_rate: 0,
-        },
-      ],
-    },
+          conversion_rate: 0
+        }
+      ]
+    }
   ];
 
   const getStatusColor = (status: string) => {
     switch (status) {
-      case 'running':
-        return 'bg-green-500';
-      case 'completed':
-        return 'bg-blue-500';
-      case 'paused':
-        return 'bg-yellow-500';
-      default:
-        return 'bg-gray-500';
+      case 'running': return 'bg-green-500';
+      case 'completed': return 'bg-blue-500';
+      case 'paused': return 'bg-yellow-500';
+      default: return 'bg-gray-500';
     }
   };
 
   const getStatusIcon = (status: string) => {
     switch (status) {
-      case 'running':
-        return <Play className="h-3 w-3" />;
-      case 'completed':
-        return <CheckCircle className="h-3 w-3" />;
-      case 'paused':
-        return <Pause className="h-3 w-3" />;
-      default:
-        return <Clock className="h-3 w-3" />;
+      case 'running': return <Play className="h-3 w-3" />;
+      case 'completed': return <CheckCircle className="h-3 w-3" />;
+      case 'paused': return <Pause className="h-3 w-3" />;
+      default: return <Clock className="h-3 w-3" />;
     }
   };
 
-  const getWinnerIndicator = (_test: ABTest, _variantIndex: number) => {
+  const getWinnerIndicator = (test: ABTest, variantIndex: number) => {
     if (!test.winner || test.status !== 'completed') return null;
     if (test.variants[variantIndex].name === test.winner) {
       return <Badge className="ml-2 bg-green-500 text-white">Winner</Badge>;
@@ -219,7 +183,8 @@
     return null;
   };
 
-  return (<Card className={className}>
+  return (
+    <Card className={className}>
       <CardHeader>
         <div className="flex items-center justify-between">
           <div>
@@ -249,17 +214,11 @@
                 <div className="grid grid-cols-2 gap-4">
                   <div>
                     <Label htmlFor="test-name">Test Name</Label>
-                    <Input
-                      id="test-name"
-                      placeholder="e.g. Subject Line Test - Ben Campaign"
-                    />
+                    <Input id="test-name" placeholder="e.g. Subject Line Test - Ben Campaign" />
                   </div>
                   <div>
                     <Label htmlFor="test-type">Test Type</Label>
-                    <Select
-                      value={newTestType}
-                      onValueChange={(value: any) => setNewTestType(value)}
-                    >
+                    <Select value={newTestType} onValueChange={(value: any) => setNewTestType(value)}>
                       <SelectTrigger>
                         <SelectValue />
                       </SelectTrigger>
@@ -279,13 +238,11 @@
                       <Input id="control" placeholder="Original subject line" />
                     )}
                     {newTestType === 'content' && (
-                      <Textarea
-                        id="control"
-                        placeholder="Original email content"
-                        rows={3}
-                      />
-                    )}
-                    {newTestType === 'send_time' && <Input id="control" type="time" />}
+                      <Textarea id="control" placeholder="Original email content" rows={3} />
+                    )}
+                    {newTestType === 'send_time' && (
+                      <Input id="control" type="time" />
+                    )}
                     {newTestType === 'sender_name' && (
                       <Input id="control" placeholder="Original sender name" />
                     )}
@@ -296,13 +253,11 @@
                       <Input id="variant" placeholder="Alternative subject line" />
                     )}
                     {newTestType === 'content' && (
-                      <Textarea
-                        id="variant"
-                        placeholder="Alternative email content"
-                        rows={3}
-                      />
-                    )}
-                    {newTestType === 'send_time' && <Input id="variant" type="time" />}
+                      <Textarea id="variant" placeholder="Alternative email content" rows={3} />
+                    )}
+                    {newTestType === 'send_time' && (
+                      <Input id="variant" type="time" />
+                    )}
                     {newTestType === 'sender_name' && (
                       <Input id="variant" placeholder="Alternative sender name" />
                     )}
@@ -324,13 +279,7 @@
                   </div>
                   <div>
                     <Label htmlFor="duration">Duration (days)</Label>
-                    <Input
-                      id="duration"
-                      type="number"
-                      defaultValue="7"
-                      min="1"
-                      max="30"
-                    />
+                    <Input id="duration" type="number" defaultValue="7" min="1" max="30" />
                   </div>
                   <div>
                     <Label htmlFor="confidence">Min. Confidence</Label>
@@ -356,7 +305,7 @@
         </div>
       </CardHeader>
       <CardContent>
-        <Tabs value={activeTab} onValueChange={(_value: any) => setActiveTab(value)}>
+        <Tabs value={activeTab} onValueChange={(value: any) => setActiveTab(value)}>
           <TabsList>
             <TabsTrigger value="overview">Overview</TabsTrigger>
             <TabsTrigger value="results">Results</TabsTrigger>
@@ -385,7 +334,7 @@
 
             {/* Tests List */}
             <div className="space-y-4">
-              {abTests.map(test => (
+              {abTests.map((test) => (
                 <div key={test.id} className="p-4 border rounded-lg hover:bg-gray-50">
                   <div className="flex items-center justify-between mb-3">
                     <div className="flex items-center gap-3">
@@ -402,9 +351,7 @@
                     </div>
                     {test.status === 'completed' && test.winner && (
                       <div className="text-right">
-                        <div className="text-sm text-gray-600">
-                          Winner: {test.winner}
-                        </div>
+                        <div className="text-sm text-gray-600">Winner: {test.winner}</div>
                         <div className="flex items-center gap-2 text-sm">
                           <TrendingUp className="h-4 w-4 text-green-600" />
                           <span className="font-medium text-green-600">
@@ -417,7 +364,7 @@
 
                   {/* Variants Comparison */}
                   <div className="grid grid-cols-2 gap-4">
-                    {test.variants.map((variant, _index) => (
+                    {test.variants.map((variant, index) => (
                       <div key={index} className="p-3 bg-gray-50 rounded">
                         <div className="flex items-center justify-between mb-2">
                           <h5 className="font-medium">{variant.name}</h5>
@@ -434,23 +381,17 @@
                           </div>
                           <div>
                             <Eye className="h-3 w-3 mb-1" />
-                            <div className="font-medium">
-                              {variant.open_rate.toFixed(1)}%
-                            </div>
+                            <div className="font-medium">{variant.open_rate.toFixed(1)}%</div>
                             <div className="text-gray-500">Open Rate</div>
                           </div>
                           <div>
                             <MousePointer className="h-3 w-3 mb-1" />
-                            <div className="font-medium">
-                              {variant.click_rate.toFixed(1)}%
-                            </div>
+                            <div className="font-medium">{variant.click_rate.toFixed(1)}%</div>
                             <div className="text-gray-500">Click Rate</div>
                           </div>
                           <div>
                             <BarChart3 className="h-3 w-3 mb-1" />
-                            <div className="font-medium">
-                              {variant.conversion_rate.toFixed(1)}%
-                            </div>
+                            <div className="font-medium">{variant.conversion_rate.toFixed(1)}%</div>
                             <div className="text-gray-500">Convert</div>
                           </div>
                         </div>
@@ -467,8 +408,7 @@
               <BarChart3 className="h-12 w-12 text-gray-400 mx-auto mb-4" />
               <h3 className="text-lg font-medium mb-2">Detailed Results Coming Soon</h3>
               <p className="text-gray-600">
-                Statistical significance testing, confidence intervals, and advanced
-                analytics
+                Statistical significance testing, confidence intervals, and advanced analytics
               </p>
             </div>
           </TabsContent>
