--- conflicted
+++ resolved
@@ -3,17 +3,7 @@
 import { Button } from '@/components/ui/button';
 import { Badge } from '@/components/ui/badge';
 import { Progress } from '@/components/ui/progress';
-<<<<<<< HEAD
-import {
-  Select,
-  SelectContent,
-  SelectItem,
-  SelectTrigger,
-  SelectValue,
-} from '@/components/ui/select';
-=======
 import { Select, SelectContent, SelectItem, SelectTrigger, SelectValue } from '@/components/ui/select';
->>>>>>> 02f0594e
 import { Input } from '@/components/ui/input';
 import { Textarea } from '@/components/ui/textarea';
 import { Dialog, DialogContent, DialogDescription, DialogHeader, DialogTitle, DialogTrigger } from '@/components/ui/dialog';
