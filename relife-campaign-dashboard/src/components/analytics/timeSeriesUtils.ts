--- conflicted
+++ resolved
@@ -8,13 +8,7 @@
 }
 
 // Generate mock time series data
-<<<<<<< HEAD
-export function generateMockTimeSeriesData(
-  _timeframe: '7d' | '30d' | '90d' | '1y'
-): TimeSeriesDataPoint[] {
-=======
 export function generateMockTimeSeriesData(_timeframe: '7d' | '30d' | '90d' | '1y'): TimeSeriesDataPoint[] {
->>>>>>> e286f77f
   const days =
     timeframe === '7d' ? 7 : timeframe === '30d' ? 30 : timeframe === '90d' ? 90 : 365;
   const data: TimeSeriesDataPoint[] = [];
