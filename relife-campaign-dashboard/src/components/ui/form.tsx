import * as React from 'react';
import * as LabelPrimitive from '@radix-ui/react-label';
import { Slot } from '@radix-ui/react-slot';
import {
  Controller,
  FormProvider,
  useFormContext,
  useFormState,
  type ControllerProps,
  type FieldPath,
  type FieldValues,
} from 'react-hook-form';

import { cn } from "@/lib/utils"
import { Label } from "@/components/ui/label"
<<<<<<< HEAD
=======
import {
  FormFieldContext,
  FormItemContext,
  useFormField,
} from "@/lib/hooks/use-form-field"
>>>>>>> a2085a2a

const Form = FormProvider;

type FormFieldContextValue<
  TFieldValues extends FieldValues = FieldValues,
  TName extends FieldPath<TFieldValues> = FieldPath<TFieldValues>,
> = {
  name: TName
}

const FormFieldContext = React.createContext<FormFieldContextValue>(
  {} as FormFieldContextValue
)

const FormField = <
  TFieldValues extends FieldValues = FieldValues,
  TName extends FieldPath<TFieldValues> = FieldPath<TFieldValues>,
>({
  ...props
}: ControllerProps<TFieldValues, TName>) => {
  return (
    <FormFieldContext.Provider value={{ name: props.name }}>
      <Controller {...props} />
    </FormFieldContext.Provider>
  );
};

const useFormField = () => {
  const fieldContext = React.useContext(FormFieldContext);
  const itemContext = React.useContext(FormItemContext);
  const { getFieldState } = useFormContext();
  const formState = useFormState({ name: fieldContext.name });
  const fieldState = getFieldState(fieldContext.name, formState);

  if (!fieldContext) {
    throw new Error('useFormField should be used within <FormField>');
  }

const useFormField = () => {
  const fieldContext = React.useContext(FormFieldContext)
  const itemContext = React.useContext(FormItemContext)
  const { getFieldState } = useFormContext()
  const formState = useFormState({ name: fieldContext.name })
  const fieldState = getFieldState(fieldContext.name, formState)

  if (!fieldContext) {
    throw new Error("useFormField should be used within <FormField>")
  }

  const { id } = itemContext

  return {
    id,
    name: fieldContext.name,
    formItemId: `${id}-form-item`,
    formDescriptionId: `${id}-form-item-description`,
    formMessageId: `${id}-form-item-message`,
    ...fieldState,
  }
}

type FormItemContextValue = {
  id: string
}

const FormItemContext = React.createContext<FormItemContextValue>(
  {} as FormItemContextValue
)

function FormItem({ className, ...props }: React.ComponentProps<'div'>) {
  const id = React.useId();

  return (
    <FormItemContext.Provider value={{ id }}>
      <div data-slot="form-item" className={cn('grid gap-2', className)} {...props} />
    </FormItemContext.Provider>
  );
}

function FormLabel({
  className,
  ...props
}: React.ComponentProps<typeof LabelPrimitive.Root>) {
  const { error, formItemId } = useFormField();

  return (
    <Label
      data-slot="form-label"
      data-error={!!error}
      className={cn('data-[error=true]:text-destructive', className)}
      htmlFor={formItemId}
      {...props}
    />
  );
}

function FormControl({ ...props }: React.ComponentProps<typeof Slot>) {
  const { error, formItemId, formDescriptionId, formMessageId } = useFormField();

  return (
    <Slot
      data-slot="form-control"
      id={formItemId}
      aria-describedby={
        !error ? `${formDescriptionId}` : `${formDescriptionId} ${formMessageId}`
      }
      aria-invalid={!!error}
      {...props}
    />
  );
}

function FormDescription({ className, ...props }: React.ComponentProps<'p'>) {
  const { formDescriptionId } = useFormField();

  return (
    <p
      data-slot="form-description"
      id={formDescriptionId}
      className={cn('text-muted-foreground text-sm', className)}
      {...props}
    />
  );
}

function FormMessage({ className, ...props }: React.ComponentProps<'p'>) {
  const { error, formMessageId } = useFormField();
  const body = error ? String(error?.message ?? '') : props.children;

  if (!body) {
    return null;
  }

  return (
    <p
      data-slot="form-message"
      id={formMessageId}
      className={cn('text-destructive text-sm', className)}
      {...props}
    >
      {body}
    </p>
  );
}

export {
  useFormField,
  Form,
  FormItem,
  FormLabel,
  FormControl,
  FormDescription,
  FormMessage,
  FormField,
};<|MERGE_RESOLUTION|>--- conflicted
+++ resolved
@@ -13,14 +13,11 @@
 
 import { cn } from "@/lib/utils"
 import { Label } from "@/components/ui/label"
-<<<<<<< HEAD
-=======
 import {
   FormFieldContext,
   FormItemContext,
   useFormField,
 } from "@/lib/hooks/use-form-field"
->>>>>>> a2085a2a
 
 const Form = FormProvider;
 
