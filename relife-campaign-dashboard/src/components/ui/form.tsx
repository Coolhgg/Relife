--- conflicted
+++ resolved
@@ -11,13 +11,8 @@
   type FieldValues,
 } from 'react-hook-form';
 
-<<<<<<< HEAD
-import { cn } from '@/lib/utils';
-import { Label } from '@/components/ui/label';
-=======
 import { cn } from "@/lib/utils"
 import { Label } from "@/components/ui/label"
->>>>>>> 02f0594e
 
 const Form = FormProvider;
 
@@ -25,21 +20,12 @@
   TFieldValues extends FieldValues = FieldValues,
   TName extends FieldPath<TFieldValues> = FieldPath<TFieldValues>,
 > = {
-<<<<<<< HEAD
-  name: TName;
-};
-
-const FormFieldContext = React.createContext<FormFieldContextValue>(
-  {} as FormFieldContextValue
-);
-=======
   name: TName
 }
 
 const FormFieldContext = React.createContext<FormFieldContextValue>(
   {} as FormFieldContextValue
 )
->>>>>>> 02f0594e
 
 const FormField = <
   TFieldValues extends FieldValues = FieldValues,
@@ -65,9 +51,6 @@
     throw new Error('useFormField should be used within <FormField>');
   }
 
-<<<<<<< HEAD
-  const { id } = itemContext;
-=======
 const useFormField = () => {
   const fieldContext = React.useContext(FormFieldContext)
   const itemContext = React.useContext(FormItemContext)
@@ -80,7 +63,6 @@
   }
 
   const { id } = itemContext
->>>>>>> 02f0594e
 
   return {
     id,
@@ -89,18 +71,6 @@
     formDescriptionId: `${id}-form-item-description`,
     formMessageId: `${id}-form-item-message`,
     ...fieldState,
-<<<<<<< HEAD
-  };
-};
-
-type FormItemContextValue = {
-  id: string;
-};
-
-const FormItemContext = React.createContext<FormItemContextValue>(
-  {} as FormItemContextValue
-);
-=======
   }
 }
 
@@ -111,7 +81,6 @@
 const FormItemContext = React.createContext<FormItemContextValue>(
   {} as FormItemContextValue
 )
->>>>>>> 02f0594e
 
 function FormItem({ className, ...props }: React.ComponentProps<'div'>) {
   const id = React.useId();
