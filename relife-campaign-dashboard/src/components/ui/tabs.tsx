'use client';

import React from 'react'; // auto: added missing React import
import * as React from 'react';
import * as TabsPrimitive from '@radix-ui/react-tabs';

import { cn } from '@/lib/utils';

<<<<<<< HEAD
function Tabs({
  className, ...props
=======
function Tabs(_{
  className, _...props
>>>>>>> e286f77f
}: React.ComponentProps<typeof TabsPrimitive.Root>) {
  return (
    <TabsPrimitive.Root
      data-slot="tabs"
      className={cn('flex flex-col gap-2', className)}
      {...props}
    />
  );
}

<<<<<<< HEAD
function TabsList({
  className, ...props
=======
function TabsList(_{
  className, _...props
>>>>>>> e286f77f
}: React.ComponentProps<typeof TabsPrimitive.List>) {
  return (
    <TabsPrimitive.List
      data-slot="tabs-list"
      className={cn(
        'bg-muted text-muted-foreground inline-flex h-9 w-fit items-center justify-center rounded-lg p-[3px]',
        className
      )}
      {...props}
    />
  );
}

<<<<<<< HEAD
function TabsTrigger({
  className, ...props
=======
function TabsTrigger(_{
  className, _...props
>>>>>>> e286f77f
}: React.ComponentProps<typeof TabsPrimitive.Trigger>) {
  return (
    <TabsPrimitive.Trigger
      data-slot="tabs-trigger"
      className={cn(
        "data-[state=active]:bg-background dark:data-[state=active]:text-foreground focus-visible:border-ring focus-visible:ring-ring/50 focus-visible:outline-ring dark:data-[state=active]:border-input dark:data-[state=active]:bg-input/30 text-foreground dark:text-muted-foreground inline-flex h-[calc(100%-1px)] flex-1 items-center justify-center gap-1.5 rounded-md border border-transparent px-2 py-1 text-sm font-medium whitespace-nowrap transition-[color,box-shadow] focus-visible:ring-[3px] focus-visible:outline-1 disabled:pointer-events-none disabled:opacity-50 data-[state=active]:shadow-sm [&_svg]:pointer-events-none [&_svg]:shrink-0 [&_svg:not([class*='size-'])]:size-4",
        className
      )}
      {...props}
    />
  );
}

<<<<<<< HEAD
function TabsContent({
  className, ...props
=======
function TabsContent(_{
  className, _...props
>>>>>>> e286f77f
}: React.ComponentProps<typeof TabsPrimitive.Content>) {
  return (
    <TabsPrimitive.Content
      data-slot="tabs-content"
      className={cn('flex-1 outline-none', className)}
      {...props}
    />
  );
}

export { Tabs, TabsList, TabsTrigger, TabsContent };<|MERGE_RESOLUTION|>--- conflicted
+++ resolved
@@ -6,13 +6,8 @@
 
 import { cn } from '@/lib/utils';
 
-<<<<<<< HEAD
-function Tabs({
-  className, ...props
-=======
 function Tabs(_{
   className, _...props
->>>>>>> e286f77f
 }: React.ComponentProps<typeof TabsPrimitive.Root>) {
   return (
     <TabsPrimitive.Root
@@ -23,13 +18,8 @@
   );
 }
 
-<<<<<<< HEAD
-function TabsList({
-  className, ...props
-=======
 function TabsList(_{
   className, _...props
->>>>>>> e286f77f
 }: React.ComponentProps<typeof TabsPrimitive.List>) {
   return (
     <TabsPrimitive.List
@@ -43,13 +33,8 @@
   );
 }
 
-<<<<<<< HEAD
-function TabsTrigger({
-  className, ...props
-=======
 function TabsTrigger(_{
   className, _...props
->>>>>>> e286f77f
 }: React.ComponentProps<typeof TabsPrimitive.Trigger>) {
   return (
     <TabsPrimitive.Trigger
@@ -63,13 +48,8 @@
   );
 }
 
-<<<<<<< HEAD
-function TabsContent({
-  className, ...props
-=======
 function TabsContent(_{
   className, _...props
->>>>>>> e286f77f
 }: React.ComponentProps<typeof TabsPrimitive.Content>) {
   return (
     <TabsPrimitive.Content
