import React from 'react'; // auto: added missing React import
import * as React from 'react';
import * as AccordionPrimitive from '@radix-ui/react-accordion';
import { ChevronDownIcon } from 'lucide-react';

import { cn } from '@/lib/utils';

function Accordion(_{ ...props }: React.ComponentProps<typeof AccordionPrimitive.Root>) {
  return <AccordionPrimitive.Root data-slot="accordion" {...props} />;
}

<<<<<<< HEAD
function AccordionItem({
  className, ...props
=======
function AccordionItem(_{
  className, _...props
>>>>>>> e286f77f
}: React.ComponentProps<typeof AccordionPrimitive.Item>) {
  return (
    <AccordionPrimitive.Item
      data-slot="accordion-item"
      className={cn('border-b last:border-b-0', className)}
      {...props}
    />
  );
}

<<<<<<< HEAD
function AccordionTrigger({
  className, children, ...props
=======
function AccordionTrigger(_{
  className, _children, _...props
>>>>>>> e286f77f
}: React.ComponentProps<typeof AccordionPrimitive.Trigger>) {
  return (
    <AccordionPrimitive.Header className="flex">
      <AccordionPrimitive.Trigger
        data-slot="accordion-trigger"
        className={cn(
          'focus-visible:border-ring focus-visible:ring-ring/50 flex flex-1 items-start justify-between gap-4 rounded-md py-4 text-left text-sm font-medium transition-all outline-none hover:underline focus-visible:ring-[3px] disabled:pointer-events-none disabled:opacity-50 [&[data-state=open]>svg]:rotate-180',
          className
        )}
        {...props}
      >
        {children}
        <ChevronDownIcon className="text-muted-foreground pointer-events-none size-4 shrink-0 translate-y-0.5 transition-transform duration-200" />
      </AccordionPrimitive.Trigger>
    </AccordionPrimitive.Header>
  );
}

<<<<<<< HEAD
function AccordionContent({
  className, children, ...props
=======
function AccordionContent(_{
  className, _children, _...props
>>>>>>> e286f77f
}: React.ComponentProps<typeof AccordionPrimitive.Content>) {
  return (
    <AccordionPrimitive.Content
      data-slot="accordion-content"
      className="data-[state=closed]:animate-accordion-up data-[state=open]:animate-accordion-down overflow-hidden text-sm"
      {...props}
    >
      <div className={cn('pt-0 pb-4', className)}>{children}</div>
    </AccordionPrimitive.Content>
  );
}

export { Accordion, AccordionItem, AccordionTrigger, AccordionContent };<|MERGE_RESOLUTION|>--- conflicted
+++ resolved
@@ -9,13 +9,8 @@
   return <AccordionPrimitive.Root data-slot="accordion" {...props} />;
 }
 
-<<<<<<< HEAD
-function AccordionItem({
-  className, ...props
-=======
 function AccordionItem(_{
   className, _...props
->>>>>>> e286f77f
 }: React.ComponentProps<typeof AccordionPrimitive.Item>) {
   return (
     <AccordionPrimitive.Item
@@ -26,13 +21,8 @@
   );
 }
 
-<<<<<<< HEAD
-function AccordionTrigger({
-  className, children, ...props
-=======
 function AccordionTrigger(_{
   className, _children, _...props
->>>>>>> e286f77f
 }: React.ComponentProps<typeof AccordionPrimitive.Trigger>) {
   return (
     <AccordionPrimitive.Header className="flex">
@@ -51,13 +41,8 @@
   );
 }
 
-<<<<<<< HEAD
-function AccordionContent({
-  className, children, ...props
-=======
 function AccordionContent(_{
   className, _children, _...props
->>>>>>> e286f77f
 }: React.ComponentProps<typeof AccordionPrimitive.Content>) {
   return (
     <AccordionPrimitive.Content
