--- conflicted
+++ resolved
@@ -6,13 +6,8 @@
 
 import { cn } from '@/lib/utils';
 
-<<<<<<< HEAD
-function Label({
-  className, ...props
-=======
 function Label(_{
   className, _...props
->>>>>>> e286f77f
 }: React.ComponentProps<typeof LabelPrimitive.Root>) {
   return (
     <LabelPrimitive.Root
