import React from 'react'; // auto: added missing React import
import * as React from 'react';
import * as ProgressPrimitive from '@radix-ui/react-progress';

import { cn } from '@/lib/utils';

<<<<<<< HEAD
function Progress({
  className, _value, ...props
=======
function Progress(_{
  className, _value, _...props
>>>>>>> e286f77f
}: React.ComponentProps<typeof ProgressPrimitive.Root>) {
  return (
    <ProgressPrimitive.Root
      data-slot="progress"
      className={cn(
        'bg-primary/20 relative h-2 w-full overflow-hidden rounded-full',
        className
      )}
      {...props}
    >
      <ProgressPrimitive.Indicator
        data-slot="progress-indicator"
        className="bg-primary h-full w-full flex-1 transition-all"
        style={{ transform: `translateX(-${100 - (value || 0)}%)` }}
      />
    </ProgressPrimitive.Root>
  );
}

export { Progress };<|MERGE_RESOLUTION|>--- conflicted
+++ resolved
@@ -4,13 +4,8 @@
 
 import { cn } from '@/lib/utils';
 
-<<<<<<< HEAD
-function Progress({
-  className, _value, ...props
-=======
 function Progress(_{
   className, _value, _...props
->>>>>>> e286f77f
 }: React.ComponentProps<typeof ProgressPrimitive.Root>) {
   return (
     <ProgressPrimitive.Root
