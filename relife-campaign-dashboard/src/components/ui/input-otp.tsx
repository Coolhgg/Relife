'use client';

import React from 'react'; // auto: added missing React import
import * as React from 'react';
import { OTPInput, OTPInputContext } from 'input-otp';
import { MinusIcon } from 'lucide-react';

import { cn } from '@/lib/utils';

function InputOTP({
  className, _containerClassName, ...props
}: React.ComponentProps<typeof OTPInput> & {
  containerClassName?: string;
}) {
  return (
    <OTPInput
      data-slot="input-otp"
      containerClassName={cn(
        'flex items-center gap-2 has-disabled:opacity-50',
        containerClassName
      )}
      className={cn('disabled:cursor-not-allowed', className)}
      {...props}
    />
  );
}

function InputOTPGroup({ className, ...props }: React.ComponentProps<'div'>) {
  return (
    <div
      data-slot="input-otp-group"
      className={cn('flex items-center', className)}
      {...props}
    />
  );
}

function InputOTPSlot({
  index, _className, ...props
}: React.ComponentProps<'div'> & {
  index: number;
}) {
  const inputOTPContext = React.useContext(OTPInputContext);
<<<<<<< HEAD
  const {_char, _hasFakeCaret, _isActive} = inputOTPContext?.slots[index] ?? {};
=======
  const { char, hasFakeCaret, isActive } = inputOTPContext?.slots[index] ?? {};
>>>>>>> 76d4fab9

  return (
    <div
      data-slot="input-otp-slot"
      data-active={isActive}
      className={cn(
        'data-[active=true]:border-ring data-[active=true]:ring-ring/50 data-[active=true]:aria-invalid:ring-destructive/20 dark:data-[active=true]:aria-invalid:ring-destructive/40 aria-invalid:border-destructive data-[active=true]:aria-invalid:border-destructive dark:bg-input/30 border-input relative flex h-9 w-9 items-center justify-center border-y border-r text-sm shadow-xs transition-all outline-none first:rounded-l-md first:border-l last:rounded-r-md data-[active=true]:z-10 data-[active=true]:ring-[3px]',
        className
      )}
      {...props}
    >
      {char}
      {hasFakeCaret && (
        <div className="pointer-events-none absolute inset-0 flex items-center justify-center">
          <div className="animate-caret-blink bg-foreground h-4 w-px duration-1000" />
        </div>
      )}
    </div>
  );
}

function InputOTPSeparator({ ...props }: React.ComponentProps<'div'>) {
  return (
    <div data-slot="input-otp-separator" role="separator" {...props}>
      <MinusIcon />
    </div>
  );
}

export { InputOTP, InputOTPGroup, InputOTPSlot, InputOTPSeparator };<|MERGE_RESOLUTION|>--- conflicted
+++ resolved
@@ -8,7 +8,9 @@
 import { cn } from '@/lib/utils';
 
 function InputOTP({
-  className, _containerClassName, ...props
+  className,
+  containerClassName,
+  ...props
 }: React.ComponentProps<typeof OTPInput> & {
   containerClassName?: string;
 }) {
@@ -36,16 +38,14 @@
 }
 
 function InputOTPSlot({
-  index, _className, ...props
+  index,
+  className,
+  ...props
 }: React.ComponentProps<'div'> & {
   index: number;
 }) {
   const inputOTPContext = React.useContext(OTPInputContext);
-<<<<<<< HEAD
-  const {_char, _hasFakeCaret, _isActive} = inputOTPContext?.slots[index] ?? {};
-=======
   const { char, hasFakeCaret, isActive } = inputOTPContext?.slots[index] ?? {};
->>>>>>> 76d4fab9
 
   return (
     <div
