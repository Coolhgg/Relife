--- conflicted
+++ resolved
@@ -1,10 +1,5 @@
-<<<<<<< HEAD
-import { useTheme } from 'next-themes';
-import { Toaster as Sonner, ToasterProps } from 'sonner';
-=======
 import { useTheme } from "next-themes"
 import { Toaster as Sonner, ToasterProps } from "sonner"
->>>>>>> 02f0594e
 
 const Toaster = ({ ...props }: ToasterProps) => {
   const { theme = 'system' } = useTheme();
