'use client';

import React from 'react'; // auto: added missing React import
import * as React from 'react';
import * as SwitchPrimitive from '@radix-ui/react-switch';

import { cn } from '@/lib/utils';

<<<<<<< HEAD
function Switch({
  className, ...props
=======
function Switch(_{
  className, _...props
>>>>>>> e286f77f
}: React.ComponentProps<typeof SwitchPrimitive.Root>) {
  return (
    <SwitchPrimitive.Root
      data-slot="switch"
      className={cn(
        'peer data-[state=checked]:bg-primary data-[state=unchecked]:bg-input focus-visible:border-ring focus-visible:ring-ring/50 dark:data-[state=unchecked]:bg-input/80 inline-flex h-[1.15rem] w-8 shrink-0 items-center rounded-full border border-transparent shadow-xs transition-all outline-none focus-visible:ring-[3px] disabled:cursor-not-allowed disabled:opacity-50',
        className
      )}
      {...props}
    >
      <SwitchPrimitive.Thumb
        data-slot="switch-thumb"
        className={cn(
          'bg-background dark:data-[state=unchecked]:bg-foreground dark:data-[state=checked]:bg-primary-foreground pointer-events-none block size-4 rounded-full ring-0 transition-transform data-[state=checked]:translate-x-[calc(100%-2px)] data-[state=unchecked]:translate-x-0'
        )}
      />
    </SwitchPrimitive.Root>
  );
}

export { Switch };<|MERGE_RESOLUTION|>--- conflicted
+++ resolved
@@ -6,13 +6,8 @@
 
 import { cn } from '@/lib/utils';
 
-<<<<<<< HEAD
-function Switch({
-  className, ...props
-=======
 function Switch(_{
   className, _...props
->>>>>>> e286f77f
 }: React.ComponentProps<typeof SwitchPrimitive.Root>) {
   return (
     <SwitchPrimitive.Root
