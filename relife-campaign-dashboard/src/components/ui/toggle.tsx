<<<<<<< HEAD
import * as React from 'react';
import * as TogglePrimitive from '@radix-ui/react-toggle';
import { cva, type VariantProps } from 'class-variance-authority';

import { cn } from '@/lib/utils';
=======
import * as React from "react"
import * as TogglePrimitive from "@radix-ui/react-toggle"
import { cva, type VariantProps } from "class-variance-authority"

import { cn } from "@/lib/utils"
>>>>>>> 02f0594e

const toggleVariants = cva(
  "inline-flex items-center justify-center gap-2 rounded-md text-sm font-medium hover:bg-muted hover:text-muted-foreground disabled:pointer-events-none disabled:opacity-50 data-[state=on]:bg-accent data-[state=on]:text-accent-foreground [&_svg]:pointer-events-none [&_svg:not([class*='size-'])]:size-4 [&_svg]:shrink-0 focus-visible:border-ring focus-visible:ring-ring/50 focus-visible:ring-[3px] outline-none transition-[color,box-shadow] aria-invalid:ring-destructive/20 dark:aria-invalid:ring-destructive/40 aria-invalid:border-destructive whitespace-nowrap",
  {
    variants: {
      variant: {
<<<<<<< HEAD
        default: 'bg-transparent',
        outline:
          'border border-input bg-transparent shadow-xs hover:bg-accent hover:text-accent-foreground',
      },
      size: {
        default: 'h-9 px-2 min-w-9',
        sm: 'h-8 px-1.5 min-w-8',
        lg: 'h-10 px-2.5 min-w-10',
      },
    },
    defaultVariants: {
      variant: 'default',
      size: 'default',
    },
  }
);
=======
        default: "bg-transparent",
        outline:
          "border border-input bg-transparent shadow-xs hover:bg-accent hover:text-accent-foreground",
      },
      size: {
        default: "h-9 px-2 min-w-9",
        sm: "h-8 px-1.5 min-w-8",
        lg: "h-10 px-2.5 min-w-10",
      },
    },
    defaultVariants: {
      variant: "default",
      size: "default",
    },
  }
)
>>>>>>> 02f0594e

function Toggle({
  className,
  variant,
  size,
  ...props
}: React.ComponentProps<typeof TogglePrimitive.Root> &
  VariantProps<typeof toggleVariants>) {
  return (
    <TogglePrimitive.Root
      data-slot="toggle"
      className={cn(toggleVariants({ variant, size, className }))}
      {...props}
    />
  );
}

<<<<<<< HEAD
export { Toggle, toggleVariants };
=======
export { Toggle, toggleVariants }
>>>>>>> 02f0594e
<|MERGE_RESOLUTION|>--- conflicted
+++ resolved
@@ -1,40 +1,14 @@
-<<<<<<< HEAD
-import * as React from 'react';
-import * as TogglePrimitive from '@radix-ui/react-toggle';
-import { cva, type VariantProps } from 'class-variance-authority';
-
-import { cn } from '@/lib/utils';
-=======
 import * as React from "react"
 import * as TogglePrimitive from "@radix-ui/react-toggle"
 import { cva, type VariantProps } from "class-variance-authority"
 
 import { cn } from "@/lib/utils"
->>>>>>> 02f0594e
 
 const toggleVariants = cva(
   "inline-flex items-center justify-center gap-2 rounded-md text-sm font-medium hover:bg-muted hover:text-muted-foreground disabled:pointer-events-none disabled:opacity-50 data-[state=on]:bg-accent data-[state=on]:text-accent-foreground [&_svg]:pointer-events-none [&_svg:not([class*='size-'])]:size-4 [&_svg]:shrink-0 focus-visible:border-ring focus-visible:ring-ring/50 focus-visible:ring-[3px] outline-none transition-[color,box-shadow] aria-invalid:ring-destructive/20 dark:aria-invalid:ring-destructive/40 aria-invalid:border-destructive whitespace-nowrap",
   {
     variants: {
       variant: {
-<<<<<<< HEAD
-        default: 'bg-transparent',
-        outline:
-          'border border-input bg-transparent shadow-xs hover:bg-accent hover:text-accent-foreground',
-      },
-      size: {
-        default: 'h-9 px-2 min-w-9',
-        sm: 'h-8 px-1.5 min-w-8',
-        lg: 'h-10 px-2.5 min-w-10',
-      },
-    },
-    defaultVariants: {
-      variant: 'default',
-      size: 'default',
-    },
-  }
-);
-=======
         default: "bg-transparent",
         outline:
           "border border-input bg-transparent shadow-xs hover:bg-accent hover:text-accent-foreground",
@@ -51,7 +25,6 @@
     },
   }
 )
->>>>>>> 02f0594e
 
 function Toggle({
   className,
@@ -69,8 +42,4 @@
   );
 }
 
-<<<<<<< HEAD
-export { Toggle, toggleVariants };
-=======
-export { Toggle, toggleVariants }
->>>>>>> 02f0594e
+export { Toggle, toggleVariants }