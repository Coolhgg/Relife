--- conflicted
+++ resolved
@@ -27,13 +27,8 @@
   }
 );
 
-<<<<<<< HEAD
-function Toggle({
-  className, _variant, _size, ...props
-=======
 function Toggle(_{
   className, _variant, _size, _...props
->>>>>>> e286f77f
 }: React.ComponentProps<typeof TogglePrimitive.Root> &
   VariantProps<typeof toggleVariants>) {
   return (
