--- conflicted
+++ resolved
@@ -1,17 +1,3 @@
-<<<<<<< HEAD
-'use client';
-
-import * as React from 'react';
-import { Slot } from '@radix-ui/react-slot';
-import { VariantProps, cva } from 'class-variance-authority';
-import { PanelLeftIcon } from 'lucide-react';
-
-import { useIsMobile } from '@/hooks/use-mobile';
-import { cn } from '@/lib/utils';
-import { Button } from '@/components/ui/button';
-import { Input } from '@/components/ui/input';
-import { Separator } from '@/components/ui/separator';
-=======
 "use client"
 
 import * as React from "react"
@@ -24,7 +10,6 @@
 import { Button } from "@/components/ui/button"
 import { Input } from "@/components/ui/input"
 import { Separator } from "@/components/ui/separator"
->>>>>>> 02f0594e
 import {
   Sheet,
   SheetContent,
@@ -38,36 +23,6 @@
   TooltipContent,
   TooltipProvider,
   TooltipTrigger,
-<<<<<<< HEAD
-} from '@/components/ui/tooltip';
-
-const SIDEBAR_COOKIE_NAME = 'sidebar_state';
-const SIDEBAR_COOKIE_MAX_AGE = 60 * 60 * 24 * 7;
-const SIDEBAR_WIDTH = '16rem';
-const SIDEBAR_WIDTH_MOBILE = '18rem';
-const SIDEBAR_WIDTH_ICON = '3rem';
-const SIDEBAR_KEYBOARD_SHORTCUT = 'b';
-
-type SidebarContextProps = {
-  state: 'expanded' | 'collapsed';
-  open: boolean;
-  setOpen: (open: boolean) => void;
-  openMobile: boolean;
-  setOpenMobile: (open: boolean) => void;
-  isMobile: boolean;
-  toggleSidebar: () => void;
-};
-
-const SidebarContext = React.createContext<SidebarContextProps | null>(null);
-
-function useSidebar() {
-  const context = React.useContext(SidebarContext);
-  if (!context) {
-    throw new Error('useSidebar must be used within a SidebarProvider.');
-  }
-
-  return context;
-=======
 } from "@/components/ui/tooltip"
 
 const SIDEBAR_COOKIE_NAME = "sidebar_state"
@@ -96,7 +51,6 @@
   }
 
   return context
->>>>>>> 02f0594e
 }
 
 function SidebarProvider({
@@ -107,39 +61,6 @@
   style,
   children,
   ...props
-<<<<<<< HEAD
-}: React.ComponentProps<'div'> & {
-  defaultOpen?: boolean;
-  open?: boolean;
-  onOpenChange?: (open: boolean) => void;
-}) {
-  const isMobile = useIsMobile();
-  const [openMobile, setOpenMobile] = React.useState(false);
-
-  // This is the internal state of the sidebar.
-  // We use openProp and setOpenProp for control from outside the component.
-  const [_open, _setOpen] = React.useState(defaultOpen);
-  const open = openProp ?? _open;
-  const setOpen = React.useCallback(
-    (value: boolean | ((value: boolean) => boolean)) => {
-      const openState = typeof value === 'function' ? value(open) : value;
-      if (setOpenProp) {
-        setOpenProp(openState);
-      } else {
-        _setOpen(openState);
-      }
-
-      // This sets the cookie to keep the sidebar state.
-      document.cookie = `${SIDEBAR_COOKIE_NAME}=${openState}; path=/; max-age=${SIDEBAR_COOKIE_MAX_AGE}`;
-    },
-    [setOpenProp, open]
-  );
-
-  // Helper to toggle the sidebar.
-  const toggleSidebar = React.useCallback(() => {
-    return isMobile ? setOpenMobile(open => !open) : setOpen(open => !open);
-  }, [isMobile, setOpen, setOpenMobile]);
-=======
 }: React.ComponentProps<"div"> & {
   defaultOpen?: boolean
   open?: boolean
@@ -171,26 +92,10 @@
   const toggleSidebar = React.useCallback(() => {
     return isMobile ? setOpenMobile((open) => !open) : setOpen((open) => !open)
   }, [isMobile, setOpen, setOpenMobile])
->>>>>>> 02f0594e
 
   // Adds a keyboard shortcut to toggle the sidebar.
   React.useEffect(() => {
     const handleKeyDown = (event: KeyboardEvent) => {
-<<<<<<< HEAD
-      if (event.key === SIDEBAR_KEYBOARD_SHORTCUT && (event.metaKey || event.ctrlKey)) {
-        event.preventDefault();
-        toggleSidebar();
-      }
-    };
-
-    window.addEventListener('keydown', handleKeyDown);
-    return () => window.removeEventListener('keydown', handleKeyDown);
-  }, [toggleSidebar]);
-
-  // We add a state so that we can do data-state="expanded" or "collapsed".
-  // This makes it easier to style the sidebar with Tailwind classes.
-  const state = open ? 'expanded' : 'collapsed';
-=======
       if (
         event.key === SIDEBAR_KEYBOARD_SHORTCUT &&
         (event.metaKey || event.ctrlKey)
@@ -207,7 +112,6 @@
   // We add a state so that we can do data-state="expanded" or "collapsed".
   // This makes it easier to style the sidebar with Tailwind classes.
   const state = open ? "expanded" : "collapsed"
->>>>>>> 02f0594e
 
   const contextValue = React.useMemo<SidebarContextProps>(
     () => ({
@@ -220,11 +124,7 @@
       toggleSidebar,
     }),
     [state, open, setOpen, isMobile, openMobile, setOpenMobile, toggleSidebar]
-<<<<<<< HEAD
-  );
-=======
   )
->>>>>>> 02f0594e
 
   return (
     <SidebarContext.Provider value={contextValue}>
@@ -233,22 +133,13 @@
           data-slot="sidebar-wrapper"
           style={
             {
-<<<<<<< HEAD
-              '--sidebar-width': SIDEBAR_WIDTH,
-              '--sidebar-width-icon': SIDEBAR_WIDTH_ICON,
-=======
               "--sidebar-width": SIDEBAR_WIDTH,
               "--sidebar-width-icon": SIDEBAR_WIDTH_ICON,
->>>>>>> 02f0594e
               ...style,
             } as React.CSSProperties
           }
           className={cn(
-<<<<<<< HEAD
-            'group/sidebar-wrapper has-data-[variant=inset]:bg-sidebar flex min-h-svh w-full',
-=======
             "group/sidebar-wrapper has-data-[variant=inset]:bg-sidebar flex min-h-svh w-full",
->>>>>>> 02f0594e
             className
           )}
           {...props}
@@ -257,11 +148,7 @@
         </div>
       </TooltipProvider>
     </SidebarContext.Provider>
-<<<<<<< HEAD
-  );
-=======
   )
->>>>>>> 02f0594e
 }
 
 function Sidebar({
@@ -581,28 +468,6 @@
 }
 
 const sidebarMenuButtonVariants = cva(
-<<<<<<< HEAD
-  'peer/menu-button flex w-full items-center gap-2 overflow-hidden rounded-md p-2 text-left text-sm outline-hidden ring-sidebar-ring transition-[width,height,padding] hover:bg-sidebar-accent hover:text-sidebar-accent-foreground focus-visible:ring-2 active:bg-sidebar-accent active:text-sidebar-accent-foreground disabled:pointer-events-none disabled:opacity-50 group-has-data-[sidebar=menu-action]/menu-item:pr-8 aria-disabled:pointer-events-none aria-disabled:opacity-50 data-[active=true]:bg-sidebar-accent data-[active=true]:font-medium data-[active=true]:text-sidebar-accent-foreground data-[state=open]:hover:bg-sidebar-accent data-[state=open]:hover:text-sidebar-accent-foreground group-data-[collapsible=icon]:size-8! group-data-[collapsible=icon]:p-2! [&>span:last-child]:truncate [&>svg]:size-4 [&>svg]:shrink-0',
-  {
-    variants: {
-      variant: {
-        default: 'hover:bg-sidebar-accent hover:text-sidebar-accent-foreground',
-        outline:
-          'bg-background shadow-[0_0_0_1px_hsl(var(--sidebar-border))] hover:bg-sidebar-accent hover:text-sidebar-accent-foreground hover:shadow-[0_0_0_1px_hsl(var(--sidebar-accent))]',
-      },
-      size: {
-        default: 'h-8 text-sm',
-        sm: 'h-7 text-xs',
-        lg: 'h-12 text-sm group-data-[collapsible=icon]:p-0!',
-      },
-    },
-    defaultVariants: {
-      variant: 'default',
-      size: 'default',
-    },
-  }
-);
-=======
   "peer/menu-button flex w-full items-center gap-2 overflow-hidden rounded-md p-2 text-left text-sm outline-hidden ring-sidebar-ring transition-[width,height,padding] hover:bg-sidebar-accent hover:text-sidebar-accent-foreground focus-visible:ring-2 active:bg-sidebar-accent active:text-sidebar-accent-foreground disabled:pointer-events-none disabled:opacity-50 group-has-data-[sidebar=menu-action]/menu-item:pr-8 aria-disabled:pointer-events-none aria-disabled:opacity-50 data-[active=true]:bg-sidebar-accent data-[active=true]:font-medium data-[active=true]:text-sidebar-accent-foreground data-[state=open]:hover:bg-sidebar-accent data-[state=open]:hover:text-sidebar-accent-foreground group-data-[collapsible=icon]:size-8! group-data-[collapsible=icon]:p-2! [&>span:last-child]:truncate [&>svg]:size-4 [&>svg]:shrink-0",
   {
     variants: {
@@ -623,7 +488,6 @@
     },
   }
 )
->>>>>>> 02f0594e
 
 function SidebarMenuButton({
   asChild = false,
@@ -844,8 +708,4 @@
   SidebarSeparator,
   SidebarTrigger,
   useSidebar,
-<<<<<<< HEAD
-};
-=======
-}
->>>>>>> 02f0594e
+}