--- conflicted
+++ resolved
@@ -2,6 +2,7 @@
 
 import React from 'react'; // auto: added missing React import
 import * as React from 'react';
+import { Slot } from '@radix-ui/react-slot';
 import { VariantProps, cva } from 'class-variance-authority';
 import { PanelLeftIcon } from 'lucide-react';
 
@@ -42,9 +43,9 @@
 type SidebarContextProps = {
   state: 'expanded' | 'collapsed';
   open: boolean;
-  setOpen: (_open: boolean) => void;
+  setOpen: (open: boolean) => void;
   openMobile: boolean;
-  setOpenMobile: (_open: boolean) => void;
+  setOpenMobile: (open: boolean) => void;
   isMobile: boolean;
   toggleSidebar: () => void;
 };
@@ -61,7 +62,13 @@
 }
 
 function SidebarWrapper({
-  className, _style, _children, _defaultOpen, _open: openProp, _onOpenChange: setOpenProp, ...props
+  className,
+  style,
+  children,
+  defaultOpen,
+  open: openProp,
+  onOpenChange: setOpenProp,
+  ...props
 }: React.ComponentProps<'div'> & {
   defaultOpen?: boolean;
   open?: boolean;
@@ -74,7 +81,8 @@
   // We use openProp and setOpenProp for control from outside the component.
   const [_open, _setOpen] = React.useState(defaultOpen);
   const open = openProp ?? _open;
-  const setOpen = React.useCallback((value: boolean | ((value: boolean) => boolean)) => {
+  const setOpen = React.useCallback(
+    (value: boolean | ((value: boolean) => boolean)) => {
       const openState = typeof value === 'function' ? value(open) : value;
       if (setOpenProp) {
         setOpenProp(openState);
@@ -110,7 +118,8 @@
   // This makes it easier to style the sidebar with Tailwind classes.
   const state = open ? 'expanded' : 'collapsed';
 
-  const contextValue = React.useMemo<SidebarContextProps>(() => ({
+  const contextValue = React.useMemo<SidebarContextProps>(
+    () => ({
       state,
       open,
       setOpen,
@@ -148,17 +157,18 @@
 }
 
 function Sidebar({
-  side = 'left', _variant = 'sidebar', _collapsible = 'offcanvas', _className, children, ...props
+  side = 'left',
+  variant = 'sidebar',
+  collapsible = 'offcanvas',
+  className,
+  children,
+  ...props
 }: React.ComponentProps<'div'> & {
   side?: 'left' | 'right';
   variant?: 'sidebar' | 'floating' | 'inset';
   collapsible?: 'offcanvas' | 'icon' | 'none';
 }) {
-<<<<<<< HEAD
-  const {_isMobile, _state, _openMobile, _setOpenMobile} = useSidebar();
-=======
   const { isMobile, state, openMobile, setOpenMobile } = useSidebar();
->>>>>>> 76d4fab9
 
   if (collapsible === 'none') {
     return (
@@ -249,13 +259,11 @@
 }
 
 function SidebarTrigger({
-  className, _onClick, ...props
+  className,
+  onClick,
+  ...props
 }: React.ComponentProps<typeof Button>) {
-<<<<<<< HEAD
-  const {_toggleSidebar} = useSidebar();
-=======
   const { toggleSidebar } = useSidebar();
->>>>>>> 76d4fab9
 
   return (
     <Button
@@ -277,11 +285,7 @@
 }
 
 function SidebarRail({ className, ...props }: React.ComponentProps<'button'>) {
-<<<<<<< HEAD
-  const {_toggleSidebar} = useSidebar();
-=======
   const { toggleSidebar } = useSidebar();
->>>>>>> 76d4fab9
 
   return (
     <button
@@ -353,7 +357,8 @@
 }
 
 function SidebarSeparator({
-  className, ...props
+  className,
+  ...props
 }: React.ComponentProps<typeof Separator>) {
   return (
     <Separator
@@ -391,7 +396,9 @@
 }
 
 function SidebarGroupLabel({
-  className, _asChild = false, ...props
+  className,
+  asChild = false,
+  ...props
 }: React.ComponentProps<'div'> & { asChild?: boolean }) {
   const Comp = asChild ? Slot : 'div';
 
@@ -410,7 +417,9 @@
 }
 
 function SidebarGroupAction({
-  className, _asChild = false, ...props
+  className,
+  asChild = false,
+  ...props
 }: React.ComponentProps<'button'> & { asChild?: boolean }) {
   const Comp = asChild ? Slot : 'button';
 
@@ -486,18 +495,20 @@
 );
 
 function SidebarMenuButton({
-  asChild = false, _isActive = false, _variant = 'default', _size = 'default', _tooltip, _className, ...props
+  asChild = false,
+  isActive = false,
+  variant = 'default',
+  size = 'default',
+  tooltip,
+  className,
+  ...props
 }: React.ComponentProps<'button'> & {
   asChild?: boolean;
   isActive?: boolean;
   tooltip?: string | React.ComponentProps<typeof TooltipContent>;
 } & VariantProps<typeof sidebarMenuButtonVariants>) {
   const Comp = asChild ? Slot : 'button';
-<<<<<<< HEAD
-  const {_isMobile, _state} = useSidebar();
-=======
   const { isMobile, state } = useSidebar();
->>>>>>> 76d4fab9
 
   const button = (
     <Comp
@@ -534,7 +545,10 @@
 }
 
 function SidebarMenuAction({
-  className, _asChild = false, _showOnHover = false, ...props
+  className,
+  asChild = false,
+  showOnHover = false,
+  ...props
 }: React.ComponentProps<'button'> & {
   asChild?: boolean;
   showOnHover?: boolean;
@@ -582,7 +596,9 @@
 }
 
 function SidebarMenuSkeleton({
-  className, _showIcon = false, ...props
+  className,
+  showIcon = false,
+  ...props
 }: React.ComponentProps<'div'> & {
   showIcon?: boolean;
 }) {
@@ -641,7 +657,11 @@
 }
 
 function SidebarMenuSubButton({
-  asChild = false, _size = 'md', _isActive = false, _className, ...props
+  asChild = false,
+  size = 'md',
+  isActive = false,
+  className,
+  ...props
 }: React.ComponentProps<'a'> & {
   asChild?: boolean;
   size?: 'sm' | 'md';
