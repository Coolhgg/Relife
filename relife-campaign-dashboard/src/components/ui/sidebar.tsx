--- conflicted
+++ resolved
@@ -60,10 +60,6 @@
   return context;
 }
 
-<<<<<<< HEAD
-function SidebarWrapper(_{
-  className, _style, _children, _defaultOpen, _open: openProp, _onOpenChange: setOpenProp, _...props
-=======
 function SidebarWrapper({
   className,
   style,
@@ -72,7 +68,6 @@
   open: openProp,
   onOpenChange: setOpenProp,
   ...props
->>>>>>> 6e08e1b8
 }: React.ComponentProps<'div'> & {
   defaultOpen?: boolean;
   open?: boolean;
