--- conflicted
+++ resolved
@@ -6,8 +6,6 @@
 import { PanelLeftIcon } from "lucide-react"
 
 import { cn } from "@/lib/utils"
-<<<<<<< HEAD
-=======
 import {
   SIDEBAR_WIDTH,
   SIDEBAR_WIDTH_MOBILE,
@@ -18,7 +16,6 @@
   SidebarProvider,
   useSidebar,
 } from "@/lib/hooks/use-sidebar"
->>>>>>> a2085a2a
 import { Button } from "@/components/ui/button"
 import { Input } from "@/components/ui/input"
 import { Separator } from "@/components/ui/separator"
@@ -65,16 +62,9 @@
   return context
 }
 
-<<<<<<< HEAD
-function SidebarProvider({
-  defaultOpen = true,
-  open: openProp,
-  onOpenChange: setOpenProp,
-=======
 
 
 function _SidebarWrapper({
->>>>>>> a2085a2a
   className,
   style,
   children,
