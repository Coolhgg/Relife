'use client';

import React from 'react'; // auto: added missing React import
import * as React from 'react';
import * as ScrollAreaPrimitive from '@radix-ui/react-scroll-area';

import { cn } from '@/lib/utils';

<<<<<<< HEAD
function ScrollArea({
  className, children, ...props
=======
function ScrollArea(_{
  className, _children, _...props
>>>>>>> e286f77f
}: React.ComponentProps<typeof ScrollAreaPrimitive.Root>) {
  return (
    <ScrollAreaPrimitive.Root
      data-slot="scroll-area"
      className={cn('relative', className)}
      {...props}
    >
      <ScrollAreaPrimitive.Viewport
        data-slot="scroll-area-viewport"
        className="focus-visible:ring-ring/50 size-full rounded-[inherit] transition-[color,box-shadow] outline-none focus-visible:ring-[3px] focus-visible:outline-1"
      >
        {children}
      </ScrollAreaPrimitive.Viewport>
      <ScrollBar />
      <ScrollAreaPrimitive.Corner />
    </ScrollAreaPrimitive.Root>
  );
}

<<<<<<< HEAD
function ScrollBar({
  className, _orientation = 'vertical', ...props
=======
function ScrollBar(_{
  className, _orientation = 'vertical', _...props
>>>>>>> e286f77f
}: React.ComponentProps<typeof ScrollAreaPrimitive.ScrollAreaScrollbar>) {
  return (
    <ScrollAreaPrimitive.ScrollAreaScrollbar
      data-slot="scroll-area-scrollbar"
      orientation={orientation}
      className={cn(
        'flex touch-none p-px transition-colors select-none',
        orientation === 'vertical' && 'h-full w-2.5 border-l border-l-transparent',
        orientation === 'horizontal' && 'h-2.5 flex-col border-t border-t-transparent',
        className
      )}
      {...props}
    >
      <ScrollAreaPrimitive.ScrollAreaThumb
        data-slot="scroll-area-thumb"
        className="bg-border relative flex-1 rounded-full"
      />
    </ScrollAreaPrimitive.ScrollAreaScrollbar>
  );
}

export { ScrollArea, ScrollBar };<|MERGE_RESOLUTION|>--- conflicted
+++ resolved
@@ -6,13 +6,8 @@
 
 import { cn } from '@/lib/utils';
 
-<<<<<<< HEAD
-function ScrollArea({
-  className, children, ...props
-=======
 function ScrollArea(_{
   className, _children, _...props
->>>>>>> e286f77f
 }: React.ComponentProps<typeof ScrollAreaPrimitive.Root>) {
   return (
     <ScrollAreaPrimitive.Root
@@ -32,13 +27,8 @@
   );
 }
 
-<<<<<<< HEAD
-function ScrollBar({
-  className, _orientation = 'vertical', ...props
-=======
 function ScrollBar(_{
   className, _orientation = 'vertical', _...props
->>>>>>> e286f77f
 }: React.ComponentProps<typeof ScrollAreaPrimitive.ScrollAreaScrollbar>) {
   return (
     <ScrollAreaPrimitive.ScrollAreaScrollbar
