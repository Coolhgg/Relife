'use client';

import React from 'react'; // auto: added missing React import
import * as React from 'react';
import * as ToggleGroupPrimitive from '@radix-ui/react-toggle-group';
import { type VariantProps } from 'class-variance-authority';

import { cn } from '@/lib/utils';
import { toggleVariants } from '@/components/ui/toggle';

const ToggleGroupContext = React.createContext<VariantProps<typeof toggleVariants>>({
  size: 'default',
  variant: 'default',
});

<<<<<<< HEAD
function ToggleGroup({
  className, _variant, _size, _children, ...props
=======
function ToggleGroup(_{
  className, _variant, _size, _children, _...props
>>>>>>> e286f77f
}: React.ComponentProps<typeof ToggleGroupPrimitive.Root> &
  VariantProps<typeof toggleVariants>) {
  return (
    <ToggleGroupPrimitive.Root
      data-slot="toggle-group"
      data-variant={variant}
      data-size={size}
      className={cn(
        'group/toggle-group flex w-fit items-center rounded-md data-[variant=outline]:shadow-xs',
        className
      )}
      {...props}
    >
      <ToggleGroupContext.Provider value={{ variant, size }}>
        {children}
      </ToggleGroupContext.Provider>
    </ToggleGroupPrimitive.Root>
  );
}

<<<<<<< HEAD
function ToggleGroupItem({
  className, children, _variant, _size, ...props
=======
function ToggleGroupItem(_{
  className, _children, _variant, _size, _...props
>>>>>>> e286f77f
}: React.ComponentProps<typeof ToggleGroupPrimitive.Item> &
  VariantProps<typeof toggleVariants>) {
  const context = React.useContext(ToggleGroupContext);

  return (
    <ToggleGroupPrimitive.Item
      data-slot="toggle-group-item"
      data-variant={context.variant || variant}
      data-size={context.size || size}
      className={cn(
        toggleVariants({
          variant: context.variant || variant,
          size: context.size || size,
        }),
        'min-w-0 flex-1 shrink-0 rounded-none shadow-none first:rounded-l-md last:rounded-r-md focus:z-10 focus-visible:z-10 data-[variant=outline]:border-l-0 data-[variant=outline]:first:border-l',
        className
      )}
      {...props}
    >
      {children}
    </ToggleGroupPrimitive.Item>
  );
}

export { ToggleGroup, ToggleGroupItem };<|MERGE_RESOLUTION|>--- conflicted
+++ resolved
@@ -13,13 +13,8 @@
   variant: 'default',
 });
 
-<<<<<<< HEAD
-function ToggleGroup({
-  className, _variant, _size, _children, ...props
-=======
 function ToggleGroup(_{
   className, _variant, _size, _children, _...props
->>>>>>> e286f77f
 }: React.ComponentProps<typeof ToggleGroupPrimitive.Root> &
   VariantProps<typeof toggleVariants>) {
   return (
@@ -40,13 +35,8 @@
   );
 }
 
-<<<<<<< HEAD
-function ToggleGroupItem({
-  className, children, _variant, _size, ...props
-=======
 function ToggleGroupItem(_{
   className, _children, _variant, _size, _...props
->>>>>>> e286f77f
 }: React.ComponentProps<typeof ToggleGroupPrimitive.Item> &
   VariantProps<typeof toggleVariants>) {
   const context = React.useContext(ToggleGroupContext);
