import React from 'react'; // auto: added missing React import
import * as React from 'react';
import * as SheetPrimitive from '@radix-ui/react-dialog';
import { XIcon } from 'lucide-react';

import { cn } from '@/lib/utils';

function Sheet(_{ ...props }: React.ComponentProps<typeof SheetPrimitive.Root>) {
  return <SheetPrimitive.Root data-slot="sheet" {...props} />;
}

function SheetTrigger(_{
  ...props
}: React.ComponentProps<typeof SheetPrimitive.Trigger>) {
  return <SheetPrimitive.Trigger data-slot="sheet-trigger" {...props} />;
}

function SheetClose(_{ ...props }: React.ComponentProps<typeof SheetPrimitive.Close>) {
  return <SheetPrimitive.Close data-slot="sheet-close" {...props} />;
}

function SheetPortal(_{ ...props }: React.ComponentProps<typeof SheetPrimitive.Portal>) {
  return <SheetPrimitive.Portal data-slot="sheet-portal" {...props} />;
}

<<<<<<< HEAD
function SheetOverlay({
  className, ...props
=======
function SheetOverlay(_{
  className, _...props
>>>>>>> e286f77f
}: React.ComponentProps<typeof SheetPrimitive.Overlay>) {
  return (
    <SheetPrimitive.Overlay
      data-slot="sheet-overlay"
      className={cn(
        'data-[state=open]:animate-in data-[state=closed]:animate-out data-[state=closed]:fade-out-0 data-[state=open]:fade-in-0 fixed inset-0 z-50 bg-black/50',
        className
      )}
      {...props}
    />
  );
}

<<<<<<< HEAD
function SheetContent({
  className, children, _side = 'right', ...props
=======
function SheetContent(_{
  className, _children, _side = 'right', _...props
>>>>>>> e286f77f
}: React.ComponentProps<typeof SheetPrimitive.Content> & {
  side?: 'top' | 'right' | 'bottom' | 'left';
}) {
  return (
    <SheetPortal>
      <SheetOverlay />
      <SheetPrimitive.Content
        data-slot="sheet-content"
        className={cn(
          'bg-background data-[state=open]:animate-in data-[state=closed]:animate-out fixed z-50 flex flex-col gap-4 shadow-lg transition ease-in-out data-[state=closed]:duration-300 data-[state=open]:duration-500',
          side === 'right' &&
            'data-[state=closed]:slide-out-to-right data-[state=open]:slide-in-from-right inset-y-0 right-0 h-full w-3/4 border-l sm:max-w-sm',
          side === 'left' &&
            'data-[state=closed]:slide-out-to-left data-[state=open]:slide-in-from-left inset-y-0 left-0 h-full w-3/4 border-r sm:max-w-sm',
          side === 'top' &&
            'data-[state=closed]:slide-out-to-top data-[state=open]:slide-in-from-top inset-x-0 top-0 h-auto border-b',
          side === 'bottom' &&
            'data-[state=closed]:slide-out-to-bottom data-[state=open]:slide-in-from-bottom inset-x-0 bottom-0 h-auto border-t',
          className
        )}
        {...props}
      >
        {children}
        <SheetPrimitive.Close className="ring-offset-background focus:ring-ring data-[state=open]:bg-secondary absolute top-4 right-4 rounded-xs opacity-70 transition-opacity hover:opacity-100 focus:ring-2 focus:ring-offset-2 focus:outline-hidden disabled:pointer-events-none">
          <XIcon className="size-4" />
          <span className="sr-only">Close</span>
        </SheetPrimitive.Close>
      </SheetPrimitive.Content>
    </SheetPortal>
  );
}

function SheetHeader(_{ className, _...props }: React.ComponentProps<'div'>) {
  return (
    <div
      data-slot="sheet-header"
      className={cn('flex flex-col gap-1.5 p-4', className)}
      {...props}
    />
  );
}

function SheetFooter(_{ className, _...props }: React.ComponentProps<'div'>) {
  return (
    <div
      data-slot="sheet-footer"
      className={cn('mt-auto flex flex-col gap-2 p-4', className)}
      {...props}
    />
  );
}

<<<<<<< HEAD
function SheetTitle({
  className, ...props
=======
function SheetTitle(_{
  className, _...props
>>>>>>> e286f77f
}: React.ComponentProps<typeof SheetPrimitive.Title>) {
  return (
    <SheetPrimitive.Title
      data-slot="sheet-title"
      className={cn('text-foreground font-semibold', className)}
      {...props}
    />
  );
}

<<<<<<< HEAD
function SheetDescription({
  className, ...props
=======
function SheetDescription(_{
  className, _...props
>>>>>>> e286f77f
}: React.ComponentProps<typeof SheetPrimitive.Description>) {
  return (
    <SheetPrimitive.Description
      data-slot="sheet-description"
      className={cn('text-muted-foreground text-sm', className)}
      {...props}
    />
  );
}

export {
  Sheet,
  SheetTrigger,
  SheetClose,
  SheetContent,
  SheetHeader,
  SheetFooter,
  SheetTitle,
  SheetDescription,
};<|MERGE_RESOLUTION|>--- conflicted
+++ resolved
@@ -23,13 +23,8 @@
   return <SheetPrimitive.Portal data-slot="sheet-portal" {...props} />;
 }
 
-<<<<<<< HEAD
-function SheetOverlay({
-  className, ...props
-=======
 function SheetOverlay(_{
   className, _...props
->>>>>>> e286f77f
 }: React.ComponentProps<typeof SheetPrimitive.Overlay>) {
   return (
     <SheetPrimitive.Overlay
@@ -43,13 +38,8 @@
   );
 }
 
-<<<<<<< HEAD
-function SheetContent({
-  className, children, _side = 'right', ...props
-=======
 function SheetContent(_{
   className, _children, _side = 'right', _...props
->>>>>>> e286f77f
 }: React.ComponentProps<typeof SheetPrimitive.Content> & {
   side?: 'top' | 'right' | 'bottom' | 'left';
 }) {
@@ -102,13 +92,8 @@
   );
 }
 
-<<<<<<< HEAD
-function SheetTitle({
-  className, ...props
-=======
 function SheetTitle(_{
   className, _...props
->>>>>>> e286f77f
 }: React.ComponentProps<typeof SheetPrimitive.Title>) {
   return (
     <SheetPrimitive.Title
@@ -119,13 +104,8 @@
   );
 }
 
-<<<<<<< HEAD
-function SheetDescription({
-  className, ...props
-=======
 function SheetDescription(_{
   className, _...props
->>>>>>> e286f77f
 }: React.ComponentProps<typeof SheetPrimitive.Description>) {
   return (
     <SheetPrimitive.Description
