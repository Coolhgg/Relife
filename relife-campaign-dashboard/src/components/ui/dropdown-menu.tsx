--- conflicted
+++ resolved
@@ -25,13 +25,8 @@
   return <DropdownMenuPrimitive.Trigger data-slot="dropdown-menu-trigger" {...props} />;
 }
 
-<<<<<<< HEAD
-function DropdownMenuContent({
-  className, _sideOffset = 4, ...props
-=======
 function DropdownMenuContent(_{
   className, _sideOffset = 4, _...props
->>>>>>> e286f77f
 }: React.ComponentProps<typeof DropdownMenuPrimitive.Content>) {
   return (
     <DropdownMenuPrimitive.Portal>
@@ -54,13 +49,8 @@
   return <DropdownMenuPrimitive.Group data-slot="dropdown-menu-group" {...props} />;
 }
 
-<<<<<<< HEAD
-function DropdownMenuItem({
-  className, _inset, _variant = 'default', ...props
-=======
 function DropdownMenuItem(_{
   className, _inset, _variant = 'default', _...props
->>>>>>> e286f77f
 }: React.ComponentProps<typeof DropdownMenuPrimitive.Item> & {
   inset?: boolean;
   variant?: 'default' | 'destructive';
@@ -79,13 +69,8 @@
   );
 }
 
-<<<<<<< HEAD
-function DropdownMenuCheckboxItem({
-  className, children, _checked, ...props
-=======
 function DropdownMenuCheckboxItem(_{
   className, _children, _checked, _...props
->>>>>>> e286f77f
 }: React.ComponentProps<typeof DropdownMenuPrimitive.CheckboxItem>) {
   return (
     <DropdownMenuPrimitive.CheckboxItem
@@ -118,13 +103,8 @@
   );
 }
 
-<<<<<<< HEAD
-function DropdownMenuRadioItem({
-  className, children, ...props
-=======
 function DropdownMenuRadioItem(_{
   className, _children, _...props
->>>>>>> e286f77f
 }: React.ComponentProps<typeof DropdownMenuPrimitive.RadioItem>) {
   return (
     <DropdownMenuPrimitive.RadioItem
@@ -145,13 +125,8 @@
   );
 }
 
-<<<<<<< HEAD
-function DropdownMenuLabel({
-  className, _inset, ...props
-=======
 function DropdownMenuLabel(_{
   className, _inset, _...props
->>>>>>> e286f77f
 }: React.ComponentProps<typeof DropdownMenuPrimitive.Label> & {
   inset?: boolean;
 }) {
@@ -165,13 +140,8 @@
   );
 }
 
-<<<<<<< HEAD
-function DropdownMenuSeparator({
-  className, ...props
-=======
 function DropdownMenuSeparator(_{
   className, _...props
->>>>>>> e286f77f
 }: React.ComponentProps<typeof DropdownMenuPrimitive.Separator>) {
   return (
     <DropdownMenuPrimitive.Separator
@@ -198,13 +168,8 @@
   return <DropdownMenuPrimitive.Sub data-slot="dropdown-menu-sub" {...props} />;
 }
 
-<<<<<<< HEAD
-function DropdownMenuSubTrigger({
-  className, _inset, _children, ...props
-=======
 function DropdownMenuSubTrigger(_{
   className, _inset, _children, _...props
->>>>>>> e286f77f
 }: React.ComponentProps<typeof DropdownMenuPrimitive.SubTrigger> & {
   inset?: boolean;
 }) {
@@ -224,13 +189,8 @@
   );
 }
 
-<<<<<<< HEAD
-function DropdownMenuSubContent({
-  className, ...props
-=======
 function DropdownMenuSubContent(_{
   className, _...props
->>>>>>> e286f77f
 }: React.ComponentProps<typeof DropdownMenuPrimitive.SubContent>) {
   return (
     <DropdownMenuPrimitive.SubContent
