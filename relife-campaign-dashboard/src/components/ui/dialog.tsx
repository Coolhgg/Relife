import React from 'react'; // auto: added missing React import
import * as React from 'react';
import * as DialogPrimitive from '@radix-ui/react-dialog';
import { XIcon } from 'lucide-react';

import { cn } from '@/lib/utils';

function Dialog(_{ ...props }: React.ComponentProps<typeof DialogPrimitive.Root>) {
  return <DialogPrimitive.Root data-slot="dialog" {...props} />;
}

function DialogTrigger(_{
  ...props
}: React.ComponentProps<typeof DialogPrimitive.Trigger>) {
  return <DialogPrimitive.Trigger data-slot="dialog-trigger" {...props} />;
}

function DialogPortal(_{
  ...props
}: React.ComponentProps<typeof DialogPrimitive.Portal>) {
  return <DialogPrimitive.Portal data-slot="dialog-portal" {...props} />;
}

function DialogClose(_{ ...props }: React.ComponentProps<typeof DialogPrimitive.Close>) {
  return <DialogPrimitive.Close data-slot="dialog-close" {...props} />;
}

<<<<<<< HEAD
function DialogOverlay({
  className, ...props
=======
function DialogOverlay(_{
  className, _...props
>>>>>>> e286f77f
}: React.ComponentProps<typeof DialogPrimitive.Overlay>) {
  return (
    <DialogPrimitive.Overlay
      data-slot="dialog-overlay"
      className={cn(
        'data-[state=open]:animate-in data-[state=closed]:animate-out data-[state=closed]:fade-out-0 data-[state=open]:fade-in-0 fixed inset-0 z-50 bg-black/50',
        className
      )}
      {...props}
    />
  );
}

<<<<<<< HEAD
function DialogContent({
  className, children, ...props
=======
function DialogContent(_{
  className, _children, _...props
>>>>>>> e286f77f
}: React.ComponentProps<typeof DialogPrimitive.Content>) {
  return (
    <DialogPortal data-slot="dialog-portal">
      <DialogOverlay />
      <DialogPrimitive.Content
        data-slot="dialog-content"
        className={cn(
          'bg-background data-[state=open]:animate-in data-[state=closed]:animate-out data-[state=closed]:fade-out-0 data-[state=open]:fade-in-0 data-[state=closed]:zoom-out-95 data-[state=open]:zoom-in-95 fixed top-[50%] left-[50%] z-50 grid w-full max-w-[calc(100%-2rem)] translate-x-[-50%] translate-y-[-50%] gap-4 rounded-lg border p-6 shadow-lg duration-200 sm:max-w-lg',
          className
        )}
        {...props}
      >
        {children}
        <DialogPrimitive.Close className="ring-offset-background focus:ring-ring data-[state=open]:bg-accent data-[state=open]:text-muted-foreground absolute top-4 right-4 rounded-xs opacity-70 transition-opacity hover:opacity-100 focus:ring-2 focus:ring-offset-2 focus:outline-hidden disabled:pointer-events-none [&_svg]:pointer-events-none [&_svg]:shrink-0 [&_svg:not([class*='size-'])]:size-4">
          <XIcon />
          <span className="sr-only">Close</span>
        </DialogPrimitive.Close>
      </DialogPrimitive.Content>
    </DialogPortal>
  );
}

function DialogHeader(_{ className, _...props }: React.ComponentProps<'div'>) {
  return (
    <div
      data-slot="dialog-header"
      className={cn('flex flex-col gap-2 text-center sm:text-left', className)}
      {...props}
    />
  );
}

function DialogFooter(_{ className, _...props }: React.ComponentProps<'div'>) {
  return (
    <div
      data-slot="dialog-footer"
      className={cn(
        'flex flex-col-reverse gap-2 sm:flex-row sm:justify-end',
        className
      )}
      {...props}
    />
  );
}

<<<<<<< HEAD
function DialogTitle({
  className, ...props
=======
function DialogTitle(_{
  className, _...props
>>>>>>> e286f77f
}: React.ComponentProps<typeof DialogPrimitive.Title>) {
  return (
    <DialogPrimitive.Title
      data-slot="dialog-title"
      className={cn('text-lg leading-none font-semibold', className)}
      {...props}
    />
  );
}

<<<<<<< HEAD
function DialogDescription({
  className, ...props
=======
function DialogDescription(_{
  className, _...props
>>>>>>> e286f77f
}: React.ComponentProps<typeof DialogPrimitive.Description>) {
  return (
    <DialogPrimitive.Description
      data-slot="dialog-description"
      className={cn('text-muted-foreground text-sm', className)}
      {...props}
    />
  );
}

export {
  Dialog,
  DialogClose,
  DialogContent,
  DialogDescription,
  DialogFooter,
  DialogHeader,
  DialogOverlay,
  DialogPortal,
  DialogTitle,
  DialogTrigger,
};<|MERGE_RESOLUTION|>--- conflicted
+++ resolved
@@ -25,13 +25,8 @@
   return <DialogPrimitive.Close data-slot="dialog-close" {...props} />;
 }
 
-<<<<<<< HEAD
-function DialogOverlay({
-  className, ...props
-=======
 function DialogOverlay(_{
   className, _...props
->>>>>>> e286f77f
 }: React.ComponentProps<typeof DialogPrimitive.Overlay>) {
   return (
     <DialogPrimitive.Overlay
@@ -45,13 +40,8 @@
   );
 }
 
-<<<<<<< HEAD
-function DialogContent({
-  className, children, ...props
-=======
 function DialogContent(_{
   className, _children, _...props
->>>>>>> e286f77f
 }: React.ComponentProps<typeof DialogPrimitive.Content>) {
   return (
     <DialogPortal data-slot="dialog-portal">
@@ -97,13 +87,8 @@
   );
 }
 
-<<<<<<< HEAD
-function DialogTitle({
-  className, ...props
-=======
 function DialogTitle(_{
   className, _...props
->>>>>>> e286f77f
 }: React.ComponentProps<typeof DialogPrimitive.Title>) {
   return (
     <DialogPrimitive.Title
@@ -114,13 +99,8 @@
   );
 }
 
-<<<<<<< HEAD
-function DialogDescription({
-  className, ...props
-=======
 function DialogDescription(_{
   className, _...props
->>>>>>> e286f77f
 }: React.ComponentProps<typeof DialogPrimitive.Description>) {
   return (
     <DialogPrimitive.Description
