--- conflicted
+++ resolved
@@ -1,8 +1,4 @@
-<<<<<<< HEAD
-import * as CollapsiblePrimitive from '@radix-ui/react-collapsible';
-=======
 import * as CollapsiblePrimitive from "@radix-ui/react-collapsible"
->>>>>>> 02f0594e
 
 function Collapsible({
   ...props
