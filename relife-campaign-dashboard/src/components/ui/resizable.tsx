import React from 'react'; // auto: added missing React import
import * as React from 'react';
import { GripVerticalIcon } from 'lucide-react';
import * as ResizablePrimitive from 'react-resizable-panels';

import { cn } from '@/lib/utils';

<<<<<<< HEAD
function ResizablePanelGroup({
  className, ...props
=======
function ResizablePanelGroup(_{
  className, _...props
>>>>>>> e286f77f
}: React.ComponentProps<typeof ResizablePrimitive.PanelGroup>) {
  return (
    <ResizablePrimitive.PanelGroup
      data-slot="resizable-panel-group"
      className={cn(
        'flex h-full w-full data-[panel-group-direction=vertical]:flex-col',
        className
      )}
      {...props}
    />
  );
}

function ResizablePanel(_{
  ...props
}: React.ComponentProps<typeof ResizablePrimitive.Panel>) {
  return <ResizablePrimitive.Panel data-slot="resizable-panel" {...props} />;
}

<<<<<<< HEAD
function ResizableHandle({
  withHandle, _className, ...props
=======
function ResizableHandle(_{
  withHandle, _className, _...props
>>>>>>> e286f77f
}: React.ComponentProps<typeof ResizablePrimitive.PanelResizeHandle> & {
  withHandle?: boolean;
}) {
  return (
    <ResizablePrimitive.PanelResizeHandle
      data-slot="resizable-handle"
      className={cn(
        'bg-border focus-visible:ring-ring relative flex w-px items-center justify-center after:absolute after:inset-y-0 after:left-1/2 after:w-1 after:-translate-x-1/2 focus-visible:ring-1 focus-visible:ring-offset-1 focus-visible:outline-hidden data-[panel-group-direction=vertical]:h-px data-[panel-group-direction=vertical]:w-full data-[panel-group-direction=vertical]:after:left-0 data-[panel-group-direction=vertical]:after:h-1 data-[panel-group-direction=vertical]:after:w-full data-[panel-group-direction=vertical]:after:-translate-y-1/2 data-[panel-group-direction=vertical]:after:translate-x-0 [&[data-panel-group-direction=vertical]>div]:rotate-90',
        className
      )}
      {...props}
    >
      {withHandle && (
        <div className="bg-border z-10 flex h-4 w-3 items-center justify-center rounded-xs border">
          <GripVerticalIcon className="size-2.5" />
        </div>
      )}
    </ResizablePrimitive.PanelResizeHandle>
  );
}

export { ResizablePanelGroup, ResizablePanel, ResizableHandle };<|MERGE_RESOLUTION|>--- conflicted
+++ resolved
@@ -5,13 +5,8 @@
 
 import { cn } from '@/lib/utils';
 
-<<<<<<< HEAD
-function ResizablePanelGroup({
-  className, ...props
-=======
 function ResizablePanelGroup(_{
   className, _...props
->>>>>>> e286f77f
 }: React.ComponentProps<typeof ResizablePrimitive.PanelGroup>) {
   return (
     <ResizablePrimitive.PanelGroup
@@ -31,13 +26,8 @@
   return <ResizablePrimitive.Panel data-slot="resizable-panel" {...props} />;
 }
 
-<<<<<<< HEAD
-function ResizableHandle({
-  withHandle, _className, ...props
-=======
 function ResizableHandle(_{
   withHandle, _className, _...props
->>>>>>> e286f77f
 }: React.ComponentProps<typeof ResizablePrimitive.PanelResizeHandle> & {
   withHandle?: boolean;
 }) {
