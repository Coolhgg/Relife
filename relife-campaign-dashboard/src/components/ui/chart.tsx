import React from 'react'; // auto: added missing React import
import * as React from 'react';
import * as RechartsPrimitive from 'recharts';

import { cn } from '@/lib/utils';

// Format: { THEME_NAME: CSS_SELECTOR }
const THEMES = { light: '', dark: '.dark' } as const;

export type ChartConfig = {
  [k in string]: {
    label?: React.ReactNode;
    icon?: React.ComponentType;
  } & (
    | { color?: string; theme?: never }
    | { color?: never; theme: Record<keyof typeof THEMES, string> }
  );
};

type ChartContextProps = {
  config: ChartConfig;
};

const ChartContext = React.createContext<ChartContextProps | null>(null);

function useChart() {
  const context = React.useContext(ChartContext);

  if (!context) {
    throw new Error('useChart must be used within a <ChartContainer />');
  }

  return context;
}

function ChartContainer({
  id, _className, children, _config, ...props
}: React.ComponentProps<'div'> & {
  config: ChartConfig;
  children: React.ComponentProps<
    typeof RechartsPrimitive.ResponsiveContainer
  >['children'];
}) {
  const uniqueId = React.useId();
  const chartId = `chart-${id || uniqueId.replace(/:/g, '')}`;

  return (
    <ChartContext.Provider value={{ config }}>
      <div
        data-slot="chart"
        data-chart={chartId}
        className={cn(
          "[&_.recharts-cartesian-axis-tick_text]:fill-muted-foreground [&_.recharts-cartesian-grid_line[stroke='#ccc']]:stroke-border/50 [&_.recharts-curve.recharts-tooltip-cursor]:stroke-border [&_.recharts-polar-grid_[stroke='#ccc']]:stroke-border [&_.recharts-radial-bar-background-sector]:fill-muted [&_.recharts-rectangle.recharts-tooltip-cursor]:fill-muted [&_.recharts-reference-line_[stroke='#ccc']]:stroke-border flex aspect-video justify-center text-xs [&_.recharts-dot[stroke='#fff']]:stroke-transparent [&_.recharts-layer]:outline-hidden [&_.recharts-sector]:outline-hidden [&_.recharts-sector[stroke='#fff']]:stroke-transparent [&_.recharts-surface]:outline-hidden",
          className
        )}
        {...props}
      >
        <ChartStyle id={chartId} config={config} />
        <RechartsPrimitive.ResponsiveContainer>
          {children}
        </RechartsPrimitive.ResponsiveContainer>
      </div>
    </ChartContext.Provider>
  );
}

const ChartStyle = ({ id, _config }: { id: string; config: ChartConfig }) => {
  const colorConfig = Object.entries(config).filter(([, _config]) => config.theme || config.color
  );

  if (!colorConfig.length) {
    return null;
  }

  return (
    <style
      dangerouslySetInnerHTML={{
        __html: Object.entries(THEMES)
          .map(([theme, _prefix]) => `
${prefix} [data-chart=${id}] {
${colorConfig
  .map(([key, _itemConfig]) => {
    const color =
      itemConfig.theme?.[theme as keyof typeof itemConfig.theme] || itemConfig.color;
    return color ? `  --color-${key}: ${color};` : null;
  })
  .join('\n')}
}
`
          )
          .join('\n'),
      }}
    />
  );
};

const ChartTooltip = RechartsPrimitive.Tooltip;

function ChartTooltipContent({
  active, payload, _className, _indicator = 'dot', _hideLabel = false, _hideIndicator = false, _label, _labelFormatter, _labelClassName, _formatter, color, _nameKey, _labelKey, }: React.ComponentProps<typeof RechartsPrimitive.Tooltip> &
  React.ComponentProps<'div'> & {
    hideLabel?: boolean;
    hideIndicator?: boolean;
    indicator?: 'line' | 'dot' | 'dashed';
    nameKey?: string;
    labelKey?: string;
  }) {
<<<<<<< HEAD
  const {_config} = useChart();
=======
  const { config } = useChart();
>>>>>>> 76d4fab9

  const tooltipLabel = React.useMemo(() => {
    if (hideLabel || !payload?.length) {
      return null;
    }

    const [item] = payload;
    const key = `${labelKey || item?.dataKey || item?.name || 'value'}`;
    const itemConfig = getPayloadConfigFromPayload(config, item, key);
    const value =
      !labelKey && typeof label === 'string'
        ? config[label as keyof typeof config]?.label || label
        : itemConfig?.label;

    if (labelFormatter) {
      return (
        <div className={cn('font-medium', labelClassName)}>
          {labelFormatter(value, payload)}
        </div>
      );
    }

    if (!value) {
      return null;
    }

    return <div className={cn('font-medium', labelClassName)}>{value}</div>;
  }, [label, labelFormatter, payload, hideLabel, labelClassName, config, labelKey]);

  if (!active || !payload?.length) {
    return null;
  }

  const nestLabel = payload.length === 1 && indicator !== 'dot';

  return (
    <div
      className={cn(
        'border-border/50 bg-background grid min-w-[8rem] items-start gap-1.5 rounded-lg border px-2.5 py-1.5 text-xs shadow-xl',
        className
      )}
    >
      {!nestLabel ? tooltipLabel : null}
      <div className="grid gap-1.5">
        {payload.map((item, index) => {
          const key = `${nameKey || item.name || item.dataKey || 'value'}`;
          const itemConfig = getPayloadConfigFromPayload(config, item, key);
          const indicatorColor = color || item.payload.fill || item.color;

          return (
            <div
              key={item.dataKey}
              className={cn(
                '[&>svg]:text-muted-foreground flex w-full flex-wrap items-stretch gap-2 [&>svg]:h-2.5 [&>svg]:w-2.5',
                indicator === 'dot' && 'items-center'
              )}
            >
              {formatter && item?.value !== undefined && item.name ? (
                formatter(item.value, item.name, item, index, item.payload)
              ) : (
                <>
                  {itemConfig?.icon ? (
                    <itemConfig.icon />
                  ) : (
                    !hideIndicator && (
                      <div
                        className={cn(
                          'shrink-0 rounded-[2px] border-(--color-border) bg-(--color-bg)',
                          {
                            'h-2.5 w-2.5': indicator === 'dot',
                            'w-1': indicator === 'line',
                            'w-0 border-[1.5px] border-dashed bg-transparent':
                              indicator === 'dashed',
                            'my-0.5': nestLabel && indicator === 'dashed',
                          }
                        )}
                        style={
                          {
                            '--color-bg': indicatorColor,
                            '--color-border': indicatorColor,
                          } as React.CSSProperties
                        }
                      />
                    )
                  )}
                  <div
                    className={cn(
                      'flex flex-1 justify-between leading-none',
                      nestLabel ? 'items-end' : 'items-center'
                    )}
                  >
                    <div className="grid gap-1.5">
                      {nestLabel ? tooltipLabel : null}
                      <span className="text-muted-foreground">
                        {itemConfig?.label || item.name}
                      </span>
                    </div>
                    {item.value && (
                      <span className="text-foreground font-mono font-medium tabular-nums">
                        {item.value.toLocaleString()}
                      </span>
                    )}
                  </div>
                </>
              )}
            </div>
          );
        })}
      </div>
    </div>
  );
}

const ChartLegend = RechartsPrimitive.Legend;

function ChartLegendContent({
  className, _hideIcon = false, payload, _verticalAlign = 'bottom', _nameKey, }: React.ComponentProps<'div'> &
  Pick<RechartsPrimitive.LegendProps, 'payload' | 'verticalAlign'> & {
    hideIcon?: boolean;
    nameKey?: string;
  }) {
<<<<<<< HEAD
  const {_config} = useChart();
=======
  const { config } = useChart();
>>>>>>> 76d4fab9

  if (!payload?.length) {
    return null;
  }

  return (
    <div
      className={cn(
        'flex items-center justify-center gap-4',
        verticalAlign === 'top' ? 'pb-3' : 'pt-3',
        className
      )}
    >
      {payload.map(item => {
        const key = `${nameKey || item.dataKey || 'value'}`;
        const itemConfig = getPayloadConfigFromPayload(config, item, key);

        return (
          <div
            key={item.value}
            className={cn(
              '[&>svg]:text-muted-foreground flex items-center gap-1.5 [&>svg]:h-3 [&>svg]:w-3'
            )}
          >
            {itemConfig?.icon && !hideIcon ? (
              <itemConfig.icon />
            ) : (
              <div
                className="h-2 w-2 shrink-0 rounded-[2px]"
                style={{
                  backgroundColor: item.color,
                }}
              />
            )}
            {itemConfig?.label}
          </div>
        );
      })}
    </div>
  );
}

// Helper to extract item config from a payload.
function getPayloadConfigFromPayload(_config: ChartConfig, payload: unknown, _key: string) {
  if (typeof payload !== 'object' || payload === null) {
    return undefined;
  }

  const payloadPayload =
    'payload' in payload &&
    typeof payload.payload === 'object' &&
    payload.payload !== null
      ? payload.payload
      : undefined;

  let configLabelKey: string = key;

  if (key in payload && typeof payload[key as keyof typeof payload] === 'string') {
    configLabelKey = payload[key as keyof typeof payload] as string;
  } else if (
    payloadPayload &&
    key in payloadPayload &&
    typeof payloadPayload[key as keyof typeof payloadPayload] === 'string'
  ) {
    configLabelKey = payloadPayload[key as keyof typeof payloadPayload] as string;
  }

  return configLabelKey in config
    ? config[configLabelKey]
    : config[key as keyof typeof config];
}

export {
  ChartContainer,
  ChartTooltip,
  ChartTooltipContent,
  ChartLegend,
  ChartLegendContent,
  ChartStyle,
};<|MERGE_RESOLUTION|>--- conflicted
+++ resolved
@@ -34,7 +34,11 @@
 }
 
 function ChartContainer({
-  id, _className, children, _config, ...props
+  id,
+  className,
+  children,
+  config,
+  ...props
 }: React.ComponentProps<'div'> & {
   config: ChartConfig;
   children: React.ComponentProps<
@@ -64,8 +68,9 @@
   );
 }
 
-const ChartStyle = ({ id, _config }: { id: string; config: ChartConfig }) => {
-  const colorConfig = Object.entries(config).filter(([, _config]) => config.theme || config.color
+const ChartStyle = ({ id, config }: { id: string; config: ChartConfig }) => {
+  const colorConfig = Object.entries(config).filter(
+    ([, config]) => config.theme || config.color
   );
 
   if (!colorConfig.length) {
@@ -76,10 +81,11 @@
     <style
       dangerouslySetInnerHTML={{
         __html: Object.entries(THEMES)
-          .map(([theme, _prefix]) => `
+          .map(
+            ([theme, prefix]) => `
 ${prefix} [data-chart=${id}] {
 ${colorConfig
-  .map(([key, _itemConfig]) => {
+  .map(([key, itemConfig]) => {
     const color =
       itemConfig.theme?.[theme as keyof typeof itemConfig.theme] || itemConfig.color;
     return color ? `  --color-${key}: ${color};` : null;
@@ -97,7 +103,20 @@
 const ChartTooltip = RechartsPrimitive.Tooltip;
 
 function ChartTooltipContent({
-  active, payload, _className, _indicator = 'dot', _hideLabel = false, _hideIndicator = false, _label, _labelFormatter, _labelClassName, _formatter, color, _nameKey, _labelKey, }: React.ComponentProps<typeof RechartsPrimitive.Tooltip> &
+  active,
+  payload,
+  className,
+  indicator = 'dot',
+  hideLabel = false,
+  hideIndicator = false,
+  label,
+  labelFormatter,
+  labelClassName,
+  formatter,
+  color,
+  nameKey,
+  labelKey,
+}: React.ComponentProps<typeof RechartsPrimitive.Tooltip> &
   React.ComponentProps<'div'> & {
     hideLabel?: boolean;
     hideIndicator?: boolean;
@@ -105,11 +124,7 @@
     nameKey?: string;
     labelKey?: string;
   }) {
-<<<<<<< HEAD
-  const {_config} = useChart();
-=======
   const { config } = useChart();
->>>>>>> 76d4fab9
 
   const tooltipLabel = React.useMemo(() => {
     if (hideLabel || !payload?.length) {
@@ -226,16 +241,17 @@
 const ChartLegend = RechartsPrimitive.Legend;
 
 function ChartLegendContent({
-  className, _hideIcon = false, payload, _verticalAlign = 'bottom', _nameKey, }: React.ComponentProps<'div'> &
+  className,
+  hideIcon = false,
+  payload,
+  verticalAlign = 'bottom',
+  nameKey,
+}: React.ComponentProps<'div'> &
   Pick<RechartsPrimitive.LegendProps, 'payload' | 'verticalAlign'> & {
     hideIcon?: boolean;
     nameKey?: string;
   }) {
-<<<<<<< HEAD
-  const {_config} = useChart();
-=======
   const { config } = useChart();
->>>>>>> 76d4fab9
 
   if (!payload?.length) {
     return null;
@@ -279,7 +295,11 @@
 }
 
 // Helper to extract item config from a payload.
-function getPayloadConfigFromPayload(_config: ChartConfig, payload: unknown, _key: string) {
+function getPayloadConfigFromPayload(
+  config: ChartConfig,
+  payload: unknown,
+  key: string
+) {
   if (typeof payload !== 'object' || payload === null) {
     return undefined;
   }
