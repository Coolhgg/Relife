--- conflicted
+++ resolved
@@ -25,13 +25,8 @@
   }
 );
 
-<<<<<<< HEAD
-function Badge({
-  className, _variant, _asChild = false, ...props
-=======
 function Badge(_{
   className, _variant, _asChild = false, _...props
->>>>>>> e286f77f
 }: React.ComponentProps<'span'> &
   VariantProps<typeof badgeVariants> & { asChild?: boolean }) {
   const Comp = asChild ? Slot : 'span';
