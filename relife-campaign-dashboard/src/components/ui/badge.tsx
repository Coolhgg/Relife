--- conflicted
+++ resolved
@@ -1,13 +1,3 @@
-<<<<<<< HEAD
-import * as React from 'react';
-import { Slot } from '@radix-ui/react-slot';
-import { cva, type VariantProps } from 'class-variance-authority';
-
-import { cn } from '@/lib/utils';
-
-const badgeVariants = cva(
-  'inline-flex items-center justify-center rounded-md border px-2 py-0.5 text-xs font-medium w-fit whitespace-nowrap shrink-0 [&>svg]:size-3 gap-1 [&>svg]:pointer-events-none focus-visible:border-ring focus-visible:ring-ring/50 focus-visible:ring-[3px] aria-invalid:ring-destructive/20 dark:aria-invalid:ring-destructive/40 aria-invalid:border-destructive transition-[color,box-shadow] overflow-hidden',
-=======
 import * as React from "react"
 import { Slot } from "@radix-ui/react-slot"
 import { cva, type VariantProps } from "class-variance-authority"
@@ -16,27 +6,10 @@
 
 const badgeVariants = cva(
   "inline-flex items-center justify-center rounded-md border px-2 py-0.5 text-xs font-medium w-fit whitespace-nowrap shrink-0 [&>svg]:size-3 gap-1 [&>svg]:pointer-events-none focus-visible:border-ring focus-visible:ring-ring/50 focus-visible:ring-[3px] aria-invalid:ring-destructive/20 dark:aria-invalid:ring-destructive/40 aria-invalid:border-destructive transition-[color,box-shadow] overflow-hidden",
->>>>>>> 02f0594e
   {
     variants: {
       variant: {
         default:
-<<<<<<< HEAD
-          'border-transparent bg-primary text-primary-foreground [a&]:hover:bg-primary/90',
-        secondary:
-          'border-transparent bg-secondary text-secondary-foreground [a&]:hover:bg-secondary/90',
-        destructive:
-          'border-transparent bg-destructive text-white [a&]:hover:bg-destructive/90 focus-visible:ring-destructive/20 dark:focus-visible:ring-destructive/40 dark:bg-destructive/60',
-        outline:
-          'text-foreground [a&]:hover:bg-accent [a&]:hover:text-accent-foreground',
-      },
-    },
-    defaultVariants: {
-      variant: 'default',
-    },
-  }
-);
-=======
           "border-transparent bg-primary text-primary-foreground [a&]:hover:bg-primary/90",
         secondary:
           "border-transparent bg-secondary text-secondary-foreground [a&]:hover:bg-secondary/90",
@@ -51,7 +24,6 @@
     },
   }
 )
->>>>>>> 02f0594e
 
 function Badge({
   className,
@@ -71,8 +43,4 @@
   );
 }
 
-<<<<<<< HEAD
-export { Badge, badgeVariants };
-=======
-export { Badge, badgeVariants }
->>>>>>> 02f0594e
+export { Badge, badgeVariants }