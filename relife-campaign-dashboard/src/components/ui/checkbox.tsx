'use client';

import React from 'react'; // auto: added missing React import
import * as React from 'react';
import * as CheckboxPrimitive from '@radix-ui/react-checkbox';
import { CheckIcon } from 'lucide-react';

import { cn } from '@/lib/utils';

<<<<<<< HEAD
function Checkbox({
  className, ...props
=======
function Checkbox(_{
  className, _...props
>>>>>>> e286f77f
}: React.ComponentProps<typeof CheckboxPrimitive.Root>) {
  return (
    <CheckboxPrimitive.Root
      data-slot="checkbox"
      className={cn(
        'peer border-input dark:bg-input/30 data-[state=checked]:bg-primary data-[state=checked]:text-primary-foreground dark:data-[state=checked]:bg-primary data-[state=checked]:border-primary focus-visible:border-ring focus-visible:ring-ring/50 aria-invalid:ring-destructive/20 dark:aria-invalid:ring-destructive/40 aria-invalid:border-destructive size-4 shrink-0 rounded-[4px] border shadow-xs transition-shadow outline-none focus-visible:ring-[3px] disabled:cursor-not-allowed disabled:opacity-50',
        className
      )}
      {...props}
    >
      <CheckboxPrimitive.Indicator
        data-slot="checkbox-indicator"
        className="flex items-center justify-center text-current transition-none"
      >
        <CheckIcon className="size-3.5" />
      </CheckboxPrimitive.Indicator>
    </CheckboxPrimitive.Root>
  );
}

export { Checkbox };<|MERGE_RESOLUTION|>--- conflicted
+++ resolved
@@ -7,13 +7,8 @@
 
 import { cn } from '@/lib/utils';
 
-<<<<<<< HEAD
-function Checkbox({
-  className, ...props
-=======
 function Checkbox(_{
   className, _...props
->>>>>>> e286f77f
 }: React.ComponentProps<typeof CheckboxPrimitive.Root>) {
   return (
     <CheckboxPrimitive.Root
