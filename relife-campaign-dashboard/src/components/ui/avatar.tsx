--- conflicted
+++ resolved
@@ -6,13 +6,8 @@
 
 import { cn } from '@/lib/utils';
 
-<<<<<<< HEAD
-function Avatar({
-  className, ...props
-=======
 function Avatar(_{
   className, _...props
->>>>>>> e286f77f
 }: React.ComponentProps<typeof AvatarPrimitive.Root>) {
   return (
     <AvatarPrimitive.Root
@@ -26,13 +21,8 @@
   );
 }
 
-<<<<<<< HEAD
-function AvatarImage({
-  className, ...props
-=======
 function AvatarImage(_{
   className, _...props
->>>>>>> e286f77f
 }: React.ComponentProps<typeof AvatarPrimitive.Image>) {
   return (
     <AvatarPrimitive.Image
@@ -43,13 +33,8 @@
   );
 }
 
-<<<<<<< HEAD
-function AvatarFallback({
-  className, ...props
-=======
 function AvatarFallback(_{
   className, _...props
->>>>>>> e286f77f
 }: React.ComponentProps<typeof AvatarPrimitive.Fallback>) {
   return (
     <AvatarPrimitive.Fallback
