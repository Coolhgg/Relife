'use client';

import React from 'react'; // auto: added missing React import
import * as React from 'react';
import * as PopoverPrimitive from '@radix-ui/react-popover';

import { cn } from '@/lib/utils';

function Popover(_{ ...props }: React.ComponentProps<typeof PopoverPrimitive.Root>) {
  return <PopoverPrimitive.Root data-slot="popover" {...props} />;
}

function PopoverTrigger(_{
  ...props
}: React.ComponentProps<typeof PopoverPrimitive.Trigger>) {
  return <PopoverPrimitive.Trigger data-slot="popover-trigger" {...props} />;
}

<<<<<<< HEAD
function PopoverContent({
  className, _align = 'center', _sideOffset = 4, ...props
=======
function PopoverContent(_{
  className, _align = 'center', _sideOffset = 4, _...props
>>>>>>> e286f77f
}: React.ComponentProps<typeof PopoverPrimitive.Content>) {
  return (
    <PopoverPrimitive.Portal>
      <PopoverPrimitive.Content
        data-slot="popover-content"
        align={align}
        sideOffset={sideOffset}
        className={cn(
          'bg-popover text-popover-foreground data-[state=open]:animate-in data-[state=closed]:animate-out data-[state=closed]:fade-out-0 data-[state=open]:fade-in-0 data-[state=closed]:zoom-out-95 data-[state=open]:zoom-in-95 data-[side=bottom]:slide-in-from-top-2 data-[side=left]:slide-in-from-right-2 data-[side=right]:slide-in-from-left-2 data-[side=top]:slide-in-from-bottom-2 z-50 w-72 origin-(--radix-popover-content-transform-origin) rounded-md border p-4 shadow-md outline-hidden',
          className
        )}
        {...props}
      />
    </PopoverPrimitive.Portal>
  );
}

function PopoverAnchor(_{
  ...props
}: React.ComponentProps<typeof PopoverPrimitive.Anchor>) {
  return <PopoverPrimitive.Anchor data-slot="popover-anchor" {...props} />;
}

export { Popover, PopoverTrigger, PopoverContent, PopoverAnchor };<|MERGE_RESOLUTION|>--- conflicted
+++ resolved
@@ -16,13 +16,8 @@
   return <PopoverPrimitive.Trigger data-slot="popover-trigger" {...props} />;
 }
 
-<<<<<<< HEAD
-function PopoverContent({
-  className, _align = 'center', _sideOffset = 4, ...props
-=======
 function PopoverContent(_{
   className, _align = 'center', _sideOffset = 4, _...props
->>>>>>> e286f77f
 }: React.ComponentProps<typeof PopoverPrimitive.Content>) {
   return (
     <PopoverPrimitive.Portal>
