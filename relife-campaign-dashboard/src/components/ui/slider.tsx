'use client';

import React from 'react'; // auto: added missing React import
import * as React from 'react';
import * as SliderPrimitive from '@radix-ui/react-slider';

import { cn } from '@/lib/utils';

<<<<<<< HEAD
function Slider({
  className, _defaultValue, _value, _min = 0, max = 100, ...props
=======
function Slider(_{
  className, _defaultValue, _value, _min = 0, max = 100, _...props
>>>>>>> e286f77f
}: React.ComponentProps<typeof SliderPrimitive.Root>) {
  const _values = React.useMemo(() =>
      Array.isArray(value)
        ? value
        : Array.isArray(defaultValue)
          ? defaultValue
          : [min, max],
    [value, defaultValue, min, max]
  );

  return (
    <SliderPrimitive.Root
      data-slot="slider"
      defaultValue={defaultValue}
      value={value}
      min={min}
      max={max}
      className={cn(
        'relative flex w-full touch-none items-center select-none data-[disabled]:opacity-50 data-[orientation=vertical]:h-full data-[orientation=vertical]:min-h-44 data-[orientation=vertical]:w-auto data-[orientation=vertical]:flex-col',
        className
      )}
      {...props}
    >
      <SliderPrimitive.Track
        data-slot="slider-track"
        className={cn(
          'bg-muted relative grow overflow-hidden rounded-full data-[orientation=horizontal]:h-1.5 data-[orientation=horizontal]:w-full data-[orientation=vertical]:h-full data-[orientation=vertical]:w-1.5'
        )}
      >
        <SliderPrimitive.Range
          data-slot="slider-range"
          className={cn(
            'bg-primary absolute data-[orientation=horizontal]:h-full data-[orientation=vertical]:w-full'
          )}
        />
      </SliderPrimitive.Track>
<<<<<<< HEAD
      {Array.from({ length: _values.length }, (_, _index) => (
=======
      {Array.from(_{ length: _values.length }, (_, _index) => (
>>>>>>> e286f77f
        <SliderPrimitive.Thumb
          data-slot="slider-thumb"
          key={index}
          className="border-primary bg-background ring-ring/50 block size-4 shrink-0 rounded-full border shadow-sm transition-[color,box-shadow] hover:ring-4 focus-visible:ring-4 focus-visible:outline-hidden disabled:pointer-events-none disabled:opacity-50"
        />
      ))}
    </SliderPrimitive.Root>
  );
}

export { Slider };<|MERGE_RESOLUTION|>--- conflicted
+++ resolved
@@ -6,13 +6,8 @@
 
 import { cn } from '@/lib/utils';
 
-<<<<<<< HEAD
-function Slider({
-  className, _defaultValue, _value, _min = 0, max = 100, ...props
-=======
 function Slider(_{
   className, _defaultValue, _value, _min = 0, max = 100, _...props
->>>>>>> e286f77f
 }: React.ComponentProps<typeof SliderPrimitive.Root>) {
   const _values = React.useMemo(() =>
       Array.isArray(value)
@@ -49,11 +44,7 @@
           )}
         />
       </SliderPrimitive.Track>
-<<<<<<< HEAD
-      {Array.from({ length: _values.length }, (_, _index) => (
-=======
       {Array.from(_{ length: _values.length }, (_, _index) => (
->>>>>>> e286f77f
         <SliderPrimitive.Thumb
           data-slot="slider-thumb"
           key={index}
