--- conflicted
+++ resolved
@@ -74,11 +74,7 @@
   };
 }
 
-<<<<<<< HEAD
-export function EmailPreview({ template, _onSendTest, _className }: EmailPreviewProps) {
-=======
 export function EmailPreview(_{ template, _onSendTest, _className }: EmailPreviewProps) {
->>>>>>> e286f77f
   const [viewMode, setViewMode] = useState<'desktop' | 'mobile'>('desktop');
   const [testEmails, setTestEmails] = useState<string[]>(['']);
   const [testPersona, setTestPersona] = useState<string>('struggling_sam');
@@ -312,11 +308,7 @@
     );
   };
 
-<<<<<<< HEAD
-  return (<div className={className}>
-=======
   return (_<div className={className}>
->>>>>>> e286f77f
       <Card>
         <CardHeader>
           <div className="flex items-center justify-between">
@@ -449,11 +441,7 @@
               <div className="grid grid-cols-2 gap-6">
                 <div className="space-y-4">
                   <h3 className="font-medium">Test Recipients</h3>
-<<<<<<< HEAD
-                  {testEmails.map((email, _index) => (
-=======
                   {testEmails.map(_(email, _index) => (
->>>>>>> e286f77f
                     <div key={index} className="flex gap-2">
                       <Input
                         type="email"
