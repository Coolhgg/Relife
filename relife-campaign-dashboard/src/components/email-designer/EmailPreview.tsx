--- conflicted
+++ resolved
@@ -19,18 +19,7 @@
 import { Tabs, TabsContent, TabsList, TabsTrigger } from '@/components/ui/tabs';
 import { Badge } from '@/components/ui/badge';
 import { Textarea } from '@/components/ui/textarea';
-<<<<<<< HEAD
-import {
-  Dialog,
-  DialogContent,
-  DialogDescription,
-  DialogHeader,
-  DialogTitle,
-  DialogTrigger,
-} from '@/components/ui/dialog';
-=======
 import { Dialog, DialogContent, DialogDescription, DialogHeader, DialogTitle, DialogTrigger } from '@/components/ui/dialog';
->>>>>>> 02f0594e
 import {
   Eye,
   Send,
@@ -42,15 +31,10 @@
   X,
   AlertTriangle,
   Clock,
-<<<<<<< HEAD
-  Zap,
-  RefreshCw,
-=======
   Users,
   Target,
   Zap,
   RefreshCw
->>>>>>> 02f0594e
 } from 'lucide-react';
 
 interface EmailTemplate {
