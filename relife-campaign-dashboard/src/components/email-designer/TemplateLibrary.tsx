--- conflicted
+++ resolved
@@ -72,11 +72,7 @@
   className?: string;
 }
 
-<<<<<<< HEAD
-export function TemplateLibrary({
-=======
 export function TemplateLibrary(_{
->>>>>>> e286f77f
   onSelectTemplate, _onCreateNew, _className, }: TemplateLibraryProps) {
   const [searchTerm, setSearchTerm] = useState('');
   const [selectedCategory, setSelectedCategory] = useState<string>('all');
@@ -486,11 +482,7 @@
                 ))}
               </div>
 
-<<<<<<< HEAD
-              {filteredTemplates.length === 0 && (<div className="text-center py-12">
-=======
               {filteredTemplates.length === 0 && (_<div className="text-center py-12">
->>>>>>> e286f77f
                   <Mail className="h-12 w-12 text-gray-300 mx-auto mb-4" />
                   <h3 className="font-medium text-gray-900 mb-2">No templates found</h3>
                   <p className="text-gray-500 mb-4">
