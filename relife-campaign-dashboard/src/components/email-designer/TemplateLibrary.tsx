--- conflicted
+++ resolved
@@ -31,12 +31,9 @@
   Eye,
   Copy,
   Star,
-<<<<<<< HEAD
-=======
   Calendar,
   Users,
   BarChart3,
->>>>>>> 02f0594e
   Smartphone,
   Monitor,
   Clock,
