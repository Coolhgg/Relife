import React, { useState, useEffect } from 'react';
import { Card, CardContent, CardDescription, CardHeader, CardTitle } from '@/components/ui/card';
import { Button } from '@/components/ui/button';
import { Input } from '@/components/ui/input';
import { Label } from '@/components/ui/label';
import { Progress } from '@/components/ui/progress';
import { Badge } from '@/components/ui/badge';
import { Tabs, TabsContent, TabsList, TabsTrigger } from '@/components/ui/tabs';
<<<<<<< HEAD
import { Select, SelectContent, SelectItem, SelectTrigger, SelectValue } from '@/components/ui/select';
=======
// Select components removed - not used in this component
>>>>>>> a2085a2a
import {
  Brain,
  User,
  TrendingUp,
  Zap,
  RefreshCw,
  Mail,
  Clock,
  DollarSign,
  Activity,
  AlertCircle,
  CheckCircle,
<<<<<<< HEAD
  ArrowRight
=======
>>>>>>> a2085a2a
} from 'lucide-react';

interface PersonaPrediction {
  persona: string;
  confidence: number;
  reasons: string[];
  recommendedCampaigns: string[];
}

interface UserData {
  id: string;
  email: string;
  signupDate: string;
  lastActiveDate: string;
  subscriptionStatus: string;
  featureUsage: Record<string, number>;
  engagementMetrics: {
    emailOpenRate: number;
    clickRate: number;
    appUsageMinutes: number;
  };
  demographics?: {
    ageRange?: string;
    location?: string;
    deviceType?: string;
  };
}

interface PersonaPredictionProps {
  className?: string;
}

export function PersonaPrediction({ className }: PersonaPredictionProps) {
  const [selectedUser, setSelectedUser] = useState<UserData | null>(null);
  const [prediction, setPrediction] = useState<PersonaPrediction | null>(null);
  const [isAnalyzing, setIsAnalyzing] = useState(false);
  const [batchPredictions, setBatchPredictions] = useState<Array<{user: UserData, prediction: PersonaPrediction}>>([]);

  // Mock user data
  const mockUsers: UserData[] = [
    {
      id: 'user-1',
      email: 'alex.johnson@email.com',
      signupDate: '2024-07-15',
      lastActiveDate: '2024-08-14',
      subscriptionStatus: 'free',
      featureUsage: {
        basic_alarm: 45,
        snooze_count: 23,
        wake_time_analysis: 2
      },
      engagementMetrics: {
        emailOpenRate: 25.4,
        clickRate: 3.2,
        appUsageMinutes: 142
      },
      demographics: {
        ageRange: '22-29',
        location: 'New York, NY',
        deviceType: 'iPhone'
      }
    },
    {
      id: 'user-2',
      email: 'sarah.davis@company.com',
      signupDate: '2024-06-20',
      lastActiveDate: '2024-08-16',
      subscriptionStatus: 'professional',
      featureUsage: {
        basic_alarm: 156,
        smart_wake: 89,
        analytics_view: 34,
        team_features: 12
      },
      engagementMetrics: {
        emailOpenRate: 47.8,
        clickRate: 12.1,
        appUsageMinutes: 320
      },
      demographics: {
        ageRange: '30-39',
        location: 'San Francisco, CA',
        deviceType: 'iPhone'
      }
    },
    {
      id: 'user-3',
      email: 'mike.wilson@startup.io',
      signupDate: '2024-05-10',
      lastActiveDate: '2024-08-15',
      subscriptionStatus: 'premium',
      featureUsage: {
        basic_alarm: 234,
        smart_wake: 187,
        analytics_view: 67,
        advanced_settings: 23,
        api_access: 8
      },
      engagementMetrics: {
        emailOpenRate: 52.3,
        clickRate: 18.7,
        appUsageMinutes: 485
      },
      demographics: {
        ageRange: '25-35',
        location: 'Austin, TX',
        deviceType: 'Android'
      }
    }
  ];

  const personaProfiles = {
    struggling_sam: {
      name: 'Struggling Sam',
      description: 'Free tier user, inconsistent sleep patterns, needs motivation',
      color: 'bg-emerald-100 text-emerald-800',
      icon: '😴',
      characteristics: ['Free tier', 'High snooze rate', 'Inconsistent usage', 'Needs encouragement']
    },
    busy_ben: {
      name: 'Busy Ben',
      description: 'Time-conscious professional, ROI-focused, potential premium upgrade',
      color: 'bg-blue-100 text-blue-800',
      icon: '⏰',
      characteristics: ['Professional tier', 'Time-efficient', 'ROI-focused', 'Quick decisions']
    },
    professional_paula: {
      name: 'Professional Paula',
      description: 'Power user, advanced features, premium subscriber, data-driven',
      color: 'bg-purple-100 text-purple-800',
      icon: '📊',
      characteristics: ['Premium tier', 'High engagement', 'Feature explorer', 'Data-driven']
    },
    enterprise_emma: {
      name: 'Enterprise Emma',
      description: 'Decision maker, team features, enterprise needs',
      color: 'bg-indigo-100 text-indigo-800',
      icon: '🏢',
      characteristics: ['Team features', 'Decision maker', 'Enterprise scale', 'Integration needs']
    },
    student_sarah: {
      name: 'Student Sarah',
      description: 'Budget-conscious, late-night usage, discount-sensitive',
      color: 'bg-amber-100 text-amber-800',
      icon: '🎓',
      characteristics: ['Budget-conscious', 'Late-night usage', 'Discount-sensitive', 'Social features']
    },
    lifetime_larry: {
      name: 'Lifetime Larry',
      description: 'Long-term user, high engagement, brand advocate',
      color: 'bg-yellow-100 text-yellow-800',
      icon: '⭐',
      characteristics: ['Long-term user', 'High loyalty', 'Feature advocate', 'Community leader']
    }
  };

  const predictPersona = async (userData: UserData): Promise<PersonaPrediction> => {
    setIsAnalyzing(true);

    // Simulate AI analysis delay
    await new Promise(resolve => setTimeout(resolve, 2000));

    // Mock prediction logic based on user data
    let predictedPersona = 'struggling_sam';
    let confidence = 0.65;
    let reasons: string[] = [];
    let recommendedCampaigns: string[] = [];

    const { subscriptionStatus, featureUsage, engagementMetrics } = userData;
    const totalFeatureUsage = Object.values(featureUsage).reduce((sum, usage) => sum + usage, 0);

    if (subscriptionStatus === 'premium' && engagementMetrics.emailOpenRate > 45) {
      predictedPersona = 'professional_paula';
      confidence = 0.89;
      reasons = [
        'High email engagement (52.3% open rate)',
        'Premium subscription active',
        'Heavy feature usage (485+ minutes)',
        'Analytics viewing pattern indicates data-driven behavior'
      ];
      recommendedCampaigns = ['Feature Deep-Dive', 'Advanced Tips', 'Premium Benefits'];
    } else if (subscriptionStatus === 'professional' && featureUsage.team_features) {
      predictedPersona = 'busy_ben';
      confidence = 0.84;
      reasons = [
        'Professional subscription tier',
        'Team features usage indicates business context',
        'Moderate engagement shows time-conscious behavior',
        'Consistent app usage patterns'
      ];
      recommendedCampaigns = ['ROI Calculator', 'Time-Saving Tips', 'Upgrade Benefits'];
    } else if (totalFeatureUsage < 50 && engagementMetrics.emailOpenRate < 30) {
      predictedPersona = 'struggling_sam';
      confidence = 0.76;
      reasons = [
        'Low feature engagement suggests struggles with consistency',
        'Free tier with limited usage',
        'High snooze rate indicates wake-up difficulties',
        'Below-average email engagement'
      ];
      recommendedCampaigns = ['Motivation Series', 'Getting Started Guide', 'Success Stories'];
    } else if (userData.demographics?.ageRange === '22-29' && subscriptionStatus === 'free') {
      predictedPersona = 'student_sarah';
      confidence = 0.72;
      reasons = [
        'Age demographic matches student profile',
        'Free tier indicates budget consciousness',
        'Usage patterns suggest late-night schedule',
        'Price-sensitive behavior indicators'
      ];
      recommendedCampaigns = ['Student Discount', 'Budget-Friendly Tips', 'Social Features'];
    }

    setIsAnalyzing(false);

    return {
      persona: predictedPersona,
      confidence,
      reasons,
      recommendedCampaigns
    };
  };

  const handleAnalyzeUser = async (userData: UserData) => {
    setSelectedUser(userData);
    const result = await predictPersona(userData);
    setPrediction(result);
  };

  const handleBatchAnalysis = async () => {
    setIsAnalyzing(true);
    const results = [];

    for (const user of mockUsers) {
      const prediction = await predictPersona(user);
      results.push({ user, prediction });
    }

    setBatchPredictions(results);
    setIsAnalyzing(false);
  };

  return (
    <div className={className}>
      <Card>
        <CardHeader>
          <div className="flex items-center justify-between">
            <div>
              <CardTitle className="flex items-center gap-2">
                <Brain className="h-5 w-5" />
                AI Persona Prediction
              </CardTitle>
              <CardDescription>
                Use AI to automatically predict user personas based on behavior patterns
              </CardDescription>
            </div>
            <Button onClick={handleBatchAnalysis} disabled={isAnalyzing}>
              {isAnalyzing ? (
                <RefreshCw className="h-4 w-4 mr-2 animate-spin" />
              ) : (
                <Zap className="h-4 w-4 mr-2" />
              )}
              Analyze All Users
            </Button>
          </div>
        </CardHeader>
        <CardContent>
          <Tabs defaultValue="individual" className="space-y-4">
            <TabsList>
              <TabsTrigger value="individual">Individual Analysis</TabsTrigger>
              <TabsTrigger value="batch">Batch Results</TabsTrigger>
              <TabsTrigger value="insights">AI Insights</TabsTrigger>
            </TabsList>

            <TabsContent value="individual" className="space-y-4">
              <div className="grid grid-cols-1 lg:grid-cols-2 gap-6">
                {/* User Selection */}
                <div className="space-y-4">
                  <h3 className="font-medium">Select User to Analyze</h3>
                  <div className="space-y-2">
                    {mockUsers.map((user) => (
                      <Card
                        key={user.id}
                        className={`cursor-pointer transition-colors ${
                          selectedUser?.id === user.id ? 'ring-2 ring-blue-500 bg-blue-50' : 'hover:bg-gray-50'
                        }`}
                        onClick={() => handleAnalyzeUser(user)}
                      >
                        <CardContent className="p-4">
                          <div className="flex items-center justify-between">
                            <div>
                              <div className="font-medium">{user.email}</div>
                              <div className="text-sm text-gray-600">
                                {user.subscriptionStatus} • Joined {new Date(user.signupDate).toLocaleDateString()}
                              </div>
                            </div>
                            <div className="text-right text-sm">
                              <div>Engagement: {user.engagementMetrics.emailOpenRate.toFixed(1)}%</div>
                              <div className="text-gray-500">
                                {user.engagementMetrics.appUsageMinutes}min usage
                              </div>
                            </div>
                          </div>
                        </CardContent>
                      </Card>
                    ))}
                  </div>
                </div>

                {/* Prediction Results */}
                <div className="space-y-4">
                  <h3 className="font-medium">AI Prediction Results</h3>

                  {isAnalyzing && (
                    <Card>
                      <CardContent className="p-6 text-center">
                        <Brain className="h-8 w-8 text-blue-600 mx-auto mb-4 animate-pulse" />
                        <div className="space-y-2">
                          <div className="font-medium">Analyzing user behavior...</div>
                          <div className="text-sm text-gray-600">Processing engagement patterns, feature usage, and subscription data</div>
                          <Progress value={75} className="w-full mt-4" />
                        </div>
                      </CardContent>
                    </Card>
                  )}

                  {prediction && selectedUser && !isAnalyzing && (
                    <div className="space-y-4">
                      {/* Main Prediction */}
                      <Card>
                        <CardContent className="p-6">
                          <div className="text-center mb-4">
                            <div className="text-4xl mb-2">
                              {personaProfiles[prediction.persona as keyof typeof personaProfiles]?.icon}
                            </div>
                            <h3 className="text-xl font-semibold mb-2">
                              {personaProfiles[prediction.persona as keyof typeof personaProfiles]?.name}
                            </h3>
                            <p className="text-gray-600 mb-4">
                              {personaProfiles[prediction.persona as keyof typeof personaProfiles]?.description}
                            </p>
                            <div className="flex items-center justify-center gap-2">
                              <div className="text-sm font-medium">Confidence:</div>
                              <Badge variant="secondary" className="text-lg px-3 py-1">
                                {Math.round(prediction.confidence * 100)}%
                              </Badge>
                            </div>
                            <Progress value={prediction.confidence * 100} className="mt-2" />
                          </div>
                        </CardContent>
                      </Card>

                      {/* Reasoning */}
                      <Card>
                        <CardContent className="p-4">
                          <h4 className="font-medium mb-3 flex items-center gap-2">
                            <CheckCircle className="h-4 w-4 text-green-600" />
                            Why this prediction?
                          </h4>
                          <ul className="space-y-2">
                            {prediction.reasons.map((reason, index) => (
                              <li key={index} className="flex items-start gap-2 text-sm">
                                <div className="w-1 h-1 bg-gray-400 rounded-full mt-2 flex-shrink-0" />
                                {reason}
                              </li>
                            ))}
                          </ul>
                        </CardContent>
                      </Card>

                      {/* Recommended Campaigns */}
                      <Card>
                        <CardContent className="p-4">
                          <h4 className="font-medium mb-3 flex items-center gap-2">
                            <Target className="h-4 w-4 text-blue-600" />
                            Recommended Campaigns
                          </h4>
                          <div className="space-y-2">
                            {prediction.recommendedCampaigns.map((campaign, index) => (
                              <div key={index} className="flex items-center justify-between p-2 bg-gray-50 rounded">
                                <span className="text-sm font-medium">{campaign}</span>
                                <Button size="sm" variant="outline">
                                  <Mail className="h-3 w-3 mr-1" />
                                  Create
                                </Button>
                              </div>
                            ))}
                          </div>
                        </CardContent>
                      </Card>
                    </div>
                  )}

                  {!selectedUser && !isAnalyzing && (
                    <Card>
                      <CardContent className="p-12 text-center">
                        <User className="h-8 w-8 text-gray-300 mx-auto mb-4" />
                        <div className="text-gray-500">
                          Select a user to begin AI persona analysis
                        </div>
                      </CardContent>
                    </Card>
                  )}
                </div>
              </div>
            </TabsContent>

            <TabsContent value="batch" className="space-y-4">
              {batchPredictions.length > 0 ? (
                <div className="space-y-4">
                  <div className="grid grid-cols-2 md:grid-cols-4 gap-4">
                    {Object.entries(personaProfiles).map(([key, profile]) => {
                      const count = batchPredictions.filter(bp => bp.prediction.persona === key).length;
                      const percentage = batchPredictions.length > 0 ? (count / batchPredictions.length * 100).toFixed(1) : '0';

                      return (
                        <Card key={key}>
                          <CardContent className="p-4 text-center">
                            <div className="text-2xl mb-1">{profile.icon}</div>
                            <div className="text-2xl font-bold">{count}</div>
                            <div className="text-xs text-gray-600">{profile.name}</div>
                            <div className="text-xs text-gray-500">{percentage}%</div>
                          </CardContent>
                        </Card>
                      );
                    })}
                  </div>

                  <div className="space-y-2">
                    {batchPredictions.map(({ user, prediction }, index) => (
                      <Card key={user.id}>
                        <CardContent className="p-4">
                          <div className="flex items-center justify-between">
                            <div className="flex items-center gap-3">
                              <div className="text-lg">
                                {personaProfiles[prediction.persona as keyof typeof personaProfiles]?.icon}
                              </div>
                              <div>
                                <div className="font-medium">{user.email}</div>
                                <div className="text-sm text-gray-600">
                                  {personaProfiles[prediction.persona as keyof typeof personaProfiles]?.name}
                                </div>
                              </div>
                            </div>
                            <div className="flex items-center gap-4">
                              <Badge variant="secondary">
                                {Math.round(prediction.confidence * 100)}% confidence
                              </Badge>
                              <Button size="sm" variant="outline">
                                View Details
                              </Button>
                            </div>
                          </div>
                        </CardContent>
                      </Card>
                    ))}
                  </div>
                </div>
              ) : (
                <div className="text-center py-12">
                  <Users className="h-12 w-12 text-gray-300 mx-auto mb-4" />
                  <h3 className="font-medium text-gray-900 mb-2">No batch analysis yet</h3>
                  <p className="text-gray-500 mb-4">
                    Run batch analysis to see persona predictions for all users
                  </p>
                  <Button onClick={handleBatchAnalysis}>
                    <Brain className="h-4 w-4 mr-2" />
                    Start Batch Analysis
                  </Button>
                </div>
              )}
            </TabsContent>

            <TabsContent value="insights" className="space-y-4">
              <div className="grid grid-cols-1 md:grid-cols-2 gap-6">
                <Card>
                  <CardContent className="p-6">
                    <h3 className="font-medium mb-4 flex items-center gap-2">
                      <TrendingUp className="h-4 w-4 text-green-600" />
                      Prediction Accuracy
                    </h3>
                    <div className="space-y-3">
                      <div className="flex justify-between items-center">
                        <span className="text-sm">Overall Accuracy</span>
                        <span className="font-medium">89.3%</span>
                      </div>
                      <Progress value={89.3} />
                      <div className="text-xs text-gray-600">
                        Based on 1,247 verified predictions
                      </div>
                    </div>
                  </CardContent>
                </Card>

                <Card>
                  <CardContent className="p-6">
                    <h3 className="font-medium mb-4 flex items-center gap-2">
                      Model Performance
                    </h3>
                    <div className="space-y-2 text-sm">
                      <div className="flex justify-between">
                        <span>True Positives</span>
                        <span className="font-medium">847</span>
                      </div>
                      <div className="flex justify-between">
                        <span>False Positives</span>
                        <span className="font-medium">73</span>
                      </div>
                      <div className="flex justify-between">
                        <span>Confidence Threshold</span>
                        <span className="font-medium">75%</span>
                      </div>
                    </div>
                  </CardContent>
                </Card>
              </div>

              <Card>
                <CardContent className="p-6">
                  <h3 className="font-medium mb-4">Key Success Factors</h3>
                  <div className="grid grid-cols-1 md:grid-cols-3 gap-4">
                    <div className="p-4 bg-green-50 rounded-lg">
                      <Activity className="h-5 w-5 text-green-600 mb-2" />
                      <div className="font-medium text-green-900">Engagement Patterns</div>
                      <div className="text-sm text-green-700">
                        Email open rates and app usage time are strong indicators
                      </div>
                    </div>
                    <div className="p-4 bg-blue-50 rounded-lg">
                      <DollarSign className="h-5 w-5 text-blue-600 mb-2" />
                      <div className="font-medium text-blue-900">Subscription Behavior</div>
                      <div className="text-sm text-blue-700">
                        Tier choices and upgrade patterns reveal persona traits
                      </div>
                    </div>
                    <div className="p-4 bg-purple-50 rounded-lg">
                      <Clock className="h-5 w-5 text-purple-600 mb-2" />
                      <div className="font-medium text-purple-900">Usage Timing</div>
                      <div className="text-sm text-purple-700">
                        When and how users interact provides valuable insights
                      </div>
                    </div>
                  </div>
                </CardContent>
              </Card>
            </TabsContent>
          </Tabs>
        </CardContent>
      </Card>
    </div>
  );
}<|MERGE_RESOLUTION|>--- conflicted
+++ resolved
@@ -6,11 +6,7 @@
 import { Progress } from '@/components/ui/progress';
 import { Badge } from '@/components/ui/badge';
 import { Tabs, TabsContent, TabsList, TabsTrigger } from '@/components/ui/tabs';
-<<<<<<< HEAD
-import { Select, SelectContent, SelectItem, SelectTrigger, SelectValue } from '@/components/ui/select';
-=======
 // Select components removed - not used in this component
->>>>>>> a2085a2a
 import {
   Brain,
   User,
@@ -23,10 +19,6 @@
   Activity,
   AlertCircle,
   CheckCircle,
-<<<<<<< HEAD
-  ArrowRight
-=======
->>>>>>> a2085a2a
 } from 'lucide-react';
 
 interface PersonaPrediction {
