import React, { useState } from 'react';
import {
  Card,
  CardContent,
  CardDescription,
  CardHeader,
  CardTitle,
} from '@/components/ui/card';
import { Button } from '@/components/ui/button';
import { Progress } from '@/components/ui/progress';
import { Badge } from '@/components/ui/badge';
import { Tabs, TabsContent, TabsList, TabsTrigger } from '@/components/ui/tabs';
<<<<<<< HEAD
=======
import {
  Select,
  SelectContent,
  SelectItem,
  SelectTrigger,
  SelectValue,
} from '@/components/ui/select';
>>>>>>> 4a05a81f
import {
  Brain,
  User,
  TrendingUp,
  Target,
  Zap,
  RefreshCw,
  Users,
  BarChart3,
  Mail,
  Clock,
  DollarSign,
  Activity,
  CheckCircle,
<<<<<<< HEAD
=======
  ArrowRight,
>>>>>>> 4a05a81f
} from 'lucide-react';

interface PersonaPrediction {
  persona: string;
  confidence: number;
  reasons: string[];
  recommendedCampaigns: string[];
}

interface UserData {
  id: string;
  email: string;
  signupDate: string;
  lastActiveDate: string;
  subscriptionStatus: string;
  featureUsage: Record<string, number>;
  engagementMetrics: {
    emailOpenRate: number;
    clickRate: number;
    appUsageMinutes: number;
  };
  demographics?: {
    ageRange?: string;
    location?: string;
    deviceType?: string;
  };
}

interface PersonaPredictionProps {
  className?: string;
}

export function PersonaPrediction({ className }: PersonaPredictionProps) {
  const [selectedUser, setSelectedUser] = useState<UserData | null>(null);
  const [prediction, setPrediction] = useState<PersonaPrediction | null>(null);
  const [isAnalyzing, setIsAnalyzing] = useState(false);
  const [batchPredictions, setBatchPredictions] = useState<
    Array<{ user: UserData; prediction: PersonaPrediction }>
  >([]);

  // Mock user data
  const mockUsers: UserData[] = [
    {
      id: 'user-1',
      email: 'alex.johnson@email.com',
      signupDate: '2024-07-15',
      lastActiveDate: '2024-08-14',
      subscriptionStatus: 'free',
      featureUsage: {
        basic_alarm: 45,
        snooze_count: 23,
        wake_time_analysis: 2,
      },
      engagementMetrics: {
        emailOpenRate: 25.4,
        clickRate: 3.2,
        appUsageMinutes: 142,
      },
      demographics: {
        ageRange: '22-29',
        location: 'New York, NY',
        deviceType: 'iPhone',
      },
    },
    {
      id: 'user-2',
      email: 'sarah.davis@company.com',
      signupDate: '2024-06-20',
      lastActiveDate: '2024-08-16',
      subscriptionStatus: 'professional',
      featureUsage: {
        basic_alarm: 156,
        smart_wake: 89,
        analytics_view: 34,
        team_features: 12,
      },
      engagementMetrics: {
        emailOpenRate: 47.8,
        clickRate: 12.1,
        appUsageMinutes: 320,
      },
      demographics: {
        ageRange: '30-39',
        location: 'San Francisco, CA',
        deviceType: 'iPhone',
      },
    },
    {
      id: 'user-3',
      email: 'mike.wilson@startup.io',
      signupDate: '2024-05-10',
      lastActiveDate: '2024-08-15',
      subscriptionStatus: 'premium',
      featureUsage: {
        basic_alarm: 234,
        smart_wake: 187,
        analytics_view: 67,
        advanced_settings: 23,
        api_access: 8,
      },
      engagementMetrics: {
        emailOpenRate: 52.3,
        clickRate: 18.7,
        appUsageMinutes: 485,
      },
      demographics: {
        ageRange: '25-35',
        location: 'Austin, TX',
        deviceType: 'Android',
      },
    },
  ];

  const personaProfiles = {
    struggling_sam: {
      name: 'Struggling Sam',
      description: 'Free tier user, inconsistent sleep patterns, needs motivation',
      color: 'bg-emerald-100 text-emerald-800',
      icon: '😴',
      characteristics: [
        'Free tier',
        'High snooze rate',
        'Inconsistent usage',
        'Needs encouragement',
      ],
    },
    busy_ben: {
      name: 'Busy Ben',
      description:
        'Time-conscious professional, ROI-focused, potential premium upgrade',
      color: 'bg-blue-100 text-blue-800',
      icon: '⏰',
      characteristics: [
        'Professional tier',
        'Time-efficient',
        'ROI-focused',
        'Quick decisions',
      ],
    },
    professional_paula: {
      name: 'Professional Paula',
      description: 'Power user, advanced features, premium subscriber, data-driven',
      color: 'bg-purple-100 text-purple-800',
      icon: '📊',
      characteristics: [
        'Premium tier',
        'High engagement',
        'Feature explorer',
        'Data-driven',
      ],
    },
    enterprise_emma: {
      name: 'Enterprise Emma',
      description: 'Decision maker, team features, enterprise needs',
      color: 'bg-indigo-100 text-indigo-800',
      icon: '🏢',
      characteristics: [
        'Team features',
        'Decision maker',
        'Enterprise scale',
        'Integration needs',
      ],
    },
    student_sarah: {
      name: 'Student Sarah',
      description: 'Budget-conscious, late-night usage, discount-sensitive',
      color: 'bg-amber-100 text-amber-800',
      icon: '🎓',
      characteristics: [
        'Budget-conscious',
        'Late-night usage',
        'Discount-sensitive',
        'Social features',
      ],
    },
    lifetime_larry: {
      name: 'Lifetime Larry',
      description: 'Long-term user, high engagement, brand advocate',
      color: 'bg-yellow-100 text-yellow-800',
      icon: '⭐',
      characteristics: [
        'Long-term user',
        'High loyalty',
        'Feature advocate',
        'Community leader',
      ],
    },
  };

  const predictPersona = async (userData: UserData): Promise<PersonaPrediction> => {
    setIsAnalyzing(true);

    // Simulate AI analysis delay
    await new Promise(resolve => setTimeout(resolve, 2000));

    // Mock prediction logic based on user data
    let predictedPersona = 'struggling_sam';
    let confidence = 0.65;
    let reasons: string[] = [];
    let recommendedCampaigns: string[] = [];

    const { subscriptionStatus, featureUsage, engagementMetrics } = userData;
    const totalFeatureUsage = Object.values(featureUsage).reduce(
      (sum, usage) => sum + usage,
      0
    );

    if (subscriptionStatus === 'premium' && engagementMetrics.emailOpenRate > 45) {
      predictedPersona = 'professional_paula';
      confidence = 0.89;
      reasons = [
        'High email engagement (52.3% open rate)',
        'Premium subscription active',
        'Heavy feature usage (485+ minutes)',
        'Analytics viewing pattern indicates data-driven behavior',
      ];
      recommendedCampaigns = ['Feature Deep-Dive', 'Advanced Tips', 'Premium Benefits'];
    } else if (subscriptionStatus === 'professional' && featureUsage.team_features) {
      predictedPersona = 'busy_ben';
      confidence = 0.84;
      reasons = [
        'Professional subscription tier',
        'Team features usage indicates business context',
        'Moderate engagement shows time-conscious behavior',
        'Consistent app usage patterns',
      ];
      recommendedCampaigns = ['ROI Calculator', 'Time-Saving Tips', 'Upgrade Benefits'];
    } else if (totalFeatureUsage < 50 && engagementMetrics.emailOpenRate < 30) {
      predictedPersona = 'struggling_sam';
      confidence = 0.76;
      reasons = [
        'Low feature engagement suggests struggles with consistency',
        'Free tier with limited usage',
        'High snooze rate indicates wake-up difficulties',
        'Below-average email engagement',
<<<<<<< HEAD
      ];
      recommendedCampaigns = [
        'Motivation Series',
        'Getting Started Guide',
        'Success Stories',
      ];
=======
      ];
      recommendedCampaigns = [
        'Motivation Series',
        'Getting Started Guide',
        'Success Stories',
      ];
>>>>>>> 4a05a81f
    } else if (
      userData.demographics?.ageRange === '22-29' &&
      subscriptionStatus === 'free'
    ) {
      predictedPersona = 'student_sarah';
      confidence = 0.72;
      reasons = [
        'Age demographic matches student profile',
        'Free tier indicates budget consciousness',
        'Usage patterns suggest late-night schedule',
        'Price-sensitive behavior indicators',
      ];
      recommendedCampaigns = [
        'Student Discount',
        'Budget-Friendly Tips',
        'Social Features',
      ];
    }

    setIsAnalyzing(false);

    return {
      persona: predictedPersona,
      confidence,
      reasons,
      recommendedCampaigns,
    };
  };

  const handleAnalyzeUser = async (userData: UserData) => {
    setSelectedUser(userData);
    const result = await predictPersona(userData);
    setPrediction(result);
  };

  const handleBatchAnalysis = async () => {
    setIsAnalyzing(true);
    const results = [];

    for (const user of mockUsers) {
      const prediction = await predictPersona(user);
      results.push({ user, prediction });
    }

    setBatchPredictions(results);
    setIsAnalyzing(false);
  };

  return (
    <div className={className}>
      <Card>
        <CardHeader>
          <div className="flex items-center justify-between">
            <div>
              <CardTitle className="flex items-center gap-2">
                <Brain className="h-5 w-5" />
                AI Persona Prediction
              </CardTitle>
              <CardDescription>
                Use AI to automatically predict user personas based on behavior patterns
              </CardDescription>
            </div>
            <Button onClick={handleBatchAnalysis} disabled={isAnalyzing}>
              {isAnalyzing ? (
                <RefreshCw className="h-4 w-4 mr-2 animate-spin" />
              ) : (
                <Zap className="h-4 w-4 mr-2" />
              )}
              Analyze All Users
            </Button>
          </div>
        </CardHeader>
        <CardContent>
          <Tabs defaultValue="individual" className="space-y-4">
            <TabsList>
              <TabsTrigger value="individual">Individual Analysis</TabsTrigger>
              <TabsTrigger value="batch">Batch Results</TabsTrigger>
              <TabsTrigger value="insights">AI Insights</TabsTrigger>
            </TabsList>

            <TabsContent value="individual" className="space-y-4">
              <div className="grid grid-cols-1 lg:grid-cols-2 gap-6">
                {/* User Selection */}
                <div className="space-y-4">
                  <h3 className="font-medium">Select User to Analyze</h3>
                  <div className="space-y-2">
                    {mockUsers.map(user => (
                      <Card
                        key={user.id}
                        className={`cursor-pointer transition-colors ${
                          selectedUser?.id === user.id
                            ? 'ring-2 ring-blue-500 bg-blue-50'
                            : 'hover:bg-gray-50'
                        }`}
                        onClick={() => handleAnalyzeUser(user)}
                      >
                        <CardContent className="p-4">
                          <div className="flex items-center justify-between">
                            <div>
                              <div className="font-medium">{user.email}</div>
                              <div className="text-sm text-gray-600">
                                {user.subscriptionStatus} • Joined{' '}
                                {new Date(user.signupDate).toLocaleDateString()}
                              </div>
                            </div>
                            <div className="text-right text-sm">
                              <div>
                                Engagement:{' '}
                                {user.engagementMetrics.emailOpenRate.toFixed(1)}%
                              </div>
                              <div className="text-gray-500">
                                {user.engagementMetrics.appUsageMinutes}min usage
                              </div>
                            </div>
                          </div>
                        </CardContent>
                      </Card>
                    ))}
                  </div>
                </div>

                {/* Prediction Results */}
                <div className="space-y-4">
                  <h3 className="font-medium">AI Prediction Results</h3>

                  {isAnalyzing && (
                    <Card>
                      <CardContent className="p-6 text-center">
                        <Brain className="h-8 w-8 text-blue-600 mx-auto mb-4 animate-pulse" />
                        <div className="space-y-2">
                          <div className="font-medium">Analyzing user behavior...</div>
                          <div className="text-sm text-gray-600">
                            Processing engagement patterns, feature usage, and
                            subscription data
                          </div>
                          <Progress value={75} className="w-full mt-4" />
                        </div>
                      </CardContent>
                    </Card>
                  )}

                  {prediction && selectedUser && !isAnalyzing && (
                    <div className="space-y-4">
                      {/* Main Prediction */}
                      <Card>
                        <CardContent className="p-6">
                          <div className="text-center mb-4">
                            <div className="text-4xl mb-2">
                              {
                                personaProfiles[
                                  prediction.persona as keyof typeof personaProfiles
                                ]?.icon
                              }
                            </div>
                            <h3 className="text-xl font-semibold mb-2">
                              {
                                personaProfiles[
                                  prediction.persona as keyof typeof personaProfiles
                                ]?.name
                              }
                            </h3>
                            <p className="text-gray-600 mb-4">
                              {
                                personaProfiles[
                                  prediction.persona as keyof typeof personaProfiles
                                ]?.description
                              }
                            </p>
                            <div className="flex items-center justify-center gap-2">
                              <div className="text-sm font-medium">Confidence:</div>
                              <Badge variant="secondary" className="text-lg px-3 py-1">
                                {Math.round(prediction.confidence * 100)}%
                              </Badge>
                            </div>
                            <Progress
                              value={prediction.confidence * 100}
                              className="mt-2"
                            />
                          </div>
                        </CardContent>
                      </Card>

                      {/* Reasoning */}
                      <Card>
                        <CardContent className="p-4">
                          <h4 className="font-medium mb-3 flex items-center gap-2">
                            <CheckCircle className="h-4 w-4 text-green-600" />
                            Why this prediction?
                          </h4>
                          <ul className="space-y-2">
                            {prediction.reasons.map((reason, index) => (
                              <li
                                key={index}
                                className="flex items-start gap-2 text-sm"
                              >
                                <div className="w-1 h-1 bg-gray-400 rounded-full mt-2 flex-shrink-0" />
                                {reason}
                              </li>
                            ))}
                          </ul>
                        </CardContent>
                      </Card>

                      {/* Recommended Campaigns */}
                      <Card>
                        <CardContent className="p-4">
                          <h4 className="font-medium mb-3 flex items-center gap-2">
                            <Target className="h-4 w-4 text-blue-600" />
                            Recommended Campaigns
                          </h4>
                          <div className="space-y-2">
                            {prediction.recommendedCampaigns.map((campaign, index) => (
                              <div
                                key={index}
                                className="flex items-center justify-between p-2 bg-gray-50 rounded"
                              >
                                <span className="text-sm font-medium">{campaign}</span>
                                <Button size="sm" variant="outline">
                                  <Mail className="h-3 w-3 mr-1" />
                                  Create
                                </Button>
                              </div>
                            ))}
                          </div>
                        </CardContent>
                      </Card>
                    </div>
                  )}

                  {!selectedUser && !isAnalyzing && (
                    <Card>
                      <CardContent className="p-12 text-center">
                        <User className="h-8 w-8 text-gray-300 mx-auto mb-4" />
                        <div className="text-gray-500">
                          Select a user to begin AI persona analysis
                        </div>
                      </CardContent>
                    </Card>
                  )}
                </div>
              </div>
            </TabsContent>

            <TabsContent value="batch" className="space-y-4">
              {batchPredictions.length > 0 ? (
                <div className="space-y-4">
                  <div className="grid grid-cols-2 md:grid-cols-4 gap-4">
                    {Object.entries(personaProfiles).map(([key, profile]) => {
                      const count = batchPredictions.filter(
                        bp => bp.prediction.persona === key
                      ).length;
                      const percentage =
                        batchPredictions.length > 0
                          ? ((count / batchPredictions.length) * 100).toFixed(1)
                          : '0';

                      return (
                        <Card key={key}>
                          <CardContent className="p-4 text-center">
                            <div className="text-2xl mb-1">{profile.icon}</div>
                            <div className="text-2xl font-bold">{count}</div>
                            <div className="text-xs text-gray-600">{profile.name}</div>
                            <div className="text-xs text-gray-500">{percentage}%</div>
                          </CardContent>
                        </Card>
                      );
                    })}
                  </div>

                  <div className="space-y-2">
                    {batchPredictions.map(({ user, prediction }, _index) => (
                      <Card key={user.id}>
                        <CardContent className="p-4">
                          <div className="flex items-center justify-between">
                            <div className="flex items-center gap-3">
                              <div className="text-lg">
                                {
                                  personaProfiles[
                                    prediction.persona as keyof typeof personaProfiles
                                  ]?.icon
                                }
                              </div>
                              <div>
                                <div className="font-medium">{user.email}</div>
                                <div className="text-sm text-gray-600">
                                  {
                                    personaProfiles[
                                      prediction.persona as keyof typeof personaProfiles
                                    ]?.name
                                  }
                                </div>
                              </div>
                            </div>
                            <div className="flex items-center gap-4">
                              <Badge variant="secondary">
                                {Math.round(prediction.confidence * 100)}% confidence
                              </Badge>
                              <Button size="sm" variant="outline">
                                View Details
                              </Button>
                            </div>
                          </div>
                        </CardContent>
                      </Card>
                    ))}
                  </div>
                </div>
              ) : (
                <div className="text-center py-12">
                  <Users className="h-12 w-12 text-gray-300 mx-auto mb-4" />
                  <h3 className="font-medium text-gray-900 mb-2">
                    No batch analysis yet
                  </h3>
                  <p className="text-gray-500 mb-4">
                    Run batch analysis to see persona predictions for all users
                  </p>
                  <Button onClick={handleBatchAnalysis}>
                    <Brain className="h-4 w-4 mr-2" />
                    Start Batch Analysis
                  </Button>
                </div>
              )}
            </TabsContent>

            <TabsContent value="insights" className="space-y-4">
              <div className="grid grid-cols-1 md:grid-cols-2 gap-6">
                <Card>
                  <CardContent className="p-6">
                    <h3 className="font-medium mb-4 flex items-center gap-2">
                      <TrendingUp className="h-4 w-4 text-green-600" />
                      Prediction Accuracy
                    </h3>
                    <div className="space-y-3">
                      <div className="flex justify-between items-center">
                        <span className="text-sm">Overall Accuracy</span>
                        <span className="font-medium">89.3%</span>
                      </div>
                      <Progress value={89.3} />
                      <div className="text-xs text-gray-600">
                        Based on 1,247 verified predictions
                      </div>
                    </div>
                  </CardContent>
                </Card>

                <Card>
                  <CardContent className="p-6">
                    <h3 className="font-medium mb-4 flex items-center gap-2">
                      <BarChart3 className="h-4 w-4 text-blue-600" />
                      Model Performance
                    </h3>
                    <div className="space-y-2 text-sm">
                      <div className="flex justify-between">
                        <span>True Positives</span>
                        <span className="font-medium">847</span>
                      </div>
                      <div className="flex justify-between">
                        <span>False Positives</span>
                        <span className="font-medium">73</span>
                      </div>
                      <div className="flex justify-between">
                        <span>Confidence Threshold</span>
                        <span className="font-medium">75%</span>
                      </div>
                    </div>
                  </CardContent>
                </Card>
              </div>

              <Card>
                <CardContent className="p-6">
                  <h3 className="font-medium mb-4">Key Success Factors</h3>
                  <div className="grid grid-cols-1 md:grid-cols-3 gap-4">
                    <div className="p-4 bg-green-50 rounded-lg">
                      <Activity className="h-5 w-5 text-green-600 mb-2" />
                      <div className="font-medium text-green-900">
                        Engagement Patterns
                      </div>
                      <div className="text-sm text-green-700">
                        Email open rates and app usage time are strong indicators
                      </div>
                    </div>
                    <div className="p-4 bg-blue-50 rounded-lg">
                      <DollarSign className="h-5 w-5 text-blue-600 mb-2" />
                      <div className="font-medium text-blue-900">
                        Subscription Behavior
                      </div>
                      <div className="text-sm text-blue-700">
                        Tier choices and upgrade patterns reveal persona traits
                      </div>
                    </div>
                    <div className="p-4 bg-purple-50 rounded-lg">
                      <Clock className="h-5 w-5 text-purple-600 mb-2" />
                      <div className="font-medium text-purple-900">Usage Timing</div>
                      <div className="text-sm text-purple-700">
                        When and how users interact provides valuable insights
                      </div>
                    </div>
                  </div>
                </CardContent>
              </Card>
            </TabsContent>
          </Tabs>
        </CardContent>
      </Card>
    </div>
  );
}<|MERGE_RESOLUTION|>--- conflicted
+++ resolved
@@ -10,8 +10,6 @@
 import { Progress } from '@/components/ui/progress';
 import { Badge } from '@/components/ui/badge';
 import { Tabs, TabsContent, TabsList, TabsTrigger } from '@/components/ui/tabs';
-<<<<<<< HEAD
-=======
 import {
   Select,
   SelectContent,
@@ -19,7 +17,6 @@
   SelectTrigger,
   SelectValue,
 } from '@/components/ui/select';
->>>>>>> 4a05a81f
 import {
   Brain,
   User,
@@ -34,10 +31,7 @@
   DollarSign,
   Activity,
   CheckCircle,
-<<<<<<< HEAD
-=======
   ArrowRight,
->>>>>>> 4a05a81f
 } from 'lucide-react';
 
 interface PersonaPrediction {
@@ -273,21 +267,12 @@
         'Free tier with limited usage',
         'High snooze rate indicates wake-up difficulties',
         'Below-average email engagement',
-<<<<<<< HEAD
       ];
       recommendedCampaigns = [
         'Motivation Series',
         'Getting Started Guide',
         'Success Stories',
       ];
-=======
-      ];
-      recommendedCampaigns = [
-        'Motivation Series',
-        'Getting Started Guide',
-        'Success Stories',
-      ];
->>>>>>> 4a05a81f
     } else if (
       userData.demographics?.ageRange === '22-29' &&
       subscriptionStatus === 'free'
