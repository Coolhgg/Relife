--- conflicted
+++ resolved
@@ -1,15 +1,5 @@
 import React, { useState, useEffect } from 'react';
-<<<<<<< HEAD
-import {
-  Card,
-  CardContent,
-  CardDescription,
-  CardHeader,
-  CardTitle,
-} from '@/components/ui/card';
-=======
 import { Card, CardContent, CardDescription, CardHeader, CardTitle } from '@/components/ui/card';
->>>>>>> 02f0594e
 import { Button } from '@/components/ui/button';
 import { Input } from '@/components/ui/input';
 import { Label } from '@/components/ui/label';
@@ -26,15 +16,10 @@
   Mail,
   Clock,
   DollarSign,
-<<<<<<< HEAD
-  AlertCircle,
-  ArrowRight,
-=======
   Activity,
   AlertCircle,
   CheckCircle,
   ArrowRight
->>>>>>> 02f0594e
 } from 'lucide-react';
 
 interface PersonaPrediction {
