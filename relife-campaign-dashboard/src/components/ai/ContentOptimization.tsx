import React, { useState } from 'react';
import {
  Card,
  CardContent,
  CardDescription,
  CardHeader,
  CardTitle,
} from '@/components/ui/card';
import { Button } from '@/components/ui/button';
import { Input } from '@/components/ui/input';
import { Label } from '@/components/ui/label';
import { Textarea } from '@/components/ui/textarea';
import { Badge } from '@/components/ui/badge';
import { Progress } from '@/components/ui/progress';
import {
  Select,
  SelectContent,
  SelectItem,
  SelectTrigger,
  SelectValue,
} from '@/components/ui/select';
import { Tabs, TabsContent, TabsList, TabsTrigger } from '@/components/ui/tabs';
import {
  Sparkles,
  RefreshCw,
  Copy,
  TrendingUp as _TrendingUp,
  Target,
  Eye,
  BarChart3 as _BarChart3,
  Zap,
  MessageSquare as _MessageSquare,
  Type as _Type,
  Wand2,
  CheckCircle,
  AlertTriangle as _AlertTriangle,
  ArrowRight,
  ThumbsUp,
  ThumbsDown,
  History,
  A,
} from 'lucide-react';

interface ContentOptimization {
  original: string;
  optimized: string;
  improvements: string[];
  score: number;
  tone: string;
  readability: number;
}

interface SubjectLineVariation {
  id: string;
  text: string;
  score: number;
  category: string;
  predictedPerformance: {
    openRate: number;
    clickRate: number;
  };
}

interface ContentOptimizationProps {
  className?: string;
}

export function ContentOptimization({ className }: ContentOptimizationProps) {
  const [subjectLine, setSubjectLine] = useState(
    'Save 2 hours daily with smarter wake-ups'
  );
  const [emailBody, setEmailBody] = useState(`Hi {firstName},

Are you tired of hitting snooze 5 times every morning?

Our users save an average of 2 hours daily by optimizing their wake-up routine with Relife's smart alarm features.

✅ Smart wake-up timing based on your sleep cycle
✅ Gradual volume increase for natural awakening
✅ Personalized morning routine suggestions

Ready to transform your mornings?`);

  const [selectedPersona, setSelectedPersona] = useState('busy_ben');
  const [optimizationGoal, setOptimizationGoal] = useState<
    'engagement' | 'conversion' | 'retention' | 'activation'
  >('conversion');
  const [isOptimizing, setIsOptimizing] = useState(false);
  const [optimizedContent, setOptimizedContent] = useState<ContentOptimization | null>(
    null
  );
  const [subjectLineVariations, setSubjectLineVariations] = useState<
    SubjectLineVariation[]
  >([]);
  const [optimizationHistory, setOptimizationHistory] = useState<ContentOptimization[]>(
    []
  );

  const personas = [
    {
      value: 'struggling_sam',
      label: 'Struggling Sam',
      description: 'Needs motivation and encouragement',
    },
    {
      value: 'busy_ben',
      label: 'Busy Ben',
      description: 'Values time efficiency and ROI',
    },
    {
      value: 'professional_paula',
      label: 'Professional Paula',
      description: 'Data-driven, feature-focused',
    },
    {
      value: 'enterprise_emma',
      label: 'Enterprise Emma',
      description: 'Decision maker, team benefits',
    },
    {
      value: 'student_sarah',
      label: 'Student Sarah',
      description: 'Budget-conscious, casual tone',
    },
    {
      value: 'lifetime_larry',
      label: 'Lifetime Larry',
      description: 'Loyalty rewards, exclusive benefits',
    },
  ];

  const generateSubjectLineVariations = async () => {
    setIsOptimizing(true);

    // Simulate AI generation
    await new Promise(resolve => setTimeout(resolve, 2000));

    const variations: SubjectLineVariation[] = [
      {
        id: 'var-1',
        text: 'ROI Calculator: Your sleep is costing you $2,847/year',
        score: 92,
        category: 'Urgency + Value',
        predictedPerformance: { openRate: 42.3, clickRate: 8.9 },
      },
      {
        id: 'var-2',
        text: 'Ben, stop losing 2 hours every morning (5-min fix inside)',
        score: 88,
        category: 'Personalized + Solution',
        predictedPerformance: { openRate: 39.7, clickRate: 7.2 },
      },
      {
        id: 'var-3',
        text: 'The $47 productivity hack successful professionals swear by',
        score: 85,
        category: 'Social Proof + Value',
        predictedPerformance: { openRate: 37.4, clickRate: 6.8 },
      },
      {
        id: 'var-4',
        text: '2-hour morning routine → 15-minute power start',
        score: 82,
        category: 'Transformation + Benefit',
        predictedPerformance: { openRate: 35.1, clickRate: 6.2 },
      },
    ];

    setSubjectLineVariations(variations);
    setIsOptimizing(false);
  };

  const optimizeContent = async () => {
    setIsOptimizing(true);

    // Simulate AI optimization
    await new Promise(resolve => setTimeout(resolve, 3000));

    const optimization: ContentOptimization = {
      original: subjectLine,
      optimized:
        selectedPersona === 'busy_ben'
          ? 'ROI Alert: Your inefficient mornings are costing you $156/week'
          : selectedPersona === 'struggling_sam'
            ? "Sam, you're not broken - your alarm is (here's the fix)"
            : 'Transform your mornings in just 3 minutes (data inside)',
      improvements: [
        'Added personalization with recipient name',
        'Included specific monetary value for ROI focus',
        'Shortened subject line for mobile optimization',
        'Added urgency indicator for better open rates',
        'Aligned tone with persona preference (professional/direct)',
      ],
      score: 89,
      tone:
        selectedPersona === 'busy_ben'
          ? 'Professional & Direct'
          : 'Encouraging & Supportive',
      readability: 8.2,
    };

    setOptimizedContent(optimization);
    setOptimizationHistory([optimization, ...optimizationHistory]);
    setIsOptimizing(false);
  };

  const getScoreColor = (_score: number) => {
    if (_score >= 85) return 'text-green-600 bg-green-100';
    if (_score >= 70) return 'text-yellow-600 bg-yellow-100';
    return 'text-red-600 bg-red-100';
  };

  const copyToClipboard = (_text: string) => {
    navigator.clipboard.writeText(_text);
  };

  return (
    <div className={className}>
      <Card>
        <CardHeader>
          <div className="flex items-center justify-between">
            <div>
              <CardTitle className="flex items-center gap-2">
                <Sparkles className="h-5 w-5" />
                AI Content Optimization
              </CardTitle>
              <CardDescription>
                Optimize email content with AI for better engagement and conversions
              </CardDescription>
            </div>
            <div className="flex gap-2">
              <Button variant="outline" onClick={generateSubjectLineVariations}>
                <Wand2 className="h-4 w-4 mr-2" />
                Generate Variations
              </Button>
              <Button onClick={optimizeContent} disabled={isOptimizing}>
                {isOptimizing ? (
                  <RefreshCw className="h-4 w-4 mr-2 animate-spin" />
                ) : (
                  <Zap className="h-4 w-4 mr-2" />
                )}
                Optimize Content
              </Button>
            </div>
          </div>
        </CardHeader>
        <CardContent>
          <Tabs defaultValue="optimize" className="space-y-4">
            <TabsList>
              <TabsTrigger value="optimize">Content Optimizer</TabsTrigger>
              <TabsTrigger value="variations">Subject Line A/B</TabsTrigger>
              <TabsTrigger value="history">Optimization History</TabsTrigger>
            </TabsList>

            <TabsContent value="optimize" className="space-y-6">
              {/* Input Section */}
              <div className="grid grid-cols-1 lg:grid-cols-2 gap-6">
                <div className="space-y-4">
                  <div>
                    <Label htmlFor="persona-select">Target Persona</Label>
                    <Select value={selectedPersona} onValueChange={setSelectedPersona}>
                      <SelectTrigger>
                        <SelectValue />
                      </SelectTrigger>
                      <SelectContent>
                        {personas.map(persona => (
                          <SelectItem key={persona.value} value={persona.value}>
                            <div>
                              <div className="font-medium">{persona.label}</div>
                              <div className="text-xs text-gray-500">
                                {persona.description}
                              </div>
                            </div>
                          </SelectItem>
                        ))}
                      </SelectContent>
                    </Select>
                  </div>

                  <div>
                    <Label htmlFor="goal-select">Optimization Goal</Label>
                    <Select
                      value={optimizationGoal}
                      onValueChange={(_value: any) => setOptimizationGoal(_value)}
                    >
                      <SelectTrigger>
                        <SelectValue />
                      </SelectTrigger>
                      <SelectContent>
                        <SelectItem value="engagement">Engagement</SelectItem>
                        <SelectItem value="conversion">Conversion</SelectItem>
                        <SelectItem value="retention">Retention</SelectItem>
                        <SelectItem value="activation">Activation</SelectItem>
                      </SelectContent>
                    </Select>
                  </div>

                  <div>
                    <Label htmlFor="subject-line">Subject Line</Label>
                    <Input
                      id="subject-line"
                      value={subjectLine}
                      onChange={e => setSubjectLine(e.target.value)}
                      placeholder="Enter your subject line..."
                    />
                    <div className="text-xs text-gray-500 mt-1">
                      {subjectLine.length} characters
                    </div>
                  </div>

                  <div>
                    <Label htmlFor="email-body">Email Body</Label>
                    <Textarea
                      id="email-body"
                      value={emailBody}
                      onChange={e => setEmailBody(e.target.value)}
                      rows={8}
                      placeholder="Enter your email content..."
                    />
                  </div>
                </div>

                {/* Results Section */}
                <div className="space-y-4">
                  {isOptimizing && (
                    <Card>
                      <CardContent className="p-6 text-center">
                        <Sparkles className="h-8 w-8 text-blue-600 mx-auto mb-4 animate-pulse" />
                        <div className="space-y-2">
                          <div className="font-medium">
                            AI is optimizing your content...
                          </div>
                          <div className="text-sm text-gray-600">
                            Analyzing persona preferences, A/B test data, and engagement
                            patterns
                          </div>
                          <Progress value={75} className="w-full mt-4" />
                        </div>
                      </CardContent>
                    </Card>
                  )}

                  {optimizedContent && !isOptimizing && (
                    <div className="space-y-4">
                      <Card>
                        <CardContent className="p-4">
                          <div className="flex items-center justify-between mb-3">
                            <h3 className="font-medium">Optimized Subject Line</h3>
                            <Badge
                              className={`px-2 py-1 ${getScoreColor(optimizedContent.score)}`}
                            >
                              {optimizedContent.score}/100
                            </Badge>
                          </div>

                          <div className="space-y-3">
                            <div className="p-3 bg-red-50 rounded border">
                              <div className="text-xs text-red-600 font-medium mb-1">
                                ORIGINAL
                              </div>
                              <div className="text-sm">{optimizedContent.original}</div>
                            </div>

                            <ArrowRight className="h-4 w-4 text-gray-400 mx-auto" />

                            <div className="p-3 bg-green-50 rounded border">
                              <div className="text-xs text-green-600 font-medium mb-1 flex items-center justify-between">
                                OPTIMIZED
                                <Button
                                  size="sm"
                                  variant="ghost"
                                  onClick={() =>
                                    copyToClipboard(optimizedContent.optimized)
                                  }
                                >
                                  <Copy className="h-3 w-3" />
                                </Button>
                              </div>
                              <div className="text-sm font-medium">
                                {optimizedContent.optimized}
                              </div>
                            </div>
                          </div>
                        </CardContent>
                      </Card>

                      <Card>
                        <CardContent className="p-4">
                          <h4 className="font-medium mb-3">Analysis & Improvements</h4>

                          <div className="grid grid-cols-2 gap-4 mb-4">
                            <div className="text-center p-3 bg-blue-50 rounded">
                              <div className="text-lg font-bold text-blue-600">
                                {optimizedContent.tone}
                              </div>
                              <div className="text-xs text-blue-700">Tone Match</div>
                            </div>
                            <div className="text-center p-3 bg-green-50 rounded">
                              <div className="text-lg font-bold text-green-600">
                                {optimizedContent.readability}/10
                              </div>
                              <div className="text-xs text-green-700">Readability</div>
                            </div>
                          </div>

                          <div className="space-y-2">
                            <div className="text-sm font-medium text-gray-700">
                              Key Improvements:
                            </div>
<<<<<<< HEAD
                            {optimizedContent.improvements.map((improvement, _index) => (
                              <div
                                key={_index}
=======
                            {optimizedContent.improvements.map((improvement, index) => (
                              <div
                                key={index}
>>>>>>> 76d4fab9
                                className="flex items-start gap-2 text-sm"
                              >
                                <CheckCircle className="h-4 w-4 text-green-600 mt-0.5 flex-shrink-0" />
                                <span>{improvement}</span>
                              </div>
                            ))}
                          </div>
                        </CardContent>
                      </Card>

                      <div className="flex gap-2">
                        <Button
                          onClick={() => copyToClipboard(optimizedContent.optimized)}
                          className="flex-1"
                        >
                          <Copy className="h-4 w-4 mr-2" />
                          Use This Version
                        </Button>
                        <Button
                          variant="outline"
                          onClick={() => setOptimizedContent(null)}
                        >
                          Try Again
                        </Button>
                      </div>
                    </div>
                  )}

                  {!optimizedContent && !isOptimizing && (
                    <Card>
                      <CardContent className="p-12 text-center">
                        <Sparkles className="h-8 w-8 text-gray-300 mx-auto mb-4" />
                        <div className="text-gray-500 mb-4">
                          Click "Optimize Content" to improve your email with AI
                        </div>
                        <div className="text-xs text-gray-400">
                          AI will analyze your content for persona fit, engagement
                          potential, and conversion optimization
                        </div>
                      </CardContent>
                    </Card>
                  )}
                </div>
              </div>
            </TabsContent>

            <TabsContent value="variations" className="space-y-4">
              <div className="flex items-center justify-between mb-4">
                <div>
                  <h3 className="font-medium">Subject Line Variations</h3>
                  <p className="text-sm text-gray-600">
                    AI-generated alternatives for A/B testing
                  </p>
                </div>
                <Button onClick={generateSubjectLineVariations} disabled={isOptimizing}>
                  {isOptimizing ? (
                    <RefreshCw className="h-4 w-4 mr-2 animate-spin" />
                  ) : (
                    <Wand2 className="h-4 w-4 mr-2" />
                  )}
                  Generate New
                </Button>
              </div>

              {subjectLineVariations.length > 0 ? (<div className="space-y-3">
                  {subjectLineVariations.map((variation, _index) => (
                    <Card key={variation.id}>
                      <CardContent className="p-4">
                        <div className="flex items-center justify-between mb-2">
                          <div className="flex items-center gap-2">
                            <Badge
                              variant="outline"
                              className={getScoreColor(variation.score)}
                            >
                              {variation.score}/100
                            </Badge>
                            <Badge variant="secondary" className="text-xs">
                              {variation.category}
                            </Badge>
                          </div>
                          <div className="flex gap-1">
                            <Button
                              size="sm"
                              variant="ghost"
                              onClick={() => copyToClipboard(variation.text)}
                            >
                              <Copy className="h-3 w-3" />
                            </Button>
                            <Button size="sm" variant="ghost">
                              <ThumbsUp className="h-3 w-3" />
                            </Button>
                            <Button size="sm" variant="ghost">
                              <ThumbsDown className="h-3 w-3" />
                            </Button>
                          </div>
                        </div>

                        <div className="text-sm font-medium mb-3">{variation.text}</div>

                        <div className="grid grid-cols-2 gap-4 text-xs">
                          <div className="flex items-center gap-2">
                            <Eye className="h-3 w-3 text-blue-500" />
                            <span>
                              Predicted Open: {variation.predictedPerformance.openRate}%
                            </span>
                          </div>
                          <div className="flex items-center gap-2">
                            <Target className="h-3 w-3 text-green-500" />
                            <span>
                              Predicted Click:{' '}
                              {variation.predictedPerformance.clickRate}%
                            </span>
                          </div>
                        </div>
                      </CardContent>
                    </Card>
                  ))}
                </div>
              ) : (
                <div className="text-center py-12">
                  <A className="h-12 w-12 text-gray-300 mx-auto mb-4" />
                  <h3 className="font-medium text-gray-900 mb-2">
                    No variations generated yet
                  </h3>
                  <p className="text-gray-500 mb-4">
                    Generate AI-powered subject line alternatives for A/B testing
                  </p>
                  <Button onClick={generateSubjectLineVariations}>
                    <Wand2 className="h-4 w-4 mr-2" />
                    Generate Variations
                  </Button>
                </div>
              )}
            </TabsContent>

            <TabsContent value="history" className="space-y-4">
              {optimizationHistory.length > 0 ? (<div className="space-y-3">
                  {optimizationHistory.map((opt, _index) => (
                    <Card key={_index}>
                      <CardContent className="p-4">
                        <div className="flex items-center justify-between mb-2">
                          <div className="text-sm font-medium">
                            Optimization #{_index + 1}
                          </div>
                          <Badge className={getScoreColor(opt.score)}>
                            {opt.score}/100
                          </Badge>
                        </div>
                        <div className="text-sm text-gray-600 mb-2">
                          {opt.optimized}
                        </div>
                        <div className="text-xs text-gray-500">
                          {opt.tone} tone • {opt.readability}/10 readability
                        </div>
                      </CardContent>
                    </Card>
                  ))}
                </div>
              ) : (
                <div className="text-center py-12">
                  <History className="h-12 w-12 text-gray-300 mx-auto mb-4" />
                  <h3 className="font-medium text-gray-900 mb-2">
                    No optimization history
                  </h3>
                  <p className="text-gray-500">
                    Your content optimizations will appear here
                  </p>
                </div>
              )}
            </TabsContent>
          </Tabs>
        </CardContent>
      </Card>
    </div>
  );
}<|MERGE_RESOLUTION|>--- conflicted
+++ resolved
@@ -24,16 +24,16 @@
   Sparkles,
   RefreshCw,
   Copy,
-  TrendingUp as _TrendingUp,
+  TrendingUp,
   Target,
   Eye,
-  BarChart3 as _BarChart3,
+  BarChart3,
   Zap,
-  MessageSquare as _MessageSquare,
-  Type as _Type,
+  MessageSquare,
+  Type,
   Wand2,
   CheckCircle,
-  AlertTriangle as _AlertTriangle,
+  AlertTriangle,
   ArrowRight,
   ThumbsUp,
   ThumbsDown,
@@ -204,14 +204,14 @@
     setIsOptimizing(false);
   };
 
-  const getScoreColor = (_score: number) => {
-    if (_score >= 85) return 'text-green-600 bg-green-100';
-    if (_score >= 70) return 'text-yellow-600 bg-yellow-100';
+  const getScoreColor = (score: number) => {
+    if (score >= 85) return 'text-green-600 bg-green-100';
+    if (score >= 70) return 'text-yellow-600 bg-yellow-100';
     return 'text-red-600 bg-red-100';
   };
 
-  const copyToClipboard = (_text: string) => {
-    navigator.clipboard.writeText(_text);
+  const copyToClipboard = (text: string) => {
+    navigator.clipboard.writeText(text);
   };
 
   return (
@@ -281,7 +281,7 @@
                     <Label htmlFor="goal-select">Optimization Goal</Label>
                     <Select
                       value={optimizationGoal}
-                      onValueChange={(_value: any) => setOptimizationGoal(_value)}
+                      onValueChange={(value: any) => setOptimizationGoal(value)}
                     >
                       <SelectTrigger>
                         <SelectValue />
@@ -407,15 +407,9 @@
                             <div className="text-sm font-medium text-gray-700">
                               Key Improvements:
                             </div>
-<<<<<<< HEAD
-                            {optimizedContent.improvements.map((improvement, _index) => (
-                              <div
-                                key={_index}
-=======
                             {optimizedContent.improvements.map((improvement, index) => (
                               <div
                                 key={index}
->>>>>>> 76d4fab9
                                 className="flex items-start gap-2 text-sm"
                               >
                                 <CheckCircle className="h-4 w-4 text-green-600 mt-0.5 flex-shrink-0" />
@@ -480,7 +474,8 @@
                 </Button>
               </div>
 
-              {subjectLineVariations.length > 0 ? (<div className="space-y-3">
+              {subjectLineVariations.length > 0 ? (
+                <div className="space-y-3">
                   {subjectLineVariations.map((variation, _index) => (
                     <Card key={variation.id}>
                       <CardContent className="p-4">
@@ -552,13 +547,14 @@
             </TabsContent>
 
             <TabsContent value="history" className="space-y-4">
-              {optimizationHistory.length > 0 ? (<div className="space-y-3">
-                  {optimizationHistory.map((opt, _index) => (
-                    <Card key={_index}>
+              {optimizationHistory.length > 0 ? (
+                <div className="space-y-3">
+                  {optimizationHistory.map((opt, index) => (
+                    <Card key={index}>
                       <CardContent className="p-4">
                         <div className="flex items-center justify-between mb-2">
                           <div className="text-sm font-medium">
-                            Optimization #{_index + 1}
+                            Optimization #{index + 1}
                           </div>
                           <Badge className={getScoreColor(opt.score)}>
                             {opt.score}/100
