--- conflicted
+++ resolved
@@ -1,15 +1,5 @@
 import React, { useState } from 'react';
-<<<<<<< HEAD
-import {
-  Card,
-  CardContent,
-  CardDescription,
-  CardHeader,
-  CardTitle,
-} from '@/components/ui/card';
-=======
 import { Card, CardContent, CardDescription, CardHeader, CardTitle } from '@/components/ui/card';
->>>>>>> 02f0594e
 import { Button } from '@/components/ui/button';
 import { Input } from '@/components/ui/input';
 import { Label } from '@/components/ui/label';
@@ -29,29 +19,20 @@
   RefreshCw,
   Copy,
   TrendingUp,
-<<<<<<< HEAD
-=======
   Target,
->>>>>>> 02f0594e
   Eye,
   BarChart3,
   Zap,
   MessageSquare,
   Type,
   Wand2,
-<<<<<<< HEAD
-=======
   CheckCircle,
->>>>>>> 02f0594e
   AlertTriangle,
   ArrowRight,
   ThumbsUp,
   ThumbsDown,
   History,
-<<<<<<< HEAD
-=======
   A
->>>>>>> 02f0594e
 } from 'lucide-react';
 
 interface ContentOptimization {
@@ -79,13 +60,7 @@
 }
 
 export function ContentOptimization({ className }: ContentOptimizationProps) {
-<<<<<<< HEAD
-  const [subjectLine, setSubjectLine] = useState(
-    'Save 2 hours daily with smarter wake-ups'
-  );
-=======
   const [subjectLine, setSubjectLine] = useState('Save 2 hours daily with smarter wake-ups');
->>>>>>> 02f0594e
   const [emailBody, setEmailBody] = useState(`Hi {firstName},
 
 Are you tired of hitting snooze 5 times every morning?
@@ -99,53 +74,6 @@
 Ready to transform your mornings?`);
 
   const [selectedPersona, setSelectedPersona] = useState('busy_ben');
-<<<<<<< HEAD
-  const [optimizationGoal, setOptimizationGoal] = useState<
-    'engagement' | 'conversion' | 'retention' | 'activation'
-  >('conversion');
-  const [isOptimizing, setIsOptimizing] = useState(false);
-  const [optimizedContent, setOptimizedContent] = useState<ContentOptimization | null>(
-    null
-  );
-  const [subjectLineVariations, setSubjectLineVariations] = useState<
-    SubjectLineVariation[]
-  >([]);
-  const [optimizationHistory, setOptimizationHistory] = useState<ContentOptimization[]>(
-    []
-  );
-
-  const personas = [
-    {
-      value: 'struggling_sam',
-      label: 'Struggling Sam',
-      description: 'Needs motivation and encouragement',
-    },
-    {
-      value: 'busy_ben',
-      label: 'Busy Ben',
-      description: 'Values time efficiency and ROI',
-    },
-    {
-      value: 'professional_paula',
-      label: 'Professional Paula',
-      description: 'Data-driven, feature-focused',
-    },
-    {
-      value: 'enterprise_emma',
-      label: 'Enterprise Emma',
-      description: 'Decision maker, team benefits',
-    },
-    {
-      value: 'student_sarah',
-      label: 'Student Sarah',
-      description: 'Budget-conscious, casual tone',
-    },
-    {
-      value: 'lifetime_larry',
-      label: 'Lifetime Larry',
-      description: 'Loyalty rewards, exclusive benefits',
-    },
-=======
   const [optimizationGoal, setOptimizationGoal] = useState<'engagement' | 'conversion' | 'retention' | 'activation'>('conversion');
   const [isOptimizing, setIsOptimizing] = useState(false);
   const [optimizedContent, setOptimizedContent] = useState<ContentOptimization | null>(null);
@@ -159,7 +87,6 @@
     { value: 'enterprise_emma', label: 'Enterprise Emma', description: 'Decision maker, team benefits' },
     { value: 'student_sarah', label: 'Student Sarah', description: 'Budget-conscious, casual tone' },
     { value: 'lifetime_larry', label: 'Lifetime Larry', description: 'Loyalty rewards, exclusive benefits' }
->>>>>>> 02f0594e
   ];
 
   const generateSubjectLineVariations = async () => {
@@ -174,46 +101,29 @@
         text: 'ROI Calculator: Your sleep is costing you $2,847/year',
         score: 92,
         category: 'Urgency + Value',
-<<<<<<< HEAD
-        predictedPerformance: { openRate: 42.3, clickRate: 8.9 },
-=======
         predictedPerformance: { openRate: 42.3, clickRate: 8.9 }
->>>>>>> 02f0594e
       },
       {
         id: 'var-2',
         text: 'Ben, stop losing 2 hours every morning (5-min fix inside)',
         score: 88,
         category: 'Personalized + Solution',
-<<<<<<< HEAD
-        predictedPerformance: { openRate: 39.7, clickRate: 7.2 },
-=======
         predictedPerformance: { openRate: 39.7, clickRate: 7.2 }
->>>>>>> 02f0594e
       },
       {
         id: 'var-3',
         text: 'The $47 productivity hack successful professionals swear by',
         score: 85,
         category: 'Social Proof + Value',
-<<<<<<< HEAD
-        predictedPerformance: { openRate: 37.4, clickRate: 6.8 },
-=======
         predictedPerformance: { openRate: 37.4, clickRate: 6.8 }
->>>>>>> 02f0594e
       },
       {
         id: 'var-4',
         text: '2-hour morning routine → 15-minute power start',
         score: 82,
         category: 'Transformation + Benefit',
-<<<<<<< HEAD
-        predictedPerformance: { openRate: 35.1, clickRate: 6.2 },
-      },
-=======
         predictedPerformance: { openRate: 35.1, clickRate: 6.2 }
       }
->>>>>>> 02f0594e
     ];
 
     setSubjectLineVariations(variations);
@@ -228,41 +138,21 @@
 
     const optimization: ContentOptimization = {
       original: subjectLine,
-<<<<<<< HEAD
-      optimized:
-        selectedPersona === 'busy_ben'
-          ? 'ROI Alert: Your inefficient mornings are costing you $156/week'
-          : selectedPersona === 'struggling_sam'
-            ? 'Sam, you are not broken - your alarm is (here is the fix)'
-            : 'Transform your mornings in just 3 minutes (data inside)',
-=======
       optimized: selectedPersona === 'busy_ben'
         ? 'ROI Alert: Your inefficient mornings are costing you $156/week'
         : selectedPersona === 'struggling_sam'
         ? 'Sam, you're not broken - your alarm is (here's the fix)'
         : 'Transform your mornings in just 3 minutes (data inside)',
->>>>>>> 02f0594e
       improvements: [
         'Added personalization with recipient name',
         'Included specific monetary value for ROI focus',
         'Shortened subject line for mobile optimization',
         'Added urgency indicator for better open rates',
-<<<<<<< HEAD
-        'Aligned tone with persona preference (professional/direct)',
-      ],
-      score: 89,
-      tone:
-        selectedPersona === 'busy_ben'
-          ? 'Professional & Direct'
-          : 'Encouraging & Supportive',
-      readability: 8.2,
-=======
         'Aligned tone with persona preference (professional/direct)'
       ],
       score: 89,
       tone: selectedPersona === 'busy_ben' ? 'Professional & Direct' : 'Encouraging & Supportive',
       readability: 8.2
->>>>>>> 02f0594e
     };
 
     setOptimizedContent(optimization);
@@ -345,14 +235,7 @@
 
                   <div>
                     <Label htmlFor="goal-select">Optimization Goal</Label>
-<<<<<<< HEAD
-                    <Select
-                      value={optimizationGoal}
-                      onValueChange={(value: any) => setOptimizationGoal(value)}
-                    >
-=======
                     <Select value={optimizationGoal} onValueChange={(value: any) => setOptimizationGoal(value)}>
->>>>>>> 02f0594e
                       <SelectTrigger>
                         <SelectValue />
                       </SelectTrigger>
@@ -370,11 +253,7 @@
                     <Input
                       id="subject-line"
                       value={subjectLine}
-<<<<<<< HEAD
-                      onChange={e => setSubjectLine(e.target.value)}
-=======
                       onChange={(e) => setSubjectLine(e.target.value)}
->>>>>>> 02f0594e
                       placeholder="Enter your subject line..."
                     />
                     <div className="text-xs text-gray-500 mt-1">
@@ -387,11 +266,7 @@
                     <Textarea
                       id="email-body"
                       value={emailBody}
-<<<<<<< HEAD
-                      onChange={e => setEmailBody(e.target.value)}
-=======
                       onChange={(e) => setEmailBody(e.target.value)}
->>>>>>> 02f0594e
                       rows={8}
                       placeholder="Enter your email content..."
                     />
@@ -506,14 +381,7 @@
                           <Copy className="h-4 w-4 mr-2" />
                           Use This Version
                         </Button>
-<<<<<<< HEAD
-                        <Button
-                          variant="outline"
-                          onClick={() => setOptimizedContent(null)}
-                        >
-=======
                         <Button variant="outline" onClick={() => setOptimizedContent(null)}>
->>>>>>> 02f0594e
                           Try Again
                         </Button>
                       </div>
@@ -613,15 +481,8 @@
                 </div>
               ) : (
                 <div className="text-center py-12">
-<<<<<<< HEAD
-                  <Type className="h-12 w-12 text-gray-300 mx-auto mb-4" />
-                  <h3 className="font-medium text-gray-900 mb-2">
-                    No variations generated yet
-                  </h3>
-=======
                   <A className="h-12 w-12 text-gray-300 mx-auto mb-4" />
                   <h3 className="font-medium text-gray-900 mb-2">No variations generated yet</h3>
->>>>>>> 02f0594e
                   <p className="text-gray-500 mb-4">
                     Generate AI-powered subject line alternatives for A/B testing
                   </p>
