#!/usr/bin/env node

/**
 * Relife Smart Alarm - External Services Configuration Validator
 * Validates that all required external services are properly configured
 */

<<<<<<< HEAD
import fs from 'fs';
import { fileURLToPath } from 'url';
import { dirname } from 'path';
=======
import fs from "fs";
import path from "path";
import { fileURLToPath } from "url";
import { dirname } from "path";
>>>>>>> 783cb321

const __filename = fileURLToPath(import.meta.url);
const __dirname = dirname(__filename);

// Colors for console output
const colors = {
  reset: "\x1b[0m",
  bright: "\x1b[1m",
  dim: "\x1b[2m",
  red: "\x1b[31m",
  green: "\x1b[32m",
  yellow: "\x1b[33m",
  blue: "\x1b[34m",
  magenta: "\x1b[35m",
  cyan: "\x1b[36m",
};

const log = {
  info: (msg) => console.log(`${colors.blue}ℹ️  ${msg}${colors.reset}`),
  success: (msg) => console.log(`${colors.green}✅ ${msg}${colors.reset}`),
  warning: (msg) => console.log(`${colors.yellow}⚠️  ${msg}${colors.reset}`),
  error: (msg) => console.log(`${colors.red}❌ ${msg}${colors.reset}`),
  title: (msg) =>
    console.log(`${colors.cyan}${colors.bright}${msg}${colors.reset}`),
  section: (msg) => console.log(`${colors.magenta}🔧 ${msg}${colors.reset}`),
};

// Service configurations
const services = {
  essential: {
    "Supabase (Database)": ["VITE_SUPABASE_URL", "VITE_SUPABASE_ANON_KEY"],
  },
  analytics: {
    "PostHog (Analytics)": ["VITE_POSTHOG_KEY"],
    "Amplitude (User Analytics)": ["VITE_AMPLITUDE_API_KEY"],
  },
  monitoring: {
    "Sentry (Error Tracking)": ["VITE_SENTRY_DSN"],
    "DataDog (Infrastructure)": [
      "DATADOG_API_KEY",
      "VITE_DATADOG_CLIENT_TOKEN",
    ],
    "New Relic (APM)": ["NEWRELIC_LICENSE_KEY", "VITE_NEW_RELIC_ACCOUNT_ID"],
  },
  notifications: {
    "Firebase (Push Notifications)": [
      "VITE_VAPID_PUBLIC_KEY",
      "VITE_FIREBASE_CONFIG",
    ],
  },
  optional: {
    "UptimeRobot (Uptime Monitoring)": ["VITE_UPTIME_ROBOT_KEY"],
    "Slack (Alerts)": ["SLACK_WEBHOOK_URL"],
    "PagerDuty (Critical Alerts)": ["PAGERDUTY_WEBHOOK_URL"],
  },
};

// Load environment file
function loadEnvFile(filePath) {
  if (!fs.existsSync(filePath)) {
    return null;
  }

  const content = fs.readFileSync(filePath, "utf8");
  const env = {};

  content.split("\n").forEach((line) => {
    line = line.trim();
    if (line && !line.startsWith("#")) {
      const [key, ...valueParts] = line.split("=");
      if (key && valueParts.length > 0) {
        env[key] = valueParts.join("=");
      }
    }
  });

  return env;
}

// Validate environment variable
function validateEnvVar(env, varName) {
  const value = env[varName];
  if (
    !value ||
    value.includes("your_") ||
    value.includes("_here") ||
    value.includes("_key_here")
  ) {
    return false;
  }
  return true;
}

// Validate service configuration
function validateService(env, serviceName, requiredVars) {
  const results = {
    service: serviceName,
    configured: 0,
    total: requiredVars.length,
    missing: [],
    present: [],
  };

  requiredVars.forEach((varName) => {
    if (validateEnvVar(env, varName)) {
      results.configured++;
      results.present.push(varName);
    } else {
      results.missing.push(varName);
    }
  });

  return results;
}

// Main validation function
function validateConfiguration() {
  log.title("🚀 Relife Smart Alarm - External Services Validator");
  console.log("=".repeat(60));
  console.log("");

  const envFiles = [".env.local", ".env.development", ".env.production"];
  const environments = {};

  // Load environment files
  envFiles.forEach((file) => {
    const env = loadEnvFile(file);
    if (env) {
      environments[file] = env;
      log.success(`Loaded ${file}`);
    } else {
      log.warning(`${file} not found`);
    }
  });

  if (Object.keys(environments).length === 0) {
    log.error("No environment files found!");
    log.info("Run: cp .env.example .env.local");
    process.exit(1);
  }

  console.log("");

  // Validate each environment
  Object.keys(environments).forEach((envFile) => {
    const env = environments[envFile];

    log.section(`Validating ${envFile}`);
    console.log("-".repeat(40));

    let totalConfigured = 0;
    let totalRequired = 0;
    let criticalMissing = false;

    // Check each service category
    Object.keys(services).forEach((category) => {
      const categoryServices = services[category];

      console.log(`
📋 ${category.toUpperCase()} SERVICES:`);

      Object.keys(categoryServices).forEach((serviceName) => {
        const requiredVars = categoryServices[serviceName];
        const result = validateService(env, serviceName, requiredVars);

        totalConfigured += result.configured;
        totalRequired += result.total;

        const percentage = Math.round((result.configured / result.total) * 100);

        if (result.configured === result.total) {
          log.success(`${serviceName}: ${percentage}% configured`);
        } else if (result.configured > 0) {
          log.warning(
            `${serviceName}: ${percentage}% configured (${result.missing.length} missing)`,
          );
          if (category === "essential") criticalMissing = true;
        } else {
          log.error(`${serviceName}: Not configured`);
          if (category === "essential") criticalMissing = true;
        }

        // Show missing variables for partially configured services
        if (result.missing.length > 0 && result.configured > 0) {
          log.info(`  Missing: ${result.missing.join(", ")}`);
        }
      });
    });

    // Summary for this environment
    const overallPercentage = Math.round(
      (totalConfigured / totalRequired) * 100,
    );

    console.log(`
📊 SUMMARY FOR ${envFile.toUpperCase()}:`);
    console.log(
      `Configuration: ${totalConfigured}/${totalRequired} variables (${overallPercentage}%)`,
    );

    if (overallPercentage >= 80) {
      log.success("Great! Most services are configured");
    } else if (overallPercentage >= 60) {
      log.warning("Good start, but more services need configuration");
    } else {
      log.error("Many services need configuration");
    }

    if (criticalMissing) {
      log.error("Critical services are missing configuration!");
    }

    console.log("");
  });

  // Service-specific setup guidance
  console.log("");
  log.section("📚 Setup Guidance");
  console.log("-".repeat(40));

  const setupSteps = [
    {
      service: "Supabase",
      priority: "CRITICAL",
      steps: [
        "1. Sign up at supabase.com",
        "2. Create a new project",
        "3. Copy URL and anon key from Settings > API",
        "4. Import database/schema-enhanced.sql",
      ],
    },
    {
      service: "PostHog",
      priority: "HIGH",
      steps: [
        "1. Sign up at posthog.com",
        "2. Create project and copy API key",
        "3. Enable session recordings (optional)",
      ],
    },
    {
      service: "Sentry",
      priority: "HIGH",
      steps: [
        "1. Sign up at sentry.io",
        "2. Create React project",
        "3. Copy DSN from project settings",
      ],
    },
    {
      service: "DataDog",
      priority: "MEDIUM",
      steps: [
        "1. Sign up at datadoghq.com",
        "2. Get API key from Integrations > APIs",
        "3. Start monitoring: docker-compose up -d",
      ],
    },
  ];

  setupSteps.forEach(({ service, priority, steps }) => {
    const priorityColor =
      priority === "CRITICAL"
        ? colors.red
        : priority === "HIGH"
          ? colors.yellow
          : colors.blue;

    console.log(`
${priorityColor}${priority}${colors.reset}: ${service}`);
    steps.forEach((step) => log.info(`  ${step}`));
  });

  // Quick commands
  console.log("");
  log.section("🚀 Quick Commands");
  console.log("-".repeat(40));
  log.info("Run automated setup: ./scripts/setup-external-services.sh");
  log.info("Start monitoring stack: docker-compose up -d");
  log.info("Test configuration: npm run test:services");
  log.info("Full setup guide: docs/EXTERNAL_SERVICES_SETUP_GUIDE.md");

  console.log("");
  log.title("Validation complete! 🎉");
}

// Run validation if called directly
if (import.meta.url === `file://${process.argv[1]}`) {
  validateConfiguration();
}

export { validateConfiguration, loadEnvFile, validateService };<|MERGE_RESOLUTION|>--- conflicted
+++ resolved
@@ -5,16 +5,10 @@
  * Validates that all required external services are properly configured
  */
 
-<<<<<<< HEAD
-import fs from 'fs';
-import { fileURLToPath } from 'url';
-import { dirname } from 'path';
-=======
 import fs from "fs";
 import path from "path";
 import { fileURLToPath } from "url";
 import { dirname } from "path";
->>>>>>> 783cb321
 
 const __filename = fileURLToPath(import.meta.url);
 const __dirname = dirname(__filename);
