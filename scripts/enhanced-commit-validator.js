#!/usr/bin/env node

/**
 * Enhanced Commit Message Validator
 *
 * This script provides intelligent commit message validation with project-specific rules
 * and helpful suggestions for better commit practices.
 *
 * Features:
 * - Conventional commit format enforcement
 * - Project-specific type validation
 * - Breaking change detection
 * - Scope validation based on project structure
 * - Intelligent suggestions
 * - Ticket/issue linking validation
 */

import fs from 'fs';
import path from 'path';

const colors = {
  reset: '\x1b[0m',
  bright: '\x1b[1m',
  red: '\x1b[31m',
  green: '\x1b[32m',
  yellow: '\x1b[33m',
  blue: '\x1b[34m',
  magenta: '\x1b[35m',
  cyan: '\x1b[36m',
};

class EnhancedCommitValidator {
  constructor(options = {}) {
    this.options = {
      strict: options.strict || false,
      requireScope: options.requireScope || false,
      requireIssueLink: options.requireIssueLink || false,
      maxSubjectLength: options.maxSubjectLength || 72,
      maxBodyLineLength: options.maxBodyLineLength || 80,
      ...options,
    };

    // Project-specific configuration
    this.config = {
      types: {
        // Core development types
        feat: { description: 'A new feature', emoji: '✨' },
        fix: { description: 'A bug fix', emoji: '🐛' },
        docs: { description: 'Documentation only changes', emoji: '📚' },
        style: { description: 'Code style changes (formatting, etc)', emoji: '💄' },
        refactor: { description: 'Code refactoring', emoji: '♻️' },
        perf: { description: 'Performance improvements', emoji: '⚡' },
        test: { description: 'Adding or updating tests', emoji: '🧪' },
        chore: { description: 'Build process or auxiliary tool changes', emoji: '🔧' },

        // Project-specific types
        mobile: { description: 'Mobile-specific changes (iOS/Android)', emoji: '📱' },
        pwa: { description: 'Progressive Web App features', emoji: '📲' },
        a11y: { description: 'Accessibility improvements', emoji: '♿' },
        i18n: { description: 'Internationalization changes', emoji: '🌐' },
        premium: { description: 'Premium features development', emoji: '💎' },
        gaming: { description: 'Gaming/rewards system features', emoji: '🎮' },
        voice: { description: 'Voice features and AI integration', emoji: '🎤' },
        security: { description: 'Security-related changes', emoji: '🔒' },
        analytics: { description: 'Analytics and tracking features', emoji: '📊' },

        // Release types
        release: { description: 'Release preparation', emoji: '🚀' },
        hotfix: { description: 'Critical hotfix', emoji: '🚨' },
      },

      scopes: {
        // Core components
        alarm: 'Alarm functionality',
        auth: 'Authentication system',
        ui: 'User interface components',
        api: 'API and backend integration',
        database: 'Database schemas and migrations',

        // Features
        premium: 'Premium features',
        gaming: 'Gaming and rewards',
        voice: 'Voice features',
        themes: 'Theme system',
        notifications: 'Push notifications',
        sync: 'Cloud synchronization',
        offline: 'Offline functionality',
        pwa: 'Progressive Web App',
        mobile: 'Mobile platforms',

        // Infrastructure
        ci: 'Continuous integration',
        build: 'Build system',
        deps: 'Dependencies',
        config: 'Configuration',
        scripts: 'Build and utility scripts',
        docker: 'Docker configuration',
        monitoring: 'Monitoring and analytics',

        // Quality
        tests: 'Test suite',
        a11y: 'Accessibility',
        perf: 'Performance',
        security: 'Security',
        i18n: 'Internationalization',
      },
    };
  }

  log(message, color = 'reset') {
    console.log(`${colors[color]}${message}${colors.reset}`);
  }

  parseCommitMessage(message) {
    const lines = message.trim().split('\n');
    const subject = lines[0];
    const body = lines.slice(2).join('\n').trim(); // Skip empty line after subject

    // Parse conventional commit format: type(scope): subject
    const conventionalRegex = /^(\w+)(\([^)]+\))?: (.+)$/;
    const match = subject.match(conventionalRegex);

    if (!match) {
      return {
        isConventional: false,
        raw: message,
        subject,
        body,
        lines,
      };
    }

    return {
      isConventional: true,
      raw: message,
      type: match[1],
      scope: match[2] ? match[2].slice(1, -1) : null, // Remove parentheses
      subject,
      description: match[3],
      body,
      lines,
      isBreakingChange: message.includes('BREAKING CHANGE:') || subject.includes('!'),
    };
  }

  validateType(parsed) {
    const issues = [];

    if (!parsed.isConventional) {
      issues.push({
        level: 'error',
        message: 'Commit message must follow conventional commit format',
        suggestion: 'Use format: type(scope): description',
      });
      return issues;
    }

    if (!this.config.types[parsed.type]) {
      issues.push({
        level: 'error',
        message: `Unknown commit type: ${parsed.type}`,
        suggestion: `Valid types: ${Object.keys(this.config.types).join(', ')}`,
      });
    }

    return issues;
  }

  validateScope(parsed) {
    const issues = [];

    if (this.options.requireScope && !parsed.scope) {
      issues.push({
        level: 'error',
        message: 'Scope is required for this project',
        suggestion: `Valid scopes: ${Object.keys(this.config.scopes).join(', ')}`,
      });
      return issues;
    }

    if (parsed.scope && !this.config.scopes[parsed.scope]) {
      issues.push({
        level: 'warning',
        message: `Unknown scope: ${parsed.scope}`,
        suggestion: `Consider using: ${Object.keys(this.config.scopes).slice(0, 5).join(', ')}, ...`,
      });
    }

    return issues;
  }

  validateSubject(parsed) {
    const issues = [];
    const description = parsed.description || parsed.subject;

    if (description.length > this.options.maxSubjectLength) {
      issues.push({
        level: 'error',
        message: `Subject line too long (${description.length} > ${this.options.maxSubjectLength})`,
        suggestion: 'Keep subject line concise and under 72 characters',
      });
    }

    if (description.endsWith('.')) {
      issues.push({
        level: 'warning',
        message: 'Subject line should not end with a period',
        suggestion: 'Remove the trailing period',
      });
    }

    if (description !== description.toLowerCase() && !description.match(/[A-Z][a-z]/)) {
      // Check if it's all caps (which might be intentional for breaking changes)
      if (description === description.toUpperCase()) {
        issues.push({
          level: 'warning',
          message: 'Subject line is in all caps',
          suggestion: 'Consider using sentence case unless this is intentional',
        });
      }
    }

    // Check for present tense
    const pastTensePatterns = ['added', 'fixed', 'updated', 'removed', 'changed'];
    const words = description.toLowerCase().split(' ');
    const hasPastTense = pastTensePatterns.some(pattern => words.includes(pattern));

    if (hasPastTense) {
      issues.push({
        level: 'warning',
        message: 'Use imperative mood (present tense) in subject',
        suggestion: 'Use "add" instead of "added", "fix" instead of "fixed", etc.',
      });
    }

    return issues;
  }

  validateBody(parsed) {
    const issues = [];

    if (!parsed.body) {
      // Body is optional, but recommend for certain types
      const bodyRecommendedTypes = ['feat', 'fix', 'refactor', 'perf'];
      if (bodyRecommendedTypes.includes(parsed.type)) {
        issues.push({
          level: 'info',
          message: `Consider adding a body to explain the ${parsed.type}`,
          suggestion: 'Add details about what changed and why',
        });
      }
      return issues;
    }

    // Check body line lengths
    const bodyLines = parsed.body.split('\n');
    bodyLines.forEach((line, index) => {
      if (line.length > this.options.maxBodyLineLength) {
        issues.push({
          level: 'warning',
          message: `Body line ${index + 1} too long (${line.length} > ${this.options.maxBodyLineLength})`,
          suggestion: 'Wrap lines to improve readability',
        });
      }
    });

    return issues;
  }

  validateIssueLinks(parsed) {
    const issues = [];

    // Check for issue/ticket references
    const issuePatterns = [
      /#\d+/, // GitHub issues: #123
      /closes #\d+/i, // Closes #123
      /fixes #\d+/i, // Fixes #123
      /resolves #\d+/i, // Resolves #123
    ];

    const hasIssueLink = issuePatterns.some(pattern => pattern.test(parsed.raw));

    if (this.options.requireIssueLink && !hasIssueLink) {
      issues.push({
        level: 'error',
        message: 'Issue/ticket reference required',
        suggestion: 'Add "Closes #123", "Fixes #123", or reference the issue number',
      });
    }

    return issues;
  }

  validateBreakingChanges(parsed) {
    const issues = [];

    if (parsed.isBreakingChange) {
      // Breaking changes should have detailed explanation
      if (!parsed.body || !parsed.raw.includes('BREAKING CHANGE:')) {
        issues.push({
          level: 'error',
          message: 'Breaking changes must include "BREAKING CHANGE:" section in body',
          suggestion: 'Add detailed explanation of the breaking change',
        });
      }

      // Breaking changes should be in feat or fix
      if (!['feat', 'fix'].includes(parsed.type)) {
        issues.push({
          level: 'warning',
          message: 'Breaking changes should typically be "feat" or "fix" type',
          suggestion: 'Consider if this should be a feat or fix',
        });
      }
    }

    return issues;
  }

  generateSuggestions(parsed, _issues) {
    const suggestions = [];

    // Type-specific suggestions
    if (parsed.type && this.config.types[parsed.type]) {
      const typeConfig = this.config.types[parsed.type];
      suggestions.push(`${typeConfig.emoji} ${typeConfig.description}`);
    }

    // Scope suggestions based on changed files (if available)
    suggestions.push('💡 Consider adding a scope to clarify the area of change');

    // Context-specific suggestions
    if (parsed.type === 'feat') {
      suggestions.push('✨ New features should describe user-visible changes');
      suggestions.push('📝 Consider adding tests and documentation');
    } else if (parsed.type === 'fix') {
      suggestions.push(
        '🐛 Bug fixes should reference the issue or describe the problem'
      );
      suggestions.push('🧪 Ensure tests are updated to prevent regression');
    } else if (parsed.type === 'refactor') {
      suggestions.push('♻️ Refactoring should maintain the same external behavior');
      suggestions.push('⚡ Consider if this improves performance or maintainability');
    }

    return suggestions;
  }

  validate(message) {
    const parsed = this.parseCommitMessage(message);
    const issues = [];

    // Run all validations
    issues.push(...this.validateType(parsed));
    issues.push(...this.validateScope(parsed));
    issues.push(...this.validateSubject(parsed));
    issues.push(...this.validateBody(parsed));
    issues.push(...this.validateIssueLinks(parsed));
    issues.push(...this.validateBreakingChanges(parsed));

    const errors = issues.filter(i => i.level === 'error');
    const warnings = issues.filter(i => i.level === 'warning');
    const info = issues.filter(i => i.level === 'info');

    return {
      parsed,
      issues,
      errors,
      warnings,
      info,
      isValid: errors.length === 0,
      suggestions: this.generateSuggestions(parsed, issues),
    };
  }

  printResults(result) {
<<<<<<< HEAD
    const { parsed, errors, warnings, info, suggestions } = result;
=======
    const { _parsed, _errors, _warnings, _info, _suggestions } = result;
>>>>>>> 22801f5e

    this.log('\n🔍 Commit Message Analysis', 'cyan');
    this.log(`Subject: ${parsed.subject}`, 'blue');

    if (parsed.isConventional) {
      this.log(`Type: ${parsed.type}`, 'green');
      if (parsed.scope) this.log(`Scope: ${parsed.scope}`, 'green');
      if (parsed.isBreakingChange) this.log('⚠️ Breaking Change Detected', 'yellow');
    }

    // Show issues
    if (errors.length > 0) {
      this.log('\n❌ Errors:', 'red');
      errors.forEach(error => {
        this.log(`  • ${error.message}`, 'red');
        if (error.suggestion) this.log(`    💡 ${error.suggestion}`, 'blue');
      });
    }

    if (warnings.length > 0) {
      this.log('\n⚠️ Warnings:', 'yellow');
      warnings.forEach(warning => {
        this.log(`  • ${warning.message}`, 'yellow');
        if (warning.suggestion) this.log(`    💡 ${warning.suggestion}`, 'blue');
      });
    }

    if (info.length > 0) {
      this.log('\nℹ️ Suggestions:', 'cyan');
      info.forEach(infoItem => {
        this.log(`  • ${infoItem.message}`, 'cyan');
        if (infoItem.suggestion) this.log(`    💡 ${infoItem.suggestion}`, 'blue');
      });
    }

    // Show type-specific suggestions
    if (suggestions.length > 0) {
      this.log('\n💡 Type-specific Tips:', 'magenta');
      suggestions.forEach(suggestion => {
        this.log(`  ${suggestion}`, 'blue');
      });
    }

    // Show available types if needed
    if (errors.some(e => e.message.includes('Unknown commit type'))) {
      this.log('\n📋 Available Types:', 'cyan');
      Object.entries(this.config.types).forEach(([type, config]) => {
        this.log(`  ${config.emoji} ${type}: ${config.description}`, 'blue');
      });
    }
  }

  async validateFile(filePath) {
    try {
      const message = fs.readFileSync(filePath, 'utf8').trim();
      return this.validate(message);
    } catch (error) {
      throw new Error(`Failed to read commit message file: ${error.message}`);
    }
  }
}

// CLI handling
if (import.meta.url === `file://${process.argv[1]}`) {
  const args = process.argv.slice(2);
  const options = {};
  const messageFile = args[0];

  // Parse options
  for (let i = 1; i < args.length; i++) {
    const arg = args[i];
    if (arg === '--strict') options.strict = true;
    else if (arg === '--require-scope') options.requireScope = true;
    else if (arg === '--require-issue-link') options.requireIssueLink = true;
    else if (arg === '--max-subject-length')
      options.maxSubjectLength = parseInt(args[++i]);
  }

  if (!messageFile) {
    console.error(
      'Usage: node enhanced-commit-validator.js <commit-message-file> [options]'
    );
    process.exit(1);
  }

  const validator = new EnhancedCommitValidator(options);

  validator
    .validateFile(messageFile)
    .then(result => {
      validator.printResults(result);

      if (!result.isValid) {
        console.log(
          `\n❌ Commit message validation failed with ${result.errors.length} errors`
        );
        process.exit(1);
      }

      console.log(`\n✅ Commit message is valid!`);
    })
    .catch(error => {
      console.error(`${colors.red}❌ Error: ${error.message}${colors.reset}`);
      process.exit(1);
    });
}

export default EnhancedCommitValidator;<|MERGE_RESOLUTION|>--- conflicted
+++ resolved
@@ -317,7 +317,7 @@
     return issues;
   }
 
-  generateSuggestions(parsed, _issues) {
+  generateSuggestions(parsed, issues) {
     const suggestions = [];
 
     // Type-specific suggestions
@@ -374,11 +374,7 @@
   }
 
   printResults(result) {
-<<<<<<< HEAD
-    const { parsed, errors, warnings, info, suggestions } = result;
-=======
     const { _parsed, _errors, _warnings, _info, _suggestions } = result;
->>>>>>> 22801f5e
 
     this.log('\n🔍 Commit Message Analysis', 'cyan');
     this.log(`Subject: ${parsed.subject}`, 'blue');
