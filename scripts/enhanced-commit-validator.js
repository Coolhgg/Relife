--- conflicted
+++ resolved
@@ -372,13 +372,8 @@
   }
 
   printResults(result) {
-<<<<<<< HEAD
-    const { parsed, errors, warnings, info, suggestions } = result;
-    
-=======
     const {_parsed, _errors, _warnings, _info, _suggestions} = result;
 
->>>>>>> e286f77f
     this.log('\n🔍 Commit Message Analysis', 'cyan');
     this.log(`Subject: ${parsed.subject}`, 'blue');
     
