--- conflicted
+++ resolved
@@ -50,8 +50,6 @@
     },
   },
 
-<<<<<<< HEAD
-=======
   // K6 Performance Test files
   {
     files: ['performance/k6/**/*.js', 'performance/**/*.js'],
@@ -81,8 +79,6 @@
       'no-undef': 'error',
     },
   },
-
->>>>>>> cf787c7e
   // TypeScript files
   {
     files: ['**/*.{ts,tsx}'],
@@ -128,11 +124,82 @@
       // React rules
       'react/react-in-jsx-scope': 'off',
       'react-hooks/rules-of-hooks': 'error',
-<<<<<<< HEAD
+  // K6 Performance Test files
+  {
+    files: ['performance/k6/**/*.js', 'performance/**/*.js'],
+    extends: [js.configs.recommended],
+    languageOptions: {
+      ecmaVersion: 2022,
+      sourceType: 'module',
+      globals: {
+        ...globals.browser,
+        ...globals.node,
+        // K6 globals
+        __ENV: 'readonly',
+        __VU: 'readonly',
+        __ITER: 'readonly',
+      },
+    },
+    rules: {
+      'no-unused-vars': [
+        'warn',
+        {
+          argsIgnorePattern: '^_',
+          varsIgnorePattern: '^_',
+          caughtErrorsIgnorePattern: '^_',
+          ignoreRestSiblings: true,
+        },
+      ],
+      'no-undef': 'error',
+    },
+  },
+
+  // TypeScript files
+  {
+    files: ['**/*.{ts,tsx}'],
+    extends: [js.configs.recommended, ...tseslint.configs.recommended],
+    plugins: {
+      react,
+      'react-hooks': reactHooks,
+      'react-refresh': reactRefresh,
+    },
+    languageOptions: {
+      ecmaVersion: 2022,
+      sourceType: 'module',
+      globals: {
+        ...globals.browser,
+        ...globals.node,
+      },
+      parserOptions: {
+        ecmaFeatures: {
+          jsx: true,
+        },
+      },
+    },
+    settings: {
+      react: {
+        version: 'detect',
+      },
+    },
+    rules: {
+      // TypeScript rules
+      '@typescript-eslint/no-unused-vars': [
+        'warn',
+        {
+          argsIgnorePattern: '^_',
+          varsIgnorePattern: '^_',
+          caughtErrorsIgnorePattern: '^_',
+          ignoreRestSiblings: true,
+        },
+      ],
+      '@typescript-eslint/no-explicit-any': 'off',
+      '@typescript-eslint/no-unsafe-function-type': 'error',
+      '@typescript-eslint/no-require-imports': 'error',
+
+      // React rules
+      'react/react-in-jsx-scope': 'off',
+      'react-hooks/rules-of-hooks': 'error',
       'react-hooks/exhaustive-deps': 'error',
-=======
-      'react-hooks/exhaustive-deps': 'warn',
->>>>>>> cf787c7e
 
       // React Refresh rules
       'react-refresh/only-export-components': ['warn', { allowConstantExport: true }],
