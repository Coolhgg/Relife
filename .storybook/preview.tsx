import type { Preview } from '@storybook/react-vite'
import { themes } from '@storybook/theming'
import '../src/index.css'

// Import Storybook providers
import { StorybookProviders } from './decorators'

const preview: Preview = {
  parameters: {
    actions: { argTypesRegex: '^on[A-Z].*' },
    controls: {
      matchers: {
        color: /(background|color)$/i,
        date: /Date$/i,
      },
      expanded: true,
    },
    docs: {
      theme: themes.light,
      autodocs: 'tag',
    },
    backgrounds: {
      default: 'light',
      values: [
        {
          name: 'light',
          value: '#ffffff',
        },
        {
          name: 'dark',
          value: '#1a1a1a',
        },
        {
          name: 'app-light',
          value: '#f8fafc',
        },
        {
          name: 'app-dark',
          value: '#0f172a',
        },
      ],
    },
    viewport: {
      viewports: {
        mobile: {
          name: 'Mobile',
          styles: {
            width: '375px',
            height: '667px',
          },
        },
        tablet: {
          name: 'Tablet',
          styles: {
            width: '768px',
            height: '1024px',
          },
        },
        desktop: {
          name: 'Desktop',
          styles: {
            width: '1200px',
            height: '800px',
          },
        },
      },
    },
    // Accessibility testing configuration
    a11y: {
      element: '#storybook-root',
      config: {
        rules: [
          // Core WCAG 2.1 AA rules
          { id: 'color-contrast', enabled: true },
          { id: 'heading-order', enabled: true },
          { id: 'label', enabled: true },
          { id: 'link-name', enabled: true },
          { id: 'button-name', enabled: true },
          { id: 'image-alt', enabled: true },
          { id: 'aria-allowed-attr', enabled: true },
          { id: 'aria-hidden-body', enabled: true },
          { id: 'aria-hidden-focus', enabled: true },
          { id: 'aria-input-field-name', enabled: true },
          { id: 'aria-required-children', enabled: true },
          { id: 'aria-required-parent', enabled: true },
          { id: 'aria-roles', enabled: true },
          { id: 'aria-valid-attr-value', enabled: true },
          { id: 'aria-valid-attr', enabled: true },
          { id: 'bypass', enabled: true },
          { id: 'document-title', enabled: false }, // Not applicable for components
          { id: 'duplicate-id-aria', enabled: true },
          { id: 'form-field-multiple-labels', enabled: true },
          { id: 'html-has-lang', enabled: false }, // Not applicable for components
          { id: 'html-lang-valid', enabled: false }, // Not applicable for components
          { id: 'input-image-alt', enabled: true },
          { id: 'landmark-one-main', enabled: false }, // Not applicable for components
          { id: 'list', enabled: true },
          { id: 'listitem', enabled: true },
          { id: 'meta-refresh', enabled: false }, // Not applicable for components
          { id: 'meta-viewport', enabled: false }, // Not applicable for components
          { id: 'object-alt', enabled: true },
          { id: 'region', enabled: false }, // Not applicable for components
          { id: 'select-name', enabled: true },
          { id: 'skip-link', enabled: false }, // Not applicable for components
          { id: 'tabindex', enabled: true },
          { id: 'td-headers-attr', enabled: true },
          { id: 'th-has-data-cells', enabled: true },
          { id: 'valid-lang', enabled: true },
        ],
        tags: ['wcag2a', 'wcag2aa', 'wcag21aa'],
      },
      options: {
        checks: {
          // Color contrast checking
          'color-contrast': { options: { noScroll: true } },
          // Focus management
          'focus-order-semantics': { enabled: true },
          // Touch target size for mobile
          'target-size': { enabled: true },
        },
        runOnly: {
          type: 'tag',
          values: ['wcag2aa', 'wcag21aa'],
        },
      },
      manual: true, // Allow manual accessibility testing
    },
    // Visual regression testing with Chromatic
    chromatic: {
      modes: {
        mobile: {
          viewport: 'mobile',
        },
        tablet: {
          viewport: 'tablet',
        },
        desktop: {
          viewport: 'desktop',
        },
        'dark-mode': {
          backgrounds: { value: '#1a1a1a' },
        },
      },
    },
  },

  globalTypes: {
    theme: {
      description: 'Global theme for components',
      defaultValue: 'light',
      toolbar: {
        title: 'Theme',
        icon: 'paintbrush',
        items: [
          { value: 'light', title: 'Light' },
          { value: 'dark', title: 'Dark' },
        ],
        dynamicTitle: true,
      },
    },
    locale: {
      description: 'Internationalization locale',
      defaultValue: 'en',
      toolbar: {
        title: 'Locale',
        icon: 'globe',
        items: [
          { value: 'en', title: 'English' },
          { value: 'es', title: 'Español' },
          { value: 'fr', title: 'Français' },
          { value: 'de', title: 'Deutsch' },
          { value: 'ar', title: 'العربية' },
          { value: 'hi', title: 'हिन्दी' },
        ],
        dynamicTitle: true,
      },
    },
    userTier: {
      description: 'User subscription tier',
      defaultValue: 'free',
      toolbar: {
        title: 'User Tier',
        icon: 'user',
        items: [
          { value: 'free', title: 'Free' },
          { value: 'premium', title: 'Premium' },
          { value: 'ultimate', title: 'Ultimate' },
        ],
        dynamicTitle: true,
      },
    },
    a11yColorMode: {
      description: 'Accessibility color mode testing',
      defaultValue: 'normal',
      toolbar: {
        title: 'A11y Color Mode',
        icon: 'eye',
        items: [
          { value: 'normal', title: 'Normal' },
          { value: 'protanopia', title: 'Protanopia (Red-blind)' },
          { value: 'deuteranopia', title: 'Deuteranopia (Green-blind)' },
          { value: 'tritanopia', title: 'Tritanopia (Blue-blind)' },
          { value: 'achromatopsia', title: 'Achromatopsia (Color-blind)' },
          { value: 'high-contrast', title: 'High Contrast' },
        ],
        dynamicTitle: true,
      },
    },
    a11yFontSize: {
      description: 'Accessibility font size testing',
      defaultValue: 'normal',
      toolbar: {
        title: 'Font Size',
        icon: 'type',
        items: [
          { value: 'normal', title: 'Normal (16px)' },
          { value: 'large', title: 'Large (18px)' },
          { value: 'extra-large', title: 'Extra Large (20px)' },
          { value: 'huge', title: 'Huge (24px)' },
        ],
        dynamicTitle: true,
      },
    },
  },

  decorators: [
    (Story, context) => {
<<<<<<< HEAD
      const { theme, locale, userTier, a11yColorMode, a11yFontSize } = context.globals;
      
      // Generate accessibility classes
      const getA11yClasses = () => {
        let classes = '';
        
        // Color mode accessibility classes
        switch (a11yColorMode) {
          case 'protanopia':
            classes += ' filter-protanopia';
            break;
          case 'deuteranopia':
            classes += ' filter-deuteranopia';
            break;
          case 'tritanopia':
            classes += ' filter-tritanopia';
            break;
          case 'achromatopsia':
            classes += ' filter-grayscale';
            break;
          case 'high-contrast':
            classes += ' high-contrast';
            break;
        }
        
        // Font size accessibility classes
        switch (a11yFontSize) {
          case 'large':
            classes += ' text-lg';
            break;
          case 'extra-large':
            classes += ' text-xl';
            break;
          case 'huge':
            classes += ' text-2xl';
            break;
        }
        
        return classes;
      };
      
=======
      const { theme, locale, userTier } = context.globals;

>>>>>>> 00b1be70
      return (
        <StorybookProviders
          theme={theme}
          language={locale}
          direction={locale === 'ar' ? 'rtl' : 'ltr'}
          tier={userTier}
          isAuthenticated={userTier !== 'free'}
        >
          <div
            className={`min-h-screen transition-colors duration-200 ${
              theme === 'dark' ? 'dark bg-slate-900 text-white' : 'bg-white text-slate-900'
            }${getA11yClasses()}`}
            style={{
              // CSS filters for color vision deficiency simulation
              filter: a11yColorMode === 'protanopia' ? 'url(#protanopia)' :
                     a11yColorMode === 'deuteranopia' ? 'url(#deuteranopia)' :
                     a11yColorMode === 'tritanopia' ? 'url(#tritanopia)' :
                     a11yColorMode === 'achromatopsia' ? 'grayscale(100%)' :
                     'none',
              // High contrast mode
              ...(a11yColorMode === 'high-contrast' && {
                filter: 'contrast(150%) brightness(150%)',
                backgroundColor: theme === 'dark' ? '#000000' : '#ffffff',
                color: theme === 'dark' ? '#ffffff' : '#000000',
              }),
            }}
          >
            {/* SVG filters for color vision deficiency simulation */}
            {(a11yColorMode === 'protanopia' || a11yColorMode === 'deuteranopia' || a11yColorMode === 'tritanopia') && (
              <svg style={{ position: 'absolute', width: 0, height: 0 }}>
                <defs>
                  <filter id="protanopia">
                    <feColorMatrix type="matrix" values="0.567,0.433,0,0,0 0.558,0.442,0,0,0 0,0.242,0.758,0,0 0,0,0,1,0"/>
                  </filter>
                  <filter id="deuteranopia">
                    <feColorMatrix type="matrix" values="0.625,0.375,0,0,0 0.7,0.3,0,0,0 0,0.3,0.7,0,0 0,0,0,1,0"/>
                  </filter>
                  <filter id="tritanopia">
                    <feColorMatrix type="matrix" values="0.95,0.05,0,0,0 0,0.433,0.567,0,0 0,0.475,0.525,0,0 0,0,0,1,0"/>
                  </filter>
                </defs>
              </svg>
            )}
            <Story />
          </div>
        </StorybookProviders>
      );
    },
  ],
};

export default preview;<|MERGE_RESOLUTION|>--- conflicted
+++ resolved
@@ -225,7 +225,6 @@
 
   decorators: [
     (Story, context) => {
-<<<<<<< HEAD
       const { theme, locale, userTier, a11yColorMode, a11yFontSize } = context.globals;
       
       // Generate accessibility classes
@@ -267,10 +266,6 @@
         return classes;
       };
       
-=======
-      const { theme, locale, userTier } = context.globals;
-
->>>>>>> 00b1be70
       return (
         <StorybookProviders
           theme={theme}
