// 🚀 UNIFIED SERVICE WORKER FOR RELIFE APP
// Combines all features: offline functionality, PWA, alarms, emotional intelligence, push notifications
// Replaces: sw.js, sw-enhanced.js, sw-enhanced-v2.js, sw-emotional.js, sw-push.js

const APP_VERSION = '3.0.0';
const CACHE_PREFIX = 'relife-unified';

// Cache names with versioning
const CACHES = {
  STATIC: `${CACHE_PREFIX}-static-v${APP_VERSION}`,
  DYNAMIC: `${CACHE_PREFIX}-dynamic-v${APP_VERSION}`,
  API: `${CACHE_PREFIX}-api-v${APP_VERSION}`,
  ASSETS: `${CACHE_PREFIX}-assets-v${APP_VERSION}`,
  ANALYTICS: `${CACHE_PREFIX}-analytics-v${APP_VERSION}`,
  EMOTIONAL: `${CACHE_PREFIX}-emotional-v${APP_VERSION}`,
};

// Cache size limits (in bytes)
const CACHE_LIMITS = {
  STATIC: 50 * 1024 * 1024, // 50MB
  DYNAMIC: 100 * 1024 * 1024, // 100MB
  API: 10 * 1024 * 1024, // 10MB
  ASSETS: 200 * 1024 * 1024, // 200MB
  ANALYTICS: 5 * 1024 * 1024, // 5MB
  EMOTIONAL: 5 * 1024 * 1024, // 5MB
};

// Cache performance tracking
let cacheStats = {
  hits: 0,
  misses: 0,
  size: 0,
  lastCleanup: Date.now(),
  hitRatio: 0,
};

// Static files to cache immediately
const STATIC_FILES = [
  '/',
  '/index.html',
  '/manifest.json',
  '/favicon.ico',
  '/icon-72x72.png',
  '/icon-192x192.png',
  '/icon-512x512.png',
  '/offline.html',
];

// Cache strategies for different URL patterns
const CACHE_STRATEGIES = {
  NETWORK_FIRST: [/\/api\/auth/, /\/api\/users/, /\/api\/sync/, /\/api\/realtime/],
  CACHE_FIRST: [
    /\.(js|css|png|jpg|jpeg|svg|ico|woff2?)$/,
    /\/static\//,
    /\/assets\//,
    /\/icons\//,
  ],
  STALE_WHILE_REVALIDATE: [
    /\/api\/alarms/,
    /\/api\/voice/,
    /\/api\/sleep/,
    /\/api\/analytics/,
    /\/api\/gaming/,
    /\/api\/rewards/,
  ],
};

// Background sync tags
const SYNC_TAGS = {
  ALARMS: 'alarms-sync',
  SLEEP: 'sleep-sync',
  VOICE: 'voice-sync',
  ANALYTICS: 'analytics-sync',
  SETTINGS: 'settings-sync',
  USER_DATA: 'user-data-sync',
  GAMING: 'gaming-sync',
  EMOTIONAL: 'emotional-sync',
};

// Notification tags and emotional system
const NOTIFICATION_TAGS = {
  ALARM: 'alarm-notification',
  REMINDER: 'reminder-notification',
  BATTLE: 'battle-notification',
  ACHIEVEMENT: 'achievement-notification',
  UPDATE: 'app-update-notification',
  EMOTIONAL: 'emotional-notification',
};

// Emotional Intelligence System
const EMOTIONS = {
  ENCOURAGING: {
    icon: '💪',
    color: '#10B981',
    vibration: [200, 100, 200],
    sound: 'encouraging.mp3',
  },
  GENTLE: {
    icon: '🌸',
    color: '#F59E0B',
    vibration: [100, 50, 100, 50, 100],
    sound: 'gentle.mp3',
  },
  MOTIVATIONAL: {
    icon: '🚀',
    color: '#3B82F6',
    vibration: [300, 200, 300],
    sound: 'motivational.mp3',
  },
  SUPPORTIVE: {
    icon: '💝',
    color: '#EC4899',
    vibration: [150, 100, 150, 100, 150],
    sound: 'supportive.mp3',
  },
  ENERGETIC: {
    icon: '⚡',
    color: '#F59E0B',
    vibration: [100, 50, 100, 50, 100, 50, 100],
    sound: 'energetic.mp3',
  },
  CELEBRATORY: {
    icon: '🎉',
    color: '#7C3AED',
    vibration: [200, 100, 200, 100, 200, 100, 200],
    sound: 'celebratory.mp3',
  },
  CALMING: {
    icon: '🧘',
    color: '#059669',
    vibration: [300, 200, 300, 200],
    sound: 'calming.mp3',
  },
};

// ==================== ADVANCED CACHE MANAGEMENT ====================

// Cache performance metrics
function updateCacheStats(_hit, _cacheSize = 0) {
  if (hit) {
    cacheStats.hits++;
  } else {
    cacheStats.misses++;
  }

  const total = cacheStats.hits + cacheStats.misses;
  cacheStats.hitRatio = total > 0 ? cacheStats.hits / total : 0;
  cacheStats.size = cacheSize;
}

// Intelligent cache cleanup based on usage and age
async function performCacheCleanup(_cacheName) {
  try {
    const cache = await caches.open(cacheName);
    const requests = await cache.keys();
    const limit =
      CACHE_LIMITS[cacheName.split('-').pop().toUpperCase()] || 50 * 1024 * 1024;

    if (requests.length === 0) return;

    // Calculate current cache size
    let totalSize = 0;
    const cacheEntries = [];

    for (const request of requests) {
      const response = await cache.match(request);
      if (response) {
        const size =
          parseInt(response.headers.get('content-length') || '0', 10) || 1024; // Default 1KB
        const lastModified = response.headers.get('last-modified');
        const cacheDate = response.headers.get('date');

        cacheEntries.push({
          request,
          size,
          lastModified: lastModified ? new Date(lastModified).getTime() : 0,
          cacheDate: cacheDate ? new Date(cacheDate).getTime() : Date.now(),
          accessCount: parseInt(response.headers.get('x-access-count') || '0', 10),
        });

        totalSize += size;
      }
    }

    // Clean if over limit
    if (totalSize > limit) {
      console.log(
        `🧹 Cache ${cacheName} exceeds limit (${totalSize}/${limit}), cleaning...`
      );

      // Sort by least recently used and lowest access count
      cacheEntries.sort((a, b) => {
        const scoreA = a.accessCount * 1000 + a.cacheDate;
        const scoreB = b.accessCount * 1000 + b.cacheDate;
        return scoreA - scoreB;
      });

      // Remove oldest/least used entries until under limit
      let currentSize = totalSize;
      const targetSize = limit * 0.8; // Clean to 80% of limit

      for (const entry of cacheEntries) {
        if (currentSize <= targetSize) break;

        await cache.delete(entry.request);
        currentSize -= entry.size;
        console.log(`🗑️ Removed from cache: ${entry.request.url}`);
      }
    }

    cacheStats.lastCleanup = Date.now();
  } catch (_error) {
    console.error('❌ Cache cleanup failed:', error);
  }
}

// Enhanced cache put with access tracking
async function smartCachePut(_cache, _request, _response) {
  if (!response || !response.ok) return response;

  const clonedResponse = response.clone();

  // Add access tracking headers
  const headers = new Headers(clonedResponse.headers);
  headers.set('x-cache-time', new Date().toISOString());
  headers.set('x-access-count', '1');

  const enhancedResponse = new Response(await clonedResponse.blob(), {
    status: clonedResponse.status,
    statusText: clonedResponse.statusText,
    headers: headers,
  });

  try {
    await cache.put(request, enhancedResponse);
  } catch (_error) {
    console.error('❌ Failed to cache:', error);
  }

  return response;
}

// Enhanced cache match with access tracking
async function smartCacheMatch(_cache, _request) {
  const response = await cache.match(request);

  if (response) {
    // Update access count
    const accessCount = parseInt(response.headers.get('x-access-count') || '0', 10) + 1;
    const headers = new Headers(response.headers);
    headers.set('x-access-count', accessCount.toString());
    headers.set('x-last-access', new Date().toISOString());

    const updatedResponse = new Response(await response.clone().blob(), {
      status: response.status,
      statusText: response.statusText,
      headers: headers,
    });

    // Re-cache with updated headers (don't await to avoid blocking)
    cache.put(request, updatedResponse.clone()).catch(error => {
      console.error('❌ Failed to update cache access:', error);
    });

    updateCacheStats(true);
    return updatedResponse;
  }

  updateCacheStats(false);
  return null;
}

// Intelligent cache warming for critical resources
async function warmCriticalCaches() {
  const criticalResources = [
    '/api/user/profile',
    '/api/alarms/active',
    '/api/settings/current',
  ];

  const cache = await caches.open(CACHES.API);

  for (const resource of criticalResources) {
    try {
      const request = new Request(resource);
      const cachedResponse = await cache.match(request);

      if (!cachedResponse) {
        console.log(`🔥 Warming cache for: ${resource}`);
        const response = await fetch(request);
        if (response.ok) {
          await smartCachePut(cache, request, response);
        }
      }
    } catch (_error) {
      console.log(`❌ Failed to warm cache for ${resource}:`, error);
    }
  }
}

// Conditional caching based on response headers
function shouldCache(_request, _response) {
  // Don't cache if explicitly told not to
  const cacheControl = response.headers.get('cache-control');
  if (cacheControl && cacheControl.includes('no-cache')) {
    return false;
  }

  // Don't cache errors
  if (!response.ok) {
    return false;
  }

  // Don't cache large responses (>10MB)
  const contentLength = parseInt(response.headers.get('content-length') || '0', 10);
  if (contentLength > 10 * 1024 * 1024) {
    return false;
  }

  // Don't cache authentication requests
  if (request.url.includes('/auth/') || request.url.includes('/login')) {
    return false;
  }

  return true;
}

// App state
const alarmTimeouts = new Map();
const pushSubscription = null;
let analyticsQueue = [];
let emotionalQueue = [];
let isOnline = false;
let lastSyncTime = null;

// ==================== INSTALL EVENT ====================
self.addEventListener('install', event => {
  console.log('🚀 Unified SW: Installing version', APP_VERSION);

  event.waitUntil(
    Promise.all([
      // Cache static files
      caches.open(CACHES.STATIC).then(cache => {
        console.log('📦 Caching static files');
        return cache.addAll(STATIC_FILES);
      }),

      // Initialize IndexedDB for advanced features
      initializeDatabase(),

      // Warm critical caches
      warmCriticalCaches(),

      // Skip waiting to activate immediately
      self.skipWaiting(),
    ]).catch(error => {
      console.error('❌ SW Install error:', error);
    })
  );
});

// ==================== ACTIVATE EVENT ====================
self.addEventListener('activate', event => {
  console.log('⚡ Unified SW: Activating version', APP_VERSION);

  event.waitUntil(
    Promise.all([
      // Clean up old caches
      caches.keys().then(cacheNames => {
        return Promise.all(
          cacheNames.map(cacheName => {
            if (!Object.values(CACHES).includes(cacheName)) {
              console.log('🗑️ Removing old cache:', cacheName);
              return caches.delete(cacheName);
            }
          })
        );
      }),

      // Claim all clients
      self.clients.claim(),

      // Initialize advanced features
      initializeAdvancedFeatures(),

      // Set up push notifications
      setupPushNotifications(),

      // Process any queued data
      processOfflineQueues(),
    ])
  );
});

// ==================== FETCH EVENT ====================
self.addEventListener('fetch', event => {
<<<<<<< HEAD
  const { _request } = event;
=======
  const {_request} = event;
>>>>>>> e286f77f
  const url = new URL(request.url);

  // Skip non-GET requests and chrome-extension requests
  if (request.method !== 'GET' || url.protocol === 'chrome-extension:') {
    return;
  }

  // Handle analytics requests specially (queue offline)
  if (url.pathname.includes('/analytics') || url.pathname.includes('/tracking')) {
    event.respondWith(handleAnalyticsRequest(request));
    return;
  }

  // Determine caching strategy
  let strategy = 'NETWORK_WITH_FALLBACK'; // default

  for (const [strategyName, patterns] of Object.entries(CACHE_STRATEGIES)) {
    if (patterns.some(pattern => pattern.test(url.pathname))) {
      strategy = strategyName;
      break;
    }
  }

  // Apply the determined strategy
  switch (strategy) {
    case 'NETWORK_FIRST':
      event.respondWith(networkFirst(request));
      break;
    case 'CACHE_FIRST':
      event.respondWith(cacheFirst(request));
      break;
    case 'STALE_WHILE_REVALIDATE':
      event.respondWith(staleWhileRevalidate(request));
      break;
    default:
      event.respondWith(networkWithFallback(request));
  }
});

// ==================== BACKGROUND SYNC EVENT ====================
self.addEventListener('sync', event => {
  console.log('🔄 Background sync triggered:', event.tag);

  switch (_event.tag) {
    case SYNC_TAGS.ALARMS:
      event.waitUntil(syncAlarms());
      break;
    case SYNC_TAGS.SLEEP:
      event.waitUntil(syncSleepData());
      break;
    case SYNC_TAGS.VOICE:
      event.waitUntil(syncVoiceData());
      break;
    case SYNC_TAGS.ANALYTICS:
      event.waitUntil(syncAnalytics());
      break;
    case SYNC_TAGS.SETTINGS:
      event.waitUntil(syncSettings());
      break;
    case SYNC_TAGS.USER_DATA:
      event.waitUntil(syncUserData());
      break;
    case SYNC_TAGS.GAMING:
      event.waitUntil(syncGamingData());
      break;
    case SYNC_TAGS.EMOTIONAL:
      event.waitUntil(syncEmotionalData());
      break;
    default:
      console.log('❓ Unknown sync tag:', event.tag);
  }
});

// ==================== PUSH NOTIFICATION EVENT ====================
self.addEventListener('push', event => {
  console.log('📱 Push notification received');

  let data = {};
  if (_event.data) {
    try {
      data = event.data.json();
    } catch (e) {
      data = { title: 'Relife Alarm', body: event.data.text() };
    }
  }

  const notificationType = data.type || 'alarm';
  event.waitUntil(handlePushNotification(data, notificationType));
});

// ==================== NOTIFICATION CLICK EVENT ====================
self.addEventListener('notificationclick', event => {
  console.log('🖱️ Notification clicked:', event.action, event.notification.tag);

  event.notification.close();

  const data = event.notification.data || {};
  const action = event.action;

  event.waitUntil(handleNotificationClick(action, data));
});

// ==================== MESSAGE EVENT ====================
self.addEventListener('message', async event => {
<<<<<<< HEAD
  const { _type, _data } = event.data;
=======
  const {_type, _data} = event.data;
>>>>>>> e286f77f

  switch (type) {
    case 'SCHEDULE_ALARM':
      scheduleAlarm(data.alarm);
      break;
    case 'CANCEL_ALARM':
      cancelAlarm(data.alarmId);
      break;
    case 'UPDATE_ALARMS':
      updateAlarmSchedule(data.alarms);
      break;
    case 'REGISTER_PUSH':
      registerPushSubscription(data.subscription);
      break;
    case 'QUEUE_ANALYTICS':
      queueAnalytics(data.event);
      break;
    case 'QUEUE_EMOTIONAL':
      queueEmotionalEvent(data.event);
      break;
    case 'FORCE_SYNC':
      performCompleteSync();
      break;
    case 'CHECK_FOR_UPDATES':
      checkForAppUpdates();
      break;
    case 'SKIP_WAITING':
      self.skipWaiting();
      break;
    case 'GET_STATUS':
      event.ports[0]?.postMessage(getServiceWorkerStatus());
      break;
    case 'GET_CACHE_STATS':
      event.ports[0]?.postMessage(await getCacheStatistics());
      break;
    case 'CLEAR_CACHE':
      await clearAllCaches();
      event.ports[0]?.postMessage({ success: true, message: 'All caches cleared' });
      break;
    case 'OPTIMIZE_CACHE':
      await optimizeAllCaches();
      event.ports[0]?.postMessage({
        success: true,
        message: 'Cache optimization complete',
      });
      break;
    default:
      console.log('❓ Unknown message type:', type);
  }

  // Send response back to main thread
  event.ports[0]?.postMessage({ success: true, timestamp: Date.now() });
});

// ==================== CACHING STRATEGIES ====================

async function networkFirst(_request) {
  const cache = await caches.open(CACHES.API);

  try {
    const networkResponse = await fetch(request);

    if (networkResponse.ok && shouldCache(request, networkResponse)) {
      await smartCachePut(cache, request, networkResponse);

      // Trigger cleanup if needed (don't block response)
      if (Date.now() - cacheStats.lastCleanup > 30 * 60 * 1000) {
        // Every 30 minutes
        performCacheCleanup(CACHES.API).catch(error => {
          console.error('❌ Background cache cleanup failed:', error);
        });
      }
    }

    return networkResponse;
  } catch (_error) {
    console.log('🌐 Network failed, trying cache:', request.url);
    const cachedResponse = await smartCacheMatch(cache, request);

    if (cachedResponse) {
      // Add stale indicator header
      const headers = new Headers(cachedResponse.headers);
      headers.set('X-Cache-Status', 'stale');
      headers.set('X-Cache-Hit-Ratio', cacheStats.hitRatio.toFixed(2));

      return new Response(await cachedResponse.blob(), {
        status: cachedResponse.status,
        statusText: cachedResponse.statusText,
        headers: headers,
      });
    }

    return createOfflineResponse(request);
  }
}

async function cacheFirst(_request) {
  const cache = await caches.open(CACHES.ASSETS);
  const cachedResponse = await smartCacheMatch(cache, request);

  if (cachedResponse) {
    // Intelligent background refresh based on content type and age
    const cacheTime = cachedResponse.headers.get('x-cache-time');
    const contentType = cachedResponse.headers.get('content-type') || '';

    if (cacheTime) {
      const age = Date.now() - new Date(cacheTime).getTime();
      const refreshThreshold = getRefreshThreshold(contentType);

      if (age > refreshThreshold) {
        console.log(`🔄 Background refresh for: ${request.url}`);
        // Update in background (don't block response)
        fetch(request)
          .then(async response => {
            if (response.ok && shouldCache(request, response)) {
              await smartCachePut(cache, request, response);
            }
          })
          .catch(error => {
            console.log('❌ Background refresh failed:', error);
          });
      }
    }

    return cachedResponse;
  }

  try {
    const networkResponse = await fetch(request);

    if (networkResponse.ok && shouldCache(request, networkResponse)) {
      await smartCachePut(cache, request, networkResponse);
    }

    return networkResponse;
  } catch (_error) {
    return createOfflineResponse(request);
  }
}

// Helper function to determine refresh threshold based on content type
function getRefreshThreshold(contentType) {
  if (contentType.includes('javascript') || contentType.includes('css')) {
    return 24 * 60 * 60 * 1000; // 24 hours for JS/CSS
  }
  if (contentType.includes('image')) {
    return 7 * 24 * 60 * 60 * 1000; // 7 days for images
  }
  if (contentType.includes('font')) {
    return 30 * 24 * 60 * 60 * 1000; // 30 days for fonts
  }
  return 6 * 60 * 60 * 1000; // 6 hours for other content
}

async function staleWhileRevalidate(_request) {
  const cache = await caches.open(CACHES.DYNAMIC);
  const cachedResponse = await smartCacheMatch(cache, request);

  // Always try to update cache in background with intelligent timing
  const fetchPromise = fetch(request)
    .then(async response => {
      if (response.ok && shouldCache(request, response)) {
        await smartCachePut(cache, request, response);

        // Periodic cache cleanup
        if (Math.random() < 0.1) {
          // 10% chance per request
          performCacheCleanup(CACHES.DYNAMIC).catch(error => {
            console.error('❌ Background cache cleanup failed:', error);
          });
        }
      }
      return response;
    })
    .catch(error => {
      console.log('🔄 Background fetch failed:', error);
      return null;
    });

  // Return cached response immediately if available
  if (cachedResponse) {
    // Add cache status headers
    const headers = new Headers(cachedResponse.headers);
    headers.set('X-Cache-Status', 'hit');
    headers.set('X-Cache-Strategy', 'stale-while-revalidate');

    return new Response(await cachedResponse.blob(), {
      status: cachedResponse.status,
      statusText: cachedResponse.statusText,
      headers: headers,
    });
  }

  // If no cache, wait for network
  try {
    const response = await fetchPromise;
    return response || createOfflineResponse(request);
  } catch (_error) {
    return createOfflineResponse(request);
  }
}

async function networkWithFallback(_request) {
  try {
    const networkResponse = await fetch(request);

    // Cache successful responses with intelligent caching
    if (
      networkResponse.ok &&
      request.method === 'GET' &&
      shouldCache(request, networkResponse)
    ) {
      const cache = await caches.open(CACHES.DYNAMIC);
      await smartCachePut(cache, request, networkResponse);
    }

    return networkResponse;
  } catch (_error) {
    // Try all caches for fallback (in order of priority)
    const cacheNames = Object.values(CACHES);

    for (const cacheName of cacheNames) {
      const cache = await caches.open(cacheName);
      const cachedResponse = await smartCacheMatch(cache, request);
      if (cachedResponse) {
        const headers = new Headers(cachedResponse.headers);
        headers.set('X-Cache-Status', 'fallback');
        headers.set('X-Cache-Source', cacheName);

        return new Response(await cachedResponse.blob(), {
          status: cachedResponse.status,
          statusText: cachedResponse.statusText,
          headers: headers,
        });
      }
    }

    return createOfflineResponse(request);
  }
}

// ==================== ANALYTICS HANDLING ====================

async function handleAnalyticsRequest(_request) {
  try {
    // Try network first
    const response = await fetch(request);
    return response;
  } catch (_error) {
    // Queue for later if offline
    if (request.method === 'POST') {
      const body = await request.text();
      analyticsQueue.push({
        url: request.url,
        method: request.method,
        headers: Object.fromEntries(request.headers.entries()),
        body: body,
        timestamp: Date.now(),
      });

      // Store in IndexedDB
      await storeOfflineEvent('analytics', {
        url: request.url,
        data: body,
        timestamp: Date.now(),
      });
    }

    // Return empty response to prevent errors
    return new Response('{}', {
      status: 200,
      headers: { 'Content-Type': 'application/json' },
    });
  }
}

// ==================== ALARM MANAGEMENT ====================

async function scheduleAlarm(alarm) {
  // Cancel existing timeout if any
  if (alarmTimeouts.has(alarm.id)) {
    clearTimeout(alarmTimeouts.get(alarm.id));
  }

  const nextTime = getNextAlarmTime(alarm);

  if (nextTime) {
    const msUntilAlarm = nextTime.getTime() - Date.now();

    if (msUntilAlarm > 0) {
      const timeoutId = setTimeout(() => {
        triggerAlarm(alarm);
      }, msUntilAlarm);

      alarmTimeouts.set(alarm.id, timeoutId);

      // Store alarm in IndexedDB for persistence
      await storeScheduledAlarm(alarm, nextTime);

      console.log(`⏰ Alarm ${alarm.id} scheduled for`, nextTime);
    }
  }
}

async function triggerAlarm(alarm) {
  console.log(`🔔 Triggering alarm ${alarm.id}`);

  try {
    // Remove from scheduled timeouts
    alarmTimeouts.delete(alarm.id);

    // Determine emotional context
    const emotionalContext = determineEmotionalContext(alarm);
    const emotion = EMOTIONS[emotionalContext] || EMOTIONS.ENCOURAGING;

    // Create rich notification
    const notificationOptions = {
      title: `${emotion.icon} ${alarm.label || 'Alarm'}`,
      body: `It's ${alarm.time}! ${getEmotionalMessage(emotionalContext)}`,
      icon: '/icon-192x192.png',
      badge: '/icon-72x72.png',
      tag: NOTIFICATION_TAGS.ALARM,
      requireInteraction: true,
      vibrate: emotion.vibration,
      actions: [
        {
          action: 'dismiss',
          title: '⏹️ Dismiss',
          icon: '/icons/dismiss.png',
        },
        {
          action: 'snooze',
          title: '😴 Snooze 5min',
          icon: '/icons/snooze.png',
        },
        {
          action: 'voice',
          title: '🎤 Voice Response',
          icon: '/icons/voice.png',
        },
      ],
      data: {
        alarmId: alarm.id,
        alarmTime: alarm.time,
        alarmLabel: alarm.label,
        emotionalContext: emotionalContext,
        voiceMood: alarm.voiceMood,
        type: 'alarm',
        triggeredAt: Date.now(),
      },
    };

    await self.registration.showNotification(
      notificationOptions.title,
      notificationOptions
    );

    // Try to open the app or send message to existing clients
    const clients = await self.clients.matchAll({
      type: 'window',
      includeUncontrolled: true,
    });

    if (clients.length > 0) {
      // Send message to existing client
      clients[0].postMessage({
        type: 'ALARM_TRIGGERED',
        alarm: alarm,
        emotionalContext: emotionalContext,
        timestamp: Date.now(),
      });

      // Focus the window
      clients[0].focus();
    } else {
      // Open new window
      await self.clients.openWindow('/');
    }

    // Log alarm event for analytics
    await logAlarmEvent(alarm, 'triggered', { emotionalContext });

    // Schedule next occurrence if repeating
    if (alarm.days && alarm.days.length > 0) {
      await scheduleAlarm(alarm);
    }
  } catch (_error) {
    console.error('❌ Error triggering alarm:', error);
  }
}

function cancelAlarm(_alarmId) {
  if (alarmTimeouts.has(alarmId)) {
    clearTimeout(alarmTimeouts.get(alarmId));
    alarmTimeouts.delete(alarmId);
    console.log(`❌ Cancelled alarm ${alarmId}`);
  }
}

function updateAlarmSchedule(alarms) {
  // Clear all existing timeouts
  alarmTimeouts.forEach(timeoutId => clearTimeout(timeoutId));
  alarmTimeouts.clear();

  // Schedule new alarms
  alarms
    .filter(alarm => alarm.enabled)
    .forEach(alarm => {
      scheduleAlarm(alarm);
    });
}

// ==================== EMOTIONAL INTELLIGENCE ====================

function determineEmotionalContext(alarm) {
  const hour = new Date().getHours();
  const isWeekend = [0, 6].includes(new Date().getDay());

  // Morning alarms (5-9 AM)
  if (hour >= 5 && hour <= 9) {
    return isWeekend ? 'GENTLE' : 'ENERGETIC';
  }

  // Work hours (9-17)
  if (hour >= 9 && hour <= 17) {
    return 'MOTIVATIONAL';
  }

  // Evening (17-22)
  if (hour >= 17 && hour <= 22) {
    return 'SUPPORTIVE';
  }

  // Night/late (22+, 0-5)
  return 'CALMING';
}

function getEmotionalMessage(_emotionalContext) {
  const messages = {
    ENCOURAGING: "You've got this! Time to conquer your day! 💪",
    GENTLE: 'Good morning, beautiful soul. Rise gently and shine. 🌸',
    MOTIVATIONAL: "Your goals are calling! Let's make today amazing! 🚀",
    SUPPORTIVE: "You're doing great. Time for your next step! 💝",
    ENERGETIC: 'Energy up! Today is full of possibilities! ⚡',
    CELEBRATORY: 'Time to celebrate another moment in your journey! 🎉',
    CALMING: 'Peaceful reminder. Take your time. 🧘',
  };

  return messages[emotionalContext] || messages.ENCOURAGING;
}

// ==================== PUSH NOTIFICATION HANDLING ====================

async function handlePushNotification(data, _type) {
  let notificationOptions;

  switch (type) {
    case 'alarm':
      const emotion = EMOTIONS[data.emotionalContext] || EMOTIONS.ENCOURAGING;
      notificationOptions = {
        title: `${emotion.icon} ${data.title || 'Alarm'}`,
        body: data.body || 'Your alarm is ringing!',
        icon: '/icon-192x192.png',
        badge: '/icon-72x72.png',
        tag: NOTIFICATION_TAGS.ALARM,
        requireInteraction: true,
        vibrate: emotion.vibration,
        actions: [
          { action: 'dismiss', title: 'Dismiss' },
          { action: 'snooze', title: 'Snooze' },
        ],
        data: data,
      };
      break;

    case 'battle':
      notificationOptions = {
        title: data.title || '⚔️ Battle Challenge',
        body: data.body || 'You have a new battle challenge!',
        icon: '/icon-192x192.png',
        badge: '/icon-72x72.png',
        tag: NOTIFICATION_TAGS.BATTLE,
        actions: [
          { action: 'accept', title: 'Accept' },
          { action: 'decline', title: 'Decline' },
        ],
        data: data,
      };
      break;

    case 'achievement':
      notificationOptions = {
        title: data.title || '🏆 Achievement Unlocked',
        body: data.body || 'You earned a new achievement!',
        icon: '/icon-192x192.png',
        badge: '/icon-72x72.png',
        tag: NOTIFICATION_TAGS.ACHIEVEMENT,
        vibrate: EMOTIONS.CELEBRATORY.vibration,
        data: data,
      };
      break;

    case 'emotional':
      const emotionalType = data.emotionalContext || 'ENCOURAGING';
      const emotionData = EMOTIONS[emotionalType] || EMOTIONS.ENCOURAGING;

      notificationOptions = {
        title: `${emotionData.icon} ${data.title || 'Emotional Check-in'}`,
        body: data.body || getEmotionalMessage(emotionalType),
        icon: '/icon-192x192.png',
        badge: '/icon-72x72.png',
        tag: NOTIFICATION_TAGS.EMOTIONAL,
        vibrate: emotionData.vibration,
        actions: [
          { action: 'positive', title: '😊 Good' },
          { action: 'neutral', title: '😐 Okay' },
          { action: 'negative', title: '😔 Not great' },
        ],
        data: { ...data, emotionalType },
      };
      break;

    case 'update':
      notificationOptions = {
        title: data.title || '📱 App Update Available',
        body: data.body || 'A new version of Relife is available!',
        icon: '/icon-192x192.png',
        badge: '/icon-72x72.png',
        tag: NOTIFICATION_TAGS.UPDATE,
        actions: [
          { action: 'update', title: 'Update Now' },
          { action: 'later', title: 'Later' },
        ],
        data: data,
      };
      break;

    default:
      notificationOptions = {
        title: data.title || 'Relife',
        body: data.body || 'You have a notification',
        icon: '/icon-192x192.png',
        data: data,
      };
  }

  await self.registration.showNotification(
    notificationOptions.title,
    notificationOptions
  );
}

// ==================== NOTIFICATION CLICK HANDLING ====================

async function handleNotificationClick(_action, data) {
  const clients = await self.clients.matchAll({ type: 'window' });

  switch (action) {
    case 'dismiss':
      if (data.alarmId) {
        await logAlarmEvent({ id: data.alarmId }, 'dismissed');
        if (clients.length > 0) {
          clients[0].postMessage({
            type: 'ALARM_DISMISSED',
            alarmId: data.alarmId,
          });
        }
      }
      break;

    case 'snooze':
      if (data.alarmId) {
        await handleSnooze(data);
        if (clients.length > 0) {
          clients[0].postMessage({
            type: 'ALARM_SNOOZED',
            alarmId: data.alarmId,
            snoozeTime: new Date(Date.now() + 5 * 60 * 1000),
          });
        }
      }
      break;

    case 'voice':
      await focusOrOpenApp('/?voice=true');
      break;

    case 'accept':
    case 'decline':
      if (clients.length > 0) {
        clients[0].postMessage({
          type: 'BATTLE_ACTION',
          action: action,
          data: data,
        });
      }
      break;

    case 'positive':
    case 'neutral':
    case 'negative':
      // Handle emotional feedback
      await queueEmotionalEvent({
        type: 'notification_feedback',
        response: action,
        emotionalType: data.emotionalType,
        timestamp: Date.now(),
      });
      break;

    case 'update':
      await handleAppUpdate();
      break;

    default:
      await focusOrOpenApp('/');
  }
}

// ==================== ENHANCED BACKGROUND SYNC FUNCTIONS ====================

// Enhanced sync configuration
const SYNC_CONFIG = {
  maxRetries: 3,
  retryDelays: [1000, 5000, 15000], // Progressive backoff
  batchSize: 20,
  conflictResolution: 'merge', // 'client', 'server', 'merge'
  enableConflictDetection: true,
};

// Sync state tracking
const syncState = {
  activeSync: null,
  syncHistory: [],
  conflicts: [],
  lastSuccessfulSync: null,
};

// Enhanced data sync with conflict resolution
async function performDataSync(dataType, _options = {}) {
  const startTime = Date.now();
  const syncId = `sync_${dataType}_${startTime}`;

  console.log(`🔄 Starting enhanced ${dataType} sync (${syncId})`);

  try {
    syncState.activeSync = { id: syncId, type: dataType, startTime };

    // Get local data to sync
    const localData = await getLocalDataForSync(dataType);
    if (!localData || localData.length === 0) {
      console.log(`ℹ️ No ${dataType} data to sync`);
      return { success: true, synced: 0, conflicts: 0 };
    }

    const syncResults = { success: 0, failed: 0, conflicts: 0 };

    // Process in batches to avoid overwhelming the server
    for (let i = 0; i < localData.length; i += SYNC_CONFIG.batchSize) {
      const batch = localData.slice(i, i + SYNC_CONFIG.batchSize);

      try {
        const batchResult = await syncBatch(dataType, batch, options);
        syncResults.success += batchResult.success;
        syncResults.failed += batchResult.failed;
        syncResults.conflicts += batchResult.conflicts;

        // Handle conflicts if any
        if (batchResult.conflicts > 0) {
          await handleSyncConflicts(dataType, batchResult.conflictDetails);
        }
      } catch (_error) {
        console.error(`❌ Batch sync failed for ${dataType}:`, error);
        syncResults.failed += batch.length;
      }
    }

    // Record successful sync
    if (syncResults.success > 0) {
      syncState.lastSuccessfulSync = { type: dataType, timestamp: Date.now() };
      lastSyncTime = Date.now();
    }

    // Add to sync history
    syncState.syncHistory.unshift({
      id: syncId,
      type: dataType,
      startTime,
      endTime: Date.now(),
      duration: Date.now() - startTime,
      results: syncResults,
    });

    // Keep only last 50 sync records
    if (syncState.syncHistory.length > 50) {
      syncState.syncHistory = syncState.syncHistory.slice(0, 50);
    }

    console.log(`✅ ${dataType} sync completed:`, syncResults);
    return syncResults;
  } catch (_error) {
    console.error(`❌ ${dataType} sync failed:`, error);
    return {
      success: 0,
      failed: localData?.length || 0,
      conflicts: 0,
      error: error.message,
    };
  } finally {
    syncState.activeSync = null;
  }
}

// Get local data for specific sync type
async function getLocalDataForSync(dataType) {
  try {
    const db = await openIndexedDB();

    switch (dataType) {
      case 'alarms':
        return await getUnsyncedRecords(db, 'alarms');
      case 'sleep':
        return await getUnsyncedRecords(db, 'sleepSessions');
      case 'gaming':
        return await getUnsyncedRecords(db, 'battles');
      case 'analytics':
        return analyticsQueue.filter(event => !event.synced);
      case 'emotional':
        return emotionalQueue.filter(event => !event.synced);
      case 'voice':
        return await getUnsyncedRecords(db, 'voiceRecordings');
      case 'settings':
        return await getUnsyncedRecords(db, 'userSettings');
      case 'userData':
        return await getUnsyncedRecords(db, 'userData');
      default:
        return [];
    }
  } catch (_error) {
    console.error(`Failed to get ${dataType} data for sync:`, error);
    return [];
  }
}

// Enhanced batch sync with retry mechanism
async function syncBatch(dataType, batch, _options = {}) {
  const results = { success: 0, failed: 0, conflicts: 0, conflictDetails: [] };

  for (const item of batch) {
    let retryCount = 0;
    let synced = false;

    while (retryCount <= SYNC_CONFIG.maxRetries && !synced) {
      try {
        const syncResult = await syncSingleItem(dataType, item, options);

        if (syncResult.conflict) {
          results.conflicts++;
          results.conflictDetails.push(syncResult.conflictDetail);
        } else {
          results.success++;
          // Mark item as synced in local storage
          await markItemAsSynced(dataType, item.id);
        }

        synced = true;
      } catch (_error) {
        retryCount++;
        if (retryCount <= SYNC_CONFIG.maxRetries) {
          const delay = SYNC_CONFIG.retryDelays[retryCount - 1] || 15000;
          console.log(
            `🔄 Retrying ${dataType} sync for item ${item.id} in ${delay}ms (attempt ${retryCount})`
          );
          await new Promise(resolve => setTimeout(resolve, delay));
        } else {
          console.error(
            `❌ Failed to sync ${dataType} item ${item.id} after ${SYNC_CONFIG.maxRetries} retries:`,
            error
          );
          results.failed++;
        }
      }
    }
  }

  return results;
}

// Sync individual item with conflict detection
async function syncSingleItem(dataType, _item, _options = {}) {
  // Simulate API call to sync individual item
  console.log(`📤 Syncing ${dataType} item:`, item.id);

  // In a real implementation, this would make an HTTP request
  // For now, we'll simulate the sync with conflict detection

  const response = await simulateApiSync(dataType, item);

  if (response.conflict && SYNC_CONFIG.enableConflictDetection) {
    return {
      conflict: true,
      conflictDetail: {
        type: dataType,
        itemId: item.id,
        localData: item,
        serverData: response.serverData,
        conflictType: response.conflictType,
      },
    };
  }

  return { success: true };
}

// Simulate API sync response (replace with real API calls)
async function simulateApiSync(dataType, _item) {
  // Simulate network delay
  await new Promise(resolve => setTimeout(resolve, 50 + Math.random() * 200));

  // Simulate occasional conflicts (5% chance)
  if (Math.random() < 0.05) {
    return {
      conflict: true,
      conflictType: 'modified',
      serverData: {
        ...item,
        lastModified: new Date(Date.now() - 60000).toISOString(), // Modified 1 minute ago
        conflictValue: 'server_value',
      },
    };
  }

  // Simulate occasional failures (2% chance)
  if (Math.random() < 0.02) {
    throw new Error(`Simulated sync failure for ${dataType}`);
  }

  return { success: true };
}

// Handle sync conflicts with configurable resolution strategies
async function handleSyncConflicts(dataType, _conflicts) {
  console.log(`⚠️ Handling ${conflicts.length} conflicts for ${dataType}`);

  for (const conflict of conflicts) {
    try {
      let resolvedData;

      switch (SYNC_CONFIG.conflictResolution) {
        case 'client':
          resolvedData = conflict.localData;
          break;

        case 'server':
          resolvedData = conflict.serverData;
          break;

        case 'merge':
          resolvedData = await mergeConflictData(
            conflict.localData,
            conflict.serverData
          );
          break;

        default:
          // Store for manual resolution
          syncState.conflicts.push({
            id: `conflict_${Date.now()}_${Math.random().toString(36).substr(2, 9)}`,
            type: conflict.type,
            itemId: conflict.itemId,
            localData: conflict.localData,
            serverData: conflict.serverData,
            timestamp: new Date().toISOString(),
            resolved: false,
          });
          continue;
      }

      // Apply resolved data
      await updateLocalData(dataType, conflict.itemId, resolvedData);
      console.log(`✅ Conflict resolved for ${dataType} item ${conflict.itemId}`);
    } catch (_error) {
      console.error(
        `❌ Failed to resolve conflict for ${dataType} item ${conflict.itemId}:`,
        error
      );
    }
  }
}

// Intelligent data merging for conflicts
async function mergeConflictData(localData, _serverData) {
  const merged = { ...localData };

  // Merge based on timestamps - newer wins for most fields
  const localTime = new Date(
    localData.lastModified || localData.createdAt || 0
  ).getTime();
  const serverTime = new Date(
    serverData.lastModified || serverData.createdAt || 0
  ).getTime();

  if (serverTime > localTime) {
    // Server data is newer, use server values but preserve local-only fields
    Object.keys(serverData).forEach(key => {
      if (!key.startsWith('local_') && key !== 'syncStatus') {
        merged[key] = serverData[key];
      }
    });
  }

  // Special handling for arrays - merge unique values
  ['tags', 'participants', 'achievements'].forEach(field => {
    if (Array.isArray(localData[field]) && Array.isArray(serverData[field])) {
      const combined = [...localData[field], ...serverData[field]];
      merged[field] = [...new Set(combined.map(item => JSON.stringify(item)))].map(
        item => JSON.parse(item)
      );
    }
  });

  // Always use the latest timestamp
  merged.lastModified = new Date().toISOString();

  return merged;
}

// Enhanced individual sync functions
async function syncAlarms() {
  console.log('⏰ Starting enhanced alarm sync...');
  const results = await performDataSync('alarms', {
    priority: 'high',
    validateData: true,
  });

  // Send sync status to main thread
  await notifyMainThread('alarms-sync', results);
  return results;
}

async function syncSleepData() {
  console.log('😴 Starting enhanced sleep data sync...');
  const results = await performDataSync('sleep', {
    priority: 'medium',
    includeAnalytics: true,
  });

  await notifyMainThread('sleep-sync', results);
  return results;
}

async function syncVoiceData() {
  console.log('🎤 Starting enhanced voice data sync...');
  const results = await performDataSync('voice', {
    priority: 'low',
    compressData: true,
  });

  await notifyMainThread('voice-sync', results);
  return results;
}

async function syncAnalytics() {
  console.log('📊 Starting enhanced analytics sync...');
  try {
    const results = await processAnalyticsQueue();
    await notifyMainThread('analytics-sync', results);
    return results;
  } catch (_error) {
    console.error('❌ Analytics sync failed:', error);
    return { success: 0, failed: analyticsQueue.length, error: error.message };
  }
}

async function syncSettings() {
  console.log('⚙️ Starting enhanced settings sync...');
  const results = await performDataSync('settings', {
    priority: 'high',
    validateSchema: true,
  });

  await notifyMainThread('settings-sync', results);
  return results;
}

async function syncUserData() {
  console.log('👤 Starting enhanced user data sync...');
  const results = await performDataSync('userData', {
    priority: 'high',
    encryptSensitiveData: true,
  });

  await notifyMainThread('user-data-sync', results);
  return results;
}

async function syncGamingData() {
  console.log('🎮 Starting enhanced gaming data sync...');
  const results = await performDataSync('gaming', {
    priority: 'medium',
    includeLeaderboards: true,
  });

  await notifyMainThread('gaming-sync', results);
  return results;
}

async function syncEmotionalData() {
  console.log('🧠 Starting enhanced emotional data sync...');
  try {
    const results = await processEmotionalQueue();
    await notifyMainThread('emotional-sync', results);
    return results;
  } catch (_error) {
    console.error('❌ Emotional data sync failed:', error);
    return { success: 0, failed: emotionalQueue.length, error: error.message };
  }
}

// ==================== ENHANCED SYNC UTILITY FUNCTIONS ====================

// IndexedDB helpers for sync operations
async function openIndexedDB() {
  return new Promise(_(resolve, _reject) => {
    const request = indexedDB.open('RelifeOfflineDB', 1);

    request.onerror = () => reject(request.error);
    request.onsuccess = () => resolve(request.result);

    request.onupgradeneeded = _event => {
      const db = event.target.result;

      // Create object stores if they don't exist
      const stores = [
        'alarms',
        'sleepSessions',
        'battles',
        'voiceRecordings',
        'userSettings',
        'userData',
      ];
      stores.forEach(storeName => {
        if (!db.objectStoreNames.contains(storeName)) {
          const store = db.createObjectStore(storeName, { keyPath: 'id' });
          store.createIndex('synced', 'synced', { unique: false });
          store.createIndex('lastModified', 'lastModified', { unique: false });
        }
      });
    };
  });
}

// Get unsynced records from IndexedDB
async function getUnsyncedRecords(db, _storeName) {
<<<<<<< HEAD
  return new Promise((resolve, reject) => {
=======
  return new Promise(_(resolve, _reject) => {
>>>>>>> e286f77f
    const transaction = db.transaction([storeName], 'readonly');
    const store = transaction.objectStore(storeName);
    const index = store.index('synced');
    const request = index.getAll(false); // Get all unsynced records

    request.onerror = () => reject(request.error);
    request.onsuccess = () => resolve(request.result || []);
  });
}

// Mark item as synced in local storage
async function markItemAsSynced(dataType, _itemId) {
  try {
    const db = await openIndexedDB();
    const transaction = db.transaction([getStoreName(dataType)], 'readwrite');
    const store = transaction.objectStore(getStoreName(dataType));

    const getRequest = store.get(itemId);
    getRequest.onsuccess = () => {
      const item = getRequest.result;
      if (item) {
        item.synced = true;
        item.syncedAt = new Date().toISOString();
        store.put(item);
      }
    };
  } catch (_error) {
    console.error(`Failed to mark ${dataType} item ${itemId} as synced:`, error);
  }
}

// Update local data after conflict resolution
async function updateLocalData(dataType, _itemId, _newData) {
  try {
    const db = await openIndexedDB();
    const transaction = db.transaction([getStoreName(dataType)], 'readwrite');
    const store = transaction.objectStore(getStoreName(dataType));

    newData.synced = true;
    newData.syncedAt = new Date().toISOString();
    newData.lastModified = new Date().toISOString();

    store.put(newData);
  } catch (_error) {
    console.error(`Failed to update ${dataType} item ${itemId}:`, error);
  }
}

// Get appropriate store name for data type
function getStoreName(dataType) {
  const storeMap = {
    alarms: 'alarms',
    sleep: 'sleepSessions',
    gaming: 'battles',
    voice: 'voiceRecordings',
    settings: 'userSettings',
    userData: 'userData',
  };
  return storeMap[dataType] || dataType;
}

// Enhanced analytics queue processing
async function processAnalyticsQueue() {
  console.log(`📊 Processing ${analyticsQueue.length} analytics events...`);

  if (analyticsQueue.length === 0) {
    return { success: 0, failed: 0 };
  }

  let success = 0;
  let failed = 0;

  // Process in batches
  for (let i = 0; i < analyticsQueue.length; i += SYNC_CONFIG.batchSize) {
    const batch = analyticsQueue.slice(i, i + SYNC_CONFIG.batchSize);

    try {
      // Simulate batch analytics upload
      await simulateAnalyticsUpload(batch);

      // Mark events as synced
      batch.forEach(event => {
        event.synced = true;
        event.syncedAt = new Date().toISOString();
      });

      success += batch.length;
    } catch (_error) {
      console.error('Analytics batch upload failed:', error);
      failed += batch.length;
    }
  }

  // Remove synced events from queue
  analyticsQueue = analyticsQueue.filter(event => !event.synced);

  console.log(`✅ Analytics sync completed: ${success} success, ${failed} failed`);
  return { success, failed };
}

// Enhanced emotional queue processing
async function processEmotionalQueue() {
  console.log(`🧠 Processing ${emotionalQueue.length} emotional events...`);

  if (emotionalQueue.length === 0) {
    return { success: 0, failed: 0 };
  }

  let success = 0;
  let failed = 0;

  for (const event of emotionalQueue) {
    try {
      await simulateEmotionalDataUpload(event);
      event.synced = true;
      event.syncedAt = new Date().toISOString();
      success++;
    } catch (_error) {
      console.error('Emotional event sync failed:', error);
      failed++;
    }
  }

  // Remove synced events
  emotionalQueue = emotionalQueue.filter(event => !event.synced);

  console.log(`✅ Emotional data sync completed: ${success} success, ${failed} failed`);
  return { success, failed };
}

// Simulate API uploads (replace with real API calls)
async function simulateAnalyticsUpload(batch) {
  await new Promise(resolve => setTimeout(resolve, 100 + Math.random() * 200));
  if (Math.random() < 0.02) throw new Error('Simulated analytics upload failure');
}

async function simulateEmotionalDataUpload(_event) {
  await new Promise(resolve => setTimeout(resolve, 50 + Math.random() * 100));
  if (Math.random() < 0.02) throw new Error('Simulated emotional data upload failure');
}

// Notify main thread of sync results
async function notifyMainThread(syncType, _results) {
  const clients = await self.clients.matchAll();
  const message = {
    type: 'SYNC_COMPLETE',
    syncType,
    results,
    timestamp: Date.now(),
  };

  clients.forEach(client => {
    client.postMessage(message);
  });

  // Dispatch custom event
  self.postMessage({
    type: `${syncType.toUpperCase()}_SYNC_COMPLETE`,
    ...results,
  });
}

// Get comprehensive sync status
function getSyncStatus() {
  return {
    activeSync: syncState.activeSync,
    lastSuccessfulSync: syncState.lastSuccessfulSync,
    pendingConflicts: syncState.conflicts.filter(c => !c.resolved).length,
    syncHistory: syncState.syncHistory.slice(0, 10), // Last 10 syncs
    queueSizes: {
      analytics: analyticsQueue.filter(e => !e.synced).length,
      emotional: emotionalQueue.filter(e => !e.synced).length,
    },
    configuration: SYNC_CONFIG,
  };
}

// ==================== UTILITY FUNCTIONS ====================

async function focusOrOpenApp(url = '/') {
  const clients = await self.clients.matchAll({ type: 'window' });

  if (clients.length > 0) {
    await clients[0].focus();
    if (url !== '/') {
      clients[0].postMessage({
        type: 'NAVIGATE',
        url: url,
      });
    }
  } else {
    await self.clients.openWindow(url);
  }
}

function getNextAlarmTime(alarm) {
  if (!alarm.days || alarm.days.length === 0) {
    // One-time alarm
    const [hours, minutes] = alarm.time.split(':').map(Number);
    const alarmTime = new Date();
    alarmTime.setHours(hours, minutes, 0, 0);

    if (alarmTime <= new Date()) {
      alarmTime.setDate(alarmTime.getDate() + 1);
    }

    return alarmTime;
  }

  // Recurring alarm
  const [hours, minutes] = alarm.time.split(':').map(Number);
  const today = new Date().getDay();

  // Find next occurrence
  for (let i = 0; i < 7; i++) {
    const checkDay = (today + i) % 7;

    if (alarm.days.includes(checkDay)) {
      const alarmTime = new Date();
      alarmTime.setDate(new Date().getDate() + i);
      alarmTime.setHours(hours, minutes, 0, 0);

      if (alarmTime > new Date()) {
        return alarmTime;
      }
    }
  }

  return null;
}

function createOfflineResponse(_request) {
  const url = new URL(request.url);

  if (url.pathname.includes('/api/')) {
    return new Response(
      JSON.stringify({
        error: 'Offline',
        message: 'This feature requires an internet connection',
        cached: false,
      }),
      {
        status: 503,
        headers: { 'Content-Type': 'application/json' },
      }
    );
  }

  // Return cached offline page
  return caches.match('/offline.html').then(response => {
    return (
      response ||
      new Response('You are offline', {
        status: 503,
        headers: { 'Content-Type': 'text/plain' },
      })
    );
  });
}

function getServiceWorkerStatus() {
  return {
    version: APP_VERSION,
    isOnline: isOnline,
    lastSyncTime: lastSyncTime,
    scheduledAlarms: alarmTimeouts.size,
    queuedAnalytics: analyticsQueue.length,
    queuedEmotional: emotionalQueue.length,
    pushSubscribed: !!pushSubscription,
    caches: Object.keys(CACHES),
    emotions: Object.keys(EMOTIONS),
  };
}

// ==================== INITIALIZATION FUNCTIONS ====================

async function initializeDatabase() {
  // Initialize IndexedDB for advanced offline features
  console.log('💾 Initializing IndexedDB...');
  // Implementation would set up IndexedDB stores
}

async function initializeAdvancedFeatures() {
  console.log('🚀 Initializing advanced features...');

  // Set up periodic background sync
  await schedulePeriodicSync();

  // Initialize alarm processing
  await initializeAlarmProcessing();

  // Check network status
  isOnline = navigator.onLine;

  // Set up network listeners
  addEventListener(_'online', () => {
    isOnline = true;
    notifyClients('NETWORK_STATUS', { isOnline: true });
    processOfflineQueues();
  });

  addEventListener(_'offline', () => {
    isOnline = false;
    notifyClients('NETWORK_STATUS', { isOnline: false });
  });
}

async function setupPushNotifications() {
  console.log('📱 Setting up push notifications...');
  // Implementation would handle push subscription
}

async function processOfflineQueues() {
  if (analyticsQueue.length > 0) {
    await processAnalyticsQueue();
  }

  if (emotionalQueue.length > 0) {
    await processEmotionalQueue();
  }
}

<<<<<<< HEAD


async function notifyClients(type, data) {
=======
async function notifyClients(_type, data) {
>>>>>>> e286f77f
  const clients = await self.clients.matchAll();
  clients.forEach(client => {
    client.postMessage({ type, data });
  });
}

// Stub implementations for additional features
<<<<<<< HEAD
async function storeScheduledAlarm(alarm, nextTime) { /* Implementation */ }
=======
async function storeScheduledAlarm(alarm, _nextTime) {
  /* Implementation */
}
>>>>>>> e286f77f
async function performCompleteSync() {
  await Promise.all([
    syncAlarms(),
    syncSleepData(),
    syncVoiceData(),
    syncAnalytics(),
    syncSettings(),
    syncUserData(),
    syncGamingData(),
    syncEmotionalData(),
  ]);
}

// ==================== CACHE DIAGNOSTICS AND OPTIMIZATION ====================

async function getCacheStatistics() {
  try {
    const stats = {
      performance: {
        hits: cacheStats.hits,
        misses: cacheStats.misses,
        hitRatio: cacheStats.hitRatio,
        lastCleanup: new Date(cacheStats.lastCleanup).toISOString(),
      },
      caches: {},
    };

    for (const [cacheName, cacheKey] of Object.entries(CACHES)) {
      const cache = await caches.open(cacheKey);
      const requests = await cache.keys();

      let totalSize = 0;
      let oldestEntry = Date.now();
      let newestEntry = 0;

      for (const request of requests) {
        const response = await cache.match(request);
        if (response) {
          const size = parseInt(response.headers.get('content-length') || '1024', 10);
          const cacheTime = response.headers.get('x-cache-time');

          totalSize += size;

          if (cacheTime) {
            const time = new Date(cacheTime).getTime();
            oldestEntry = Math.min(oldestEntry, time);
            newestEntry = Math.max(newestEntry, time);
          }
        }
      }

      stats.caches[cacheName] = {
        entries: requests.length,
        totalSize: totalSize,
        limit: CACHE_LIMITS[cacheName] || 0,
        utilization: CACHE_LIMITS[cacheName] ? totalSize / CACHE_LIMITS[cacheName] : 0,
        oldestEntry:
          oldestEntry < Date.now() ? new Date(oldestEntry).toISOString() : null,
        newestEntry: newestEntry > 0 ? new Date(newestEntry).toISOString() : null,
      };
    }

    return stats;
  } catch (_error) {
    console.error('❌ Failed to get cache statistics:', error);
    return { error: error.message };
  }
}

async function clearAllCaches() {
  try {
    console.log('🧹 Clearing all caches...');

    const cacheNames = await caches.keys();
    const deletePromises = cacheNames.map(cacheName => {
      console.log(`🗑️ Deleting cache: ${cacheName}`);
      return caches.delete(cacheName);
    });

    await Promise.all(deletePromises);

    // Reset cache statistics
    cacheStats = {
      hits: 0,
      misses: 0,
      size: 0,
      lastCleanup: Date.now(),
      hitRatio: 0,
    };

    console.log('✅ All caches cleared successfully');
  } catch (_error) {
    console.error('❌ Failed to clear caches:', error);
    throw error;
  }
}

async function optimizeAllCaches() {
  try {
    console.log('🚀 Starting cache optimization...');

    // Clean up each cache
    for (const cacheKey of Object.values(CACHES)) {
      await performCacheCleanup(cacheKey);
    }

    // Warm critical caches
    await warmCriticalCaches();

    // Update statistics
    cacheStats.lastCleanup = Date.now();

    console.log('✅ Cache optimization completed');
  } catch (_error) {
    console.error('❌ Cache optimization failed:', error);
    throw error;
  }
}


console.log(`🎉 Unified Service Worker v${APP_VERSION} loaded and ready with comprehensive offline support!`);
console.log('📊 Cache statistics:', cacheStats);
console.log('🎯 Cache limits:', CACHE_LIMITS);<|MERGE_RESOLUTION|>--- conflicted
+++ resolved
@@ -394,11 +394,7 @@
 
 // ==================== FETCH EVENT ====================
 self.addEventListener('fetch', event => {
-<<<<<<< HEAD
-  const { _request } = event;
-=======
   const {_request} = event;
->>>>>>> e286f77f
   const url = new URL(request.url);
 
   // Skip non-GET requests and chrome-extension requests
@@ -503,11 +499,7 @@
 
 // ==================== MESSAGE EVENT ====================
 self.addEventListener('message', async event => {
-<<<<<<< HEAD
-  const { _type, _data } = event.data;
-=======
   const {_type, _data} = event.data;
->>>>>>> e286f77f
 
   switch (type) {
     case 'SCHEDULE_ALARM':
@@ -1562,11 +1554,7 @@
 
 // Get unsynced records from IndexedDB
 async function getUnsyncedRecords(db, _storeName) {
-<<<<<<< HEAD
-  return new Promise((resolve, reject) => {
-=======
   return new Promise(_(resolve, _reject) => {
->>>>>>> e286f77f
     const transaction = db.transaction([storeName], 'readonly');
     const store = transaction.objectStore(storeName);
     const index = store.index('synced');
@@ -1889,13 +1877,7 @@
   }
 }
 
-<<<<<<< HEAD
-
-
-async function notifyClients(type, data) {
-=======
 async function notifyClients(_type, data) {
->>>>>>> e286f77f
   const clients = await self.clients.matchAll();
   clients.forEach(client => {
     client.postMessage({ type, data });
@@ -1903,13 +1885,9 @@
 }
 
 // Stub implementations for additional features
-<<<<<<< HEAD
-async function storeScheduledAlarm(alarm, nextTime) { /* Implementation */ }
-=======
 async function storeScheduledAlarm(alarm, _nextTime) {
   /* Implementation */
 }
->>>>>>> e286f77f
 async function performCompleteSync() {
   await Promise.all([
     syncAlarms(),
