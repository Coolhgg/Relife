import { CapacitorConfig } from '@capacitor/cli';

const config: CapacitorConfig = {
  appId: 'com.scrapybara.relife',
  appName: 'Relife Alarm',
  webDir: 'dist',
  server: {
    androidScheme: 'https',
    cleartext: true, // For local development
    allowNavigation: [
      '*.supabase.co',
      '*.googleapis.com',
      'localhost',
      '*.scrapybara.com',
    ],
  },
  bundledWebRuntime: false,
  plugins: {
    SplashScreen: {
      launchAutoHide: false,
      launchFadeOutDuration: 1000,
      backgroundColor: '#667eea',
      androidSplashResourceName: 'splash',
      androidScaleType: 'CENTER_CROP',
      showSpinner: false,
      spinnerColor: '#ffffff',
    },
    StatusBar: {
      style: 'dark',
      backgroundColor: '#667eea',
    },
    Notifications: {
      presentationOptions: ['badge', 'sound', 'alert'],
      iconColor: '#667eea',
    },
    LocalNotifications: {
      iconColor: '#667eea',
      sound: 'beep.wav',
      smallIcon: 'ic_stat_icon_config_sample',
    },
    Haptics: {
      // Enable haptic feedback
    },
    Device: {
      // Enable device info access
    },
    Network: {
      // Enable network status monitoring
    },
    BackgroundMode: {
      // Enable background processing for alarms
      enabled: true,
      title: 'Relife Alarm is running',
      text: 'Keeping your alarms ready',
      silent: false,
      resume: true,
      // Additional background mode options
      hidden: false,
      color: '667eea',
      icon: 'ic_launcher',
    },
    CapacitorUpdater: {
      // Auto-update configuration
      autoUpdate: false,
      resetWhenUpdate: true,
    },
    Keyboard: {
      resize: 'body',
      style: 'dark',
      resizeOnFullScreen: true,
    },
    Screen: {
      // Screen orientation and wake lock
    },
    App: {
      // App state handling
    },
    Browser: {
      // In-app browser configuration
    },
    Camera: {
      // Camera permissions for profile pictures
    },
    Filesystem: {
      // File system access for alarm sounds
    },
    Geolocation: {
      // Location-based alarms
    },
    Share: {
      // Share functionality
    },
    Badge: {
      // Enable app badge for pending alarms
    },
  },
  android: {
    allowMixedContent: true,
    captureInput: true,
    webContentsDebuggingEnabled: true,
    // Enhanced Android configuration
    backgroundColor: '#667eea',
    loggingBehavior: 'debug',
    // Splash screen configuration
    hideLogs: false,
    // Keyboard configuration
    resizeOnFullScreen: true,
    // Security
    allowBackup: false,
    // Performance optimizations
    useLegacyBridge: false,
  },
  ios: {
    scheme: 'Relife',
    contentInset: 'automatic',
    // Enhanced iOS configuration
    backgroundColor: '#667eea',
    // Scroll configuration
    scrollEnabled: true,
    overrideUserInterfaceStyle: 'automatic',
    // Keyboard configuration
    hideKeyboardAccessoryBar: false,
    keyboardDisplayRequiresUserAction: true,
    // Security and privacy
    allowsLinkPreview: false,
    // Performance
<<<<<<< HEAD
    limitsNavigationsToAppBoundDomains: true,
=======
    limitsNavigationsToAppBoundDomains: true
>>>>>>> 844ea5d7
  },

  // Development server configuration
  ...(process.env.NODE_ENV === 'development' && {
    server: {
      url: 'http://localhost:5173',
      cleartext: true,
    },
  }),
};

export default config;<|MERGE_RESOLUTION|>--- conflicted
+++ resolved
@@ -11,32 +11,32 @@
       '*.supabase.co',
       '*.googleapis.com',
       'localhost',
-      '*.scrapybara.com',
-    ],
+      '*.scrapybara.com'
+    ]
   },
   bundledWebRuntime: false,
   plugins: {
     SplashScreen: {
       launchAutoHide: false,
       launchFadeOutDuration: 1000,
-      backgroundColor: '#667eea',
-      androidSplashResourceName: 'splash',
-      androidScaleType: 'CENTER_CROP',
+      backgroundColor: "#667eea",
+      androidSplashResourceName: "splash",
+      androidScaleType: "CENTER_CROP",
       showSpinner: false,
-      spinnerColor: '#ffffff',
+      spinnerColor: "#ffffff"
     },
     StatusBar: {
       style: 'dark',
-      backgroundColor: '#667eea',
+      backgroundColor: "#667eea"
     },
     Notifications: {
-      presentationOptions: ['badge', 'sound', 'alert'],
-      iconColor: '#667eea',
+      presentationOptions: ["badge", "sound", "alert"],
+      iconColor: "#667eea"
     },
     LocalNotifications: {
-      iconColor: '#667eea',
-      sound: 'beep.wav',
-      smallIcon: 'ic_stat_icon_config_sample',
+      iconColor: "#667eea",
+      sound: "beep.wav",
+      smallIcon: "ic_stat_icon_config_sample"
     },
     Haptics: {
       // Enable haptic feedback
@@ -50,24 +50,24 @@
     BackgroundMode: {
       // Enable background processing for alarms
       enabled: true,
-      title: 'Relife Alarm is running',
-      text: 'Keeping your alarms ready',
+      title: "Relife Alarm is running",
+      text: "Keeping your alarms ready",
       silent: false,
       resume: true,
       // Additional background mode options
       hidden: false,
-      color: '667eea',
-      icon: 'ic_launcher',
+      color: "667eea",
+      icon: "ic_launcher"
     },
     CapacitorUpdater: {
       // Auto-update configuration
       autoUpdate: false,
-      resetWhenUpdate: true,
+      resetWhenUpdate: true
     },
     Keyboard: {
       resize: 'body',
       style: 'dark',
-      resizeOnFullScreen: true,
+      resizeOnFullScreen: true
     },
     Screen: {
       // Screen orientation and wake lock
@@ -92,15 +92,15 @@
     },
     Badge: {
       // Enable app badge for pending alarms
-    },
+    }
   },
   android: {
     allowMixedContent: true,
     captureInput: true,
     webContentsDebuggingEnabled: true,
     // Enhanced Android configuration
-    backgroundColor: '#667eea',
-    loggingBehavior: 'debug',
+    backgroundColor: "#667eea",
+    loggingBehavior: "debug",
     // Splash screen configuration
     hideLogs: false,
     // Keyboard configuration
@@ -108,36 +108,32 @@
     // Security
     allowBackup: false,
     // Performance optimizations
-    useLegacyBridge: false,
+    useLegacyBridge: false
   },
   ios: {
-    scheme: 'Relife',
-    contentInset: 'automatic',
+    scheme: "Relife",
+    contentInset: "automatic",
     // Enhanced iOS configuration
-    backgroundColor: '#667eea',
+    backgroundColor: "#667eea",
     // Scroll configuration
     scrollEnabled: true,
-    overrideUserInterfaceStyle: 'automatic',
+    overrideUserInterfaceStyle: "automatic",
     // Keyboard configuration
     hideKeyboardAccessoryBar: false,
     keyboardDisplayRequiresUserAction: true,
     // Security and privacy
     allowsLinkPreview: false,
     // Performance
-<<<<<<< HEAD
-    limitsNavigationsToAppBoundDomains: true,
-=======
     limitsNavigationsToAppBoundDomains: true
->>>>>>> 844ea5d7
   },
 
   // Development server configuration
   ...(process.env.NODE_ENV === 'development' && {
     server: {
       url: 'http://localhost:5173',
-      cleartext: true,
-    },
-  }),
+      cleartext: true
+    }
+  })
 };
 
 export default config;