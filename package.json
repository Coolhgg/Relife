{
  "name": "relife-alarm",
  "private": true,
  "version": "0.0.0",
  "type": "module",
  "scripts": {
    "dev": "vite",
    "build": "tsc -b && vite build",
    "lint": "eslint .",
    "preview": "vite preview",
    "test": "vitest run",
    "test:watch": "vitest",
    "test:coverage": "vitest run --coverage",
    "test:ui": "vitest --ui",
    "test:mobile:mock": "USE_REAL_DEVICE=false vitest run --config vitest.config.ts",
    "test:mobile:device": "USE_REAL_DEVICE=true vitest run --config vitest.config.ts",
    "test:mobile:watch": "USE_REAL_DEVICE=false vitest --config vitest.config.ts",
    "test:mobile:coverage": "USE_REAL_DEVICE=false vitest run --coverage --config vitest.config.ts",
    "test:mobile:smoke": "USE_REAL_DEVICE=true vitest run tests/smoke/ --config vitest.config.ts",
    "test:pwa": "node scripts/test-pwa-browsers.cjs",
    "test:lighthouse": "cd test-pwa && ./run-lighthouse.sh",
    "test:e2e": "playwright test",
    "test:e2e:headed": "playwright test --headed",
    "test:e2e:debug": "playwright test --debug",
    "test:e2e:ui": "playwright test --ui",
    "test:e2e:report": "playwright show-report",
    "test:e2e:install": "playwright install",
    "test:e2e:codegen": "playwright codegen localhost:4173",
    "test:e2e:mobile": "playwright test --project=\"Mobile Chrome\" --project=\"Mobile Safari\"",
    "test:mobile:e2e:device": "USE_REAL_DEVICE=true playwright test --project=\"Mobile Chrome\" --project=\"Mobile Safari\"",
    "test:detox:android": "detox test -c android.emu.debug",
    "test:detox:ios": "detox test -c ios.sim.debug",
    "test:detox:build:android": "detox build -c android.emu.debug",
    "test:detox:build:ios": "detox build -c ios.sim.debug",
    "test:e2e:desktop": "playwright test --project=chromium --project=firefox --project=webkit",
    "test:e2e:ci": "playwright test --reporter=github",
    "cap:add:android": "npx cap add android",
    "cap:add:ios": "npx cap add ios",
    "cap:sync": "npx cap sync",
    "cap:sync:android": "npx cap sync android",
    "cap:sync:ios": "npx cap sync ios",
    "cap:open:android": "npx cap open android",
    "cap:open:ios": "npx cap open ios",
    "cap:run:android": "npx cap run android",
    "cap:run:ios": "npx cap run ios",
    "cap:build:android": "npm run build && npx cap sync android && npx cap open android",
    "cap:build:ios": "npm run build && npx cap sync ios && npx cap open ios",
    "mobile:setup": "npm run build && npx cap add android && npx cap add ios && npx cap sync",
    "mobile:dev:android": "npm run build && npx cap sync android && npx cap run android --livereload --external",
    "mobile:dev:ios": "npm run build && npx cap sync ios && npx cap run ios --livereload --external",
    "services:setup": "./scripts/setup-external-services.sh",
    "services:validate": "node scripts/validate-external-services.js",
    "services:monitor": "docker-compose up -d",
    "services:monitor:stop": "docker-compose down",
    "services:monitor:logs": "docker-compose logs -f",
    "sign:android": "./scripts/generate-android-keystore.sh",
    "sign:ios": "./scripts/setup-ios-signing.sh",
    "sign:validate": "./scripts/validate-mobile-signing.sh",
    "build:android:release": "npm run build && npx cap sync android && cd android && ./gradlew assembleRelease",
    "build:android:bundle": "npm run build && npx cap sync android && cd android && ./gradlew bundleRelease",
    "build:ios:archive": "npm run build && npx cap sync ios",
    "ci:validate": "npm run lint && npx tsc --noEmit && npm run test:coverage && npm run build",
    "ci:build": "npm run build && npx cap sync",
    "ci:test": "npm run test:coverage && npm run test:pwa && npm run test:e2e:ci",
    "ci:test:mobile": "npm run test:mobile:coverage && npm run test:e2e:mobile",
    "format": "prettier --write \"src/**/*.{ts,tsx,js,jsx,css,md,json}\"",
    "format:check": "prettier --check \"src/**/*.{ts,tsx,js,jsx,css,md,json}\"",
    "type-check": "npx tsc --noEmit",
    "api:dev": "tsx watch server/api.ts",
    "api:build": "tsc --project server/tsconfig.json",
    "api:start": "node server/dist/api.js",
    "translations:validate": "node scripts/manage-translations.mjs validate",
    "translations:generate": "node scripts/manage-translations.mjs generate",
    "translations:setup": "node scripts/manage-translations.mjs setup",
    "translations:report": "node scripts/manage-translations.mjs report",
    "mixed-scripts:validate": "node scripts/validate-mixed-scripts.js validate",
    "mixed-scripts:update": "node scripts/validate-mixed-scripts.js update-ignore",
    "mixed-scripts:report": "node scripts/validate-mixed-scripts.js report",
    "persona:analyze": "node scripts/persona-optimizer.js analyze",
    "persona:optimize": "node scripts/persona-optimizer.js analyze",
    "persona:dashboard": "echo 'Start Storybook and navigate to Persona Dashboard story'",
    "storybook": "storybook dev -p 6006",
    "build-storybook": "storybook build",
    "chromatic": "npx chromatic",
    "chromatic:ci": "npx chromatic --ci",
    "visual-test": "npm run build-storybook && npm run chromatic",
    "test:a11y:unit": "vitest run --config vitest.config.ts src/**/*.a11y.test.{ts,tsx}",
    "test:a11y:unit:watch": "vitest --config vitest.config.ts src/**/*.a11y.test.{ts,tsx}",
    "test:a11y:e2e": "playwright test tests/e2e/a11y/ --reporter=list",
    "test:a11y:e2e:ui": "playwright test tests/e2e/a11y/ --ui",
    "test:a11y:lighthouse": "lhci autorun",
    "test:a11y:pa11y": "pa11y-ci",
    "test:a11y:all": "npm run test:a11y:unit && npm run test:a11y:e2e && npm run test:a11y:lighthouse && npm run test:a11y:pa11y",
    "a11y:baseline": "node scripts/generate-a11y-baseline.mjs",
    "a11y:report": "node scripts/generate-a11y-report.mjs",
    "a11y:gate": "node scripts/check-pr-a11y.mjs",
    "a11y:gate:verbose": "node scripts/check-pr-a11y.mjs --verbose"
  },
  "bundlesize": [
    {
      "path": "dist/assets/*.js",
      "maxSize": "500kb"
    },
    {
      "path": "dist/assets/*.css",
      "maxSize": "100kb"
    },
    {
      "path": "dist/index.html",
      "maxSize": "50kb"
    }
  ],
  "dependencies": {
    "@capacitor/android": "^7.4.2",
    "@capacitor/cli": "^7.4.2",
    "@capacitor/core": "^7.4.2",
    "@capacitor/device": "^7.0.2",
    "@capacitor/geolocation": "^7.1.5",
    "@capacitor/haptics": "^7.0.2",
    "@capacitor/ios": "^7.4.2",
    "@capacitor/local-notifications": "^7.0.2",
    "@capacitor/preferences": "^7.0.2",
    "@capacitor/push-notifications": "^7.0.2",
    "@capacitor/splash-screen": "^7.0.2",
    "@capacitor/status-bar": "^7.0.2",
    "@headlessui/react": "^2.2.7",
    "@heroicons/react": "^2.2.0",
    "@radix-ui/react-accordion": "^1.2.12",
    "@radix-ui/react-alert-dialog": "^1.1.15",
    "@radix-ui/react-aspect-ratio": "^1.1.7",
    "@radix-ui/react-avatar": "^1.1.10",
    "@radix-ui/react-checkbox": "^1.3.3",
    "@radix-ui/react-collapsible": "^1.1.12",
    "@radix-ui/react-context-menu": "^2.2.16",
    "@radix-ui/react-dialog": "^1.1.15",
    "@radix-ui/react-dropdown-menu": "^2.1.16",
    "@radix-ui/react-hover-card": "^1.1.15",
    "@radix-ui/react-label": "^2.1.7",
    "@radix-ui/react-menubar": "^1.1.16",
    "@radix-ui/react-navigation-menu": "^1.2.14",
    "@radix-ui/react-popover": "^1.1.15",
    "@radix-ui/react-progress": "^1.1.7",
    "@radix-ui/react-radio-group": "^1.3.8",
    "@radix-ui/react-scroll-area": "^1.2.10",
    "@radix-ui/react-select": "^2.2.6",
    "@radix-ui/react-separator": "^1.1.7",
    "@radix-ui/react-slider": "^1.3.6",
    "@radix-ui/react-slot": "^1.2.3",
    "@radix-ui/react-switch": "^1.2.6",
    "@radix-ui/react-tabs": "^1.1.13",
    "@radix-ui/react-toggle": "^1.1.10",
    "@radix-ui/react-toggle-group": "^1.1.11",
    "@radix-ui/react-tooltip": "^1.2.8",
    "@sentry/react": "^10.5.0",
    "@sentry/tracing": "^7.120.4",
    "@stripe/stripe-js": "^7.8.0",
    "@supabase/supabase-js": "^2.54.0",
    "@types/react-window": "^1.8.8",
    "class-variance-authority": "^0.7.1",
    "cmdk": "^1.1.1",
    "cors": "^2.8.5",
    "crypto-js": "^4.2.0",
    "date-fns": "^4.1.0",
    "dompurify": "^3.2.6",
    "dotenv": "^17.2.1",
    "embla-carousel-react": "^8.6.0",
    "express": "^5.1.0",
    "framer-motion": "^12.23.12",
    "i18next": "^25.3.6",
    "i18next-browser-languagedetector": "^8.2.0",
    "i18next-http-backend": "^3.0.2",
    "input-otp": "^1.4.2",
    "lucide-react": "^0.539.0",
    "next-themes": "^0.4.6",
    "posthog-js": "^1.259.0",
    "react": "^19.1.1",
    "react-day-picker": "^9.8.1",
    "react-dom": "^19.1.1",
    "react-hook-form": "^7.62.0",
    "react-i18next": "^15.6.1",
    "react-resizable-panels": "^3.0.4",
    "react-window": "^1.8.11",
    "recharts": "^3.1.2",
    "semver": "7.6.3",
    "sonner": "^2.0.7",
    "stripe": "^18.4.0",
    "tailwind-merge": "^3.3.1",
    "tsx": "^4.20.4",
    "vaul": "^1.1.2",
    "whatwg-url": "^14.2.0",
    "zxcvbn": "^4.4.2"
  },
  "devDependencies": {
    "@axe-core/playwright": "^4.10.2",
    "@chromatic-com/storybook": "^4.1.0",
    "@cloudflare/workers-types": "^4.20250813.0",
    "@eslint/js": "^9.32.0",
    "@faker-js/faker": "^9.9.0",
<<<<<<< HEAD
    "@lhci/cli": "^0.15.1",
=======
    "@jest/globals": "^30.0.5",
>>>>>>> 00b1be70
    "@playwright/test": "^1.54.2",
    "@storybook/addon-a11y": "^9.1.2",
    "@storybook/addon-actions": "^9.0.8",
    "@storybook/addon-backgrounds": "^9.0.8",
    "@storybook/addon-controls": "^9.0.8",
    "@storybook/addon-docs": "^9.1.2",
    "@storybook/addon-measure": "^9.0.8",
    "@storybook/addon-onboarding": "^9.1.2",
    "@storybook/addon-outline": "^9.0.8",
    "@storybook/addon-toolbars": "^9.0.8",
    "@storybook/addon-viewport": "^9.0.8",
    "@storybook/addon-vitest": "^9.1.2",
    "@storybook/react-vite": "^9.1.2",
    "@testing-library/dom": "^10.4.1",
    "@testing-library/jest-dom": "^6.7.0",
    "@testing-library/react": "^16.3.0",
    "@testing-library/user-event": "^14.6.1",
    "@types/cors": "^2.8.17",
    "@types/crypto-js": "^4.2.2",
    "@types/dompurify": "^3.2.0",
    "@types/express": "^5.0.2",
    "@types/jest": "^29.5.12",
    "@types/react": "^19.1.9",
    "@types/react-dom": "^19.1.7",
    "@types/zxcvbn": "^4.4.5",
    "@vitejs/plugin-react": "^4.7.0",
    "@vitest/ui": "^3.2.4",
    "autoprefixer": "^10.4.21",
    "axe-core": "^4.10.3",
    "chromatic": "^13.1.3",
    "detox": "^20.40.2",
    "detox-cli": "^20.0.0",
    "eslint": "^9.32.0",
    "eslint-plugin-react": "^7.37.5",
    "eslint-plugin-react-hooks": "^5.2.0",
    "eslint-plugin-react-refresh": "^0.4.20",
    "eslint-plugin-storybook": "^9.1.2",
    "globals": "^16.3.0",
    "happy-dom": "^18.0.1",
    "jest-axe": "^10.0.0",
    "jsdom": "^26.1.0",
    "msw": "^2.10.5",
    "pa11y": "^9.0.0",
    "pa11y-ci": "^4.0.1",
    "postcss": "^8.5.6",
    "react-router-dom": "^7.8.0",
    "resize-observer-polyfill": "^1.5.1",
    "rollup-plugin-visualizer": "^6.0.3",
    "storybook": "^9.1.2",
    "tailwindcss": "^4.1.11",
    "typescript": "~5.8.3",
    "typescript-eslint": "^8.39.0",
    "vite": "^7.1.0",
    "vitest": "^3.2.4"
  }
}<|MERGE_RESOLUTION|>--- conflicted
+++ resolved
@@ -196,11 +196,8 @@
     "@cloudflare/workers-types": "^4.20250813.0",
     "@eslint/js": "^9.32.0",
     "@faker-js/faker": "^9.9.0",
-<<<<<<< HEAD
+    "@jest/globals": "^30.0.5",
     "@lhci/cli": "^0.15.1",
-=======
-    "@jest/globals": "^30.0.5",
->>>>>>> 00b1be70
     "@playwright/test": "^1.54.2",
     "@storybook/addon-a11y": "^9.1.2",
     "@storybook/addon-actions": "^9.0.8",
