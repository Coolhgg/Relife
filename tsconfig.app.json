{
  "compilerOptions": {
    "tsBuildInfoFile": "./node_modules/.tmp/tsconfig.app.tsbuildinfo",
    "target": "ES2022",
    "useDefineForClassFields": true,
    "lib": [
      "ES2022",
      "ES2020",
      "ES2017",
      "ES2016",
      "ES2015",
      "DOM",
      "DOM.Iterable",
      "WebWorker"
    ],
    "module": "ESNext",
    "skipLibCheck": true,
    "esModuleInterop": true,
    "allowSyntheticDefaultImports": true,
    // "types": ["@cloudflare/workers-types"], // Removed since server components were removed
    "forceConsistentCasingInFileNames": true,

    /* Path mappings */
    "baseUrl": ".",
    "paths": {
      "@/*": ["./src/*"],
      "@/components/*": ["./src/components/*"],
      "@/utils/*": ["./src/utils/*"],
      "@/services/*": ["./src/services/*"],
      "@/hooks/*": ["./src/hooks/*"],
      "@/types/*": ["./src/types/*"]
    },

    /* Bundler mode */
    "moduleResolution": "bundler",
    "allowImportingTsExtensions": true,
    "verbatimModuleSyntax": false,
    "moduleDetection": "force",
    "noEmit": true,
    "jsx": "react-jsx",
    "jsxImportSource": "react",

    /* Linting */
    "strict": true,
    "noImplicitAny": true,
    "strictNullChecks": true,
<<<<<<< HEAD
    "noImplicitAny": true,
    "strictNullChecks": true,
=======
    "noImplicitReturns": true,
    "noUncheckedIndexedAccess": true,
>>>>>>> b5caaf0d
    "noUnusedLocals": false,
    "noUnusedParameters": false,
    "erasableSyntaxOnly": false,
    "noFallthroughCasesInSwitch": true,
    "noUncheckedSideEffectImports": false,
    "resolveJsonModule": true,
    "isolatedModules": true
  },
  "include": ["src", "src/**/*"],
  "exclude": [
    "tests",
    "tests/**/*",
    "**/*.test.*",
    "**/*.spec.*",
    "src/__tests__",
    "src/__tests__/**/*",
    "src/backend/stripe-webhooks.ts",
    "src/backend/subscription-api.ts",
    "src/backend/webhook-endpoint.ts"
  ]
}<|MERGE_RESOLUTION|>--- conflicted
+++ resolved
@@ -44,13 +44,8 @@
     "strict": true,
     "noImplicitAny": true,
     "strictNullChecks": true,
-<<<<<<< HEAD
-    "noImplicitAny": true,
-    "strictNullChecks": true,
-=======
     "noImplicitReturns": true,
     "noUncheckedIndexedAccess": true,
->>>>>>> b5caaf0d
     "noUnusedLocals": false,
     "noUnusedParameters": false,
     "erasableSyntaxOnly": false,
