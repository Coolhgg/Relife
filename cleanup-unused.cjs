#!/usr/bin/env node

/**
 * Custom script to clean up unused imports and variables
 * Based on the ESLint violations found in the codebase
 */

<<<<<<< HEAD
const fs = require('fs');
const path = require('path');
const { execSync } = require('child_process');
=======
import fs from 'src/shims/fs'; // auto: converted require to shim
import path from 'src/shims/path'; // auto: converted require to shim
import { __cjs as _child_process } from 'src/shims/child_process';
const { execSync } = _child_process; // auto: converted require to shim
>>>>>>> 22801f5e

// Track statistics
const stats = {
  filesProcessed: 0,
  importsRemoved: 0,
  variablesFixed: 0,
  errorsFixed: 0
};

console.log('🧹 Starting unused code cleanup...');

/**
 * Remove unused imports from a TypeScript/JavaScript file
 */
function removeUnusedImports(filePath, content) {
  let modified = content;
  let changes = 0;
  
  // Common unused imports that appear multiple times in the codebase
  const commonUnusedImports = [
    'Users', 'Target', 'CheckCircle', 'TrendingUp', 'BarChart3', 'MessageSquare', 
    'Type', 'AlertTriangle', 'Progress', 'TrendingDown', 'Mail', 'Card', 'CardContent',
    'CardDescription', 'CardHeader', 'CardTitle', 'Tabs', 'TabsContent', 'TabsList',
    'TabsTrigger', 'Palette', 'AlignLeft', 'AlignCenter', 'AlignRight', 'Bold', 'Italic',
    'Link', 'Zap', 'Textarea', 'Dialog', 'DialogContent', 'DialogDescription', 
    'DialogHeader', 'DialogTitle', 'DialogTrigger', 'Filter', 'Calendar'
  ];

  // Remove imports that are completely unused
  for (const importName of commonUnusedImports) {
    // Pattern: remove specific import from destructuring
    const destructurePattern = new RegExp(`\\s*,?\\s*${importName}\\s*,?`, 'g');
    const beforeRemoval = modified;
    
    // First, check if this import is actually used in the file
    const importUsagePattern = new RegExp(`(?<!import.*?)\\b${importName}\\b`, 'g');
    const usagesInContent = (modified.match(importUsagePattern) || []).length;
    const usagesInImports = (modified.match(new RegExp(`import.*?${importName}`, 'g')) || []).length;
    
    // If the import appears only in import statements, remove it
    if (usagesInContent === usagesInImports) {
      // Remove from destructured imports
      modified = modified.replace(
        new RegExp(`({[^}]*?)\\s*,?\\s*${importName}\\s*,?([^}]*?})`, 'g'),
        (match, before, after) => {
          const cleanedBefore = before.replace(/,\s*$/, '');
          const cleanedAfter = after.replace(/^\s*,/, '');
          
          if (cleanedBefore === '{' && cleanedAfter === '}') {
            return ''; // Remove entire import line if empty
          }
          return cleanedBefore + cleanedAfter;
        }
      );
      
      if (modified !== beforeRemoval) {
        changes++;
      }
    }
  }

  // Clean up empty import lines
  modified = modified.replace(/import\s*{\s*}\s*from\s*['""][^'"]*['"];?\s*\n?/g, '');
  modified = modified.replace(/import\s*from\s*['""][^'"]*['"];?\s*\n?/g, '');

  return { modified, changes };
}

/**
 * Fix simple undefined variable issues by adding underscores
 */
function fixUnusedVariables(filePath, content) {
  let modified = content;
  let changes = 0;

  // Fix common unused parameter patterns by adding underscore prefix
  const unusedPatterns = [
    { pattern: /(persona)(?=\s*,)/g, replacement: '_persona' },
    { pattern: /(user)(?=\s*,)/g, replacement: '_user' },
    { pattern: /(emailId)(?=\s*[,)])/g, replacement: '_emailId' },
    { pattern: /(error)(?=\s*\))/g, replacement: '_error' },
    { pattern: /(config)(?=\s*\])/g, replacement: '_config' },
    { pattern: /(index)(?=\s*[,)])/g, replacement: '_index' },
    { pattern: /\berror\b(?=\s*\)\s*{)/g, replacement: '_error' },
  ];

  for (const { pattern, replacement } of unusedPatterns) {
    const beforeFix = modified;
    modified = modified.replace(pattern, replacement);
    if (modified !== beforeFix) {
      changes++;
    }
  }

  return { modified, changes };
}

/**
 * Fix simple no-undef issues by adding missing variable declarations
 */
function fixUndefinedVariables(filePath, content) {
  let modified = content;
  let changes = 0;

  // Add common missing imports/declarations
  if (filePath.includes('.js') && !filePath.includes('node_modules')) {
    // Fix missing require imports for Node.js files
    if (modified.includes('execSync') && !modified.includes('require')) {
      const importLine = "const { execSync } = require('child_process');\n";
      modified = importLine + modified;
      changes++;
    }
  }

  return { modified, changes };
}

/**
 * Process a single file
 */
function processFile(filePath) {
  try {
    if (!fs.existsSync(filePath)) {
      return;
    }

    const content = fs.readFileSync(filePath, 'utf8');
    let modified = content;
    let totalChanges = 0;

    // Remove unused imports
    const importResult = removeUnusedImports(filePath, modified);
    modified = importResult.modified;
    totalChanges += importResult.changes;
    stats.importsRemoved += importResult.changes;

    // Fix unused variables
    const variableResult = fixUnusedVariables(filePath, modified);
    modified = variableResult.modified;
    totalChanges += variableResult.changes;
    stats.variablesFixed += variableResult.changes;

    // Fix undefined variables
    const undefResult = fixUndefinedVariables(filePath, modified);
    modified = undefResult.modified;
    totalChanges += undefResult.changes;
    stats.errorsFixed += undefResult.changes;

    // Write back if changes were made
    if (totalChanges > 0 && modified !== content) {
      fs.writeFileSync(filePath, modified);
      console.log(`✅ Fixed ${totalChanges} issues in ${filePath}`);
    }

    stats.filesProcessed++;
  } catch (error) {
    console.error(`❌ Error processing ${filePath}:`, error.message);
  }
}

/**
 * Get all files to process from the ESLint report
 */
function getFilesToProcess() {
  const eslintReportPath = 'ci/step-outputs/eslint_before_cleanup.txt';
  if (!fs.existsSync(eslintReportPath)) {
    console.log('ESLint report not found, scanning src directory...');
    return scanDirectory('src');
  }

  const reportContent = fs.readFileSync(eslintReportPath, 'utf8');
  const filePathRegex = /^\/project\/workspace\/Coolhgg\/Relife\/(.+)$/gm;
  const files = new Set();
  
  let match;
  while ((match = filePathRegex.exec(reportContent)) !== null) {
    const relativePath = match[1];
    if (relativePath && (relativePath.endsWith('.ts') || relativePath.endsWith('.tsx') || 
        relativePath.endsWith('.js') || relativePath.endsWith('.jsx'))) {
      files.add(relativePath);
    }
  }

  return Array.from(files);
}

/**
 * Scan directory for files
 */
function scanDirectory(dir) {
  const files = [];
  const items = fs.readdirSync(dir, { withFileTypes: true });
  
  for (const item of items) {
    const fullPath = path.join(dir, item.name);
    if (item.isDirectory() && !['node_modules', '.git', 'dist', 'build'].includes(item.name)) {
      files.push(...scanDirectory(fullPath));
    } else if (item.isFile() && /\.(ts|tsx|js|jsx)$/.test(item.name)) {
      files.push(fullPath);
    }
  }
  
  return files;
}

// Main execution
try {
  const filesToProcess = getFilesToProcess();
  console.log(`📁 Found ${filesToProcess.length} files to process`);

  for (const file of filesToProcess) {
    processFile(file);
  }

  console.log('\n📊 Cleanup Summary:');
  console.log(`Files processed: ${stats.filesProcessed}`);
  console.log(`Imports removed: ${stats.importsRemoved}`);
  console.log(`Variables fixed: ${stats.variablesFixed}`);
  console.log(`Errors fixed: ${stats.errorsFixed}`);
  console.log(`Total fixes: ${stats.importsRemoved + stats.variablesFixed + stats.errorsFixed}`);

} catch (error) {
  console.error('❌ Cleanup script failed:', error);
  process.exit(1);
}<|MERGE_RESOLUTION|>--- conflicted
+++ resolved
@@ -5,23 +5,17 @@
  * Based on the ESLint violations found in the codebase
  */
 
-<<<<<<< HEAD
-const fs = require('fs');
-const path = require('path');
-const { execSync } = require('child_process');
-=======
 import fs from 'src/shims/fs'; // auto: converted require to shim
 import path from 'src/shims/path'; // auto: converted require to shim
 import { __cjs as _child_process } from 'src/shims/child_process';
 const { execSync } = _child_process; // auto: converted require to shim
->>>>>>> 22801f5e
 
 // Track statistics
 const stats = {
   filesProcessed: 0,
   importsRemoved: 0,
   variablesFixed: 0,
-  errorsFixed: 0
+  errorsFixed: 0,
 };
 
 console.log('🧹 Starting unused code cleanup...');
@@ -32,15 +26,46 @@
 function removeUnusedImports(filePath, content) {
   let modified = content;
   let changes = 0;
-  
+
   // Common unused imports that appear multiple times in the codebase
   const commonUnusedImports = [
-    'Users', 'Target', 'CheckCircle', 'TrendingUp', 'BarChart3', 'MessageSquare', 
-    'Type', 'AlertTriangle', 'Progress', 'TrendingDown', 'Mail', 'Card', 'CardContent',
-    'CardDescription', 'CardHeader', 'CardTitle', 'Tabs', 'TabsContent', 'TabsList',
-    'TabsTrigger', 'Palette', 'AlignLeft', 'AlignCenter', 'AlignRight', 'Bold', 'Italic',
-    'Link', 'Zap', 'Textarea', 'Dialog', 'DialogContent', 'DialogDescription', 
-    'DialogHeader', 'DialogTitle', 'DialogTrigger', 'Filter', 'Calendar'
+    'Users',
+    'Target',
+    'CheckCircle',
+    'TrendingUp',
+    'BarChart3',
+    'MessageSquare',
+    'Type',
+    'AlertTriangle',
+    'Progress',
+    'TrendingDown',
+    'Mail',
+    'Card',
+    'CardContent',
+    'CardDescription',
+    'CardHeader',
+    'CardTitle',
+    'Tabs',
+    'TabsContent',
+    'TabsList',
+    'TabsTrigger',
+    'Palette',
+    'AlignLeft',
+    'AlignCenter',
+    'AlignRight',
+    'Bold',
+    'Italic',
+    'Link',
+    'Zap',
+    'Textarea',
+    'Dialog',
+    'DialogContent',
+    'DialogDescription',
+    'DialogHeader',
+    'DialogTitle',
+    'DialogTrigger',
+    'Filter',
+    'Calendar',
   ];
 
   // Remove imports that are completely unused
@@ -48,12 +73,14 @@
     // Pattern: remove specific import from destructuring
     const destructurePattern = new RegExp(`\\s*,?\\s*${importName}\\s*,?`, 'g');
     const beforeRemoval = modified;
-    
+
     // First, check if this import is actually used in the file
     const importUsagePattern = new RegExp(`(?<!import.*?)\\b${importName}\\b`, 'g');
     const usagesInContent = (modified.match(importUsagePattern) || []).length;
-    const usagesInImports = (modified.match(new RegExp(`import.*?${importName}`, 'g')) || []).length;
-    
+    const usagesInImports = (
+      modified.match(new RegExp(`import.*?${importName}`, 'g')) || []
+    ).length;
+
     // If the import appears only in import statements, remove it
     if (usagesInContent === usagesInImports) {
       // Remove from destructured imports
@@ -62,14 +89,14 @@
         (match, before, after) => {
           const cleanedBefore = before.replace(/,\s*$/, '');
           const cleanedAfter = after.replace(/^\s*,/, '');
-          
+
           if (cleanedBefore === '{' && cleanedAfter === '}') {
             return ''; // Remove entire import line if empty
           }
           return cleanedBefore + cleanedAfter;
         }
       );
-      
+
       if (modified !== beforeRemoval) {
         changes++;
       }
@@ -188,12 +215,17 @@
   const reportContent = fs.readFileSync(eslintReportPath, 'utf8');
   const filePathRegex = /^\/project\/workspace\/Coolhgg\/Relife\/(.+)$/gm;
   const files = new Set();
-  
+
   let match;
   while ((match = filePathRegex.exec(reportContent)) !== null) {
     const relativePath = match[1];
-    if (relativePath && (relativePath.endsWith('.ts') || relativePath.endsWith('.tsx') || 
-        relativePath.endsWith('.js') || relativePath.endsWith('.jsx'))) {
+    if (
+      relativePath &&
+      (relativePath.endsWith('.ts') ||
+        relativePath.endsWith('.tsx') ||
+        relativePath.endsWith('.js') ||
+        relativePath.endsWith('.jsx'))
+    ) {
       files.add(relativePath);
     }
   }
@@ -207,16 +239,19 @@
 function scanDirectory(dir) {
   const files = [];
   const items = fs.readdirSync(dir, { withFileTypes: true });
-  
+
   for (const item of items) {
     const fullPath = path.join(dir, item.name);
-    if (item.isDirectory() && !['node_modules', '.git', 'dist', 'build'].includes(item.name)) {
+    if (
+      item.isDirectory() &&
+      !['node_modules', '.git', 'dist', 'build'].includes(item.name)
+    ) {
       files.push(...scanDirectory(fullPath));
     } else if (item.isFile() && /\.(ts|tsx|js|jsx)$/.test(item.name)) {
       files.push(fullPath);
     }
   }
-  
+
   return files;
 }
 
@@ -234,8 +269,9 @@
   console.log(`Imports removed: ${stats.importsRemoved}`);
   console.log(`Variables fixed: ${stats.variablesFixed}`);
   console.log(`Errors fixed: ${stats.errorsFixed}`);
-  console.log(`Total fixes: ${stats.importsRemoved + stats.variablesFixed + stats.errorsFixed}`);
-
+  console.log(
+    `Total fixes: ${stats.importsRemoved + stats.variablesFixed + stats.errorsFixed}`
+  );
 } catch (error) {
   console.error('❌ Cleanup script failed:', error);
   process.exit(1);
