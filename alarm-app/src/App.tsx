import { useState, useEffect } from 'react';
<<<<<<< HEAD
import { Plus, Clock, Settings, Bell, BarChart3, Trophy, LogOut, Sword, Users, Target } from 'lucide-react';
import type { Alarm, AppState, VoiceMood, User } from './types';
=======
import { Plus, Clock, Settings, Bell, BarChart3, Trophy, LogOut, Accessibility } from 'lucide-react';
import type { Alarm, AppState, VoiceMood } from './types';
>>>>>>> 72f0836e

import AlarmList from './components/AlarmList';
import AlarmForm from './components/AlarmForm';
import AlarmRinging from './components/AlarmRinging';
import Dashboard from './components/Dashboard';
import SettingsPage from './components/SettingsPage';
import OnboardingFlow from './components/OnboardingFlow';
import AuthenticationFlow from './components/AuthenticationFlow';
import ErrorBoundary from './components/ErrorBoundary';
import OfflineIndicator from './components/OfflineIndicator';
import PWAInstallPrompt from './components/PWAInstallPrompt';
import PerformanceDashboard from './components/PerformanceDashboard';
import RewardsDashboard from './components/RewardsDashboard';
<<<<<<< HEAD
// Enhanced Battles Components
import CommunityHub from './components/CommunityHub';
import BattleSystem from './components/BattleSystem';
import EnhancedBattles from './components/EnhancedBattles';
import Gamification from './components/Gamification';
import SmartFeatures from './components/SmartFeatures';
import AIAutomation from './components/AIAutomation';
import MediaContent from './components/MediaContent';
import AdvancedAnalytics from './components/AdvancedAnalytics';
import FriendsManager from './components/FriendsManager';
import QuickAlarmSetup from './components/QuickAlarmSetup';
=======
import AccessibilityDashboard from './components/AccessibilityDashboard';
>>>>>>> 72f0836e
import { initializeCapacitor } from './services/capacitor';
import { AlarmService } from './services/alarm';
import { ErrorHandler } from './services/error-handler';
import OfflineStorage from './services/offline-storage';
import AccessibilityUtils from './utils/accessibility';
import ScreenReaderService from './utils/screen-reader';
import KeyboardNavigationService from './utils/keyboard-navigation';
import VoiceAccessibilityService from './utils/voice-accessibility';
import MobileAccessibilityService from './utils/mobile-accessibility';
import EnhancedFocusService from './utils/enhanced-focus';
import PerformanceMonitor from './services/performance-monitor';
import AppAnalyticsService from './services/app-analytics';
import AIRewardsService from './services/ai-rewards';
import { SupabaseService } from './services/supabase';
import useAuth from './hooks/useAuth';
import './App.css';

function App() {
  const auth = useAuth();
  
  const [appState, setAppState] = useState<AppState>({
    user: null,
    alarms: [],
    activeAlarm: null,
    permissions: {
      notifications: { granted: false },
      microphone: { granted: false }
    },
    isOnboarding: true,
    currentView: 'dashboard',
    // Enhanced Battles state
    activeBattles: [],
    friends: [],
    achievements: [],
    tournaments: [],
    teams: [],
    theme: 'minimalist'
  });
  
  const [showAlarmForm, setShowAlarmForm] = useState(false);
  const [editingAlarm, setEditingAlarm] = useState<Alarm | null>(null);
  const [isInitialized, setIsInitialized] = useState(false);
  const [isOnline, setIsOnline] = useState(navigator.onLine);
  const [showPWAInstall, setShowPWAInstall] = useState(false);
  const [syncStatus, setSyncStatus] = useState<'synced' | 'pending' | 'error'>('synced');
  const [accessibilityInitialized, setAccessibilityInitialized] = useState(false);

  // Refresh rewards system based on current alarms and analytics
  // Handle quick alarm setup with preset configurations
  const handleQuickSetup = async (presetType: 'morning' | 'work' | 'custom') => {
    const presets = {
      morning: {
        time: '07:00',
        label: 'Morning Routine',
        days: [1, 2, 3, 4, 5], // Monday to Friday
        voiceMood: 'motivational' as VoiceMood
      },
      work: {
        time: '06:30',
        label: 'Work Day',
        days: [1, 2, 3, 4, 5], // Monday to Friday
        voiceMood: 'drill-sergeant' as VoiceMood
      },
      custom: {
        time: '07:00',
        label: 'Wake Up',
        days: [1, 2, 3, 4, 5, 6, 7], // Every day
        voiceMood: 'gentle' as VoiceMood
      }
    };

    const presetConfig = presets[presetType];
    if (presetConfig) {
      await handleAddAlarm(presetConfig);
      
      // Track the quick setup usage
      const appAnalytics = AppAnalyticsService.getInstance();
      appAnalytics.trackFeatureUsage('quick_alarm_setup', 'preset_used', { presetType });
    }
  };

  // Initialize all accessibility services
  const initializeAccessibilityServices = async () => {
    try {
      const screenReaderService = ScreenReaderService.getInstance();
      const keyboardService = KeyboardNavigationService.getInstance();
      const voiceService = VoiceAccessibilityService.getInstance();
      const mobileService = MobileAccessibilityService.getInstance();
      const focusService = EnhancedFocusService.getInstance();
      
      // Initialize all services
      screenReaderService.initialize();
      keyboardService.initialize();
      await voiceService.initialize();
      mobileService.initialize();
      focusService.initialize();
      
      // Announce app initialization
      screenReaderService.announce('Smart Alarm app loaded with full accessibility support', 'polite');
      
      setAccessibilityInitialized(true);
      
      // Track accessibility initialization
      const appAnalytics = AppAnalyticsService.getInstance();
      appAnalytics.trackFeatureUsage('accessibility', 'services_initialized', {
        screenReader: screenReaderService.isEnabled(),
        keyboard: true,
        voice: voiceService.isEnabled(),
        mobile: mobileService.isEnabled(),
        focus: true
      });
    } catch (error) {
      ErrorHandler.handleError(
        error instanceof Error ? error : new Error(String(error)),
        'Failed to initialize accessibility services',
        { context: 'accessibility_initialization' }
      );
      setAccessibilityInitialized(true); // Continue even if accessibility fails
    }
  };

  const refreshRewardsSystem = async (alarms: Alarm[] = appState.alarms) => {
    try {
      const aiRewards = AIRewardsService.getInstance();
      const rewardSystem = await aiRewards.analyzeAndGenerateRewards(alarms);
      
      setAppState(prev => ({
        ...prev,
        rewardSystem
      }));
      
      // Track rewards analysis
      const appAnalytics = AppAnalyticsService.getInstance();
      appAnalytics.trackFeatureUsage('rewards_analysis', 'system_updated', {
        totalRewards: rewardSystem.unlockedRewards.length,
        level: rewardSystem.level,
        currentStreak: rewardSystem.currentStreak
      });
    } catch (error) {
      ErrorHandler.handleError(
        error instanceof Error ? error : new Error(String(error)), 
        'Failed to refresh rewards system',
        { context: 'rewards_refresh' }
      );
    }
  };

  // Update app state when auth state changes
  useEffect(() => {
    const appAnalytics = AppAnalyticsService.getInstance();
    
    setAppState(prev => ({
      ...prev,
      user: auth.user
    }));
    
    // Set analytics user context when user signs in
    if (auth.user) {
      appAnalytics.setUserContext(auth.user.id, {
        email: auth.user.email,
        signInMethod: 'supabase'
      });
    } else {
      // Clear user context when user signs out
      appAnalytics.clearUserContext();
    }
  }, [auth.user]);

  useEffect(() => {
    const initialize = async () => {
      try {
        // Initialize performance monitoring and analytics
        const performanceMonitor = PerformanceMonitor.getInstance();
        const appAnalytics = AppAnalyticsService.getInstance();
        
        performanceMonitor.initialize();
        
        // Start performance tracking
        appAnalytics.startPerformanceMarker('app_initialization');
        
        // Initialize analytics services (Sentry + PostHog)
        await appAnalytics.initializeAnalytics();
        
        // Track app launch
        appAnalytics.trackPageView('dashboard', {
          isInitialLoad: true,
          userAuthenticated: !!auth.user
        });
        
        // Initialize Capacitor
        await initializeCapacitor();
        
        // Initialize enhanced service worker
        await registerEnhancedServiceWorker();
        
        // Initialize accessibility services
        await initializeAccessibilityServices();
        
        // Only load alarms if user is authenticated
        if (auth.user) {
          await loadUserAlarms();
        }
        
        setIsInitialized(true);
      } catch (error) {
        ErrorHandler.handleError(error instanceof Error ? error : new Error(String(error)), 'Failed to initialize app', {
          context: 'app_initialization'
        });
        setIsInitialized(true);
      }
    };
    
    if (auth.isInitialized) {
      initialize();
    }
  }, [auth.isInitialized, auth.user]);

  const loadUserAlarms = async () => {
    if (!auth.user) return;
    
    try {
      // Load alarms from offline storage first (faster)
      const offlineAlarms = await OfflineStorage.getAlarms();
      if (offlineAlarms.length > 0) {
        setAppState(prev => ({
          ...prev,
          alarms: offlineAlarms,
          isOnboarding: offlineAlarms.length === 0
        }));
      }
      
      // Try to load from remote service if online
      if (navigator.onLine) {
        try {
          const { alarms: savedAlarms } = await SupabaseService.loadUserAlarms(auth.user.id);
          setAppState(prev => ({
            ...prev,
            alarms: savedAlarms,
            isOnboarding: savedAlarms.length === 0
          }));
          // Save to offline storage
          await OfflineStorage.saveAlarms(savedAlarms);
          
          // Announce successful data load to screen readers
          AccessibilityUtils.createAriaAnnouncement(
            `Loaded ${savedAlarms.length} alarm${savedAlarms.length === 1 ? '' : 's'}`,
            'polite'
          );
          
          // Initialize rewards system
          await refreshRewardsSystem(savedAlarms);
        } catch (error) {
          console.log('Using offline alarms, remote load failed:', error);
          setSyncStatus('error');
          
          // Initialize rewards system with offline alarms
          await refreshRewardsSystem(offlineAlarms);
        }
      } else {
        setAppState(prev => ({
          ...prev,
          alarms: offlineAlarms,
          isOnboarding: offlineAlarms.length === 0
        }));
        
        // Initialize rewards system with offline alarms
        await refreshRewardsSystem(offlineAlarms);
      }
    } catch (error) {
      ErrorHandler.handleError(
        error instanceof Error ? error : new Error(String(error)),
        'Failed to load user alarms',
        { context: 'load_user_alarms', metadata: { userId: auth.user.id } }
      );
    }
  };

  // Network status monitoring
  useEffect(() => {
    const handleOnline = () => {
      setIsOnline(true);
      setSyncStatus('pending');
      // Trigger sync when coming back online
      syncOfflineChanges();
    };

    const handleOffline = () => {
      setIsOnline(false);
      setSyncStatus('offline');
    };

    window.addEventListener('online', handleOnline);
    window.addEventListener('offline', handleOffline);

    return () => {
      window.removeEventListener('online', handleOnline);
      window.removeEventListener('offline', handleOffline);
    };
  }, []);

  // Service worker message handling
  useEffect(() => {
    if ('serviceWorker' in navigator) {
      navigator.serviceWorker.addEventListener('message', handleServiceWorkerMessage);
      
      return () => {
        navigator.serviceWorker.removeEventListener('message', handleServiceWorkerMessage);
      };
    }
  }, []);

  const registerEnhancedServiceWorker = async () => {
    if ('serviceWorker' in navigator) {
      try {
        const registration = await navigator.serviceWorker.register('/sw-enhanced.js');
        
        registration.addEventListener('updatefound', () => {
          const newWorker = registration.installing;
          if (newWorker) {
            newWorker.addEventListener('statechange', () => {
              if (newWorker.state === 'installed' && navigator.serviceWorker.controller) {
                // Show update notification
                console.log('New service worker available');
              }
            });
          }
        });

        console.log('Enhanced service worker registered');
        
        // Send alarms to service worker
        if (registration.active) {
          registration.active.postMessage({
            type: 'UPDATE_ALARMS',
            data: { alarms: appState.alarms }
          });
        }

      } catch (error) {
        ErrorHandler.handleError(error instanceof Error ? error : new Error(String(error)), 'Service worker registration failed');
      }
    }
  };

  const handleServiceWorkerMessage = (event: MessageEvent) => {
    const { type, data } = event.data;

    switch (type) {
      case 'ALARM_TRIGGERED':
        if (data.alarm) {
          setAppState(prev => ({ ...prev, activeAlarm: data.alarm }));
        }
        break;
      case 'SYNC_START':
        setSyncStatus('pending');
        break;
      case 'SYNC_COMPLETE':
        setSyncStatus('synced');
        break;
      case 'SYNC_ERROR':
        setSyncStatus('error');
        ErrorHandler.handleError(new Error(data.error || 'Sync failed'), 'Background sync failed');
        break;
      case 'NETWORK_STATUS':
        setIsOnline(data.isOnline);
        break;
      default:
        console.log('Unknown service worker message:', type);
    }
  };

  const syncOfflineChanges = async () => {
    if (!auth.user) return;
    
    try {
      const pendingChanges = await OfflineStorage.getPendingChanges();
      
      if (pendingChanges.length > 0) {
        console.log('Syncing', pendingChanges.length, 'offline changes...');
        
        for (const change of pendingChanges) {
          try {
            switch (change.type) {
              case 'create':
              case 'update':
                if (change.data) {
                  const saveResult = await SupabaseService.saveAlarm(change.data);
                  if (saveResult.error) {
                    throw new Error(saveResult.error);
                  }
                }
                break;
              case 'delete':
                const deleteResult = await SupabaseService.deleteAlarm(change.id);
                if (deleteResult.error) {
                  throw new Error(deleteResult.error);
                }
                break;
            }
          } catch (error) {
            console.error('Failed to sync change:', change, error);
          }
        }
        
        // Clear pending changes after successful sync
        await OfflineStorage.clearPendingChanges();
        setSyncStatus('synced');
        
        // Reload alarms from server to ensure consistency
        const { alarms: updatedAlarms } = await SupabaseService.loadUserAlarms(auth.user.id);
        setAppState(prev => ({ ...prev, alarms: updatedAlarms }));
        await OfflineStorage.saveAlarms(updatedAlarms);
      }
    } catch (error) {
      ErrorHandler.handleError(error instanceof Error ? error : new Error(String(error)), 'Failed to sync offline changes');
      setSyncStatus('error');
    }
  };

  const handleAddAlarm = async (alarmData: {
    time: string;
    label: string;
    days: number[];
    voiceMood: VoiceMood;
  }) => {
    if (!auth.user) {
      ErrorHandler.handleError(new Error('User not authenticated'), 'Cannot create alarm without authentication');
      return;
    }
    
    const appAnalytics = AppAnalyticsService.getInstance();
    const performanceMonitor = PerformanceMonitor.getInstance();
    
    // Start performance tracking
    appAnalytics.startPerformanceMarker('alarm_creation');
    
    try {
      let newAlarm: Alarm;
      
      const alarmWithUser = {
        ...alarmData,
        userId: auth.user.id
      };
      
      if (isOnline) {
        // Online: save to server and local storage
        newAlarm = {
          id: `alarm-${Date.now()}-${Math.random().toString(36).substr(2, 9)}`,
          userId: auth.user.id,
          enabled: true,
          snoozeCount: 0,
          createdAt: new Date(),
          updatedAt: new Date(),
          ...alarmData
        };
        
        const saveResult = await SupabaseService.saveAlarm(newAlarm);
        if (saveResult.error) {
          throw new Error(saveResult.error);
        }
        
        await OfflineStorage.saveAlarm(newAlarm);
      } else {
        // Offline: save locally only
        newAlarm = {
          id: `offline-${Date.now()}`,
          userId: auth.user.id,
          enabled: true,
          snoozeCount: 0,
          lastTriggered: undefined,
          createdAt: new Date(),
          updatedAt: new Date(),
          ...alarmData
        };
        await OfflineStorage.saveAlarm(newAlarm);
      }
      
      const updatedAlarms = [...appState.alarms, newAlarm];
      setAppState(prev => ({
        ...prev,
        alarms: updatedAlarms
      }));
      setShowAlarmForm(false);
      
      // Announce successful alarm creation
      AccessibilityUtils.createAriaAnnouncement(
        `Alarm created successfully for ${newAlarm.label} at ${newAlarm.time}`,
        'polite'
      );
      
      // Refresh rewards system with new alarms
      await refreshRewardsSystem(updatedAlarms);
      
      // Track comprehensive analytics
      appAnalytics.trackAlarmCreated(newAlarm, {
        isQuickSetup: false
      });
      
      // Track performance
      const duration = appAnalytics.endPerformanceMarker('alarm_creation', {
        success: true,
        isOnline,
        totalAlarms: updatedAlarms.length
      });
      
      performanceMonitor.trackAlarmAction('create', duration, { success: true });
      
      // Update service worker
      updateServiceWorkerAlarms([...appState.alarms, newAlarm]);
      
    } catch (error) {
      // Track error and performance
      const duration = appAnalytics.endPerformanceMarker('alarm_creation', {
        success: false,
        error: error instanceof Error ? error.message : String(error)
      });
      
      performanceMonitor.trackAlarmAction('create', duration, { success: false, error: error instanceof Error ? error.message : String(error) });
      appAnalytics.trackError(error instanceof Error ? error : new Error(String(error)), {
        action: 'create_alarm',
        alarmData
      });
      
      ErrorHandler.handleError(error instanceof Error ? error : new Error(String(error)), 'Failed to create alarm', {
        context: 'create_alarm',
        metadata: { alarmData, isOnline }
      });
    }
  };

  const handleEditAlarm = async (alarmId: string, alarmData: {
    time: string;
    label: string;
    days: number[];
    voiceMood: VoiceMood;
  }) => {
    if (!auth.user) {
      ErrorHandler.handleError(new Error('User not authenticated'), 'Cannot edit alarm without authentication');
      return;
    }
    
    const analytics = AppAnalyticsService.getInstance();
    const performanceMonitor = PerformanceMonitor.getInstance();
    const startTime = performance.now();
    
    try {
      analytics.trackAlarmAction('edit', alarmId, { voiceMood: alarmData.voiceMood });
      const existingAlarm = appState.alarms.find(a => a.id === alarmId);
      if (!existingAlarm) throw new Error('Alarm not found');
      
      const updatedAlarm: Alarm = {
        ...existingAlarm,
        ...alarmData,
        updatedAt: new Date()
      };
      
      if (isOnline) {
        // Online: update server and local storage
        const saveResult = await SupabaseService.saveAlarm(updatedAlarm);
        if (saveResult.error) {
          throw new Error(saveResult.error);
        }
        await OfflineStorage.saveAlarm(updatedAlarm);
      } else {
        // Offline: update locally only
        await OfflineStorage.saveAlarm(updatedAlarm);
      }
      
      const updatedAlarms = appState.alarms.map(alarm => 
        alarm.id === alarmId ? updatedAlarm : alarm
      );
      
      setAppState(prev => ({
        ...prev,
        alarms: updatedAlarms
      }));
      setEditingAlarm(null);
      setShowAlarmForm(false);
      
      // Announce successful alarm update
      AccessibilityUtils.createAriaAnnouncement(
        `Alarm updated successfully for ${updatedAlarm.label} at ${updatedAlarm.time}`,
        'polite'
      );
      
      // Refresh rewards system with updated alarms
      await refreshRewardsSystem(updatedAlarms);
      
      // Track performance and analytics
      const duration = performance.now() - startTime;
      performanceMonitor.trackAlarmAction('edit', duration, { success: true });
      analytics.trackFeatureUsage('alarm_editing', duration, { voiceMood: alarmData.voiceMood });
      
      // Update service worker
      updateServiceWorkerAlarms(updatedAlarms);
      
    } catch (error) {
      const duration = performance.now() - startTime;
      performanceMonitor.trackAlarmAction('edit', duration, { success: false, error: error instanceof Error ? error.message : String(error) });
      analytics.trackError(error instanceof Error ? error : new Error(String(error)), 'edit_alarm');
      
      ErrorHandler.handleError(error instanceof Error ? error : new Error(String(error)), 'Failed to edit alarm', {
        context: 'edit_alarm',
        metadata: { alarmId, alarmData, isOnline }
      });
    }
  };

  const handleDeleteAlarm = async (alarmId: string) => {
    if (!auth.user) {
      ErrorHandler.handleError(new Error('User not authenticated'), 'Cannot delete alarm without authentication');
      return;
    }
    
    const analytics = AppAnalyticsService.getInstance();
    const performanceMonitor = PerformanceMonitor.getInstance();
    const startTime = performance.now();
    
    try {
      analytics.trackAlarmAction('delete', alarmId);
      if (isOnline) {
        // Online: delete from server and local storage
        const deleteResult = await SupabaseService.deleteAlarm(alarmId);
        if (deleteResult.error) {
          throw new Error(deleteResult.error);
        }
        await OfflineStorage.deleteAlarm(alarmId);
      } else {
        // Offline: delete locally only
        await OfflineStorage.deleteAlarm(alarmId);
      }
      
      const alarmToDelete = appState.alarms.find(a => a.id === alarmId);
      const updatedAlarms = appState.alarms.filter(alarm => alarm.id !== alarmId);
      setAppState(prev => ({
        ...prev,
        alarms: updatedAlarms
      }));
      
      // Announce successful alarm deletion
      if (alarmToDelete) {
        AccessibilityUtils.createAriaAnnouncement(
          `Alarm deleted: ${alarmToDelete.label} at ${alarmToDelete.time}`,
          'polite'
        );
      }
      
      // Refresh rewards system with updated alarms
      await refreshRewardsSystem(updatedAlarms);
      
      // Track performance and analytics
      const duration = performance.now() - startTime;
      performanceMonitor.trackAlarmAction('delete', duration, { success: true });
      analytics.trackFeatureUsage('alarm_deletion', duration);
      
      // Update service worker
      updateServiceWorkerAlarms(updatedAlarms);
      
    } catch (error) {
      const duration = performance.now() - startTime;
      performanceMonitor.trackAlarmAction('delete', duration, { success: false, error: error instanceof Error ? error.message : String(error) });
      analytics.trackError(error instanceof Error ? error : new Error(String(error)), 'delete_alarm');
      
      ErrorHandler.handleError(error instanceof Error ? error : new Error(String(error)), 'Failed to delete alarm', {
        context: 'delete_alarm',
        metadata: { alarmId, isOnline }
      });
    }
  };

  const handleToggleAlarm = async (alarmId: string, enabled: boolean) => {
    if (!auth.user) {
      ErrorHandler.handleError(new Error('User not authenticated'), 'Cannot toggle alarm without authentication');
      return;
    }
    
    const analytics = AppAnalyticsService.getInstance();
    const performanceMonitor = PerformanceMonitor.getInstance();
    const startTime = performance.now();
    
    try {
      analytics.trackAlarmAction('toggle', alarmId, { enabled });
      const existingAlarm = appState.alarms.find(a => a.id === alarmId);
      if (!existingAlarm) throw new Error('Alarm not found');
      
      const updatedAlarm: Alarm = {
        ...existingAlarm,
        enabled,
        updatedAt: new Date()
      };
      
      if (isOnline) {
        // Online: update server and local storage
        const saveResult = await SupabaseService.saveAlarm(updatedAlarm);
        if (saveResult.error) {
          throw new Error(saveResult.error);
        }
        await OfflineStorage.saveAlarm(updatedAlarm);
      } else {
        // Offline: update locally only
        await OfflineStorage.saveAlarm(updatedAlarm);
      }
      
      const updatedAlarms = appState.alarms.map(alarm => 
        alarm.id === alarmId ? updatedAlarm : alarm
      );
      
      setAppState(prev => ({
        ...prev,
        alarms: updatedAlarms
      }));
      
      // Announce alarm toggle state change
      AccessibilityUtils.createAriaAnnouncement(
        `Alarm ${enabled ? 'enabled' : 'disabled'}: ${updatedAlarm.label} at ${updatedAlarm.time}`,
        'polite'
      );
      
      // Refresh rewards system with updated alarms
      await refreshRewardsSystem(updatedAlarms);
      
      // Track performance and analytics
      const duration = performance.now() - startTime;
      performanceMonitor.trackAlarmAction('toggle', duration, { success: true, enabled });
      analytics.trackFeatureUsage('alarm_toggle', duration, { enabled });
      
      // Update service worker
      updateServiceWorkerAlarms(updatedAlarms);
      
    } catch (error) {
      const duration = performance.now() - startTime;
      performanceMonitor.trackAlarmAction('toggle', duration, { success: false, enabled, error: error instanceof Error ? error.message : String(error) });
      analytics.trackError(error instanceof Error ? error : new Error(String(error)), 'toggle_alarm');
      
      ErrorHandler.handleError(error instanceof Error ? error : new Error(String(error)), 'Failed to toggle alarm', {
        context: 'toggle_alarm',
        metadata: { alarmId, enabled, isOnline }
      });
    }
  };

  const updateServiceWorkerAlarms = (alarms: Alarm[]) => {
    if ('serviceWorker' in navigator && navigator.serviceWorker.controller) {
      navigator.serviceWorker.controller.postMessage({
        type: 'UPDATE_ALARMS',
        data: { alarms }
      });
    }
  };

  const handleOnboardingComplete = () => {
    const appAnalytics = AppAnalyticsService.getInstance();
    
    // Track onboarding completion
    appAnalytics.trackOnboardingCompleted(
      5, // Number of onboarding steps
      Date.now() - sessionStartTime, // Time spent in onboarding
      false // Not skipped
    );
    
    setAppState(prev => ({ ...prev, isOnboarding: false }));
  };

  const handleAlarmDismiss = async (alarmId: string, method: 'voice' | 'button' | 'shake') => {
    const analytics = AppAnalyticsService.getInstance();
    const performanceMonitor = PerformanceMonitor.getInstance();
    const startTime = performance.now();
    
    try {
      analytics.trackAlarmAction('dismiss', alarmId, { method });
      
      if (isOnline) {
        await AlarmService.dismissAlarm(alarmId, method);
      }
      
      const duration = performance.now() - startTime;
      performanceMonitor.trackAlarmAction('dismiss', duration, { success: true, method });
      analytics.trackFeatureUsage('alarm_dismissal', duration, { method });
      
      setAppState(prev => ({ ...prev, activeAlarm: null, currentView: 'dashboard' }));
    } catch (error) {
      const duration = performance.now() - startTime;
      performanceMonitor.trackAlarmAction('dismiss', duration, { success: false, method, error: error instanceof Error ? error.message : String(error) });
      analytics.trackError(error instanceof Error ? error : new Error(String(error)), 'dismiss_alarm');
      
      ErrorHandler.handleError(error instanceof Error ? error : new Error(String(error)), 'Failed to dismiss alarm', {
        context: 'dismiss_alarm',
        metadata: { alarmId, method, isOnline }
      });
      // Fallback: still dismiss the alarm even if logging fails
      setAppState(prev => ({ ...prev, activeAlarm: null, currentView: 'dashboard' }));
    }
  };

  const handleAlarmSnooze = async (alarmId: string) => {
    const analytics = AppAnalyticsService.getInstance();
    const performanceMonitor = PerformanceMonitor.getInstance();
    const startTime = performance.now();
    
    try {
      analytics.trackAlarmAction('snooze', alarmId);
      
      if (isOnline) {
        await AlarmService.snoozeAlarm(alarmId);
      }
      
      const duration = performance.now() - startTime;
      performanceMonitor.trackAlarmAction('snooze', duration, { success: true });
      analytics.trackFeatureUsage('alarm_snooze', duration);
      
      setAppState(prev => ({ ...prev, activeAlarm: null, currentView: 'dashboard' }));
    } catch (error) {
      const duration = performance.now() - startTime;
      performanceMonitor.trackAlarmAction('snooze', duration, { success: false, error: error instanceof Error ? error.message : String(error) });
      analytics.trackError(error instanceof Error ? error : new Error(String(error)), 'snooze_alarm');
      
      ErrorHandler.handleError(error instanceof Error ? error : new Error(String(error)), 'Failed to snooze alarm', {
        context: 'snooze_alarm',
        metadata: { alarmId, isOnline }
      });
      // Fallback: still hide the alarm even if snooze fails
      setAppState(prev => ({ ...prev, activeAlarm: null, currentView: 'dashboard' }));
    }
  };

  const handlePWAInstall = () => {
    setShowPWAInstall(false);
    console.log('PWA installation initiated');
  };

  const handlePWADismiss = () => {
    setShowPWAInstall(false);
    console.log('PWA installation dismissed');
  };

  // Show loading screen while auth is initializing
  if (!auth.isInitialized || !isInitialized) {
    return (
      <div className="min-h-screen flex items-center justify-center bg-primary-900">
        <div className="text-center text-white">
          <Clock className="w-16 h-16 mx-auto mb-4 animate-spin" />
          <h2 className="text-xl font-semibold">Starting Smart Alarm...</h2>
          <p className="text-primary-200 mt-2">
            {!auth.isInitialized ? 'Checking authentication...' : 
             !accessibilityInitialized ? 'Initializing accessibility services...' :
             'Initializing offline capabilities...'}
          </p>
        </div>
      </div>
    );
  }

  // Show authentication flow if user is not logged in
  if (!auth.user) {
    return (
      <AuthenticationFlow
        onAuthSuccess={(user) => {
          // Auth success is handled by the useAuth hook
          console.log('Auth success:', user);
        }}
        onSignUp={auth.signUp}
        onSignIn={auth.signIn}
        onForgotPassword={auth.resetPassword}
        isLoading={auth.isLoading}
        error={auth.error}
        forgotPasswordSuccess={auth.forgotPasswordSuccess}
      />
    );
  }

  // Show onboarding flow for new users (after authentication)
  if (appState.isOnboarding) {
    return (
      <OnboardingFlow 
        onComplete={handleOnboardingComplete}
        appState={appState}
        setAppState={setAppState}
      />
    );
  }

  if (appState.activeAlarm) {
    return (
      <ErrorBoundary context="AlarmRinging" fallback={
        <div className="min-h-screen bg-red-50 dark:bg-red-900/10 flex items-center justify-center p-4">
          <div className="text-center">
            <h2 className="text-xl font-bold text-red-800 dark:text-red-200 mb-2">Alarm Error</h2>
            <p className="text-red-600 dark:text-red-300 mb-4">There was a problem with the alarm. It has been dismissed.</p>
            <button 
              onClick={() => setAppState(prev => ({ ...prev, activeAlarm: null }))}
              className="bg-red-600 text-white px-4 py-2 rounded-lg"
            >
              Back to Dashboard
            </button>
          </div>
        </div>
      }>
        <AlarmRinging 
          alarm={appState.activeAlarm}
          onDismiss={handleAlarmDismiss}
          onSnooze={handleAlarmSnooze}
        />
      </ErrorBoundary>
    );
  }

  const renderContent = () => {
    const appAnalytics = AppAnalyticsService.getInstance();
    
    switch (appState.currentView) {
      case 'dashboard':
        appAnalytics.trackPageView('dashboard', {
          totalAlarms: appState.alarms.length,
          activeAlarms: appState.alarms.filter(a => a.enabled).length
        });
        return (
          <ErrorBoundary context="Dashboard">
            <Dashboard 
              alarms={appState.alarms}
              onAddAlarm={() => {
                appAnalytics.trackFeatureUsage('add_alarm', 'button_clicked');
                setShowAlarmForm(true);
              }}
              onQuickSetup={handleQuickSetup}
            />
          </ErrorBoundary>
        );
      case 'alarms':
        appAnalytics.trackPageView('alarms', {
          totalAlarms: appState.alarms.length
        });
        return (
          <ErrorBoundary context="AlarmList">
            <AlarmList
              alarms={appState.alarms}
              onToggleAlarm={handleToggleAlarm}
              onEditAlarm={(alarm) => {
                appAnalytics.trackFeatureUsage('edit_alarm', 'button_clicked', {
                  alarmId: alarm.id,
                  alarmLabel: alarm.label
                });
                setEditingAlarm(alarm);
                setShowAlarmForm(true);
              }}
              onDeleteAlarm={handleDeleteAlarm}
            />
          </ErrorBoundary>
        );
      case 'settings':
        appAnalytics.trackPageView('settings');
        return (
          <ErrorBoundary context="SettingsPage">
            <SettingsPage 
              appState={appState}
              setAppState={setAppState}
              onUpdateProfile={auth.updateUserProfile}
              onSignOut={auth.signOut}
              isLoading={auth.isLoading}
              error={auth.error}
            />
          </ErrorBoundary>
        );
      case 'performance':
        appAnalytics.trackPageView('performance');
        appAnalytics.trackFeatureUsage('performance_dashboard', 'accessed');
        return (
          <ErrorBoundary context="PerformanceDashboard">
            <PerformanceDashboard />
          </ErrorBoundary>
        );
      case 'rewards':
        appAnalytics.trackPageView('rewards', {
          level: appState.rewardSystem?.level,
          currentStreak: appState.rewardSystem?.currentStreak,
          totalRewards: appState.rewardSystem?.unlockedRewards.length
        });
        appAnalytics.trackFeatureUsage('rewards_dashboard', 'accessed');
        return (
          <ErrorBoundary context="RewardsDashboard">
            {appState.rewardSystem ? (
              <RewardsDashboard
                rewardSystem={appState.rewardSystem}
                onRefreshRewards={() => refreshRewardsSystem()}
              />
            ) : (
              <div className="flex items-center justify-center p-8">
                <div className="text-center text-gray-500">
                  <Trophy className="w-12 h-12 mx-auto mb-4 opacity-50" />
                  <p>Loading your rewards...</p>
                </div>
              </div>
            )}
          </ErrorBoundary>
        );
<<<<<<< HEAD
      case 'community':
        appAnalytics.trackPageView('community');
        appAnalytics.trackFeatureUsage('community_hub', 'accessed');
        return (
          <ErrorBoundary context="CommunityHub">
            <CommunityHub
              user={auth.user as User}
              battles={appState.activeBattles || []}
              friends={appState.friends || []}
              achievements={appState.achievements || []}
              tournaments={appState.tournaments || []}
              teams={appState.teams || []}
              currentSeason={appState.currentSeason}
              onBattleCreate={(battle) => {
                // Add battle to state
                setAppState(prev => ({
                  ...prev,
                  activeBattles: [...(prev.activeBattles || []), battle]
                }));
              }}
              onJoinBattle={(battleId) => {
                // Handle battle join logic
                appAnalytics.trackFeatureUsage('battle_join', 'joined', { battleId });
              }}
            />
          </ErrorBoundary>
        );
      case 'battles':
        appAnalytics.trackPageView('battles');
        appAnalytics.trackFeatureUsage('battle_system', 'accessed');
        return (
          <ErrorBoundary context="BattleSystem">
            <BattleSystem
              user={auth.user as User}
              battles={appState.activeBattles || []}
              onBattleCreate={(battle) => {
                setAppState(prev => ({
                  ...prev,
                  activeBattles: [...(prev.activeBattles || []), battle]
                }));
                appAnalytics.trackFeatureUsage('battle_creation', 'created', {
                  battleType: battle.type
                });
              }}
              onJoinBattle={(battleId) => {
                appAnalytics.trackFeatureUsage('battle_participation', 'joined', { battleId });
              }}
            />
=======
      case 'accessibility':
        appAnalytics.trackPageView('accessibility');
        appAnalytics.trackFeatureUsage('accessibility_dashboard', 'accessed');
        return (
          <ErrorBoundary context="AccessibilityDashboard">
            <AccessibilityDashboard />
>>>>>>> 72f0836e
          </ErrorBoundary>
        );
      default:
        return null;
    }
  };

  return (
    <div className="min-h-screen bg-gray-50 dark:bg-dark-900 flex flex-col safe-top safe-bottom">
      {/* Skip to main content */}
      <a 
        href="#main-content"
        className="sr-only focus:not-sr-only focus:absolute focus:top-4 focus:left-4 bg-primary-600 text-white px-4 py-2 rounded-lg font-medium z-50"
      >
        Skip to main content
      </a>

      {/* Header with Offline Indicator */}
      <header className="bg-white dark:bg-dark-800 shadow-sm border-b border-gray-200 dark:border-dark-200" role="banner">
        <div className="px-4 py-3">
          <div className="flex items-center justify-between">
            <div className="flex items-center gap-3">
              <h1 className="text-xl font-bold text-gray-900 dark:text-white">
                🚀 Relife Alarms
              </h1>
              {auth.user && (
                <div className="flex items-center gap-2">
                  <span className="text-sm text-gray-600 dark:text-gray-400">
                    {auth.user.name || auth.user.email}
                  </span>
                  {auth.user.level && (
                    <span className="text-xs bg-primary-100 dark:bg-primary-800 text-primary-800 dark:text-primary-200 px-2 py-1 rounded">
                      Level {auth.user.level}
                    </span>
                  )}
                </div>
              )}
            </div>
            <div className="flex items-center gap-3" role="group" aria-label="Header actions">
              <OfflineIndicator />
              <button
                onClick={() => setShowAlarmForm(true)}
                className="alarm-button alarm-button-primary p-2 rounded-full"
                aria-label="Add new alarm"
                aria-describedby="add-alarm-desc"
              >
                <Plus className="w-5 h-5" aria-hidden="true" />
                <span id="add-alarm-desc" className="sr-only">Opens the new alarm creation form</span>
              </button>
              <button
                onClick={auth.signOut}
                className="p-2 rounded-full text-gray-600 dark:text-gray-400 hover:text-gray-900 dark:hover:text-white hover:bg-gray-100 dark:hover:bg-dark-700 transition-colors"
                aria-label="Sign out"
                aria-describedby="sign-out-desc"
              >
                <LogOut className="w-5 h-5" aria-hidden="true" />
                <span id="sign-out-desc" className="sr-only">Sign out of your account</span>
              </button>
            </div>
          </div>
        </div>
      </header>

      {/* Content */}
      <main id="main-content" className="flex-1 overflow-y-auto" role="main">
        {renderContent()}
      </main>

      {/* Bottom Navigation */}
      <nav 
        className="bg-white dark:bg-dark-800 border-t border-gray-200 dark:border-dark-200"
        role="navigation"
        aria-label="Main navigation"
      >
<<<<<<< HEAD
        <div className="grid grid-cols-6 px-2 py-2" role="tablist" aria-label="App sections">
=======
        <div className="grid grid-cols-6 px-4 py-2" role="tablist" aria-label="App sections">
>>>>>>> 72f0836e
          <button
            onClick={() => {
              const appAnalytics = AppAnalyticsService.getInstance();
              appAnalytics.trackFeatureUsage('navigation', 'dashboard_clicked');
              setAppState(prev => ({ ...prev, currentView: 'dashboard' }));
              AccessibilityUtils.announcePageChange('Dashboard');
            }}
            className={`flex flex-col items-center py-2 rounded-lg transition-colors ${
              appState.currentView === 'dashboard'
                ? 'text-primary-600 dark:text-primary-400 bg-primary-50 dark:bg-primary-900/20'
                : 'text-gray-600 dark:text-gray-400 hover:text-gray-900 dark:hover:text-white'
            }`}
            role="tab"
            aria-selected={appState.currentView === 'dashboard'}
            aria-current={appState.currentView === 'dashboard' ? 'page' : undefined}
            aria-label="Dashboard - Overview of your alarms"
            aria-controls="main-content"
          >
            <Clock className="w-5 h-5 mb-1" aria-hidden="true" />
            <span className="text-xs font-medium">Dashboard</span>
          </button>
          
          <button
            onClick={() => {
              const appAnalytics = AppAnalyticsService.getInstance();
              appAnalytics.trackFeatureUsage('navigation', 'alarms_clicked', {
                totalAlarms: appState.alarms.length
              });
              setAppState(prev => ({ ...prev, currentView: 'alarms' }));
              AccessibilityUtils.announcePageChange('Alarms');
            }}
            className={`flex flex-col items-center py-2 rounded-lg transition-colors ${
              appState.currentView === 'alarms'
                ? 'text-primary-600 dark:text-primary-400 bg-primary-50 dark:bg-primary-900/20'
                : 'text-gray-600 dark:text-gray-400 hover:text-gray-900 dark:hover:text-white'
            }`}
            role="tab"
            aria-selected={appState.currentView === 'alarms'}
            aria-current={appState.currentView === 'alarms' ? 'page' : undefined}
            aria-label="Alarms - Manage your alarm list"
            aria-controls="main-content"
          >
            <Bell className="w-5 h-5 mb-1" aria-hidden="true" />
            <span className="text-xs font-medium">Alarms</span>
          </button>
          
          <button
            onClick={() => {
              const appAnalytics = AppAnalyticsService.getInstance();
              appAnalytics.trackFeatureUsage('navigation', 'rewards_clicked', {
                currentLevel: appState.rewardSystem?.level,
                hasRewards: !!appState.rewardSystem?.unlockedRewards.length
              });
              setAppState(prev => ({ ...prev, currentView: 'rewards' }));
              AccessibilityUtils.announcePageChange('Rewards');
            }}
            className={`flex flex-col items-center py-2 rounded-lg transition-colors ${
              appState.currentView === 'rewards'
                ? 'text-primary-600 dark:text-primary-400 bg-primary-50 dark:bg-primary-900/20'
                : 'text-gray-600 dark:text-gray-400 hover:text-gray-900 dark:hover:text-white'
            }`}
            role="tab"
            aria-selected={appState.currentView === 'rewards'}
            aria-current={appState.currentView === 'rewards' ? 'page' : undefined}
            aria-label="Rewards - View achievements and AI insights"
            aria-controls="main-content"
          >
            <Trophy className="w-5 h-5 mb-1" aria-hidden="true" />
            <span className="text-xs font-medium">Rewards</span>
          </button>
          
          <button
            onClick={() => {
              const appAnalytics = AppAnalyticsService.getInstance();
              appAnalytics.trackFeatureUsage('navigation', 'settings_clicked');
              setAppState(prev => ({ ...prev, currentView: 'settings' }));
              AccessibilityUtils.announcePageChange('Settings');
            }}
            className={`flex flex-col items-center py-2 rounded-lg transition-colors ${
              appState.currentView === 'settings'
                ? 'text-primary-600 dark:text-primary-400 bg-primary-50 dark:bg-primary-900/20'
                : 'text-gray-600 dark:text-gray-400 hover:text-gray-900 dark:hover:text-white'
            }`}
            role="tab"
            aria-selected={appState.currentView === 'settings'}
            aria-current={appState.currentView === 'settings' ? 'page' : undefined}
            aria-label="Settings - Configure app preferences"
            aria-controls="main-content"
          >
            <Settings className="w-5 h-5 mb-1" aria-hidden="true" />
            <span className="text-xs font-medium">Settings</span>
          </button>
          
          <button
            onClick={() => {
              const appAnalytics = AppAnalyticsService.getInstance();
              appAnalytics.trackFeatureUsage('navigation', 'community_clicked');
              setAppState(prev => ({ ...prev, currentView: 'community' }));
              AccessibilityUtils.announcePageChange('Community');
            }}
            className={`flex flex-col items-center py-2 rounded-lg transition-colors ${
              appState.currentView === 'community'
                ? 'text-primary-600 dark:text-primary-400 bg-primary-50 dark:bg-primary-900/20'
                : 'text-gray-600 dark:text-gray-400 hover:text-gray-900 dark:hover:text-white'
            }`}
            role="tab"
            aria-selected={appState.currentView === 'community'}
            aria-current={appState.currentView === 'community' ? 'page' : undefined}
            aria-label="Community - Battle friends and compete"
            aria-controls="main-content"
          >
            <Users className="w-5 h-5 mb-1" aria-hidden="true" />
            <span className="text-xs font-medium">Community</span>
          </button>
          
          <button
            onClick={() => {
              const appAnalytics = AppAnalyticsService.getInstance();
              appAnalytics.trackFeatureUsage('navigation', 'battles_clicked');
              setAppState(prev => ({ ...prev, currentView: 'battles' }));
              AccessibilityUtils.announcePageChange('Battles');
            }}
            className={`flex flex-col items-center py-2 rounded-lg transition-colors ${
              appState.currentView === 'battles'
                ? 'text-primary-600 dark:text-primary-400 bg-primary-50 dark:bg-primary-900/20'
                : 'text-gray-600 dark:text-gray-400 hover:text-gray-900 dark:hover:text-white'
            }`}
            role="tab"
            aria-selected={appState.currentView === 'battles'}
            aria-current={appState.currentView === 'battles' ? 'page' : undefined}
            aria-label="Battles - Gaming challenges and tournaments"
            aria-controls="main-content"
          >
            <Sword className="w-5 h-5 mb-1" aria-hidden="true" />
            <span className="text-xs font-medium">Battles</span>
          </button>
          
          <button
            onClick={() => {
              const appAnalytics = AppAnalyticsService.getInstance();
              appAnalytics.trackFeatureUsage('navigation', 'performance_clicked');
              setAppState(prev => ({ ...prev, currentView: 'performance' }));
              AccessibilityUtils.announcePageChange('Performance');
            }}
            className={`flex flex-col items-center py-2 rounded-lg transition-colors ${
              appState.currentView === 'performance'
                ? 'text-primary-600 dark:text-primary-400 bg-primary-50 dark:bg-primary-900/20'
                : 'text-gray-600 dark:text-gray-400 hover:text-gray-900 dark:hover:text-white'
            }`}
            role="tab"
            aria-selected={appState.currentView === 'performance'}
            aria-current={appState.currentView === 'performance' ? 'page' : undefined}
            aria-label="Analytics - View usage statistics and insights"
            aria-controls="main-content"
          >
            <BarChart3 className="w-5 h-5 mb-1" aria-hidden="true" />
            <span className="text-xs font-medium">Analytics</span>
          </button>
          
          <button
            onClick={() => {
              const appAnalytics = AppAnalyticsService.getInstance();
              appAnalytics.trackFeatureUsage('navigation', 'accessibility_clicked');
              setAppState(prev => ({ ...prev, currentView: 'accessibility' }));
              AccessibilityUtils.announcePageChange('Accessibility');
            }}
            className={`flex flex-col items-center py-2 rounded-lg transition-colors ${
              appState.currentView === 'accessibility'
                ? 'text-primary-600 dark:text-primary-400 bg-primary-50 dark:bg-primary-900/20'
                : 'text-gray-600 dark:text-gray-400 hover:text-gray-900 dark:hover:text-white'
            }`}
            role="tab"
            aria-selected={appState.currentView === 'accessibility'}
            aria-current={appState.currentView === 'accessibility' ? 'page' : undefined}
            aria-label="Accessibility - Configure accessibility settings"
            aria-controls="main-content"
          >
            <Accessibility className="w-5 h-5 mb-1" aria-hidden="true" />
            <span className="text-xs font-medium">A11y</span>
          </button>
        </div>
      </nav>

      {/* Alarm Form Modal */}
      {showAlarmForm && (
        <ErrorBoundary context="AlarmForm">
          <AlarmForm
            alarm={editingAlarm}
            onSave={editingAlarm ? 
              (data) => handleEditAlarm(editingAlarm.id, data) : 
              handleAddAlarm
            }
            onCancel={() => {
              setShowAlarmForm(false);
              setEditingAlarm(null);
            }}
          />
        </ErrorBoundary>
      )}

      {/* PWA Install Prompt */}
      <PWAInstallPrompt 
        onInstall={handlePWAInstall}
        onDismiss={handlePWADismiss}
      />
    </div>
  );
}

export default App;<|MERGE_RESOLUTION|>--- conflicted
+++ resolved
@@ -1,11 +1,6 @@
 import { useState, useEffect } from 'react';
-<<<<<<< HEAD
-import { Plus, Clock, Settings, Bell, BarChart3, Trophy, LogOut, Sword, Users, Target } from 'lucide-react';
+import { Plus, Clock, Settings, Bell, BarChart3, Trophy, LogOut, Sword, Users, Target, Accessibility } from 'lucide-react';
 import type { Alarm, AppState, VoiceMood, User } from './types';
-=======
-import { Plus, Clock, Settings, Bell, BarChart3, Trophy, LogOut, Accessibility } from 'lucide-react';
-import type { Alarm, AppState, VoiceMood } from './types';
->>>>>>> 72f0836e
 
 import AlarmList from './components/AlarmList';
 import AlarmForm from './components/AlarmForm';
@@ -19,7 +14,6 @@
 import PWAInstallPrompt from './components/PWAInstallPrompt';
 import PerformanceDashboard from './components/PerformanceDashboard';
 import RewardsDashboard from './components/RewardsDashboard';
-<<<<<<< HEAD
 // Enhanced Battles Components
 import CommunityHub from './components/CommunityHub';
 import BattleSystem from './components/BattleSystem';
@@ -31,9 +25,7 @@
 import AdvancedAnalytics from './components/AdvancedAnalytics';
 import FriendsManager from './components/FriendsManager';
 import QuickAlarmSetup from './components/QuickAlarmSetup';
-=======
 import AccessibilityDashboard from './components/AccessibilityDashboard';
->>>>>>> 72f0836e
 import { initializeCapacitor } from './services/capacitor';
 import { AlarmService } from './services/alarm';
 import { ErrorHandler } from './services/error-handler';
@@ -80,6 +72,7 @@
   const [showPWAInstall, setShowPWAInstall] = useState(false);
   const [syncStatus, setSyncStatus] = useState<'synced' | 'pending' | 'error'>('synced');
   const [accessibilityInitialized, setAccessibilityInitialized] = useState(false);
+  const [sessionStartTime] = useState(Date.now());
 
   // Refresh rewards system based on current alarms and analytics
   // Handle quick alarm setup with preset configurations
@@ -1028,7 +1021,6 @@
             )}
           </ErrorBoundary>
         );
-<<<<<<< HEAD
       case 'community':
         appAnalytics.trackPageView('community');
         appAnalytics.trackFeatureUsage('community_hub', 'accessed');
@@ -1077,14 +1069,14 @@
                 appAnalytics.trackFeatureUsage('battle_participation', 'joined', { battleId });
               }}
             />
-=======
+          </ErrorBoundary>
+        );
       case 'accessibility':
         appAnalytics.trackPageView('accessibility');
         appAnalytics.trackFeatureUsage('accessibility_dashboard', 'accessed');
         return (
           <ErrorBoundary context="AccessibilityDashboard">
             <AccessibilityDashboard />
->>>>>>> 72f0836e
           </ErrorBoundary>
         );
       default:
@@ -1159,11 +1151,7 @@
         role="navigation"
         aria-label="Main navigation"
       >
-<<<<<<< HEAD
-        <div className="grid grid-cols-6 px-2 py-2" role="tablist" aria-label="App sections">
-=======
-        <div className="grid grid-cols-6 px-4 py-2" role="tablist" aria-label="App sections">
->>>>>>> 72f0836e
+        <div className="grid grid-cols-7 px-2 py-2" role="tablist" aria-label="App sections">
           <button
             onClick={() => {
               const appAnalytics = AppAnalyticsService.getInstance();
