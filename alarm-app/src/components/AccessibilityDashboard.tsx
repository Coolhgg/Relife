--- conflicted
+++ resolved
@@ -21,27 +21,13 @@
   AlertCircle,
   Info
 } from 'lucide-react';
-<<<<<<< HEAD
 import { useAccessibilityPreferences } from '../hooks/useAccessibilityPreferences';
 import { useDynamicFocus } from '../hooks/useDynamicFocus';
+import { ScreenReaderTester } from './ScreenReaderProvider';
 
 interface AccessibilityDashboardProps {
   onClose?: () => void;
   embedded?: boolean;
-=======
-import ScreenReaderService from '../utils/screen-reader';
-import KeyboardNavigationService from '../utils/keyboard-navigation';
-import VoiceAccessibilityService from '../utils/voice-accessibility';
-import MobileAccessibilityService from '../utils/mobile-accessibility';
-import { checkContrastAccessibility, isHighContrastMode, prefersReducedMotion } from '../utils/accessibility';
-import { ScreenReaderTester } from './ScreenReaderProvider';
-
-interface AccessibilityState {
-  screenReader: any;
-  keyboard: any;
-  voice: any;
-  mobile: any;
->>>>>>> 9bedb31f
 }
 
 const AccessibilityDashboard: React.FC<AccessibilityDashboardProps> = ({ 
@@ -290,7 +276,6 @@
         />
       </div>
 
-<<<<<<< HEAD
       {/* Keyboard Navigation */}
       <div className="setting-group">
         <label className="setting-label" htmlFor="keyboard-nav">
@@ -312,9 +297,11 @@
           className="setting-toggle"
         />
       </div>
-=======
-      <ScreenReaderTester />
->>>>>>> 9bedb31f
+
+      {/* Screen Reader Testing */}
+      <div className="setting-group">
+        <ScreenReaderTester />
+      </div>
     </div>
   );
 
