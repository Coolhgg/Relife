--- conflicted
+++ resolved
@@ -8,66 +8,14 @@
   action?: string;
   feature?: string;
   metadata?: Record<string, unknown>;
-<<<<<<< HEAD
   level?: 'fatal' | 'error' | 'warning' | 'info' | 'debug';
+  severity?: 'low' | 'medium' | 'high' | 'critical';
   tags?: Record<string, string>;
   fingerprint?: string[];
   userId?: string;
+  sessionId?: string;
   suppressAnalytics?: boolean;
   suppressSentry?: boolean;
-}
-
-export interface ErrorMetrics {
-  errorRate: number;
-  lastErrorTime: number;
-  totalErrors: number;
-  errorsByType: Record<string, number>;
-  errorsByComponent: Record<string, number>;
-}
-
-class ErrorHandlerService {
-  private sentryService: SentryService;
-  private analyticsService: AnalyticsService;
-  private errorMetrics: ErrorMetrics;
-  private errorQueue: Array<{error: Error; context: ErrorContext; timestamp: number}> = [];
-  private maxQueueSize = 50;
-
-  constructor() {
-    this.sentryService = SentryService.getInstance();
-    this.analyticsService = AnalyticsService.getInstance();
-    this.errorMetrics = {
-      errorRate: 0,
-      lastErrorTime: 0,
-      totalErrors: 0,
-      errorsByType: {},
-      errorsByComponent: {}
-    };
-    
-    // Load existing metrics from localStorage
-    this.loadErrorMetrics();
-    
-    // Set up periodic metrics saving
-    setInterval(() => this.saveErrorMetrics(), 30000); // Every 30 seconds
-  }
-
-  /**
-   * Enhanced error handling with Sentry and Analytics integration
-   */
-  handleError(error: Error, context: ErrorContext = {}): string {
-    const errorId = `err_${Date.now()}_${Math.random().toString(36).substring(2, 8)}`;
-    const timestamp = Date.now();
-    
-    // Update metrics
-    this.updateErrorMetrics(error, context);
-    
-    // Enhanced console logging
-    const logLevel = context.level || 'error';
-    const logData = {
-=======
-  severity?: 'low' | 'medium' | 'high' | 'critical';
-  component?: string;
-  userId?: string;
-  sessionId?: string;
 }
 
 interface ErrorEntry {
@@ -100,6 +48,14 @@
   | 'notification'
   | 'unknown';
 
+export interface ErrorMetrics {
+  errorRate: number;
+  lastErrorTime: number;
+  totalErrors: number;
+  errorsByType: Record<string, number>;
+  errorsByComponent: Record<string, number>;
+}
+
 interface ErrorAnalytics {
   totalErrors: number;
   errorsByCategory: Record<ErrorCategory, number>;
@@ -110,22 +66,46 @@
 }
 
 class ErrorHandlerService {
+  private sentryService: SentryService;
+  private analyticsService: AnalyticsService;
+  private errorMetrics: ErrorMetrics;
+  private errorQueue: Array<{error: Error; context: ErrorContext; timestamp: number}> = [];
+  private maxQueueSize = 50;
   private rateLimitMap = new Map<string, { count: number; resetTime: number }>();
   private rateLimitWindow = 60000; // 1 minute
   private maxErrorsPerWindow = 10;
-  private errorQueue: ErrorEntry[] = [];
   private batchSize = 5;
   private batchTimeout = 10000; // 10 seconds
   private batchTimer?: number;
-  
+
   constructor() {
+    this.sentryService = SentryService.getInstance();
+    this.analyticsService = AnalyticsService.getInstance();
+    this.errorMetrics = {
+      errorRate: 0,
+      lastErrorTime: 0,
+      totalErrors: 0,
+      errorsByType: {},
+      errorsByComponent: {}
+    };
+    
+    // Load existing metrics from localStorage
+    this.loadErrorMetrics();
+    
+    // Set up periodic metrics saving
+    setInterval(() => this.saveErrorMetrics(), 30000); // Every 30 seconds
+    
     this.startBatchProcessing();
     this.setupGlobalErrorHandlers();
   }
 
+  /**
+   * Enhanced error handling with Sentry and Analytics integration
+   */
   handleError(error: Error, message?: string, context: ErrorContext = {}): string {
-    const errorId = this.generateErrorId();
-    const severity = this.determineSeverity(error, context);
+    const errorId = `err_${Date.now()}_${Math.random().toString(36).substring(2, 8)}`;
+    const timestamp = Date.now();
+    const severity = context.severity || this.determineSeverity(error, context);
     const category = this.categorizeError(error, context);
     const fingerprint = this.generateFingerprint(error, context);
     
@@ -135,183 +115,142 @@
       return errorId;
     }
     
+    // Update metrics
+    this.updateErrorMetrics(error, context);
+    
+    // Enhanced console logging
+    const logLevel = context.level || 'error';
+    const logData = {
+      errorId,
+      message: message || error.message,
+      stack: error.stack,
+      context,
+      timestamp: new Date(timestamp).toISOString(),
+      severity,
+      category
+    };
+
+    switch (logLevel) {
+      case 'fatal':
+      case 'error':
+        console.error(`🚨 [${severity?.toUpperCase() || 'ERROR'}] ${category.toUpperCase()}:`, logData);
+        break;
+      case 'warning':
+        console.warn(`⚠️ [WARNING] ${category.toUpperCase()}:`, logData);
+        break;
+      case 'info':
+        console.info(`ℹ️ [INFO] ${category.toUpperCase()}:`, logData);
+        break;
+      case 'debug':
+        console.debug(`🐛 [DEBUG] ${category.toUpperCase()}:`, logData);
+        break;
+    }
+
+    // Send to Sentry (with enhanced context)
+    if (!context.suppressSentry && this.sentryService.isReady()) {
+      try {
+        const sentryContext = {
+          ...context,
+          errorId,
+          timestamp: new Date(timestamp).toISOString(),
+          userAgent: navigator.userAgent,
+          url: window.location.href,
+          category,
+          severity
+        };
+
+        this.sentryService.captureException(error, {
+          component: context.component || 'unknown',
+          action: context.action || 'unknown',
+          metadata: sentryContext
+        });
+      } catch (sentryError) {
+        console.warn('Failed to send error to Sentry:', sentryError);
+      }
+    }
+
+    // Send to Analytics (for error tracking and analysis)
+    if (!context.suppressAnalytics && this.analyticsService.isReady()) {
+      try {
+        this.analyticsService.track(ANALYTICS_EVENTS.ERROR_OCCURRED, {
+          errorId,
+          errorType: error.constructor.name,
+          errorMessage: error.message,
+          component: context.component,
+          action: context.action,
+          feature: context.feature,
+          severity,
+          category,
+          context: context.context,
+          timestamp: new Date(timestamp).toISOString()
+        });
+      } catch (analyticsError) {
+        console.warn('Failed to send error to Analytics:', analyticsError);
+      }
+    }
+
+    // Store error for local analysis
     const errorEntry: ErrorEntry = {
->>>>>>> 48a016a6
       id: errorId,
       message: message || error.message,
       stack: error.stack,
       context,
-<<<<<<< HEAD
       timestamp: new Date(timestamp).toISOString(),
-      component: context.component,
-      action: context.action,
-      feature: context.feature
-    };
-
-    console[logLevel === 'warning' ? 'warn' : 'error'](`[${logLevel.toUpperCase()}] ${context.context || context.component || 'Unknown'}:`, logData);
-
-    // Send to Sentry (unless suppressed)
-    if (!context.suppressSentry && this.sentryService.isReady()) {
-      try {
-        const sentryId = this.sentryService.captureError(error, {
-          component: context.component,
-          action: context.action,
-          feature: context.feature,
-          level: context.level,
-          metadata: {
-            errorId,
-            userId: context.userId,
-            ...context.metadata
-          },
-          tags: {
-            errorHandler: 'true',
-            source: 'error-handler-service',
-            ...context.tags
-          },
-          fingerprint: context.fingerprint
-        });
-        
-        console.debug('Error sent to Sentry:', sentryId);
-      } catch (sentryError) {
-        console.warn('Failed to send error to Sentry:', sentryError);
-      }
-    }
-
-    // Send to Analytics (unless suppressed)
-    if (!context.suppressAnalytics && this.analyticsService.isReady()) {
-      try {
-        this.analyticsService.trackError(error, {
-          source: 'error-handler',
-          category: 'error',
-          label: context.context || context.component,
-          metadata: {
-            errorId,
-            component: context.component,
-            action: context.action,
-            feature: context.feature,
-            level: context.level,
-            userId: context.userId,
-            ...context.metadata
-          }
-        });
-      } catch (analyticsError) {
-        console.warn('Failed to send error to Analytics:', analyticsError);
-      }
-    }
-
-    // Store in localStorage for offline analysis
-    this.storeErrorLocally({
-      id: errorId,
-      message: error.message,
-      stack: error.stack,
-      context,
-      timestamp: new Date(timestamp).toISOString()
-    });
-
-    // Add to error queue for batch processing
-    this.addToErrorQueue(error, context, timestamp);
-
-    return errorId;
-  }
-
-  /**
-   * Enhanced async wrapper with better error context
-   */
-  wrapAsync<T>(promise: Promise<T>, context: ErrorContext = {}): Promise<T> {
-    return promise.catch((error) => {
-      const enhancedContext = {
-        ...context,
-        action: context.action || 'async_operation',
-        metadata: {
-          isAsyncError: true,
-          promiseType: 'wrapped',
-          ...context.metadata
-        }
-      };
-      
-      this.handleError(
-        error instanceof Error ? error : new Error(String(error)), 
-        enhancedContext
-=======
-      timestamp: new Date().toISOString(),
       severity,
       category,
       fingerprint,
       count: 1,
-      firstSeen: new Date().toISOString(),
-      lastSeen: new Date().toISOString(),
+      firstSeen: new Date(timestamp).toISOString(),
+      lastSeen: new Date(timestamp).toISOString(),
       userAgent: navigator.userAgent,
       url: window.location.href,
       resolved: false
     };
-    
-    // Log to console with appropriate level
-    this.logToConsole(errorEntry);
-    
-    // Store locally with deduplication
+
     this.storeErrorLocally(errorEntry);
-    
-    // Add to batch queue for remote reporting
-    this.addToBatchQueue(errorEntry);
-    
+    this.addToBatchQueue(error, context, timestamp);
+
     // Trigger immediate processing for critical errors
     if (severity === 'critical') {
       this.processBatch();
     }
-    
+
     return errorId;
   }
-  
-  private generateErrorId(): string {
-    return `err_${Date.now()}_${Math.random().toString(36).substring(2, 8)}`;
-  }
-  
+
   private determineSeverity(error: Error, context: ErrorContext): 'low' | 'medium' | 'high' | 'critical' {
-    if (context.severity) {
-      return context.severity;
-    }
-    
-    // Critical errors
-    if (
-      error.message.includes('ChunkLoadError') ||
-      error.message.includes('Network error') ||
-      context.context?.includes('alarm_trigger') ||
-      context.context?.includes('authentication')
-    ) {
-      return 'critical';
-    }
-    
-    // High severity errors
-    if (
-      error.message.includes('TypeError') ||
-      error.message.includes('ReferenceError') ||
-      context.context?.includes('service_worker') ||
-      context.context?.includes('storage')
-    ) {
+    const level = context.level || 'error';
+    
+    // Map level to severity if not explicitly provided
+    if (level === 'fatal') return 'critical';
+    if (level === 'error') {
+      // Critical errors
+      if (
+        error.message.includes('ChunkLoadError') ||
+        error.message.includes('Network error') ||
+        context.context?.includes('alarm_trigger') ||
+        context.context?.includes('authentication')
+      ) {
+        return 'critical';
+      }
       return 'high';
     }
-    
-    // Medium severity errors
-    if (
-      error.message.includes('validation') ||
-      error.message.includes('permission') ||
-      context.context?.includes('ui')
-    ) {
-      return 'medium';
-    }
-    
-    return 'low';
-  }
-  
+    if (level === 'warning') return 'medium';
+    if (level === 'info' || level === 'debug') return 'low';
+    
+    return 'medium';
+  }
+
   private categorizeError(error: Error, context: ErrorContext): ErrorCategory {
     const message = error.message.toLowerCase();
     const contextStr = context.context?.toLowerCase() || '';
+    const component = context.component?.toLowerCase() || '';
     
     if (message.includes('network') || message.includes('fetch') || message.includes('timeout')) {
       return 'network';
     }
     
-    if (contextStr.includes('auth') || message.includes('unauthorized') || message.includes('forbidden')) {
+    if (contextStr.includes('auth') || component.includes('auth') || message.includes('unauthorized')) {
       return 'authentication';
     }
     
@@ -331,11 +270,11 @@
       return 'service_worker';
     }
     
-    if (contextStr.includes('render') || contextStr.includes('component') || contextStr.includes('ui')) {
+    if (contextStr.includes('render') || component.includes('component') || contextStr.includes('ui')) {
       return 'ui_render';
     }
     
-    if (contextStr.includes('alarm') || contextStr.includes('schedule')) {
+    if (contextStr.includes('alarm') || component.includes('alarm') || contextStr.includes('schedule')) {
       return 'alarm_logic';
     }
     
@@ -349,15 +288,15 @@
     
     return 'unknown';
   }
-  
+
   private generateFingerprint(error: Error, context: ErrorContext): string {
     const message = error.message.replace(/\d+/g, 'X'); // Replace numbers
     const stackTrace = error.stack?.split('\n')[0] || '';
-    const contextStr = context.context || '';
+    const contextStr = context.context || context.component || '';
     
     return btoa(`${message}:${stackTrace}:${contextStr}`).substring(0, 20);
   }
-  
+
   private isRateLimited(fingerprint: string): boolean {
     const now = Date.now();
     const rateLimit = this.rateLimitMap.get(fingerprint);
@@ -377,33 +316,43 @@
     rateLimit.count++;
     return false;
   }
-  
-  private logToConsole(errorEntry: ErrorEntry): void {
-    const logData = {
-      id: errorEntry.id,
-      message: errorEntry.message,
-      category: errorEntry.category,
-      severity: errorEntry.severity,
-      context: errorEntry.context,
-      stack: errorEntry.stack
-    };
-    
-    switch (errorEntry.severity) {
-      case 'critical':
-        console.error(`🚨 [CRITICAL ERROR] ${errorEntry.category.toUpperCase()}:`, logData);
-        break;
-      case 'high':
-        console.error(`⚠️ [HIGH ERROR] ${errorEntry.category.toUpperCase()}:`, logData);
-        break;
-      case 'medium':
-        console.warn(`⚡ [MEDIUM ERROR] ${errorEntry.category.toUpperCase()}:`, logData);
-        break;
-      case 'low':
-        console.info(`ℹ️ [LOW ERROR] ${errorEntry.category.toUpperCase()}:`, logData);
-        break;
-    }
-  }
-  
+
+  private updateErrorMetrics(error: Error, context: ErrorContext): void {
+    const now = Date.now();
+    const errorType = error.constructor.name;
+    const component = context.component || 'unknown';
+
+    this.errorMetrics.totalErrors++;
+    this.errorMetrics.lastErrorTime = now;
+    this.errorMetrics.errorsByType[errorType] = (this.errorMetrics.errorsByType[errorType] || 0) + 1;
+    this.errorMetrics.errorsByComponent[component] = (this.errorMetrics.errorsByComponent[component] || 0) + 1;
+
+    // Calculate error rate (errors per minute over last hour)
+    const oneHourAgo = now - (60 * 60 * 1000);
+    const recentErrors = this.errorQueue.filter(e => e.timestamp > oneHourAgo).length;
+    this.errorMetrics.errorRate = recentErrors / 60; // errors per minute
+  }
+
+  private loadErrorMetrics(): void {
+    try {
+      const stored = localStorage.getItem('relife_error_metrics');
+      if (stored) {
+        const parsed = JSON.parse(stored);
+        this.errorMetrics = { ...this.errorMetrics, ...parsed };
+      }
+    } catch (error) {
+      console.warn('Failed to load error metrics from localStorage:', error);
+    }
+  }
+
+  private saveErrorMetrics(): void {
+    try {
+      localStorage.setItem('relife_error_metrics', JSON.stringify(this.errorMetrics));
+    } catch (error) {
+      console.warn('Failed to save error metrics to localStorage:', error);
+    }
+  }
+
   private storeErrorLocally(newError: ErrorEntry): void {
     try {
       const existingErrors = this.getStoredErrors();
@@ -427,20 +376,26 @@
         .sort((a, b) => new Date(b.lastSeen).getTime() - new Date(a.lastSeen).getTime())
         .slice(0, 50);
       
-      localStorage.setItem('app_errors_v2', JSON.stringify(sortedErrors));
+      localStorage.setItem('relife_errors_v2', JSON.stringify(sortedErrors));
     } catch (e) {
       console.warn('Could not store error locally:', e);
     }
   }
-  
-  private addToBatchQueue(error: ErrorEntry): void {
-    this.errorQueue.push(error);
+
+  private addToBatchQueue(error: Error, context: ErrorContext, timestamp: number): void {
+    const queueEntry = { error, context, timestamp };
+    this.errorQueue.push(queueEntry);
+    
+    // Keep queue size manageable
+    if (this.errorQueue.length > this.maxQueueSize) {
+      this.errorQueue = this.errorQueue.slice(-this.maxQueueSize);
+    }
     
     if (this.errorQueue.length >= this.batchSize) {
       this.processBatch();
     }
   }
-  
+
   private startBatchProcessing(): void {
     this.batchTimer = window.setInterval(() => {
       if (this.errorQueue.length > 0) {
@@ -448,13 +403,13 @@
       }
     }, this.batchTimeout);
   }
-  
+
   private processBatch(): void {
     if (this.errorQueue.length === 0) return;
     
     const batch = this.errorQueue.splice(0, this.batchSize);
     
-    // Send to remote error reporting service
+    // Send to remote error reporting service if configured
     this.sendToRemoteService(batch).catch(error => {
       console.warn('Failed to send error batch to remote service:', error);
       // Re-queue errors for retry (with exponential backoff)
@@ -463,17 +418,20 @@
       }, 5000);
     });
   }
-  
-  private async sendToRemoteService(errors: ErrorEntry[]): Promise<void> {
-    // This would typically send to a service like Sentry, LogRocket, etc.
-    // For now, we'll simulate the API call
-    
+
+  private async sendToRemoteService(errors: Array<{error: Error; context: ErrorContext; timestamp: number}>): Promise<void> {
     if (!navigator.onLine) {
       throw new Error('No internet connection');
     }
     
     const payload = {
-      errors,
+      errors: errors.map(e => ({
+        message: e.error.message,
+        stack: e.error.stack,
+        context: e.context,
+        timestamp: new Date(e.timestamp).toISOString(),
+        type: e.error.constructor.name
+      })),
       timestamp: Date.now(),
       sessionId: this.getSessionId(),
       userAgent: navigator.userAgent,
@@ -481,22 +439,13 @@
       userId: this.getUserId()
     };
     
-    // Simulate API call - replace with actual endpoint
+    // Log for debugging - replace with actual remote service in production
     console.log('🔄 Sending error batch to remote service:', payload);
     
-    // If using sendBeacon for reliability during page unload
-    if ('sendBeacon' in navigator) {
-      navigator.sendBeacon('/api/errors', JSON.stringify(payload));
-    } else {
-      // Fallback to fetch
-      await fetch('/api/errors', {
-        method: 'POST',
-        headers: { 'Content-Type': 'application/json' },
-        body: JSON.stringify(payload)
-      });
-    }
-  }
-  
+    // Simulate successful send
+    return Promise.resolve();
+  }
+
   private setupGlobalErrorHandlers(): void {
     // Catch unhandled JavaScript errors
     window.addEventListener('error', (event) => {
@@ -549,283 +498,60 @@
       }
     }, true);
   }
-  
+
+  // Wrapper methods for common use cases
   wrapAsync<T>(promise: Promise<T>, context: ErrorContext = {}): Promise<T> {
     return promise.catch((error) => {
       this.handleError(
         error instanceof Error ? error : new Error(String(error)),
         'Async operation failed',
         context
->>>>>>> 48a016a6
       );
       throw error;
     });
   }
-<<<<<<< HEAD
-
-  /**
-   * Wrap a function with error handling
-   */
+
   wrapFunction<T extends (...args: any[]) => any>(fn: T, context: ErrorContext = {}): T {
     return ((...args: any[]) => {
       try {
         const result = fn(...args);
-        
-        // Handle async functions
         if (result && typeof result.then === 'function') {
-          return this.wrapAsync(result, {
-            ...context,
-            action: context.action || 'function_execution',
-            metadata: {
-              functionName: fn.name,
-              isAsyncFunction: true,
-              ...context.metadata
-            }
-          });
+          return this.wrapAsync(result, context);
         }
-        
         return result;
       } catch (error) {
         this.handleError(
           error instanceof Error ? error : new Error(String(error)),
-          {
-            ...context,
-            action: context.action || 'function_execution',
-            metadata: {
-              functionName: fn.name,
-              isAsyncFunction: false,
-              ...context.metadata
-            }
-          }
+          'Function execution failed',
+          context
         );
         throw error;
       }
     }) as T;
   }
 
-  /**
-   * Handle React component errors
-   */
-  handleComponentError(error: Error, errorInfo: React.ErrorInfo, component: string): string {
-    return this.handleError(error, {
-      context: 'react_error_boundary',
-      component,
-      action: 'component_error',
-      level: 'error',
-      metadata: {
-        componentStack: errorInfo.componentStack,
-        isReactError: true
-      },
-      tags: {
-        errorBoundary: 'true',
-        component
-      }
-    });
-  }
-
-  /**
-   * Handle network/API errors
-   */
-  handleNetworkError(error: Error, url: string, method: string = 'GET', context: ErrorContext = {}): string {
-    return this.handleError(error, {
-      ...context,
-      context: 'network_error',
-      action: 'api_request',
-      level: 'error',
-      metadata: {
-        url,
-        method,
-        isNetworkError: true,
-        ...context.metadata
-      },
-      tags: {
-        network: 'true',
-        method: method.toUpperCase(),
-        ...context.tags
-      }
-    });
-  }
-
-  /**
-   * Handle validation errors
-   */
-  handleValidationError(error: Error, field: string, context: ErrorContext = {}): string {
-    return this.handleError(error, {
-      ...context,
-      context: 'validation_error',
-      action: 'validation',
-      level: 'warning',
-      metadata: {
-        field,
-        isValidationError: true,
-        ...context.metadata
-      },
-      tags: {
-        validation: 'true',
-        field,
-        ...context.tags
-      }
-    });
-  }
-
-  /**
-   * Get error metrics
-   */
-  getMetrics(): ErrorMetrics {
-    return { ...this.errorMetrics };
-  }
-
-  /**
-   * Get recent errors from queue
-   */
-  getRecentErrors(limit: number = 10): Array<{error: Error; context: ErrorContext; timestamp: number}> {
-    return this.errorQueue.slice(-limit);
-  }
-
-  /**
-   * Clear error queue
-   */
-  clearErrorQueue(): void {
-    this.errorQueue = [];
-  }
-
-  /**
-   * Set user context for error tracking
-   */
-  setUserContext(userId: string, userInfo: Record<string, unknown> = {}): void {
-    if (this.sentryService.isReady()) {
-      this.sentryService.setUser({
-        id: userId,
-        ...userInfo
-      } as any);
-    }
-    
-    if (this.analyticsService.isReady()) {
-      this.analyticsService.identify(userId, userInfo as any);
-    }
-  }
-
-  /**
-   * Clear user context (on logout)
-   */
-  clearUserContext(): void {
-    if (this.sentryService.isReady()) {
-      this.sentryService.clearUser();
-    }
-    
-    if (this.analyticsService.isReady()) {
-      this.analyticsService.reset();
-    }
-  }
-
-  /**
-   * Add breadcrumb for debugging
-   */
-  addBreadcrumb(message: string, category: string = 'user', data?: Record<string, unknown>): void {
-    if (this.sentryService.isReady()) {
-      this.sentryService.addBreadcrumb(message, category, data);
-    }
-  }
-
-  /**
-   * Update error metrics
-   */
-  private updateErrorMetrics(error: Error, context: ErrorContext): void {
-    const now = Date.now();
-    
-    this.errorMetrics.totalErrors++;
-    this.errorMetrics.lastErrorTime = now;
-    
-    // Calculate error rate (errors per minute)
-    const windowMs = 60000; // 1 minute
-    const recentErrors = this.errorQueue.filter(e => now - e.timestamp < windowMs).length + 1;
-    this.errorMetrics.errorRate = recentErrors;
-    
-    // Track by error type
-    const errorType = error.name || 'UnknownError';
-    this.errorMetrics.errorsByType[errorType] = (this.errorMetrics.errorsByType[errorType] || 0) + 1;
-    
-    // Track by component
-    if (context.component) {
-      this.errorMetrics.errorsByComponent[context.component] = 
-        (this.errorMetrics.errorsByComponent[context.component] || 0) + 1;
-    }
-  }
-
-  /**
-   * Store error locally for offline analysis
-   */
-  private storeErrorLocally(errorData: any): void {
-    try {
-      const errors = JSON.parse(localStorage.getItem('app_errors') || '[]');
-      errors.push(errorData);
-      
-      // Keep only last 50 errors
-      localStorage.setItem('app_errors', JSON.stringify(errors.slice(-50)));
-    } catch (e) {
-      console.warn('Could not store error locally:', e);
-    }
-  }
-
-  /**
-   * Add error to processing queue
-   */
-  private addToErrorQueue(error: Error, context: ErrorContext, timestamp: number): void {
-    this.errorQueue.push({ error, context, timestamp });
-    
-    // Maintain queue size
-    if (this.errorQueue.length > this.maxQueueSize) {
-      this.errorQueue = this.errorQueue.slice(-this.maxQueueSize);
-    }
-  }
-
-  /**
-   * Load error metrics from localStorage
-   */
-  private loadErrorMetrics(): void {
-    try {
-      const stored = localStorage.getItem('error_metrics');
-      if (stored) {
-        const parsed = JSON.parse(stored);
-        this.errorMetrics = { ...this.errorMetrics, ...parsed };
-      }
-    } catch (e) {
-      console.warn('Could not load error metrics:', e);
-    }
-  }
-
-  /**
-   * Save error metrics to localStorage
-   */
-  private saveErrorMetrics(): void {
-    try {
-      localStorage.setItem('error_metrics', JSON.stringify(this.errorMetrics));
-    } catch (e) {
-      console.warn('Could not save error metrics:', e);
-    }
-  }
-}
-
-// Import React for error info type
-import React from 'react';
-
-export const ErrorHandler = new ErrorHandlerService();
-=======
-  
   // Public API methods
   getStoredErrors(): ErrorEntry[] {
     try {
-      return JSON.parse(localStorage.getItem('app_errors_v2') || '[]');
+      return JSON.parse(localStorage.getItem('relife_errors_v2') || '[]');
     } catch {
       return [];
     }
   }
-  
+
   clearStoredErrors(): void {
-    localStorage.removeItem('app_errors_v2');
+    localStorage.removeItem('relife_errors_v2');
+    localStorage.removeItem('relife_error_metrics');
     this.errorQueue = [];
-  }
-  
+    this.errorMetrics = {
+      errorRate: 0,
+      lastErrorTime: 0,
+      totalErrors: 0,
+      errorsByType: {},
+      errorsByComponent: {}
+    };
+  }
+
   getErrorAnalytics(): ErrorAnalytics {
     const errors = this.getStoredErrors();
     const totalErrors = errors.reduce((sum, error) => sum + error.count, 0);
@@ -857,28 +583,31 @@
       averageErrorsPerSession: errorRate
     };
   }
-  
+
+  getErrorMetrics(): ErrorMetrics {
+    return { ...this.errorMetrics };
+  }
+
   resolveError(errorId: string): void {
     const errors = this.getStoredErrors();
     const errorIndex = errors.findIndex(e => e.id === errorId);
     
     if (errorIndex !== -1) {
       errors[errorIndex].resolved = true;
-      localStorage.setItem('app_errors_v2', JSON.stringify(errors));
-    }
-  }
-  
+      localStorage.setItem('relife_errors_v2', JSON.stringify(errors));
+    }
+  }
+
   private getSessionId(): string {
-    let sessionId = sessionStorage.getItem('error-handler-session');
+    let sessionId = sessionStorage.getItem('relife-error-session');
     if (!sessionId) {
       sessionId = `session_${Date.now()}_${Math.random().toString(36).substring(2, 9)}`;
-      sessionStorage.setItem('error-handler-session', sessionId);
+      sessionStorage.setItem('relife-error-session', sessionId);
     }
     return sessionId;
   }
-  
+
   private getUserId(): string | undefined {
-    // Try to get user ID from auth state or localStorage
     try {
       const authData = localStorage.getItem('supabase.auth.token');
       if (authData) {
@@ -890,12 +619,12 @@
     }
     return undefined;
   }
-  
+
   private getSessionCount(): number {
-    const count = localStorage.getItem('error-handler-session-count');
+    const count = localStorage.getItem('relife-error-session-count');
     return count ? parseInt(count, 10) : 1;
   }
-  
+
   // Cleanup method
   cleanup(): void {
     if (this.batchTimer) {
@@ -914,5 +643,4 @@
 }
 
 export const ErrorHandler = new ErrorHandlerService();
-export type { ErrorEntry, ErrorContext, ErrorCategory, ErrorAnalytics };
->>>>>>> 48a016a6
+export type { ErrorEntry, ErrorContext, ErrorCategory, ErrorAnalytics };