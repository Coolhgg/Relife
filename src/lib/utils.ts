<<<<<<< HEAD
import { clsx, type ClassValue } from 'clsx';
import { twMerge } from 'tailwind-merge';
=======
import { clsx, type ClassValue } from "clsx"
import { twMerge } from "tailwind-merge"
>>>>>>> 02f0594e

export function cn(...inputs: ClassValue[]) {
  return twMerge(clsx(inputs))
}<|MERGE_RESOLUTION|>--- conflicted
+++ resolved
@@ -1,10 +1,5 @@
-<<<<<<< HEAD
-import { clsx, type ClassValue } from 'clsx';
-import { twMerge } from 'tailwind-merge';
-=======
 import { clsx, type ClassValue } from "clsx"
 import { twMerge } from "tailwind-merge"
->>>>>>> 02f0594e
 
 export function cn(...inputs: ClassValue[]) {
   return twMerge(clsx(inputs))
