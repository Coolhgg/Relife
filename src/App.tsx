/// <reference lib="dom" />
import React from 'react';
import { useState, useEffect, useCallback, useMemo, useReducer } from 'react';
import { Provider } from 'react-redux';
// Removed stub imports - using actual implementations
import {
  Bell,
  Plus,
  Clock,
  Settings,
  Brain,
  Gamepad2,
  LogOut,
  Crown,
  Gift,
} from 'lucide-react';
import type { Alarm, AppState, VoiceMood, User, Battle, DayOfWeek } from './types';
import { INITIAL_DOMAIN_APP_STATE } from './constants/initialDomainState';
import { rootReducer } from './reducers/rootReducer';

// i18n imports
import { LanguageProvider } from './contexts/LanguageContext';
import { useI18n } from './hooks/useI18n';
import { useTheme } from './hooks/useTheme';
import store from './store';
import { initializeStoreWithPersistedState } from './store';

import AlarmList from './components/AlarmList';
import AlarmForm from './components/AlarmForm';
import AlarmRinging from './components/AlarmRinging';
import Dashboard from './components/Dashboard';
import OnboardingFlow from './components/OnboardingFlow';
import AuthenticationFlow from './components/AuthenticationFlow';
import ErrorBoundary from './components/ErrorBoundary';
import OfflineIndicator from './components/OfflineIndicator';
import PWAInstallPrompt from './components/PWAInstallPrompt';
// Enhanced consolidated components
import GamingHub from './components/GamingHub';
import EnhancedSettings from './components/EnhancedSettings';
import PricingPage from './components/PricingPage';
import RewardManager from './components/RewardManager';
import GiftShop from './components/GiftShop';
import { ScreenReaderProvider } from './components/ScreenReaderProvider';
import TabProtectionWarning from './components/TabProtectionWarning';
import { ThemeProvider } from './hooks/useTheme';
import { initializeCapacitor } from './services/capacitor';
import { AlarmService } from './services/alarm';
import { ErrorHandler } from './services/error-handler';
import OfflineStorage from './services/offline-storage';
import AccessibilityUtils from './utils/accessibility';
import ScreenReaderService from './utils/screen-reader';
import KeyboardNavigationService from './utils/keyboard-navigation';
import VoiceAccessibilityService from './utils/voice-accessibility';
import MobileAccessibilityService from './utils/mobile-accessibility';
import EnhancedFocusService from './utils/enhanced-focus';
import { PerformanceMonitor } from './services/performance-monitor';
import AppAnalyticsService from './services/app-analytics';
import AIRewardsService from './services/ai-rewards';
import RewardService from './services/reward-service';
import { EmailCampaignService } from './services/email-campaigns';
import { AnalyticsService } from './services/analytics';
import { SupabaseService } from './services/supabase';
import { PushNotificationService } from './services/push-notifications';
import useAuth from './hooks/useAuth';
import { useScreenReaderAnnouncements } from './hooks/useScreenReaderAnnouncements';
import {
  useAnalytics,
  useEngagementAnalytics,
  usePageTracking,
  ANALYTICS_EVENTS,
} from './hooks/useAnalytics';
import { useEmotionalNotifications } from './hooks/useEmotionalNotifications';
import { useTabProtectionAnnouncements } from './hooks/useTabProtectionAnnouncements';
import useTabProtectionSettings from './hooks/useTabProtectionSettings';
import { formatProtectionMessage, formatTimeframe } from './types/tabProtection';
import ServiceWorkerStatus from './components/ServiceWorkerStatus';
import { useEnhancedServiceWorker } from './hooks/useEnhancedServiceWorker';
import { useAdvancedAlarms } from './hooks/useAdvancedAlarms';
import AdvancedSchedulingDashboard from './components/AdvancedSchedulingDashboard';
import { useUISound } from './hooks/useSoundEffects';
import './App.css';

// Email Campaign Integration - now using DI service
import { PersonaType, PersonaDetectionResult } from './types';

// Inner App component that uses i18n hooks
function AppContent() {
  const {
    t,
    getNavigationLabels,
    getActionLabels: _getActionLabels,
    getA11yLabels,
    isRTL: _isRTL,
    getDirectionStyles: _getDirectionStyles,
    formatAlarmTime: _formatAlarmTime,
  } = useI18n();
  const auth = useAuth();
  const {
    getCSSVariables: _getCSSVariables,
    getThemeClasses: _getThemeClasses,
    applyThemeWithPerformance,
    preloadTheme,
  } = useTheme();
  const { announce } = useScreenReaderAnnouncements({
    announceNavigation: true,
    announceStateChanges: true,
  });

  // Analytics integration
  const {
    identify,
    track,
    trackPageView: _trackPageView,
    setUserProperties: _setUserProperties,
    reset,
  } = useAnalytics();
  const {
    trackSessionActivity,
    trackDailyActive,
    trackFeatureDiscovery: _trackFeatureDiscovery,
  } = useEngagementAnalytics();
  usePageTracking('main-app');

  // Advanced Alarms Hook
  const {
    alarms: advancedAlarms,
    loading: _advancedAlarmsLoading,
    _error: _advancedAlarmsError,
  } = useAdvancedAlarms();

  // Enhanced Service Worker Hook for alarm reliability
  const {
    state: serviceWorkerState,
    updateAlarms: updateServiceWorkerAlarms,
    performHealthCheck: _performHealthCheck,
  } = useEnhancedServiceWorker();

  // Apply theme with performance optimizations
  useEffect(() => {
    // Use performance-optimized theme application
    applyThemeWithPerformance({
      animate: !window.matchMedia('(prefers-reduced-motion: reduce)').matches,
      duration: 250,
      immediate: false,
    });
  }, [applyThemeWithPerformance]);

  // Preload common themes for better performance
  useEffect(() => {
    // Preload opposite theme for quick switching
    const currentTheme = document.documentElement.classList.contains('theme-dark')
      ? 'dark'
      : 'light';
    const oppositeTheme = currentTheme === 'dark' ? 'light' : 'dark';
    preloadTheme(oppositeTheme);
  }, [preloadTheme]);

  // Sound Effects Hook for UI feedback
  const {
    playClick: _playClick,
    playSuccess,
    playError: _playError,
    createClickHandler,
    createSuccessHandler,
    createErrorHandler,
  } = useUISound();

  const [appState, dispatch] = useReducer(rootReducer, INITIAL_DOMAIN_APP_STATE);

  // Helper function to simulate old setState behavior for gradual migration
  // Wrapped with useCallback to prevent unnecessary re-renders in dependent hooks
  const setAppState = useCallback(
    (updater: (prev: AppState) => AppState | AppState) => {
      if (typeof updater === 'function') {
        const newState = updater(appState);
        // For now, we'll use a generic APP_UPDATE action
        // TODO: Convert to specific domain actions
        dispatch({ type: 'APP_UPDATE' as unknown, payload: newState });
      } else {
        dispatch({ type: 'APP_UPDATE' as unknown, payload: updater });
      }
    },
    [appState, dispatch]
  );

  const [showAlarmForm, setShowAlarmForm] = useState(false);
  const [editingAlarm, setEditingAlarm] = useState<Alarm | null>(null);
  const [isInitialized, setIsInitialized] = useState(false);
  const [isOnline, setIsOnline] = useState(navigator.onLine);
  const [accessibilityInitialized, setAccessibilityInitialized] = useState(false);
  const [sessionStartTime] = useState(Date.now());
  const [_syncStatus, setSyncStatus] = useState<
    'synced' | 'syncing' | 'error' | 'pending' | 'offline'
  >('synced');
  const [_showPWAInstall, setShowPWAInstall] = useState(false);
  const [_tabProtectionEnabled, setTabProtectionEnabled] = useState(() => {
    // Get from localStorage or default to true
    const stored = localStorage.getItem('tabProtectionEnabled');
    return stored !== null ? JSON.parse(stored) : true;
  });

  // Sync alarms with enhanced service worker when they change
  useEffect(() => {
    if (serviceWorkerState.isInitialized && appState.alarm.alarms) {
      console.log(
        `App: Syncing ${appState.alarm.alarms.length} alarms with enhanced service worker`
      );
      updateServiceWorkerAlarms(appState.alarm.alarms);
    }
  }, [
    appState.alarm.alarms,
    serviceWorkerState.isInitialized,
    updateServiceWorkerAlarms,
  ]);

  // Emotional Intelligence Notifications Hook
  const [_emotionalState, emotionalActions] = useEmotionalNotifications({
    userId: auth.user?.id || '',
    enabled: !!auth.user && appState.alarm.settings?.vibrationEnabled,
  });

  // Tab Protection Announcements Hook
  const tabProtectionSettings = useTabProtectionSettings();
  const { announceProtectionWarning } = useTabProtectionAnnouncements({
    activeAlarm:
      appState.alarm.currentlyTriggering.length > 0
        ? appState.alarm.alarms.find(a =>
            appState.alarm.currentlyTriggering.includes(a.id)
          ) || null
        : null,
    // Performance optimization - useMemo to prevent re-renders
    enabledAlarms: useMemo(
      () => appState.alarm.alarms.filter((alarm: Alarm) => alarm.enabled),
      [appState.alarm.alarms]
    ),
    settings: tabProtectionSettings.settings,
  });

  // PWA Installation handlers
  const handlePWAInstall = () => {
    setShowPWAInstall(false);
    // PWA install logic would be handled by the PWAInstallPrompt component
  };

  const handlePWADismiss = () => {
    setShowPWAInstall(false);
  };

  // Stable service references to avoid dependency issues
  const rewardService = useMemo(() => RewardService.getInstance(), []);
  const appAnalytics = useMemo(() => AppAnalyticsService.getInstance(), []);
  const errorHandler = useMemo(() => ErrorHandler, []);

  const refreshRewardsSystem = useCallback(
    async (alarms: Alarm[] = appState.alarm.alarms) => {
      try {
        // Update user habits based on current alarms
        if (alarms.length > 0) {
          const habitData = {
            habit_name: 'daily_alarms',
            current_count: alarms.filter(a => a.enabled).length,
            target_count: alarms.length,
            last_activity: new Date().toISOString(),
          };
          if (auth.user?.id) {
            await rewardService.updateUserHabits(auth.user.id, habitData);
          }
        }

        // Check and unlock any new rewards
        if (auth.user?.id) {
          await rewardService.checkAndUnlockRewards(auth.user.id);
        }

        // Get the comprehensive reward system data from database
        const _rewards = await rewardService.getRewards();
<<<<<<< HEAD
        const userRewards = auth.user?.id
          ? await rewardService.getUserRewards(auth.user.id)
          : null;
        const _insights = auth.user?.id
          ? await rewardService.getUserInsights(auth.user.id)
          : null;
        const analytics = auth.user?.id
          ? await rewardService.getUserAnalytics(auth.user.id)
          : null;
        const _habits = auth.user?.id
          ? await rewardService.getUserHabits(auth.user.id)
          : null;
        const _nicheProfile = auth.user?.id
          ? await rewardService.getUserNicheProfile(auth.user.id)
          : null;
=======
        const userRewards = auth.user?.id ? await rewardService.getUserRewards(auth.user.id) : null;
        const _insights = auth.user?.id ? await rewardService.getUserInsights(auth.user.id) : null;
        const analytics = auth.user?.id ? await rewardService.getUserAnalytics(auth.user.id) : null;
        const _habits = auth.user?.id ? await rewardService.getUserHabits(auth.user.id) : null;
        const _nicheProfile = auth.user?.id ? await rewardService.getUserNicheProfile(auth.user.id) : null;
>>>>>>> 615d8177

        // Build comprehensive reward system object
        const rewardSystem = {
          points: analytics?.total_points || 0,
          level: analytics?.current_level || 1,
          experience: analytics?.total_points || 0, // Using points as experience
          streakDays: analytics?.current_streak || 0,
          unlockedRewards: (userRewards || []).map(
            r => r.reward_id || r.id || String(r)
          ),
        };

        setAppState((prev: AppState) => ({
          // type-safe replacement
          ...prev,
          rewardSystem,
        }));

        // Track rewards analysis
        appAnalytics.trackFeatureUsage('rewards_analysis', 'system_updated', {
          totalRewards: rewardSystem.unlockedRewards.length,
          level: rewardSystem.level,
          currentStreak: rewardSystem.currentStreak,
        });
      } catch (_error) {
        errorHandler.handleError(
          _error instanceof Error ? _error : new Error(String(_error)),
          'Failed to refresh rewards system',
          { context: 'rewards_refresh' }
        );
      }
    },
    [
      appState.alarm.alarms,
      setAppState,
      auth.user?.id,
      rewardService,
      appAnalytics,
      errorHandler,
    ]
  );

  const loadUserAlarms = useCallback(async () => {
    if (!auth.user) return;

    try {
      // Load alarms from offline storage first (faster)
      const offlineAlarms = await OfflineStorage.getAlarms();
      if (offlineAlarms.length > 0) {
        setAppState((prev: AppState) => ({
          // type-safe replacement

          ...prev,
          alarms: offlineAlarms,
          isOnboarding: offlineAlarms.length === 0,
        }));
      }

      // Try to load from remote service if online
      if (navigator.onLine) {
        try {
          const { alarms: savedAlarms } = await SupabaseService.loadUserAlarms(
            auth.user.id
          );
          setAppState((prev: AppState) => ({
            // type-safe replacement

            ...prev,
            alarms: savedAlarms,
            isOnboarding: savedAlarms.length === 0,
          }));
          // Save to offline storage
          await OfflineStorage.saveAlarms(savedAlarms);

          // Announce successful data load to screen readers
          AccessibilityUtils.createAriaAnnouncement(
            `Loaded ${savedAlarms.length} alarm${savedAlarms.length === 1 ? '' : 's'}`,
            'polite'
          );

          // Initialize rewards system
          await refreshRewardsSystem(savedAlarms);
        } catch (_error) {
          ErrorHandler.handleError(
            _error instanceof Error ? _error : new Error(String(_error)),
            'Remote alarm loading failed, using offline alarms',
            { context: 'load_remote_alarms', metadata: { userId: auth.user.id } }
          );
          setSyncStatus('error');

          // Initialize rewards system with offline alarms
          await refreshRewardsSystem(offlineAlarms);
        }
      } else {
        setAppState((prev: AppState) => ({
          // type-safe replacement

          ...prev,
          alarms: offlineAlarms,
          isOnboarding: offlineAlarms.length === 0,
        }));

        // Initialize rewards system with offline alarms
        await refreshRewardsSystem(offlineAlarms);
      }
    } catch (_error) {
      ErrorHandler.handleError(
        _error instanceof Error ? _error : new Error(String(_error)),
        'Failed to load user alarms',
        { context: 'load_user_alarms', metadata: { userId: auth.user.id } }
      );
    }
  }, [auth.user, setSyncStatus, refreshRewardsSystem, setAppState]);

  // Handle alarm snooze functionality
  const handleAlarmSnooze = useCallback(
    async (alarmId: string) => {
      const analytics = AppAnalyticsService.getInstance();
      const startTime = performance.now();

      try {
        analytics.trackAlarmAction('snooze', alarmId);

        if (isOnline) {
          await AlarmService.snoozeAlarm(alarmId);
        }

        const duration = performance.now() - startTime;
        analytics.trackAlarmAction('snooze', alarmId, { success: true, duration });
        analytics.trackFeatureUsage('alarm_snooze', 'completed', { duration });

        setAppState((prev: AppState) => ({
          // type-safe replacement
          ...prev,
          activeAlarm: null,
          currentView: 'dashboard',
        }));
      } catch (_error) {
        const duration = performance.now() - startTime;
        analytics.trackAlarmAction('snooze', alarmId, {
          success: false,
          error: _error instanceof Error ? _error.message : String(_error),
          duration,
        });
        analytics.trackError(
          _error instanceof Error ? _error : new Error(String(_error)),
          {
            action: 'snooze_alarm',
          }
        );

        ErrorHandler.handleError(
          _error instanceof Error ? _error : new Error(String(_error)),
          'Failed to snooze alarm',
          {
            context: 'snooze_alarm',
            metadata: { alarmId, isOnline },
          }
        );
        // Fallback: still hide the alarm even if snooze fails
        setAppState((prev: AppState) => ({
          // type-safe replacement
          ...prev,
          activeAlarm: null,
          currentView: 'dashboard',
        }));
      }
    },
    [isOnline, setAppState]
  );

  // Handle service worker messages
  const handleServiceWorkerMessage = useCallback(
    (_event: MessageEvent) => {
      const { type, data } = event.data;

      switch (type) {
        case 'ALARM_TRIGGERED':
          if (data.alarm) {
            setAppState((prev: AppState) => ({
              // type-safe replacement
              ...prev,
              activeAlarm: data.alarm,
            }));
          }
          break;
        case 'SYNC_START':
          setSyncStatus('pending');
          break;
        case 'SYNC_COMPLETE':
          setSyncStatus('synced');
          break;
        case 'SYNC_ERROR':
          setSyncStatus('_error');
          ErrorHandler.handleError(
            new Error(data._error || 'Sync failed'),
            'Background sync failed'
          );
          break;
        case 'NETWORK_STATUS':
          setIsOnline(data.isOnline);
          break;
        case 'EMOTIONAL_NOTIFICATION_ACTION':
          // Handle emotional notification actions from service worker
          if (data.action && data.emotion_type) {
            emotionalActions.trackResponse(data.notification_id || 'unknown', {
              messageId: data.notification_id || 'unknown',
              emotion: data.emotion_type,
              tone: data.tone || 'encouraging',
              actionTaken:
                data.action === 'dismiss'
                  ? 'dismissed'
                  : data.action === 'snooze'
                    ? 'snoozed'
                    : 'none',
              notificationOpened: true,
              timeToResponse: Date.now() - (data.timestamp || Date.now()),
            });

            // Handle specific actions
            if (data.action === 'dismiss' && appState.activeAlarm) {
              setAppState((prev: AppState) => ({
                // type-safe replacement
                ...prev,
                activeAlarm: null,
              }));
            } else if (data.action === 'snooze' && appState.activeAlarm) {
              // Trigger snooze functionality
              handleAlarmSnooze(appState.activeAlarm.id);
            }

            console.log('🧠 Emotional notification action handled:', data.action);
          }
          break;
        default:
          ErrorHandler.handleError(
            new Error(`Unknown service worker message type: ${type}`),
            'Received unknown service worker message',
            { context: 'service_worker_message', metadata: { type, data } }
          );
      }
    },
    [
      setAppState,
      setSyncStatus,
      setIsOnline,
      emotionalActions,
      appState,
      handleAlarmSnooze,
    ]
  );

  // Handle alarm triggers from service worker
  const handleServiceWorkerAlarmTrigger = useCallback(
    (alarm: Alarm) => {
      console.log('App: Handling service worker alarm trigger:', alarm.id);

      // Update app state to show alarm as triggered
      setAppState((prev: AppState) => ({
        ...prev,
        activeAlarm: alarm,
        alarmTriggeredAt: new Date(),
      }));

      // Navigate to alarm screen if needed
      // This would integrate with your existing alarm handling logic
    },
    [setAppState]
  );

  const registerEnhancedServiceWorker = useCallback(async () => {
    if ('serviceWorker' in navigator) {
      try {
        console.log('App: Registering enhanced service worker...');
        const registration = await navigator.serviceWorker.register('/sw-enhanced.js');

        registration.addEventListener('updatefound', () => {
          const newWorker = registration.installing;
          if (newWorker) {
            newWorker.addEventListener('statechange', () => {
              if (
                newWorker.state === 'installed' &&
                navigator.serviceWorker.controller
              ) {
                console.log('App: Service worker updated');
                // Optionally show update notification to user
              }
            });
          }
        });

        // Enhanced service worker registered successfully
        console.log('App: Enhanced service worker registered');

        // Request notification permissions first
        if ('Notification' in window && Notification.permission === 'default') {
          try {
            console.log('App: Requesting notification permission...');
            const permission = await Notification.requestPermission();
            console.log('App: Notification permission:', permission);

            if (permission === 'granted') {
              // Notify service worker about permission
              navigator.serviceWorker.ready.then(reg => {
                reg.active?.postMessage({
                  type: 'REQUEST_NOTIFICATION_PERMISSION',
                });
              });
            }
          } catch (permissionError) {
            console.warn(
              'App: Could not request notification permission:',
              permissionError
            );
          }
        }

        // Wait for service worker to be ready
        const readyRegistration = await navigator.serviceWorker.ready;

        // Send alarms to service worker
        if (readyRegistration.active && appState.alarm.alarms.length > 0) {
          console.log(
            `App: Sending ${appState.alarm.alarms.length} alarms to service worker`
          );

          // Use MessageChannel for reliable communication
          const messageChannel = new MessageChannel();

          messageChannel.port1.onmessage = (_event: MessageEvent) => {
            const { success, message, _error } = event.data;
            if (success) {
              console.log('App: Service worker response:', message);
            } else {
              console.error('App: Service worker _error:', _error);
            }
          };

          readyRegistration.active.postMessage(
            {
              type: 'UPDATE_ALARMS',
              data: { alarms: appState.alarm.alarms },
            },
            [messageChannel.port2]
          );
        }

        // Set up service worker message listener
        navigator.serviceWorker.addEventListener('message', event => {
          const { type, data } = event.data;

          switch (type) {
            case 'ALARM_TRIGGERED':
              console.log('App: Alarm triggered by service worker:', data.alarm.id);
              // Handle alarm trigger from service worker
              handleServiceWorkerAlarmTrigger(data.alarm);
              break;

            case 'ALARM_SCHEDULED':
              console.log('App: Alarm scheduled by service worker:', data.alarmId);
              break;

            case 'ALARM_CANCELLED':
              console.log('App: Alarm cancelled by service worker:', data.alarmId);
              break;

            case 'NETWORK_STATUS':
              console.log('App: Network status change:', data.isOnline);
              // Update app state based on network status
              break;

            case 'COMPLETE_SYNC_FINISHED':
              console.log('App: Service worker sync completed');
              // Refresh app data if needed
              break;

            default:
              console.log('App: Unknown service worker message:', type);
          }
        });

        // Set up visibility change handling for alarm reliability
        document.addEventListener('visibilitychange', () => {
          if (document.visibilityState === 'hidden') {
            // Ensure alarms are properly scheduled in service worker when tab becomes hidden
            console.log('App: Tab hidden, ensuring background alarm scheduling...');
            if (readyRegistration.active) {
              readyRegistration.active.postMessage({
                type: 'SYNC_ALARM_STATE',
              });
            }
          } else if (document.visibilityState === 'visible') {
            // Perform health check when tab becomes visible again
            console.log('App: Tab visible, performing alarm health check...');
            if (readyRegistration.active) {
              readyRegistration.active.postMessage({
                type: 'HEALTH_CHECK',
              });
            }
          }
        });

        // Set up beforeunload event for tab close protection
        window.addEventListener('beforeunload', _event => {
          // This will be handled by the tab protection system
          // but we also notify the service worker
          if (readyRegistration.active) {
            readyRegistration.active.postMessage({
              type: 'TAB_CLOSING',
            });
          }
        });
      } catch (_error) {
        console.error('App: Service worker registration failed:', _error);
        ErrorHandler.handleError(
          _error instanceof Error ? _error : new Error(String(_error)),
          'Enhanced service worker registration failed',
          { context: 'service_worker_registration' }
        );
      }
    } else {
      console.warn('App: Service workers not supported in this browser');
    }
  }, [appState.alarm.alarms, handleServiceWorkerAlarmTrigger]);

  const syncOfflineChanges = useCallback(async () => {
    if (!auth.user) return;

    try {
      const pendingChanges = await OfflineStorage.getPendingChanges();

      if (pendingChanges.length > 0) {
        // Syncing offline changes silently

        for (const change of pendingChanges) {
          try {
            switch (change.type) {
              case 'create':
              case 'update':
                if (change.data) {
                  const saveResult = await SupabaseService.saveAlarm(change.data);
                  if (saveResult._error) {
                    throw new Error(saveResult._error);
                  }
                }
                break;
              case 'delete': {
                const deleteResult = await SupabaseService.deleteAlarm(change.id);
                if (deleteResult._error) {
                  throw new Error(deleteResult._error);
                }
                break;
              }
            }
          } catch (_error) {
            ErrorHandler.handleError(
              _error instanceof Error ? _error : new Error(String(_error)),
              'Failed to sync offline change',
              {
                context: 'sync_offline_change',
                metadata: { changeId: change.id, changeType: change.type },
              }
            );
          }
        }

        // Clear pending changes after successful sync
        await OfflineStorage.clearPendingChanges();
        setSyncStatus('synced');

        // Reload alarms from server to ensure consistency
        const { alarms: updatedAlarms } = await SupabaseService.loadUserAlarms(
          auth.user.id
        );
        setAppState((prev: AppState) => ({
          // type-safe replacement
          ...prev,
          alarms: updatedAlarms,
        }));
        await OfflineStorage.saveAlarms(updatedAlarms);
      }
    } catch (_error) {
      ErrorHandler.handleError(
        _error instanceof Error ? _error : new Error(String(_error)),
        'Failed to sync offline changes'
      );
      setSyncStatus('_error');
    }
  }, [auth.user, setSyncStatus, setAppState]);

  // Refresh rewards system based on current alarms and analytics
  // Handle quick alarm setup with preset configurations
  const handleQuickSetup = async (presetType: 'morning' | 'work' | 'custom') => {
    const presets = {
      morning: {
        time: '07:00',
        label: 'Morning Routine',
        days: [1, 2, 3, 4, 5], // Monday to Friday
        voiceMood: 'motivational' as VoiceMood,
      },
      work: {
        time: '06:30',
        label: 'Work Day',
        days: [1, 2, 3, 4, 5], // Monday to Friday
        voiceMood: 'drill-sergeant' as VoiceMood,
      },
      custom: {
        time: '07:00',
        label: 'Wake Up',
        days: [1, 2, 3, 4, 5, 6, 7], // Every day
        voiceMood: 'gentle' as VoiceMood,
      },
    };

    const presetConfig = presets[presetType];
    if (presetConfig) {
      await handleAddAlarm(presetConfig);

      // Track the quick setup usage
      const appAnalytics = AppAnalyticsService.getInstance();
      appAnalytics.trackFeatureUsage('quick_alarm_setup', 'preset_used', {
        presetType,
      });
    }
  };

  // Initialize all accessibility services
  const initializeAccessibilityServices = async () => {
    try {
      const screenReaderService = ScreenReaderService.getInstance();
      const _keyboardService = KeyboardNavigationService.getInstance();
      const voiceService = VoiceAccessibilityService.getInstance();
      const _mobileService = MobileAccessibilityService.getInstance();
      const _focusService = EnhancedFocusService.getInstance();

      // Services are automatically initialized when getInstance() is called
      // Just verify they're properly instantiated

      // Announce app initialization
      screenReaderService.announce(
        'Smart Alarm app loaded with full accessibility support',
        'polite'
      );

      setAccessibilityInitialized(true);

      // Track accessibility initialization
      const appAnalytics = AppAnalyticsService.getInstance();
      appAnalytics.trackFeatureUsage('accessibility', 'services_initialized', {
        screenReader: screenReaderService.getState().isEnabled,
        keyboard: true,
        voice: voiceService.getState?.().isEnabled ?? false,
        mobile: true,
        focus: true,
      });
    } catch (_error) {
      ErrorHandler.handleError(
        _error instanceof Error ? _error : new Error(String(_error)),
        'Failed to initialize accessibility services',
        { context: 'accessibility_initialization' }
      );
      setAccessibilityInitialized(true); // Continue even if accessibility fails
    }
  };

  // Update app state when auth state changes
  useEffect(() => {
    const appAnalytics = AppAnalyticsService.getInstance();
    const emailService = EmailCampaignService.getInstance();

    setAppState((prev: AppState) => ({
      ...prev,
      user: auth.user,
    }));

    // Set analytics user context when user signs in/out
    if (auth.user) {
      // Use both analytics services for comprehensive tracking
      appAnalytics.setUserContext(auth.user.id, {
        email: auth.user.email,
        signInMethod: 'supabase',
      });

      // New analytics hook for user identification
      identify(auth.user.id, {
        id: auth.user.id,
        email: auth.user.email,
        createdAt:
          auth.user.createdAt instanceof Date
            ? auth.user.createdAt.toISOString()
            : auth.user.createdAt,
        deviceType: navigator.userAgent.includes('Mobile') ? 'mobile' : 'desktop',
      });

      // Track sign-in event
      track(ANALYTICS_EVENTS.USER_SIGNED_IN, {
        timestamp: new Date().toISOString(),
        metadata: {
          method: 'supabase',
        },
      });

      // Track daily active user
      trackDailyActive();

      // Email Campaign Integration: Detect persona and add to campaign
      (async () => {
        try {
          await emailService.initialize();
          const personaResult = await emailService.detectPersona(auth.user);
          console.log(
            `Detected persona: ${personaResult._persona} (confidence: ${personaResult.confidence})`
          );

          // Add user to appropriate email campaign
          await emailService.addUserToCampaign(auth.user, personaResult._persona);

          // Track persona detection for analytics
          track('PERSONA_DETECTED', {
            persona: personaResult._persona,
            confidence: personaResult.confidence,
            factors: personaResult.factors.map(f => f.factor),
            timestamp: new Date().toISOString(),
          });
        } catch (_error) {
          console.error('Email campaign integration _error:', _error);
        }
      })();
    } else {
      // Clear user context when user signs out
      appAnalytics.clearUserContext();
      reset();

      // Track sign-out event
      track(ANALYTICS_EVENTS.USER_SIGNED_OUT, {
        timestamp: new Date().toISOString(),
      });
    }
  }, [auth.user, identify, track, reset, trackDailyActive, setAppState]);

  // Network status monitoring
  useEffect(() => {
    const handleOnline = () => {
      setIsOnline(true);
      setSyncStatus('pending');
      // Trigger sync when coming back online
      syncOfflineChanges();
    };

    const handleOffline = () => {
      setIsOnline(false);
      setSyncStatus('offline');
    };

    window.addEventListener('online', handleOnline);
    window.addEventListener('offline', handleOffline);

    return () => {
      window.removeEventListener('online', handleOnline);
      window.removeEventListener('offline', handleOffline);
    };
  }, [syncOfflineChanges]);

  // Service worker message handling
  useEffect(() => {
    if ('serviceWorker' in navigator) {
      navigator.serviceWorker.addEventListener('message', handleServiceWorkerMessage);

      return () => {
        navigator.serviceWorker.removeEventListener(
          'message',
          handleServiceWorkerMessage
        );
      };
    }
  }, [handleServiceWorkerMessage]);

  // Handle emotional notification events from service worker
  useEffect(() => {
    const handleEmotionalAction = (_event: CustomEvent) => {
      const { action, emotion_type, notification_id, data: actionData } = event.detail;

      // Track the action in analytics
      emotionalActions.trackResponse(notification_id || 'unknown', {
        messageId: notification_id || 'unknown',
        emotion: emotion_type,
        tone: actionData?.tone || 'encouraging',
        actionTaken:
          action === 'dismiss' ? 'dismissed' : action === 'snooze' ? 'snoozed' : 'none',
        notificationOpened: true,
        timeToResponse: Date.now() - (actionData?.timestamp || Date.now()),
      });

      console.log('🧠 Emotional notification action received:', action, emotion_type);
    };

    const handleServiceWorkerUpdate = (_event: CustomEvent) => {
      console.log('🔄 Service Worker update available');
      // Could show a toast notification or update indicator
    };

    const handleServiceWorkerInstall = () => {
      console.log('✅ Service Worker installed successfully');
    };

    // Add event listeners
    window.addEventListener(
      'emotional-notification-action',
      handleEmotionalAction as EventListener
    );
    window.addEventListener(
      'sw-update-available',
      handleServiceWorkerUpdate as EventListener
    );
    window.addEventListener('sw-install-complete', handleServiceWorkerInstall);

    return () => {
      window.removeEventListener(
        'emotional-notification-action',
        handleEmotionalAction as EventListener
      );
      window.removeEventListener(
        'sw-update-available',
        handleServiceWorkerUpdate as EventListener
      );
      window.removeEventListener('sw-install-complete', handleServiceWorkerInstall);
    };
  }, [emotionalActions]);

  useEffect(() => {
    const initialize = async () => {
      try {
        // Initialize performance monitoring and analytics
        const performanceService = PerformanceMonitor.getInstance();
        const analyticsService = AnalyticsService.getInstance();
        const appAnalytics = AppAnalyticsService.getInstance();

        await performanceService.initialize();
        await analyticsService.initialize();

        // Start performance tracking
        appAnalytics.startPerformanceMarker('app_initialization');

        // Initialize analytics services (Sentry + PostHog)
        await appAnalytics.initializeAnalytics();

        // Track app launch
        appAnalytics.trackPageView('dashboard', {
          isInitialLoad: true,
          userAuthenticated: !!auth.user,
        });

        // Track session activity with enhanced analytics
        trackSessionActivity();

        // Track app installation/update if first time
        const isFirstTime = !localStorage.getItem('app_launched_before');
        if (isFirstTime) {
          track(ANALYTICS_EVENTS.APP_INSTALLED, {
            timestamp: new Date().toISOString(),
            metadata: {
              version: import.meta.env.VITE_APP_VERSION || '1.0.0',
              platform: navigator.userAgent.includes('Mobile') ? 'mobile' : 'desktop',
            },
          });
          localStorage.setItem('app_launched_before', 'true');
        }

        // Initialize Capacitor
        await initializeCapacitor();

        // Initialize Push Notifications
        try {
          await PushNotificationService.initialize();
        } catch (_error) {
          console.warn('Push notification initialization failed:', _error);
        }

        // Initialize enhanced service worker
        await registerEnhancedServiceWorker();

        // Initialize accessibility services
        await initializeAccessibilityServices();

        // Only load alarms if user is authenticated
        if (auth.user) {
          await loadUserAlarms();
        }

        setIsInitialized(true);
      } catch (_error) {
        ErrorHandler.handleError(
          _error instanceof Error ? _error : new Error(String(_error)),
          'Failed to initialize app',
          {
            context: 'app_initialization',
          }
        );
        setIsInitialized(true);
      }
    };

    if (auth.isInitialized) {
      initialize();
    }
  }, [
    auth.isInitialized,
    auth.user,
    loadUserAlarms,
    registerEnhancedServiceWorker,
    track,
    trackSessionActivity,
  ]);

  // Network status monitoring
  useEffect(() => {
    const handleOnline = () => {
      setIsOnline(true);
      setSyncStatus('pending');
      // Trigger sync when coming back online
      syncOfflineChanges();
    };

    const handleOffline = () => {
      setIsOnline(false);
      setSyncStatus('offline');
    };

    window.addEventListener('online', handleOnline);
    window.addEventListener('offline', handleOffline);

    return () => {
      window.removeEventListener('online', handleOnline);
      window.removeEventListener('offline', handleOffline);
    };
  }, [syncOfflineChanges]);

  // Service worker message handling
  useEffect(() => {
    if ('serviceWorker' in navigator) {
      navigator.serviceWorker.addEventListener('message', handleServiceWorkerMessage);

      return () => {
        navigator.serviceWorker.removeEventListener(
          'message',
          handleServiceWorkerMessage
        );
      };
    }
  }, [handleServiceWorkerMessage]);

  // Extract complex expression for dependency array
<<<<<<< HEAD
  const currentTriggeredAlarm =
    appState.alarm.currentlyTriggering.length > 0
      ? appState.alarm.alarms.find(a =>
          appState.alarm.currentlyTriggering.includes(a.id)
        ) || null
      : null;
=======
  const currentTriggeredAlarm = appState.alarm.currentlyTriggering.length > 0 
    ? appState.alarm.alarms.find(a => appState.alarm.currentlyTriggering.includes(a.id)) || null 
    : null;
>>>>>>> 615d8177

  // Prevent accidental tab closure when alarms are active
  useEffect(() => {
    const handleBeforeUnload = (_event: BeforeUnloadEvent) => {
      // Only show protection if user has enabled it
      if (!tabProtectionSettings.settings.enabled) {
        return;
      }

      // Check if there's an active alarm (currently ringing)
      if (
        appState.activeAlarm &&
        tabProtectionSettings.settings.protectionTiming.activeAlarmWarning
      ) {
        // Announce the warning for accessibility
        announceProtectionWarning();

        const message = formatProtectionMessage(
          tabProtectionSettings.settings.customMessages.activeAlarmMessage,
          { alarmName: appState.activeAlarm.label }
        );
        event.preventDefault();
        event.returnValue = message; // Chrome requires returnValue to be set
        return message; // For other browsers
      }

      // Check if there are enabled alarms that could ring soon
      if (tabProtectionSettings.settings.protectionTiming.upcomingAlarmWarning) {
        // Performance optimization - compute enabled alarms
<<<<<<< HEAD
        const enabledAlarms = appState.alarm.alarms.filter(
          (alarm: Alarm) => alarm.enabled
        );
=======
        const enabledAlarms = appState.alarm.alarms.filter((alarm: Alarm) => alarm.enabled);
>>>>>>> 615d8177
        if (enabledAlarms.length > 0) {
          // Check if any alarm is within the configured threshold
          const now = new Date();
          const thresholdFromNow = new Date(
            now.getTime() +
              tabProtectionSettings.settings.protectionTiming.upcomingAlarmThreshold *
                60 *
                1000
          );

          const upcomingAlarms = enabledAlarms.filter((alarm: unknown) => {
            const today = now.getDay(); // 0 = Sunday, 1 = Monday, etc.

            // Check if alarm is set for today
            if (!alarm.days.includes(today)) {
              return false;
            }

            // Parse alarm time
            const [hours, minutes] = alarm.time.split(':').map(Number);
            const alarmTime = new Date(now);
            alarmTime.setHours(hours, minutes, 0, 0);

            // If alarm time has passed today, check if it's for tomorrow
            if (alarmTime <= now) {
              alarmTime.setDate(alarmTime.getDate() + 1);
            }

            return alarmTime <= thresholdFromNow;
          });

          if (upcomingAlarms.length > 0) {
            // Announce the warning for accessibility
            announceProtectionWarning();

            const timeframe = formatTimeframe(
              tabProtectionSettings.settings.protectionTiming.upcomingAlarmThreshold
            );
            const message = formatProtectionMessage(
              tabProtectionSettings.settings.customMessages.upcomingAlarmMessage,
              { count: upcomingAlarms.length, timeframe }
            );
            event.preventDefault();
            event.returnValue = message;
            return message;
          }
        }
      }
    };

    // Add the event listener
    window.addEventListener('beforeunload', handleBeforeUnload);

    // Cleanup function to remove the event listener
    return () => {
      window.removeEventListener('beforeunload', handleBeforeUnload);
    };
  }, [
    appState.activeAlarm,
    currentTriggeredAlarm,
    appState.alarm.alarms,
    announceProtectionWarning,
    tabProtectionSettings.settings,
  ]); // Re-run when activeAlarm, alarms, announcement function, or protection settings change

  // Listen for changes to tab protection setting from localStorage
  useEffect(() => {
    const handleStorageChange = () => {
      const stored = localStorage.getItem('tabProtectionEnabled');
      const enabled = stored !== null ? JSON.parse(stored) : true;
      setTabProtectionEnabled(enabled);
    };

    window.addEventListener('storage', handleStorageChange);
    return () => window.removeEventListener('storage', handleStorageChange);
  }, []);

  const handleAddAlarm = async (alarmData: {
    time: string;
    label: string;
    days: number[];
    voiceMood: VoiceMood;
    snoozeEnabled?: boolean;
    snoozeInterval?: number;
    maxSnoozes?: number;
  }) => {
    if (!auth.user) {
      ErrorHandler.handleError(
        new Error('User not authenticated'),
        'Cannot create alarm without authentication'
      );
      return;
    }

    const appAnalytics = AppAnalyticsService.getInstance();

    // Start performance tracking
    appAnalytics.startPerformanceMarker('alarm_creation');

    try {
      let newAlarm: Alarm;

      // Prepare alarm data with user ID

      if (isOnline) {
        // Online: save to server and local storage
        newAlarm = {
          id: `alarm-${Date.now()}-${Math.random().toString(36).substr(2, 9)}`,
          userId: auth.user.id,
          enabled: true,
          isActive: true,
          dayNames: alarmData.days
            ? alarmData.days.map(
                d =>
                  [
                    'sunday',
                    'monday',
                    'tuesday',
                    'wednesday',
                    'thursday',
                    'friday',
                    'saturday',
                  ][d] as DayOfWeek
              )
            : [],
          sound: 'default',
          difficulty: 'medium',
          snoozeEnabled: true,
          snoozeInterval: 5,
          maxSnoozes: 3,
          snoozeCount: 0,
          createdAt: new Date(),
          updatedAt: new Date(),
          ...alarmData,
        };

        const saveResult = await SupabaseService.saveAlarm(newAlarm);
        if (saveResult._error) {
          throw new Error(saveResult._error);
        }

        await OfflineStorage.saveAlarm(newAlarm);
      } else {
        // Offline: save locally only
        newAlarm = {
          id: `offline-${Date.now()}`,
          userId: auth.user.id,
          enabled: true,
          isActive: true,
          dayNames: alarmData.days
            ? alarmData.days.map(
                d =>
                  [
                    'sunday',
                    'monday',
                    'tuesday',
                    'wednesday',
                    'thursday',
                    'friday',
                    'saturday',
                  ][d] as DayOfWeek
              )
            : [],
          sound: 'default',
          difficulty: 'medium',
          snoozeEnabled: true,
          snoozeInterval: 5,
          maxSnoozes: 3,
          snoozeCount: 0,
          lastTriggered: undefined,
          createdAt: new Date(),
          updatedAt: new Date(),
          ...alarmData,
        };
        await OfflineStorage.saveAlarm(newAlarm);
      }

      const updatedAlarms = [...appState.alarm.alarms, newAlarm];
      setAppState((prev: AppState) => ({
        ...prev,
        alarms: updatedAlarms,
      }));
      setShowAlarmForm(false);

      // Announce successful alarm creation
      AccessibilityUtils.createAriaAnnouncement(
        `Alarm created successfully for ${newAlarm.label} at ${newAlarm.time}`,
        'polite'
      );

      // Play success sound
      playSuccess();

      // Refresh rewards system with new alarms
      await refreshRewardsSystem(updatedAlarms);

      // Track comprehensive analytics
      appAnalytics.trackAlarmCreated(newAlarm, {
        isQuickSetup: false,
      });

      // Track performance
      const duration = appAnalytics.endPerformanceMarker('alarm_creation', {
        success: true,
        isOnline,
        totalAlarms: updatedAlarms.length,
      });

      appAnalytics.trackAlarmAction('create', newAlarm.id, { success: true, duration });

      // Update service worker
      updateServiceWorkerAlarms([...appState.alarm.alarms, newAlarm]);

      // Schedule push notification for new alarm
      try {
        await PushNotificationService.scheduleAlarmPush(newAlarm);
      } catch (_error) {
        console.warn('Failed to schedule push notification for new alarm:', _error);
      }
    } catch (_error) {
      // Track error and performance
      const duration = appAnalytics.endPerformanceMarker('alarm_creation', {
        success: false,
        error: _error instanceof Error ? _error.message : String(_error),
      });

      appAnalytics.trackAlarmAction('create', 'unknown', {
        success: false,
        error: _error instanceof Error ? _error.message : String(_error),
        duration,
      });
      appAnalytics.trackError(
        _error instanceof Error ? _error : new Error(String(_error)),
        {
          action: 'create_alarm',
          alarmData,
        }
      );

      ErrorHandler.handleError(
        _error instanceof Error ? _error : new Error(String(_error)),
        'Failed to create alarm',
        {
          context: 'create_alarm',
          metadata: { alarmData, isOnline },
        }
      );
    }
  };

  const handleEditAlarm = async (
    alarmId: string,
    alarmData: {
      time: string;
      label: string;
      days: number[];
      voiceMood: VoiceMood;
      snoozeEnabled?: boolean;
      snoozeInterval?: number;
      maxSnoozes?: number;
    }
  ) => {
    if (!auth.user) {
      ErrorHandler.handleError(
        new Error('User not authenticated'),
        'Cannot edit alarm without authentication'
      );
      return;
    }

    const analytics = AppAnalyticsService.getInstance();
    const startTime = performance.now();

    try {
      analytics.trackAlarmAction('edit', alarmId, { voiceMood: alarmData.voiceMood });
      const existingAlarm = appState.alarms.find((a: unknown) => a.id === alarmId);
      if (!existingAlarm) throw new Error('Alarm not found');

      const updatedAlarm: Alarm = {
        ...existingAlarm,
        ...alarmData,
        updatedAt: new Date(),
      };

      if (isOnline) {
        // Online: update server and local storage
        const saveResult = await SupabaseService.saveAlarm(updatedAlarm);
        if (saveResult._error) {
          throw new Error(saveResult._error);
        }
        await OfflineStorage.saveAlarm(updatedAlarm);
      } else {
        // Offline: update locally only
        await OfflineStorage.saveAlarm(updatedAlarm);
      }

      const updatedAlarms = appState.alarms.map((alarm: unknown) =>
        alarm.id === alarmId ? updatedAlarm : alarm
      );

      setAppState((prev: AppState) => ({
        ...prev,
        alarms: updatedAlarms,
      }));
      setEditingAlarm(null);
      setShowAlarmForm(false);

      // Announce successful alarm update
      AccessibilityUtils.createAriaAnnouncement(
        `Alarm updated successfully for ${updatedAlarm.label} at ${updatedAlarm.time}`,
        'polite'
      );

      // Refresh rewards system with updated alarms
      await refreshRewardsSystem(updatedAlarms);

      // Track performance and analytics
      const duration = performance.now() - startTime;
      analytics.trackAlarmAction('edit', updatedAlarm.id, { success: true, duration });
      analytics.trackFeatureUsage('alarm_editing', 'completed', {
        voiceMood: alarmData.voiceMood,
        duration,
      });

      // Update service worker
      updateServiceWorkerAlarms(updatedAlarms);
    } catch (_error) {
      const duration = performance.now() - startTime;
      analytics.trackAlarmAction('edit', editingAlarm?.id || 'unknown', {
        success: false,
        error: _error instanceof Error ? _error.message : String(_error),
        duration,
      });
      analytics.trackError(
        _error instanceof Error ? _error : new Error(String(_error)),
        {
          action: 'edit_alarm',
        }
      );

      ErrorHandler.handleError(
        _error instanceof Error ? _error : new Error(String(_error)),
        'Failed to edit alarm',
        {
          context: 'edit_alarm',
          metadata: { alarmId, alarmData, isOnline },
        }
      );
    }
  };

  const handleDeleteAlarm = async (alarmId: string) => {
    if (!auth.user) {
      ErrorHandler.handleError(
        new Error('User not authenticated'),
        'Cannot delete alarm without authentication'
      );
      return;
    }

    const analytics = AppAnalyticsService.getInstance();
    const startTime = performance.now();

    try {
      analytics.trackAlarmAction('delete', alarmId);
      if (isOnline) {
        // Online: delete from server and local storage
        const deleteResult = await SupabaseService.deleteAlarm(alarmId);
        if (deleteResult._error) {
          throw new Error(deleteResult._error);
        }
        await OfflineStorage.deleteAlarm(alarmId);
      } else {
        // Offline: delete locally only
        await OfflineStorage.deleteAlarm(alarmId);
      }

      const alarmToDelete = appState.alarms.find((a: unknown) => a.id === alarmId);
      const updatedAlarms = appState.alarms.filter(
        (alarm: unknown) => alarm.id !== alarmId
      );
      setAppState((prev: unknown) => ({
        ...prev,
        alarms: updatedAlarms,
      }));

      // Announce successful alarm deletion
      if (alarmToDelete) {
        announce({
          type: 'alarm-delete',
          data: { alarm: alarmToDelete },
          priority: 'polite',
        });
      }

      // Refresh rewards system with updated alarms
      await refreshRewardsSystem(updatedAlarms);

      // Track performance and analytics
      const duration = performance.now() - startTime;
      analytics.trackAlarmAction('delete', alarmId, { success: true, duration });
      analytics.trackFeatureUsage('alarm_deletion', 'completed', { duration });

      // Update service worker
      updateServiceWorkerAlarms(updatedAlarms);
    } catch (_error) {
      const duration = performance.now() - startTime;
      analytics.trackAlarmAction('delete', alarmId, {
        success: false,
        error: _error instanceof Error ? _error.message : String(_error),
        duration,
      });
      analytics.trackError(
        _error instanceof Error ? _error : new Error(String(_error)),
        {
          action: 'delete_alarm',
        }
      );

      ErrorHandler.handleError(
        _error instanceof Error ? _error : new Error(String(_error)),
        'Failed to delete alarm',
        {
          context: 'delete_alarm',
          metadata: { alarmId, isOnline },
        }
      );
    }
  };

  const handleToggleAlarm = async (alarmId: string, enabled: boolean) => {
    if (!auth.user) {
      ErrorHandler.handleError(
        new Error('User not authenticated'),
        'Cannot toggle alarm without authentication'
      );
      return;
    }

    const analytics = AppAnalyticsService.getInstance();
    const startTime = performance.now();

    try {
      analytics.trackAlarmAction('toggle', alarmId, { enabled });
      const existingAlarm = appState.alarms.find((a: unknown) => a.id === alarmId);
      if (!existingAlarm) throw new Error('Alarm not found');

      const updatedAlarm: Alarm = {
        ...existingAlarm,
        enabled,
        updatedAt: new Date(),
      };

      if (isOnline) {
        // Online: update server and local storage
        const saveResult = await SupabaseService.saveAlarm(updatedAlarm);
        if (saveResult._error) {
          throw new Error(saveResult._error);
        }
        await OfflineStorage.saveAlarm(updatedAlarm);
      } else {
        // Offline: update locally only
        await OfflineStorage.saveAlarm(updatedAlarm);
      }

      const updatedAlarms = appState.alarms.map((alarm: unknown) =>
        alarm.id === alarmId ? updatedAlarm : alarm
      );

      setAppState((prev: AppState) => ({
        ...prev,
        alarms: updatedAlarms,
      }));

      // Announce alarm toggle state change
      announce({
        type: 'alarm-toggle',
        data: { alarm: updatedAlarm, enabled },
        priority: 'polite',
      });

      // Refresh rewards system with updated alarms
      await refreshRewardsSystem(updatedAlarms);

      // Track performance and analytics
      const duration = performance.now() - startTime;
      analytics.trackAlarmAction('toggle', alarmId, {
        success: true,
        enabled,
        duration,
      });
      analytics.trackFeatureUsage('alarm_toggle', 'completed', { enabled, duration });

      // Update service worker
      updateServiceWorkerAlarms(updatedAlarms);
    } catch (_error) {
      const duration = performance.now() - startTime;
      analytics.trackAlarmAction('toggle', alarmId, {
        success: false,
        enabled,
        error: _error instanceof Error ? _error.message : String(_error),
        duration,
      });
      analytics.trackError(
        _error instanceof Error ? _error : new Error(String(_error)),
        {
          action: 'toggle_alarm',
        }
      );

      ErrorHandler.handleError(
        _error instanceof Error ? _error : new Error(String(_error)),
        'Failed to toggle alarm',
        {
          context: 'toggle_alarm',
          metadata: { alarmId, enabled, isOnline },
        }
      );
    }
  };

  const handleOnboardingComplete = () => {
    const appAnalytics = AppAnalyticsService.getInstance();

    // Track onboarding completion
    appAnalytics.trackOnboardingCompleted(
      5, // Number of onboarding steps
      Date.now() - sessionStartTime, // Time spent in onboarding
      false // Not skipped
    );

    setAppState((prev: AppState) => ({
      ...prev,
      isOnboarding: false,
    }));
  };

  const handleAlarmDismiss = (
    alarmId: string,
    method: 'voice' | 'button' | 'shake' | 'challenge'
  ) => {
    const analytics = AppAnalyticsService.getInstance();
    const startTime = performance.now();

    const performDismiss = async () => {
      try {
        analytics.trackAlarmAction('dismiss', alarmId, { method });

        if (isOnline) {
          await AlarmService.dismissAlarm(alarmId, method);
        }

        const duration = performance.now() - startTime;
        analytics.trackAlarmAction('dismiss', alarmId, {
          success: true,
          method,
          duration,
        });
        analytics.trackFeatureUsage('alarm_dismissal', 'completed', {
          method,
          duration,
        });

        setAppState((prev: AppState) => ({
          // type-safe replacement
          ...prev,
          activeAlarm: null,
          currentView: 'dashboard',
        }));
      } catch (_error) {
        const duration = performance.now() - startTime;
        analytics.trackAlarmAction('dismiss', alarmId, {
          success: false,
          method,
          error: _error instanceof Error ? _error.message : String(_error),
          duration,
        });
        analytics.trackError(
          _error instanceof Error ? _error : new Error(String(_error)),
          { action: 'dismiss_alarm' }
        );

        ErrorHandler.handleError(
          _error instanceof Error ? _error : new Error(String(_error)),
          'Failed to dismiss alarm',
          {
            context: 'dismiss_alarm',
            metadata: { alarmId, method, isOnline },
          }
        );
        // Fallback: still dismiss the alarm even if logging fails
        setAppState((prev: AppState) => ({
          // type-safe replacement
          ...prev,
          activeAlarm: null,
          currentView: 'dashboard',
        }));
      }
    };

    performDismiss();
  };

  // Show loading screen while auth is initializing
  if (!auth.isInitialized || !isInitialized) {
    return (
      <div className="min-h-screen flex items-center justify-center bg-primary-900">
        <div className="text-center text-white">
          <Clock className="w-16 h-16 mx-auto mb-4 animate-spin" />
          <h2 className="text-xl font-semibold">{t('common:app.loading')}</h2>
          <p className="text-primary-200 mt-2">
            {!auth.isInitialized
              ? t('auth:loading.checkingAuth', {
                  defaultValue: 'Checking authentication...',
                })
              : !accessibilityInitialized
                ? t('common:accessibility.loading', {
                    defaultValue: 'Initializing accessibility services...',
                  })
                : t('common:status.loading', {
                    defaultValue: 'Initializing offline capabilities...',
                  })}
          </p>
        </div>
      </div>
    );
  }

  // Show authentication flow if user is not logged in
  if (!auth.user) {
    return (
      <ErrorBoundary
        context="Authentication"
        fallback={
          <div className="min-h-screen bg-red-50 dark:bg-red-900/10 flex items-center justify-center p-4">
            <div className="text-center max-w-md mx-auto">
              <h2 className="text-xl font-bold text-red-800 dark:text-red-200 mb-2">
                Authentication Error
              </h2>
              <p className="text-red-600 dark:text-red-300 mb-4">
                There was a problem with the authentication system. Please refresh the
                page or try again later.
              </p>
              <button
                onClick={() => window.location.reload()}
                className="bg-red-600 text-white px-4 py-2 rounded-lg hover:bg-red-700 transition-colors"
              >
                Refresh Page
              </button>
            </div>
          </div>
        }
      >
        <AuthenticationFlow
          onAuthSuccess={() => {
            // Auth success is handled by the useAuth hook
          }}
          onSignUp={auth.signUp}
          onSignIn={auth.signIn}
          onForgotPassword={auth.resetPassword}
          isLoading={auth.isLoading}
          error={auth._error}
          forgotPasswordSuccess={auth.forgotPasswordSuccess}
        />
      </ErrorBoundary>
    );
  }

  // Show onboarding flow for new users (after authentication)
  if (appState.isOnboarding) {
    return (
      <OnboardingFlow
        onComplete={handleOnboardingComplete}
        appState={appState}
        setAppState={setAppState}
      />
    );
  }

  if (appState.activeAlarm) {
    return (
      <ErrorBoundary
        context="AlarmRinging"
        fallback={
          <div className="min-h-screen bg-red-50 dark:bg-red-900/10 flex items-center justify-center p-4">
            <div className="text-center">
              <h2 className="text-xl font-bold text-red-800 dark:text-red-200 mb-2">
                Alarm Error
              </h2>
              <p className="text-red-600 dark:text-red-300 mb-4">
                There was a problem with the alarm. It has been dismissed.
              </p>
              <button
                onClick={() =>
                  setAppState((prev: AppState) => ({
                    // type-safe replacement
                    ...prev,
                    activeAlarm: null,
                  }))
                }
                className="bg-red-600 text-white px-4 py-2 rounded-lg"
              >
                Back to Dashboard
              </button>
            </div>
          </div>
        }
      >
        <AlarmRinging
          alarm={appState.activeAlarm}
          user={auth.user!}
          onDismiss={handleAlarmDismiss}
          onSnooze={handleAlarmSnooze}
        />
      </ErrorBoundary>
    );
  }

  const renderContent = () => {
    const appAnalytics = AppAnalyticsService.getInstance();

    switch (appState.navigation.currentView) {
      case 'dashboard':
        appAnalytics.trackPageView('dashboard', {
          totalAlarms: appState.alarm.alarms.length,
          activeAlarms: appState.alarm.alarms.filter((a: any) => a.enabled).length,
          totalAlarms: appState.alarms.length,
          activeAlarms: appState.alarms.filter((a: unknown) => a.enabled).length,
        });
        return (
          <ErrorBoundary context="Dashboard">
            <Dashboard
              alarms={appState.alarm.alarms}
              onAddAlarm={() => {
                appAnalytics.trackFeatureUsage('add_alarm', 'button_clicked');
                setShowAlarmForm(true);
              }}
              onQuickSetup={handleQuickSetup}
              onNavigateToAdvanced={() => {
                appAnalytics.trackFeatureUsage(
                  'navigation',
                  'advanced_scheduling_from_dashboard'
                );
                setAppState((prev: AppState) => ({
                  // type-safe replacement
                  ...prev,
                  currentView: 'advanced-scheduling',
                }));
              }}
            />
          </ErrorBoundary>
        );
      case 'alarms':
        appAnalytics.trackPageView('alarms', {
          totalAlarms: appState.alarm.alarms.length,
        });
        return (
          <ErrorBoundary context="AlarmList">
            <AlarmList
              alarms={appState.alarm.alarms}
              onToggleAlarm={handleToggleAlarm}
              onEditAlarm={(alarm: unknown) => {
                appAnalytics.trackFeatureUsage('edit_alarm', 'button_clicked', {
                  alarmId: alarm.id,
                  alarmLabel: alarm.label,
                });
                setEditingAlarm(alarm);
                setShowAlarmForm(true);
              }}
              onDeleteAlarm={handleDeleteAlarm}
            />
          </ErrorBoundary>
        );
      case 'advanced-scheduling':
        appAnalytics.trackPageView('advanced_scheduling');
        appAnalytics.trackFeatureUsage('advanced_scheduling', 'accessed');
        return (
          <ErrorBoundary context="AdvancedScheduling">
            <AdvancedSchedulingDashboard alarms={advancedAlarms} />
          </ErrorBoundary>
        );
      case 'gaming':
        appAnalytics.trackPageView('gaming');
        appAnalytics.trackFeatureUsage('gaming_hub', 'accessed');
        return (
          <ErrorBoundary context="GamingHub">
            <GamingHub
              currentUser={auth.user as User}
              rewardSystem={appState.rewardSystem}
              activeBattles={appState.activeBattles || []}
              friends={appState.friends || []}
              onCreateBattle={(battle: unknown) => {
                // Add battle to state with complete Battle object
                const completeBattle: Battle = {
                  id: battle.id || Math.random().toString(36).substr(2, 9),
                  type: battle.type || 'speed',
                  participants: battle.participants || [],
                  creatorId: battle.creatorId || auth.user?.id || '',
                  status: battle.status || 'pending',
                  startTime: battle.startTime || new Date().toISOString(),
                  endTime:
                    battle.endTime ||
                    new Date(Date.now() + 24 * 60 * 60 * 1000).toISOString(),
                  settings: battle.settings || {
                    duration: 'PT24H',
                    difficulty: 'medium',
                  },
                  createdAt: battle.createdAt || new Date().toISOString(),
                  ...battle,
                };
                setAppState((prev: AppState) => ({
                  // type-safe replacement

                  ...prev,
                  activeBattles: [...(prev.activeBattles || []), completeBattle],
                }));
                appAnalytics.trackFeatureUsage('battle_creation', 'created', {
                  battleType: completeBattle.type,
                });
              }}
              onJoinBattle={(battleId: unknown) => {
                appAnalytics.trackFeatureUsage('battle_participation', 'joined', {
                  battleId,
                });
              }}
              onSendTrashTalk={(battleId, message) => {
                appAnalytics.trackFeatureUsage('trash_talk', 'sent', {
                  battleId,
                  messageLength: message.length,
                });
              }}
              onRefreshRewards={() => refreshRewardsSystem()}
            />
          </ErrorBoundary>
        );
      case 'settings':
        appAnalytics.trackPageView('settings');
        return (
          <ErrorBoundary context="EnhancedSettings">
            <div className="p-4 space-y-6 max-w-4xl mx-auto">
              {/* Alarm Reliability Status Section */}
              <section aria-labelledby="alarm-reliability-heading">
                <h2
                  id="alarm-reliability-heading"
                  className="text-lg font-semibold text-gray-900 dark:text-white mb-3"
                >
                  Alarm Reliability Status
                </h2>
                <p className="text-sm text-gray-600 dark:text-gray-300 mb-4">
                  Monitor your background alarm system to ensure alarms fire reliably
                  even when switching tabs or closing the app.
                </p>
                <ServiceWorkerStatus />
              </section>

              {/* Divider */}
              <hr className="border-gray-200 dark:border-gray-600" />

              {/* App Settings Section */}
              <section aria-labelledby="app-settings-heading">
                <h2
                  id="app-settings-heading"
                  className="text-lg font-semibold text-gray-900 dark:text-white mb-3"
                >
                  App Settings
                </h2>
                <EnhancedSettings
                  appState={appState}
                  setAppState={setAppState}
                  onUpdateProfile={auth.updateUserProfile}
                  onSignOut={auth.signOut}
                  isLoading={auth.isLoading}
                  error={auth._error}
                />
              </section>
            </div>
          </ErrorBoundary>
        );
      case 'gift-shop':
        appAnalytics.trackPageView('gift_shop');
        appAnalytics.trackFeatureUsage('gift_shop', 'accessed');
        return (
          <ErrorBoundary context="GiftShop">
            <GiftShop
              userId={auth.user?.id || ''}
              onGiftPurchased={() => {
                // Refresh reward system to update user points
                refreshRewardsSystem();
              }}
              onGiftEquipped={() => {
                // Could trigger additional effects or notifications
                appAnalytics.trackFeatureUsage('gift_shop', 'gift_equipped');
              }}
            />
          </ErrorBoundary>
        );
      case 'pricing':
        appAnalytics.trackPageView('pricing');
        appAnalytics.trackFeatureUsage('pricing_page', 'accessed');
        return (
          <ErrorBoundary context="PricingPage">
            <PricingPage
              user={auth.user as User}
              onUpgrade={(plan: unknown) => {
                appAnalytics.trackFeatureUsage('subscription', 'upgraded', {
                  plan: plan.id,
                  price: plan.price,
                });
                // Show success message or redirect
              }}
              onManageSubscription={() => {
                appAnalytics.trackFeatureUsage('subscription', 'manage_clicked');
                // Handle subscription management
              }}
            />
          </ErrorBoundary>
        );
      default:
        return null;
    }
  };

  return (
    <ThemeProvider defaultTheme="light" enableSystem={true}>
      <ScreenReaderProvider enabled={true} verbosity="medium">
        <RewardManager>
          <div
            className="min-h-screen flex flex-col safe-top safe-bottom"
            style={{
              backgroundColor: 'var(--theme-background)',
              color: 'var(--theme-text-primary)',
            }}
          >
            {/* Skip to main content */}
            <a
              href="#main-content"
              className="sr-only focus:not-sr-only focus:absolute focus:top-4 focus:left-4 bg-primary-600 text-white px-4 py-2 rounded-lg font-medium z-50"
            >
              {getA11yLabels().skipToContent}
            </a>

            {/* Header with Offline Indicator */}
            <header
              className="shadow-sm border-b"
              style={{
                backgroundColor: 'var(--theme-surface)',
                borderColor: 'var(--theme-border)',
                color: 'var(--theme-text-primary)',
              }}
              role="banner"
            >
              <div className="px-4 py-3">
                <div className="flex items-center justify-between">
                  <div className="flex items-center gap-3">
                    <h1
                      className="text-xl font-bold"
                      style={{ color: 'var(--theme-text-primary)' }}
                    >
                      🚀 {t('common:app.name')}
                    </h1>
                    {auth.user && (
                      <div className="flex items-center gap-2">
                        <span
                          className="text-sm"
                          style={{ color: 'var(--theme-text-secondary)' }}
                        >
                          {auth.user.name || auth.user.email}
                        </span>
                        {auth.user.level && (
                          <span
                            className="text-xs px-2 py-1 rounded"
                            style={{
                              backgroundColor: 'var(--theme-primary-100)',
                              color: 'var(--theme-primary-800)',
                            }}
                          >
                            Level {auth.user.level}
                          </span>
                        )}
                      </div>
                    )}
                  </div>
                  <div
                    className="flex items-center gap-3"
                    role="group"
                    aria-label="Header actions"
                  >
                    <OfflineIndicator />
                    {tabProtectionSettings.settings.enabled &&
                      tabProtectionSettings.settings.visualSettings
                        .showVisualWarning && (
                        <TabProtectionWarning
                          activeAlarm={appState.activeAlarm}
                          enabledAlarms={appState.alarms.filter(
                            (alarm: unknown) => alarm.enabled
                          )}
                          settings={tabProtectionSettings.settings}
                        />
                      )}
                    <button
                      onClick={createClickHandler(() => setShowAlarmForm(true))}
                      className="alarm-button alarm-button-primary p-2 rounded-full"
                      aria-label="Add new alarm"
                      aria-describedby="add-alarm-desc"
                    >
                      <Plus className="w-5 h-5" aria-hidden="true" />
                      <span id="add-alarm-desc" className="sr-only">
                        Opens the new alarm creation form
                      </span>
                    </button>
                    <button
                      onClick={auth.signOut}
                      className="p-2 rounded-full text-gray-800 dark:text-gray-200 hover:text-gray-900 dark:hover:text-white hover:bg-gray-200 dark:hover:bg-dark-700 transition-colors focus:outline-none focus:ring-2 focus:ring-primary-600 focus:ring-offset-2"
                      aria-label="Sign out"
                      aria-describedby="sign-out-desc"
                    >
                      <LogOut className="w-5 h-5" aria-hidden="true" />
                      <span id="sign-out-desc" className="sr-only">
                        Sign out of your account
                      </span>
                    </button>
                  </div>
                </div>
              </div>
            </header>

            {/* Content */}
            <main id="main-content" className="flex-1 overflow-y-auto" role="main">
              {renderContent()}
            </main>

            {/* Bottom Navigation */}
            <nav
              className="border-t"
              style={{
                backgroundColor: 'var(--theme-surface)',
                borderColor: 'var(--theme-border)',
              }}
              role="navigation"
              aria-label="Main navigation"
            >
              <div
                className="grid grid-cols-6 px-1 py-2"
                role="tablist"
                aria-label="App sections"
              >
                <button
                  onClick={createClickHandler(() => {
                    const appAnalytics = AppAnalyticsService.getInstance();
                    appAnalytics.trackFeatureUsage('navigation', 'dashboard_clicked');
                    setAppState((prev: AppState) => ({
                      // type-safe replacement
                      ...prev,
                      currentView: 'dashboard',
                    }));
                    AccessibilityUtils.announcePageChange('Dashboard');
                  })}
                  className="flex flex-col items-center py-2 rounded-lg transition-colors border-2"
                  style={
                    appState.navigation.currentView === 'dashboard'
                      ? {
                          color: 'var(--theme-primary-800)',
                          backgroundColor: 'var(--theme-primary-100)',
                          borderColor: 'var(--theme-primary-300)',
                        }
                      : {
                          color: 'var(--theme-text-secondary)',
                          backgroundColor: 'transparent',
                          borderColor: 'transparent',
                        }
                  }
                  onMouseEnter={(e: React.MouseEvent<HTMLButtonElement>) => {
                    if (appState.navigation.currentView !== 'dashboard') {
                      e.currentTarget.style.backgroundColor =
                        'var(--theme-surface-hover)';
                      e.currentTarget.style.color = 'var(--theme-text-primary)';
                    }
                  }}
                  onMouseLeave={(e: React.MouseEvent<HTMLButtonElement>) => {
                    if (appState.navigation.currentView !== 'dashboard') {
                      e.currentTarget.style.backgroundColor = 'transparent';
                      e.currentTarget.style.color = 'var(--theme-text-secondary)';
                    }
                  }}
                  role="tab"
                  aria-selected={appState.navigation.currentView === 'dashboard'}
                  aria-current={
                    appState.navigation.currentView === 'dashboard' ? 'page' : undefined
                  }
                  aria-label="Dashboard - Overview of your alarms"
                  aria-controls="main-content"
                >
                  <Clock className="w-5 h-5 mb-1" aria-hidden="true" />
                  <span className="text-xs font-medium">
                    {getNavigationLabels().dashboard}
                  </span>
                </button>

                <button
                  onClick={createClickHandler(() => {
                    const appAnalytics = AppAnalyticsService.getInstance();
                    appAnalytics.trackFeatureUsage('navigation', 'alarms_clicked', {
                      totalAlarms: appState.alarm.alarms.length,
                    });
                    setAppState((prev: AppState) => ({
                      // type-safe replacement
                      ...prev,
                      currentView: 'alarms',
                    }));
                    AccessibilityUtils.announcePageChange('Alarms');
                  })}
                  className="flex flex-col items-center py-2 rounded-lg transition-colors border-2"
                  style={
                    appState.navigation.currentView === 'alarms'
                      ? {
                          color: 'var(--theme-primary-800)',
                          backgroundColor: 'var(--theme-primary-100)',
                          borderColor: 'var(--theme-primary-300)',
                        }
                      : {
                          color: 'var(--theme-text-secondary)',
                          backgroundColor: 'transparent',
                          borderColor: 'transparent',
                        }
                  }
                  onMouseEnter={(e: React.MouseEvent<HTMLButtonElement>) => {
                    if (appState.navigation.currentView !== 'alarms') {
                      e.currentTarget.style.backgroundColor =
                        'var(--theme-surface-hover)';
                      e.currentTarget.style.color = 'var(--theme-text-primary)';
                    }
                  }}
                  onMouseLeave={(e: React.MouseEvent<HTMLButtonElement>) => {
                    if (appState.navigation.currentView !== 'alarms') {
                      e.currentTarget.style.backgroundColor = 'transparent';
                      e.currentTarget.style.color = 'var(--theme-text-secondary)';
                    }
                  }}
                  role="tab"
                  aria-selected={appState.navigation.currentView === 'alarms'}
                  aria-current={
                    appState.navigation.currentView === 'alarms' ? 'page' : undefined
                  }
                  aria-label="Alarms - Manage your alarm list"
                  aria-controls="main-content"
                >
                  <Bell className="w-5 h-5 mb-1" aria-hidden="true" />
                  <span className="text-xs font-medium">
                    {getNavigationLabels().alarms}
                  </span>
                </button>

                <button
                  onClick={createClickHandler(() => {
                    const appAnalytics = AppAnalyticsService.getInstance();
                    appAnalytics.trackFeatureUsage(
                      'navigation',
                      'advanced_scheduling_clicked'
                    );
                    setAppState((prev: AppState) => ({
                      // type-safe replacement

                      ...prev,
                      currentView: 'advanced-scheduling',
                    }));
                    AccessibilityUtils.announcePageChange('Advanced Scheduling');
                  })}
                  className={`flex flex-col items-center py-2 rounded-lg transition-colors ${
                    appState.navigation.currentView === 'advanced-scheduling'
                      ? 'text-primary-800 dark:text-primary-100 bg-primary-100 dark:bg-primary-800 border-2 border-primary-300 dark:border-primary-600'
                      : 'text-gray-800 dark:text-gray-200 hover:text-gray-900 dark:hover:text-white hover:bg-gray-200 dark:hover:bg-dark-700 border border-transparent hover:border-gray-300 dark:hover:border-dark-600'
                  }`}
                  role="tab"
                  aria-selected={
                    appState.navigation.currentView === 'advanced-scheduling'
                  }
                  aria-current={
                    appState.navigation.currentView === 'advanced-scheduling'
                      ? 'page'
                      : undefined
                  }
                  aria-label="Advanced Scheduling - Create smart alarms with AI optimization"
                  aria-controls="main-content"
                >
                  <Brain className="w-5 h-5 mb-1" aria-hidden="true" />
                  <span className="text-xs font-medium">
                    {getNavigationLabels().advanced}
                  </span>
                </button>

                <button
                  onClick={createClickHandler(() => {
                    const appAnalytics = AppAnalyticsService.getInstance();
                    appAnalytics.trackFeatureUsage('navigation', 'gaming_clicked', {
                      currentLevel: appState.rewardSystem?.level,
                      hasRewards: !!appState.rewardSystem?.unlockedRewards.length,
                      activeBattles: appState.activeBattles?.length,
                    });
                    setAppState((prev: AppState) => ({
                      // type-safe replacement
                      ...prev,
                      currentView: 'gaming',
                    }));
                    AccessibilityUtils.announcePageChange('Gaming Hub');
                  })}
                  className={`flex flex-col items-center py-2 rounded-lg transition-colors ${
                    appState.navigation.currentView === 'gaming'
                      ? 'text-primary-800 dark:text-primary-100 bg-primary-100 dark:bg-primary-800 border-2 border-primary-300 dark:border-primary-600'
                      : 'text-gray-800 dark:text-gray-200 hover:text-gray-900 dark:hover:text-white hover:bg-gray-200 dark:hover:bg-dark-700 border border-transparent hover:border-gray-300 dark:hover:border-dark-600'
                  }`}
                  role="tab"
                  aria-selected={appState.navigation.currentView === 'gaming'}
                  aria-current={
                    appState.navigation.currentView === 'gaming' ? 'page' : undefined
                  }
                  aria-label="Gaming - Rewards, battles, and community challenges"
                  aria-controls="main-content"
                >
                  <Gamepad2 className="w-5 h-5 mb-1" aria-hidden="true" />
                  <span className="text-xs font-medium">
                    {getNavigationLabels().gaming}
                  </span>
                </button>

                <button
                  onClick={createClickHandler(() => {
                    const appAnalytics = AppAnalyticsService.getInstance();
                    appAnalytics.trackFeatureUsage('navigation', 'gift_shop_clicked', {
                      currentLevel: appState.rewardSystem?.level,
                      totalPoints: appState.rewardSystem?.totalPoints,
                    });
                    setAppState((prev: AppState) => ({
                      // type-safe replacement
                      ...prev,
                      currentView: 'gift-shop',
                    }));
                    AccessibilityUtils.announcePageChange('Gift Shop');
                  })}
                  className={`flex flex-col items-center py-2 rounded-lg transition-colors ${
                    appState.navigation.currentView === 'gift-shop'
                      ? 'text-primary-800 dark:text-primary-100 bg-primary-100 dark:bg-primary-800 border-2 border-primary-300 dark:border-primary-600'
                      : 'text-gray-800 dark:text-gray-200 hover:text-gray-900 dark:hover:text-white hover:bg-gray-200 dark:hover:bg-dark-700 border border-transparent hover:border-gray-300 dark:hover:border-dark-600'
                  }`}
                  role="tab"
                  aria-selected={appState.navigation.currentView === 'gift-shop'}
                  aria-current={
                    appState.navigation.currentView === 'gift-shop' ? 'page' : undefined
                  }
                  aria-label="Gift Shop - Browse and purchase gifts with your points"
                  aria-controls="main-content"
                >
                  <Gift className="w-5 h-5 mb-1" aria-hidden="true" />
                  <span className="text-xs font-medium">Shop</span>
                </button>

                <button
                  onClick={createClickHandler(() => {
                    const appAnalytics = AppAnalyticsService.getInstance();
                    appAnalytics.trackFeatureUsage('navigation', 'settings_clicked');
                    setAppState((prev: AppState) => ({
                      // type-safe replacement
                      ...prev,
                      currentView: 'settings',
                    }));
                    AccessibilityUtils.announcePageChange('Settings');
                  })}
                  className={`flex flex-col items-center py-2 rounded-lg transition-colors ${
                    appState.navigation.currentView === 'settings'
                      ? 'text-primary-800 dark:text-primary-100 bg-primary-100 dark:bg-primary-800 border-2 border-primary-300 dark:border-primary-600'
                      : 'text-gray-800 dark:text-gray-200 hover:text-gray-900 dark:hover:text-white hover:bg-gray-200 dark:hover:bg-dark-700 border border-transparent hover:border-gray-300 dark:hover:border-dark-600'
                  }`}
                  role="tab"
                  aria-selected={appState.navigation.currentView === 'settings'}
                  aria-current={
                    appState.navigation.currentView === 'settings' ? 'page' : undefined
                  }
                  aria-label="Settings - App preferences, analytics, and accessibility"
                  aria-controls="main-content"
                >
                  <Settings className="w-5 h-5 mb-1" aria-hidden="true" />
                  <span className="text-xs font-medium">
                    {getNavigationLabels().settings}
                  </span>
                </button>

                <button
                  onClick={() => {
                    const appAnalytics = AppAnalyticsService.getInstance();
                    appAnalytics.trackFeatureUsage('navigation', 'pricing_clicked');
                    setAppState((prev: AppState) => ({
                      // type-safe replacement
                      ...prev,
                      currentView: 'pricing',
                    }));
                    AccessibilityUtils.announcePageChange('Premium Plans');
                  }}
                  className={`flex flex-col items-center py-2 rounded-lg transition-colors ${
                    appState.navigation.currentView === 'pricing'
                      ? 'text-primary-800 dark:text-primary-100 bg-primary-100 dark:bg-primary-800 border-2 border-primary-300 dark:border-primary-600'
                      : 'text-gray-800 dark:text-gray-200 hover:text-gray-900 dark:hover:text-white hover:bg-gray-200 dark:hover:bg-dark-700 border border-transparent hover:border-gray-300 dark:hover:border-dark-600'
                  }`}
                  role="tab"
                  aria-selected={appState.navigation.currentView === 'pricing'}
                  aria-current={
                    appState.navigation.currentView === 'pricing' ? 'page' : undefined
                  }
                  aria-label="Premium - Subscription plans and premium features"
                  aria-controls="main-content"
                >
                  <Crown className="w-5 h-5 mb-1" aria-hidden="true" />
                  <span className="text-xs font-medium">
                    {getNavigationLabels().premium}
                  </span>
                </button>
              </div>
            </nav>

            {/* Alarm Form Modal */}
            {showAlarmForm && (
              <ErrorBoundary context="AlarmForm">
                <AlarmForm
                  alarm={editingAlarm}
                  onSave={
                    editingAlarm
                      ? data => handleEditAlarm(editingAlarm.id, data)
                      : handleAddAlarm
                  }
                  onCancel={() => {
                    setShowAlarmForm(false);
                    setEditingAlarm(null);
                  }}
                  userId={auth.user?.id || ''}
                  user={auth.user!}
                />
              </ErrorBoundary>
            )}

            {/* PWA Install Prompt */}
            <PWAInstallPrompt
              onInstall={handlePWAInstall}
              onDismiss={handlePWADismiss}
            />
          </div>
        </RewardManager>
      </ScreenReaderProvider>
    </ThemeProvider>
  );
}

// Main App component that provides the Redux store and LanguageProvider
function App() {
  // Initialize Redux store with persisted state on app start
  React.useEffect(() => {
    initializeStoreWithPersistedState();
    console.log('🏪 Redux store initialized with DevTools and persistence');
  }, []);

  return (
    <Provider store={store}>
      <LanguageProvider defaultLanguage="en" enableAutoDetect={true}>
        <AppContent />
      </LanguageProvider>
    </Provider>
  );
}

export default App;<|MERGE_RESOLUTION|>--- conflicted
+++ resolved
@@ -207,11 +207,7 @@
       );
       updateServiceWorkerAlarms(appState.alarm.alarms);
     }
-  }, [
-    appState.alarm.alarms,
-    serviceWorkerState.isInitialized,
-    updateServiceWorkerAlarms,
-  ]);
+  }, [appState.alarm.alarms, serviceWorkerState.isInitialized, updateServiceWorkerAlarms]);
 
   // Emotional Intelligence Notifications Hook
   const [_emotionalState, emotionalActions] = useEmotionalNotifications({
@@ -222,17 +218,9 @@
   // Tab Protection Announcements Hook
   const tabProtectionSettings = useTabProtectionSettings();
   const { announceProtectionWarning } = useTabProtectionAnnouncements({
-    activeAlarm:
-      appState.alarm.currentlyTriggering.length > 0
-        ? appState.alarm.alarms.find(a =>
-            appState.alarm.currentlyTriggering.includes(a.id)
-          ) || null
-        : null,
+    activeAlarm: appState.alarm.currentlyTriggering.length > 0 ? appState.alarm.alarms.find(a => appState.alarm.currentlyTriggering.includes(a.id)) || null : null,
     // Performance optimization - useMemo to prevent re-renders
-    enabledAlarms: useMemo(
-      () => appState.alarm.alarms.filter((alarm: Alarm) => alarm.enabled),
-      [appState.alarm.alarms]
-    ),
+    enabledAlarms: useMemo(() => appState.alarm.alarms.filter((alarm: Alarm) => alarm.enabled), [appState.alarm.alarms]),
     settings: tabProtectionSettings.settings,
   });
 
@@ -257,14 +245,14 @@
         // Update user habits based on current alarms
         if (alarms.length > 0) {
           const habitData = {
-            habit_name: 'daily_alarms',
+            habit_name: "daily_alarms",
             current_count: alarms.filter(a => a.enabled).length,
             target_count: alarms.length,
-            last_activity: new Date().toISOString(),
+            last_activity: new Date().toISOString()
           };
-          if (auth.user?.id) {
-            await rewardService.updateUserHabits(auth.user.id, habitData);
-          }
+        if (auth.user?.id) {
+          await rewardService.updateUserHabits(auth.user.id, habitData);
+        }
         }
 
         // Check and unlock any new rewards
@@ -274,29 +262,11 @@
 
         // Get the comprehensive reward system data from database
         const _rewards = await rewardService.getRewards();
-<<<<<<< HEAD
-        const userRewards = auth.user?.id
-          ? await rewardService.getUserRewards(auth.user.id)
-          : null;
-        const _insights = auth.user?.id
-          ? await rewardService.getUserInsights(auth.user.id)
-          : null;
-        const analytics = auth.user?.id
-          ? await rewardService.getUserAnalytics(auth.user.id)
-          : null;
-        const _habits = auth.user?.id
-          ? await rewardService.getUserHabits(auth.user.id)
-          : null;
-        const _nicheProfile = auth.user?.id
-          ? await rewardService.getUserNicheProfile(auth.user.id)
-          : null;
-=======
         const userRewards = auth.user?.id ? await rewardService.getUserRewards(auth.user.id) : null;
         const _insights = auth.user?.id ? await rewardService.getUserInsights(auth.user.id) : null;
         const analytics = auth.user?.id ? await rewardService.getUserAnalytics(auth.user.id) : null;
         const _habits = auth.user?.id ? await rewardService.getUserHabits(auth.user.id) : null;
         const _nicheProfile = auth.user?.id ? await rewardService.getUserNicheProfile(auth.user.id) : null;
->>>>>>> 615d8177
 
         // Build comprehensive reward system object
         const rewardSystem = {
@@ -304,9 +274,7 @@
           level: analytics?.current_level || 1,
           experience: analytics?.total_points || 0, // Using points as experience
           streakDays: analytics?.current_streak || 0,
-          unlockedRewards: (userRewards || []).map(
-            r => r.reward_id || r.id || String(r)
-          ),
+          unlockedRewards: (userRewards || []).map(r => r.reward_id || r.id || String(r)),
         };
 
         setAppState((prev: AppState) => ({
@@ -329,14 +297,7 @@
         );
       }
     },
-    [
-      appState.alarm.alarms,
-      setAppState,
-      auth.user?.id,
-      rewardService,
-      appAnalytics,
-      errorHandler,
-    ]
+    [appState.alarm.alarms, setAppState, auth.user?.id, rewardService, appAnalytics, errorHandler]
   );
 
   const loadUserAlarms = useCallback(async () => {
@@ -1033,7 +994,7 @@
         const performanceService = PerformanceMonitor.getInstance();
         const analyticsService = AnalyticsService.getInstance();
         const appAnalytics = AppAnalyticsService.getInstance();
-
+        
         await performanceService.initialize();
         await analyticsService.initialize();
 
@@ -1149,18 +1110,9 @@
   }, [handleServiceWorkerMessage]);
 
   // Extract complex expression for dependency array
-<<<<<<< HEAD
-  const currentTriggeredAlarm =
-    appState.alarm.currentlyTriggering.length > 0
-      ? appState.alarm.alarms.find(a =>
-          appState.alarm.currentlyTriggering.includes(a.id)
-        ) || null
-      : null;
-=======
   const currentTriggeredAlarm = appState.alarm.currentlyTriggering.length > 0 
     ? appState.alarm.alarms.find(a => appState.alarm.currentlyTriggering.includes(a.id)) || null 
     : null;
->>>>>>> 615d8177
 
   // Prevent accidental tab closure when alarms are active
   useEffect(() => {
@@ -1190,13 +1142,7 @@
       // Check if there are enabled alarms that could ring soon
       if (tabProtectionSettings.settings.protectionTiming.upcomingAlarmWarning) {
         // Performance optimization - compute enabled alarms
-<<<<<<< HEAD
-        const enabledAlarms = appState.alarm.alarms.filter(
-          (alarm: Alarm) => alarm.enabled
-        );
-=======
         const enabledAlarms = appState.alarm.alarms.filter((alarm: Alarm) => alarm.enabled);
->>>>>>> 615d8177
         if (enabledAlarms.length > 0) {
           // Check if any alarm is within the configured threshold
           const now = new Date();
@@ -1530,12 +1476,9 @@
         error: _error instanceof Error ? _error.message : String(_error),
         duration,
       });
-      analytics.trackError(
-        _error instanceof Error ? _error : new Error(String(_error)),
-        {
-          action: 'edit_alarm',
-        }
-      );
+      analytics.trackError(_error instanceof Error ? _error : new Error(String(_error)), {
+        action: 'edit_alarm',
+      });
 
       ErrorHandler.handleError(
         _error instanceof Error ? _error : new Error(String(_error)),
@@ -1609,12 +1552,9 @@
         error: _error instanceof Error ? _error.message : String(_error),
         duration,
       });
-      analytics.trackError(
-        _error instanceof Error ? _error : new Error(String(_error)),
-        {
-          action: 'delete_alarm',
-        }
-      );
+      analytics.trackError(_error instanceof Error ? _error : new Error(String(_error)), {
+        action: 'delete_alarm',
+      });
 
       ErrorHandler.handleError(
         _error instanceof Error ? _error : new Error(String(_error)),
@@ -1700,12 +1640,9 @@
         error: _error instanceof Error ? _error.message : String(_error),
         duration,
       });
-      analytics.trackError(
-        _error instanceof Error ? _error : new Error(String(_error)),
-        {
-          action: 'toggle_alarm',
-        }
-      );
+      analytics.trackError(_error instanceof Error ? _error : new Error(String(_error)), {
+        action: 'toggle_alarm',
+      });
 
       ErrorHandler.handleError(
         _error instanceof Error ? _error : new Error(String(_error)),
@@ -2337,9 +2274,7 @@
                   }}
                   role="tab"
                   aria-selected={appState.navigation.currentView === 'alarms'}
-                  aria-current={
-                    appState.navigation.currentView === 'alarms' ? 'page' : undefined
-                  }
+                  aria-current={appState.navigation.currentView === 'alarms' ? 'page' : undefined}
                   aria-label="Alarms - Manage your alarm list"
                   aria-controls="main-content"
                 >
@@ -2370,13 +2305,9 @@
                       : 'text-gray-800 dark:text-gray-200 hover:text-gray-900 dark:hover:text-white hover:bg-gray-200 dark:hover:bg-dark-700 border border-transparent hover:border-gray-300 dark:hover:border-dark-600'
                   }`}
                   role="tab"
-                  aria-selected={
-                    appState.navigation.currentView === 'advanced-scheduling'
-                  }
+                  aria-selected={appState.navigation.currentView === 'advanced-scheduling'}
                   aria-current={
-                    appState.navigation.currentView === 'advanced-scheduling'
-                      ? 'page'
-                      : undefined
+                    appState.navigation.currentView === 'advanced-scheduling' ? 'page' : undefined
                   }
                   aria-label="Advanced Scheduling - Create smart alarms with AI optimization"
                   aria-controls="main-content"
@@ -2409,9 +2340,7 @@
                   }`}
                   role="tab"
                   aria-selected={appState.navigation.currentView === 'gaming'}
-                  aria-current={
-                    appState.navigation.currentView === 'gaming' ? 'page' : undefined
-                  }
+                  aria-current={appState.navigation.currentView === 'gaming' ? 'page' : undefined}
                   aria-label="Gaming - Rewards, battles, and community challenges"
                   aria-controls="main-content"
                 >
@@ -2500,9 +2429,7 @@
                   }`}
                   role="tab"
                   aria-selected={appState.navigation.currentView === 'pricing'}
-                  aria-current={
-                    appState.navigation.currentView === 'pricing' ? 'page' : undefined
-                  }
+                  aria-current={appState.navigation.currentView === 'pricing' ? 'page' : undefined}
                   aria-label="Premium - Subscription plans and premium features"
                   aria-controls="main-content"
                 >
