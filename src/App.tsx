--- conflicted
+++ resolved
@@ -3,18 +3,13 @@
 import {
   Plus,
   Clock,
+  Settings,
   Bell,
-<<<<<<< HEAD
   Brain,
   Gamepad2,
   LogOut,
   Crown,
 } from 'lucide-react';
-=======
-  Gamepad2,
-  LogOut,
-} from "lucide-react";
->>>>>>> fbb850af
 import type {
   Alarm,
   AppState,
