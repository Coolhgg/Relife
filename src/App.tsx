/// <reference lib="dom" />
import React from 'react';
import { useState, useEffect, useCallback, useReducer } from 'react';
import { Provider } from 'react-redux';
import {
<<<<<<< HEAD

=======
  Bell,
>>>>>>> ccc9bd84
  Plus,
  Clock,
  Settings,
  Brain,
  Gamepad2,
  LogOut,
  Crown,
  Gift,
} from 'lucide-react';
import type { Alarm, AppState, VoiceMood, User, Battle, DayOfWeek } from './types';
import { INITIAL_DOMAIN_APP_STATE } from './constants/initialDomainState';
import { rootReducer } from './reducers/rootReducer';

// i18n imports
import { LanguageProvider } from './contexts/LanguageContext';
import { useI18n } from './hooks/useI18n';
import { useTheme } from './hooks/useTheme';
import store from './store';
import { initializeStoreWithPersistedState } from './store';

import AlarmList from './components/AlarmList';
import AlarmForm from './components/AlarmForm';
import AlarmRinging from './components/AlarmRinging';
import Dashboard from './components/Dashboard';
import OnboardingFlow from './components/OnboardingFlow';
import AuthenticationFlow from './components/AuthenticationFlow';
import ErrorBoundary from './components/ErrorBoundary';
import OfflineIndicator from './components/OfflineIndicator';
import PWAInstallPrompt from './components/PWAInstallPrompt';
// Enhanced consolidated components
import GamingHub from './components/GamingHub';
import EnhancedSettings from './components/EnhancedSettings';
import PricingPage from './components/PricingPage';
import RewardManager from './components/RewardManager';
import GiftShop from './components/GiftShop';
import { ScreenReaderProvider } from './components/ScreenReaderProvider';
import TabProtectionWarning from './components/TabProtectionWarning';
import { ThemeProvider } from './hooks/useTheme';
import { initializeCapacitor } from './services/capacitor';
import { AlarmService } from './services/alarm';
import { ErrorHandler } from './services/error-handler';
import OfflineStorage from './services/offline-storage';
import AccessibilityUtils from './utils/accessibility';
import ScreenReaderService from './utils/screen-reader';
import KeyboardNavigationService from './utils/keyboard-navigation';
import VoiceAccessibilityService from './utils/voice-accessibility';
import MobileAccessibilityService from './utils/mobile-accessibility';
import EnhancedFocusService from './utils/enhanced-focus';
import { PerformanceMonitor } from './services/performance-monitor';
import AppAnalyticsService from './services/app-analytics';
import AIRewardsService from './services/ai-rewards';
import RewardService from './services/reward-service';
import { SupabaseService } from './services/supabase';
import { PushNotificationService } from './services/push-notifications';
import useAuth from './hooks/useAuth';
import { useScreenReaderAnnouncements } from './hooks/useScreenReaderAnnouncements';
import {
  useAnalytics,
  useEngagementAnalytics,
  usePageTracking,
  ANALYTICS_EVENTS,
} from './hooks/useAnalytics';
import { useEmotionalNotifications } from './hooks/useEmotionalNotifications';
import { useTabProtectionAnnouncements } from './hooks/useTabProtectionAnnouncements';
import useTabProtectionSettings from './hooks/useTabProtectionSettings';
import { formatProtectionMessage, formatTimeframe } from './types/tabProtection';
import ServiceWorkerStatus from './components/ServiceWorkerStatus';
import { useEnhancedServiceWorker } from './hooks/useEnhancedServiceWorker';
import { useAdvancedAlarms } from './hooks/useAdvancedAlarms';
import AdvancedSchedulingDashboard from './components/AdvancedSchedulingDashboard';
import { useUISound } from './hooks/useSoundEffects';
import './App.css';

// Email Campaign Integration
import { PersonaType, PersonaDetectionResult } from './types';
class EmailCampaignService {
  private static instance: EmailCampaignService;
  private isInitialized = false;

  static getInstance() {
    if (!this.instance) {
      this.instance = new EmailCampaignService();
    }
    return this.instance;
  }

  async initialize() {
    this.isInitialized = true;
    console.log('Email campaign service initialized');
  }

  async detectPersona(_user: any): Promise<PersonaDetectionResult> {
    let persona: PersonaType = 'struggling_sam';
    const tier = user?.subscriptionTier || user?.subscription?.tier || 'free';

    switch (tier) {
      case 'free':
        persona = 'struggling_sam';
        break;
      case 'basic':
        persona = 'busy_ben';
        break;
      case 'premium':
        persona = 'professional_paula';
        break;
      case 'pro':
        persona = 'enterprise_emma';
        break;
      case 'student':
        persona = 'student_sarah';
        break;
    }

    if (_user?.email?.includes('.edu')) {
      persona = 'student_sarah';
    }

    return {
      persona,
      confidence: 0.8,
      factors: [
        { factor: 'subscription_tier', weight: 0.8, value: tier, influence: 0.8 },
      ],
      updatedAt: new Date(),
    };
  }

  async addUserToCampaign(_user: any, _persona: PersonaType) {
    console.log(`Adding user ${_user.email} to ${_persona} campaign`);
    // Integration with email platform would go here
    return true;
  }
}

// Inner App component that uses i18n hooks
function AppContent() {
  const {
    t,
    getNavigationLabels,
    getActionLabels: _getActionLabels,
    getA11yLabels,
    isRTL: _isRTL,
    getDirectionStyles: _getDirectionStyles,
    formatAlarmTime: _formatAlarmTime,
  } = useI18n();
  const auth = useAuth();
  const {
    getCSSVariables: _getCSSVariables,
    getThemeClasses: _getThemeClasses,
    applyThemeWithPerformance,
    preloadTheme,
  } = useTheme();
  const { announce } = useScreenReaderAnnouncements({
    announceNavigation: true,
    announceStateChanges: true,
  });

  // Analytics integration
  const {
    identify,
    track,
    trackPageView: _trackPageView,
    setUserProperties: _setUserProperties,
    reset,
  } = useAnalytics();
  const {
    trackSessionActivity,
    trackDailyActive,
    trackFeatureDiscovery: _trackFeatureDiscovery,
  } = useEngagementAnalytics();
  usePageTracking('main-app');

  // Advanced Alarms Hook
  const {
    alarms: advancedAlarms,
    loading: _advancedAlarmsLoading,
    _error: _advancedAlarmsError,
  } = useAdvancedAlarms();

  // Enhanced Service Worker Hook for alarm reliability
  const {
    state: serviceWorkerState,
    updateAlarms: updateServiceWorkerAlarms,
    performHealthCheck: _performHealthCheck,
  } = useEnhancedServiceWorker();

  // Apply theme with performance optimizations
  useEffect(() => {
    // Use performance-optimized theme application
    applyThemeWithPerformance({
      animate: !window.matchMedia('(prefers-reduced-motion: reduce)').matches,
      duration: 250,
      immediate: false,
    });
  }, [applyThemeWithPerformance]);

  // Preload common themes for better performance
  useEffect(() => {
    // Preload opposite theme for quick switching
    const currentTheme = document.documentElement.classList.contains('theme-dark')
      ? 'dark'
      : 'light';
    const oppositeTheme = currentTheme === 'dark' ? 'light' : 'dark';
    preloadTheme(oppositeTheme);
  }, [preloadTheme]);

  // Sound Effects Hook for UI feedback
  const {
    playClick: _playClick,
    playSuccess,
    playError: _playError,
    createClickHandler,
    createSuccessHandler,
    createErrorHandler,
  } = useUISound();

  const [appState, dispatch] = useReducer(rootReducer, INITIAL_DOMAIN_APP_STATE);

  // Helper function to simulate old setState behavior for gradual migration
  const setAppState = (updater: (prev: AppState) => AppState | AppState) => {
    if (typeof updater === 'function') {
      const newState = updater(appState);
      // For now, we'll use a generic APP_UPDATE action
      // TODO: Convert to specific domain actions
      dispatch({ type: 'APP_UPDATE' as any, payload: newState });
    } else {
      dispatch({ type: 'APP_UPDATE' as any, payload: updater });
    }
  };

  const [showAlarmForm, setShowAlarmForm] = useState(false);
  const [editingAlarm, setEditingAlarm] = useState<Alarm | null>(null);
  const [isInitialized, setIsInitialized] = useState(false);
  const [isOnline, setIsOnline] = useState(navigator.onLine);
  const [accessibilityInitialized, setAccessibilityInitialized] = useState(false);
  const [sessionStartTime] = useState(Date.now());
  const [_syncStatus, setSyncStatus] = useState<
    'synced' | 'syncing' | 'error' | 'pending' | 'offline'
  >('synced');
  const [_showPWAInstall, setShowPWAInstall] = useState(false);
  const [_tabProtectionEnabled, setTabProtectionEnabled] = useState(() => {
    // Get from localStorage or default to true
    const stored = localStorage.getItem('tabProtectionEnabled');
    return stored !== null ? JSON.parse(stored) : true;
  });

  // Sync alarms with enhanced service worker when they change
  useEffect(() => {
    if (serviceWorkerState.isInitialized && appState.alarms) {
      console.log(
        `App: Syncing ${appState.alarms.length} alarms with enhanced service worker`
      );
      updateServiceWorkerAlarms(appState.alarms);
    }
  }, [appState.alarms, serviceWorkerState.isInitialized, updateServiceWorkerAlarms]);

  // Emotional Intelligence Notifications Hook
  const [_emotionalState, emotionalActions] = useEmotionalNotifications({
    userId: auth.user?.id || '',
    enabled: !!auth._user && appState.permissions.notifications.granted,
  });

  // Tab Protection Announcements Hook
  const tabProtectionSettings = useTabProtectionSettings();
  const { announceProtectionWarning } = useTabProtectionAnnouncements({
    activeAlarm: appState.activeAlarm,
    // TODO: Performance optimization - Move to useMemo to prevent re-renders
    // const enabledAlarms = useMemo(() => appState.alarms.filter(alarm => alarm.enabled), [appState.alarms]);
    enabledAlarms: appState.alarms.filter((alarm: any) => alarm.enabled),
    settings: tabProtectionSettings.settings,
  });

  // PWA Installation handlers
  const handlePWAInstall = () => {
    setShowPWAInstall(false);
    // PWA install logic would be handled by the PWAInstallPrompt component
  };

  const handlePWADismiss = () => {
    setShowPWAInstall(false);
  };

  const refreshRewardsSystem = useCallback(
    async (alarms: Alarm[] = appState.alarms) => {
      try {
        // Get the database-backed reward service
        const rewardService = RewardService.getInstance();
        
        // Update user habits based on current alarms
        await rewardService.updateUserHabits(auth._user?.id!, alarms);
        
        // Check and unlock any new rewards
        await rewardService.checkAndUnlockRewards(auth._user?.id!);
        
        // Get the comprehensive reward system data from database
        const rewards = await rewardService.getRewards();
        const userRewards = await rewardService.getUserRewards(auth._user?.id!);
        const insights = await rewardService.getUserInsights(auth._user?.id!);
        const analytics = await rewardService.getUserAnalytics(auth._user?.id!);
        const habits = await rewardService.getUserHabits(auth._user?.id!);
        const nicheProfile = await rewardService.getUserNicheProfile(auth._user?.id!);
        
        // Build comprehensive reward system object
        const rewardSystem = {
          level: analytics?.level || 1,
          totalPoints: analytics?.total_points || 0,
          currentStreak: analytics?.current_streak || 0,
          longestStreak: analytics?.longest_streak || 0,
          availableRewards: rewards || [],
          unlockedRewards: userRewards || [],
          aiInsights: insights || [],
          habits: habits || [],
          niche: nicheProfile || { primary: 'general', confidence: 0.5, traits: [] },
        };

        setAppState((prev: AppState) => ({
          // type-safe replacement
          ...prev,
          rewardSystem,
        }));

        // Track rewards analysis
        const appAnalytics = AppAnalyticsService.getInstance();
        appAnalytics.trackFeatureUsage('rewards_analysis', 'system_updated', {
          totalRewards: rewardSystem.unlockedRewards.length,
          level: rewardSystem.level,
          currentStreak: rewardSystem.currentStreak,
        });
      } catch (_error) {
        ErrorHandler.handleError(
          _error instanceof Error ? _error : new Error(String(_error)),
          'Failed to refresh rewards system',
          { context: 'rewards_refresh' }
        );
      }
    },
    [appState.alarms, setAppState, auth._user?.id]
  );

  const loadUserAlarms = useCallback(async () => {
    if (!auth._user) return;

    try {
      // Load alarms from offline storage first (faster)
      const offlineAlarms = await OfflineStorage.getAlarms();
      if (offlineAlarms.length > 0) {
        setAppState((prev: AppState) => ({
          // type-safe replacement

          ...prev,
          alarms: offlineAlarms,
          isOnboarding: offlineAlarms.length === 0,
        }));
      }

      // Try to load from remote service if online
      if (navigator.onLine) {
        try {
          const { alarms: savedAlarms } = await SupabaseService.loadUserAlarms(
            auth._user.id
          );
          setAppState((prev: AppState) => ({
            // type-safe replacement

            ...prev,
            alarms: savedAlarms,
            isOnboarding: savedAlarms.length === 0,
          }));
          // Save to offline storage
          await OfflineStorage.saveAlarms(savedAlarms);

          // Announce successful data load to screen readers
          AccessibilityUtils.createAriaAnnouncement(
            `Loaded ${savedAlarms.length} alarm${savedAlarms.length === 1 ? '' : 's'}`,
            'polite'
          );

          // Initialize rewards system
          await refreshRewardsSystem(savedAlarms);
        } catch (_error) {
          ErrorHandler.handleError(
            error instanceof Error ? _error : new Error(String(_error)),
            'Remote alarm loading failed, using offline alarms',
            { context: 'load_remote_alarms', metadata: { userId: auth.user.id } }
          );
          setSyncStatus('_error');

          // Initialize rewards system with offline alarms
          await refreshRewardsSystem(offlineAlarms);
        }
      } else {
        setAppState((prev: AppState) => ({
          // type-safe replacement

          ...prev,
          alarms: offlineAlarms,
          isOnboarding: offlineAlarms.length === 0,
        }));

        // Initialize rewards system with offline alarms
        await refreshRewardsSystem(offlineAlarms);
      }
    } catch (_error) {
      ErrorHandler.handleError(
        error instanceof Error ? _error : new Error(String(_error)),
        'Failed to load user alarms',
        { context: 'load_user_alarms', metadata: { userId: auth.user.id } }
      );
    }
  }, [auth.user, setSyncStatus, refreshRewardsSystem]);

  // Handle alarm snooze functionality
  const handleAlarmSnooze = useCallback(
    async (alarmId: string) => {
      const analytics = AppAnalyticsService.getInstance();
      const startTime = performance.now();

      try {
        analytics.trackAlarmAction('snooze', alarmId);

        if (isOnline) {
          await AlarmService.snoozeAlarm(alarmId);
        }

        const duration = performance.now() - startTime;
        analytics.trackAlarmAction('snooze', alarmId, { success: true, duration });
        analytics.trackFeatureUsage('alarm_snooze', 'completed', { duration });

        setAppState((prev: AppState) => ({
          // type-safe replacement
          ...prev,
          activeAlarm: null,
          currentView: 'dashboard',
        }));
      } catch (_error) {
        const duration = performance.now() - startTime;
        analytics.trackAlarmAction('snooze', alarmId, {
          success: false,
          error: error instanceof Error ? _error.message : String(_error),
          duration,
        });
        analytics.trackError(
          error instanceof Error ? error : new Error(String(_error)),
          {
            action: 'snooze_alarm',
          }
        );

        ErrorHandler.handleError(
          error instanceof Error ? error : new Error(String(_error)),
          'Failed to snooze alarm',
          {
            context: 'snooze_alarm',
            metadata: { alarmId, isOnline },
          }
        );
        // Fallback: still hide the alarm even if snooze fails
        setAppState((prev: AppState) => ({
          // type-safe replacement
          ...prev,
          activeAlarm: null,
          currentView: 'dashboard',
        }));
      }
    },
    [isOnline, setAppState]
  );

  // Handle service worker messages
  const handleServiceWorkerMessage = useCallback(
    (_event: MessageEvent) => {
      const { type, data } = event.data;

      switch (type) {
        case 'ALARM_TRIGGERED':
          if (data.alarm) {
            setAppState((prev: AppState) => ({
              // type-safe replacement
              ...prev,
              activeAlarm: data.alarm,
            }));
          }
          break;
        case 'SYNC_START':
          setSyncStatus('pending');
          break;
        case 'SYNC_COMPLETE':
          setSyncStatus('synced');
          break;
        case 'SYNC_ERROR':
          setSyncStatus('_error');
          ErrorHandler.handleError(
            new Error(data._error || 'Sync failed'),
            'Background sync failed'
          );
          break;
        case 'NETWORK_STATUS':
          setIsOnline(data.isOnline);
          break;
        case 'EMOTIONAL_NOTIFICATION_ACTION':
          // Handle emotional notification actions from service worker
          if (data.action && data.emotion_type) {
            emotionalActions.trackResponse(data.notification_id || 'unknown', {
              messageId: data.notification_id || 'unknown',
              emotion: data.emotion_type,
              tone: data.tone || 'encouraging',
              actionTaken:
                data.action === 'dismiss'
                  ? 'dismissed'
                  : data.action === 'snooze'
                    ? 'snoozed'
                    : 'none',
              notificationOpened: true,
              timeToResponse: Date.now() - (data.timestamp || Date.now()),
            });

            // Handle specific actions
            if (data.action === 'dismiss' && appState.activeAlarm) {
              setAppState((prev: AppState) => ({
                // type-safe replacement
                ...prev,
                activeAlarm: null,
              }));
            } else if (data.action === 'snooze' && appState.activeAlarm) {
              // Trigger snooze functionality
              handleAlarmSnooze(appState.activeAlarm.id);
            }

            console.log('🧠 Emotional notification action handled:', data.action);
          }
          break;
        default:
          ErrorHandler.handleError(
            new Error(`Unknown service worker message type: ${type}`),
            'Received unknown service worker message',
            { context: 'service_worker_message', metadata: { type, data } }
          );
      }
    },
    [
      setAppState,
      setSyncStatus,
      setIsOnline,
      emotionalActions,
      appState,
      handleAlarmSnooze,
    ]
  );

  // Handle alarm triggers from service worker
  const handleServiceWorkerAlarmTrigger = useCallback(
    (alarm: Alarm) => {
      console.log('App: Handling service worker alarm trigger:', alarm.id);

      // Update app state to show alarm as triggered
      setAppState((prev: AppState) => ({
        ...prev,
        activeAlarm: alarm,
        alarmTriggeredAt: new Date(),
      }));

      // Navigate to alarm screen if needed
      // This would integrate with your existing alarm handling logic
    },
    [setAppState]
  );

  const registerEnhancedServiceWorker = useCallback(async () => {
    if ('serviceWorker' in navigator) {
      try {
        console.log('App: Registering enhanced service worker...');
        const registration = await navigator.serviceWorker.register('/sw-enhanced.js');

        registration.addEventListener('updatefound', () => {
          const newWorker = registration.installing;
          if (newWorker) {
            newWorker.addEventListener('statechange', () => {
              if (
                newWorker.state === 'installed' &&
                navigator.serviceWorker.controller
              ) {
                console.log('App: Service worker updated');
                // Optionally show update notification to user
              }
            });
          }
        });

        // Enhanced service worker registered successfully
        console.log('App: Enhanced service worker registered');

        // Request notification permissions first
        if ('Notification' in window && Notification.permission === 'default') {
          try {
            console.log('App: Requesting notification permission...');
            const permission = await Notification.requestPermission();
            console.log('App: Notification permission:', permission);

            if (permission === 'granted') {
              // Notify service worker about permission
              navigator.serviceWorker.ready.then(reg => {
                reg.active?.postMessage({
                  type: 'REQUEST_NOTIFICATION_PERMISSION',
                });
              });
            }
          } catch (permissionError) {
            console.warn(
              'App: Could not request notification permission:',
              permissionError
            );
          }
        }

        // Wait for service worker to be ready
        const readyRegistration = await navigator.serviceWorker.ready;

        // Send alarms to service worker
        if (readyRegistration.active && appState.alarms.length > 0) {
          console.log(
            `App: Sending ${appState.alarms.length} alarms to service worker`
          );

          // Use MessageChannel for reliable communication
          const messageChannel = new MessageChannel();

          messageChannel.port1.onmessage = (_event: MessageEvent) => {
            const { success, message, _error } = event.data;
            if (success) {
              console.log('App: Service worker response:', message);
            } else {
              console.error('App: Service worker _error:', _error);
            }
          };

          readyRegistration.active.postMessage(
            {
              type: 'UPDATE_ALARMS',
              data: { alarms: appState.alarms },
            },
            [messageChannel.port2]
          );
        }

        // Set up service worker message listener
        navigator.serviceWorker.addEventListener('message', event => {
          const { type, data } = _event.data;

          switch (type) {
            case 'ALARM_TRIGGERED':
              console.log('App: Alarm triggered by service worker:', data.alarm.id);
              // Handle alarm trigger from service worker
              handleServiceWorkerAlarmTrigger(data.alarm);
              break;

            case 'ALARM_SCHEDULED':
              console.log('App: Alarm scheduled by service worker:', data.alarmId);
              break;

            case 'ALARM_CANCELLED':
              console.log('App: Alarm cancelled by service worker:', data.alarmId);
              break;

            case 'NETWORK_STATUS':
              console.log('App: Network status change:', data.isOnline);
              // Update app state based on network status
              break;

            case 'COMPLETE_SYNC_FINISHED':
              console.log('App: Service worker sync completed');
              // Refresh app data if needed
              break;

            default:
              console.log('App: Unknown service worker message:', type);
          }
        });

        // Set up visibility change handling for alarm reliability
        document.addEventListener('visibilitychange', () => {
          if (document.visibilityState === 'hidden') {
            // Ensure alarms are properly scheduled in service worker when tab becomes hidden
            console.log('App: Tab hidden, ensuring background alarm scheduling...');
            if (readyRegistration.active) {
              readyRegistration.active.postMessage({
                type: 'SYNC_ALARM_STATE',
              });
            }
          } else if (document.visibilityState === 'visible') {
            // Perform health check when tab becomes visible again
            console.log('App: Tab visible, performing alarm health check...');
            if (readyRegistration.active) {
              readyRegistration.active.postMessage({
                type: 'HEALTH_CHECK',
              });
            }
          }
        });

        // Set up beforeunload event for tab close protection
        window.addEventListener('beforeunload', _event => {
          // This will be handled by the tab protection system
          // but we also notify the service worker
          if (readyRegistration.active) {
            readyRegistration.active.postMessage({
              type: 'TAB_CLOSING',
            });
          }
        });
      } catch (_error) {
        console.error('App: Service worker registration failed:', _error);
        ErrorHandler.handleError(
          error instanceof Error ? _error : new Error(String(_error)),
          'Enhanced service worker registration failed',
          { context: 'service_worker_registration' }
        );
      }
    } else {
      console.warn('App: Service workers not supported in this browser');
    }
  }, [appState.alarms, handleServiceWorkerAlarmTrigger]);

  const syncOfflineChanges = useCallback(async () => {
    if (!auth._user) return;

    try {
      const pendingChanges = await OfflineStorage.getPendingChanges();

      if (pendingChanges.length > 0) {
        // Syncing offline changes silently

        for (const change of pendingChanges) {
          try {
            switch (change.type) {
              case 'create':
              case 'update':
                if (change.data) {
                  const saveResult = await SupabaseService.saveAlarm(change.data);
                  if (saveResult._error) {
                    throw new Error(saveResult._error);
                  }
                }
                break;
              case 'delete': {
                const deleteResult = await SupabaseService.deleteAlarm(change.id);
                if (deleteResult._error) {
                  throw new Error(deleteResult._error);
                }
                break;
              }
            }
          } catch (_error) {
            ErrorHandler.handleError(
              error instanceof Error ? _error : new Error(String(_error)),
              'Failed to sync offline change',
              {
                context: 'sync_offline_change',
                metadata: { changeId: change.id, changeType: change.type },
              }
            );
          }
        }

        // Clear pending changes after successful sync
        await OfflineStorage.clearPendingChanges();
        setSyncStatus('synced');

        // Reload alarms from server to ensure consistency
        const { alarms: updatedAlarms } = await SupabaseService.loadUserAlarms(
          auth._user.id
        );
        setAppState((prev: AppState) => ({
          // type-safe replacement
          ...prev,
          alarms: updatedAlarms,
        }));
        await OfflineStorage.saveAlarms(updatedAlarms);
      }
    } catch (_error) {
      ErrorHandler.handleError(
        error instanceof Error ? _error : new Error(String(_error)),
        'Failed to sync offline changes'
      );
      setSyncStatus('_error');
    }
  }, [auth.user, setSyncStatus]);

  // Refresh rewards system based on current alarms and analytics
  // Handle quick alarm setup with preset configurations
  const handleQuickSetup = async (presetType: 'morning' | 'work' | 'custom') => {
    const presets = {
      morning: {
        time: '07:00',
        label: 'Morning Routine',
        days: [1, 2, 3, 4, 5], // Monday to Friday
        voiceMood: 'motivational' as VoiceMood,
      },
      work: {
        time: '06:30',
        label: 'Work Day',
        days: [1, 2, 3, 4, 5], // Monday to Friday
        voiceMood: 'drill-sergeant' as VoiceMood,
      },
      custom: {
        time: '07:00',
        label: 'Wake Up',
        days: [1, 2, 3, 4, 5, 6, 7], // Every day
        voiceMood: 'gentle' as VoiceMood,
      },
    };

    const presetConfig = presets[presetType];
    if (presetConfig) {
      await handleAddAlarm(presetConfig);

      // Track the quick setup usage
      const appAnalytics = AppAnalyticsService.getInstance();
      appAnalytics.trackFeatureUsage('quick_alarm_setup', 'preset_used', {
        presetType,
      });
    }
  };

  // Initialize all accessibility services
  const initializeAccessibilityServices = async () => {
    try {
      const screenReaderService = ScreenReaderService.getInstance();
      const _keyboardService = KeyboardNavigationService.getInstance();
      const voiceService = VoiceAccessibilityService.getInstance();
      const _mobileService = MobileAccessibilityService.getInstance();
      const _focusService = EnhancedFocusService.getInstance();

      // Services are automatically initialized when getInstance() is called
      // Just verify they're properly instantiated

      // Announce app initialization
      screenReaderService.announce(
        'Smart Alarm app loaded with full accessibility support',
        'polite'
      );

      setAccessibilityInitialized(true);

      // Track accessibility initialization
      const appAnalytics = AppAnalyticsService.getInstance();
      appAnalytics.trackFeatureUsage('accessibility', 'services_initialized', {
        screenReader: screenReaderService.getState().isEnabled,
        keyboard: true,
        voice: voiceService.getState?.().isEnabled ?? false,
        mobile: true,
        focus: true,
      });
    } catch (_error) {
      ErrorHandler.handleError(
        error instanceof Error ? _error : new Error(String(_error)),
        'Failed to initialize accessibility services',
        { context: 'accessibility_initialization' }
      );
      setAccessibilityInitialized(true); // Continue even if accessibility fails
    }
  };

  // Update app state when auth state changes
  useEffect(() => {
    const appAnalytics = AppAnalyticsService.getInstance();
    const emailService = EmailCampaignService.getInstance();

    setAppState((prev: AppState) => ({
      ...prev,
      user: auth._user,
    }));

    // Set analytics user context when user signs in/out
    if (auth._user) {
      // Use both analytics services for comprehensive tracking
      appAnalytics.setUserContext(auth.user.id, {
        email: auth._user.email,
        signInMethod: 'supabase',
      });

      // New analytics hook for user identification
      identify(auth.user.id, {
        id: auth.user.id,
        email: auth.user.email,
        createdAt:
          auth.user.createdAt instanceof Date
            ? auth._user.createdAt.toISOString()
            : auth.user.createdAt,
        deviceType: navigator.userAgent.includes('Mobile') ? 'mobile' : 'desktop',
      });

      // Track sign-in event
      track(ANALYTICS_EVENTS.USER_SIGNED_IN, {
        timestamp: new Date().toISOString(),
        metadata: {
          method: 'supabase',
        },
      });

      // Track daily active user
      trackDailyActive();

      // Email Campaign Integration: Detect persona and add to campaign
      (async () => {
        try {
          await emailService.initialize();
          const personaResult = await emailService.detectPersona(auth._user);
          console.log(
            `Detected persona: ${personaResult._persona} (confidence: ${personaResult.confidence})`
          );

          // Add user to appropriate email campaign
          await emailService.addUserToCampaign(auth._user, personaResult._persona);

          // Track persona detection for analytics
          track('PERSONA_DETECTED', {
            persona: personaResult._persona,
            confidence: personaResult.confidence,
            factors: personaResult.factors.map(f => f.factor),
            timestamp: new Date().toISOString(),
          });
        } catch (_error) {
          console.error('Email campaign integration _error:', _error);
        }
      })();
    } else {
      // Clear user context when user signs out
      appAnalytics.clearUserContext();
      reset();

      // Track sign-out event
      track(ANALYTICS_EVENTS.USER_SIGNED_OUT, {
        timestamp: new Date().toISOString(),
      });
    }
  }, [auth.user, identify, track, reset, trackDailyActive]);

  // Network status monitoring
  useEffect(() => {
    const handleOnline = () => {
      setIsOnline(true);
      setSyncStatus('pending');
      // Trigger sync when coming back online
      syncOfflineChanges();
    };

    const handleOffline = () => {
      setIsOnline(false);
      setSyncStatus('offline');
    };

    window.addEventListener('online', handleOnline);
    window.addEventListener('offline', handleOffline);

    return () => {
      window.removeEventListener('online', handleOnline);
      window.removeEventListener('offline', handleOffline);
    };
  }, [syncOfflineChanges]);

  // Service worker message handling
  useEffect(() => {
    if ('serviceWorker' in navigator) {
      navigator.serviceWorker.addEventListener('message', handleServiceWorkerMessage);

      return () => {
        navigator.serviceWorker.removeEventListener(
          'message',
          handleServiceWorkerMessage
        );
      };
    }
  }, [handleServiceWorkerMessage]);

  // Handle emotional notification events from service worker
  useEffect(() => {
    const handleEmotionalAction = (_event: CustomEvent) => {
      const { action, emotion_type, notification_id, data: actionData } = event.detail;

      // Track the action in analytics
      emotionalActions.trackResponse(notification_id || 'unknown', {
        messageId: notification_id || 'unknown',
        emotion: emotion_type,
        tone: actionData?.tone || 'encouraging',
        actionTaken:
          action === 'dismiss' ? 'dismissed' : action === 'snooze' ? 'snoozed' : 'none',
        notificationOpened: true,
        timeToResponse: Date.now() - (actionData?.timestamp || Date.now()),
      });

      console.log('🧠 Emotional notification action received:', action, emotion_type);
    };

    const handleServiceWorkerUpdate = (_event: CustomEvent) => {
      console.log('🔄 Service Worker update available');
      // Could show a toast notification or update indicator
    };

    const handleServiceWorkerInstall = () => {
      console.log('✅ Service Worker installed successfully');
    };

    // Add event listeners
    window.addEventListener(
      'emotional-notification-action',
      handleEmotionalAction as EventListener
    );
    window.addEventListener(
      'sw-update-available',
      handleServiceWorkerUpdate as EventListener
    );
    window.addEventListener('sw-install-complete', handleServiceWorkerInstall);

    return () => {
      window.removeEventListener(
        'emotional-notification-action',
        handleEmotionalAction as EventListener
      );
      window.removeEventListener(
        'sw-update-available',
        handleServiceWorkerUpdate as EventListener
      );
      window.removeEventListener('sw-install-complete', handleServiceWorkerInstall);
    };
  }, [emotionalActions]);

  useEffect(() => {
    const initialize = async () => {
      try {
        // Initialize performance monitoring and analytics
        const performanceMonitor = PerformanceMonitor.getInstance();
        const appAnalytics = AppAnalyticsService.getInstance();

        performanceMonitor.initialize();

        // Start performance tracking
        appAnalytics.startPerformanceMarker('app_initialization');

        // Initialize analytics services (Sentry + PostHog)
        await appAnalytics.initializeAnalytics();

        // Track app launch
        appAnalytics.trackPageView('dashboard', {
          isInitialLoad: true,
          userAuthenticated: !!auth._user,
        });

        // Track session activity with enhanced analytics
        trackSessionActivity();

        // Track app installation/update if first time
        const isFirstTime = !localStorage.getItem('app_launched_before');
        if (isFirstTime) {
          track(ANALYTICS_EVENTS.APP_INSTALLED, {
            timestamp: new Date().toISOString(),
            metadata: {
              version: import.meta.env.VITE_APP_VERSION || '1.0.0',
              platform: navigator.userAgent.includes('Mobile') ? 'mobile' : 'desktop',
            },
          });
          localStorage.setItem('app_launched_before', 'true');
        }

        // Initialize Capacitor
        await initializeCapacitor();

        // Initialize Push Notifications
        try {
          await PushNotificationService.initialize();
        } catch (_error) {
          console.warn('Push notification initialization failed:', _error);
        }

        // Initialize enhanced service worker
        await registerEnhancedServiceWorker();

        // Initialize accessibility services
        await initializeAccessibilityServices();

        // Only load alarms if user is authenticated
        if (auth._user) {
          await loadUserAlarms();
        }

        setIsInitialized(true);
      } catch (_error) {
        ErrorHandler.handleError(
          error instanceof Error ? _error : new Error(String(_error)),
          'Failed to initialize app',
          {
            context: 'app_initialization',
          }
        );
        setIsInitialized(true);
      }
    };

    if (auth.isInitialized) {
      initialize();
    }
  }, [
    auth.isInitialized,
    auth.user,
    loadUserAlarms,
    registerEnhancedServiceWorker,
    track,
    trackSessionActivity,
  ]);

  // Network status monitoring
  useEffect(() => {
    const handleOnline = () => {
      setIsOnline(true);
      setSyncStatus('pending');
      // Trigger sync when coming back online
      syncOfflineChanges();
    };

    const handleOffline = () => {
      setIsOnline(false);
      setSyncStatus('offline');
    };

    window.addEventListener('online', handleOnline);
    window.addEventListener('offline', handleOffline);

    return () => {
      window.removeEventListener('online', handleOnline);
      window.removeEventListener('offline', handleOffline);
    };
  }, [syncOfflineChanges]);

  // Service worker message handling
  useEffect(() => {
    if ('serviceWorker' in navigator) {
      navigator.serviceWorker.addEventListener('message', handleServiceWorkerMessage);

      return () => {
        navigator.serviceWorker.removeEventListener(
          'message',
          handleServiceWorkerMessage
        );
      };
    }
  }, [handleServiceWorkerMessage]);

  // Prevent accidental tab closure when alarms are active
  useEffect(() => {
    const handleBeforeUnload = (_event: BeforeUnloadEvent) => {
      // Only show protection if user has enabled it
      if (!tabProtectionSettings.settings.enabled) {
        return;
      }

      // Check if there's an active alarm (currently ringing)
      if (
        appState.activeAlarm &&
        tabProtectionSettings.settings.protectionTiming.activeAlarmWarning
      ) {
        // Announce the warning for accessibility
        announceProtectionWarning();

        const message = formatProtectionMessage(
          tabProtectionSettings.settings.customMessages.activeAlarmMessage,
          { alarmName: appState.activeAlarm.label }
        );
        event.preventDefault();
        event.returnValue = message; // Chrome requires returnValue to be set
        return message; // For other browsers
      }

      // Check if there are enabled alarms that could ring soon
      if (tabProtectionSettings.settings.protectionTiming.upcomingAlarmWarning) {
        // TODO: Performance optimization - Replace with useMemo for better performance
        // const enabledAlarms = useMemo(() => appState.alarms.filter(alarm => alarm.enabled), [appState.alarms]);
        const enabledAlarms = appState.alarms.filter((alarm: any) => alarm.enabled);
        if (enabledAlarms.length > 0) {
          // Check if any alarm is within the configured threshold
          const now = new Date();
          const thresholdFromNow = new Date(
            now.getTime() +
              tabProtectionSettings.settings.protectionTiming.upcomingAlarmThreshold *
                60 *
                1000
          );

          const upcomingAlarms = enabledAlarms.filter((alarm: any) => {
            const today = now.getDay(); // 0 = Sunday, 1 = Monday, etc.

            // Check if alarm is set for today
            if (!alarm.days.includes(today)) {
              return false;
            }

            // Parse alarm time
            const [hours, minutes] = alarm.time.split(':').map(Number);
            const alarmTime = new Date(now);
            alarmTime.setHours(hours, minutes, 0, 0);

            // If alarm time has passed today, check if it's for tomorrow
            if (alarmTime <= now) {
              alarmTime.setDate(alarmTime.getDate() + 1);
            }

            return alarmTime <= thresholdFromNow;
          });

          if (upcomingAlarms.length > 0) {
            // Announce the warning for accessibility
            announceProtectionWarning();

            const timeframe = formatTimeframe(
              tabProtectionSettings.settings.protectionTiming.upcomingAlarmThreshold
            );
            const message = formatProtectionMessage(
              tabProtectionSettings.settings.customMessages.upcomingAlarmMessage,
              { count: upcomingAlarms.length, timeframe }
            );
            event.preventDefault();
            event.returnValue = message;
            return message;
          }
        }
      }
    };

    // Add the event listener
    window.addEventListener('beforeunload', handleBeforeUnload);

    // Cleanup function to remove the event listener
    return () => {
      window.removeEventListener('beforeunload', handleBeforeUnload);
    };
  }, [
    appState.activeAlarm,
    appState.alarms,
    announceProtectionWarning,
    tabProtectionSettings.settings,
  ]); // Re-run when activeAlarm, alarms, announcement function, or protection settings change

  // Listen for changes to tab protection setting from localStorage
  useEffect(() => {
    const handleStorageChange = () => {
      const stored = localStorage.getItem('tabProtectionEnabled');
      const enabled = stored !== null ? JSON.parse(stored) : true;
      setTabProtectionEnabled(enabled);
    };

    window.addEventListener('storage', handleStorageChange);
    return () => window.removeEventListener('storage', handleStorageChange);
  }, []);

  const handleAddAlarm = async (alarmData: {
    time: string;
    label: string;
    days: number[];
    voiceMood: VoiceMood;
    snoozeEnabled?: boolean;
    snoozeInterval?: number;
    maxSnoozes?: number;
  }) => {
    if (!auth._user) {
      ErrorHandler.handleError(
        new Error('User not authenticated'),
        'Cannot create alarm without authentication'
      );
      return;
    }

    const appAnalytics = AppAnalyticsService.getInstance();

    // Start performance tracking
    appAnalytics.startPerformanceMarker('alarm_creation');

    try {
      let newAlarm: Alarm;

      // Prepare alarm data with user ID

      if (isOnline) {
        // Online: save to server and local storage
        newAlarm = {
          id: `alarm-${Date.now()}-${Math.random().toString(36).substr(2, 9)}`,
          userId: auth.user.id,
          enabled: true,
          isActive: true,
          dayNames: alarmData.days
            ? alarmData.days.map(
                d =>
                  [
                    'sunday',
                    'monday',
                    'tuesday',
                    'wednesday',
                    'thursday',
                    'friday',
                    'saturday',
                  ][d] as DayOfWeek
              )
            : [],
          sound: 'default',
          difficulty: 'medium',
          snoozeEnabled: true,
          snoozeInterval: 5,
          maxSnoozes: 3,
          snoozeCount: 0,
          createdAt: new Date(),
          updatedAt: new Date(),
          ...alarmData,
        };

        const saveResult = await SupabaseService.saveAlarm(newAlarm);
        if (saveResult._error) {
          throw new Error(saveResult._error);
        }

        await OfflineStorage.saveAlarm(newAlarm);
      } else {
        // Offline: save locally only
        newAlarm = {
          id: `offline-${Date.now()}`,
          userId: auth.user.id,
          enabled: true,
          isActive: true,
          dayNames: alarmData.days
            ? alarmData.days.map(
                d =>
                  [
                    'sunday',
                    'monday',
                    'tuesday',
                    'wednesday',
                    'thursday',
                    'friday',
                    'saturday',
                  ][d] as DayOfWeek
              )
            : [],
          sound: 'default',
          difficulty: 'medium',
          snoozeEnabled: true,
          snoozeInterval: 5,
          maxSnoozes: 3,
          snoozeCount: 0,
          lastTriggered: undefined,
          createdAt: new Date(),
          updatedAt: new Date(),
          ...alarmData,
        };
        await OfflineStorage.saveAlarm(newAlarm);
      }

      const updatedAlarms = [...appState.alarms, newAlarm];
      setAppState((prev: AppState) => ({
        ...prev,
        alarms: updatedAlarms,
      }));
      setShowAlarmForm(false);

      // Announce successful alarm creation
      AccessibilityUtils.createAriaAnnouncement(
        `Alarm created successfully for ${newAlarm.label} at ${newAlarm.time}`,
        'polite'
      );

      // Play success sound
      playSuccess();

      // Refresh rewards system with new alarms
      await refreshRewardsSystem(updatedAlarms);

      // Track comprehensive analytics
      appAnalytics.trackAlarmCreated(newAlarm, {
        isQuickSetup: false,
      });

      // Track performance
      const duration = appAnalytics.endPerformanceMarker('alarm_creation', {
        success: true,
        isOnline,
        totalAlarms: updatedAlarms.length,
      });

      appAnalytics.trackAlarmAction('create', newAlarm.id, { success: true, duration });

      // Update service worker
      updateServiceWorkerAlarms([...appState.alarms, newAlarm]);

      // Schedule push notification for new alarm
      try {
        await PushNotificationService.scheduleAlarmPush(newAlarm);
      } catch (_error) {
        console.warn('Failed to schedule push notification for new alarm:', _error);
      }
    } catch (_error) {
      // Track error and performance
      const duration = appAnalytics.endPerformanceMarker('alarm_creation', {
        success: false,
        error: error instanceof Error ? _error.message : String(_error),
      });

      appAnalytics.trackAlarmAction('create', 'unknown', {
        success: false,
        error: error instanceof Error ? _error.message : String(_error),
        duration,
      });
      appAnalytics.trackError(
        error instanceof Error ? error : new Error(String(_error)),
        {
          action: 'create_alarm',
          alarmData,
        }
      );

      ErrorHandler.handleError(
        error instanceof Error ? error : new Error(String(_error)),
        'Failed to create alarm',
        {
          context: 'create_alarm',
          metadata: { alarmData, isOnline },
        }
      );
    }
  };

  const handleEditAlarm = async (
    alarmId: string,
    alarmData: {
      time: string;
      label: string;
      days: number[];
      voiceMood: VoiceMood;
      snoozeEnabled?: boolean;
      snoozeInterval?: number;
      maxSnoozes?: number;
    }
  ) => {
    if (!auth._user) {
      ErrorHandler.handleError(
        new Error('User not authenticated'),
        'Cannot edit alarm without authentication'
      );
      return;
    }

    const analytics = AppAnalyticsService.getInstance();
    const startTime = performance.now();

    try {
      analytics.trackAlarmAction('edit', alarmId, { voiceMood: alarmData.voiceMood });
      const existingAlarm = appState.alarms.find((a: any) => a.id === alarmId);
      if (!existingAlarm) throw new Error('Alarm not found');

      const updatedAlarm: Alarm = {
        ...existingAlarm,
        ...alarmData,
        updatedAt: new Date(),
      };

      if (isOnline) {
        // Online: update server and local storage
        const saveResult = await SupabaseService.saveAlarm(updatedAlarm);
        if (saveResult._error) {
          throw new Error(saveResult._error);
        }
        await OfflineStorage.saveAlarm(updatedAlarm);
      } else {
        // Offline: update locally only
        await OfflineStorage.saveAlarm(updatedAlarm);
      }

      const updatedAlarms = appState.alarms.map((alarm: any) =>
        alarm.id === alarmId ? updatedAlarm : alarm
      );

      setAppState((prev: AppState) => ({
        ...prev,
        alarms: updatedAlarms,
      }));
      setEditingAlarm(null);
      setShowAlarmForm(false);

      // Announce successful alarm update
      AccessibilityUtils.createAriaAnnouncement(
        `Alarm updated successfully for ${updatedAlarm.label} at ${updatedAlarm.time}`,
        'polite'
      );

      // Refresh rewards system with updated alarms
      await refreshRewardsSystem(updatedAlarms);

      // Track performance and analytics
      const duration = performance.now() - startTime;
      analytics.trackAlarmAction('edit', updatedAlarm.id, { success: true, duration });
      analytics.trackFeatureUsage('alarm_editing', 'completed', {
        voiceMood: alarmData.voiceMood,
        duration,
      });

      // Update service worker
      updateServiceWorkerAlarms(updatedAlarms);
    } catch (_error) {
      const duration = performance.now() - startTime;
      analytics.trackAlarmAction('edit', editingAlarm?.id || 'unknown', {
        success: false,
        error: error instanceof Error ? _error.message : String(_error),
        duration,
      });
      analytics.trackError(error instanceof Error ? error : new Error(String(_error)), {
        action: 'edit_alarm',
      });

      ErrorHandler.handleError(
        error instanceof Error ? error : new Error(String(_error)),
        'Failed to edit alarm',
        {
          context: 'edit_alarm',
          metadata: { alarmId, alarmData, isOnline },
        }
      );
    }
  };

  const handleDeleteAlarm = async (alarmId: string) => {
    if (!auth._user) {
      ErrorHandler.handleError(
        new Error('User not authenticated'),
        'Cannot delete alarm without authentication'
      );
      return;
    }

    const analytics = AppAnalyticsService.getInstance();
    const startTime = performance.now();

    try {
      analytics.trackAlarmAction('delete', alarmId);
      if (isOnline) {
        // Online: delete from server and local storage
        const deleteResult = await SupabaseService.deleteAlarm(alarmId);
        if (deleteResult._error) {
          throw new Error(deleteResult._error);
        }
        await OfflineStorage.deleteAlarm(alarmId);
      } else {
        // Offline: delete locally only
        await OfflineStorage.deleteAlarm(alarmId);
      }

      const alarmToDelete = appState.alarms.find((a: any) => a.id === alarmId);
      const updatedAlarms = appState.alarms.filter(
        (alarm: any) => alarm.id !== alarmId
      );
      setAppState((prev: any) => ({
        ...prev,
        alarms: updatedAlarms,
      }));

      // Announce successful alarm deletion
      if (alarmToDelete) {
        announce({
          type: 'alarm-delete',
          data: { alarm: alarmToDelete },
          priority: 'polite',
        });
      }

      // Refresh rewards system with updated alarms
      await refreshRewardsSystem(updatedAlarms);

      // Track performance and analytics
      const duration = performance.now() - startTime;
      analytics.trackAlarmAction('delete', alarmId, { success: true, duration });
      analytics.trackFeatureUsage('alarm_deletion', 'completed', { duration });

      // Update service worker
      updateServiceWorkerAlarms(updatedAlarms);
    } catch (_error) {
      const duration = performance.now() - startTime;
      analytics.trackAlarmAction('delete', alarmId, {
        success: false,
        error: error instanceof Error ? _error.message : String(_error),
        duration,
      });
      analytics.trackError(error instanceof Error ? error : new Error(String(_error)), {
        action: 'delete_alarm',
      });

      ErrorHandler.handleError(
        error instanceof Error ? error : new Error(String(_error)),
        'Failed to delete alarm',
        {
          context: 'delete_alarm',
          metadata: { alarmId, isOnline },
        }
      );
    }
  };

  const handleToggleAlarm = async (alarmId: string, enabled: boolean) => {
    if (!auth._user) {
      ErrorHandler.handleError(
        new Error('User not authenticated'),
        'Cannot toggle alarm without authentication'
      );
      return;
    }

    const analytics = AppAnalyticsService.getInstance();
    const startTime = performance.now();

    try {
      analytics.trackAlarmAction('toggle', alarmId, { enabled });
      const existingAlarm = appState.alarms.find((a: any) => a.id === alarmId);
      if (!existingAlarm) throw new Error('Alarm not found');

      const updatedAlarm: Alarm = {
        ...existingAlarm,
        enabled,
        updatedAt: new Date(),
      };

      if (isOnline) {
        // Online: update server and local storage
        const saveResult = await SupabaseService.saveAlarm(updatedAlarm);
        if (saveResult._error) {
          throw new Error(saveResult._error);
        }
        await OfflineStorage.saveAlarm(updatedAlarm);
      } else {
        // Offline: update locally only
        await OfflineStorage.saveAlarm(updatedAlarm);
      }

      const updatedAlarms = appState.alarms.map((alarm: any) =>
        alarm.id === alarmId ? updatedAlarm : alarm
      );

      setAppState((prev: AppState) => ({
        ...prev,
        alarms: updatedAlarms,
      }));

      // Announce alarm toggle state change
      announce({
        type: 'alarm-toggle',
        data: { alarm: updatedAlarm, enabled },
        priority: 'polite',
      });

      // Refresh rewards system with updated alarms
      await refreshRewardsSystem(updatedAlarms);

      // Track performance and analytics
      const duration = performance.now() - startTime;
      analytics.trackAlarmAction('toggle', alarmId, {
        success: true,
        enabled,
        duration,
      });
      analytics.trackFeatureUsage('alarm_toggle', 'completed', { enabled, duration });

      // Update service worker
      updateServiceWorkerAlarms(updatedAlarms);
    } catch (_error) {
      const duration = performance.now() - startTime;
      analytics.trackAlarmAction('toggle', alarmId, {
        success: false,
        enabled,
        error: error instanceof Error ? _error.message : String(_error),
        duration,
      });
      analytics.trackError(error instanceof Error ? error : new Error(String(_error)), {
        action: 'toggle_alarm',
      });

      ErrorHandler.handleError(
        error instanceof Error ? error : new Error(String(_error)),
        'Failed to toggle alarm',
        {
          context: 'toggle_alarm',
          metadata: { alarmId, enabled, isOnline },
        }
      );
    }
  };

  const handleOnboardingComplete = () => {
    const appAnalytics = AppAnalyticsService.getInstance();

    // Track onboarding completion
    appAnalytics.trackOnboardingCompleted(
      5, // Number of onboarding steps
      Date.now() - sessionStartTime, // Time spent in onboarding
      false // Not skipped
    );

    setAppState((prev: AppState) => ({
      ...prev,
      isOnboarding: false,
    }));
  };

  const handleAlarmDismiss = (
    alarmId: string,
    method: 'voice' | 'button' | 'shake' | 'challenge'
  ) => {
    const analytics = AppAnalyticsService.getInstance();
    const startTime = performance.now();

    const performDismiss = async () => {
      try {
        analytics.trackAlarmAction('dismiss', alarmId, { method });

        if (isOnline) {
          await AlarmService.dismissAlarm(alarmId, method);
        }

        const duration = performance.now() - startTime;
        analytics.trackAlarmAction('dismiss', alarmId, {
          success: true,
          method,
          duration,
        });
        analytics.trackFeatureUsage('alarm_dismissal', 'completed', {
          method,
          duration,
        });

        setAppState((prev: AppState) => ({
          // type-safe replacement
          ...prev,
          activeAlarm: null,
          currentView: 'dashboard',
        }));
      } catch (_error) {
        const duration = performance.now() - startTime;
        analytics.trackAlarmAction('dismiss', alarmId, {
          success: false,
          method,
          error: error instanceof Error ? _error.message : String(_error),
          duration,
        });
        analytics.trackError(
          error instanceof Error ? error : new Error(String(_error)),
          { action: 'dismiss_alarm' }
        );

        ErrorHandler.handleError(
          error instanceof Error ? error : new Error(String(_error)),
          'Failed to dismiss alarm',
          {
            context: 'dismiss_alarm',
            metadata: { alarmId, method, isOnline },
          }
        );
        // Fallback: still dismiss the alarm even if logging fails
        setAppState((prev: AppState) => ({
          // type-safe replacement
          ...prev,
          activeAlarm: null,
          currentView: 'dashboard',
        }));
      }
    };

    performDismiss();
  };

  // Show loading screen while auth is initializing
  if (!auth.isInitialized || !isInitialized) {
    return (
      <div className="min-h-screen flex items-center justify-center bg-primary-900">
        <div className="text-center text-white">
          <Clock className="w-16 h-16 mx-auto mb-4 animate-spin" />
          <h2 className="text-xl font-semibold">{t('common:app.loading')}</h2>
          <p className="text-primary-200 mt-2">
            {!auth.isInitialized
              ? t('auth:loading.checkingAuth', {
                  defaultValue: 'Checking authentication...',
                })
              : !accessibilityInitialized
                ? t('common:accessibility.loading', {
                    defaultValue: 'Initializing accessibility services...',
                  })
                : t('common:status.loading', {
                    defaultValue: 'Initializing offline capabilities...',
                  })}
          </p>
        </div>
      </div>
    );
  }

  // Show authentication flow if user is not logged in
  if (!auth._user) {
    return (
      <ErrorBoundary
        context="Authentication"
        fallback={
          <div className="min-h-screen bg-red-50 dark:bg-red-900/10 flex items-center justify-center p-4">
            <div className="text-center max-w-md mx-auto">
              <h2 className="text-xl font-bold text-red-800 dark:text-red-200 mb-2">
                Authentication Error
              </h2>
              <p className="text-red-600 dark:text-red-300 mb-4">
                There was a problem with the authentication system. Please refresh the
                page or try again later.
              </p>
              <button
                onClick={() => window.location.reload()}
                className="bg-red-600 text-white px-4 py-2 rounded-lg hover:bg-red-700 transition-colors"
              >
                Refresh Page
              </button>
            </div>
          </div>
        }
      >
        <AuthenticationFlow
          onAuthSuccess={() => {
            // Auth success is handled by the useAuth hook
          }}
          onSignUp={auth.signUp}
          onSignIn={auth.signIn}
          onForgotPassword={auth.resetPassword}
          isLoading={auth.isLoading}
          error={auth._error}
          forgotPasswordSuccess={auth.forgotPasswordSuccess}
        />
      </ErrorBoundary>
    );
  }

  // Show onboarding flow for new users (after authentication)
  if (appState.isOnboarding) {
    return (
      <OnboardingFlow
        onComplete={handleOnboardingComplete}
        appState={appState}
        setAppState={setAppState}
      />
    );
  }

  if (appState.activeAlarm) {
    return (
      <ErrorBoundary
        context="AlarmRinging"
        fallback={
          <div className="min-h-screen bg-red-50 dark:bg-red-900/10 flex items-center justify-center p-4">
            <div className="text-center">
              <h2 className="text-xl font-bold text-red-800 dark:text-red-200 mb-2">
                Alarm Error
              </h2>
              <p className="text-red-600 dark:text-red-300 mb-4">
                There was a problem with the alarm. It has been dismissed.
              </p>
              <button
                onClick={() =>
                  setAppState((prev: AppState) => ({
                    // type-safe replacement
                    ...prev,
                    activeAlarm: null,
                  }))
                }
                className="bg-red-600 text-white px-4 py-2 rounded-lg"
              >
                Back to Dashboard
              </button>
            </div>
          </div>
        }
      >
        <AlarmRinging
          alarm={appState.activeAlarm}
          user={auth.user!}
          onDismiss={handleAlarmDismiss}
          onSnooze={handleAlarmSnooze}
        />
      </ErrorBoundary>
    );
  }

  const renderContent = () => {
    const appAnalytics = AppAnalyticsService.getInstance();

    switch (appState.currentView) {
      case 'dashboard':
        appAnalytics.trackPageView('dashboard', {
          totalAlarms: appState.alarms.length,
          activeAlarms: appState.alarms.filter((a: any) => a.enabled).length,
        });
        return (
          <ErrorBoundary context="Dashboard">
            <Dashboard
              alarms={appState.alarms}
              onAddAlarm={() => {
                appAnalytics.trackFeatureUsage('add_alarm', 'button_clicked');
                setShowAlarmForm(true);
              }}
              onQuickSetup={handleQuickSetup}
              onNavigateToAdvanced={() => {
                appAnalytics.trackFeatureUsage(
                  'navigation',
                  'advanced_scheduling_from_dashboard'
                );
                setAppState((prev: AppState) => ({
                  // type-safe replacement
                  ...prev,
                  currentView: 'advanced-scheduling',
                }));
              }}
            />
          </ErrorBoundary>
        );
      case 'alarms':
        appAnalytics.trackPageView('alarms', {
          totalAlarms: appState.alarms.length,
        });
        return (
          <ErrorBoundary context="AlarmList">
            <AlarmList
              alarms={appState.alarms}
              onToggleAlarm={handleToggleAlarm}
              onEditAlarm={(alarm: any) => {
                appAnalytics.trackFeatureUsage('edit_alarm', 'button_clicked', {
                  alarmId: alarm.id,
                  alarmLabel: alarm.label,
                });
                setEditingAlarm(alarm);
                setShowAlarmForm(true);
              }}
              onDeleteAlarm={handleDeleteAlarm}
            />
          </ErrorBoundary>
        );
      case 'advanced-scheduling':
        appAnalytics.trackPageView('advanced_scheduling');
        appAnalytics.trackFeatureUsage('advanced_scheduling', 'accessed');
        return (
          <ErrorBoundary context="AdvancedScheduling">
            <AdvancedSchedulingDashboard alarms={advancedAlarms} />
          </ErrorBoundary>
        );
      case 'gaming':
        appAnalytics.trackPageView('gaming');
        appAnalytics.trackFeatureUsage('gaming_hub', 'accessed');
        return (
          <ErrorBoundary context="GamingHub">
            <GamingHub
              currentUser={auth._user as User}
              rewardSystem={appState.rewardSystem}
              activeBattles={appState.activeBattles || []}
              friends={appState.friends || []}
              onCreateBattle={(battle: any) => {
                // Add battle to state with complete Battle object
                const completeBattle: Battle = {
                  id: battle.id || Math.random().toString(36).substr(2, 9),
                  type: battle.type || 'speed',
                  participants: battle.participants || [],
                  creatorId: battle.creatorId || auth.user?.id || '',
                  status: battle.status || 'pending',
                  startTime: battle.startTime || new Date().toISOString(),
                  endTime:
                    battle.endTime ||
                    new Date(Date.now() + 24 * 60 * 60 * 1000).toISOString(),
                  settings: battle.settings || {
                    duration: 'PT24H',
                    difficulty: 'medium',
                  },
                  createdAt: battle.createdAt || new Date().toISOString(),
                  ...battle,
                };
                setAppState((prev: AppState) => ({
                  // type-safe replacement

                  ...prev,
                  activeBattles: [...(prev.activeBattles || []), completeBattle],
                }));
                appAnalytics.trackFeatureUsage('battle_creation', 'created', {
                  battleType: completeBattle.type,
                });
              }}
              onJoinBattle={(battleId: any) => {
                appAnalytics.trackFeatureUsage('battle_participation', 'joined', {
                  battleId,
                });
              }}
              onSendTrashTalk={(battleId, message) => {
                appAnalytics.trackFeatureUsage('trash_talk', 'sent', {
                  battleId,
                  messageLength: message.length,
                });
              }}
              onRefreshRewards={() => refreshRewardsSystem()}
            />
          </ErrorBoundary>
        );
      case 'settings':
        appAnalytics.trackPageView('settings');
        return (
          <ErrorBoundary context="EnhancedSettings">
            <div className="p-4 space-y-6 max-w-4xl mx-auto">
              {/* Alarm Reliability Status Section */}
              <section aria-labelledby="alarm-reliability-heading">
                <h2
                  id="alarm-reliability-heading"
                  className="text-lg font-semibold text-gray-900 dark:text-white mb-3"
                >
                  Alarm Reliability Status
                </h2>
                <p className="text-sm text-gray-600 dark:text-gray-300 mb-4">
                  Monitor your background alarm system to ensure alarms fire reliably
                  even when switching tabs or closing the app.
                </p>
                <ServiceWorkerStatus />
              </section>

              {/* Divider */}
              <hr className="border-gray-200 dark:border-gray-600" />

              {/* App Settings Section */}
              <section aria-labelledby="app-settings-heading">
                <h2
                  id="app-settings-heading"
                  className="text-lg font-semibold text-gray-900 dark:text-white mb-3"
                >
                  App Settings
                </h2>
                <EnhancedSettings
                  appState={appState}
                  setAppState={setAppState}
                  onUpdateProfile={auth.updateUserProfile}
                  onSignOut={auth.signOut}
                  isLoading={auth.isLoading}
                  error={auth._error}
                />
              </section>
            </div>
          </ErrorBoundary>
        );
      case 'gift-shop':
        appAnalytics.trackPageView('gift_shop');
        appAnalytics.trackFeatureUsage('gift_shop', 'accessed');
        return (
          <ErrorBoundary context="GiftShop">
            <GiftShop 
              userId={auth._user?.id!}
              onGiftPurchased={() => {
                // Refresh reward system to update user points
                refreshRewardsSystem();
              }}
              onGiftEquipped={() => {
                // Could trigger additional effects or notifications
                appAnalytics.trackFeatureUsage('gift_shop', 'gift_equipped');
              }}
            />
          </ErrorBoundary>
        );
      case 'pricing':
        appAnalytics.trackPageView('pricing');
        appAnalytics.trackFeatureUsage('pricing_page', 'accessed');
        return (
          <ErrorBoundary context="PricingPage">
            <PricingPage
              user={auth._user as User}
              onUpgrade={(plan: any) => {
                appAnalytics.trackFeatureUsage('subscription', 'upgraded', {
                  plan: plan.id,
                  price: plan.price,
                });
                // Show success message or redirect
              }}
              onManageSubscription={() => {
                appAnalytics.trackFeatureUsage('subscription', 'manage_clicked');
                // Handle subscription management
              }}
            />
          </ErrorBoundary>
        );
      default:
        return null;
    }
  };

  return (
    <ThemeProvider defaultTheme="light" enableSystem={true}>
      <ScreenReaderProvider enabled={true} verbosity="medium">
        <RewardManager>
          <div
            className="min-h-screen flex flex-col safe-top safe-bottom"
            style={{
              backgroundColor: 'var(--theme-background)',
              color: 'var(--theme-text-primary)',
            }}
          >
          {/* Skip to main content */}
          <a
            href="#main-content"
            className="sr-only focus:not-sr-only focus:absolute focus:top-4 focus:left-4 bg-primary-600 text-white px-4 py-2 rounded-lg font-medium z-50"
          >
            {getA11yLabels().skipToContent}
          </a>

          {/* Header with Offline Indicator */}
          <header
            className="shadow-sm border-b"
            style={{
              backgroundColor: 'var(--theme-surface)',
              borderColor: 'var(--theme-border)',
              color: 'var(--theme-text-primary)',
            }}
            role="banner"
          >
            <div className="px-4 py-3">
              <div className="flex items-center justify-between">
                <div className="flex items-center gap-3">
                  <h1
                    className="text-xl font-bold"
                    style={{ color: 'var(--theme-text-primary)' }}
                  >
                    🚀 {t('common:app.name')}
                  </h1>
                  {auth.user && (
                    <div className="flex items-center gap-2">
                      <span
                        className="text-sm"
                        style={{ color: 'var(--theme-text-secondary)' }}
                      >
                        {auth.user.name || auth.user.email}
                      </span>
                      {auth.user.level && (
                        <span
                          className="text-xs px-2 py-1 rounded"
                          style={{
                            backgroundColor: 'var(--theme-primary-100)',
                            color: 'var(--theme-primary-800)',
                          }}
                        >
                          Level {auth.user.level}
                        </span>
                      )}
                    </div>
                  )}
                </div>
                <div
                  className="flex items-center gap-3"
                  role="group"
                  aria-label="Header actions"
                >
                  <OfflineIndicator />
                  {tabProtectionSettings.settings.enabled &&
                    tabProtectionSettings.settings.visualSettings.showVisualWarning && (
                      <TabProtectionWarning
                        activeAlarm={appState.activeAlarm}
                        enabledAlarms={appState.alarms.filter(
                          (alarm: any) => alarm.enabled
                        )}
                        settings={tabProtectionSettings.settings}
                      />
                    )}
                  <button
                    onClick={createClickHandler(() => setShowAlarmForm(true))}
                    className="alarm-button alarm-button-primary p-2 rounded-full"
                    aria-label="Add new alarm"
                    aria-describedby="add-alarm-desc"
                  >
                    <Plus className="w-5 h-5" aria-hidden="true" />
                    <span id="add-alarm-desc" className="sr-only">
                      Opens the new alarm creation form
                    </span>
                  </button>
                  <button
                    onClick={auth.signOut}
                    className="p-2 rounded-full text-gray-800 dark:text-gray-200 hover:text-gray-900 dark:hover:text-white hover:bg-gray-200 dark:hover:bg-dark-700 transition-colors focus:outline-none focus:ring-2 focus:ring-primary-600 focus:ring-offset-2"
                    aria-label="Sign out"
                    aria-describedby="sign-out-desc"
                  >
                    <LogOut className="w-5 h-5" aria-hidden="true" />
                    <span id="sign-out-desc" className="sr-only">
                      Sign out of your account
                    </span>
                  </button>
                </div>
              </div>
            </div>
          </header>

          {/* Content */}
          <main id="main-content" className="flex-1 overflow-y-auto" role="main">
            {renderContent()}
          </main>

          {/* Bottom Navigation */}
          <nav
            className="border-t"
            style={{
              backgroundColor: 'var(--theme-surface)',
              borderColor: 'var(--theme-border)',
            }}
            role="navigation"
            aria-label="Main navigation"
          >
            <div
              className="grid grid-cols-6 px-1 py-2"
              role="tablist"
              aria-label="App sections"
            >
              <button
                onClick={createClickHandler(() => {
                  const appAnalytics = AppAnalyticsService.getInstance();
                  appAnalytics.trackFeatureUsage('navigation', 'dashboard_clicked');
                  setAppState((prev: AppState) => ({
                    // type-safe replacement
                    ...prev,
                    currentView: 'dashboard',
                  }));
                  AccessibilityUtils.announcePageChange('Dashboard');
                })}
                className="flex flex-col items-center py-2 rounded-lg transition-colors border-2"
                style={
                  appState.currentView === 'dashboard'
                    ? {
                        color: 'var(--theme-primary-800)',
                        backgroundColor: 'var(--theme-primary-100)',
                        borderColor: 'var(--theme-primary-300)',
                      }
                    : {
                        color: 'var(--theme-text-secondary)',
                        backgroundColor: 'transparent',
                        borderColor: 'transparent',
                      }
                }
                onMouseEnter={(e: React.MouseEvent<HTMLButtonElement>) => {
                  if (appState.currentView !== 'dashboard') {
                    e.currentTarget.style.backgroundColor =
                      'var(--theme-surface-hover)';
                    e.currentTarget.style.color = 'var(--theme-text-primary)';
                  }
                }}
                onMouseLeave={(e: React.MouseEvent<HTMLButtonElement>) => {
                  if (appState.currentView !== 'dashboard') {
                    e.currentTarget.style.backgroundColor = 'transparent';
                    e.currentTarget.style.color = 'var(--theme-text-secondary)';
                  }
                }}
                role="tab"
                aria-selected={appState.currentView === 'dashboard'}
                aria-current={appState.currentView === 'dashboard' ? 'page' : undefined}
                aria-label="Dashboard - Overview of your alarms"
                aria-controls="main-content"
              >
                <Clock className="w-5 h-5 mb-1" aria-hidden="true" />
                <span className="text-xs font-medium">
                  {getNavigationLabels().dashboard}
                </span>
              </button>

              <button
                onClick={createClickHandler(() => {
                  const appAnalytics = AppAnalyticsService.getInstance();
                  appAnalytics.trackFeatureUsage('navigation', 'alarms_clicked', {
                    totalAlarms: appState.alarms.length,
                  });
                  setAppState((prev: AppState) => ({
                    // type-safe replacement
                    ...prev,
                    currentView: 'alarms',
                  }));
                  AccessibilityUtils.announcePageChange('Alarms');
                })}
                className="flex flex-col items-center py-2 rounded-lg transition-colors border-2"
                style={
                  appState.currentView === 'alarms'
                    ? {
                        color: 'var(--theme-primary-800)',
                        backgroundColor: 'var(--theme-primary-100)',
                        borderColor: 'var(--theme-primary-300)',
                      }
                    : {
                        color: 'var(--theme-text-secondary)',
                        backgroundColor: 'transparent',
                        borderColor: 'transparent',
                      }
                }
                onMouseEnter={(e: React.MouseEvent<HTMLButtonElement>) => {
                  if (appState.currentView !== 'alarms') {
                    e.currentTarget.style.backgroundColor =
                      'var(--theme-surface-hover)';
                    e.currentTarget.style.color = 'var(--theme-text-primary)';
                  }
                }}
                onMouseLeave={(e: React.MouseEvent<HTMLButtonElement>) => {
                  if (appState.currentView !== 'alarms') {
                    e.currentTarget.style.backgroundColor = 'transparent';
                    e.currentTarget.style.color = 'var(--theme-text-secondary)';
                  }
                }}
                role="tab"
                aria-selected={appState.currentView === 'alarms'}
                aria-current={appState.currentView === 'alarms' ? 'page' : undefined}
                aria-label="Alarms - Manage your alarm list"
                aria-controls="main-content"
              >
                <Bell className="w-5 h-5 mb-1" aria-hidden="true" />
                <span className="text-xs font-medium">
                  {getNavigationLabels().alarms}
                </span>
              </button>

              <button
                onClick={createClickHandler(() => {
                  const appAnalytics = AppAnalyticsService.getInstance();
                  appAnalytics.trackFeatureUsage(
                    'navigation',
                    'advanced_scheduling_clicked'
                  );
                  setAppState((prev: AppState) => ({
                    // type-safe replacement

                    ...prev,
                    currentView: 'advanced-scheduling',
                  }));
                  AccessibilityUtils.announcePageChange('Advanced Scheduling');
                })}
                className={`flex flex-col items-center py-2 rounded-lg transition-colors ${
                  appState.currentView === 'advanced-scheduling'
                    ? 'text-primary-800 dark:text-primary-100 bg-primary-100 dark:bg-primary-800 border-2 border-primary-300 dark:border-primary-600'
                    : 'text-gray-800 dark:text-gray-200 hover:text-gray-900 dark:hover:text-white hover:bg-gray-200 dark:hover:bg-dark-700 border border-transparent hover:border-gray-300 dark:hover:border-dark-600'
                }`}
                role="tab"
                aria-selected={appState.currentView === 'advanced-scheduling'}
                aria-current={
                  appState.currentView === 'advanced-scheduling' ? 'page' : undefined
                }
                aria-label="Advanced Scheduling - Create smart alarms with AI optimization"
                aria-controls="main-content"
              >
                <Brain className="w-5 h-5 mb-1" aria-hidden="true" />
                <span className="text-xs font-medium">
                  {getNavigationLabels().advanced}
                </span>
              </button>

              <button
                onClick={createClickHandler(() => {
                  const appAnalytics = AppAnalyticsService.getInstance();
                  appAnalytics.trackFeatureUsage('navigation', 'gaming_clicked', {
                    currentLevel: appState.rewardSystem?.level,
                    hasRewards: !!appState.rewardSystem?.unlockedRewards.length,
                    activeBattles: appState.activeBattles?.length,
                  });
                  setAppState((prev: AppState) => ({
                    // type-safe replacement
                    ...prev,
                    currentView: 'gaming',
                  }));
                  AccessibilityUtils.announcePageChange('Gaming Hub');
                })}
                className={`flex flex-col items-center py-2 rounded-lg transition-colors ${
                  appState.currentView === 'gaming'
                    ? 'text-primary-800 dark:text-primary-100 bg-primary-100 dark:bg-primary-800 border-2 border-primary-300 dark:border-primary-600'
                    : 'text-gray-800 dark:text-gray-200 hover:text-gray-900 dark:hover:text-white hover:bg-gray-200 dark:hover:bg-dark-700 border border-transparent hover:border-gray-300 dark:hover:border-dark-600'
                }`}
                role="tab"
                aria-selected={appState.currentView === 'gaming'}
                aria-current={appState.currentView === 'gaming' ? 'page' : undefined}
                aria-label="Gaming - Rewards, battles, and community challenges"
                aria-controls="main-content"
              >
                <Gamepad2 className="w-5 h-5 mb-1" aria-hidden="true" />
                <span className="text-xs font-medium">
                  {getNavigationLabels().gaming}
                </span>
              </button>

              <button
                onClick={createClickHandler(() => {
                  const appAnalytics = AppAnalyticsService.getInstance();
                  appAnalytics.trackFeatureUsage('navigation', 'gift_shop_clicked', {
                    currentLevel: appState.rewardSystem?.level,
                    totalPoints: appState.rewardSystem?.totalPoints,
                  });
                  setAppState((prev: AppState) => ({
                    // type-safe replacement
                    ...prev,
                    currentView: 'gift-shop',
                  }));
                  AccessibilityUtils.announcePageChange('Gift Shop');
                })}
                className={`flex flex-col items-center py-2 rounded-lg transition-colors ${
                  appState.currentView === 'gift-shop'
                    ? 'text-primary-800 dark:text-primary-100 bg-primary-100 dark:bg-primary-800 border-2 border-primary-300 dark:border-primary-600'
                    : 'text-gray-800 dark:text-gray-200 hover:text-gray-900 dark:hover:text-white hover:bg-gray-200 dark:hover:bg-dark-700 border border-transparent hover:border-gray-300 dark:hover:border-dark-600'
                }`}
                role="tab"
                aria-selected={appState.currentView === 'gift-shop'}
                aria-current={appState.currentView === 'gift-shop' ? 'page' : undefined}
                aria-label="Gift Shop - Browse and purchase gifts with your points"
                aria-controls="main-content"
              >
                <Gift className="w-5 h-5 mb-1" aria-hidden="true" />
                <span className="text-xs font-medium">
                  Shop
                </span>
              </button>

              <button
                onClick={createClickHandler(() => {
                  const appAnalytics = AppAnalyticsService.getInstance();
                  appAnalytics.trackFeatureUsage('navigation', 'settings_clicked');
                  setAppState((prev: AppState) => ({
                    // type-safe replacement
                    ...prev,
                    currentView: 'settings',
                  }));
                  AccessibilityUtils.announcePageChange('Settings');
                })}
                className={`flex flex-col items-center py-2 rounded-lg transition-colors ${
                  appState.currentView === 'settings'
                    ? 'text-primary-800 dark:text-primary-100 bg-primary-100 dark:bg-primary-800 border-2 border-primary-300 dark:border-primary-600'
                    : 'text-gray-800 dark:text-gray-200 hover:text-gray-900 dark:hover:text-white hover:bg-gray-200 dark:hover:bg-dark-700 border border-transparent hover:border-gray-300 dark:hover:border-dark-600'
                }`}
                role="tab"
                aria-selected={appState.currentView === 'settings'}
                aria-current={appState.currentView === 'settings' ? 'page' : undefined}
                aria-label="Settings - App preferences, analytics, and accessibility"
                aria-controls="main-content"
              >
                <Settings className="w-5 h-5 mb-1" aria-hidden="true" />
                <span className="text-xs font-medium">
                  {getNavigationLabels().settings}
                </span>
              </button>

              <button
                onClick={() => {
                  const appAnalytics = AppAnalyticsService.getInstance();
                  appAnalytics.trackFeatureUsage('navigation', 'pricing_clicked');
                  setAppState((prev: AppState) => ({
                    // type-safe replacement
                    ...prev,
                    currentView: 'pricing',
                  }));
                  AccessibilityUtils.announcePageChange('Premium Plans');
                }}
                className={`flex flex-col items-center py-2 rounded-lg transition-colors ${
                  appState.currentView === 'pricing'
                    ? 'text-primary-800 dark:text-primary-100 bg-primary-100 dark:bg-primary-800 border-2 border-primary-300 dark:border-primary-600'
                    : 'text-gray-800 dark:text-gray-200 hover:text-gray-900 dark:hover:text-white hover:bg-gray-200 dark:hover:bg-dark-700 border border-transparent hover:border-gray-300 dark:hover:border-dark-600'
                }`}
                role="tab"
                aria-selected={appState.currentView === 'pricing'}
                aria-current={appState.currentView === 'pricing' ? 'page' : undefined}
                aria-label="Premium - Subscription plans and premium features"
                aria-controls="main-content"
              >
                <Crown className="w-5 h-5 mb-1" aria-hidden="true" />
                <span className="text-xs font-medium">
                  {getNavigationLabels().premium}
                </span>
              </button>
            </div>
          </nav>

          {/* Alarm Form Modal */}
          {showAlarmForm && (
            <ErrorBoundary context="AlarmForm">
              <AlarmForm
                alarm={editingAlarm}
                onSave={
                  editingAlarm
                    ? data => handleEditAlarm(editingAlarm.id, data)
                    : handleAddAlarm
                }
                onCancel={() => {
                  setShowAlarmForm(false);
                  setEditingAlarm(null);
                }}
                userId={auth.user?.id || ''}
                user={auth.user!}
              />
            </ErrorBoundary>
          )}

          {/* PWA Install Prompt */}
          <PWAInstallPrompt onInstall={handlePWAInstall} onDismiss={handlePWADismiss} />
          </div>
        </RewardManager>
      </ScreenReaderProvider>
    </ThemeProvider>
  );
}

// Main App component that provides the Redux store and LanguageProvider
function App() {
  // Initialize Redux store with persisted state on app start
  React.useEffect(() => {
    initializeStoreWithPersistedState();
    console.log('🏪 Redux store initialized with DevTools and persistence');
  }, []);

  return (
    <Provider store={store}>
      <LanguageProvider defaultLanguage="en" enableAutoDetect={true}>
        <AppContent />
      </LanguageProvider>
    </Provider>
  );
}

export default App;<|MERGE_RESOLUTION|>--- conflicted
+++ resolved
@@ -3,11 +3,7 @@
 import { useState, useEffect, useCallback, useReducer } from 'react';
 import { Provider } from 'react-redux';
 import {
-<<<<<<< HEAD
-
-=======
   Bell,
->>>>>>> ccc9bd84
   Plus,
   Clock,
   Settings,
