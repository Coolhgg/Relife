import { useState, useEffect, useCallback } from 'react';
import { Plus, Clock, Settings, Bell, Trophy, Brain, Gamepad2, LogOut, Crown } from 'lucide-react';
<<<<<<< HEAD
import type { Alarm, AppState, VoiceMood, User, Battle, AdvancedAlarm, DayOfWeek } from './types';
=======
import type { Alarm, AppState, VoiceMood, User, Battle, AdvancedAlarm, DayOfWeek, Theme, ThemeConfig, PersonalizationSettings, ThemePreset } from './types';
>>>>>>> 75341b6e
import { INITIAL_APP_STATE } from './constants/initialState';

// i18n imports
import { LanguageProvider } from './contexts/LanguageContext';
import { useI18n } from './hooks/useI18n';

import AlarmList from './components/AlarmList';
import AlarmForm from './components/AlarmForm';
import AlarmRinging from './components/AlarmRinging';
import Dashboard from './components/Dashboard';
import OnboardingFlow from './components/OnboardingFlow';
import AuthenticationFlow from './components/AuthenticationFlow';
import ErrorBoundary from './components/ErrorBoundary';
import OfflineIndicator from './components/OfflineIndicator';
import PWAInstallPrompt from './components/PWAInstallPrompt';
// Enhanced consolidated components
import GamingHub from './components/GamingHub';
import EnhancedSettings from './components/EnhancedSettings';
import AdvancedAlarmScheduling from './components/AdvancedAlarmScheduling';
import PricingPage from './components/PricingPage';
import { ScreenReaderProvider } from './components/ScreenReaderProvider';
import TabProtectionWarning from './components/TabProtectionWarning';
import { ThemeProvider } from './hooks/useTheme';
import { useAdvancedAlarms } from './hooks/useAdvancedAlarms';
import { initializeCapacitor } from './services/capacitor';
import { AlarmService } from './services/alarm';
import { ErrorHandler } from './services/error-handler';
import OfflineStorage from './services/offline-storage';
import AccessibilityUtils from './utils/accessibility';
import ScreenReaderService from './utils/screen-reader';
import KeyboardNavigationService from './utils/keyboard-navigation';
import VoiceAccessibilityService from './utils/voice-accessibility';
import MobileAccessibilityService from './utils/mobile-accessibility';
import EnhancedFocusService from './utils/enhanced-focus';
import { PerformanceMonitor } from './services/performance-monitor';
import AppAnalyticsService from './services/app-analytics';
import AIRewardsService from './services/ai-rewards';
import { SupabaseService } from './services/supabase';
import { PushNotificationService } from './services/push-notifications';
import useAuth from './hooks/useAuth';
import { useScreenReaderAnnouncements } from './hooks/useScreenReaderAnnouncements';
import { useAnalytics, useEngagementAnalytics, usePageTracking, ANALYTICS_EVENTS } from './hooks/useAnalytics';
import { useEmotionalNotifications } from './hooks/useEmotionalNotifications';
import { useTabProtectionAnnouncements } from './hooks/useTabProtectionAnnouncements';
import useTabProtectionSettings from './hooks/useTabProtectionSettings';
import { formatProtectionMessage, formatTimeframe } from './types/tabProtection';
import ServiceWorkerStatus from './components/ServiceWorkerStatus';
import { useEnhancedServiceWorker } from './hooks/useEnhancedServiceWorker';
import { useUISound } from './hooks/useSoundEffects';
import './App.css';


// Email Campaign Integration
import { PersonaType, PersonaDetectionResult } from './types';
class EmailCampaignService {
  private static instance: EmailCampaignService;
  private isInitialized = false;
  
  static getInstance() {
    if (!this.instance) {
      this.instance = new EmailCampaignService();
    }
    return this.instance;
  }
  
  async initialize() {
    this.isInitialized = true;
    console.log('Email campaign service initialized');
  }
  
  async detectPersona(user: any): Promise<PersonaDetectionResult> {
    let persona: PersonaType = 'struggling_sam';
    const tier = user?.subscriptionTier || 'free';
    
    switch (tier) {
      case 'free': persona = 'struggling_sam'; break;
      case 'basic': persona = 'busy_ben'; break;
      case 'premium': persona = 'professional_paula'; break;
      case 'pro': persona = 'enterprise_emma'; break;
      case 'student': persona = 'student_sarah'; break;
    }
    
    if (user?.email?.includes('.edu')) {
      persona = 'student_sarah';
    }
    
    return {
      persona,
      confidence: 0.8,
      factors: [{ factor: 'subscription_tier', weight: 0.8, value: tier, influence: 0.8 }],
      updatedAt: new Date()
    };
  }
  
  async addUserToCampaign(user: any, persona: PersonaType) {
    console.log(`Adding user ${user.email} to ${persona} campaign`);
    // Integration with email platform would go here
    return true;
  }
}

// Inner App component that uses i18n hooks
function AppContent() {
  const {
    t,
    getNavigationLabels,
    getActionLabels,
    getA11yLabels,
    isRTL,
    getDirectionStyles,
    formatAlarmTime
  } = useI18n();
  const auth = useAuth();
  const { announce } = useScreenReaderAnnouncements({
    announceNavigation: true,
    announceStateChanges: true
  });
  
  // Analytics integration
  const { identify, track, trackPageView, setUserProperties, reset } = useAnalytics();
  const { trackSessionActivity, trackDailyActive, trackFeatureDiscovery } = useEngagementAnalytics();
  usePageTracking('main-app');
  
  // Advanced Alarms Hook
  const {
    alarms: advancedAlarms,
    loading: _advancedAlarmsLoading,
    error: _advancedAlarmsError,
    createAlarm: createAdvancedAlarm,
    updateAlarm: updateAdvancedAlarm,
    deleteAlarm: deleteAdvancedAlarm
  } = useAdvancedAlarms();
  
  // Enhanced Service Worker Hook for alarm reliability
  const {
    state: serviceWorkerState,
    updateAlarms: updateServiceWorkerAlarms,
    performHealthCheck
  } = useEnhancedServiceWorker();
  
  // Sound Effects Hook for UI feedback
  const {
    playClick,
    playSuccess,
    playError,
    createClickHandler,
    createSuccessHandler,
    createErrorHandler
  } = useUISound();
  
<<<<<<< HEAD
  const [appState, setAppState] = useState<AppState>(INITIAL_APP_STATE);
=======
  const [appState, setAppState] = useState<AppState>({
    user: null,
    alarms: [],
    activeAlarm: null,
    permissions: {
      notifications: { granted: false },
      microphone: { granted: false }
    },
    isOnboarding: true,
    currentView: 'dashboard',
    // Enhanced Battles state
    activeBattles: [],
    friends: [],
    achievements: [],
    tournaments: [],
    teams: [],
    theme: 'minimalist', // Legacy field - will be removed after full migration
    // Add required theme properties from centralized constants
    ...INITIAL_APP_STATE
  });
>>>>>>> 75341b6e
  
  const [showAlarmForm, setShowAlarmForm] = useState(false);
  const [editingAlarm, setEditingAlarm] = useState<Alarm | null>(null);
  const [isInitialized, setIsInitialized] = useState(false);
  const [isOnline, setIsOnline] = useState(navigator.onLine);
  const [accessibilityInitialized, setAccessibilityInitialized] = useState(false);
  const [sessionStartTime] = useState(Date.now());
  const [_syncStatus, setSyncStatus] = useState<'synced' | 'syncing' | 'error' | 'pending' | 'offline'>('synced');
  const [_showPWAInstall, setShowPWAInstall] = useState(false);
  const [tabProtectionEnabled, setTabProtectionEnabled] = useState(() => {
    // Get from localStorage or default to true
    const stored = localStorage.getItem('tabProtectionEnabled');
    return stored !== null ? JSON.parse(stored) : true;
  });
  
  // Sync alarms with enhanced service worker when they change
  useEffect(() => {
    if (serviceWorkerState.isInitialized && appState.alarms) {
      console.log(`App: Syncing ${appState.alarms.length} alarms with enhanced service worker`);
      updateServiceWorkerAlarms(appState.alarms);
    }
  }, [appState.alarms, serviceWorkerState.isInitialized, updateServiceWorkerAlarms]);
  
  // Emotional Intelligence Notifications Hook
  const [emotionalState, emotionalActions] = useEmotionalNotifications({
    userId: auth.user?.id || '',
    enabled: !!auth.user && appState.permissions.notifications.granted
  });

  // Tab Protection Announcements Hook
  const tabProtectionSettings = useTabProtectionSettings();
  const { announceProtectionWarning } = useTabProtectionAnnouncements({
    activeAlarm: appState.activeAlarm,
    enabledAlarms: appState.alarms.filter(alarm => alarm.enabled),
    settings: tabProtectionSettings.settings
  });

  // PWA Installation handlers
  const handlePWAInstall = () => {
    setShowPWAInstall(false);
    // PWA install logic would be handled by the PWAInstallPrompt component
  };

  const handlePWADismiss = () => {
    setShowPWAInstall(false);
  };

  const refreshRewardsSystem = async (alarms: Alarm[] = appState.alarms) => {
    try {
      const aiRewards = AIRewardsService.getInstance();
      const rewardSystem = await aiRewards.analyzeAndGenerateRewards(alarms);
      
      setAppState(prev => ({
        ...prev,
        rewardSystem
      }));
      
      // Track rewards analysis
      const appAnalytics = AppAnalyticsService.getInstance();
      appAnalytics.trackFeatureUsage('rewards_analysis', 'system_updated', {
        totalRewards: rewardSystem.unlockedRewards.length,
        level: rewardSystem.level,
        currentStreak: rewardSystem.currentStreak
      });
    } catch (error) {
      ErrorHandler.handleError(
        error instanceof Error ? error : new Error(String(error)), 
        'Failed to refresh rewards system',
        { context: 'rewards_refresh' }
      );
    }
  };

  const loadUserAlarms = useCallback(async () => {
    if (!auth.user) return;
    
    try {
      // Load alarms from offline storage first (faster)
      const offlineAlarms = await OfflineStorage.getAlarms();
      if (offlineAlarms.length > 0) {
        setAppState(prev => ({
          ...prev,
          alarms: offlineAlarms,
          isOnboarding: offlineAlarms.length === 0
        }));
      }
      
      // Try to load from remote service if online
      if (navigator.onLine) {
        try {
          const { alarms: savedAlarms } = await SupabaseService.loadUserAlarms(auth.user.id);
          setAppState(prev => ({
            ...prev,
            alarms: savedAlarms,
            isOnboarding: savedAlarms.length === 0
          }));
          // Save to offline storage
          await OfflineStorage.saveAlarms(savedAlarms);
          
          // Announce successful data load to screen readers
          AccessibilityUtils.createAriaAnnouncement(
            `Loaded ${savedAlarms.length} alarm${savedAlarms.length === 1 ? '' : 's'}`,
            'polite'
          );
          
          // Initialize rewards system
          await refreshRewardsSystem(savedAlarms);
        } catch (error) {
          ErrorHandler.handleError(
            error instanceof Error ? error : new Error(String(error)),
            'Remote alarm loading failed, using offline alarms',
            { context: 'load_remote_alarms', metadata: { userId: auth.user.id } }
          );
          setSyncStatus('error');
          
          // Initialize rewards system with offline alarms
          await refreshRewardsSystem(offlineAlarms);
        }
      } else {
        setAppState(prev => ({
          ...prev,
          alarms: offlineAlarms,
          isOnboarding: offlineAlarms.length === 0
        }));
        
        // Initialize rewards system with offline alarms
        await refreshRewardsSystem(offlineAlarms);
      }
    } catch (error) {
      ErrorHandler.handleError(
        error instanceof Error ? error : new Error(String(error)),
        'Failed to load user alarms',
        { context: 'load_user_alarms', metadata: { userId: auth.user.id } }
      );
    }
  }, [auth.user, setSyncStatus, refreshRewardsSystem]);

  const registerEnhancedServiceWorker = useCallback(async () => {
    if ('serviceWorker' in navigator) {
      try {
        console.log('App: Registering enhanced service worker...');
        const registration = await navigator.serviceWorker.register('/sw-enhanced.js');
        
        registration.addEventListener('updatefound', () => {
          const newWorker = registration.installing;
          if (newWorker) {
            newWorker.addEventListener('statechange', () => {
              if (newWorker.state === 'installed' && navigator.serviceWorker.controller) {
                console.log('App: Service worker updated');
                // Optionally show update notification to user
              }
            });
          }
        });

        // Enhanced service worker registered successfully
        console.log('App: Enhanced service worker registered');
        
        // Request notification permissions first
        if ('Notification' in window && Notification.permission === 'default') {
          try {
            console.log('App: Requesting notification permission...');
            const permission = await Notification.requestPermission();
            console.log('App: Notification permission:', permission);
            
            if (permission === 'granted') {
              // Notify service worker about permission
              navigator.serviceWorker.ready.then(reg => {
                reg.active?.postMessage({
                  type: 'REQUEST_NOTIFICATION_PERMISSION'
                });
              });
            }
          } catch (permissionError) {
            console.warn('App: Could not request notification permission:', permissionError);
          }
        }
        
        // Wait for service worker to be ready
        const readyRegistration = await navigator.serviceWorker.ready;
        
        // Send alarms to service worker
        if (readyRegistration.active && appState.alarms.length > 0) {
          console.log(`App: Sending ${appState.alarms.length} alarms to service worker`);
          
          // Use MessageChannel for reliable communication
          const messageChannel = new MessageChannel();
          
          messageChannel.port1.onmessage = (event) => {
            const { success, message, error } = event.data;
            if (success) {
              console.log('App: Service worker response:', message);
            } else {
              console.error('App: Service worker error:', error);
            }
          };
          
          readyRegistration.active.postMessage({
            type: 'UPDATE_ALARMS',
            data: { alarms: appState.alarms }
          }, [messageChannel.port2]);
        }
        
        // Set up service worker message listener
        navigator.serviceWorker.addEventListener('message', (event) => {
          const { type, data } = event.data;
          
          switch (type) {
            case 'ALARM_TRIGGERED':
              console.log('App: Alarm triggered by service worker:', data.alarm.id);
              // Handle alarm trigger from service worker
              handleServiceWorkerAlarmTrigger(data.alarm);
              break;
              
            case 'ALARM_SCHEDULED':
              console.log('App: Alarm scheduled by service worker:', data.alarmId);
              break;
              
            case 'ALARM_CANCELLED':
              console.log('App: Alarm cancelled by service worker:', data.alarmId);
              break;
              
            case 'NETWORK_STATUS':
              console.log('App: Network status change:', data.isOnline);
              // Update app state based on network status
              break;
              
            case 'COMPLETE_SYNC_FINISHED':
              console.log('App: Service worker sync completed');
              // Refresh app data if needed
              break;
              
            default:
              console.log('App: Unknown service worker message:', type);
          }
        });
        
        // Set up visibility change handling for alarm reliability
        document.addEventListener('visibilitychange', () => {
          if (document.visibilityState === 'hidden') {
            // Ensure alarms are properly scheduled in service worker when tab becomes hidden
            console.log('App: Tab hidden, ensuring background alarm scheduling...');
            if (readyRegistration.active) {
              readyRegistration.active.postMessage({
                type: 'SYNC_ALARM_STATE'
              });
            }
          } else if (document.visibilityState === 'visible') {
            // Perform health check when tab becomes visible again
            console.log('App: Tab visible, performing alarm health check...');
            if (readyRegistration.active) {
              readyRegistration.active.postMessage({
                type: 'HEALTH_CHECK'
              });
            }
          }
        });
        
        // Set up beforeunload event for tab close protection
        window.addEventListener('beforeunload', (event) => {
          // This will be handled by the tab protection system
          // but we also notify the service worker
          if (readyRegistration.active) {
            readyRegistration.active.postMessage({
              type: 'TAB_CLOSING'
            });
          }
        });

      } catch (error) {
        console.error('App: Service worker registration failed:', error);
        ErrorHandler.handleError(
          error instanceof Error ? error : new Error(String(error)), 
          'Enhanced service worker registration failed',
          { context: 'service_worker_registration' }
        );
      }
    } else {
      console.warn('App: Service workers not supported in this browser');
    }
  }, [appState.alarms]);
  
  // Handle alarm triggers from service worker
  const handleServiceWorkerAlarmTrigger = useCallback((alarm: Alarm) => {
    console.log('App: Handling service worker alarm trigger:', alarm.id);
    
    // Update app state to show alarm as triggered
    setAppState(prev => ({
      ...prev,
      activeAlarm: alarm,
      alarmTriggeredAt: new Date()
    }));
    
    // Navigate to alarm screen if needed
    // This would integrate with your existing alarm handling logic
    
  }, [setAppState]);

  const syncOfflineChanges = useCallback(async () => {
    if (!auth.user) return;
    
    try {
      const pendingChanges = await OfflineStorage.getPendingChanges();
      
      if (pendingChanges.length > 0) {
        // Syncing offline changes silently
        
        for (const change of pendingChanges) {
          try {
            switch (change.type) {
              case 'create':
              case 'update':
                if (change.data) {
                  const saveResult = await SupabaseService.saveAlarm(change.data);
                  if (saveResult.error) {
                    throw new Error(saveResult.error);
                  }
                }
                break;
              case 'delete': {
                const deleteResult = await SupabaseService.deleteAlarm(change.id);
                if (deleteResult.error) {
                  throw new Error(deleteResult.error);
                }
                break;
              }
            }
          } catch (error) {
            ErrorHandler.handleError(
              error instanceof Error ? error : new Error(String(error)),
              'Failed to sync offline change',
              { context: 'sync_offline_change', metadata: { changeId: change.id, changeType: change.type } }
            );
          }
        }
        
        // Clear pending changes after successful sync
        await OfflineStorage.clearPendingChanges();
        setSyncStatus('synced');
        
        // Reload alarms from server to ensure consistency
        const { alarms: updatedAlarms } = await SupabaseService.loadUserAlarms(auth.user.id);
        setAppState(prev => ({ ...prev, alarms: updatedAlarms }));
        await OfflineStorage.saveAlarms(updatedAlarms);
      }
    } catch (error) {
      ErrorHandler.handleError(error instanceof Error ? error : new Error(String(error)), 'Failed to sync offline changes');
      setSyncStatus('error');
    }
  }, [auth.user, setSyncStatus]);

  // Refresh rewards system based on current alarms and analytics
  // Handle quick alarm setup with preset configurations
  const handleQuickSetup = async (presetType: 'morning' | 'work' | 'custom') => {
    const presets = {
      morning: {
        time: '07:00',
        label: 'Morning Routine',
        days: [1, 2, 3, 4, 5], // Monday to Friday
        voiceMood: 'motivational' as VoiceMood
      },
      work: {
        time: '06:30',
        label: 'Work Day',
        days: [1, 2, 3, 4, 5], // Monday to Friday
        voiceMood: 'drill-sergeant' as VoiceMood
      },
      custom: {
        time: '07:00',
        label: 'Wake Up',
        days: [1, 2, 3, 4, 5, 6, 7], // Every day
        voiceMood: 'gentle' as VoiceMood
      }
    };

    const presetConfig = presets[presetType];
    if (presetConfig) {
      await handleAddAlarm(presetConfig);
      
      // Track the quick setup usage
      const appAnalytics = AppAnalyticsService.getInstance();
      appAnalytics.trackFeatureUsage('quick_alarm_setup', 'preset_used', { presetType });
    }
  };

  // Initialize all accessibility services
  const initializeAccessibilityServices = async () => {
    try {
      const screenReaderService = ScreenReaderService.getInstance();
      const keyboardService = KeyboardNavigationService.getInstance();
      const voiceService = VoiceAccessibilityService.getInstance();
      const mobileService = MobileAccessibilityService.getInstance();
      const focusService = EnhancedFocusService.getInstance();
      
      // Services are automatically initialized when getInstance() is called
      // Just verify they're properly instantiated
      
      // Announce app initialization
      screenReaderService.announce('Smart Alarm app loaded with full accessibility support', 'polite');
      
      setAccessibilityInitialized(true);
      
      // Track accessibility initialization
      const appAnalytics = AppAnalyticsService.getInstance();
      appAnalytics.trackFeatureUsage('accessibility', 'services_initialized', {
        screenReader: screenReaderService.getState().isEnabled,
        keyboard: true,
        voice: voiceService.getState?.().isEnabled ?? false,
        mobile: true,
        focus: true
      });
    } catch (error) {
      ErrorHandler.handleError(
        error instanceof Error ? error : new Error(String(error)),
        'Failed to initialize accessibility services',
        { context: 'accessibility_initialization' }
      );
      setAccessibilityInitialized(true); // Continue even if accessibility fails
    }
  };

  // Update app state when auth state changes
  useEffect(() => {
    const appAnalytics = AppAnalyticsService.getInstance();
    const emailService = EmailCampaignService.getInstance();
    
    setAppState(prev => ({
      ...prev,
      user: auth.user
    }));
    
    // Set analytics user context when user signs in/out
    if (auth.user) {
      // Use both analytics services for comprehensive tracking
      appAnalytics.setUserContext(auth.user.id, {
        email: auth.user.email,
        signInMethod: 'supabase'
      });
      
      // New analytics hook for user identification
      identify(auth.user.id, {
        id: auth.user.id,
        email: auth.user.email,
        createdAt: auth.user.createdAt instanceof Date ? auth.user.createdAt.toISOString() : auth.user.createdAt,
        deviceType: navigator.userAgent.includes('Mobile') ? 'mobile' : 'desktop'
      });
      
      // Track sign-in event
      track(ANALYTICS_EVENTS.USER_SIGNED_IN, {
        timestamp: new Date().toISOString(),
        metadata: {
          method: 'supabase'
        }
      });
      
      // Track daily active user
      trackDailyActive();
      
      // Email Campaign Integration: Detect persona and add to campaign
      (async () => {
        try {
          await emailService.initialize();
          const personaResult = await emailService.detectPersona(auth.user);
          console.log(`Detected persona: ${personaResult.persona} (confidence: ${personaResult.confidence})`);
          
          // Add user to appropriate email campaign
          await emailService.addUserToCampaign(auth.user, personaResult.persona);
          
          // Track persona detection for analytics
          track('PERSONA_DETECTED', {
            persona: personaResult.persona,
            confidence: personaResult.confidence,
            factors: personaResult.factors.map(f => f.factor),
            timestamp: new Date().toISOString()
          });
        } catch (error) {
          console.error('Email campaign integration error:', error);
        }
      })();
      
    } else {
      // Clear user context when user signs out
      appAnalytics.clearUserContext();
      reset();
      
      // Track sign-out event
      track(ANALYTICS_EVENTS.USER_SIGNED_OUT, {
        timestamp: new Date().toISOString()
      });
    }
  }, [auth.user, identify, track, reset, trackDailyActive]);




  // Network status monitoring
  useEffect(() => {
    const handleOnline = () => {
      setIsOnline(true);
      setSyncStatus('pending');
      // Trigger sync when coming back online
      syncOfflineChanges();
    };

    const handleOffline = () => {
      setIsOnline(false);
      setSyncStatus('offline');
    };

    window.addEventListener('online', handleOnline);
    window.addEventListener('offline', handleOffline);

    return () => {
      window.removeEventListener('online', handleOnline);
      window.removeEventListener('offline', handleOffline);
    };
  }, [syncOfflineChanges]);

  // Service worker message handling
  useEffect(() => {
    if ('serviceWorker' in navigator) {
      navigator.serviceWorker.addEventListener('message', handleServiceWorkerMessage);
      
      return () => {
        navigator.serviceWorker.removeEventListener('message', handleServiceWorkerMessage);
      };
    }
  }, []);
  
  // Handle emotional notification events from service worker
  useEffect(() => {
    const handleEmotionalAction = (event: CustomEvent) => {
      const { action, emotion_type, notification_id, data: actionData } = event.detail;
      
      // Track the action in analytics
      emotionalActions.trackResponse(notification_id || 'unknown', {
        emotion: emotion_type,
        tone: actionData?.tone || 'encouraging',
        actionTaken: action === 'dismiss' ? 'dismissed' : (action === 'snooze' ? 'snoozed' : 'none'),
        notificationOpened: true,
        timeToResponse: Date.now() - (actionData?.timestamp || Date.now())
      });
      
      console.log('🧠 Emotional notification action received:', action, emotion_type);
    };
    
    const handleServiceWorkerUpdate = (event: CustomEvent) => {
      console.log('🔄 Service Worker update available');
      // Could show a toast notification or update indicator
    };
    
    const handleServiceWorkerInstall = () => {
      console.log('✅ Service Worker installed successfully');
    };
    
    // Add event listeners
    window.addEventListener('emotional-notification-action', handleEmotionalAction as EventListener);
    window.addEventListener('sw-update-available', handleServiceWorkerUpdate as EventListener);
    window.addEventListener('sw-install-complete', handleServiceWorkerInstall);
    
    return () => {
      window.removeEventListener('emotional-notification-action', handleEmotionalAction as EventListener);
      window.removeEventListener('sw-update-available', handleServiceWorkerUpdate as EventListener);
      window.removeEventListener('sw-install-complete', handleServiceWorkerInstall);
    };
  }, [emotionalActions]);


  const handleServiceWorkerMessage = (event: MessageEvent) => {
    const { type, data } = event.data;

    switch (type) {
      case 'ALARM_TRIGGERED':
        if (data.alarm) {
          setAppState(prev => ({ ...prev, activeAlarm: data.alarm }));
        }
        break;
      case 'SYNC_START':
        setSyncStatus('pending');
        break;
      case 'SYNC_COMPLETE':
        setSyncStatus('synced');
        break;
      case 'SYNC_ERROR':
        setSyncStatus('error');
        ErrorHandler.handleError(new Error(data.error || 'Sync failed'), 'Background sync failed');
        break;
      case 'NETWORK_STATUS':
        setIsOnline(data.isOnline);
        break;
      case 'EMOTIONAL_NOTIFICATION_ACTION':
        // Handle emotional notification actions from service worker
        if (data.action && data.emotion_type) {
          emotionalActions.trackResponse(data.notification_id || 'unknown', {
            emotion: data.emotion_type,
            tone: data.tone || 'encouraging',
            actionTaken: data.action === 'dismiss' ? 'dismissed' : (data.action === 'snooze' ? 'snoozed' : 'none'),
            notificationOpened: true,
            timeToResponse: Date.now() - (data.timestamp || Date.now())
          });
          
          // Handle specific actions
          if (data.action === 'dismiss' && appState.activeAlarm) {
            setAppState(prev => ({ ...prev, activeAlarm: null }));
          } else if (data.action === 'snooze' && appState.activeAlarm) {
            // Trigger snooze functionality
            handleAlarmSnooze(appState.activeAlarm.id);
          }
          
          console.log('🧠 Emotional notification action handled:', data.action);
        }
        break;
      default:
        ErrorHandler.handleError(
          new Error(`Unknown service worker message type: ${type}`),
          'Received unknown service worker message',
          { context: 'service_worker_message', metadata: { type, data } }
        );
    }
  };

  useEffect(() => {
    const initialize = async () => {
      try {
        // Initialize performance monitoring and analytics
        const performanceMonitor = PerformanceMonitor.getInstance();
        const appAnalytics = AppAnalyticsService.getInstance();
        
        performanceMonitor.initialize();
        
        // Start performance tracking
        appAnalytics.startPerformanceMarker('app_initialization');
        
        // Initialize analytics services (Sentry + PostHog)
        await appAnalytics.initializeAnalytics();
        
        // Track app launch
        appAnalytics.trackPageView('dashboard', {
          isInitialLoad: true,
          userAuthenticated: !!auth.user
        });
        
        // Track session activity with enhanced analytics
        trackSessionActivity();
        
        // Track app installation/update if first time
        const isFirstTime = !localStorage.getItem('app_launched_before');
        if (isFirstTime) {
          track(ANALYTICS_EVENTS.APP_INSTALLED, {
            timestamp: new Date().toISOString(),
            metadata: {
              version: import.meta.env.VITE_APP_VERSION || '1.0.0',
              platform: navigator.userAgent.includes('Mobile') ? 'mobile' : 'desktop'
            }
          });
          localStorage.setItem('app_launched_before', 'true');
        }
        
        // Initialize Capacitor
        await initializeCapacitor();
        
        // Initialize Push Notifications
        try {
          await PushNotificationService.initialize();
        } catch (error) {
          console.warn('Push notification initialization failed:', error);
        }
        
        // Initialize enhanced service worker
        await registerEnhancedServiceWorker();
        
        // Initialize accessibility services
        await initializeAccessibilityServices();
        
        // Only load alarms if user is authenticated
        if (auth.user) {
          await loadUserAlarms();
        }
        
        setIsInitialized(true);
      } catch (error) {
        ErrorHandler.handleError(error instanceof Error ? error : new Error(String(error)), 'Failed to initialize app', {
          context: 'app_initialization'
        });
        setIsInitialized(true);
      }
    };
    
    if (auth.isInitialized) {
      initialize();
    }
  }, [auth.isInitialized, auth.user, loadUserAlarms, registerEnhancedServiceWorker]);

  // Network status monitoring
  useEffect(() => {
    const handleOnline = () => {
      setIsOnline(true);
      setSyncStatus('pending');
      // Trigger sync when coming back online
      syncOfflineChanges();
    };

    const handleOffline = () => {
      setIsOnline(false);
      setSyncStatus('offline');
    };

    window.addEventListener('online', handleOnline);
    window.addEventListener('offline', handleOffline);

    return () => {
      window.removeEventListener('online', handleOnline);
      window.removeEventListener('offline', handleOffline);
    };
  }, [syncOfflineChanges]);

  // Service worker message handling
  useEffect(() => {
    if ('serviceWorker' in navigator) {
      navigator.serviceWorker.addEventListener('message', handleServiceWorkerMessage);
      
      return () => {
        navigator.serviceWorker.removeEventListener('message', handleServiceWorkerMessage);
      };
    }
  }, []);

  // Prevent accidental tab closure when alarms are active
  useEffect(() => {
    const handleBeforeUnload = (event: BeforeUnloadEvent) => {
      // Only show protection if user has enabled it
      if (!tabProtectionSettings.settings.enabled) {
        return;
      }
      
      // Check if there's an active alarm (currently ringing)
      if (appState.activeAlarm && tabProtectionSettings.settings.protectionTiming.activeAlarmWarning) {
        // Announce the warning for accessibility
        announceProtectionWarning();
        
        const message = formatProtectionMessage(
          tabProtectionSettings.settings.customMessages.activeAlarmMessage,
          { alarmName: appState.activeAlarm.label }
        );
        event.preventDefault();
        event.returnValue = message; // Chrome requires returnValue to be set
        return message; // For other browsers
      }
      
      // Check if there are enabled alarms that could ring soon
      if (tabProtectionSettings.settings.protectionTiming.upcomingAlarmWarning) {
        const enabledAlarms = appState.alarms.filter(alarm => alarm.enabled);
        if (enabledAlarms.length > 0) {
          // Check if any alarm is within the configured threshold
          const now = new Date();
          const thresholdFromNow = new Date(now.getTime() + tabProtectionSettings.settings.protectionTiming.upcomingAlarmThreshold * 60 * 1000);
          
          const upcomingAlarms = enabledAlarms.filter(alarm => {
            const today = now.getDay(); // 0 = Sunday, 1 = Monday, etc.
            
            // Check if alarm is set for today
            if (!alarm.days.includes(today)) {
              return false;
            }
            
            // Parse alarm time
            const [hours, minutes] = alarm.time.split(':').map(Number);
            const alarmTime = new Date(now);
            alarmTime.setHours(hours, minutes, 0, 0);
            
            // If alarm time has passed today, check if it's for tomorrow
            if (alarmTime <= now) {
              alarmTime.setDate(alarmTime.getDate() + 1);
            }
            
            return alarmTime <= thresholdFromNow;
          });
          
          if (upcomingAlarms.length > 0) {
            // Announce the warning for accessibility
            announceProtectionWarning();
            
            const timeframe = formatTimeframe(tabProtectionSettings.settings.protectionTiming.upcomingAlarmThreshold);
            const message = formatProtectionMessage(
              tabProtectionSettings.settings.customMessages.upcomingAlarmMessage,
              { count: upcomingAlarms.length, timeframe }
            );
            event.preventDefault();
            event.returnValue = message;
            return message;
          }
        }
      }
    };

    // Add the event listener
    window.addEventListener('beforeunload', handleBeforeUnload);

    // Cleanup function to remove the event listener
    return () => {
      window.removeEventListener('beforeunload', handleBeforeUnload);
    };
  }, [appState.activeAlarm, appState.alarms, announceProtectionWarning, tabProtectionSettings.settings]); // Re-run when activeAlarm, alarms, announcement function, or protection settings change

  // Listen for changes to tab protection setting from localStorage
  useEffect(() => {
    const handleStorageChange = () => {
      const stored = localStorage.getItem('tabProtectionEnabled');
      const enabled = stored !== null ? JSON.parse(stored) : true;
      setTabProtectionEnabled(enabled);
    };

    window.addEventListener('storage', handleStorageChange);
    return () => window.removeEventListener('storage', handleStorageChange);
  }, []);


  const handleAddAlarm = async (alarmData: {
    time: string;
    label: string;
    days: number[];
    voiceMood: VoiceMood;
    snoozeEnabled?: boolean;
    snoozeInterval?: number;
    maxSnoozes?: number;
  }) => {
    if (!auth.user) {
      ErrorHandler.handleError(new Error('User not authenticated'), 'Cannot create alarm without authentication');
      return;
    }
    
    const appAnalytics = AppAnalyticsService.getInstance();
    
    // Start performance tracking
    appAnalytics.startPerformanceMarker('alarm_creation');
    
    try {
      let newAlarm: Alarm;
      
      // Prepare alarm data with user ID
      
      if (isOnline) {
        // Online: save to server and local storage
        newAlarm = {
          id: `alarm-${Date.now()}-${Math.random().toString(36).substr(2, 9)}`,
          userId: auth.user.id,
          enabled: true,
          isActive: true,
          dayNames: alarmData.days ? alarmData.days.map(d => (["sunday", "monday", "tuesday", "wednesday", "thursday", "friday", "saturday"][d] as DayOfWeek)) : [],
          sound: 'default',
          difficulty: 'medium',
          snoozeEnabled: true,
          snoozeInterval: 5,
          maxSnoozes: 3,
          snoozeCount: 0,
          createdAt: new Date(),
          updatedAt: new Date(),
          ...alarmData
        };
        
        const saveResult = await SupabaseService.saveAlarm(newAlarm);
        if (saveResult.error) {
          throw new Error(saveResult.error);
        }
        
        await OfflineStorage.saveAlarm(newAlarm);
      } else {
        // Offline: save locally only
        newAlarm = {
          id: `offline-${Date.now()}`,
          userId: auth.user.id,
          enabled: true,
          isActive: true,
          dayNames: alarmData.days ? alarmData.days.map(d => (["sunday", "monday", "tuesday", "wednesday", "thursday", "friday", "saturday"][d] as DayOfWeek)) : [],
          sound: 'default',
          difficulty: 'medium',
          snoozeEnabled: true,
          snoozeInterval: 5,
          maxSnoozes: 3,
          snoozeCount: 0,
          lastTriggered: undefined,
          createdAt: new Date(),
          updatedAt: new Date(),
          ...alarmData
        };
        await OfflineStorage.saveAlarm(newAlarm);
      }
      
      const updatedAlarms = [...appState.alarms, newAlarm];
      setAppState(prev => ({
        ...prev,
        alarms: updatedAlarms
      }));
      setShowAlarmForm(false);
      
      // Announce successful alarm creation
      AccessibilityUtils.createAriaAnnouncement(
        `Alarm created successfully for ${newAlarm.label} at ${newAlarm.time}`,
        'polite'
      );
      
      // Play success sound
      playSuccess();
      
      // Refresh rewards system with new alarms
      await refreshRewardsSystem(updatedAlarms);
      
      // Track comprehensive analytics
      appAnalytics.trackAlarmCreated(newAlarm, {
        isQuickSetup: false
      });
      
      // Track performance
      const duration = appAnalytics.endPerformanceMarker('alarm_creation', {
        success: true,
        isOnline,
        totalAlarms: updatedAlarms.length
      });
      
      appAnalytics.trackAlarmAction('create', newAlarm.id, { success: true, duration });
      
      // Update service worker
      updateServiceWorkerAlarms([...appState.alarms, newAlarm]);
      
      // Schedule push notification for new alarm
      try {
        await PushNotificationService.scheduleAlarmPush(newAlarm);
      } catch (error) {
        console.warn('Failed to schedule push notification for new alarm:', error);
      }
      
    } catch (error) {
      // Track error and performance
      const duration = appAnalytics.endPerformanceMarker('alarm_creation', {
        success: false,
        error: error instanceof Error ? error.message : String(error)
      });
      
      appAnalytics.trackAlarmAction('create', 'unknown', { success: false, error: error instanceof Error ? error.message : String(error), duration });
      appAnalytics.trackError(error instanceof Error ? error : new Error(String(error)), {
        action: 'create_alarm',
        alarmData
      });
      
      ErrorHandler.handleError(error instanceof Error ? error : new Error(String(error)), 'Failed to create alarm', {
        context: 'create_alarm',
        metadata: { alarmData, isOnline }
      });
    }
  };

  const handleEditAlarm = async (alarmId: string, alarmData: {
    time: string;
    label: string;
    days: number[];
    voiceMood: VoiceMood;
    snoozeEnabled?: boolean;
    snoozeInterval?: number;
    maxSnoozes?: number;
  }) => {
    if (!auth.user) {
      ErrorHandler.handleError(new Error('User not authenticated'), 'Cannot edit alarm without authentication');
      return;
    }
    
    const analytics = AppAnalyticsService.getInstance();
    const startTime = performance.now();
    
    try {
      analytics.trackAlarmAction('edit', alarmId, { voiceMood: alarmData.voiceMood });
      const existingAlarm = appState.alarms.find(a => a.id === alarmId);
      if (!existingAlarm) throw new Error('Alarm not found');
      
      const updatedAlarm: Alarm = {
        ...existingAlarm,
        ...alarmData,
        updatedAt: new Date()
      };
      
      if (isOnline) {
        // Online: update server and local storage
        const saveResult = await SupabaseService.saveAlarm(updatedAlarm);
        if (saveResult.error) {
          throw new Error(saveResult.error);
        }
        await OfflineStorage.saveAlarm(updatedAlarm);
      } else {
        // Offline: update locally only
        await OfflineStorage.saveAlarm(updatedAlarm);
      }
      
      const updatedAlarms = appState.alarms.map(alarm => 
        alarm.id === alarmId ? updatedAlarm : alarm
      );
      
      setAppState(prev => ({
        ...prev,
        alarms: updatedAlarms
      }));
      setEditingAlarm(null);
      setShowAlarmForm(false);
      
      // Announce successful alarm update
      AccessibilityUtils.createAriaAnnouncement(
        `Alarm updated successfully for ${updatedAlarm.label} at ${updatedAlarm.time}`,
        'polite'
      );
      
      // Refresh rewards system with updated alarms
      await refreshRewardsSystem(updatedAlarms);
      
      // Track performance and analytics
      const duration = performance.now() - startTime;
      analytics.trackAlarmAction('edit', updatedAlarm.id, { success: true, duration });
      analytics.trackFeatureUsage('alarm_editing', 'completed', { voiceMood: alarmData.voiceMood, duration });
      
      // Update service worker
      updateServiceWorkerAlarms(updatedAlarms);
      
    } catch (error) {
      const duration = performance.now() - startTime;
      analytics.trackAlarmAction('edit', editingAlarm?.id || 'unknown', { success: false, error: error instanceof Error ? error.message : String(error), duration });
      analytics.trackError(error instanceof Error ? error : new Error(String(error)), { action: 'edit_alarm' });
      
      ErrorHandler.handleError(error instanceof Error ? error : new Error(String(error)), 'Failed to edit alarm', {
        context: 'edit_alarm',
        metadata: { alarmId, alarmData, isOnline }
      });
    }
  };

  const handleDeleteAlarm = async (alarmId: string) => {
    if (!auth.user) {
      ErrorHandler.handleError(new Error('User not authenticated'), 'Cannot delete alarm without authentication');
      return;
    }
    
    const analytics = AppAnalyticsService.getInstance();
    const startTime = performance.now();
    
    try {
      analytics.trackAlarmAction('delete', alarmId);
      if (isOnline) {
        // Online: delete from server and local storage
        const deleteResult = await SupabaseService.deleteAlarm(alarmId);
        if (deleteResult.error) {
          throw new Error(deleteResult.error);
        }
        await OfflineStorage.deleteAlarm(alarmId);
      } else {
        // Offline: delete locally only
        await OfflineStorage.deleteAlarm(alarmId);
      }
      
      const alarmToDelete = appState.alarms.find(a => a.id === alarmId);
      const updatedAlarms = appState.alarms.filter(alarm => alarm.id !== alarmId);
      setAppState(prev => ({
        ...prev,
        alarms: updatedAlarms
      }));
      
      // Announce successful alarm deletion
      if (alarmToDelete) {
        announce({
          type: 'alarm-delete',
          data: { alarm: alarmToDelete },
          priority: 'polite'
        });
      }
      
      // Refresh rewards system with updated alarms
      await refreshRewardsSystem(updatedAlarms);
      
      // Track performance and analytics
      const duration = performance.now() - startTime;
      analytics.trackAlarmAction('delete', alarmId, { success: true, duration });
      analytics.trackFeatureUsage('alarm_deletion', 'completed', { duration });
      
      // Update service worker
      updateServiceWorkerAlarms(updatedAlarms);
      
    } catch (error) {
      const duration = performance.now() - startTime;
      analytics.trackAlarmAction('delete', alarmId, { success: false, error: error instanceof Error ? error.message : String(error), duration });
      analytics.trackError(error instanceof Error ? error : new Error(String(error)), { action: 'delete_alarm' });
      
      ErrorHandler.handleError(error instanceof Error ? error : new Error(String(error)), 'Failed to delete alarm', {
        context: 'delete_alarm',
        metadata: { alarmId, isOnline }
      });
    }
  };

  const handleToggleAlarm = async (alarmId: string, enabled: boolean) => {
    if (!auth.user) {
      ErrorHandler.handleError(new Error('User not authenticated'), 'Cannot toggle alarm without authentication');
      return;
    }
    
    const analytics = AppAnalyticsService.getInstance();
    const startTime = performance.now();
    
    try {
      analytics.trackAlarmAction('toggle', alarmId, { enabled });
      const existingAlarm = appState.alarms.find(a => a.id === alarmId);
      if (!existingAlarm) throw new Error('Alarm not found');
      
      const updatedAlarm: Alarm = {
        ...existingAlarm,
        enabled,
        updatedAt: new Date()
      };
      
      if (isOnline) {
        // Online: update server and local storage
        const saveResult = await SupabaseService.saveAlarm(updatedAlarm);
        if (saveResult.error) {
          throw new Error(saveResult.error);
        }
        await OfflineStorage.saveAlarm(updatedAlarm);
      } else {
        // Offline: update locally only
        await OfflineStorage.saveAlarm(updatedAlarm);
      }
      
      const updatedAlarms = appState.alarms.map(alarm => 
        alarm.id === alarmId ? updatedAlarm : alarm
      );
      
      setAppState(prev => ({
        ...prev,
        alarms: updatedAlarms
      }));
      
      // Announce alarm toggle state change
      announce({
        type: 'alarm-toggle',
        data: { alarm: updatedAlarm, enabled },
        priority: 'polite'
      });
      
      // Refresh rewards system with updated alarms
      await refreshRewardsSystem(updatedAlarms);
      
      // Track performance and analytics
      const duration = performance.now() - startTime;
      analytics.trackAlarmAction('toggle', alarmId, { success: true, enabled, duration });
      analytics.trackFeatureUsage('alarm_toggle', 'completed', { enabled, duration });
      
      // Update service worker
      updateServiceWorkerAlarms(updatedAlarms);
      
    } catch (error) {
      const duration = performance.now() - startTime;
      analytics.trackAlarmAction('toggle', alarmId, { success: false, enabled, error: error instanceof Error ? error.message : String(error), duration });
      analytics.trackError(error instanceof Error ? error : new Error(String(error)), { action: 'toggle_alarm' });
      
      ErrorHandler.handleError(error instanceof Error ? error : new Error(String(error)), 'Failed to toggle alarm', {
        context: 'toggle_alarm',
        metadata: { alarmId, enabled, isOnline }
      });
    }
  };



  const handleOnboardingComplete = () => {
    const appAnalytics = AppAnalyticsService.getInstance();
    
    // Track onboarding completion
    appAnalytics.trackOnboardingCompleted(
      5, // Number of onboarding steps
      Date.now() - sessionStartTime, // Time spent in onboarding
      false // Not skipped
    );
    
    setAppState(prev => ({ ...prev, isOnboarding: false }));
  };

  const handleAlarmDismiss = async (alarmId: string, method: 'voice' | 'button' | 'shake') => {
    const analytics = AppAnalyticsService.getInstance();
    const startTime = performance.now();
    
    try {
      analytics.trackAlarmAction('dismiss', alarmId, { method });
      
      if (isOnline) {
        await AlarmService.dismissAlarm(alarmId, method);
      }
      
      const duration = performance.now() - startTime;
      analytics.trackAlarmAction('dismiss', alarmId, { success: true, method, duration });
      analytics.trackFeatureUsage('alarm_dismissal', 'completed', { method, duration });
      
      setAppState(prev => ({ ...prev, activeAlarm: null, currentView: 'dashboard' }));
    } catch (error) {
      const duration = performance.now() - startTime;
      analytics.trackAlarmAction('dismiss', alarmId, { success: false, method, error: error instanceof Error ? error.message : String(error), duration });
      analytics.trackError(error instanceof Error ? error : new Error(String(error)), { action: 'dismiss_alarm' });
      
      ErrorHandler.handleError(error instanceof Error ? error : new Error(String(error)), 'Failed to dismiss alarm', {
        context: 'dismiss_alarm',
        metadata: { alarmId, method, isOnline }
      });
      // Fallback: still dismiss the alarm even if logging fails
      setAppState(prev => ({ ...prev, activeAlarm: null, currentView: 'dashboard' }));
    }
  };

  const handleAlarmSnooze = async (alarmId: string) => {
    const analytics = AppAnalyticsService.getInstance();
    const startTime = performance.now();
    
    try {
      analytics.trackAlarmAction('snooze', alarmId);
      
      if (isOnline) {
        await AlarmService.snoozeAlarm(alarmId);
      }
      
      const duration = performance.now() - startTime;
      analytics.trackAlarmAction('snooze', alarmId, { success: true, duration });
      analytics.trackFeatureUsage('alarm_snooze', 'completed', { duration });
      
      setAppState(prev => ({ ...prev, activeAlarm: null, currentView: 'dashboard' }));
    } catch (error) {
      const duration = performance.now() - startTime;
      analytics.trackAlarmAction('snooze', alarmId, { success: false, error: error instanceof Error ? error.message : String(error), duration });
      analytics.trackError(error instanceof Error ? error : new Error(String(error)), { action: 'snooze_alarm' });
      
      ErrorHandler.handleError(error instanceof Error ? error : new Error(String(error)), 'Failed to snooze alarm', {
        context: 'snooze_alarm',
        metadata: { alarmId, isOnline }
      });
      // Fallback: still hide the alarm even if snooze fails
      setAppState(prev => ({ ...prev, activeAlarm: null, currentView: 'dashboard' }));
    }
  };


  // Show loading screen while auth is initializing
  if (!auth.isInitialized || !isInitialized) {
    return (
      <div className="min-h-screen flex items-center justify-center bg-primary-900">
        <div className="text-center text-white">
          <Clock className="w-16 h-16 mx-auto mb-4 animate-spin" />
          <h2 className="text-xl font-semibold">{t('common:app.loading')}</h2>
          <p className="text-primary-200 mt-2">
            {!auth.isInitialized ? t('auth:loading.checkingAuth', 'Checking authentication...') : 
             !accessibilityInitialized ? t('common:accessibility.loading', 'Initializing accessibility services...') :
             t('common:status.loading', 'Initializing offline capabilities...')}
          </p>
        </div>
      </div>
    );
  }

  // Show authentication flow if user is not logged in
  if (!auth.user) {
    return (
      <ErrorBoundary 
        context="Authentication" 
        fallback={
          <div className="min-h-screen bg-red-50 dark:bg-red-900/10 flex items-center justify-center p-4">
            <div className="text-center max-w-md mx-auto">
              <h2 className="text-xl font-bold text-red-800 dark:text-red-200 mb-2">Authentication Error</h2>
              <p className="text-red-600 dark:text-red-300 mb-4">
                There was a problem with the authentication system. Please refresh the page or try again later.
              </p>
              <button 
                onClick={() => window.location.reload()}
                className="bg-red-600 text-white px-4 py-2 rounded-lg hover:bg-red-700 transition-colors"
              >
                Refresh Page
              </button>
            </div>
          </div>
        }
      >
        <AuthenticationFlow
          onAuthSuccess={() => {
            // Auth success is handled by the useAuth hook
          }}
          onSignUp={auth.signUp}
          onSignIn={auth.signIn}
          onForgotPassword={auth.resetPassword}
          isLoading={auth.isLoading}
          error={auth.error}
          forgotPasswordSuccess={auth.forgotPasswordSuccess}
        />
      </ErrorBoundary>
    );
  }

  // Show onboarding flow for new users (after authentication)
  if (appState.isOnboarding) {
    return (
      <OnboardingFlow 
        onComplete={handleOnboardingComplete}
        appState={appState}
        setAppState={setAppState}
      />
    );
  }

  if (appState.activeAlarm) {
    return (
      <ErrorBoundary context="AlarmRinging" fallback={
        <div className="min-h-screen bg-red-50 dark:bg-red-900/10 flex items-center justify-center p-4">
          <div className="text-center">
            <h2 className="text-xl font-bold text-red-800 dark:text-red-200 mb-2">Alarm Error</h2>
            <p className="text-red-600 dark:text-red-300 mb-4">There was a problem with the alarm. It has been dismissed.</p>
            <button 
              onClick={() => setAppState(prev => ({ ...prev, activeAlarm: null }))}
              className="bg-red-600 text-white px-4 py-2 rounded-lg"
            >
              Back to Dashboard
            </button>
          </div>
        </div>
      }>
        <AlarmRinging 
          alarm={appState.activeAlarm}
          onDismiss={handleAlarmDismiss}
          onSnooze={handleAlarmSnooze}
        />
      </ErrorBoundary>
    );
  }

  const renderContent = () => {
    const appAnalytics = AppAnalyticsService.getInstance();
    
    switch (appState.currentView) {
      case 'dashboard':
        appAnalytics.trackPageView('dashboard', {
          totalAlarms: appState.alarms.length,
          activeAlarms: appState.alarms.filter(a => a.enabled).length
        });
        return (
          <ErrorBoundary context="Dashboard">
            <Dashboard 
              alarms={appState.alarms}
              onAddAlarm={() => {
                appAnalytics.trackFeatureUsage('add_alarm', 'button_clicked');
                setShowAlarmForm(true);
              }}
              onQuickSetup={handleQuickSetup}
              onNavigateToAdvanced={() => {
                appAnalytics.trackFeatureUsage('navigation', 'advanced_scheduling_from_dashboard');
                setAppState(prev => ({ ...prev, currentView: 'advanced-scheduling' }));
              }}
            />
          </ErrorBoundary>
        );
      case 'alarms':
        appAnalytics.trackPageView('alarms', {
          totalAlarms: appState.alarms.length
        });
        return (
          <ErrorBoundary context="AlarmList">
            <AlarmList
              alarms={appState.alarms}
              onToggleAlarm={handleToggleAlarm}
              onEditAlarm={(alarm) => {
                appAnalytics.trackFeatureUsage('edit_alarm', 'button_clicked', {
                  alarmId: alarm.id,
                  alarmLabel: alarm.label
                });
                setEditingAlarm(alarm);
                setShowAlarmForm(true);
              }}
              onDeleteAlarm={handleDeleteAlarm}
            />
          </ErrorBoundary>
        );
      case 'advanced-scheduling':
        appAnalytics.trackPageView('advanced_scheduling');
        appAnalytics.trackFeatureUsage('advanced_scheduling', 'accessed');
        return (
          <ErrorBoundary context="AdvancedAlarmScheduling">
            <AdvancedAlarmScheduling
              alarms={advancedAlarms}
              onCreateAlarm={createAdvancedAlarm}
              onUpdateAlarm={updateAdvancedAlarm}
              onDeleteAlarm={deleteAdvancedAlarm}
            />
          </ErrorBoundary>
        );
      case 'gaming':
        appAnalytics.trackPageView('gaming');
        appAnalytics.trackFeatureUsage('gaming_hub', 'accessed');
        return (
          <ErrorBoundary context="GamingHub">
            <GamingHub
              currentUser={auth.user as User}
              rewardSystem={appState.rewardSystem}
              activeBattles={appState.activeBattles || []}
              friends={appState.friends || []}
              onCreateBattle={(battle) => {
                // Add battle to state with complete Battle object
                const completeBattle: Battle = {
                  id: battle.id || Math.random().toString(36).substr(2, 9),
                  type: battle.type || 'speed',
                  participants: battle.participants || [],
                  creatorId: battle.creatorId || auth.user?.id || '',
                  status: battle.status || 'pending',
                  startTime: battle.startTime || new Date().toISOString(),
                  endTime: battle.endTime || new Date(Date.now() + 24 * 60 * 60 * 1000).toISOString(),
                  settings: battle.settings || { duration: 'PT24H', difficulty: 'medium' },
                  createdAt: battle.createdAt || new Date().toISOString(),
                  ...battle
                };
                setAppState(prev => ({
                  ...prev,
                  activeBattles: [...(prev.activeBattles || []), completeBattle]
                }));
                appAnalytics.trackFeatureUsage('battle_creation', 'created', {
                  battleType: completeBattle.type
                });
              }}
              onJoinBattle={(battleId) => {
                appAnalytics.trackFeatureUsage('battle_participation', 'joined', { battleId });
              }}
              onSendTrashTalk={(battleId, message) => {
                appAnalytics.trackFeatureUsage('trash_talk', 'sent', {
                  battleId,
                  messageLength: message.length
                });
              }}
              onRefreshRewards={() => refreshRewardsSystem()}
            />
          </ErrorBoundary>
        );
      case 'settings':
        appAnalytics.trackPageView('settings');
        return (
          <ErrorBoundary context="EnhancedSettings">
            <div className="p-4 space-y-6 max-w-4xl mx-auto">
              {/* Alarm Reliability Status Section */}
              <section aria-labelledby="alarm-reliability-heading">
                <h2 id="alarm-reliability-heading" className="text-lg font-semibold text-gray-900 dark:text-white mb-3">
                  Alarm Reliability Status
                </h2>
                <p className="text-sm text-gray-600 dark:text-gray-300 mb-4">
                  Monitor your background alarm system to ensure alarms fire reliably even when switching tabs or closing the app.
                </p>
                <ServiceWorkerStatus />
              </section>
              
              {/* Divider */}
              <hr className="border-gray-200 dark:border-gray-600" />
              
              {/* App Settings Section */}
              <section aria-labelledby="app-settings-heading">
                <h2 id="app-settings-heading" className="text-lg font-semibold text-gray-900 dark:text-white mb-3">
                  App Settings
                </h2>
                <EnhancedSettings
                  appState={appState}
                  setAppState={setAppState}
                  onUpdateProfile={auth.updateUserProfile}
                  onSignOut={auth.signOut}
                  isLoading={auth.isLoading}
                  error={auth.error}
                />
              </section>
            </div>
          </ErrorBoundary>
        );
      case 'pricing':
        appAnalytics.trackPageView('pricing');
        appAnalytics.trackFeatureUsage('pricing_page', 'accessed');
        return (
          <ErrorBoundary context="PricingPage">
            <PricingPage
              user={auth.user as User}
              onUpgrade={(plan) => {
                appAnalytics.trackFeatureUsage('subscription', 'upgraded', {
                  plan: plan.id,
                  price: plan.price
                });
                // Show success message or redirect
              }}
              onManageSubscription={() => {
                appAnalytics.trackFeatureUsage('subscription', 'manage_clicked');
                // Handle subscription management
              }}
            />
          </ErrorBoundary>
        );
      default:
        return null;
    }
  };

  return (
    <ThemeProvider defaultTheme="light" enableSystem={true}>
      <ScreenReaderProvider enabled={true} verbosity="medium">
        <div className="min-h-screen bg-gray-50 dark:bg-dark-900 flex flex-col safe-top safe-bottom">
      {/* Skip to main content */}
      <a 
        href="#main-content"
        className="sr-only focus:not-sr-only focus:absolute focus:top-4 focus:left-4 bg-primary-600 text-white px-4 py-2 rounded-lg font-medium z-50"
      >
        {getA11yLabels().skipToContent}
      </a>

      {/* Header with Offline Indicator */}
      <header className="bg-white dark:bg-dark-800 shadow-sm border-b border-gray-200 dark:border-dark-200" role="banner">
        <div className="px-4 py-3">
          <div className="flex items-center justify-between">
            <div className="flex items-center gap-3">
              <h1 className="text-xl font-bold text-gray-900 dark:text-white">
                🚀 {t('common:app.name')}
              </h1>
              {auth.user && (
                <div className="flex items-center gap-2">
                  <span className="text-sm text-gray-800 dark:text-gray-200">
                    {auth.user.name || auth.user.email}
                  </span>
                  {auth.user.level && (
                    <span className="text-xs bg-primary-100 dark:bg-primary-800 text-primary-800 dark:text-primary-200 px-2 py-1 rounded">
                      Level {auth.user.level}
                    </span>
                  )}
                </div>
              )}
            </div>
            <div className="flex items-center gap-3" role="group" aria-label="Header actions">
              <OfflineIndicator />
              {tabProtectionSettings.settings.enabled && tabProtectionSettings.settings.visualSettings.showVisualWarning && (
                <TabProtectionWarning 
                  activeAlarm={appState.activeAlarm}
                  enabledAlarms={appState.alarms.filter(alarm => alarm.enabled)}
                  settings={tabProtectionSettings.settings}
                />
              )}
              <button
                onClick={createClickHandler(() => setShowAlarmForm(true))}
                className="alarm-button alarm-button-primary p-2 rounded-full"
                aria-label="Add new alarm"
                aria-describedby="add-alarm-desc"
              >
                <Plus className="w-5 h-5" aria-hidden="true" />
                <span id="add-alarm-desc" className="sr-only">Opens the new alarm creation form</span>
              </button>
              <button
                onClick={auth.signOut}
                className="p-2 rounded-full text-gray-800 dark:text-gray-200 hover:text-gray-900 dark:hover:text-white hover:bg-gray-200 dark:hover:bg-dark-700 transition-colors focus:outline-none focus:ring-2 focus:ring-primary-600 focus:ring-offset-2"
                aria-label="Sign out"
                aria-describedby="sign-out-desc"
              >
                <LogOut className="w-5 h-5" aria-hidden="true" />
                <span id="sign-out-desc" className="sr-only">Sign out of your account</span>
              </button>
            </div>
          </div>
        </div>
      </header>

      {/* Content */}
      <main id="main-content" className="flex-1 overflow-y-auto" role="main">
        {renderContent()}
      </main>

      {/* Bottom Navigation */}
      <nav 
        className="bg-white dark:bg-dark-800 border-t border-gray-200 dark:border-dark-200"
        role="navigation"
        aria-label="Main navigation"
      >
        <div className="grid grid-cols-6 px-1 py-2" role="tablist" aria-label="App sections">
          <button
            onClick={createClickHandler(() => {
              const appAnalytics = AppAnalyticsService.getInstance();
              appAnalytics.trackFeatureUsage('navigation', 'dashboard_clicked');
              setAppState(prev => ({ ...prev, currentView: 'dashboard' }));
              AccessibilityUtils.announcePageChange('Dashboard');
            })}
            className={`flex flex-col items-center py-2 rounded-lg transition-colors ${
              appState.currentView === 'dashboard'
                ? 'text-primary-800 dark:text-primary-100 bg-primary-100 dark:bg-primary-800 border-2 border-primary-300 dark:border-primary-600'
                : 'text-gray-800 dark:text-gray-200 hover:text-gray-900 dark:hover:text-white hover:bg-gray-200 dark:hover:bg-dark-700 border border-transparent hover:border-gray-300 dark:hover:border-dark-600'
            }`}
            role="tab"
            aria-selected={appState.currentView === 'dashboard'}
            aria-current={appState.currentView === 'dashboard' ? 'page' : undefined}
            aria-label="Dashboard - Overview of your alarms"
            aria-controls="main-content"
          >
            <Clock className="w-5 h-5 mb-1" aria-hidden="true" />
            <span className="text-xs font-medium">{getNavigationLabels().dashboard}</span>
          </button>
          
          <button
            onClick={createClickHandler(() => {
              const appAnalytics = AppAnalyticsService.getInstance();
              appAnalytics.trackFeatureUsage('navigation', 'alarms_clicked', {
                totalAlarms: appState.alarms.length
              });
              setAppState(prev => ({ ...prev, currentView: 'alarms' }));
              AccessibilityUtils.announcePageChange('Alarms');
            })}
            className={`flex flex-col items-center py-2 rounded-lg transition-colors ${
              appState.currentView === 'alarms'
                ? 'text-primary-800 dark:text-primary-100 bg-primary-100 dark:bg-primary-800 border-2 border-primary-300 dark:border-primary-600'
                : 'text-gray-800 dark:text-gray-200 hover:text-gray-900 dark:hover:text-white hover:bg-gray-200 dark:hover:bg-dark-700 border border-transparent hover:border-gray-300 dark:hover:border-dark-600'
            }`}
            role="tab"
            aria-selected={appState.currentView === 'alarms'}
            aria-current={appState.currentView === 'alarms' ? 'page' : undefined}
            aria-label="Alarms - Manage your alarm list"
            aria-controls="main-content"
          >
            <Bell className="w-5 h-5 mb-1" aria-hidden="true" />
            <span className="text-xs font-medium">{getNavigationLabels().alarms}</span>
          </button>
          
          <button
            onClick={createClickHandler(() => {
              const appAnalytics = AppAnalyticsService.getInstance();
              appAnalytics.trackFeatureUsage('navigation', 'advanced_scheduling_clicked');
              setAppState(prev => ({ ...prev, currentView: 'advanced-scheduling' }));
              AccessibilityUtils.announcePageChange('Advanced Scheduling');
            })}
            className={`flex flex-col items-center py-2 rounded-lg transition-colors ${
              appState.currentView === 'advanced-scheduling'
                ? 'text-primary-800 dark:text-primary-100 bg-primary-100 dark:bg-primary-800 border-2 border-primary-300 dark:border-primary-600'
                : 'text-gray-800 dark:text-gray-200 hover:text-gray-900 dark:hover:text-white hover:bg-gray-200 dark:hover:bg-dark-700 border border-transparent hover:border-gray-300 dark:hover:border-dark-600'
            }`}
            role="tab"
            aria-selected={appState.currentView === 'advanced-scheduling'}
            aria-current={appState.currentView === 'advanced-scheduling' ? 'page' : undefined}
            aria-label="Advanced Scheduling - Create smart alarms with AI optimization"
            aria-controls="main-content"
          >
            <Brain className="w-5 h-5 mb-1" aria-hidden="true" />
            <span className="text-xs font-medium">{getNavigationLabels().advanced}</span>
          </button>
          
          <button
            onClick={createClickHandler(() => {
              const appAnalytics = AppAnalyticsService.getInstance();
              appAnalytics.trackFeatureUsage('navigation', 'gaming_clicked', {
                currentLevel: appState.rewardSystem?.level,
                hasRewards: !!appState.rewardSystem?.unlockedRewards.length,
                activeBattles: appState.activeBattles?.length
              });
              setAppState(prev => ({ ...prev, currentView: 'gaming' }));
              AccessibilityUtils.announcePageChange('Gaming Hub');
            })}
            className={`flex flex-col items-center py-2 rounded-lg transition-colors ${
              appState.currentView === 'gaming'
                ? 'text-primary-800 dark:text-primary-100 bg-primary-100 dark:bg-primary-800 border-2 border-primary-300 dark:border-primary-600'
                : 'text-gray-800 dark:text-gray-200 hover:text-gray-900 dark:hover:text-white hover:bg-gray-200 dark:hover:bg-dark-700 border border-transparent hover:border-gray-300 dark:hover:border-dark-600'
            }`}
            role="tab"
            aria-selected={appState.currentView === 'gaming'}
            aria-current={appState.currentView === 'gaming' ? 'page' : undefined}
            aria-label="Gaming - Rewards, battles, and community challenges"
            aria-controls="main-content"
          >
            <Gamepad2 className="w-5 h-5 mb-1" aria-hidden="true" />
            <span className="text-xs font-medium">{getNavigationLabels().gaming}</span>
          </button>
          
          <button
            onClick={createClickHandler(() => {
              const appAnalytics = AppAnalyticsService.getInstance();
              appAnalytics.trackFeatureUsage('navigation', 'settings_clicked');
              setAppState(prev => ({ ...prev, currentView: 'settings' }));
              AccessibilityUtils.announcePageChange('Settings');
            })}
            className={`flex flex-col items-center py-2 rounded-lg transition-colors ${
              appState.currentView === 'settings'
                ? 'text-primary-800 dark:text-primary-100 bg-primary-100 dark:bg-primary-800 border-2 border-primary-300 dark:border-primary-600'
                : 'text-gray-800 dark:text-gray-200 hover:text-gray-900 dark:hover:text-white hover:bg-gray-200 dark:hover:bg-dark-700 border border-transparent hover:border-gray-300 dark:hover:border-dark-600'
            }`}
            role="tab"
            aria-selected={appState.currentView === 'settings'}
            aria-current={appState.currentView === 'settings' ? 'page' : undefined}
            aria-label="Settings - App preferences, analytics, and accessibility"
            aria-controls="main-content"
          >
            <Settings className="w-5 h-5 mb-1" aria-hidden="true" />
            <span className="text-xs font-medium">{getNavigationLabels().settings}</span>
          </button>
          
          <button
            onClick={() => {
              const appAnalytics = AppAnalyticsService.getInstance();
              appAnalytics.trackFeatureUsage('navigation', 'pricing_clicked');
              setAppState(prev => ({ ...prev, currentView: 'pricing' }));
              AccessibilityUtils.announcePageChange('Premium Plans');
            }}
            className={`flex flex-col items-center py-2 rounded-lg transition-colors ${
              appState.currentView === 'pricing'
                ? 'text-primary-800 dark:text-primary-100 bg-primary-100 dark:bg-primary-800 border-2 border-primary-300 dark:border-primary-600'
                : 'text-gray-800 dark:text-gray-200 hover:text-gray-900 dark:hover:text-white hover:bg-gray-200 dark:hover:bg-dark-700 border border-transparent hover:border-gray-300 dark:hover:border-dark-600'
            }`}
            role="tab"
            aria-selected={appState.currentView === 'pricing'}
            aria-current={appState.currentView === 'pricing' ? 'page' : undefined}
            aria-label="Premium - Subscription plans and premium features"
            aria-controls="main-content"
          >
            <Crown className="w-5 h-5 mb-1" aria-hidden="true" />
            <span className="text-xs font-medium">{getNavigationLabels().premium}</span>
          </button>

        </div>
      </nav>

      {/* Alarm Form Modal */}
      {showAlarmForm && (
        <ErrorBoundary context="AlarmForm">
          <AlarmForm
            alarm={editingAlarm}
            onSave={editingAlarm ? 
              (data) => handleEditAlarm(editingAlarm.id, data) : 
              handleAddAlarm
            }
            onCancel={() => {
              setShowAlarmForm(false);
              setEditingAlarm(null);
            }}
            userId={auth.user?.id || ''}
          />
        </ErrorBoundary>
      )}

      {/* PWA Install Prompt */}
      <PWAInstallPrompt 
        onInstall={handlePWAInstall}
        onDismiss={handlePWADismiss}
      />
        </div>
      </ScreenReaderProvider>
    </ThemeProvider>
  );
}

// Main App component that provides the LanguageProvider
function App() {
  return (
    <LanguageProvider defaultLanguage="en" enableAutoDetect={true}>
      <AppContent />
    </LanguageProvider>
  );
}

export default App;<|MERGE_RESOLUTION|>--- conflicted
+++ resolved
@@ -1,10 +1,6 @@
 import { useState, useEffect, useCallback } from 'react';
 import { Plus, Clock, Settings, Bell, Trophy, Brain, Gamepad2, LogOut, Crown } from 'lucide-react';
-<<<<<<< HEAD
-import type { Alarm, AppState, VoiceMood, User, Battle, AdvancedAlarm, DayOfWeek } from './types';
-=======
 import type { Alarm, AppState, VoiceMood, User, Battle, AdvancedAlarm, DayOfWeek, Theme, ThemeConfig, PersonalizationSettings, ThemePreset } from './types';
->>>>>>> 75341b6e
 import { INITIAL_APP_STATE } from './constants/initialState';
 
 // i18n imports
@@ -155,30 +151,7 @@
     createErrorHandler
   } = useUISound();
   
-<<<<<<< HEAD
   const [appState, setAppState] = useState<AppState>(INITIAL_APP_STATE);
-=======
-  const [appState, setAppState] = useState<AppState>({
-    user: null,
-    alarms: [],
-    activeAlarm: null,
-    permissions: {
-      notifications: { granted: false },
-      microphone: { granted: false }
-    },
-    isOnboarding: true,
-    currentView: 'dashboard',
-    // Enhanced Battles state
-    activeBattles: [],
-    friends: [],
-    achievements: [],
-    tournaments: [],
-    teams: [],
-    theme: 'minimalist', // Legacy field - will be removed after full migration
-    // Add required theme properties from centralized constants
-    ...INITIAL_APP_STATE
-  });
->>>>>>> 75341b6e
   
   const [showAlarmForm, setShowAlarmForm] = useState(false);
   const [editingAlarm, setEditingAlarm] = useState<Alarm | null>(null);
