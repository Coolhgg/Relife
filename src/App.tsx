--- conflicted
+++ resolved
@@ -1,10 +1,6 @@
 /// <reference lib="dom" />
-<<<<<<< HEAD
-import { useState, useEffect, useCallback } from 'react';
-=======
 import React from 'react';
 import { useState, useEffect, useCallback, useReducer } from 'react';
->>>>>>> 63be7666
 import {
   Plus,
   Clock,
