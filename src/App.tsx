--- conflicted
+++ resolved
@@ -242,25 +242,16 @@
   // Emotional Intelligence Notifications Hook
   const [_emotionalState, emotionalActions] = useEmotionalNotifications({
     userId: auth.user?.id || '',
-<<<<<<< HEAD
-    enabled: !!auth.user && appState.permissions.notifications.granted,
-=======
     enabled: !!auth.user && appState.alarm.settings?.vibrationEnabled,
->>>>>>> ad6e9704
   });
 
   // Tab Protection Announcements Hook
   const tabProtectionSettings = useTabProtectionSettings();
   const { announceProtectionWarning } = useTabProtectionAnnouncements({
-<<<<<<< HEAD
-    activeAlarm: appState.activeAlarm,
-    enabledAlarms: appState.alarms.filter((alarm: any) => alarm.enabled),
-=======
     activeAlarm: appState.alarm.currentlyTriggering.length > 0 ? appState.alarm.alarms.find(a => appState.alarm.currentlyTriggering.includes(a.id)) || null : null,
     // TODO: Performance optimization - Move to useMemo to prevent re-renders
     // const enabledAlarms = useMemo(() => appState.alarms.filter(alarm => alarm.enabled), [appState.alarms]);
     enabledAlarms: appState.alarms.filter((alarm: unknown) => alarm.enabled),
->>>>>>> ad6e9704
     settings: tabProtectionSettings.settings,
   });
 
@@ -278,10 +269,7 @@
     async (alarms: Alarm[] = appState.alarm.alarms) => {
       try {
         // Update user habits based on current alarms
-<<<<<<< HEAD
-=======
         // Update user habits based on current alarms
->>>>>>> ad6e9704
         if (alarms.length > 0) {
           const habitData = {
             habit_name: "daily_alarms",
@@ -289,25 +277,6 @@
             target_count: alarms.length,
             last_activity: new Date().toISOString()
           };
-<<<<<<< HEAD
-        if (auth.user?.id) {
-          await rewardService.updateUserHabits(auth.user.id, habitData);
-        }
-        }
-
-        // Check and unlock any new rewards
-        if (auth.user?.id) {
-          await rewardService.checkAndUnlockRewards(auth.user.id);
-        }
-
-        // Get the comprehensive reward system data from database
-        const _rewards = await rewardService.getRewards();
-        const userRewards = auth.user?.id ? await rewardService.getUserRewards(auth.user.id) : null;
-        const _insights = auth.user?.id ? await rewardService.getUserInsights(auth.user.id) : null;
-        const analytics = auth.user?.id ? await rewardService.getUserAnalytics(auth.user.id) : null;
-        const _habits = auth.user?.id ? await rewardService.getUserHabits(auth.user.id) : null;
-        const _nicheProfile = auth.user?.id ? await rewardService.getUserNicheProfile(auth.user.id) : null;
-=======
           await rewardService.updateUserHabits(auth.user?.id!, habitData);
         }
 
@@ -321,7 +290,6 @@
         const analytics = await rewardService.getUserAnalytics(auth.user?.id!);
         const habits = await rewardService.getUserHabits(auth.user?.id!);
         const nicheProfile = await rewardService.getUserNicheProfile(auth.user?.id!);
->>>>>>> ad6e9704
 
         // Build comprehensive reward system object
         const rewardSystem = {
@@ -352,11 +320,7 @@
         );
       }
     },
-<<<<<<< HEAD
-    [appState.alarms, setAppState]
-=======
     [appState.alarm.alarms, setAppState, auth.user?.id]
->>>>>>> ad6e9704
   );
 
   const loadUserAlarms = useCallback(async () => {
@@ -401,11 +365,7 @@
           await refreshRewardsSystem(savedAlarms);
         } catch (error) {
           ErrorHandler.handleError(
-<<<<<<< HEAD
-            error instanceof Error ? error : new Error(String(error)),
-=======
             _error instanceof Error ? _error : new Error(String(_error)),
->>>>>>> ad6e9704
             'Remote alarm loading failed, using offline alarms',
             { context: 'load_remote_alarms', metadata: { userId: auth.user.id } }
           );
@@ -428,11 +388,7 @@
       }
     } catch (error) {
       ErrorHandler.handleError(
-<<<<<<< HEAD
-        error instanceof Error ? error : new Error(String(error)),
-=======
         _error instanceof Error ? _error : new Error(String(_error)),
->>>>>>> ad6e9704
         'Failed to load user alarms',
         { context: 'load_user_alarms', metadata: { userId: auth.user.id } }
       );
@@ -465,11 +421,7 @@
         const duration = performance.now() - startTime;
         analytics.trackAlarmAction('snooze', alarmId, {
           success: false,
-<<<<<<< HEAD
-          error: error instanceof Error ? error.message : String(error),
-=======
           error: _error instanceof Error ? _error.message : String(_error),
->>>>>>> ad6e9704
           duration,
         });
         analytics.trackError(
@@ -743,11 +695,7 @@
       } catch (error) {
         console.error('App: Service worker registration failed:', error);
         ErrorHandler.handleError(
-<<<<<<< HEAD
-          error instanceof Error ? error : new Error(String(error)),
-=======
           _error instanceof Error ? _error : new Error(String(_error)),
->>>>>>> ad6e9704
           'Enhanced service worker registration failed',
           { context: 'service_worker_registration' }
         );
@@ -788,11 +736,7 @@
             }
           } catch (error) {
             ErrorHandler.handleError(
-<<<<<<< HEAD
-              error instanceof Error ? error : new Error(String(error)),
-=======
               _error instanceof Error ? _error : new Error(String(_error)),
->>>>>>> ad6e9704
               'Failed to sync offline change',
               {
                 context: 'sync_offline_change',
@@ -818,20 +762,12 @@
       }
     } catch (error) {
       ErrorHandler.handleError(
-<<<<<<< HEAD
-        error instanceof Error ? error : new Error(String(error)),
-=======
         _error instanceof Error ? _error : new Error(String(_error)),
->>>>>>> ad6e9704
         'Failed to sync offline changes'
       );
       setSyncStatus('error');
     }
-<<<<<<< HEAD
-  }, [auth.user, setSyncStatus, setAppState]);
-=======
   }, [auth.user, setSyncStatus]);
->>>>>>> ad6e9704
 
   // Refresh rewards system based on current alarms and analytics
   // Handle quick alarm setup with preset configurations
@@ -900,11 +836,7 @@
       });
     } catch (error) {
       ErrorHandler.handleError(
-<<<<<<< HEAD
-        error instanceof Error ? error : new Error(String(error)),
-=======
         _error instanceof Error ? _error : new Error(String(_error)),
->>>>>>> ad6e9704
         'Failed to initialize accessibility services',
         { context: 'accessibility_initialization' }
       );
@@ -965,11 +897,7 @@
           );
 
           // Add user to appropriate email campaign
-<<<<<<< HEAD
-          await emailService.addUserToCampaign(auth.user, personaResult.persona);
-=======
           await emailService.addUserToCampaign(auth.user, personaResult._persona);
->>>>>>> ad6e9704
 
           // Track persona detection for analytics
           track('PERSONA_DETECTED', {
@@ -992,11 +920,7 @@
         timestamp: new Date().toISOString(),
       });
     }
-<<<<<<< HEAD
-  }, [auth.user, identify, track, reset, trackDailyActive, setAppState]);
-=======
   }, [auth.user, identify, track, reset, trackDailyActive]);
->>>>>>> ad6e9704
 
   // Network status monitoring
   useEffect(() => {
@@ -1148,11 +1072,7 @@
         setIsInitialized(true);
       } catch (error) {
         ErrorHandler.handleError(
-<<<<<<< HEAD
-          error instanceof Error ? error : new Error(String(error)),
-=======
           _error instanceof Error ? _error : new Error(String(_error)),
->>>>>>> ad6e9704
           'Failed to initialize app',
           {
             context: 'app_initialization',
@@ -1303,12 +1223,7 @@
       window.removeEventListener('beforeunload', handleBeforeUnload);
     };
   }, [
-<<<<<<< HEAD
-    appState.activeAlarm,
-    currentTriggeredAlarm,
-=======
     appState.alarm.currentlyTriggering.length > 0 ? appState.alarm.alarms.find(a => appState.alarm.currentlyTriggering.includes(a.id)) || null : null,
->>>>>>> ad6e9704
     appState.alarm.alarms,
     announceProtectionWarning,
     tabProtectionSettings.settings,
@@ -1426,16 +1341,8 @@
         await OfflineStorage.saveAlarm(newAlarm);
       }
 
-<<<<<<< HEAD
-      const updatedAlarms = [...appState.alarms, newAlarm];
-      setAppState((prev: AppState
-) => ({
-        
-
-=======
       const updatedAlarms = [...appState.alarm.alarms, newAlarm];
       setAppState((prev: AppState) => ({
->>>>>>> ad6e9704
         ...prev,
         alarms: updatedAlarms,
       }));
@@ -1480,20 +1387,12 @@
       // Track error and performance
       const duration = appAnalytics.endPerformanceMarker('alarm_creation', {
         success: false,
-<<<<<<< HEAD
-        error: error instanceof Error ? error.message : String(error),
-=======
         error: _error instanceof Error ? _error.message : String(_error),
->>>>>>> ad6e9704
       });
 
       appAnalytics.trackAlarmAction('create', 'unknown', {
         success: false,
-<<<<<<< HEAD
-        error: error instanceof Error ? error.message : String(error),
-=======
         error: _error instanceof Error ? _error.message : String(_error),
->>>>>>> ad6e9704
         duration,
       });
       appAnalytics.trackError(
@@ -1600,11 +1499,7 @@
       const duration = performance.now() - startTime;
       analytics.trackAlarmAction('edit', editingAlarm?.id || 'unknown', {
         success: false,
-<<<<<<< HEAD
-        error: error instanceof Error ? error.message : String(error),
-=======
         error: _error instanceof Error ? _error.message : String(_error),
->>>>>>> ad6e9704
         duration,
       });
       analytics.trackError(error instanceof Error ? error : new Error(String(error)), {
@@ -1685,11 +1580,7 @@
       const duration = performance.now() - startTime;
       analytics.trackAlarmAction('delete', alarmId, {
         success: false,
-<<<<<<< HEAD
-        error: error instanceof Error ? error.message : String(error),
-=======
         error: _error instanceof Error ? _error.message : String(_error),
->>>>>>> ad6e9704
         duration,
       });
       analytics.trackError(error instanceof Error ? error : new Error(String(error)), {
@@ -1782,11 +1673,7 @@
       analytics.trackAlarmAction('toggle', alarmId, {
         success: false,
         enabled,
-<<<<<<< HEAD
-        error: error instanceof Error ? error.message : String(error),
-=======
         error: _error instanceof Error ? _error.message : String(_error),
->>>>>>> ad6e9704
         duration,
       });
       analytics.trackError(error instanceof Error ? error : new Error(String(error)), {
@@ -1857,11 +1744,7 @@
         analytics.trackAlarmAction('dismiss', alarmId, {
           success: false,
           method,
-<<<<<<< HEAD
-          error: error instanceof Error ? error.message : String(error),
-=======
           error: _error instanceof Error ? _error.message : String(_error),
->>>>>>> ad6e9704
           duration,
         });
         analytics.trackError(
@@ -2170,11 +2053,7 @@
         return (
           <ErrorBoundary context="GiftShop">
             <GiftShop
-<<<<<<< HEAD
-              userId={auth.user?.id || ''}
-=======
               userId={auth.user?.id!}
->>>>>>> ad6e9704
               onGiftPurchased={() => {
                 // Refresh reward system to update user points
                 refreshRewardsSystem();
@@ -2193,11 +2072,8 @@
           <ErrorBoundary context="PricingPage">
             <PricingPage
               user={auth.user as User}
-<<<<<<< HEAD
-=======
               onUpgrade={(plan: any) => {
               user={auth._user as User}
->>>>>>> ad6e9704
               onUpgrade={(plan: unknown) => {
                 appAnalytics.trackFeatureUsage('subscription', 'upgraded', {
                   plan: plan.id,
@@ -2360,94 +2236,6 @@
               role="tablist"
               aria-label="App sections"
             >
-<<<<<<< HEAD
-              <button
-                onClick={createClickHandler(() => {
-                  const appAnalytics = AppAnalyticsService.getInstance();
-                  appAnalytics.trackFeatureUsage('navigation', 'dashboard_clicked');
-                  setAppState((prev: AppState) => ({ // type-safe replacement
-                     ...prev,
-                    currentView: 'dashboard',
-                  }));
-                  AccessibilityUtils.announcePageChange('Dashboard');
-                })}
-                className="flex flex-col items-center py-2 rounded-lg transition-colors border-2"
-                style={
-                  appState.currentView === 'dashboard'
-                    ? {
-                        color: 'var(--theme-primary-800)',
-                        backgroundColor: 'var(--theme-primary-100)',
-                        borderColor: 'var(--theme-primary-300)',
-                      }
-                    : {
-                        color: 'var(--theme-text-secondary)',
-                        backgroundColor: 'transparent',
-                        borderColor: 'transparent',
-                      }
-                }
-                onMouseEnter={(e: any) => {
-                  if (appState.currentView !== 'dashboard') {
-                    e.currentTarget.style.backgroundColor =
-                      'var(--theme-surface-hover)';
-                    e.currentTarget.style.color = 'var(--theme-text-primary)';
-                  }
-                }}
-                onMouseLeave={(e: any) => {
-                  if (appState.currentView !== 'dashboard') {
-                    e.currentTarget.style.backgroundColor = 'transparent';
-                    e.currentTarget.style.color = 'var(--theme-text-secondary)';
-                  }
-                }}
-                role="tab"
-                aria-selected={appState.currentView === 'dashboard'}
-                aria-current={appState.currentView === 'dashboard' ? 'page' : undefined}
-                aria-label="Dashboard - Overview of your alarms"
-                aria-controls="main-content"
-              >
-                <Clock className="w-5 h-5 mb-1" aria-hidden="true" />
-                <span className="text-xs font-medium">
-                  {getNavigationLabels().dashboard}
-                </span>
-              </button>
-
-              <button
-                onClick={createClickHandler(() => {
-                  const appAnalytics = AppAnalyticsService.getInstance();
-                  appAnalytics.trackFeatureUsage('navigation', 'alarms_clicked', {
-                    totalAlarms: appState.alarms.length,
-                  });
-                  setAppState((prev: AppState) => ({ // type-safe replacement
-                     ...prev,
-                    currentView: 'alarms',
-                  }));
-                  AccessibilityUtils.announcePageChange('Alarms');
-                })}
-                className="flex flex-col items-center py-2 rounded-lg transition-colors border-2"
-                style={
-                  appState.currentView === 'alarms'
-                    ? {
-                        color: 'var(--theme-primary-800)',
-                        backgroundColor: 'var(--theme-primary-100)',
-                        borderColor: 'var(--theme-primary-300)',
-                      }
-                    : {
-                        color: 'var(--theme-text-secondary)',
-                        backgroundColor: 'transparent',
-                        borderColor: 'transparent',
-                      }
-                }
-                onMouseEnter={(e: any) => {
-                  if (appState.currentView !== 'alarms') {
-                    e.currentTarget.style.backgroundColor =
-                      'var(--theme-surface-hover)';
-                    e.currentTarget.style.color = 'var(--theme-text-primary)';
-                  }
-                }}
-                onMouseLeave={(e: any) => {
-                  if (appState.currentView !== 'alarms') {
-                    e.currentTarget.style.backgroundColor = 'transparent';
-                    e.currentTarget.style.color = 'var(--theme-text-secondary)';
-=======
               <div
                 className="grid grid-cols-6 px-1 py-2"
                 role="tablist"
@@ -2723,7 +2511,6 @@
                     editingAlarm
                       ? data => handleEditAlarm(editingAlarm.id, data)
                       : handleAddAlarm
->>>>>>> ad6e9704
                   }
                 }}
                 role="tab"
