/// <reference lib="dom" />
import React from 'react';
import { useState, useEffect, useCallback } from 'react';
import {
  Plus,
  Clock,
  Settings,
  Bell,
  Brain,
  Gamepad2,
  LogOut,
  Crown,
} from 'lucide-react';
import type { Alarm, AppState, VoiceMood, User, Battle, DayOfWeek } from './types';
import { INITIAL_APP_STATE } from './constants/initialState';

// i18n imports
import { LanguageProvider } from './contexts/LanguageContext';
import { useI18n } from './hooks/useI18n';
import { useTheme } from './hooks/useTheme';

import AlarmList from './components/AlarmList';
import AlarmForm from './components/AlarmForm';
import AlarmRinging from './components/AlarmRinging';
import Dashboard from './components/Dashboard';
import OnboardingFlow from './components/OnboardingFlow';
import AuthenticationFlow from './components/AuthenticationFlow';
import ErrorBoundary from './components/ErrorBoundary';
import OfflineIndicator from './components/OfflineIndicator';
import PWAInstallPrompt from './components/PWAInstallPrompt';
// Enhanced consolidated components
import GamingHub from './components/GamingHub';
import EnhancedSettings from './components/EnhancedSettings';
import PricingPage from './components/PricingPage';
import { ScreenReaderProvider } from './components/ScreenReaderProvider';
import TabProtectionWarning from './components/TabProtectionWarning';
import { ThemeProvider } from './hooks/useTheme';
import { initializeCapacitor } from './services/capacitor';
import { AlarmService } from './services/alarm';
import { ErrorHandler } from './services/error-handler';
import OfflineStorage from './services/offline-storage';
import AccessibilityUtils from './utils/accessibility';
import ScreenReaderService from './utils/screen-reader';
import KeyboardNavigationService from './utils/keyboard-navigation';
import VoiceAccessibilityService from './utils/voice-accessibility';
import MobileAccessibilityService from './utils/mobile-accessibility';
import EnhancedFocusService from './utils/enhanced-focus';
import { PerformanceMonitor } from './services/performance-monitor';
import AppAnalyticsService from './services/app-analytics';
import AIRewardsService from './services/ai-rewards';
import { SupabaseService } from './services/supabase';
import { PushNotificationService } from './services/push-notifications';
import useAuth from './hooks/useAuth';
import { useScreenReaderAnnouncements } from './hooks/useScreenReaderAnnouncements';
import {
  useAnalytics,
  useEngagementAnalytics,
  usePageTracking,
  ANALYTICS_EVENTS,
} from './hooks/useAnalytics';
import { useEmotionalNotifications } from './hooks/useEmotionalNotifications';
import { useTabProtectionAnnouncements } from './hooks/useTabProtectionAnnouncements';
import useTabProtectionSettings from './hooks/useTabProtectionSettings';
import { formatProtectionMessage, formatTimeframe } from './types/tabProtection';
import ServiceWorkerStatus from './components/ServiceWorkerStatus';
import { useEnhancedServiceWorker } from './hooks/useEnhancedServiceWorker';
import { useAdvancedAlarms } from './hooks/useAdvancedAlarms';
import AdvancedSchedulingDashboard from './components/AdvancedSchedulingDashboard';
import { useUISound } from './hooks/useSoundEffects';
import './App.css';

// Email Campaign Integration
import { PersonaType, PersonaDetectionResult } from './types';
class EmailCampaignService {
  private static instance: EmailCampaignService;
  private isInitialized = false;

  static getInstance() {
    if (!this.instance) {
      this.instance = new EmailCampaignService();
    }
    return this.instance;
  }

  async initialize() {
    this.isInitialized = true;
    console.log('Email campaign service initialized');
  }

  async detectPersona(user: any): Promise<PersonaDetectionResult> {
    let persona: PersonaType = 'struggling_sam';
    const tier = user?.subscriptionTier || user?.subscription?.tier || 'free';

    switch (tier) {
      case 'free':
        persona = 'struggling_sam';
        break;
      case 'basic':
        persona = 'busy_ben';
        break;
      case 'premium':
        persona = 'professional_paula';
        break;
      case 'pro':
        persona = 'enterprise_emma';
        break;
      case 'student':
        persona = 'student_sarah';
        break;
    }

    if (user?.email?.includes('.edu')) {
      persona = 'student_sarah';
    }

    return {
      persona,
      confidence: 0.8,
      factors: [
        { factor: 'subscription_tier', weight: 0.8, value: tier, influence: 0.8 },
      ],
      updatedAt: new Date(),
    };
  }

  async addUserToCampaign(user: any, persona: PersonaType) {
    console.log(`Adding user ${user.email} to ${persona} campaign`);
    // Integration with email platform would go here
    return true;
  }
}

// Inner App component that uses i18n hooks
function AppContent() {
  const {
    t,
    getNavigationLabels,
    getActionLabels: _getActionLabels,
    getA11yLabels,
    isRTL: _isRTL,
    getDirectionStyles: _getDirectionStyles,
    formatAlarmTime: _formatAlarmTime,
  } = useI18n();
  const auth = useAuth();
  const {
    getCSSVariables: _getCSSVariables,
    getThemeClasses: _getThemeClasses,
    applyThemeWithPerformance,
    preloadTheme,
  } = useTheme();
  const { announce } = useScreenReaderAnnouncements({
    announceNavigation: true,
    announceStateChanges: true,
  });

  // Analytics integration
  const {
    identify,
    track,
    trackPageView: _trackPageView,
    setUserProperties: _setUserProperties,
    reset,
  } = useAnalytics();
  const {
    trackSessionActivity,
    trackDailyActive,
    trackFeatureDiscovery: _trackFeatureDiscovery,
  } = useEngagementAnalytics();
  usePageTracking('main-app');

  // Advanced Alarms Hook
  const {
    alarms: advancedAlarms,
    loading: _advancedAlarmsLoading,
    error: _advancedAlarmsError,
  } = useAdvancedAlarms();

  // Enhanced Service Worker Hook for alarm reliability
  const {
    state: serviceWorkerState,
    updateAlarms: updateServiceWorkerAlarms,
    performHealthCheck: _performHealthCheck,
  } = useEnhancedServiceWorker();

  // Apply theme with performance optimizations
  useEffect(() => {
    // Use performance-optimized theme application
    applyThemeWithPerformance({
      animate: !window.matchMedia('(prefers-reduced-motion: reduce)').matches,
      duration: 250,
      immediate: false,
    });
  }, [applyThemeWithPerformance]);

  // Preload common themes for better performance
  useEffect(() => {
    // Preload opposite theme for quick switching
    const currentTheme = document.documentElement.classList.contains('theme-dark')
      ? 'dark'
      : 'light';
    const oppositeTheme = currentTheme === 'dark' ? 'light' : 'dark';
    preloadTheme(oppositeTheme);
  }, [preloadTheme]);

  // Sound Effects Hook for UI feedback
  const {
    playClick: _playClick,
    playSuccess,
    playError: _playError,
    createClickHandler,
    createSuccessHandler,
    createErrorHandler,
  } = useUISound();

  const [appState, setAppState] = useState<AppState>(INITIAL_APP_STATE);

  const [showAlarmForm, setShowAlarmForm] = useState(false);
  const [editingAlarm, setEditingAlarm] = useState<Alarm | null>(null);
  const [isInitialized, setIsInitialized] = useState(false);
  const [isOnline, setIsOnline] = useState(navigator.onLine);
  const [accessibilityInitialized, setAccessibilityInitialized] = useState(false);
  const [sessionStartTime] = useState(Date.now());
  const [_syncStatus, setSyncStatus] = useState<
    'synced' | 'syncing' | 'error' | 'pending' | 'offline'
  >('synced');
  const [_showPWAInstall, setShowPWAInstall] = useState(false);
  const [_tabProtectionEnabled, setTabProtectionEnabled] = useState(() => {
    // Get from localStorage or default to true
    const stored = localStorage.getItem('tabProtectionEnabled');
    return stored !== null ? JSON.parse(stored) : true;
  });

  // Sync alarms with enhanced service worker when they change
  useEffect(() => {
    if (serviceWorkerState.isInitialized && appState.alarms) {
      console.log(
        `App: Syncing ${appState.alarms.length} alarms with enhanced service worker`
      );
      updateServiceWorkerAlarms(appState.alarms);
    }
  }, [appState.alarms, serviceWorkerState.isInitialized, updateServiceWorkerAlarms]);

  // Emotional Intelligence Notifications Hook
  const [_emotionalState, emotionalActions] = useEmotionalNotifications({
    userId: auth.user?.id || '',
    enabled: !!auth.user && appState.permissions.notifications.granted,
  });

  // Tab Protection Announcements Hook
  const tabProtectionSettings = useTabProtectionSettings();
  const { announceProtectionWarning } = useTabProtectionAnnouncements({
    activeAlarm: appState.activeAlarm,
    enabledAlarms: appState.alarms.filter((alarm: any) => alarm.enabled),
    settings: tabProtectionSettings.settings,
  });

  // PWA Installation handlers
  const handlePWAInstall = () => {
    setShowPWAInstall(false);
    // PWA install logic would be handled by the PWAInstallPrompt component
  };

  const handlePWADismiss = () => {
    setShowPWAInstall(false);
  };

  const refreshRewardsSystem = useCallback(
    async (alarms: Alarm[] = appState.alarms) => {
      try {
        const aiRewards = AIRewardsService.getInstance();
        const rewardSystem = await aiRewards.analyzeAndGenerateRewards(alarms);

        setAppState((prev: any) => ({
          ...prev,
          rewardSystem,
        }));

        // Track rewards analysis
        const appAnalytics = AppAnalyticsService.getInstance();
        appAnalytics.trackFeatureUsage('rewards_analysis', 'system_updated', {
          totalRewards: rewardSystem.unlockedRewards.length,
          level: rewardSystem.level,
          currentStreak: rewardSystem.currentStreak,
        });
      } catch (error) {
        ErrorHandler.handleError(
          error instanceof Error ? error : new Error(String(error)),
          'Failed to refresh rewards system',
          { context: 'rewards_refresh' }
        );
      }
    },
    [appState.alarms, setAppState]
  );

  const loadUserAlarms = useCallback(async () => {
    if (!auth.user) return;

    try {
      // Load alarms from offline storage first (faster)
      const offlineAlarms = await OfflineStorage.getAlarms();
      if (offlineAlarms.length > 0) {
        setAppState((prev: any) => ({
          ...prev,
          alarms: offlineAlarms,
          isOnboarding: offlineAlarms.length === 0,
        }));
      }

      // Try to load from remote service if online
      if (navigator.onLine) {
        try {
          const { alarms: savedAlarms } = await SupabaseService.loadUserAlarms(
            auth.user.id
          );
          setAppState((prev: any) => ({
            ...prev,
            alarms: savedAlarms,
            isOnboarding: savedAlarms.length === 0,
          }));
          // Save to offline storage
          await OfflineStorage.saveAlarms(savedAlarms);

          // Announce successful data load to screen readers
          AccessibilityUtils.createAriaAnnouncement(
            `Loaded ${savedAlarms.length} alarm${savedAlarms.length === 1 ? '' : 's'}`,
            'polite'
          );

          // Initialize rewards system
          await refreshRewardsSystem(savedAlarms);
        } catch (error) {
          ErrorHandler.handleError(
            error instanceof Error ? error : new Error(String(error)),
            'Remote alarm loading failed, using offline alarms',
            { context: 'load_remote_alarms', metadata: { userId: auth.user.id } }
          );
          setSyncStatus('error');

          // Initialize rewards system with offline alarms
          await refreshRewardsSystem(offlineAlarms);
        }
      } else {
        setAppState((prev: any) => ({
          ...prev,
          alarms: offlineAlarms,
          isOnboarding: offlineAlarms.length === 0,
        }));

        // Initialize rewards system with offline alarms
        await refreshRewardsSystem(offlineAlarms);
      }
    } catch (error) {
      ErrorHandler.handleError(
        error instanceof Error ? error : new Error(String(error)),
        'Failed to load user alarms',
        { context: 'load_user_alarms', metadata: { userId: auth.user.id } }
      );
    }
  }, [auth.user, setSyncStatus, refreshRewardsSystem]);

  // Handle alarm snooze functionality
  const handleAlarmSnooze = useCallback(
    async (alarmId: string) => {
      const analytics = AppAnalyticsService.getInstance();
      const startTime = performance.now();

      try {
        analytics.trackAlarmAction('snooze', alarmId);

        if (isOnline) {
          await AlarmService.snoozeAlarm(alarmId);
        }

        const duration = performance.now() - startTime;
        analytics.trackAlarmAction('snooze', alarmId, { success: true, duration });
        analytics.trackFeatureUsage('alarm_snooze', 'completed', { duration });

        setAppState((prev: any) => ({
          ...prev,
          activeAlarm: null,
          currentView: 'dashboard',
        }));
      } catch (error) {
        const duration = performance.now() - startTime;
        analytics.trackAlarmAction('snooze', alarmId, {
          success: false,
          error: error instanceof Error ? error.message : String(error),
          duration,
        });
        analytics.trackError(
          error instanceof Error ? error : new Error(String(error)),
          {
            action: 'snooze_alarm',
          }
        );

        ErrorHandler.handleError(
          error instanceof Error ? error : new Error(String(error)),
          'Failed to snooze alarm',
          {
            context: 'snooze_alarm',
            metadata: { alarmId, isOnline },
          }
        );
        // Fallback: still hide the alarm even if snooze fails
        setAppState((prev: any) => ({
          ...prev,
          activeAlarm: null,
          currentView: 'dashboard',
        }));
      }
    },
    [isOnline, setAppState]
  );

  // Handle service worker messages
  const handleServiceWorkerMessage = useCallback(
    (event: MessageEvent) => {
      const { type, data } = event.data;

      switch (type) {
        case 'ALARM_TRIGGERED':
          if (data.alarm) {
            setAppState((prev: any) => ({ ...prev, activeAlarm: data.alarm }));
          }
          break;
        case 'SYNC_START':
          setSyncStatus('pending');
          break;
        case 'SYNC_COMPLETE':
          setSyncStatus('synced');
          break;
        case 'SYNC_ERROR':
          setSyncStatus('error');
          ErrorHandler.handleError(
            new Error(data.error || 'Sync failed'),
            'Background sync failed'
          );
          break;
        case 'NETWORK_STATUS':
          setIsOnline(data.isOnline);
          break;
        case 'EMOTIONAL_NOTIFICATION_ACTION':
          // Handle emotional notification actions from service worker
          if (data.action && data.emotion_type) {
            emotionalActions.trackResponse(data.notification_id || 'unknown', {
              messageId: data.notification_id || 'unknown',
              emotion: data.emotion_type,
              tone: data.tone || 'encouraging',
              actionTaken:
                data.action === 'dismiss'
                  ? 'dismissed'
                  : data.action === 'snooze'
                    ? 'snoozed'
                    : 'none',
              notificationOpened: true,
              timeToResponse: Date.now() - (data.timestamp || Date.now()),
            });

            // Handle specific actions
            if (data.action === 'dismiss' && appState.activeAlarm) {
              setAppState((prev: any) => ({ ...prev, activeAlarm: null }));
            } else if (data.action === 'snooze' && appState.activeAlarm) {
              // Trigger snooze functionality
              handleAlarmSnooze(appState.activeAlarm.id);
            }

            console.log('🧠 Emotional notification action handled:', data.action);
          }
          break;
        default:
          ErrorHandler.handleError(
            new Error(`Unknown service worker message type: ${type}`),
            'Received unknown service worker message',
            { context: 'service_worker_message', metadata: { type, data } }
          );
      }
    },
    [
      setAppState,
      setSyncStatus,
      setIsOnline,
      emotionalActions,
      appState,
      handleAlarmSnooze,
    ]
  );

  // Handle alarm triggers from service worker
  const handleServiceWorkerAlarmTrigger = useCallback(
    (alarm: Alarm) => {
      console.log('App: Handling service worker alarm trigger:', alarm.id);

      // Update app state to show alarm as triggered
      setAppState((prev: any) => ({
        ...prev,
        activeAlarm: alarm,
        alarmTriggeredAt: new Date(),
      }));

      // Navigate to alarm screen if needed
      // This would integrate with your existing alarm handling logic
    },
    [setAppState]
  );

  const registerEnhancedServiceWorker = useCallback(async () => {
    if ('serviceWorker' in navigator) {
      try {
        console.log('App: Registering enhanced service worker...');
        const registration = await navigator.serviceWorker.register('/sw-enhanced.js');

        registration.addEventListener('updatefound', () => {
          const newWorker = registration.installing;
          if (newWorker) {
            newWorker.addEventListener('statechange', () => {
              if (
                newWorker.state === 'installed' &&
                navigator.serviceWorker.controller
              ) {
                console.log('App: Service worker updated');
                // Optionally show update notification to user
              }
            });
          }
        });

        // Enhanced service worker registered successfully
        console.log('App: Enhanced service worker registered');

        // Request notification permissions first
        if ('Notification' in window && Notification.permission === 'default') {
          try {
            console.log('App: Requesting notification permission...');
            const permission = await Notification.requestPermission();
            console.log('App: Notification permission:', permission);

            if (permission === 'granted') {
              // Notify service worker about permission
              navigator.serviceWorker.ready.then(reg => {
                reg.active?.postMessage({
                  type: 'REQUEST_NOTIFICATION_PERMISSION',
                });
              });
            }
          } catch (permissionError) {
            console.warn(
              'App: Could not request notification permission:',
              permissionError
            );
          }
        }

        // Wait for service worker to be ready
        const readyRegistration = await navigator.serviceWorker.ready;

        // Send alarms to service worker
        if (readyRegistration.active && appState.alarms.length > 0) {
          console.log(
            `App: Sending ${appState.alarms.length} alarms to service worker`
          );

          // Use MessageChannel for reliable communication
          const messageChannel = new MessageChannel();

          messageChannel.port1.onmessage = (event: MessageEvent) => {
            const { success, message, error } = event.data;
            if (success) {
              console.log('App: Service worker response:', message);
            } else {
              console.error('App: Service worker error:', error);
            }
          };

          readyRegistration.active.postMessage(
            {
              type: 'UPDATE_ALARMS',
              data: { alarms: appState.alarms },
            },
            [messageChannel.port2]
          );
        }

        // Set up service worker message listener
        navigator.serviceWorker.addEventListener('message', event => {
          const { type, data } = event.data;

          switch (type) {
            case 'ALARM_TRIGGERED':
              console.log('App: Alarm triggered by service worker:', data.alarm.id);
              // Handle alarm trigger from service worker
              handleServiceWorkerAlarmTrigger(data.alarm);
              break;

            case 'ALARM_SCHEDULED':
              console.log('App: Alarm scheduled by service worker:', data.alarmId);
              break;

            case 'ALARM_CANCELLED':
              console.log('App: Alarm cancelled by service worker:', data.alarmId);
              break;

            case 'NETWORK_STATUS':
              console.log('App: Network status change:', data.isOnline);
              // Update app state based on network status
              break;

            case 'COMPLETE_SYNC_FINISHED':
              console.log('App: Service worker sync completed');
              // Refresh app data if needed
              break;

            default:
              console.log('App: Unknown service worker message:', type);
          }
        });

        // Set up visibility change handling for alarm reliability
        document.addEventListener('visibilitychange', () => {
          if (document.visibilityState === 'hidden') {
            // Ensure alarms are properly scheduled in service worker when tab becomes hidden
            console.log('App: Tab hidden, ensuring background alarm scheduling...');
            if (readyRegistration.active) {
              readyRegistration.active.postMessage({
                type: 'SYNC_ALARM_STATE',
              });
            }
          } else if (document.visibilityState === 'visible') {
            // Perform health check when tab becomes visible again
            console.log('App: Tab visible, performing alarm health check...');
            if (readyRegistration.active) {
              readyRegistration.active.postMessage({
                type: 'HEALTH_CHECK',
              });
            }
          }
        });

        // Set up beforeunload event for tab close protection
        window.addEventListener('beforeunload', _event => {
          // This will be handled by the tab protection system
          // but we also notify the service worker
          if (readyRegistration.active) {
            readyRegistration.active.postMessage({
              type: 'TAB_CLOSING',
            });
          }
        });
      } catch (error) {
        console.error('App: Service worker registration failed:', error);
        ErrorHandler.handleError(
          error instanceof Error ? error : new Error(String(error)),
          'Enhanced service worker registration failed',
          { context: 'service_worker_registration' }
        );
      }
    } else {
      console.warn('App: Service workers not supported in this browser');
    }
  }, [appState.alarms, handleServiceWorkerAlarmTrigger]);

  const syncOfflineChanges = useCallback(async () => {
    if (!auth.user) return;

    try {
      const pendingChanges = await OfflineStorage.getPendingChanges();

      if (pendingChanges.length > 0) {
        // Syncing offline changes silently

        for (const change of pendingChanges) {
          try {
            switch (change.type) {
              case 'create':
              case 'update':
                if (change.data) {
                  const saveResult = await SupabaseService.saveAlarm(change.data);
                  if (saveResult.error) {
                    throw new Error(saveResult.error);
                  }
                }
                break;
              case 'delete': {
                const deleteResult = await SupabaseService.deleteAlarm(change.id);
                if (deleteResult.error) {
                  throw new Error(deleteResult.error);
                }
                break;
              }
            }
          } catch (error) {
            ErrorHandler.handleError(
              error instanceof Error ? error : new Error(String(error)),
              'Failed to sync offline change',
              {
                context: 'sync_offline_change',
                metadata: { changeId: change.id, changeType: change.type },
              }
            );
          }
        }

        // Clear pending changes after successful sync
        await OfflineStorage.clearPendingChanges();
        setSyncStatus('synced');

        // Reload alarms from server to ensure consistency
        const { alarms: updatedAlarms } = await SupabaseService.loadUserAlarms(
          auth.user.id
        );
        setAppState((prev: any) => ({
          ...prev,
          alarms: updatedAlarms,
        }));
        await OfflineStorage.saveAlarms(updatedAlarms);
      }
    } catch (error) {
      ErrorHandler.handleError(
        error instanceof Error ? error : new Error(String(error)),
        'Failed to sync offline changes'
      );
      setSyncStatus('error');
    }
  }, [auth.user, setSyncStatus]);

  // Refresh rewards system based on current alarms and analytics
  // Handle quick alarm setup with preset configurations
  const handleQuickSetup = async (presetType: 'morning' | 'work' | 'custom') => {
    const presets = {
      morning: {
        time: '07:00',
        label: 'Morning Routine',
        days: [1, 2, 3, 4, 5], // Monday to Friday
        voiceMood: 'motivational' as VoiceMood,
      },
      work: {
        time: '06:30',
        label: 'Work Day',
        days: [1, 2, 3, 4, 5], // Monday to Friday
        voiceMood: 'drill-sergeant' as VoiceMood,
      },
      custom: {
        time: '07:00',
        label: 'Wake Up',
        days: [1, 2, 3, 4, 5, 6, 7], // Every day
        voiceMood: 'gentle' as VoiceMood,
      },
    };

    const presetConfig = presets[presetType];
    if (presetConfig) {
      await handleAddAlarm(presetConfig);

      // Track the quick setup usage
      const appAnalytics = AppAnalyticsService.getInstance();
      appAnalytics.trackFeatureUsage('quick_alarm_setup', 'preset_used', {
        presetType,
      });
    }
  };

  // Initialize all accessibility services
  const initializeAccessibilityServices = async () => {
    try {
      const screenReaderService = ScreenReaderService.getInstance();
      const _keyboardService = KeyboardNavigationService.getInstance();
      const voiceService = VoiceAccessibilityService.getInstance();
      const _mobileService = MobileAccessibilityService.getInstance();
      const _focusService = EnhancedFocusService.getInstance();

      // Services are automatically initialized when getInstance() is called
      // Just verify they're properly instantiated

      // Announce app initialization
      screenReaderService.announce(
        'Smart Alarm app loaded with full accessibility support',
        'polite'
      );

      setAccessibilityInitialized(true);

      // Track accessibility initialization
      const appAnalytics = AppAnalyticsService.getInstance();
      appAnalytics.trackFeatureUsage('accessibility', 'services_initialized', {
        screenReader: screenReaderService.getState().isEnabled,
        keyboard: true,
        voice: voiceService.getState?.().isEnabled ?? false,
        mobile: true,
        focus: true,
      });
    } catch (error) {
      ErrorHandler.handleError(
        error instanceof Error ? error : new Error(String(error)),
        'Failed to initialize accessibility services',
        { context: 'accessibility_initialization' }
      );
      setAccessibilityInitialized(true); // Continue even if accessibility fails
    }
  };

  // Update app state when auth state changes
  useEffect(() => {
    const appAnalytics = AppAnalyticsService.getInstance();
    const emailService = EmailCampaignService.getInstance();

    setAppState((prev: any) => ({
      ...prev,
      user: auth.user,
    }));

    // Set analytics user context when user signs in/out
    if (auth.user) {
      // Use both analytics services for comprehensive tracking
      appAnalytics.setUserContext(auth.user.id, {
        email: auth.user.email,
        signInMethod: 'supabase',
      });

      // New analytics hook for user identification
      identify(auth.user.id, {
        id: auth.user.id,
        email: auth.user.email,
        createdAt:
          auth.user.createdAt instanceof Date
            ? auth.user.createdAt.toISOString()
            : auth.user.createdAt,
        deviceType: navigator.userAgent.includes('Mobile') ? 'mobile' : 'desktop',
      });

      // Track sign-in event
      track(ANALYTICS_EVENTS.USER_SIGNED_IN, {
        timestamp: new Date().toISOString(),
        metadata: {
          method: 'supabase',
        },
      });

      // Track daily active user
      trackDailyActive();

      // Email Campaign Integration: Detect persona and add to campaign
      (async () => {
        try {
          await emailService.initialize();
          const personaResult = await emailService.detectPersona(auth.user);
          console.log(
            `Detected persona: ${personaResult.persona} (confidence: ${personaResult.confidence})`
          );

          // Add user to appropriate email campaign
          await emailService.addUserToCampaign(auth.user, personaResult.persona);

          // Track persona detection for analytics
          track('PERSONA_DETECTED', {
            persona: personaResult.persona,
            confidence: personaResult.confidence,
            factors: personaResult.factors.map(f => f.factor),
            timestamp: new Date().toISOString(),
          });
        } catch (error) {
          console.error('Email campaign integration error:', error);
        }
      })();
    } else {
      // Clear user context when user signs out
      appAnalytics.clearUserContext();
      reset();

      // Track sign-out event
      track(ANALYTICS_EVENTS.USER_SIGNED_OUT, {
        timestamp: new Date().toISOString(),
      });
    }
  }, [auth.user, identify, track, reset, trackDailyActive]);

  // Network status monitoring
  useEffect(() => {
    const handleOnline = () => {
      setIsOnline(true);
      setSyncStatus('pending');
      // Trigger sync when coming back online
      syncOfflineChanges();
    };

    const handleOffline = () => {
      setIsOnline(false);
      setSyncStatus('offline');
    };

    window.addEventListener('online', handleOnline);
    window.addEventListener('offline', handleOffline);

    return () => {
      window.removeEventListener('online', handleOnline);
      window.removeEventListener('offline', handleOffline);
    };
  }, [syncOfflineChanges]);

  // Service worker message handling
  useEffect(() => {
    if ('serviceWorker' in navigator) {
      navigator.serviceWorker.addEventListener('message', handleServiceWorkerMessage);

      return () => {
        navigator.serviceWorker.removeEventListener(
          'message',
          handleServiceWorkerMessage
        );
      };
    }
  }, [handleServiceWorkerMessage]);

  // Handle emotional notification events from service worker
  useEffect(() => {
    const handleEmotionalAction = (event: CustomEvent) => {
      const { action, emotion_type, notification_id, data: actionData } = event.detail;

      // Track the action in analytics
      emotionalActions.trackResponse(notification_id || 'unknown', {
        messageId: notification_id || 'unknown',
        emotion: emotion_type,
        tone: actionData?.tone || 'encouraging',
        actionTaken:
          action === 'dismiss' ? 'dismissed' : action === 'snooze' ? 'snoozed' : 'none',
        notificationOpened: true,
        timeToResponse: Date.now() - (actionData?.timestamp || Date.now()),
      });

      console.log('🧠 Emotional notification action received:', action, emotion_type);
    };

    const handleServiceWorkerUpdate = (_event: CustomEvent) => {
      console.log('🔄 Service Worker update available');
      // Could show a toast notification or update indicator
    };

    const handleServiceWorkerInstall = () => {
      console.log('✅ Service Worker installed successfully');
    };

    // Add event listeners
    window.addEventListener(
      'emotional-notification-action',
      handleEmotionalAction as EventListener
    );
    window.addEventListener(
      'sw-update-available',
      handleServiceWorkerUpdate as EventListener
    );
    window.addEventListener('sw-install-complete', handleServiceWorkerInstall);

    return () => {
      window.removeEventListener(
        'emotional-notification-action',
        handleEmotionalAction as EventListener
      );
      window.removeEventListener(
        'sw-update-available',
        handleServiceWorkerUpdate as EventListener
      );
      window.removeEventListener('sw-install-complete', handleServiceWorkerInstall);
    };
  }, [emotionalActions]);

  useEffect(() => {
    const initialize = async () => {
      try {
        // Initialize performance monitoring and analytics
        const performanceMonitor = PerformanceMonitor.getInstance();
        const appAnalytics = AppAnalyticsService.getInstance();

        performanceMonitor.initialize();

        // Start performance tracking
        appAnalytics.startPerformanceMarker('app_initialization');

        // Initialize analytics services (Sentry + PostHog)
        await appAnalytics.initializeAnalytics();

        // Track app launch
        appAnalytics.trackPageView('dashboard', {
          isInitialLoad: true,
          userAuthenticated: !!auth.user,
        });

        // Track session activity with enhanced analytics
        trackSessionActivity();

        // Track app installation/update if first time
        const isFirstTime = !localStorage.getItem('app_launched_before');
        if (isFirstTime) {
          track(ANALYTICS_EVENTS.APP_INSTALLED, {
            timestamp: new Date().toISOString(),
            metadata: {
              version: import.meta.env.VITE_APP_VERSION || '1.0.0',
              platform: navigator.userAgent.includes('Mobile') ? 'mobile' : 'desktop',
            },
          });
          localStorage.setItem('app_launched_before', 'true');
        }

        // Initialize Capacitor
        await initializeCapacitor();

        // Initialize Push Notifications
        try {
          await PushNotificationService.initialize();
        } catch (error) {
          console.warn('Push notification initialization failed:', error);
        }

        // Initialize enhanced service worker
        await registerEnhancedServiceWorker();

        // Initialize accessibility services
        await initializeAccessibilityServices();

        // Only load alarms if user is authenticated
        if (auth.user) {
          await loadUserAlarms();
        }

        setIsInitialized(true);
      } catch (error) {
        ErrorHandler.handleError(
          error instanceof Error ? error : new Error(String(error)),
          'Failed to initialize app',
          {
            context: 'app_initialization',
          }
        );
        setIsInitialized(true);
      }
    };

    if (auth.isInitialized) {
      initialize();
    }
  }, [
    auth.isInitialized,
    auth.user,
    loadUserAlarms,
    registerEnhancedServiceWorker,
    track,
    trackSessionActivity,
  ]);

  // Network status monitoring
  useEffect(() => {
    const handleOnline = () => {
      setIsOnline(true);
      setSyncStatus('pending');
      // Trigger sync when coming back online
      syncOfflineChanges();
    };

    const handleOffline = () => {
      setIsOnline(false);
      setSyncStatus('offline');
    };

    window.addEventListener('online', handleOnline);
    window.addEventListener('offline', handleOffline);

    return () => {
      window.removeEventListener('online', handleOnline);
      window.removeEventListener('offline', handleOffline);
    };
  }, [syncOfflineChanges]);

  // Service worker message handling
  useEffect(() => {
    if ('serviceWorker' in navigator) {
      navigator.serviceWorker.addEventListener('message', handleServiceWorkerMessage);

      return () => {
        navigator.serviceWorker.removeEventListener(
          'message',
          handleServiceWorkerMessage
        );
      };
    }
  }, [handleServiceWorkerMessage]);

  // Prevent accidental tab closure when alarms are active
  useEffect(() => {
    const handleBeforeUnload = (event: BeforeUnloadEvent) => {
      // Only show protection if user has enabled it
      if (!tabProtectionSettings.settings.enabled) {
        return;
      }

      // Check if there's an active alarm (currently ringing)
      if (
        appState.activeAlarm &&
        tabProtectionSettings.settings.protectionTiming.activeAlarmWarning
      ) {
        // Announce the warning for accessibility
        announceProtectionWarning();

        const message = formatProtectionMessage(
          tabProtectionSettings.settings.customMessages.activeAlarmMessage,
          { alarmName: appState.activeAlarm.label }
        );
        event.preventDefault();
        event.returnValue = message; // Chrome requires returnValue to be set
        return message; // For other browsers
      }

      // Check if there are enabled alarms that could ring soon
      if (tabProtectionSettings.settings.protectionTiming.upcomingAlarmWarning) {
        const enabledAlarms = appState.alarms.filter((alarm: any) => alarm.enabled);
        if (enabledAlarms.length > 0) {
          // Check if any alarm is within the configured threshold
          const now = new Date();
          const thresholdFromNow = new Date(
            now.getTime() +
              tabProtectionSettings.settings.protectionTiming.upcomingAlarmThreshold *
                60 *
                1000
          );

          const upcomingAlarms = enabledAlarms.filter((alarm: any) => {
            const today = now.getDay(); // 0 = Sunday, 1 = Monday, etc.

            // Check if alarm is set for today
            if (!alarm.days.includes(today)) {
              return false;
            }

            // Parse alarm time
            const [hours, minutes] = alarm.time.split(':').map(Number);
            const alarmTime = new Date(now);
            alarmTime.setHours(hours, minutes, 0, 0);

            // If alarm time has passed today, check if it's for tomorrow
            if (alarmTime <= now) {
              alarmTime.setDate(alarmTime.getDate() + 1);
            }

            return alarmTime <= thresholdFromNow;
          });

          if (upcomingAlarms.length > 0) {
            // Announce the warning for accessibility
            announceProtectionWarning();

            const timeframe = formatTimeframe(
              tabProtectionSettings.settings.protectionTiming.upcomingAlarmThreshold
            );
            const message = formatProtectionMessage(
              tabProtectionSettings.settings.customMessages.upcomingAlarmMessage,
              { count: upcomingAlarms.length, timeframe }
            );
            event.preventDefault();
            event.returnValue = message;
            return message;
          }
        }
      }
    };

    // Add the event listener
    window.addEventListener('beforeunload', handleBeforeUnload);

    // Cleanup function to remove the event listener
    return () => {
      window.removeEventListener('beforeunload', handleBeforeUnload);
    };
  }, [
    appState.activeAlarm,
    appState.alarms,
    announceProtectionWarning,
    tabProtectionSettings.settings,
  ]); // Re-run when activeAlarm, alarms, announcement function, or protection settings change

  // Listen for changes to tab protection setting from localStorage
  useEffect(() => {
    const handleStorageChange = () => {
      const stored = localStorage.getItem('tabProtectionEnabled');
      const enabled = stored !== null ? JSON.parse(stored) : true;
      setTabProtectionEnabled(enabled);
    };

    window.addEventListener('storage', handleStorageChange);
    return () => window.removeEventListener('storage', handleStorageChange);
  }, []);

  const handleAddAlarm = async (alarmData: {
    time: string;
    label: string;
    days: number[];
    voiceMood: VoiceMood;
    snoozeEnabled?: boolean;
    snoozeInterval?: number;
    maxSnoozes?: number;
  }) => {
    if (!auth.user) {
      ErrorHandler.handleError(
        new Error('User not authenticated'),
        'Cannot create alarm without authentication'
      );
      return;
    }

    const appAnalytics = AppAnalyticsService.getInstance();

    // Start performance tracking
    appAnalytics.startPerformanceMarker('alarm_creation');

    try {
      let newAlarm: Alarm;

      // Prepare alarm data with user ID

      if (isOnline) {
        // Online: save to server and local storage
        newAlarm = {
          id: `alarm-${Date.now()}-${Math.random().toString(36).substr(2, 9)}`,
          userId: auth.user.id,
          enabled: true,
          isActive: true,
          dayNames: alarmData.days
            ? alarmData.days.map(
                d =>
                  [
                    'sunday',
                    'monday',
                    'tuesday',
                    'wednesday',
                    'thursday',
                    'friday',
                    'saturday',
                  ][d] as DayOfWeek
              )
            : [],
          sound: 'default',
          difficulty: 'medium',
          snoozeEnabled: true,
          snoozeInterval: 5,
          maxSnoozes: 3,
          snoozeCount: 0,
          createdAt: new Date(),
          updatedAt: new Date(),
          ...alarmData,
        };

        const saveResult = await SupabaseService.saveAlarm(newAlarm);
        if (saveResult.error) {
          throw new Error(saveResult.error);
        }

        await OfflineStorage.saveAlarm(newAlarm);
      } else {
        // Offline: save locally only
        newAlarm = {
          id: `offline-${Date.now()}`,
          userId: auth.user.id,
          enabled: true,
          isActive: true,
          dayNames: alarmData.days
            ? alarmData.days.map(
                d =>
                  [
                    'sunday',
                    'monday',
                    'tuesday',
                    'wednesday',
                    'thursday',
                    'friday',
                    'saturday',
                  ][d] as DayOfWeek
              )
            : [],
          sound: 'default',
          difficulty: 'medium',
          snoozeEnabled: true,
          snoozeInterval: 5,
          maxSnoozes: 3,
          snoozeCount: 0,
          lastTriggered: undefined,
          createdAt: new Date(),
          updatedAt: new Date(),
          ...alarmData,
        };
        await OfflineStorage.saveAlarm(newAlarm);
      }

      const updatedAlarms = [...appState.alarms, newAlarm];
      setAppState((prev: any) => ({
        ...prev,
        alarms: updatedAlarms,
      }));
      setShowAlarmForm(false);

      // Announce successful alarm creation
      AccessibilityUtils.createAriaAnnouncement(
        `Alarm created successfully for ${newAlarm.label} at ${newAlarm.time}`,
        'polite'
      );

      // Play success sound
      playSuccess();

      // Refresh rewards system with new alarms
      await refreshRewardsSystem(updatedAlarms);

      // Track comprehensive analytics
      appAnalytics.trackAlarmCreated(newAlarm, {
        isQuickSetup: false,
      });

      // Track performance
      const duration = appAnalytics.endPerformanceMarker('alarm_creation', {
        success: true,
        isOnline,
        totalAlarms: updatedAlarms.length,
      });

      appAnalytics.trackAlarmAction('create', newAlarm.id, { success: true, duration });

      // Update service worker
      updateServiceWorkerAlarms([...appState.alarms, newAlarm]);

      // Schedule push notification for new alarm
      try {
        await PushNotificationService.scheduleAlarmPush(newAlarm);
      } catch (error) {
        console.warn('Failed to schedule push notification for new alarm:', error);
      }
    } catch (error) {
      // Track error and performance
      const duration = appAnalytics.endPerformanceMarker('alarm_creation', {
        success: false,
        error: error instanceof Error ? error.message : String(error),
      });

      appAnalytics.trackAlarmAction('create', 'unknown', {
        success: false,
        error: error instanceof Error ? error.message : String(error),
        duration,
      });
      appAnalytics.trackError(
        error instanceof Error ? error : new Error(String(error)),
        {
          action: 'create_alarm',
          alarmData,
        }
      );

      ErrorHandler.handleError(
        error instanceof Error ? error : new Error(String(error)),
        'Failed to create alarm',
        {
          context: 'create_alarm',
          metadata: { alarmData, isOnline },
        }
      );
    }
  };

  const handleEditAlarm = async (
    alarmId: string,
    alarmData: {
      time: string;
      label: string;
      days: number[];
      voiceMood: VoiceMood;
      snoozeEnabled?: boolean;
      snoozeInterval?: number;
      maxSnoozes?: number;
    }
  ) => {
    if (!auth.user) {
      ErrorHandler.handleError(
        new Error('User not authenticated'),
        'Cannot edit alarm without authentication'
      );
      return;
    }

    const analytics = AppAnalyticsService.getInstance();
    const startTime = performance.now();

    try {
      analytics.trackAlarmAction('edit', alarmId, { voiceMood: alarmData.voiceMood });
<<<<<<< HEAD
=======

>>>>>>> 0a801929
      const existingAlarm = appState.alarms.find((a: any) => a.id === alarmId);
      if (!existingAlarm) throw new Error('Alarm not found');

      const updatedAlarm: Alarm = {
        ...existingAlarm,
        ...alarmData,
        updatedAt: new Date(),
      };

      if (isOnline) {
        // Online: update server and local storage
        const saveResult = await SupabaseService.saveAlarm(updatedAlarm);
        if (saveResult.error) {
          throw new Error(saveResult.error);
        }
        await OfflineStorage.saveAlarm(updatedAlarm);
      } else {
        // Offline: update locally only
        await OfflineStorage.saveAlarm(updatedAlarm);
      }

      const updatedAlarms = appState.alarms.map((alarm: any) =>
        alarm.id === alarmId ? updatedAlarm : alarm
      );

      setAppState((prev: any) => ({
        ...prev,
        alarms: updatedAlarms,
      }));
      setEditingAlarm(null);
      setShowAlarmForm(false);

      // Announce successful alarm update
      AccessibilityUtils.createAriaAnnouncement(
        `Alarm updated successfully for ${updatedAlarm.label} at ${updatedAlarm.time}`,
        'polite'
      );

      // Refresh rewards system with updated alarms
      await refreshRewardsSystem(updatedAlarms);

      // Track performance and analytics
      const duration = performance.now() - startTime;
      analytics.trackAlarmAction('edit', updatedAlarm.id, { success: true, duration });
      analytics.trackFeatureUsage('alarm_editing', 'completed', {
        voiceMood: alarmData.voiceMood,
        duration,
      });

      // Update service worker
      updateServiceWorkerAlarms(updatedAlarms);
    } catch (error) {
      const duration = performance.now() - startTime;
      analytics.trackAlarmAction('edit', editingAlarm?.id || 'unknown', {
        success: false,
        error: error instanceof Error ? error.message : String(error),
        duration,
      });
      analytics.trackError(error instanceof Error ? error : new Error(String(error)), {
        action: 'edit_alarm',
      });

      ErrorHandler.handleError(
        error instanceof Error ? error : new Error(String(error)),
        'Failed to edit alarm',
        {
          context: 'edit_alarm',
          metadata: { alarmId, alarmData, isOnline },
        }
      );
    }
  };

  const handleDeleteAlarm = async (alarmId: string) => {
    if (!auth.user) {
      ErrorHandler.handleError(
        new Error('User not authenticated'),
        'Cannot delete alarm without authentication'
      );
      return;
    }

    const analytics = AppAnalyticsService.getInstance();
    const startTime = performance.now();

    try {
      analytics.trackAlarmAction('delete', alarmId);
      if (isOnline) {
        // Online: delete from server and local storage
        const deleteResult = await SupabaseService.deleteAlarm(alarmId);
        if (deleteResult.error) {
          throw new Error(deleteResult.error);
        }
        await OfflineStorage.deleteAlarm(alarmId);
      } else {
        // Offline: delete locally only
        await OfflineStorage.deleteAlarm(alarmId);
      }

      const alarmToDelete = appState.alarms.find((a: any) => a.id === alarmId);
<<<<<<< HEAD
      const updatedAlarms = appState.alarms.filter((alarm: any) => alarm.id !== alarmId);
      setAppState((prev: any) => ({ // auto: implicit any
          
=======

      const updatedAlarms = appState.alarms.filter(
        (alarm: any) => alarm.id !== alarmId
      );
      setAppState((prev: any) => ({
>>>>>>> 0a801929
        ...prev,
        alarms: updatedAlarms,
      }));

      // Announce successful alarm deletion
      if (alarmToDelete) {
        announce({
          type: 'alarm-delete',
          data: { alarm: alarmToDelete },
          priority: 'polite',
        });
      }

      // Refresh rewards system with updated alarms
      await refreshRewardsSystem(updatedAlarms);

      // Track performance and analytics
      const duration = performance.now() - startTime;
      analytics.trackAlarmAction('delete', alarmId, { success: true, duration });
      analytics.trackFeatureUsage('alarm_deletion', 'completed', { duration });

      // Update service worker
      updateServiceWorkerAlarms(updatedAlarms);
    } catch (error) {
      const duration = performance.now() - startTime;
      analytics.trackAlarmAction('delete', alarmId, {
        success: false,
        error: error instanceof Error ? error.message : String(error),
        duration,
      });
      analytics.trackError(error instanceof Error ? error : new Error(String(error)), {
        action: 'delete_alarm',
      });

      ErrorHandler.handleError(
        error instanceof Error ? error : new Error(String(error)),
        'Failed to delete alarm',
        {
          context: 'delete_alarm',
          metadata: { alarmId, isOnline },
        }
      );
    }
  };

  const handleToggleAlarm = async (alarmId: string, enabled: boolean) => {
    if (!auth.user) {
      ErrorHandler.handleError(
        new Error('User not authenticated'),
        'Cannot toggle alarm without authentication'
      );
      return;
    }

    const analytics = AppAnalyticsService.getInstance();
    const startTime = performance.now();

    try {
      analytics.trackAlarmAction('toggle', alarmId, { enabled });
<<<<<<< HEAD
=======

>>>>>>> 0a801929
      const existingAlarm = appState.alarms.find((a: any) => a.id === alarmId);
      if (!existingAlarm) throw new Error('Alarm not found');

      const updatedAlarm: Alarm = {
        ...existingAlarm,
        enabled,
        updatedAt: new Date(),
      };

      if (isOnline) {
        // Online: update server and local storage
        const saveResult = await SupabaseService.saveAlarm(updatedAlarm);
        if (saveResult.error) {
          throw new Error(saveResult.error);
        }
        await OfflineStorage.saveAlarm(updatedAlarm);
      } else {
        // Offline: update locally only
        await OfflineStorage.saveAlarm(updatedAlarm);
      }

      const updatedAlarms = appState.alarms.map((alarm: any) =>
        alarm.id === alarmId ? updatedAlarm : alarm
      );

      setAppState((prev: any) => ({
        ...prev,
        alarms: updatedAlarms,
      }));

      // Announce alarm toggle state change
      announce({
        type: 'alarm-toggle',
        data: { alarm: updatedAlarm, enabled },
        priority: 'polite',
      });

      // Refresh rewards system with updated alarms
      await refreshRewardsSystem(updatedAlarms);

      // Track performance and analytics
      const duration = performance.now() - startTime;
      analytics.trackAlarmAction('toggle', alarmId, {
        success: true,
        enabled,
        duration,
      });
      analytics.trackFeatureUsage('alarm_toggle', 'completed', { enabled, duration });

      // Update service worker
      updateServiceWorkerAlarms(updatedAlarms);
    } catch (error) {
      const duration = performance.now() - startTime;
      analytics.trackAlarmAction('toggle', alarmId, {
        success: false,
        enabled,
        error: error instanceof Error ? error.message : String(error),
        duration,
      });
      analytics.trackError(error instanceof Error ? error : new Error(String(error)), {
        action: 'toggle_alarm',
      });

      ErrorHandler.handleError(
        error instanceof Error ? error : new Error(String(error)),
        'Failed to toggle alarm',
        {
          context: 'toggle_alarm',
          metadata: { alarmId, enabled, isOnline },
        }
      );
    }
  };

  const handleOnboardingComplete = () => {
    const appAnalytics = AppAnalyticsService.getInstance();

    // Track onboarding completion
    appAnalytics.trackOnboardingCompleted(
      5, // Number of onboarding steps
      Date.now() - sessionStartTime, // Time spent in onboarding
      false // Not skipped
    );

    setAppState((prev: any) => ({
      ...prev,
      isOnboarding: false,
    }));
  };

  const handleAlarmDismiss = (
    alarmId: string,
    method: 'voice' | 'button' | 'shake' | 'challenge'
  ) => {
    const analytics = AppAnalyticsService.getInstance();
    const startTime = performance.now();

    const performDismiss = async () => {
      try {
        analytics.trackAlarmAction('dismiss', alarmId, { method });

        if (isOnline) {
          await AlarmService.dismissAlarm(alarmId, method);
        }

        const duration = performance.now() - startTime;
        analytics.trackAlarmAction('dismiss', alarmId, {
          success: true,
          method,
          duration,
        });
        analytics.trackFeatureUsage('alarm_dismissal', 'completed', {
          method,
          duration,
        });

        setAppState((prev: any) => ({
          ...prev,
          activeAlarm: null,
          currentView: 'dashboard',
        }));
      } catch (error) {
        const duration = performance.now() - startTime;
        analytics.trackAlarmAction('dismiss', alarmId, {
          success: false,
          method,
          error: error instanceof Error ? error.message : String(error),
          duration,
        });
        analytics.trackError(
          error instanceof Error ? error : new Error(String(error)),
          { action: 'dismiss_alarm' }
        );

        ErrorHandler.handleError(
          error instanceof Error ? error : new Error(String(error)),
          'Failed to dismiss alarm',
          {
            context: 'dismiss_alarm',
            metadata: { alarmId, method, isOnline },
          }
        );
        // Fallback: still dismiss the alarm even if logging fails
        setAppState((prev: any) => ({
          ...prev,
          activeAlarm: null,
          currentView: 'dashboard',
        }));
      }
    };

    performDismiss();
  };

  // Show loading screen while auth is initializing
  if (!auth.isInitialized || !isInitialized) {
    return (
      <div className="min-h-screen flex items-center justify-center bg-primary-900">
        <div className="text-center text-white">
          <Clock className="w-16 h-16 mx-auto mb-4 animate-spin" />
          <h2 className="text-xl font-semibold">{t('common:app.loading')}</h2>
          <p className="text-primary-200 mt-2">
            {!auth.isInitialized
              ? t('auth:loading.checkingAuth', {
                  defaultValue: 'Checking authentication...',
                })
              : !accessibilityInitialized
                ? t('common:accessibility.loading', {
                    defaultValue: 'Initializing accessibility services...',
                  })
                : t('common:status.loading', {
                    defaultValue: 'Initializing offline capabilities...',
                  })}
          </p>
        </div>
      </div>
    );
  }

  // Show authentication flow if user is not logged in
  if (!auth.user) {
    return (
      <ErrorBoundary
        context="Authentication"
        fallback={
          <div className="min-h-screen bg-red-50 dark:bg-red-900/10 flex items-center justify-center p-4">
            <div className="text-center max-w-md mx-auto">
              <h2 className="text-xl font-bold text-red-800 dark:text-red-200 mb-2">
                Authentication Error
              </h2>
              <p className="text-red-600 dark:text-red-300 mb-4">
                There was a problem with the authentication system. Please refresh the
                page or try again later.
              </p>
              <button
                onClick={() => window.location.reload()}
                className="bg-red-600 text-white px-4 py-2 rounded-lg hover:bg-red-700 transition-colors"
              >
                Refresh Page
              </button>
            </div>
          </div>
        }
      >
        <AuthenticationFlow
          onAuthSuccess={() => {
            // Auth success is handled by the useAuth hook
          }}
          onSignUp={auth.signUp}
          onSignIn={auth.signIn}
          onForgotPassword={auth.resetPassword}
          isLoading={auth.isLoading}
          error={auth.error}
          forgotPasswordSuccess={auth.forgotPasswordSuccess}
        />
      </ErrorBoundary>
    );
  }

  // Show onboarding flow for new users (after authentication)
  if (appState.isOnboarding) {
    return (
      <OnboardingFlow
        onComplete={handleOnboardingComplete}
        appState={appState}
        setAppState={setAppState}
      />
    );
  }

  if (appState.activeAlarm) {
    return (
      <ErrorBoundary
        context="AlarmRinging"
        fallback={
          <div className="min-h-screen bg-red-50 dark:bg-red-900/10 flex items-center justify-center p-4">
            <div className="text-center">
              <h2 className="text-xl font-bold text-red-800 dark:text-red-200 mb-2">
                Alarm Error
              </h2>
              <p className="text-red-600 dark:text-red-300 mb-4">
                There was a problem with the alarm. It has been dismissed.
              </p>
              <button
                onClick={() =>
                  setAppState((prev: any) => ({
                    ...prev,
                    activeAlarm: null,
                  }))
                }
                className="bg-red-600 text-white px-4 py-2 rounded-lg"
              >
                Back to Dashboard
              </button>
            </div>
          </div>
        }
      >
        <AlarmRinging
          alarm={appState.activeAlarm}
          user={auth.user!}
          onDismiss={handleAlarmDismiss}
          onSnooze={handleAlarmSnooze}
        />
      </ErrorBoundary>
    );
  }

  const renderContent = () => {
    const appAnalytics = AppAnalyticsService.getInstance();

    switch (appState.currentView) {
      case 'dashboard':
        appAnalytics.trackPageView('dashboard', {
          totalAlarms: appState.alarms.length,
<<<<<<< HEAD
=======

>>>>>>> 0a801929
          activeAlarms: appState.alarms.filter((a: any) => a.enabled).length,
        });
        return (
          <ErrorBoundary context="Dashboard">
            <Dashboard
              alarms={appState.alarms}
              onAddAlarm={() => {
                appAnalytics.trackFeatureUsage('add_alarm', 'button_clicked');
                setShowAlarmForm(true);
              }}
              onQuickSetup={handleQuickSetup}
              onNavigateToAdvanced={() => {
                appAnalytics.trackFeatureUsage(
                  'navigation',
                  'advanced_scheduling_from_dashboard'
                );
                setAppState((prev: any) => ({
                  ...prev,
                  currentView: 'advanced-scheduling',
                }));
              }}
            />
          </ErrorBoundary>
        );
      case 'alarms':
        appAnalytics.trackPageView('alarms', {
          totalAlarms: appState.alarms.length,
        });
        return (
          <ErrorBoundary context="AlarmList">
            <AlarmList
              alarms={appState.alarms}
              onToggleAlarm={handleToggleAlarm}
              onEditAlarm={(alarm: any) => {
                appAnalytics.trackFeatureUsage('edit_alarm', 'button_clicked', {
                  alarmId: alarm.id,
                  alarmLabel: alarm.label,
                });
                setEditingAlarm(alarm);
                setShowAlarmForm(true);
              }}
              onDeleteAlarm={handleDeleteAlarm}
            />
          </ErrorBoundary>
        );
      case 'advanced-scheduling':
        appAnalytics.trackPageView('advanced_scheduling');
        appAnalytics.trackFeatureUsage('advanced_scheduling', 'accessed');
        return (
          <ErrorBoundary context="AdvancedScheduling">
            <AdvancedSchedulingDashboard alarms={advancedAlarms} />
          </ErrorBoundary>
        );
      case 'gaming':
        appAnalytics.trackPageView('gaming');
        appAnalytics.trackFeatureUsage('gaming_hub', 'accessed');
        return (
          <ErrorBoundary context="GamingHub">
            <GamingHub
              currentUser={auth.user as User}
              rewardSystem={appState.rewardSystem}
              activeBattles={appState.activeBattles || []}
              friends={appState.friends || []}
              onCreateBattle={(battle: any) => {
                // Add battle to state with complete Battle object
                const completeBattle: Battle = {
                  id: battle.id || Math.random().toString(36).substr(2, 9),
                  type: battle.type || 'speed',
                  participants: battle.participants || [],
                  creatorId: battle.creatorId || auth.user?.id || '',
                  status: battle.status || 'pending',
                  startTime: battle.startTime || new Date().toISOString(),
                  endTime:
                    battle.endTime ||
                    new Date(Date.now() + 24 * 60 * 60 * 1000).toISOString(),
                  settings: battle.settings || {
                    duration: 'PT24H',
                    difficulty: 'medium',
                  },
                  createdAt: battle.createdAt || new Date().toISOString(),
                  ...battle,
                };
                setAppState((prev: any) => ({
                  ...prev,
                  activeBattles: [...(prev.activeBattles || []), completeBattle],
                }));
                appAnalytics.trackFeatureUsage('battle_creation', 'created', {
                  battleType: completeBattle.type,
                });
              }}
              onJoinBattle={(battleId: any) => {
                appAnalytics.trackFeatureUsage('battle_participation', 'joined', {
                  battleId,
                });
              }}
              onSendTrashTalk={(battleId, message) => {
                appAnalytics.trackFeatureUsage('trash_talk', 'sent', {
                  battleId,
                  messageLength: message.length,
                });
              }}
              onRefreshRewards={() => refreshRewardsSystem()}
            />
          </ErrorBoundary>
        );
      case 'settings':
        appAnalytics.trackPageView('settings');
        return (
          <ErrorBoundary context="EnhancedSettings">
            <div className="p-4 space-y-6 max-w-4xl mx-auto">
              {/* Alarm Reliability Status Section */}
              <section aria-labelledby="alarm-reliability-heading">
                <h2
                  id="alarm-reliability-heading"
                  className="text-lg font-semibold text-gray-900 dark:text-white mb-3"
                >
                  Alarm Reliability Status
                </h2>
                <p className="text-sm text-gray-600 dark:text-gray-300 mb-4">
                  Monitor your background alarm system to ensure alarms fire reliably
                  even when switching tabs or closing the app.
                </p>
                <ServiceWorkerStatus />
              </section>

              {/* Divider */}
              <hr className="border-gray-200 dark:border-gray-600" />

              {/* App Settings Section */}
              <section aria-labelledby="app-settings-heading">
                <h2
                  id="app-settings-heading"
                  className="text-lg font-semibold text-gray-900 dark:text-white mb-3"
                >
                  App Settings
                </h2>
                <EnhancedSettings
                  appState={appState}
                  setAppState={setAppState}
                  onUpdateProfile={auth.updateUserProfile}
                  onSignOut={auth.signOut}
                  isLoading={auth.isLoading}
                  error={auth.error}
                />
              </section>
            </div>
          </ErrorBoundary>
        );
      case 'pricing':
        appAnalytics.trackPageView('pricing');
        appAnalytics.trackFeatureUsage('pricing_page', 'accessed');
        return (
          <ErrorBoundary context="PricingPage">
            <PricingPage
              user={auth.user as User}
              onUpgrade={(plan: any) => {
                appAnalytics.trackFeatureUsage('subscription', 'upgraded', {
                  plan: plan.id,
                  price: plan.price,
                });
                // Show success message or redirect
              }}
              onManageSubscription={() => {
                appAnalytics.trackFeatureUsage('subscription', 'manage_clicked');
                // Handle subscription management
              }}
            />
          </ErrorBoundary>
        );
      default:
        return null;
    }
  };

  return (
    <ThemeProvider defaultTheme="light" enableSystem={true}>
      <ScreenReaderProvider enabled={true} verbosity="medium">
        <div
          className="min-h-screen flex flex-col safe-top safe-bottom"
          style={{
            backgroundColor: 'var(--theme-background)',
            color: 'var(--theme-text-primary)',
          }}
        >
          {/* Skip to main content */}
          <a
            href="#main-content"
            className="sr-only focus:not-sr-only focus:absolute focus:top-4 focus:left-4 bg-primary-600 text-white px-4 py-2 rounded-lg font-medium z-50"
          >
            {getA11yLabels().skipToContent}
          </a>

          {/* Header with Offline Indicator */}
          <header
            className="shadow-sm border-b"
            style={{
              backgroundColor: 'var(--theme-surface)',
              borderColor: 'var(--theme-border)',
              color: 'var(--theme-text-primary)',
            }}
            role="banner"
          >
            <div className="px-4 py-3">
              <div className="flex items-center justify-between">
                <div className="flex items-center gap-3">
                  <h1
                    className="text-xl font-bold"
                    style={{ color: 'var(--theme-text-primary)' }}
                  >
                    🚀 {t('common:app.name')}
                  </h1>
                  {auth.user && (
                    <div className="flex items-center gap-2">
                      <span
                        className="text-sm"
                        style={{ color: 'var(--theme-text-secondary)' }}
                      >
                        {auth.user.name || auth.user.email}
                      </span>
                      {auth.user.level && (
                        <span
                          className="text-xs px-2 py-1 rounded"
                          style={{
                            backgroundColor: 'var(--theme-primary-100)',
                            color: 'var(--theme-primary-800)',
                          }}
                        >
                          Level {auth.user.level}
                        </span>
                      )}
                    </div>
                  )}
                </div>
                <div
                  className="flex items-center gap-3"
                  role="group"
                  aria-label="Header actions"
                >
                  <OfflineIndicator />
                  {tabProtectionSettings.settings.enabled &&
                    tabProtectionSettings.settings.visualSettings.showVisualWarning && (
                      <TabProtectionWarning
                        activeAlarm={appState.activeAlarm}
<<<<<<< HEAD
                        enabledAlarms={appState.alarms.filter((alarm: any) => alarm.enabled)}
=======
                        enabledAlarms={appState.alarms.filter(
                          (alarm: any) => alarm.enabled
                        )}
>>>>>>> 0a801929
                        settings={tabProtectionSettings.settings}
                      />
                    )}
                  <button
                    onClick={createClickHandler(() => setShowAlarmForm(true))}
                    className="alarm-button alarm-button-primary p-2 rounded-full"
                    aria-label="Add new alarm"
                    aria-describedby="add-alarm-desc"
                  >
                    <Plus className="w-5 h-5" aria-hidden="true" />
                    <span id="add-alarm-desc" className="sr-only">
                      Opens the new alarm creation form
                    </span>
                  </button>
                  <button
                    onClick={auth.signOut}
                    className="p-2 rounded-full text-gray-800 dark:text-gray-200 hover:text-gray-900 dark:hover:text-white hover:bg-gray-200 dark:hover:bg-dark-700 transition-colors focus:outline-none focus:ring-2 focus:ring-primary-600 focus:ring-offset-2"
                    aria-label="Sign out"
                    aria-describedby="sign-out-desc"
                  >
                    <LogOut className="w-5 h-5" aria-hidden="true" />
                    <span id="sign-out-desc" className="sr-only">
                      Sign out of your account
                    </span>
                  </button>
                </div>
              </div>
            </div>
          </header>

          {/* Content */}
          <main id="main-content" className="flex-1 overflow-y-auto" role="main">
            {renderContent()}
          </main>

          {/* Bottom Navigation */}
          <nav
            className="border-t"
            style={{
              backgroundColor: 'var(--theme-surface)',
              borderColor: 'var(--theme-border)',
            }}
            role="navigation"
            aria-label="Main navigation"
          >
            <div
              className="grid grid-cols-6 px-1 py-2"
              role="tablist"
              aria-label="App sections"
            >
              <button
                onClick={createClickHandler(() => {
                  const appAnalytics = AppAnalyticsService.getInstance();
                  appAnalytics.trackFeatureUsage('navigation', 'dashboard_clicked');
                  setAppState((prev: any) => ({
                    ...prev,
                    currentView: 'dashboard',
                  }));
                  AccessibilityUtils.announcePageChange('Dashboard');
                })}
                className="flex flex-col items-center py-2 rounded-lg transition-colors border-2"
                style={
                  appState.currentView === 'dashboard'
                    ? {
                        color: 'var(--theme-primary-800)',
                        backgroundColor: 'var(--theme-primary-100)',
                        borderColor: 'var(--theme-primary-300)',
                      }
                    : {
                        color: 'var(--theme-text-secondary)',
                        backgroundColor: 'transparent',
                        borderColor: 'transparent',
                      }
                }
                onMouseEnter={(e: any) => {
                  if (appState.currentView !== 'dashboard') {
                    e.currentTarget.style.backgroundColor =
                      'var(--theme-surface-hover)';
                    e.currentTarget.style.color = 'var(--theme-text-primary)';
                  }
                }}
                onMouseLeave={(e: any) => {
                  if (appState.currentView !== 'dashboard') {
                    e.currentTarget.style.backgroundColor = 'transparent';
                    e.currentTarget.style.color = 'var(--theme-text-secondary)';
                  }
                }}
                role="tab"
                aria-selected={appState.currentView === 'dashboard'}
                aria-current={appState.currentView === 'dashboard' ? 'page' : undefined}
                aria-label="Dashboard - Overview of your alarms"
                aria-controls="main-content"
              >
                <Clock className="w-5 h-5 mb-1" aria-hidden="true" />
                <span className="text-xs font-medium">
                  {getNavigationLabels().dashboard}
                </span>
              </button>

              <button
                onClick={createClickHandler(() => {
                  const appAnalytics = AppAnalyticsService.getInstance();
                  appAnalytics.trackFeatureUsage('navigation', 'alarms_clicked', {
                    totalAlarms: appState.alarms.length,
                  });
                  setAppState((prev: any) => ({
                    ...prev,
                    currentView: 'alarms',
                  }));
                  AccessibilityUtils.announcePageChange('Alarms');
                })}
                className="flex flex-col items-center py-2 rounded-lg transition-colors border-2"
                style={
                  appState.currentView === 'alarms'
                    ? {
                        color: 'var(--theme-primary-800)',
                        backgroundColor: 'var(--theme-primary-100)',
                        borderColor: 'var(--theme-primary-300)',
                      }
                    : {
                        color: 'var(--theme-text-secondary)',
                        backgroundColor: 'transparent',
                        borderColor: 'transparent',
                      }
                }
                onMouseEnter={(e: any) => {
                  if (appState.currentView !== 'alarms') {
                    e.currentTarget.style.backgroundColor =
                      'var(--theme-surface-hover)';
                    e.currentTarget.style.color = 'var(--theme-text-primary)';
                  }
                }}
                onMouseLeave={(e: any) => {
                  if (appState.currentView !== 'alarms') {
                    e.currentTarget.style.backgroundColor = 'transparent';
                    e.currentTarget.style.color = 'var(--theme-text-secondary)';
                  }
                }}
                role="tab"
                aria-selected={appState.currentView === 'alarms'}
                aria-current={appState.currentView === 'alarms' ? 'page' : undefined}
                aria-label="Alarms - Manage your alarm list"
                aria-controls="main-content"
              >
                <Bell className="w-5 h-5 mb-1" aria-hidden="true" />
                <span className="text-xs font-medium">
                  {getNavigationLabels().alarms}
                </span>
              </button>

              <button
                onClick={createClickHandler(() => {
                  const appAnalytics = AppAnalyticsService.getInstance();
                  appAnalytics.trackFeatureUsage(
                    'navigation',
                    'advanced_scheduling_clicked'
                  );
                  setAppState((prev: any) => ({
                    ...prev,
                    currentView: 'advanced-scheduling',
                  }));
                  AccessibilityUtils.announcePageChange('Advanced Scheduling');
                })}
                className={`flex flex-col items-center py-2 rounded-lg transition-colors ${
                  appState.currentView === 'advanced-scheduling'
                    ? 'text-primary-800 dark:text-primary-100 bg-primary-100 dark:bg-primary-800 border-2 border-primary-300 dark:border-primary-600'
                    : 'text-gray-800 dark:text-gray-200 hover:text-gray-900 dark:hover:text-white hover:bg-gray-200 dark:hover:bg-dark-700 border border-transparent hover:border-gray-300 dark:hover:border-dark-600'
                }`}
                role="tab"
                aria-selected={appState.currentView === 'advanced-scheduling'}
                aria-current={
                  appState.currentView === 'advanced-scheduling' ? 'page' : undefined
                }
                aria-label="Advanced Scheduling - Create smart alarms with AI optimization"
                aria-controls="main-content"
              >
                <Brain className="w-5 h-5 mb-1" aria-hidden="true" />
                <span className="text-xs font-medium">
                  {getNavigationLabels().advanced}
                </span>
              </button>

              <button
                onClick={createClickHandler(() => {
                  const appAnalytics = AppAnalyticsService.getInstance();
                  appAnalytics.trackFeatureUsage('navigation', 'gaming_clicked', {
                    currentLevel: appState.rewardSystem?.level,
                    hasRewards: !!appState.rewardSystem?.unlockedRewards.length,
                    activeBattles: appState.activeBattles?.length,
                  });
                  setAppState((prev: any) => ({
                    ...prev,
                    currentView: 'gaming',
                  }));
                  AccessibilityUtils.announcePageChange('Gaming Hub');
                })}
                className={`flex flex-col items-center py-2 rounded-lg transition-colors ${
                  appState.currentView === 'gaming'
                    ? 'text-primary-800 dark:text-primary-100 bg-primary-100 dark:bg-primary-800 border-2 border-primary-300 dark:border-primary-600'
                    : 'text-gray-800 dark:text-gray-200 hover:text-gray-900 dark:hover:text-white hover:bg-gray-200 dark:hover:bg-dark-700 border border-transparent hover:border-gray-300 dark:hover:border-dark-600'
                }`}
                role="tab"
                aria-selected={appState.currentView === 'gaming'}
                aria-current={appState.currentView === 'gaming' ? 'page' : undefined}
                aria-label="Gaming - Rewards, battles, and community challenges"
                aria-controls="main-content"
              >
                <Gamepad2 className="w-5 h-5 mb-1" aria-hidden="true" />
                <span className="text-xs font-medium">
                  {getNavigationLabels().gaming}
                </span>
              </button>

              <button
                onClick={createClickHandler(() => {
                  const appAnalytics = AppAnalyticsService.getInstance();
                  appAnalytics.trackFeatureUsage('navigation', 'settings_clicked');
                  setAppState((prev: any) => ({
                    ...prev,
                    currentView: 'settings',
                  }));
                  AccessibilityUtils.announcePageChange('Settings');
                })}
                className={`flex flex-col items-center py-2 rounded-lg transition-colors ${
                  appState.currentView === 'settings'
                    ? 'text-primary-800 dark:text-primary-100 bg-primary-100 dark:bg-primary-800 border-2 border-primary-300 dark:border-primary-600'
                    : 'text-gray-800 dark:text-gray-200 hover:text-gray-900 dark:hover:text-white hover:bg-gray-200 dark:hover:bg-dark-700 border border-transparent hover:border-gray-300 dark:hover:border-dark-600'
                }`}
                role="tab"
                aria-selected={appState.currentView === 'settings'}
                aria-current={appState.currentView === 'settings' ? 'page' : undefined}
                aria-label="Settings - App preferences, analytics, and accessibility"
                aria-controls="main-content"
              >
                <Settings className="w-5 h-5 mb-1" aria-hidden="true" />
                <span className="text-xs font-medium">
                  {getNavigationLabels().settings}
                </span>
              </button>

              <button
                onClick={() => {
                  const appAnalytics = AppAnalyticsService.getInstance();
                  appAnalytics.trackFeatureUsage('navigation', 'pricing_clicked');
                  setAppState((prev: any) => ({
                    ...prev,
                    currentView: 'pricing',
                  }));
                  AccessibilityUtils.announcePageChange('Premium Plans');
                }}
                className={`flex flex-col items-center py-2 rounded-lg transition-colors ${
                  appState.currentView === 'pricing'
                    ? 'text-primary-800 dark:text-primary-100 bg-primary-100 dark:bg-primary-800 border-2 border-primary-300 dark:border-primary-600'
                    : 'text-gray-800 dark:text-gray-200 hover:text-gray-900 dark:hover:text-white hover:bg-gray-200 dark:hover:bg-dark-700 border border-transparent hover:border-gray-300 dark:hover:border-dark-600'
                }`}
                role="tab"
                aria-selected={appState.currentView === 'pricing'}
                aria-current={appState.currentView === 'pricing' ? 'page' : undefined}
                aria-label="Premium - Subscription plans and premium features"
                aria-controls="main-content"
              >
                <Crown className="w-5 h-5 mb-1" aria-hidden="true" />
                <span className="text-xs font-medium">
                  {getNavigationLabels().premium}
                </span>
              </button>
            </div>
          </nav>

          {/* Alarm Form Modal */}
          {showAlarmForm && (
            <ErrorBoundary context="AlarmForm">
              <AlarmForm
                alarm={editingAlarm}
                onSave={
                  editingAlarm
                    ? data => handleEditAlarm(editingAlarm.id, data)
                    : handleAddAlarm
                }
                onCancel={() => {
                  setShowAlarmForm(false);
                  setEditingAlarm(null);
                }}
                userId={auth.user?.id || ''}
                user={auth.user!}
              />
            </ErrorBoundary>
          )}

          {/* PWA Install Prompt */}
          <PWAInstallPrompt onInstall={handlePWAInstall} onDismiss={handlePWADismiss} />
        </div>
      </ScreenReaderProvider>
    </ThemeProvider>
  );
}

// Main App component that provides the LanguageProvider
function App() {
  return (
    <LanguageProvider defaultLanguage="en" enableAutoDetect={true}>
      <AppContent />
    </LanguageProvider>
  );
}

export default App;<|MERGE_RESOLUTION|>--- conflicted
+++ resolved
@@ -1385,10 +1385,6 @@
 
     try {
       analytics.trackAlarmAction('edit', alarmId, { voiceMood: alarmData.voiceMood });
-<<<<<<< HEAD
-=======
-
->>>>>>> 0a801929
       const existingAlarm = appState.alarms.find((a: any) => a.id === alarmId);
       if (!existingAlarm) throw new Error('Alarm not found');
 
@@ -1489,17 +1485,9 @@
       }
 
       const alarmToDelete = appState.alarms.find((a: any) => a.id === alarmId);
-<<<<<<< HEAD
       const updatedAlarms = appState.alarms.filter((alarm: any) => alarm.id !== alarmId);
-      setAppState((prev: any) => ({ // auto: implicit any
+      setAppState((prev: any) => ({
           
-=======
-
-      const updatedAlarms = appState.alarms.filter(
-        (alarm: any) => alarm.id !== alarmId
-      );
-      setAppState((prev: any) => ({
->>>>>>> 0a801929
         ...prev,
         alarms: updatedAlarms,
       }));
@@ -1559,10 +1547,6 @@
 
     try {
       analytics.trackAlarmAction('toggle', alarmId, { enabled });
-<<<<<<< HEAD
-=======
-
->>>>>>> 0a801929
       const existingAlarm = appState.alarms.find((a: any) => a.id === alarmId);
       if (!existingAlarm) throw new Error('Alarm not found');
 
@@ -1838,10 +1822,6 @@
       case 'dashboard':
         appAnalytics.trackPageView('dashboard', {
           totalAlarms: appState.alarms.length,
-<<<<<<< HEAD
-=======
-
->>>>>>> 0a801929
           activeAlarms: appState.alarms.filter((a: any) => a.enabled).length,
         });
         return (
@@ -2085,13 +2065,7 @@
                     tabProtectionSettings.settings.visualSettings.showVisualWarning && (
                       <TabProtectionWarning
                         activeAlarm={appState.activeAlarm}
-<<<<<<< HEAD
                         enabledAlarms={appState.alarms.filter((alarm: any) => alarm.enabled)}
-=======
-                        enabledAlarms={appState.alarms.filter(
-                          (alarm: any) => alarm.enabled
-                        )}
->>>>>>> 0a801929
                         settings={tabProtectionSettings.settings}
                       />
                     )}
