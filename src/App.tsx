import React from 'react';
import { useState, useEffect, useCallback } from 'react';
<<<<<<< HEAD
import {
  Plus,
  Clock,
  Settings,
  Bell,
  Trophy,
  Brain,
  Gamepad2,
  LogOut,
  Crown,
} from 'lucide-react';
import type {
  Alarm,
  AppState,
  VoiceMood,
  User,
  Battle,
  AdvancedAlarm,
  DayOfWeek,
  Theme,
  ThemeConfig,
  PersonalizationSettings,
  ThemePreset,
} from './types';
=======
import { Plus, Clock, Settings, Bell, Trophy, Brain, Gamepad2, LogOut, Crown } from 'lucide-react';
import type { Alarm, AppState, VoiceMood, User, Battle, AdvancedAlarm, DayOfWeek, Theme, ThemeConfig, PersonalizationSettings, ThemePreset } from './types';
>>>>>>> 02f0594e
import { INITIAL_APP_STATE } from './constants/initialState';

// i18n imports
import { LanguageProvider } from './contexts/LanguageContext';
import { useI18n } from './hooks/useI18n';
import { useTheme } from './hooks/useTheme';

import AlarmList from './components/AlarmList';
import AlarmForm from './components/AlarmForm';
import AlarmRinging from './components/AlarmRinging';
import Dashboard from './components/Dashboard';
import OnboardingFlow from './components/OnboardingFlow';
import AuthenticationFlow from './components/AuthenticationFlow';
import ErrorBoundary from './components/ErrorBoundary';
import OfflineIndicator from './components/OfflineIndicator';
import PWAInstallPrompt from './components/PWAInstallPrompt';
// Enhanced consolidated components
import GamingHub from './components/GamingHub';
import EnhancedSettings from './components/EnhancedSettings';
import AdvancedAlarmScheduling from './components/AdvancedAlarmScheduling';
import PricingPage from './components/PricingPage';
import { ScreenReaderProvider } from './components/ScreenReaderProvider';
import TabProtectionWarning from './components/TabProtectionWarning';
import { ThemeProvider } from './hooks/useTheme';
import { useAdvancedAlarms } from './hooks/useAdvancedAlarms';
import { initializeCapacitor } from './services/capacitor';
import { AlarmService } from './services/alarm';
import { ErrorHandler } from './services/error-handler';
import OfflineStorage from './services/offline-storage';
import AccessibilityUtils from './utils/accessibility';
import ScreenReaderService from './utils/screen-reader';
import KeyboardNavigationService from './utils/keyboard-navigation';
import VoiceAccessibilityService from './utils/voice-accessibility';
import MobileAccessibilityService from './utils/mobile-accessibility';
import EnhancedFocusService from './utils/enhanced-focus';
import { PerformanceMonitor } from './services/performance-monitor';
import AppAnalyticsService from './services/app-analytics';
import AIRewardsService from './services/ai-rewards';
import { SupabaseService } from './services/supabase';
import { PushNotificationService } from './services/push-notifications';
import useAuth from './hooks/useAuth';
import { useScreenReaderAnnouncements } from './hooks/useScreenReaderAnnouncements';
import { useAnalytics, useEngagementAnalytics, usePageTracking, ANALYTICS_EVENTS } from './hooks/useAnalytics';
import { useEmotionalNotifications } from './hooks/useEmotionalNotifications';
import { useTabProtectionAnnouncements } from './hooks/useTabProtectionAnnouncements';
import useTabProtectionSettings from './hooks/useTabProtectionSettings';
import { formatProtectionMessage, formatTimeframe } from './types/tabProtection';
import ServiceWorkerStatus from './components/ServiceWorkerStatus';
import { useEnhancedServiceWorker } from './hooks/useEnhancedServiceWorker';
import { useUISound } from './hooks/useSoundEffects';
import './App.css';


// Email Campaign Integration
import { PersonaType, PersonaDetectionResult } from './types';
class EmailCampaignService {
  private static instance: EmailCampaignService;
  private isInitialized = false;

  static getInstance() {
    if (!this.instance) {
      this.instance = new EmailCampaignService();
    }
    return this.instance;
  }

  async initialize() {
    this.isInitialized = true;
    console.log('Email campaign service initialized');
  }

  async detectPersona(user: any): Promise<PersonaDetectionResult> {
    let persona: PersonaType = 'struggling_sam';
    const tier = user?.subscriptionTier || 'free';

    switch (tier) {
      case 'free': persona = 'struggling_sam'; break;
      case 'basic': persona = 'busy_ben'; break;
      case 'premium': persona = 'professional_paula'; break;
      case 'pro': persona = 'enterprise_emma'; break;
      case 'student': persona = 'student_sarah'; break;
    }

    if (user?.email?.includes('.edu')) {
      persona = 'student_sarah';
    }

    return {
      persona,
      confidence: 0.8,
<<<<<<< HEAD
      factors: [
        { factor: 'subscription_tier', weight: 0.8, value: tier, influence: 0.8 },
      ],
      updatedAt: new Date(),
=======
      factors: [{ factor: 'subscription_tier', weight: 0.8, value: tier, influence: 0.8 }],
      updatedAt: new Date()
>>>>>>> 02f0594e
    };
  }

  async addUserToCampaign(user: any, persona: PersonaType) {
    console.log(`Adding user ${user.email} to ${persona} campaign`);
    // Integration with email platform would go here
    return true;
  }
}

// Inner App component that uses i18n hooks
function AppContent() {
  const {
    t,
    getNavigationLabels,
    getActionLabels,
    getA11yLabels,
    isRTL,
    getDirectionStyles,
<<<<<<< HEAD
    formatAlarmTime,
  } = useI18n();
  const auth = useAuth();
  const { getCSSVariables, getThemeClasses, applyThemeWithPerformance, preloadTheme } =
    useTheme();
=======
    formatAlarmTime
  } = useI18n();
  const auth = useAuth();
  const { getCSSVariables, getThemeClasses, applyThemeWithPerformance, preloadTheme } = useTheme();
>>>>>>> 02f0594e
  const { announce } = useScreenReaderAnnouncements({
    announceNavigation: true,
    announceStateChanges: true
  });

  // Analytics integration
  const { identify, track, trackPageView, setUserProperties, reset } = useAnalytics();
  const { trackSessionActivity, trackDailyActive, trackFeatureDiscovery } = useEngagementAnalytics();
  usePageTracking('main-app');

  // Advanced Alarms Hook
  const {
    alarms: advancedAlarms,
    loading: _advancedAlarmsLoading,
    error: _advancedAlarmsError,
    createAlarm: createAdvancedAlarm,
    updateAlarm: updateAdvancedAlarm,
    deleteAlarm: deleteAdvancedAlarm
  } = useAdvancedAlarms();

  // Enhanced Service Worker Hook for alarm reliability
  const {
    state: serviceWorkerState,
    updateAlarms: updateServiceWorkerAlarms,
    performHealthCheck
  } = useEnhancedServiceWorker();

  // Apply theme with performance optimizations
  useEffect(() => {
    // Use performance-optimized theme application
    applyThemeWithPerformance({
      animate: !window.matchMedia('(prefers-reduced-motion: reduce)').matches,
      duration: 250,
      immediate: false
    });
  }, [applyThemeWithPerformance]);

  // Preload common themes for better performance
  useEffect(() => {
    // Preload opposite theme for quick switching
    const currentTheme = document.documentElement.classList.contains('theme-dark') ? 'dark' : 'light';
    const oppositeTheme = currentTheme === 'dark' ? 'light' : 'dark';
    preloadTheme(oppositeTheme);
  }, [preloadTheme]);

  // Sound Effects Hook for UI feedback
  const {
    playClick,
    playSuccess,
    playError,
    createClickHandler,
    createSuccessHandler,
    createErrorHandler
  } = useUISound();

  const [appState, setAppState] = useState<AppState>(INITIAL_APP_STATE);

  const [showAlarmForm, setShowAlarmForm] = useState(false);
  const [editingAlarm, setEditingAlarm] = useState<Alarm | null>(null);
  const [isInitialized, setIsInitialized] = useState(false);
  const [isOnline, setIsOnline] = useState(navigator.onLine);
  const [accessibilityInitialized, setAccessibilityInitialized] = useState(false);
  const [sessionStartTime] = useState(Date.now());
  const [_syncStatus, setSyncStatus] = useState<'synced' | 'syncing' | 'error' | 'pending' | 'offline'>('synced');
  const [_showPWAInstall, setShowPWAInstall] = useState(false);
  const [tabProtectionEnabled, setTabProtectionEnabled] = useState(() => {
    // Get from localStorage or default to true
    const stored = localStorage.getItem('tabProtectionEnabled');
    return stored !== null ? JSON.parse(stored) : true;
  });

  // Sync alarms with enhanced service worker when they change
  useEffect(() => {
    if (serviceWorkerState.isInitialized && appState.alarms) {
      console.log(`App: Syncing ${appState.alarms.length} alarms with enhanced service worker`);
      updateServiceWorkerAlarms(appState.alarms);
    }
  }, [appState.alarms, serviceWorkerState.isInitialized, updateServiceWorkerAlarms]);

  // Emotional Intelligence Notifications Hook
  const [emotionalState, emotionalActions] = useEmotionalNotifications({
    userId: auth.user?.id || '',
    enabled: !!auth.user && appState.permissions.notifications.granted
  });

  // Tab Protection Announcements Hook
  const tabProtectionSettings = useTabProtectionSettings();
  const { announceProtectionWarning } = useTabProtectionAnnouncements({
    activeAlarm: appState.activeAlarm,
    enabledAlarms: appState.alarms.filter(alarm => alarm.enabled),
    settings: tabProtectionSettings.settings
  });

  // PWA Installation handlers
  const handlePWAInstall = () => {
    setShowPWAInstall(false);
    // PWA install logic would be handled by the PWAInstallPrompt component
  };

  const handlePWADismiss = () => {
    setShowPWAInstall(false);
  };

<<<<<<< HEAD
  // Alarm snooze handler - moved up to fix hoisting issue
  const handleAlarmSnooze = useCallback(
    async (alarmId: string) => {
      const analytics = AppAnalyticsService.getInstance();
      const startTime = performance.now();

      try {
        analytics.trackAlarmAction('snooze', alarmId);

        if (isOnline) {
          await AlarmService.snoozeAlarm(alarmId);
        }

        const duration = performance.now() - startTime;
        analytics.trackAlarmAction('snooze', alarmId, {
          success: true,
          duration,
        });
        analytics.trackFeatureUsage('alarm_snooze', 'completed', { duration });

        setAppState(prev => ({
          ...prev,
          activeAlarm: null,
          currentView: 'dashboard',
        }));
      } catch (error) {
        const duration = performance.now() - startTime;
        analytics.trackAlarmAction('snooze', alarmId, {
          success: false,
          error: error instanceof Error ? error.message : String(error),
          duration,
        });
        analytics.trackError(
          error instanceof Error ? error : new Error(String(error)),
          { action: 'snooze_alarm' }
        );

        ErrorHandler.handleError(
          error instanceof Error ? error : new Error(String(error)),
          'Failed to snooze alarm',
          {
            context: 'snooze_alarm',
            metadata: { alarmId, isOnline },
          }
        );
        // Fallback: still hide the alarm even if snooze fails
        setAppState(prev => ({
          ...prev,
          activeAlarm: null,
          currentView: 'dashboard',
        }));
      }
    },
    [isOnline, setAppState]
  );

  // Service worker message handler - moved up to fix hoisting issue
  const handleServiceWorkerMessage = useCallback(
    (event: MessageEvent) => {
      const { type, data } = event.data;

      switch (type) {
        case 'ALARM_TRIGGERED':
          if (data.alarm) {
            setAppState(prev => ({ ...prev, activeAlarm: data.alarm }));
          }
          break;
        case 'SYNC_START':
          setSyncStatus('pending');
          break;
        case 'SYNC_COMPLETE':
          setSyncStatus('synced');
          break;
        case 'SYNC_ERROR':
          setSyncStatus('error');
          ErrorHandler.handleError(
            new Error(data.error || 'Sync failed'),
            'Background sync failed'
          );
          break;
        case 'NETWORK_STATUS':
          setIsOnline(data.isOnline);
          break;
        case 'EMOTIONAL_NOTIFICATION_ACTION':
          // Handle emotional notification actions from service worker
          if (data.action && data.emotion_type) {
            emotionalActions.trackResponse(data.notification_id || 'unknown', {
              messageId: data.notification_id || 'unknown',
              emotion: data.emotion_type,
              tone: (data.tone || 'encouraging') as EmotionalTone,
              actionTaken:
                data.action === 'dismiss'
                  ? 'dismissed'
                  : data.action === 'snooze'
                    ? 'snoozed'
                    : 'none',
              notificationOpened: true,
              timeToResponse: Date.now() - (data.timestamp || Date.now()),
            });

            // Handle specific actions
            if (data.action === 'dismiss' && appState.activeAlarm) {
              setAppState(prev => ({ ...prev, activeAlarm: null }));
            } else if (data.action === 'snooze' && appState.activeAlarm) {
              // Trigger snooze functionality
              handleAlarmSnooze(appState.activeAlarm.id);
            }

            console.log('🧠 Emotional notification action handled:', data.action);
          }
          break;
        default:
          ErrorHandler.handleError(
            new Error(`Unknown service worker message type: ${type}`),
            'Received unknown service worker message',
            { context: 'service_worker_message', metadata: { type, data } }
          );
      }
    },
    [
      emotionalActions,
      appState.activeAlarm,
      handleAlarmSnooze,
      setAppState,
      setSyncStatus,
      setIsOnline,
    ]
  );

  const refreshRewardsSystem = useCallback(
    async (alarms: Alarm[] = appState.alarms) => {
      try {
        const aiRewards = AIRewardsService.getInstance();
        const rewardSystem = await aiRewards.analyzeAndGenerateRewards(alarms);
=======
  const refreshRewardsSystem = async (alarms: Alarm[] = appState.alarms) => {
    try {
      const aiRewards = AIRewardsService.getInstance();
      const rewardSystem = await aiRewards.analyzeAndGenerateRewards(alarms);
>>>>>>> 02f0594e

      setAppState(prev => ({
        ...prev,
        rewardSystem
      }));

<<<<<<< HEAD
        // Track rewards analysis
        const appAnalytics = AppAnalyticsService.getInstance();
        appAnalytics.trackFeatureUsage('rewards_analysis', 'system_updated', {
          totalRewards: rewardSystem.unlockedRewards.length,
          level: rewardSystem.level,
          currentStreak: rewardSystem.currentStreak,
        });
      } catch (error) {
        ErrorHandler.handleError(
          error instanceof Error ? error : new Error(String(error)),
          'Failed to refresh rewards system',
          { context: 'rewards_refresh' }
        );
      }
    },
    [appState.alarms, setAppState]
  );
=======
      // Track rewards analysis
      const appAnalytics = AppAnalyticsService.getInstance();
      appAnalytics.trackFeatureUsage('rewards_analysis', 'system_updated', {
        totalRewards: rewardSystem.unlockedRewards.length,
        level: rewardSystem.level,
        currentStreak: rewardSystem.currentStreak
      });
    } catch (error) {
      ErrorHandler.handleError(
        error instanceof Error ? error : new Error(String(error)),
        'Failed to refresh rewards system',
        { context: 'rewards_refresh' }
      );
    }
  };
>>>>>>> 02f0594e

  const loadUserAlarms = useCallback(async () => {
    if (!auth.user) return;

    try {
      // Load alarms from offline storage first (faster)
      const offlineAlarms = await OfflineStorage.getAlarms();
      if (offlineAlarms.length > 0) {
        setAppState(prev => ({
          ...prev,
          alarms: offlineAlarms,
          isOnboarding: offlineAlarms.length === 0
        }));
      }

      // Try to load from remote service if online
      if (navigator.onLine) {
        try {
          const { alarms: savedAlarms } = await SupabaseService.loadUserAlarms(auth.user.id);
          setAppState(prev => ({
            ...prev,
            alarms: savedAlarms,
            isOnboarding: savedAlarms.length === 0
          }));
          // Save to offline storage
          await OfflineStorage.saveAlarms(savedAlarms);

          // Announce successful data load to screen readers
          AccessibilityUtils.createAriaAnnouncement(
            `Loaded ${savedAlarms.length} alarm${savedAlarms.length === 1 ? '' : 's'}`,
            'polite'
          );

          // Initialize rewards system
          await refreshRewardsSystem(savedAlarms);
        } catch (error) {
          ErrorHandler.handleError(
            error instanceof Error ? error : new Error(String(error)),
            'Remote alarm loading failed, using offline alarms',
            { context: 'load_remote_alarms', metadata: { userId: auth.user.id } }
          );
          setSyncStatus('error');

          // Initialize rewards system with offline alarms
          await refreshRewardsSystem(offlineAlarms);
        }
      } else {
        setAppState(prev => ({
          ...prev,
          alarms: offlineAlarms,
          isOnboarding: offlineAlarms.length === 0
        }));

        // Initialize rewards system with offline alarms
        await refreshRewardsSystem(offlineAlarms);
      }
    } catch (error) {
      ErrorHandler.handleError(
        error instanceof Error ? error : new Error(String(error)),
        'Failed to load user alarms',
        { context: 'load_user_alarms', metadata: { userId: auth.user.id } }
      );
    }
  }, [auth.user, setSyncStatus, refreshRewardsSystem]);

  const registerEnhancedServiceWorker = useCallback(async () => {
    if ('serviceWorker' in navigator) {
      try {
        console.log('App: Registering enhanced service worker...');
        const registration = await navigator.serviceWorker.register('/sw-enhanced.js');

        registration.addEventListener('updatefound', () => {
          const newWorker = registration.installing;
          if (newWorker) {
            newWorker.addEventListener('statechange', () => {
              if (newWorker.state === 'installed' && navigator.serviceWorker.controller) {
                console.log('App: Service worker updated');
                // Optionally show update notification to user
              }
            });
          }
        });

        // Enhanced service worker registered successfully
        console.log('App: Enhanced service worker registered');

        // Request notification permissions first
        if ('Notification' in window && Notification.permission === 'default') {
          try {
            console.log('App: Requesting notification permission...');
            const permission = await Notification.requestPermission();
            console.log('App: Notification permission:', permission);

            if (permission === 'granted') {
              // Notify service worker about permission
              navigator.serviceWorker.ready.then(reg => {
                reg.active?.postMessage({
                  type: 'REQUEST_NOTIFICATION_PERMISSION'
                });
              });
            }
          } catch (permissionError) {
            console.warn('App: Could not request notification permission:', permissionError);
          }
        }

        // Wait for service worker to be ready
        const readyRegistration = await navigator.serviceWorker.ready;

        // Send alarms to service worker
        if (readyRegistration.active && appState.alarms.length > 0) {
          console.log(`App: Sending ${appState.alarms.length} alarms to service worker`);

          // Use MessageChannel for reliable communication
          const messageChannel = new MessageChannel();

          messageChannel.port1.onmessage = (event: MessageEvent) => {
            const { success, message, error } = event.data;
            if (success) {
              console.log('App: Service worker response:', message);
            } else {
              console.error('App: Service worker error:', error);
            }
          };

          readyRegistration.active.postMessage({
            type: 'UPDATE_ALARMS',
            data: { alarms: appState.alarms }
          }, [messageChannel.port2]);
        }

        // Set up service worker message listener
        navigator.serviceWorker.addEventListener('message', (event) => {
          const { type, data } = event.data;

          switch (type) {
            case 'ALARM_TRIGGERED':
              console.log('App: Alarm triggered by service worker:', data.alarm.id);
              // Handle alarm trigger from service worker
              handleServiceWorkerAlarmTrigger(data.alarm);
              break;

            case 'ALARM_SCHEDULED':
              console.log('App: Alarm scheduled by service worker:', data.alarmId);
              break;

            case 'ALARM_CANCELLED':
              console.log('App: Alarm cancelled by service worker:', data.alarmId);
              break;

            case 'NETWORK_STATUS':
              console.log('App: Network status change:', data.isOnline);
              // Update app state based on network status
              break;

            case 'COMPLETE_SYNC_FINISHED':
              console.log('App: Service worker sync completed');
              // Refresh app data if needed
              break;

            default:
              console.log('App: Unknown service worker message:', type);
          }
        });

        // Set up visibility change handling for alarm reliability
        document.addEventListener('visibilitychange', () => {
          if (document.visibilityState === 'hidden') {
            // Ensure alarms are properly scheduled in service worker when tab becomes hidden
            console.log('App: Tab hidden, ensuring background alarm scheduling...');
            if (readyRegistration.active) {
              readyRegistration.active.postMessage({
                type: 'SYNC_ALARM_STATE'
              });
            }
          } else if (document.visibilityState === 'visible') {
            // Perform health check when tab becomes visible again
            console.log('App: Tab visible, performing alarm health check...');
            if (readyRegistration.active) {
              readyRegistration.active.postMessage({
                type: 'HEALTH_CHECK'
              });
            }
          }
        });

        // Set up beforeunload event for tab close protection
        window.addEventListener('beforeunload', (event) => {
          // This will be handled by the tab protection system
          // but we also notify the service worker
          if (readyRegistration.active) {
            readyRegistration.active.postMessage({
              type: 'TAB_CLOSING'
            });
          }
        });

      } catch (error) {
        console.error('App: Service worker registration failed:', error);
        ErrorHandler.handleError(
          error instanceof Error ? error : new Error(String(error)),
          'Enhanced service worker registration failed',
          { context: 'service_worker_registration' }
        );
      }
    } else {
      console.warn('App: Service workers not supported in this browser');
    }
  }, [appState.alarms]);

  // Handle alarm triggers from service worker
<<<<<<< HEAD
  const handleServiceWorkerAlarmTrigger = useCallback(
    (alarm: Alarm) => {
      console.log('App: Handling service worker alarm trigger:', alarm.id);

      // Update app state to show alarm as triggered
      setAppState(prev => ({
        ...prev,
        activeAlarm: alarm,
        alarmTriggeredAt: new Date(),
      }));

      // Navigate to alarm screen if needed
      // This would integrate with your existing alarm handling logic
    },
    [setAppState]
  );
=======
  const handleServiceWorkerAlarmTrigger = useCallback((alarm: Alarm) => {
    console.log('App: Handling service worker alarm trigger:', alarm.id);

    // Update app state to show alarm as triggered
    setAppState(prev => ({
      ...prev,
      activeAlarm: alarm,
      alarmTriggeredAt: new Date()
    }));

    // Navigate to alarm screen if needed
    // This would integrate with your existing alarm handling logic

  }, [setAppState]);
>>>>>>> 02f0594e

  const syncOfflineChanges = useCallback(async () => {
    if (!auth.user) return;

    try {
      const pendingChanges = await OfflineStorage.getPendingChanges();

      if (pendingChanges.length > 0) {
        // Syncing offline changes silently

        for (const change of pendingChanges) {
          try {
            switch (change.type) {
              case 'create':
              case 'update':
                if (change.data) {
                  const saveResult = await SupabaseService.saveAlarm(change.data);
                  if (saveResult.error) {
                    throw new Error(saveResult.error);
                  }
                }
                break;
              case 'delete': {
                const deleteResult = await SupabaseService.deleteAlarm(change.id);
                if (deleteResult.error) {
                  throw new Error(deleteResult.error);
                }
                break;
              }
            }
          } catch (error) {
            ErrorHandler.handleError(
              error instanceof Error ? error : new Error(String(error)),
              'Failed to sync offline change',
              { context: 'sync_offline_change', metadata: { changeId: change.id, changeType: change.type } }
            );
          }
        }

        // Clear pending changes after successful sync
        await OfflineStorage.clearPendingChanges();
        setSyncStatus('synced');

        // Reload alarms from server to ensure consistency
        const { alarms: updatedAlarms } = await SupabaseService.loadUserAlarms(auth.user.id);
        setAppState(prev => ({ ...prev, alarms: updatedAlarms }));
        await OfflineStorage.saveAlarms(updatedAlarms);
      }
    } catch (error) {
      ErrorHandler.handleError(error instanceof Error ? error : new Error(String(error)), 'Failed to sync offline changes');
      setSyncStatus('error');
    }
  }, [auth.user, setSyncStatus]);

  // Refresh rewards system based on current alarms and analytics
  // Handle quick alarm setup with preset configurations
  const handleQuickSetup = async (presetType: 'morning' | 'work' | 'custom') => {
    const presets = {
      morning: {
        time: '07:00',
        label: 'Morning Routine',
        days: [1, 2, 3, 4, 5], // Monday to Friday
        voiceMood: 'motivational' as VoiceMood
      },
      work: {
        time: '06:30',
        label: 'Work Day',
        days: [1, 2, 3, 4, 5], // Monday to Friday
        voiceMood: 'drill-sergeant' as VoiceMood
      },
      custom: {
        time: '07:00',
        label: 'Wake Up',
        days: [1, 2, 3, 4, 5, 6, 7], // Every day
        voiceMood: 'gentle' as VoiceMood
      }
    };

    const presetConfig = presets[presetType];
    if (presetConfig) {
      await handleAddAlarm(presetConfig);

      // Track the quick setup usage
      const appAnalytics = AppAnalyticsService.getInstance();
      appAnalytics.trackFeatureUsage('quick_alarm_setup', 'preset_used', { presetType });
    }
  };

  // Initialize all accessibility services
  const initializeAccessibilityServices = async () => {
    try {
      const screenReaderService = ScreenReaderService.getInstance();
      const keyboardService = KeyboardNavigationService.getInstance();
      const voiceService = VoiceAccessibilityService.getInstance();
      const mobileService = MobileAccessibilityService.getInstance();
      const focusService = EnhancedFocusService.getInstance();

      // Services are automatically initialized when getInstance() is called
      // Just verify they're properly instantiated

      // Announce app initialization
      screenReaderService.announce('Smart Alarm app loaded with full accessibility support', 'polite');

      setAccessibilityInitialized(true);

      // Track accessibility initialization
      const appAnalytics = AppAnalyticsService.getInstance();
      appAnalytics.trackFeatureUsage('accessibility', 'services_initialized', {
        screenReader: screenReaderService.getState().isEnabled,
        keyboard: true,
        voice: voiceService.getState?.().isEnabled ?? false,
        mobile: true,
        focus: true
      });
    } catch (error) {
      ErrorHandler.handleError(
        error instanceof Error ? error : new Error(String(error)),
        'Failed to initialize accessibility services',
        { context: 'accessibility_initialization' }
      );
      setAccessibilityInitialized(true); // Continue even if accessibility fails
    }
  };

  // Update app state when auth state changes
  useEffect(() => {
    const appAnalytics = AppAnalyticsService.getInstance();
    const emailService = EmailCampaignService.getInstance();

    setAppState(prev => ({
      ...prev,
      user: auth.user
    }));

    // Set analytics user context when user signs in/out
    if (auth.user) {
      // Use both analytics services for comprehensive tracking
      appAnalytics.setUserContext(auth.user.id, {
        email: auth.user.email,
        signInMethod: 'supabase'
      });

      // New analytics hook for user identification
      identify(auth.user.id, {
        id: auth.user.id,
        email: auth.user.email,
        createdAt: auth.user.createdAt instanceof Date ? auth.user.createdAt.toISOString() : auth.user.createdAt,
        deviceType: navigator.userAgent.includes('Mobile') ? 'mobile' : 'desktop'
      });

      // Track sign-in event
      track(ANALYTICS_EVENTS.USER_SIGNED_IN, {
        timestamp: new Date().toISOString(),
        metadata: {
          method: 'supabase'
        }
      });

      // Track daily active user
      trackDailyActive();

      // Email Campaign Integration: Detect persona and add to campaign
      (async () => {
        try {
          await emailService.initialize();
          const personaResult = await emailService.detectPersona(auth.user);
<<<<<<< HEAD
          console.log(
            `Detected persona: ${personaResult.persona} (confidence: ${personaResult.confidence})`
          );
=======
          console.log(`Detected persona: ${personaResult.persona} (confidence: ${personaResult.confidence})`);
>>>>>>> 02f0594e

          // Add user to appropriate email campaign
          await emailService.addUserToCampaign(auth.user, personaResult.persona);

          // Track persona detection for analytics
          track('PERSONA_DETECTED', {
            persona: personaResult.persona,
            confidence: personaResult.confidence,
            factors: personaResult.factors.map(f => f.factor),
<<<<<<< HEAD
            timestamp: new Date().toISOString(),
=======
            timestamp: new Date().toISOString()
>>>>>>> 02f0594e
          });
        } catch (error) {
          console.error('Email campaign integration error:', error);
        }
      })();

    } else {
      // Clear user context when user signs out
      appAnalytics.clearUserContext();
      reset();

      // Track sign-out event
      track(ANALYTICS_EVENTS.USER_SIGNED_OUT, {
        timestamp: new Date().toISOString()
      });
    }
  }, [auth.user, identify, track, reset, trackDailyActive]);




  // Network status monitoring
  useEffect(() => {
    const handleOnline = () => {
      setIsOnline(true);
      setSyncStatus('pending');
      // Trigger sync when coming back online
      syncOfflineChanges();
    };

    const handleOffline = () => {
      setIsOnline(false);
      setSyncStatus('offline');
    };

    window.addEventListener('online', handleOnline);
    window.addEventListener('offline', handleOffline);

    return () => {
      window.removeEventListener('online', handleOnline);
      window.removeEventListener('offline', handleOffline);
    };
  }, [syncOfflineChanges]);

  // Service worker message handling
  useEffect(() => {
    if ('serviceWorker' in navigator) {
      navigator.serviceWorker.addEventListener('message', handleServiceWorkerMessage);

      return () => {
        navigator.serviceWorker.removeEventListener('message', handleServiceWorkerMessage);
      };
    }
  }, []);

  // Handle emotional notification events from service worker
  useEffect(() => {
    const handleEmotionalAction = (event: CustomEvent) => {
      const { action, emotion_type, notification_id, data: actionData } = event.detail;

      // Track the action in analytics
      emotionalActions.trackResponse(notification_id || 'unknown', {
        messageId: notification_id || 'unknown',
        emotion: emotion_type,
        tone: actionData?.tone || 'encouraging',
<<<<<<< HEAD
        actionTaken:
          action === 'dismiss' ? 'dismissed' : action === 'snooze' ? 'snoozed' : 'none',
=======
        actionTaken: action === 'dismiss' ? 'dismissed' : (action === 'snooze' ? 'snoozed' : 'none'),
>>>>>>> 02f0594e
        notificationOpened: true,
        timeToResponse: Date.now() - (actionData?.timestamp || Date.now())
      });

      console.log('🧠 Emotional notification action received:', action, emotion_type);
    };

    const handleServiceWorkerUpdate = (event: CustomEvent) => {
      console.log('🔄 Service Worker update available');
      // Could show a toast notification or update indicator
    };

    const handleServiceWorkerInstall = () => {
      console.log('✅ Service Worker installed successfully');
    };

    // Add event listeners
    window.addEventListener('emotional-notification-action', handleEmotionalAction as EventListener);
    window.addEventListener('sw-update-available', handleServiceWorkerUpdate as EventListener);
    window.addEventListener('sw-install-complete', handleServiceWorkerInstall);

    return () => {
      window.removeEventListener('emotional-notification-action', handleEmotionalAction as EventListener);
      window.removeEventListener('sw-update-available', handleServiceWorkerUpdate as EventListener);
      window.removeEventListener('sw-install-complete', handleServiceWorkerInstall);
    };
  }, [emotionalActions]);


  const handleServiceWorkerMessage = (event: MessageEvent) => {
    const { type, data } = event.data;

    switch (type) {
      case 'ALARM_TRIGGERED':
        if (data.alarm) {
          setAppState(prev => ({ ...prev, activeAlarm: data.alarm }));
        }
        break;
      case 'SYNC_START':
        setSyncStatus('pending');
        break;
      case 'SYNC_COMPLETE':
        setSyncStatus('synced');
        break;
      case 'SYNC_ERROR':
        setSyncStatus('error');
        ErrorHandler.handleError(new Error(data.error || 'Sync failed'), 'Background sync failed');
        break;
      case 'NETWORK_STATUS':
        setIsOnline(data.isOnline);
        break;
      case 'EMOTIONAL_NOTIFICATION_ACTION':
        // Handle emotional notification actions from service worker
        if (data.action && data.emotion_type) {
          emotionalActions.trackResponse(data.notification_id || 'unknown', {
            messageId: data.notification_id || 'unknown',
            emotion: data.emotion_type,
            tone: data.tone || 'encouraging',
            actionTaken: data.action === 'dismiss' ? 'dismissed' : (data.action === 'snooze' ? 'snoozed' : 'none'),
            notificationOpened: true,
            timeToResponse: Date.now() - (data.timestamp || Date.now())
          });

          // Handle specific actions
          if (data.action === 'dismiss' && appState.activeAlarm) {
            setAppState(prev => ({ ...prev, activeAlarm: null }));
          } else if (data.action === 'snooze' && appState.activeAlarm) {
            // Trigger snooze functionality
            handleAlarmSnooze(appState.activeAlarm.id);
          }

          console.log('🧠 Emotional notification action handled:', data.action);
        }
        break;
      default:
        ErrorHandler.handleError(
          new Error(`Unknown service worker message type: ${type}`),
          'Received unknown service worker message',
          { context: 'service_worker_message', metadata: { type, data } }
        );
    }
  };

  useEffect(() => {
    const initialize = async () => {
      try {
        // Initialize performance monitoring and analytics
        const performanceMonitor = PerformanceMonitor.getInstance();
        const appAnalytics = AppAnalyticsService.getInstance();

        performanceMonitor.initialize();

        // Start performance tracking
        appAnalytics.startPerformanceMarker('app_initialization');

        // Initialize analytics services (Sentry + PostHog)
        await appAnalytics.initializeAnalytics();

        // Track app launch
        appAnalytics.trackPageView('dashboard', {
          isInitialLoad: true,
          userAuthenticated: !!auth.user
        });

        // Track session activity with enhanced analytics
        trackSessionActivity();

        // Track app installation/update if first time
        const isFirstTime = !localStorage.getItem('app_launched_before');
        if (isFirstTime) {
          track(ANALYTICS_EVENTS.APP_INSTALLED, {
            timestamp: new Date().toISOString(),
            metadata: {
              version: import.meta.env.VITE_APP_VERSION || '1.0.0',
              platform: navigator.userAgent.includes('Mobile') ? 'mobile' : 'desktop'
            }
          });
          localStorage.setItem('app_launched_before', 'true');
        }

        // Initialize Capacitor
        await initializeCapacitor();

        // Initialize Push Notifications
        try {
          await PushNotificationService.initialize();
        } catch (error) {
          console.warn('Push notification initialization failed:', error);
        }

        // Initialize enhanced service worker
        await registerEnhancedServiceWorker();

        // Initialize accessibility services
        await initializeAccessibilityServices();

        // Only load alarms if user is authenticated
        if (auth.user) {
          await loadUserAlarms();
        }

        setIsInitialized(true);
      } catch (error) {
        ErrorHandler.handleError(error instanceof Error ? error : new Error(String(error)), 'Failed to initialize app', {
          context: 'app_initialization'
        });
        setIsInitialized(true);
      }
    };

    if (auth.isInitialized) {
      initialize();
    }
  }, [auth.isInitialized, auth.user, loadUserAlarms, registerEnhancedServiceWorker]);

  // Network status monitoring
  useEffect(() => {
    const handleOnline = () => {
      setIsOnline(true);
      setSyncStatus('pending');
      // Trigger sync when coming back online
      syncOfflineChanges();
    };

    const handleOffline = () => {
      setIsOnline(false);
      setSyncStatus('offline');
    };

    window.addEventListener('online', handleOnline);
    window.addEventListener('offline', handleOffline);

    return () => {
      window.removeEventListener('online', handleOnline);
      window.removeEventListener('offline', handleOffline);
    };
  }, [syncOfflineChanges]);

  // Service worker message handling
  useEffect(() => {
    if ('serviceWorker' in navigator) {
      navigator.serviceWorker.addEventListener('message', handleServiceWorkerMessage);

      return () => {
<<<<<<< HEAD
        navigator.serviceWorker.removeEventListener(
          'message',
          handleServiceWorkerMessage
        );
=======
        navigator.serviceWorker.removeEventListener('message', handleServiceWorkerMessage);
>>>>>>> 02f0594e
      };
    }
  }, []);

  // Prevent accidental tab closure when alarms are active
  useEffect(() => {
    const handleBeforeUnload = (event: BeforeUnloadEvent) => {
      // Only show protection if user has enabled it
      if (!tabProtectionSettings.settings.enabled) {
        return;
      }

      // Check if there's an active alarm (currently ringing)
<<<<<<< HEAD
      if (
        appState.activeAlarm &&
        tabProtectionSettings.settings.protectionTiming.activeAlarmWarning
      ) {
=======
      if (appState.activeAlarm && tabProtectionSettings.settings.protectionTiming.activeAlarmWarning) {
>>>>>>> 02f0594e
        // Announce the warning for accessibility
        announceProtectionWarning();

        const message = formatProtectionMessage(
          tabProtectionSettings.settings.customMessages.activeAlarmMessage,
          { alarmName: appState.activeAlarm.label }
        );
        event.preventDefault();
        event.returnValue = message; // Chrome requires returnValue to be set
        return message; // For other browsers
      }

      // Check if there are enabled alarms that could ring soon
      if (tabProtectionSettings.settings.protectionTiming.upcomingAlarmWarning) {
        const enabledAlarms = appState.alarms.filter(alarm => alarm.enabled);
        if (enabledAlarms.length > 0) {
          // Check if any alarm is within the configured threshold
          const now = new Date();
          const thresholdFromNow = new Date(now.getTime() + tabProtectionSettings.settings.protectionTiming.upcomingAlarmThreshold * 60 * 1000);

          const upcomingAlarms = enabledAlarms.filter(alarm => {
            const today = now.getDay(); // 0 = Sunday, 1 = Monday, etc.

            // Check if alarm is set for today
            if (!alarm.days.includes(today)) {
              return false;
            }

            // Parse alarm time
            const [hours, minutes] = alarm.time.split(':').map(Number);
            const alarmTime = new Date(now);
            alarmTime.setHours(hours, minutes, 0, 0);

            // If alarm time has passed today, check if it's for tomorrow
            if (alarmTime <= now) {
              alarmTime.setDate(alarmTime.getDate() + 1);
            }

            return alarmTime <= thresholdFromNow;
          });

          if (upcomingAlarms.length > 0) {
            // Announce the warning for accessibility
            announceProtectionWarning();

            const timeframe = formatTimeframe(tabProtectionSettings.settings.protectionTiming.upcomingAlarmThreshold);
            const message = formatProtectionMessage(
              tabProtectionSettings.settings.customMessages.upcomingAlarmMessage,
              { count: upcomingAlarms.length, timeframe }
            );
            event.preventDefault();
            event.returnValue = message;
            return message;
          }
        }
      }
    };

    // Add the event listener
    window.addEventListener('beforeunload', handleBeforeUnload);

    // Cleanup function to remove the event listener
    return () => {
      window.removeEventListener('beforeunload', handleBeforeUnload);
    };
  }, [appState.activeAlarm, appState.alarms, announceProtectionWarning, tabProtectionSettings.settings]); // Re-run when activeAlarm, alarms, announcement function, or protection settings change

  // Listen for changes to tab protection setting from localStorage
  useEffect(() => {
    const handleStorageChange = () => {
      const stored = localStorage.getItem('tabProtectionEnabled');
      const enabled = stored !== null ? JSON.parse(stored) : true;
      setTabProtectionEnabled(enabled);
    };

    window.addEventListener('storage', handleStorageChange);
    return () => window.removeEventListener('storage', handleStorageChange);
  }, []);


  const handleAddAlarm = async (alarmData: {
    time: string;
    label: string;
    days: number[];
    voiceMood: VoiceMood;
    snoozeEnabled?: boolean;
    snoozeInterval?: number;
    maxSnoozes?: number;
  }) => {
    if (!auth.user) {
      ErrorHandler.handleError(new Error('User not authenticated'), 'Cannot create alarm without authentication');
      return;
    }

    const appAnalytics = AppAnalyticsService.getInstance();

    // Start performance tracking
    appAnalytics.startPerformanceMarker('alarm_creation');

    try {
      let newAlarm: Alarm;

      // Prepare alarm data with user ID

      if (isOnline) {
        // Online: save to server and local storage
        newAlarm = {
          id: `alarm-${Date.now()}-${Math.random().toString(36).substr(2, 9)}`,
          userId: auth.user.id,
          enabled: true,
          isActive: true,
          dayNames: alarmData.days ? alarmData.days.map(d => (["sunday", "monday", "tuesday", "wednesday", "thursday", "friday", "saturday"][d] as DayOfWeek)) : [],
          sound: 'default',
          difficulty: 'medium',
          snoozeEnabled: true,
          snoozeInterval: 5,
          maxSnoozes: 3,
          snoozeCount: 0,
          createdAt: new Date(),
          updatedAt: new Date(),
          ...alarmData
        };

        const saveResult = await SupabaseService.saveAlarm(newAlarm);
        if (saveResult.error) {
          throw new Error(saveResult.error);
        }

        await OfflineStorage.saveAlarm(newAlarm);
      } else {
        // Offline: save locally only
        newAlarm = {
          id: `offline-${Date.now()}`,
          userId: auth.user.id,
          enabled: true,
          isActive: true,
          dayNames: alarmData.days ? alarmData.days.map(d => (["sunday", "monday", "tuesday", "wednesday", "thursday", "friday", "saturday"][d] as DayOfWeek)) : [],
          sound: 'default',
          difficulty: 'medium',
          snoozeEnabled: true,
          snoozeInterval: 5,
          maxSnoozes: 3,
          snoozeCount: 0,
          lastTriggered: undefined,
          createdAt: new Date(),
          updatedAt: new Date(),
          ...alarmData
        };
        await OfflineStorage.saveAlarm(newAlarm);
      }

      const updatedAlarms = [...appState.alarms, newAlarm];
      setAppState(prev => ({
        ...prev,
        alarms: updatedAlarms
      }));
      setShowAlarmForm(false);

      // Announce successful alarm creation
      AccessibilityUtils.createAriaAnnouncement(
        `Alarm created successfully for ${newAlarm.label} at ${newAlarm.time}`,
        'polite'
      );

      // Play success sound
      playSuccess();

      // Refresh rewards system with new alarms
      await refreshRewardsSystem(updatedAlarms);

      // Track comprehensive analytics
      appAnalytics.trackAlarmCreated(newAlarm, {
        isQuickSetup: false
      });

      // Track performance
      const duration = appAnalytics.endPerformanceMarker('alarm_creation', {
        success: true,
        isOnline,
        totalAlarms: updatedAlarms.length
      });

      appAnalytics.trackAlarmAction('create', newAlarm.id, { success: true, duration });

      // Update service worker
      updateServiceWorkerAlarms([...appState.alarms, newAlarm]);

      // Schedule push notification for new alarm
      try {
        await PushNotificationService.scheduleAlarmPush(newAlarm);
      } catch (error) {
        console.warn('Failed to schedule push notification for new alarm:', error);
      }

    } catch (error) {
      // Track error and performance
      const duration = appAnalytics.endPerformanceMarker('alarm_creation', {
        success: false,
        error: error instanceof Error ? error.message : String(error)
      });

      appAnalytics.trackAlarmAction('create', 'unknown', { success: false, error: error instanceof Error ? error.message : String(error), duration });
      appAnalytics.trackError(error instanceof Error ? error : new Error(String(error)), {
        action: 'create_alarm',
        alarmData
      });

      ErrorHandler.handleError(error instanceof Error ? error : new Error(String(error)), 'Failed to create alarm', {
        context: 'create_alarm',
        metadata: { alarmData, isOnline }
      });
    }
  };

<<<<<<< HEAD
  const handleEditAlarm = async (
    alarmId: string,
    alarmData: {
      time: string;
      label: string;
      days: number[];
      voiceMood: VoiceMood;
      snoozeEnabled?: boolean;
      snoozeInterval?: number;
      maxSnoozes?: number;
    }
  ) => {
=======
  const handleEditAlarm = async (alarmId: string, alarmData: {
    time: string;
    label: string;
    days: number[];
    voiceMood: VoiceMood;
    snoozeEnabled?: boolean;
    snoozeInterval?: number;
    maxSnoozes?: number;
  }) => {
>>>>>>> 02f0594e
    if (!auth.user) {
      ErrorHandler.handleError(new Error('User not authenticated'), 'Cannot edit alarm without authentication');
      return;
    }

    const analytics = AppAnalyticsService.getInstance();
    const startTime = performance.now();

    try {
      analytics.trackAlarmAction('edit', alarmId, { voiceMood: alarmData.voiceMood });
      const existingAlarm = appState.alarms.find(a => a.id === alarmId);
      if (!existingAlarm) throw new Error('Alarm not found');

      const updatedAlarm: Alarm = {
        ...existingAlarm,
        ...alarmData,
        updatedAt: new Date()
      };

      if (isOnline) {
        // Online: update server and local storage
        const saveResult = await SupabaseService.saveAlarm(updatedAlarm);
        if (saveResult.error) {
          throw new Error(saveResult.error);
        }
        await OfflineStorage.saveAlarm(updatedAlarm);
      } else {
        // Offline: update locally only
        await OfflineStorage.saveAlarm(updatedAlarm);
      }

      const updatedAlarms = appState.alarms.map(alarm =>
        alarm.id === alarmId ? updatedAlarm : alarm
      );

      setAppState(prev => ({
        ...prev,
        alarms: updatedAlarms
      }));
      setEditingAlarm(null);
      setShowAlarmForm(false);

      // Announce successful alarm update
      AccessibilityUtils.createAriaAnnouncement(
        `Alarm updated successfully for ${updatedAlarm.label} at ${updatedAlarm.time}`,
        'polite'
      );

      // Refresh rewards system with updated alarms
      await refreshRewardsSystem(updatedAlarms);

      // Track performance and analytics
      const duration = performance.now() - startTime;
      analytics.trackAlarmAction('edit', updatedAlarm.id, { success: true, duration });
<<<<<<< HEAD
      analytics.trackFeatureUsage('alarm_editing', 'completed', {
        voiceMood: alarmData.voiceMood,
        duration,
      });
=======
      analytics.trackFeatureUsage('alarm_editing', 'completed', { voiceMood: alarmData.voiceMood, duration });
>>>>>>> 02f0594e

      // Update service worker
      updateServiceWorkerAlarms(updatedAlarms);

    } catch (error) {
      const duration = performance.now() - startTime;
      analytics.trackAlarmAction('edit', editingAlarm?.id || 'unknown', { success: false, error: error instanceof Error ? error.message : String(error), duration });
      analytics.trackError(error instanceof Error ? error : new Error(String(error)), { action: 'edit_alarm' });

      ErrorHandler.handleError(error instanceof Error ? error : new Error(String(error)), 'Failed to edit alarm', {
        context: 'edit_alarm',
        metadata: { alarmId, alarmData, isOnline }
      });
    }
  };

  const handleDeleteAlarm = async (alarmId: string) => {
    if (!auth.user) {
      ErrorHandler.handleError(new Error('User not authenticated'), 'Cannot delete alarm without authentication');
      return;
    }

    const analytics = AppAnalyticsService.getInstance();
    const startTime = performance.now();

    try {
      analytics.trackAlarmAction('delete', alarmId);
      if (isOnline) {
        // Online: delete from server and local storage
        const deleteResult = await SupabaseService.deleteAlarm(alarmId);
        if (deleteResult.error) {
          throw new Error(deleteResult.error);
        }
        await OfflineStorage.deleteAlarm(alarmId);
      } else {
        // Offline: delete locally only
        await OfflineStorage.deleteAlarm(alarmId);
      }

      const alarmToDelete = appState.alarms.find(a => a.id === alarmId);
      const updatedAlarms = appState.alarms.filter(alarm => alarm.id !== alarmId);
      setAppState(prev => ({
        ...prev,
        alarms: updatedAlarms
      }));

      // Announce successful alarm deletion
      if (alarmToDelete) {
        announce({
          type: 'alarm-delete',
          data: { alarm: alarmToDelete },
          priority: 'polite'
        });
      }

      // Refresh rewards system with updated alarms
      await refreshRewardsSystem(updatedAlarms);

      // Track performance and analytics
      const duration = performance.now() - startTime;
      analytics.trackAlarmAction('delete', alarmId, { success: true, duration });
      analytics.trackFeatureUsage('alarm_deletion', 'completed', { duration });

      // Update service worker
      updateServiceWorkerAlarms(updatedAlarms);

    } catch (error) {
      const duration = performance.now() - startTime;
      analytics.trackAlarmAction('delete', alarmId, { success: false, error: error instanceof Error ? error.message : String(error), duration });
      analytics.trackError(error instanceof Error ? error : new Error(String(error)), { action: 'delete_alarm' });

      ErrorHandler.handleError(error instanceof Error ? error : new Error(String(error)), 'Failed to delete alarm', {
        context: 'delete_alarm',
        metadata: { alarmId, isOnline }
      });
    }
  };

  const handleToggleAlarm = async (alarmId: string, enabled: boolean) => {
    if (!auth.user) {
      ErrorHandler.handleError(new Error('User not authenticated'), 'Cannot toggle alarm without authentication');
      return;
    }

    const analytics = AppAnalyticsService.getInstance();
    const startTime = performance.now();

    try {
      analytics.trackAlarmAction('toggle', alarmId, { enabled });
      const existingAlarm = appState.alarms.find(a => a.id === alarmId);
      if (!existingAlarm) throw new Error('Alarm not found');

      const updatedAlarm: Alarm = {
        ...existingAlarm,
        enabled,
        updatedAt: new Date()
      };

      if (isOnline) {
        // Online: update server and local storage
        const saveResult = await SupabaseService.saveAlarm(updatedAlarm);
        if (saveResult.error) {
          throw new Error(saveResult.error);
        }
        await OfflineStorage.saveAlarm(updatedAlarm);
      } else {
        // Offline: update locally only
        await OfflineStorage.saveAlarm(updatedAlarm);
      }

      const updatedAlarms = appState.alarms.map(alarm =>
        alarm.id === alarmId ? updatedAlarm : alarm
      );

      setAppState(prev => ({
        ...prev,
        alarms: updatedAlarms
      }));

      // Announce alarm toggle state change
      announce({
        type: 'alarm-toggle',
        data: { alarm: updatedAlarm, enabled },
        priority: 'polite'
      });

      // Refresh rewards system with updated alarms
      await refreshRewardsSystem(updatedAlarms);

      // Track performance and analytics
      const duration = performance.now() - startTime;
<<<<<<< HEAD
      analytics.trackAlarmAction('toggle', alarmId, {
        success: true,
        enabled,
        duration,
      });
=======
      analytics.trackAlarmAction('toggle', alarmId, { success: true, enabled, duration });
>>>>>>> 02f0594e
      analytics.trackFeatureUsage('alarm_toggle', 'completed', { enabled, duration });

      // Update service worker
      updateServiceWorkerAlarms(updatedAlarms);

    } catch (error) {
      const duration = performance.now() - startTime;
      analytics.trackAlarmAction('toggle', alarmId, { success: false, enabled, error: error instanceof Error ? error.message : String(error), duration });
      analytics.trackError(error instanceof Error ? error : new Error(String(error)), { action: 'toggle_alarm' });

      ErrorHandler.handleError(error instanceof Error ? error : new Error(String(error)), 'Failed to toggle alarm', {
        context: 'toggle_alarm',
        metadata: { alarmId, enabled, isOnline }
      });
    }
  };



  const handleOnboardingComplete = () => {
    const appAnalytics = AppAnalyticsService.getInstance();

    // Track onboarding completion
    appAnalytics.trackOnboardingCompleted(
      5, // Number of onboarding steps
      Date.now() - sessionStartTime, // Time spent in onboarding
      false // Not skipped
    );

    setAppState(prev => ({ ...prev, isOnboarding: false }));
  };

  const handleAlarmDismiss = (alarmId: string, method: 'voice' | 'button' | 'shake' | 'challenge') => {
    const analytics = AppAnalyticsService.getInstance();
    const startTime = performance.now();

    const performDismiss = async () => {
      try {
        analytics.trackAlarmAction('dismiss', alarmId, { method });

        if (isOnline) {
          await AlarmService.dismissAlarm(alarmId, method);
        }

        const duration = performance.now() - startTime;
        analytics.trackAlarmAction('dismiss', alarmId, { success: true, method, duration });
        analytics.trackFeatureUsage('alarm_dismissal', 'completed', { method, duration });

        setAppState(prev => ({ ...prev, activeAlarm: null, currentView: 'dashboard' }));
      } catch (error) {
        const duration = performance.now() - startTime;
        analytics.trackAlarmAction('dismiss', alarmId, { success: false, method, error: error instanceof Error ? error.message : String(error), duration });
        analytics.trackError(error instanceof Error ? error : new Error(String(error)), { action: 'dismiss_alarm' });

        ErrorHandler.handleError(error instanceof Error ? error : new Error(String(error)), 'Failed to dismiss alarm', {
          context: 'dismiss_alarm',
          metadata: { alarmId, method, isOnline }
        });
        // Fallback: still dismiss the alarm even if logging fails
        setAppState(prev => ({ ...prev, activeAlarm: null, currentView: 'dashboard' }));
      }
    };
    
    performDismiss();
  };

  const handleAlarmSnooze = async (alarmId: string) => {
    const analytics = AppAnalyticsService.getInstance();
    const startTime = performance.now();

    try {
      analytics.trackAlarmAction('snooze', alarmId);

      if (isOnline) {
        await AlarmService.snoozeAlarm(alarmId);
      }

      const duration = performance.now() - startTime;
      analytics.trackAlarmAction('snooze', alarmId, { success: true, duration });
      analytics.trackFeatureUsage('alarm_snooze', 'completed', { duration });

      setAppState(prev => ({ ...prev, activeAlarm: null, currentView: 'dashboard' }));
    } catch (error) {
      const duration = performance.now() - startTime;
      analytics.trackAlarmAction('snooze', alarmId, { success: false, error: error instanceof Error ? error.message : String(error), duration });
      analytics.trackError(error instanceof Error ? error : new Error(String(error)), { action: 'snooze_alarm' });

      ErrorHandler.handleError(error instanceof Error ? error : new Error(String(error)), 'Failed to snooze alarm', {
        context: 'snooze_alarm',
        metadata: { alarmId, isOnline }
      });
      // Fallback: still hide the alarm even if snooze fails
      setAppState(prev => ({ ...prev, activeAlarm: null, currentView: 'dashboard' }));
    }
  };


  // Show loading screen while auth is initializing
  if (!auth.isInitialized || !isInitialized) {
    return (
      <div className="min-h-screen flex items-center justify-center bg-primary-900">
        <div className="text-center text-white">
          <Clock className="w-16 h-16 mx-auto mb-4 animate-spin" />
          <h2 className="text-xl font-semibold">{t('common:app.loading')}</h2>
          <p className="text-primary-200 mt-2">
            {!auth.isInitialized ? t('auth:loading.checkingAuth', { defaultValue: 'Checking authentication...' }) :
             !accessibilityInitialized ? t('common:accessibility.loading', { defaultValue: 'Initializing accessibility services...' }) :
             t('common:status.loading', { defaultValue: 'Initializing offline capabilities...' })}
          </p>
        </div>
      </div>
    );
  }

  // Show authentication flow if user is not logged in
  if (!auth.user) {
    return (
      <ErrorBoundary
        context="Authentication"
        fallback={
          <div className="min-h-screen bg-red-50 dark:bg-red-900/10 flex items-center justify-center p-4">
            <div className="text-center max-w-md mx-auto">
              <h2 className="text-xl font-bold text-red-800 dark:text-red-200 mb-2">Authentication Error</h2>
              <p className="text-red-600 dark:text-red-300 mb-4">
                There was a problem with the authentication system. Please refresh the page or try again later.
              </p>
              <button
                onClick={() => window.location.reload()}
                className="bg-red-600 text-white px-4 py-2 rounded-lg hover:bg-red-700 transition-colors"
              >
                Refresh Page
              </button>
            </div>
          </div>
        }
      >
        <AuthenticationFlow
          onAuthSuccess={() => {
            // Auth success is handled by the useAuth hook
          }}
          onSignUp={auth.signUp}
          onSignIn={auth.signIn}
          onForgotPassword={auth.resetPassword}
          isLoading={auth.isLoading}
          error={auth.error}
          forgotPasswordSuccess={auth.forgotPasswordSuccess}
        />
      </ErrorBoundary>
    );
  }

  // Show onboarding flow for new users (after authentication)
  if (appState.isOnboarding) {
    return (
      <OnboardingFlow
        onComplete={handleOnboardingComplete}
        appState={appState}
        setAppState={setAppState}
      />
    );
  }

  if (appState.activeAlarm) {
    return (
      <ErrorBoundary context="AlarmRinging" fallback={
        <div className="min-h-screen bg-red-50 dark:bg-red-900/10 flex items-center justify-center p-4">
          <div className="text-center">
            <h2 className="text-xl font-bold text-red-800 dark:text-red-200 mb-2">Alarm Error</h2>
            <p className="text-red-600 dark:text-red-300 mb-4">There was a problem with the alarm. It has been dismissed.</p>
            <button
              onClick={() => setAppState(prev => ({ ...prev, activeAlarm: null }))}
              className="bg-red-600 text-white px-4 py-2 rounded-lg"
            >
              Back to Dashboard
            </button>
          </div>
        </div>
      }>
        <AlarmRinging
          alarm={appState.activeAlarm}
          user={auth.user!}
          onDismiss={handleAlarmDismiss}
          onSnooze={handleAlarmSnooze}
        />
      </ErrorBoundary>
    );
  }

  const renderContent = () => {
    const appAnalytics = AppAnalyticsService.getInstance();

    switch (appState.currentView) {
      case 'dashboard':
        appAnalytics.trackPageView('dashboard', {
          totalAlarms: appState.alarms.length,
          activeAlarms: appState.alarms.filter(a => a.enabled).length
        });
        return (
          <ErrorBoundary context="Dashboard">
            <Dashboard
              alarms={appState.alarms}
              onAddAlarm={() => {
                appAnalytics.trackFeatureUsage('add_alarm', 'button_clicked');
                setShowAlarmForm(true);
              }}
              onQuickSetup={handleQuickSetup}
              onNavigateToAdvanced={() => {
<<<<<<< HEAD
                appAnalytics.trackFeatureUsage(
                  'navigation',
                  'advanced_scheduling_from_dashboard'
                );
=======
                appAnalytics.trackFeatureUsage('navigation', 'advanced_scheduling_from_dashboard');
>>>>>>> 02f0594e
                setAppState(prev => ({ ...prev, currentView: 'advanced-scheduling' }));
              }}
            />
          </ErrorBoundary>
        );
      case 'alarms':
        appAnalytics.trackPageView('alarms', {
          totalAlarms: appState.alarms.length
        });
        return (
          <ErrorBoundary context="AlarmList">
            <AlarmList
              alarms={appState.alarms}
              onToggleAlarm={handleToggleAlarm}
              onEditAlarm={(alarm) => {
                appAnalytics.trackFeatureUsage('edit_alarm', 'button_clicked', {
                  alarmId: alarm.id,
                  alarmLabel: alarm.label
                });
                setEditingAlarm(alarm);
                setShowAlarmForm(true);
              }}
              onDeleteAlarm={handleDeleteAlarm}
            />
          </ErrorBoundary>
        );
      case 'advanced-scheduling':
        appAnalytics.trackPageView('advanced_scheduling');
        appAnalytics.trackFeatureUsage('advanced_scheduling', 'accessed');
        return (
          <ErrorBoundary context="AdvancedAlarmScheduling">
            <AdvancedAlarmScheduling
              alarms={advancedAlarms}
              onCreateAlarm={createAdvancedAlarm}
              onUpdateAlarm={updateAdvancedAlarm}
              onDeleteAlarm={deleteAdvancedAlarm}
            />
          </ErrorBoundary>
        );
      case 'gaming':
        appAnalytics.trackPageView('gaming');
        appAnalytics.trackFeatureUsage('gaming_hub', 'accessed');
        return (
          <ErrorBoundary context="GamingHub">
            <GamingHub
              currentUser={auth.user as User}
              rewardSystem={appState.rewardSystem}
              activeBattles={appState.activeBattles || []}
              friends={appState.friends || []}
              onCreateBattle={(battle) => {
                // Add battle to state with complete Battle object
                const completeBattle: Battle = {
                  id: battle.id || Math.random().toString(36).substr(2, 9),
                  type: battle.type || 'speed',
                  participants: battle.participants || [],
                  creatorId: battle.creatorId || auth.user?.id || '',
                  status: battle.status || 'pending',
                  startTime: battle.startTime || new Date().toISOString(),
                  endTime: battle.endTime || new Date(Date.now() + 24 * 60 * 60 * 1000).toISOString(),
                  settings: battle.settings || { duration: 'PT24H', difficulty: 'medium' },
                  createdAt: battle.createdAt || new Date().toISOString(),
                  ...battle
                };
                setAppState(prev => ({
                  ...prev,
                  activeBattles: [...(prev.activeBattles || []), completeBattle]
                }));
                appAnalytics.trackFeatureUsage('battle_creation', 'created', {
                  battleType: completeBattle.type
                });
              }}
              onJoinBattle={(battleId) => {
                appAnalytics.trackFeatureUsage('battle_participation', 'joined', { battleId });
              }}
              onSendTrashTalk={(battleId, message) => {
                appAnalytics.trackFeatureUsage('trash_talk', 'sent', {
                  battleId,
                  messageLength: message.length
                });
              }}
              onRefreshRewards={() => refreshRewardsSystem()}
            />
          </ErrorBoundary>
        );
      case 'settings':
        appAnalytics.trackPageView('settings');
        return (
          <ErrorBoundary context="EnhancedSettings">
            <div className="p-4 space-y-6 max-w-4xl mx-auto">
              {/* Alarm Reliability Status Section */}
              <section aria-labelledby="alarm-reliability-heading">
                <h2 id="alarm-reliability-heading" className="text-lg font-semibold text-gray-900 dark:text-white mb-3">
                  Alarm Reliability Status
                </h2>
                <p className="text-sm text-gray-600 dark:text-gray-300 mb-4">
                  Monitor your background alarm system to ensure alarms fire reliably even when switching tabs or closing the app.
                </p>
                <ServiceWorkerStatus />
              </section>

              {/* Divider */}
              <hr className="border-gray-200 dark:border-gray-600" />

              {/* App Settings Section */}
              <section aria-labelledby="app-settings-heading">
                <h2 id="app-settings-heading" className="text-lg font-semibold text-gray-900 dark:text-white mb-3">
                  App Settings
                </h2>
                <EnhancedSettings
                  appState={appState}
                  setAppState={setAppState}
                  onUpdateProfile={auth.updateUserProfile}
                  onSignOut={auth.signOut}
                  isLoading={auth.isLoading}
                  error={auth.error}
                />
              </section>
            </div>
          </ErrorBoundary>
        );
      case 'pricing':
        appAnalytics.trackPageView('pricing');
        appAnalytics.trackFeatureUsage('pricing_page', 'accessed');
        return (
          <ErrorBoundary context="PricingPage">
            <PricingPage
              user={auth.user as User}
              onUpgrade={(plan) => {
                appAnalytics.trackFeatureUsage('subscription', 'upgraded', {
                  plan: plan.id,
                  price: plan.price
                });
                // Show success message or redirect
              }}
              onManageSubscription={() => {
                appAnalytics.trackFeatureUsage('subscription', 'manage_clicked');
                // Handle subscription management
              }}
            />
          </ErrorBoundary>
        );
      default:
        return null;
    }
  };

  return (
    <ThemeProvider defaultTheme="light" enableSystem={true}>
      <ScreenReaderProvider enabled={true} verbosity="medium">
        <div className="min-h-screen flex flex-col safe-top safe-bottom" style={{
          backgroundColor: 'var(--theme-background)',
          color: 'var(--theme-text-primary)'
        }}>
      {/* Skip to main content */}
      <a
        href="#main-content"
        className="sr-only focus:not-sr-only focus:absolute focus:top-4 focus:left-4 bg-primary-600 text-white px-4 py-2 rounded-lg font-medium z-50"
      >
        {getA11yLabels().skipToContent}
      </a>

      {/* Header with Offline Indicator */}
      <header className="shadow-sm border-b" style={{
        backgroundColor: 'var(--theme-surface)',
        borderColor: 'var(--theme-border)',
        color: 'var(--theme-text-primary)'
      }} role="banner">
        <div className="px-4 py-3">
          <div className="flex items-center justify-between">
            <div className="flex items-center gap-3">
              <h1 className="text-xl font-bold" style={{ color: 'var(--theme-text-primary)' }}>
                🚀 {t('common:app.name')}
              </h1>
              {auth.user && (
                <div className="flex items-center gap-2">
                  <span className="text-sm" style={{ color: 'var(--theme-text-secondary)' }}>
                    {auth.user.name || auth.user.email}
                  </span>
                  {auth.user.level && (
                    <span className="text-xs px-2 py-1 rounded" style={{
                      backgroundColor: 'var(--theme-primary-100)',
                      color: 'var(--theme-primary-800)'
                    }}>
                      Level {auth.user.level}
                    </span>
                  )}
                </div>
              )}
            </div>
<<<<<<< HEAD
          </header>

          {/* Content */}
          <main id="main-content" className="flex-1 overflow-y-auto" role="main">
            {renderContent()}
          </main>

          {/* Bottom Navigation */}
          <nav
            className="border-t"
            style={{
              backgroundColor: 'var(--theme-surface)',
              borderColor: 'var(--theme-border)',
            }}
            role="navigation"
            aria-label="Main navigation"
          >
            <div
              className="grid grid-cols-6 px-1 py-2"
              role="tablist"
              aria-label="App sections"
            >
              <button
                onClick={createClickHandler(() => {
                  const appAnalytics = AppAnalyticsService.getInstance();
                  appAnalytics.trackFeatureUsage('navigation', 'dashboard_clicked');
                  setAppState(prev => ({ ...prev, currentView: 'dashboard' }));
                  AccessibilityUtils.announcePageChange('Dashboard');
                })}
                className="flex flex-col items-center py-2 rounded-lg transition-colors border-2"
                style={
                  appState.currentView === 'dashboard'
                    ? {
                        color: 'var(--theme-primary-800)',
                        backgroundColor: 'var(--theme-primary-100)',
                        borderColor: 'var(--theme-primary-300)',
                      }
                    : {
                        color: 'var(--theme-text-secondary)',
                        backgroundColor: 'transparent',
                        borderColor: 'transparent',
                      }
                }
                onMouseEnter={e => {
                  if (appState.currentView !== 'dashboard') {
                    e.currentTarget.style.backgroundColor =
                      'var(--theme-surface-hover)';
                    e.currentTarget.style.color = 'var(--theme-text-primary)';
                  }
                }}
                onMouseLeave={e => {
                  if (appState.currentView !== 'dashboard') {
                    e.currentTarget.style.backgroundColor = 'transparent';
                    e.currentTarget.style.color = 'var(--theme-text-secondary)';
                  }
                }}
                role="tab"
                aria-selected={appState.currentView === 'dashboard'}
                aria-current={appState.currentView === 'dashboard' ? 'page' : undefined}
                aria-label="Dashboard - Overview of your alarms"
                aria-controls="main-content"
              >
                <Clock className="w-5 h-5 mb-1" aria-hidden="true" />
                <span className="text-xs font-medium">
                  {getNavigationLabels().dashboard}
                </span>
              </button>

              <button
                onClick={createClickHandler(() => {
                  const appAnalytics = AppAnalyticsService.getInstance();
                  appAnalytics.trackFeatureUsage('navigation', 'alarms_clicked', {
                    totalAlarms: appState.alarms.length,
                  });
                  setAppState(prev => ({ ...prev, currentView: 'alarms' }));
                  AccessibilityUtils.announcePageChange('Alarms');
                })}
                className="flex flex-col items-center py-2 rounded-lg transition-colors border-2"
                style={
                  appState.currentView === 'alarms'
                    ? {
                        color: 'var(--theme-primary-800)',
                        backgroundColor: 'var(--theme-primary-100)',
                        borderColor: 'var(--theme-primary-300)',
                      }
                    : {
                        color: 'var(--theme-text-secondary)',
                        backgroundColor: 'transparent',
                        borderColor: 'transparent',
                      }
                }
                onMouseEnter={e => {
                  if (appState.currentView !== 'alarms') {
                    e.currentTarget.style.backgroundColor =
                      'var(--theme-surface-hover)';
                    e.currentTarget.style.color = 'var(--theme-text-primary)';
                  }
                }}
                onMouseLeave={e => {
                  if (appState.currentView !== 'alarms') {
                    e.currentTarget.style.backgroundColor = 'transparent';
                    e.currentTarget.style.color = 'var(--theme-text-secondary)';
                  }
                }}
                role="tab"
                aria-selected={appState.currentView === 'alarms'}
                aria-current={appState.currentView === 'alarms' ? 'page' : undefined}
                aria-label="Alarms - Manage your alarm list"
                aria-controls="main-content"
              >
                <Bell className="w-5 h-5 mb-1" aria-hidden="true" />
                <span className="text-xs font-medium">
                  {getNavigationLabels().alarms}
                </span>
              </button>

              <button
                onClick={createClickHandler(() => {
                  const appAnalytics = AppAnalyticsService.getInstance();
                  appAnalytics.trackFeatureUsage(
                    'navigation',
                    'advanced_scheduling_clicked'
                  );
                  setAppState(prev => ({
                    ...prev,
                    currentView: 'advanced-scheduling',
                  }));
                  AccessibilityUtils.announcePageChange('Advanced Scheduling');
                })}
                className={`flex flex-col items-center py-2 rounded-lg transition-colors ${
                  appState.currentView === 'advanced-scheduling'
                    ? 'text-primary-800 dark:text-primary-100 bg-primary-100 dark:bg-primary-800 border-2 border-primary-300 dark:border-primary-600'
                    : 'text-gray-800 dark:text-gray-200 hover:text-gray-900 dark:hover:text-white hover:bg-gray-200 dark:hover:bg-dark-700 border border-transparent hover:border-gray-300 dark:hover:border-dark-600'
                }`}
                role="tab"
                aria-selected={appState.currentView === 'advanced-scheduling'}
                aria-current={
                  appState.currentView === 'advanced-scheduling' ? 'page' : undefined
                }
                aria-label="Advanced Scheduling - Create smart alarms with AI optimization"
                aria-controls="main-content"
              >
                <Brain className="w-5 h-5 mb-1" aria-hidden="true" />
                <span className="text-xs font-medium">
                  {getNavigationLabels().advanced}
                </span>
              </button>

              <button
                onClick={createClickHandler(() => {
                  const appAnalytics = AppAnalyticsService.getInstance();
                  appAnalytics.trackFeatureUsage('navigation', 'gaming_clicked', {
                    currentLevel: appState.rewardSystem?.level,
                    hasRewards: !!appState.rewardSystem?.unlockedRewards.length,
                    activeBattles: appState.activeBattles?.length,
                  });
                  setAppState(prev => ({ ...prev, currentView: 'gaming' }));
                  AccessibilityUtils.announcePageChange('Gaming Hub');
                })}
                className={`flex flex-col items-center py-2 rounded-lg transition-colors ${
                  appState.currentView === 'gaming'
                    ? 'text-primary-800 dark:text-primary-100 bg-primary-100 dark:bg-primary-800 border-2 border-primary-300 dark:border-primary-600'
                    : 'text-gray-800 dark:text-gray-200 hover:text-gray-900 dark:hover:text-white hover:bg-gray-200 dark:hover:bg-dark-700 border border-transparent hover:border-gray-300 dark:hover:border-dark-600'
                }`}
                role="tab"
                aria-selected={appState.currentView === 'gaming'}
                aria-current={appState.currentView === 'gaming' ? 'page' : undefined}
                aria-label="Gaming - Rewards, battles, and community challenges"
                aria-controls="main-content"
              >
                <Gamepad2 className="w-5 h-5 mb-1" aria-hidden="true" />
                <span className="text-xs font-medium">
                  {getNavigationLabels().gaming}
                </span>
              </button>

=======
            <div className="flex items-center gap-3" role="group" aria-label="Header actions">
              <OfflineIndicator />
              {tabProtectionSettings.settings.enabled && tabProtectionSettings.settings.visualSettings.showVisualWarning && (
                <TabProtectionWarning
                  activeAlarm={appState.activeAlarm}
                  enabledAlarms={appState.alarms.filter(alarm => alarm.enabled)}
                  settings={tabProtectionSettings.settings}
                />
              )}
>>>>>>> 02f0594e
              <button
                onClick={createClickHandler(() => setShowAlarmForm(true))}
                className="alarm-button alarm-button-primary p-2 rounded-full"
                aria-label="Add new alarm"
                aria-describedby="add-alarm-desc"
              >
                <Plus className="w-5 h-5" aria-hidden="true" />
                <span id="add-alarm-desc" className="sr-only">Opens the new alarm creation form</span>
              </button>
              <button
                onClick={auth.signOut}
                className="p-2 rounded-full text-gray-800 dark:text-gray-200 hover:text-gray-900 dark:hover:text-white hover:bg-gray-200 dark:hover:bg-dark-700 transition-colors focus:outline-none focus:ring-2 focus:ring-primary-600 focus:ring-offset-2"
                aria-label="Sign out"
                aria-describedby="sign-out-desc"
              >
                <LogOut className="w-5 h-5" aria-hidden="true" />
                <span id="sign-out-desc" className="sr-only">Sign out of your account</span>
              </button>
            </div>
          </div>
        </div>
      </header>

      {/* Content */}
      <main id="main-content" className="flex-1 overflow-y-auto" role="main">
        {renderContent()}
      </main>

      {/* Bottom Navigation */}
      <nav
        className="border-t"
        style={{
          backgroundColor: 'var(--theme-surface)',
          borderColor: 'var(--theme-border)'
        }}
        role="navigation"
        aria-label="Main navigation"
      >
        <div className="grid grid-cols-6 px-1 py-2" role="tablist" aria-label="App sections">
          <button
            onClick={createClickHandler(() => {
              const appAnalytics = AppAnalyticsService.getInstance();
              appAnalytics.trackFeatureUsage('navigation', 'dashboard_clicked');
              setAppState(prev => ({ ...prev, currentView: 'dashboard' }));
              AccessibilityUtils.announcePageChange('Dashboard');
            })}
            className="flex flex-col items-center py-2 rounded-lg transition-colors border-2"
            style={appState.currentView === 'dashboard' ? {
              color: 'var(--theme-primary-800)',
              backgroundColor: 'var(--theme-primary-100)',
              borderColor: 'var(--theme-primary-300)'
            } : {
              color: 'var(--theme-text-secondary)',
              backgroundColor: 'transparent',
              borderColor: 'transparent'
            }}
            onMouseEnter={(e) => {
              if (appState.currentView !== 'dashboard') {
                e.currentTarget.style.backgroundColor = 'var(--theme-surface-hover)';
                e.currentTarget.style.color = 'var(--theme-text-primary)';
              }
            }}
            onMouseLeave={(e) => {
              if (appState.currentView !== 'dashboard') {
                e.currentTarget.style.backgroundColor = 'transparent';
                e.currentTarget.style.color = 'var(--theme-text-secondary)';
              }
            }}
            role="tab"
            aria-selected={appState.currentView === 'dashboard'}
            aria-current={appState.currentView === 'dashboard' ? 'page' : undefined}
            aria-label="Dashboard - Overview of your alarms"
            aria-controls="main-content"
          >
            <Clock className="w-5 h-5 mb-1" aria-hidden="true" />
            <span className="text-xs font-medium">{getNavigationLabels().dashboard}</span>
          </button>

          <button
            onClick={createClickHandler(() => {
              const appAnalytics = AppAnalyticsService.getInstance();
              appAnalytics.trackFeatureUsage('navigation', 'alarms_clicked', {
                totalAlarms: appState.alarms.length
              });
              setAppState(prev => ({ ...prev, currentView: 'alarms' }));
              AccessibilityUtils.announcePageChange('Alarms');
            })}
            className="flex flex-col items-center py-2 rounded-lg transition-colors border-2"
            style={appState.currentView === 'alarms' ? {
              color: 'var(--theme-primary-800)',
              backgroundColor: 'var(--theme-primary-100)',
              borderColor: 'var(--theme-primary-300)'
            } : {
              color: 'var(--theme-text-secondary)',
              backgroundColor: 'transparent',
              borderColor: 'transparent'
            }}
            onMouseEnter={(e) => {
              if (appState.currentView !== 'alarms') {
                e.currentTarget.style.backgroundColor = 'var(--theme-surface-hover)';
                e.currentTarget.style.color = 'var(--theme-text-primary)';
              }
            }}
            onMouseLeave={(e) => {
              if (appState.currentView !== 'alarms') {
                e.currentTarget.style.backgroundColor = 'transparent';
                e.currentTarget.style.color = 'var(--theme-text-secondary)';
              }
            }}
            role="tab"
            aria-selected={appState.currentView === 'alarms'}
            aria-current={appState.currentView === 'alarms' ? 'page' : undefined}
            aria-label="Alarms - Manage your alarm list"
            aria-controls="main-content"
          >
            <Bell className="w-5 h-5 mb-1" aria-hidden="true" />
            <span className="text-xs font-medium">{getNavigationLabels().alarms}</span>
          </button>

          <button
            onClick={createClickHandler(() => {
              const appAnalytics = AppAnalyticsService.getInstance();
              appAnalytics.trackFeatureUsage('navigation', 'advanced_scheduling_clicked');
              setAppState(prev => ({ ...prev, currentView: 'advanced-scheduling' }));
              AccessibilityUtils.announcePageChange('Advanced Scheduling');
            })}
            className={`flex flex-col items-center py-2 rounded-lg transition-colors ${
              appState.currentView === 'advanced-scheduling'
                ? 'text-primary-800 dark:text-primary-100 bg-primary-100 dark:bg-primary-800 border-2 border-primary-300 dark:border-primary-600'
                : 'text-gray-800 dark:text-gray-200 hover:text-gray-900 dark:hover:text-white hover:bg-gray-200 dark:hover:bg-dark-700 border border-transparent hover:border-gray-300 dark:hover:border-dark-600'
            }`}
            role="tab"
            aria-selected={appState.currentView === 'advanced-scheduling'}
            aria-current={appState.currentView === 'advanced-scheduling' ? 'page' : undefined}
            aria-label="Advanced Scheduling - Create smart alarms with AI optimization"
            aria-controls="main-content"
          >
            <Brain className="w-5 h-5 mb-1" aria-hidden="true" />
            <span className="text-xs font-medium">{getNavigationLabels().advanced}</span>
          </button>

          <button
            onClick={createClickHandler(() => {
              const appAnalytics = AppAnalyticsService.getInstance();
              appAnalytics.trackFeatureUsage('navigation', 'gaming_clicked', {
                currentLevel: appState.rewardSystem?.level,
                hasRewards: !!appState.rewardSystem?.unlockedRewards.length,
                activeBattles: appState.activeBattles?.length
              });
              setAppState(prev => ({ ...prev, currentView: 'gaming' }));
              AccessibilityUtils.announcePageChange('Gaming Hub');
            })}
            className={`flex flex-col items-center py-2 rounded-lg transition-colors ${
              appState.currentView === 'gaming'
                ? 'text-primary-800 dark:text-primary-100 bg-primary-100 dark:bg-primary-800 border-2 border-primary-300 dark:border-primary-600'
                : 'text-gray-800 dark:text-gray-200 hover:text-gray-900 dark:hover:text-white hover:bg-gray-200 dark:hover:bg-dark-700 border border-transparent hover:border-gray-300 dark:hover:border-dark-600'
            }`}
            role="tab"
            aria-selected={appState.currentView === 'gaming'}
            aria-current={appState.currentView === 'gaming' ? 'page' : undefined}
            aria-label="Gaming - Rewards, battles, and community challenges"
            aria-controls="main-content"
          >
            <Gamepad2 className="w-5 h-5 mb-1" aria-hidden="true" />
            <span className="text-xs font-medium">{getNavigationLabels().gaming}</span>
          </button>

          <button
            onClick={createClickHandler(() => {
              const appAnalytics = AppAnalyticsService.getInstance();
              appAnalytics.trackFeatureUsage('navigation', 'settings_clicked');
              setAppState(prev => ({ ...prev, currentView: 'settings' }));
              AccessibilityUtils.announcePageChange('Settings');
            })}
            className={`flex flex-col items-center py-2 rounded-lg transition-colors ${
              appState.currentView === 'settings'
                ? 'text-primary-800 dark:text-primary-100 bg-primary-100 dark:bg-primary-800 border-2 border-primary-300 dark:border-primary-600'
                : 'text-gray-800 dark:text-gray-200 hover:text-gray-900 dark:hover:text-white hover:bg-gray-200 dark:hover:bg-dark-700 border border-transparent hover:border-gray-300 dark:hover:border-dark-600'
            }`}
            role="tab"
            aria-selected={appState.currentView === 'settings'}
            aria-current={appState.currentView === 'settings' ? 'page' : undefined}
            aria-label="Settings - App preferences, analytics, and accessibility"
            aria-controls="main-content"
          >
            <Settings className="w-5 h-5 mb-1" aria-hidden="true" />
            <span className="text-xs font-medium">{getNavigationLabels().settings}</span>
          </button>

          <button
            onClick={() => {
              const appAnalytics = AppAnalyticsService.getInstance();
              appAnalytics.trackFeatureUsage('navigation', 'pricing_clicked');
              setAppState(prev => ({ ...prev, currentView: 'pricing' }));
              AccessibilityUtils.announcePageChange('Premium Plans');
            }}
            className={`flex flex-col items-center py-2 rounded-lg transition-colors ${
              appState.currentView === 'pricing'
                ? 'text-primary-800 dark:text-primary-100 bg-primary-100 dark:bg-primary-800 border-2 border-primary-300 dark:border-primary-600'
                : 'text-gray-800 dark:text-gray-200 hover:text-gray-900 dark:hover:text-white hover:bg-gray-200 dark:hover:bg-dark-700 border border-transparent hover:border-gray-300 dark:hover:border-dark-600'
            }`}
            role="tab"
            aria-selected={appState.currentView === 'pricing'}
            aria-current={appState.currentView === 'pricing' ? 'page' : undefined}
            aria-label="Premium - Subscription plans and premium features"
            aria-controls="main-content"
          >
            <Crown className="w-5 h-5 mb-1" aria-hidden="true" />
            <span className="text-xs font-medium">{getNavigationLabels().premium}</span>
          </button>

        </div>
      </nav>

      {/* Alarm Form Modal */}
      {showAlarmForm && (
        <ErrorBoundary context="AlarmForm">
          <AlarmForm
            alarm={editingAlarm}
            onSave={editingAlarm ?
              (data) => handleEditAlarm(editingAlarm.id, data) :
              handleAddAlarm
            }
            onCancel={() => {
              setShowAlarmForm(false);
              setEditingAlarm(null);
            }}
            userId={auth.user?.id || ''}
            user={auth.user!}
          />
        </ErrorBoundary>
      )}

      {/* PWA Install Prompt */}
      <PWAInstallPrompt
        onInstall={handlePWAInstall}
        onDismiss={handlePWADismiss}
      />
        </div>
      </ScreenReaderProvider>
    </ThemeProvider>
  );
}

// Main App component that provides the LanguageProvider
function App() {
  return (
    <LanguageProvider defaultLanguage="en" enableAutoDetect={true}>
      <AppContent />
    </LanguageProvider>
  );
}

export default App;<|MERGE_RESOLUTION|>--- conflicted
+++ resolved
@@ -1,34 +1,7 @@
 import React from 'react';
 import { useState, useEffect, useCallback } from 'react';
-<<<<<<< HEAD
-import {
-  Plus,
-  Clock,
-  Settings,
-  Bell,
-  Trophy,
-  Brain,
-  Gamepad2,
-  LogOut,
-  Crown,
-} from 'lucide-react';
-import type {
-  Alarm,
-  AppState,
-  VoiceMood,
-  User,
-  Battle,
-  AdvancedAlarm,
-  DayOfWeek,
-  Theme,
-  ThemeConfig,
-  PersonalizationSettings,
-  ThemePreset,
-} from './types';
-=======
 import { Plus, Clock, Settings, Bell, Trophy, Brain, Gamepad2, LogOut, Crown } from 'lucide-react';
 import type { Alarm, AppState, VoiceMood, User, Battle, AdvancedAlarm, DayOfWeek, Theme, ThemeConfig, PersonalizationSettings, ThemePreset } from './types';
->>>>>>> 02f0594e
 import { INITIAL_APP_STATE } from './constants/initialState';
 
 // i18n imports
@@ -119,15 +92,8 @@
     return {
       persona,
       confidence: 0.8,
-<<<<<<< HEAD
-      factors: [
-        { factor: 'subscription_tier', weight: 0.8, value: tier, influence: 0.8 },
-      ],
-      updatedAt: new Date(),
-=======
       factors: [{ factor: 'subscription_tier', weight: 0.8, value: tier, influence: 0.8 }],
       updatedAt: new Date()
->>>>>>> 02f0594e
     };
   }
 
@@ -147,18 +113,10 @@
     getA11yLabels,
     isRTL,
     getDirectionStyles,
-<<<<<<< HEAD
-    formatAlarmTime,
-  } = useI18n();
-  const auth = useAuth();
-  const { getCSSVariables, getThemeClasses, applyThemeWithPerformance, preloadTheme } =
-    useTheme();
-=======
     formatAlarmTime
   } = useI18n();
   const auth = useAuth();
   const { getCSSVariables, getThemeClasses, applyThemeWithPerformance, preloadTheme } = useTheme();
->>>>>>> 02f0594e
   const { announce } = useScreenReaderAnnouncements({
     announceNavigation: true,
     announceStateChanges: true
@@ -262,172 +220,16 @@
     setShowPWAInstall(false);
   };
 
-<<<<<<< HEAD
-  // Alarm snooze handler - moved up to fix hoisting issue
-  const handleAlarmSnooze = useCallback(
-    async (alarmId: string) => {
-      const analytics = AppAnalyticsService.getInstance();
-      const startTime = performance.now();
-
-      try {
-        analytics.trackAlarmAction('snooze', alarmId);
-
-        if (isOnline) {
-          await AlarmService.snoozeAlarm(alarmId);
-        }
-
-        const duration = performance.now() - startTime;
-        analytics.trackAlarmAction('snooze', alarmId, {
-          success: true,
-          duration,
-        });
-        analytics.trackFeatureUsage('alarm_snooze', 'completed', { duration });
-
-        setAppState(prev => ({
-          ...prev,
-          activeAlarm: null,
-          currentView: 'dashboard',
-        }));
-      } catch (error) {
-        const duration = performance.now() - startTime;
-        analytics.trackAlarmAction('snooze', alarmId, {
-          success: false,
-          error: error instanceof Error ? error.message : String(error),
-          duration,
-        });
-        analytics.trackError(
-          error instanceof Error ? error : new Error(String(error)),
-          { action: 'snooze_alarm' }
-        );
-
-        ErrorHandler.handleError(
-          error instanceof Error ? error : new Error(String(error)),
-          'Failed to snooze alarm',
-          {
-            context: 'snooze_alarm',
-            metadata: { alarmId, isOnline },
-          }
-        );
-        // Fallback: still hide the alarm even if snooze fails
-        setAppState(prev => ({
-          ...prev,
-          activeAlarm: null,
-          currentView: 'dashboard',
-        }));
-      }
-    },
-    [isOnline, setAppState]
-  );
-
-  // Service worker message handler - moved up to fix hoisting issue
-  const handleServiceWorkerMessage = useCallback(
-    (event: MessageEvent) => {
-      const { type, data } = event.data;
-
-      switch (type) {
-        case 'ALARM_TRIGGERED':
-          if (data.alarm) {
-            setAppState(prev => ({ ...prev, activeAlarm: data.alarm }));
-          }
-          break;
-        case 'SYNC_START':
-          setSyncStatus('pending');
-          break;
-        case 'SYNC_COMPLETE':
-          setSyncStatus('synced');
-          break;
-        case 'SYNC_ERROR':
-          setSyncStatus('error');
-          ErrorHandler.handleError(
-            new Error(data.error || 'Sync failed'),
-            'Background sync failed'
-          );
-          break;
-        case 'NETWORK_STATUS':
-          setIsOnline(data.isOnline);
-          break;
-        case 'EMOTIONAL_NOTIFICATION_ACTION':
-          // Handle emotional notification actions from service worker
-          if (data.action && data.emotion_type) {
-            emotionalActions.trackResponse(data.notification_id || 'unknown', {
-              messageId: data.notification_id || 'unknown',
-              emotion: data.emotion_type,
-              tone: (data.tone || 'encouraging') as EmotionalTone,
-              actionTaken:
-                data.action === 'dismiss'
-                  ? 'dismissed'
-                  : data.action === 'snooze'
-                    ? 'snoozed'
-                    : 'none',
-              notificationOpened: true,
-              timeToResponse: Date.now() - (data.timestamp || Date.now()),
-            });
-
-            // Handle specific actions
-            if (data.action === 'dismiss' && appState.activeAlarm) {
-              setAppState(prev => ({ ...prev, activeAlarm: null }));
-            } else if (data.action === 'snooze' && appState.activeAlarm) {
-              // Trigger snooze functionality
-              handleAlarmSnooze(appState.activeAlarm.id);
-            }
-
-            console.log('🧠 Emotional notification action handled:', data.action);
-          }
-          break;
-        default:
-          ErrorHandler.handleError(
-            new Error(`Unknown service worker message type: ${type}`),
-            'Received unknown service worker message',
-            { context: 'service_worker_message', metadata: { type, data } }
-          );
-      }
-    },
-    [
-      emotionalActions,
-      appState.activeAlarm,
-      handleAlarmSnooze,
-      setAppState,
-      setSyncStatus,
-      setIsOnline,
-    ]
-  );
-
-  const refreshRewardsSystem = useCallback(
-    async (alarms: Alarm[] = appState.alarms) => {
-      try {
-        const aiRewards = AIRewardsService.getInstance();
-        const rewardSystem = await aiRewards.analyzeAndGenerateRewards(alarms);
-=======
   const refreshRewardsSystem = async (alarms: Alarm[] = appState.alarms) => {
     try {
       const aiRewards = AIRewardsService.getInstance();
       const rewardSystem = await aiRewards.analyzeAndGenerateRewards(alarms);
->>>>>>> 02f0594e
 
       setAppState(prev => ({
         ...prev,
         rewardSystem
       }));
 
-<<<<<<< HEAD
-        // Track rewards analysis
-        const appAnalytics = AppAnalyticsService.getInstance();
-        appAnalytics.trackFeatureUsage('rewards_analysis', 'system_updated', {
-          totalRewards: rewardSystem.unlockedRewards.length,
-          level: rewardSystem.level,
-          currentStreak: rewardSystem.currentStreak,
-        });
-      } catch (error) {
-        ErrorHandler.handleError(
-          error instanceof Error ? error : new Error(String(error)),
-          'Failed to refresh rewards system',
-          { context: 'rewards_refresh' }
-        );
-      }
-    },
-    [appState.alarms, setAppState]
-  );
-=======
       // Track rewards analysis
       const appAnalytics = AppAnalyticsService.getInstance();
       appAnalytics.trackFeatureUsage('rewards_analysis', 'system_updated', {
@@ -443,7 +245,6 @@
       );
     }
   };
->>>>>>> 02f0594e
 
   const loadUserAlarms = useCallback(async () => {
     if (!auth.user) return;
@@ -655,24 +456,6 @@
   }, [appState.alarms]);
 
   // Handle alarm triggers from service worker
-<<<<<<< HEAD
-  const handleServiceWorkerAlarmTrigger = useCallback(
-    (alarm: Alarm) => {
-      console.log('App: Handling service worker alarm trigger:', alarm.id);
-
-      // Update app state to show alarm as triggered
-      setAppState(prev => ({
-        ...prev,
-        activeAlarm: alarm,
-        alarmTriggeredAt: new Date(),
-      }));
-
-      // Navigate to alarm screen if needed
-      // This would integrate with your existing alarm handling logic
-    },
-    [setAppState]
-  );
-=======
   const handleServiceWorkerAlarmTrigger = useCallback((alarm: Alarm) => {
     console.log('App: Handling service worker alarm trigger:', alarm.id);
 
@@ -687,7 +470,6 @@
     // This would integrate with your existing alarm handling logic
 
   }, [setAppState]);
->>>>>>> 02f0594e
 
   const syncOfflineChanges = useCallback(async () => {
     if (!auth.user) return;
@@ -854,13 +636,7 @@
         try {
           await emailService.initialize();
           const personaResult = await emailService.detectPersona(auth.user);
-<<<<<<< HEAD
-          console.log(
-            `Detected persona: ${personaResult.persona} (confidence: ${personaResult.confidence})`
-          );
-=======
           console.log(`Detected persona: ${personaResult.persona} (confidence: ${personaResult.confidence})`);
->>>>>>> 02f0594e
 
           // Add user to appropriate email campaign
           await emailService.addUserToCampaign(auth.user, personaResult.persona);
@@ -870,11 +646,7 @@
             persona: personaResult.persona,
             confidence: personaResult.confidence,
             factors: personaResult.factors.map(f => f.factor),
-<<<<<<< HEAD
-            timestamp: new Date().toISOString(),
-=======
             timestamp: new Date().toISOString()
->>>>>>> 02f0594e
           });
         } catch (error) {
           console.error('Email campaign integration error:', error);
@@ -940,12 +712,7 @@
         messageId: notification_id || 'unknown',
         emotion: emotion_type,
         tone: actionData?.tone || 'encouraging',
-<<<<<<< HEAD
-        actionTaken:
-          action === 'dismiss' ? 'dismissed' : action === 'snooze' ? 'snoozed' : 'none',
-=======
         actionTaken: action === 'dismiss' ? 'dismissed' : (action === 'snooze' ? 'snoozed' : 'none'),
->>>>>>> 02f0594e
         notificationOpened: true,
         timeToResponse: Date.now() - (actionData?.timestamp || Date.now())
       });
@@ -1130,14 +897,7 @@
       navigator.serviceWorker.addEventListener('message', handleServiceWorkerMessage);
 
       return () => {
-<<<<<<< HEAD
-        navigator.serviceWorker.removeEventListener(
-          'message',
-          handleServiceWorkerMessage
-        );
-=======
         navigator.serviceWorker.removeEventListener('message', handleServiceWorkerMessage);
->>>>>>> 02f0594e
       };
     }
   }, []);
@@ -1151,14 +911,7 @@
       }
 
       // Check if there's an active alarm (currently ringing)
-<<<<<<< HEAD
-      if (
-        appState.activeAlarm &&
-        tabProtectionSettings.settings.protectionTiming.activeAlarmWarning
-      ) {
-=======
       if (appState.activeAlarm && tabProtectionSettings.settings.protectionTiming.activeAlarmWarning) {
->>>>>>> 02f0594e
         // Announce the warning for accessibility
         announceProtectionWarning();
 
@@ -1373,20 +1126,6 @@
     }
   };
 
-<<<<<<< HEAD
-  const handleEditAlarm = async (
-    alarmId: string,
-    alarmData: {
-      time: string;
-      label: string;
-      days: number[];
-      voiceMood: VoiceMood;
-      snoozeEnabled?: boolean;
-      snoozeInterval?: number;
-      maxSnoozes?: number;
-    }
-  ) => {
-=======
   const handleEditAlarm = async (alarmId: string, alarmData: {
     time: string;
     label: string;
@@ -1396,7 +1135,6 @@
     snoozeInterval?: number;
     maxSnoozes?: number;
   }) => {
->>>>>>> 02f0594e
     if (!auth.user) {
       ErrorHandler.handleError(new Error('User not authenticated'), 'Cannot edit alarm without authentication');
       return;
@@ -1451,14 +1189,7 @@
       // Track performance and analytics
       const duration = performance.now() - startTime;
       analytics.trackAlarmAction('edit', updatedAlarm.id, { success: true, duration });
-<<<<<<< HEAD
-      analytics.trackFeatureUsage('alarm_editing', 'completed', {
-        voiceMood: alarmData.voiceMood,
-        duration,
-      });
-=======
       analytics.trackFeatureUsage('alarm_editing', 'completed', { voiceMood: alarmData.voiceMood, duration });
->>>>>>> 02f0594e
 
       // Update service worker
       updateServiceWorkerAlarms(updatedAlarms);
@@ -1590,15 +1321,7 @@
 
       // Track performance and analytics
       const duration = performance.now() - startTime;
-<<<<<<< HEAD
-      analytics.trackAlarmAction('toggle', alarmId, {
-        success: true,
-        enabled,
-        duration,
-      });
-=======
       analytics.trackAlarmAction('toggle', alarmId, { success: true, enabled, duration });
->>>>>>> 02f0594e
       analytics.trackFeatureUsage('alarm_toggle', 'completed', { enabled, duration });
 
       // Update service worker
@@ -1806,14 +1529,7 @@
               }}
               onQuickSetup={handleQuickSetup}
               onNavigateToAdvanced={() => {
-<<<<<<< HEAD
-                appAnalytics.trackFeatureUsage(
-                  'navigation',
-                  'advanced_scheduling_from_dashboard'
-                );
-=======
                 appAnalytics.trackFeatureUsage('navigation', 'advanced_scheduling_from_dashboard');
->>>>>>> 02f0594e
                 setAppState(prev => ({ ...prev, currentView: 'advanced-scheduling' }));
               }}
             />
@@ -2003,184 +1719,6 @@
                 </div>
               )}
             </div>
-<<<<<<< HEAD
-          </header>
-
-          {/* Content */}
-          <main id="main-content" className="flex-1 overflow-y-auto" role="main">
-            {renderContent()}
-          </main>
-
-          {/* Bottom Navigation */}
-          <nav
-            className="border-t"
-            style={{
-              backgroundColor: 'var(--theme-surface)',
-              borderColor: 'var(--theme-border)',
-            }}
-            role="navigation"
-            aria-label="Main navigation"
-          >
-            <div
-              className="grid grid-cols-6 px-1 py-2"
-              role="tablist"
-              aria-label="App sections"
-            >
-              <button
-                onClick={createClickHandler(() => {
-                  const appAnalytics = AppAnalyticsService.getInstance();
-                  appAnalytics.trackFeatureUsage('navigation', 'dashboard_clicked');
-                  setAppState(prev => ({ ...prev, currentView: 'dashboard' }));
-                  AccessibilityUtils.announcePageChange('Dashboard');
-                })}
-                className="flex flex-col items-center py-2 rounded-lg transition-colors border-2"
-                style={
-                  appState.currentView === 'dashboard'
-                    ? {
-                        color: 'var(--theme-primary-800)',
-                        backgroundColor: 'var(--theme-primary-100)',
-                        borderColor: 'var(--theme-primary-300)',
-                      }
-                    : {
-                        color: 'var(--theme-text-secondary)',
-                        backgroundColor: 'transparent',
-                        borderColor: 'transparent',
-                      }
-                }
-                onMouseEnter={e => {
-                  if (appState.currentView !== 'dashboard') {
-                    e.currentTarget.style.backgroundColor =
-                      'var(--theme-surface-hover)';
-                    e.currentTarget.style.color = 'var(--theme-text-primary)';
-                  }
-                }}
-                onMouseLeave={e => {
-                  if (appState.currentView !== 'dashboard') {
-                    e.currentTarget.style.backgroundColor = 'transparent';
-                    e.currentTarget.style.color = 'var(--theme-text-secondary)';
-                  }
-                }}
-                role="tab"
-                aria-selected={appState.currentView === 'dashboard'}
-                aria-current={appState.currentView === 'dashboard' ? 'page' : undefined}
-                aria-label="Dashboard - Overview of your alarms"
-                aria-controls="main-content"
-              >
-                <Clock className="w-5 h-5 mb-1" aria-hidden="true" />
-                <span className="text-xs font-medium">
-                  {getNavigationLabels().dashboard}
-                </span>
-              </button>
-
-              <button
-                onClick={createClickHandler(() => {
-                  const appAnalytics = AppAnalyticsService.getInstance();
-                  appAnalytics.trackFeatureUsage('navigation', 'alarms_clicked', {
-                    totalAlarms: appState.alarms.length,
-                  });
-                  setAppState(prev => ({ ...prev, currentView: 'alarms' }));
-                  AccessibilityUtils.announcePageChange('Alarms');
-                })}
-                className="flex flex-col items-center py-2 rounded-lg transition-colors border-2"
-                style={
-                  appState.currentView === 'alarms'
-                    ? {
-                        color: 'var(--theme-primary-800)',
-                        backgroundColor: 'var(--theme-primary-100)',
-                        borderColor: 'var(--theme-primary-300)',
-                      }
-                    : {
-                        color: 'var(--theme-text-secondary)',
-                        backgroundColor: 'transparent',
-                        borderColor: 'transparent',
-                      }
-                }
-                onMouseEnter={e => {
-                  if (appState.currentView !== 'alarms') {
-                    e.currentTarget.style.backgroundColor =
-                      'var(--theme-surface-hover)';
-                    e.currentTarget.style.color = 'var(--theme-text-primary)';
-                  }
-                }}
-                onMouseLeave={e => {
-                  if (appState.currentView !== 'alarms') {
-                    e.currentTarget.style.backgroundColor = 'transparent';
-                    e.currentTarget.style.color = 'var(--theme-text-secondary)';
-                  }
-                }}
-                role="tab"
-                aria-selected={appState.currentView === 'alarms'}
-                aria-current={appState.currentView === 'alarms' ? 'page' : undefined}
-                aria-label="Alarms - Manage your alarm list"
-                aria-controls="main-content"
-              >
-                <Bell className="w-5 h-5 mb-1" aria-hidden="true" />
-                <span className="text-xs font-medium">
-                  {getNavigationLabels().alarms}
-                </span>
-              </button>
-
-              <button
-                onClick={createClickHandler(() => {
-                  const appAnalytics = AppAnalyticsService.getInstance();
-                  appAnalytics.trackFeatureUsage(
-                    'navigation',
-                    'advanced_scheduling_clicked'
-                  );
-                  setAppState(prev => ({
-                    ...prev,
-                    currentView: 'advanced-scheduling',
-                  }));
-                  AccessibilityUtils.announcePageChange('Advanced Scheduling');
-                })}
-                className={`flex flex-col items-center py-2 rounded-lg transition-colors ${
-                  appState.currentView === 'advanced-scheduling'
-                    ? 'text-primary-800 dark:text-primary-100 bg-primary-100 dark:bg-primary-800 border-2 border-primary-300 dark:border-primary-600'
-                    : 'text-gray-800 dark:text-gray-200 hover:text-gray-900 dark:hover:text-white hover:bg-gray-200 dark:hover:bg-dark-700 border border-transparent hover:border-gray-300 dark:hover:border-dark-600'
-                }`}
-                role="tab"
-                aria-selected={appState.currentView === 'advanced-scheduling'}
-                aria-current={
-                  appState.currentView === 'advanced-scheduling' ? 'page' : undefined
-                }
-                aria-label="Advanced Scheduling - Create smart alarms with AI optimization"
-                aria-controls="main-content"
-              >
-                <Brain className="w-5 h-5 mb-1" aria-hidden="true" />
-                <span className="text-xs font-medium">
-                  {getNavigationLabels().advanced}
-                </span>
-              </button>
-
-              <button
-                onClick={createClickHandler(() => {
-                  const appAnalytics = AppAnalyticsService.getInstance();
-                  appAnalytics.trackFeatureUsage('navigation', 'gaming_clicked', {
-                    currentLevel: appState.rewardSystem?.level,
-                    hasRewards: !!appState.rewardSystem?.unlockedRewards.length,
-                    activeBattles: appState.activeBattles?.length,
-                  });
-                  setAppState(prev => ({ ...prev, currentView: 'gaming' }));
-                  AccessibilityUtils.announcePageChange('Gaming Hub');
-                })}
-                className={`flex flex-col items-center py-2 rounded-lg transition-colors ${
-                  appState.currentView === 'gaming'
-                    ? 'text-primary-800 dark:text-primary-100 bg-primary-100 dark:bg-primary-800 border-2 border-primary-300 dark:border-primary-600'
-                    : 'text-gray-800 dark:text-gray-200 hover:text-gray-900 dark:hover:text-white hover:bg-gray-200 dark:hover:bg-dark-700 border border-transparent hover:border-gray-300 dark:hover:border-dark-600'
-                }`}
-                role="tab"
-                aria-selected={appState.currentView === 'gaming'}
-                aria-current={appState.currentView === 'gaming' ? 'page' : undefined}
-                aria-label="Gaming - Rewards, battles, and community challenges"
-                aria-controls="main-content"
-              >
-                <Gamepad2 className="w-5 h-5 mb-1" aria-hidden="true" />
-                <span className="text-xs font-medium">
-                  {getNavigationLabels().gaming}
-                </span>
-              </button>
-
-=======
             <div className="flex items-center gap-3" role="group" aria-label="Header actions">
               <OfflineIndicator />
               {tabProtectionSettings.settings.enabled && tabProtectionSettings.settings.visualSettings.showVisualWarning && (
@@ -2190,7 +1728,6 @@
                   settings={tabProtectionSettings.settings}
                 />
               )}
->>>>>>> 02f0594e
               <button
                 onClick={createClickHandler(() => setShowAlarmForm(true))}
                 className="alarm-button alarm-button-primary p-2 rounded-full"
