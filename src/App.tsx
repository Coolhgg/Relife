--- conflicted
+++ resolved
@@ -399,70 +399,7 @@
   }, [auth.user, identify, track, reset, trackDailyActive]);
 
 
-  // Function declarations - moved here to fix variable hoisting issues
-  const loadUserAlarms = useCallback(async () => {
-    if (!auth.user) return;
-    
-    try {
-      // Load alarms from offline storage first (faster)
-      const offlineAlarms = await OfflineStorage.getAlarms();
-      if (offlineAlarms.length > 0) {
-        setAppState(prev => ({
-          ...prev,
-          alarms: offlineAlarms,
-          isOnboarding: offlineAlarms.length === 0
-        }));
-      }
-      
-      // Try to load from remote service if online
-      if (navigator.onLine) {
-        try {
-          const { alarms: savedAlarms } = await SupabaseService.loadUserAlarms(auth.user.id);
-          setAppState(prev => ({
-            ...prev,
-            alarms: savedAlarms,
-            isOnboarding: savedAlarms.length === 0
-          }));
-          // Save to offline storage
-          await OfflineStorage.saveAlarms(savedAlarms);
-          
-          // Announce successful data load to screen readers
-          AccessibilityUtils.createAriaAnnouncement(
-            `Loaded ${savedAlarms.length} alarm${savedAlarms.length === 1 ? '' : 's'}`,
-            'polite'
-          );
-          
-          // Initialize rewards system
-          await refreshRewardsSystem(savedAlarms);
-        } catch (error) {
-          ErrorHandler.handleError(
-            error instanceof Error ? error : new Error(String(error)),
-            'Remote alarm loading failed, using offline alarms',
-            { context: 'load_remote_alarms', metadata: { userId: auth.user.id } }
-          );
-          setSyncStatus('error');
-          
-          // Initialize rewards system with offline alarms
-          await refreshRewardsSystem(offlineAlarms);
-        }
-      } else {
-        setAppState(prev => ({
-          ...prev,
-          alarms: offlineAlarms,
-          isOnboarding: offlineAlarms.length === 0
-        }));
-        
-        // Initialize rewards system with offline alarms
-        await refreshRewardsSystem(offlineAlarms);
-      }
-    } catch (error) {
-      ErrorHandler.handleError(
-        error instanceof Error ? error : new Error(String(error)),
-        'Failed to load user alarms',
-        { context: 'load_user_alarms', metadata: { userId: auth.user.id } }
-      );
-    }
-  }, [auth.user, setSyncStatus, refreshRewardsSystem]);
+
 
   // Network status monitoring
   useEffect(() => {
@@ -536,45 +473,7 @@
     };
   }, [emotionalActions]);
 
-<<<<<<< HEAD
-  const registerEnhancedServiceWorker = useCallback(async () => {
-    if ('serviceWorker' in navigator) {
-      try {
-        // Service worker registration now handled by ServiceWorkerManager
-        // This method is kept for compatibility but should not be used
-        console.warn('Service worker registration should be handled by ServiceWorkerManager');
-        const registration = navigator.serviceWorker.getRegistration();
-        
-        registration.addEventListener('updatefound', () => {
-          const newWorker = registration.installing;
-          if (newWorker) {
-            newWorker.addEventListener('statechange', () => {
-              if (newWorker.state === 'installed' && navigator.serviceWorker.controller) {
-                // Show update notification
-                // Service worker update available - handled silently
-              }
-            });
-          }
-        });
-
-        // Enhanced service worker registered successfully
-        
-        // Send alarms to service worker
-        if (registration.active) {
-          registration.active.postMessage({
-            type: 'UPDATE_ALARMS',
-            data: { alarms: appState.alarms }
-          });
-        }
-
-      } catch (error) {
-        ErrorHandler.handleError(error instanceof Error ? error : new Error(String(error)), 'Service worker registration failed');
-      }
-    }
-  }, [appState.alarms]);
-
-=======
->>>>>>> 286a7247
+
   const handleServiceWorkerMessage = (event: MessageEvent) => {
     const { type, data } = event.data;
 
@@ -628,59 +527,6 @@
     }
   };
 
-  const syncOfflineChanges = useCallback(async () => {
-    if (!auth.user) return;
-    
-    try {
-      const pendingChanges = await OfflineStorage.getPendingChanges();
-      
-      if (pendingChanges.length > 0) {
-        // Syncing offline changes silently
-        
-        for (const change of pendingChanges) {
-          try {
-            switch (change.type) {
-              case 'create':
-              case 'update':
-                if (change.data) {
-                  const saveResult = await SupabaseService.saveAlarm(change.data);
-                  if (saveResult.error) {
-                    throw new Error(saveResult.error);
-                  }
-                }
-                break;
-              case 'delete': {
-                const deleteResult = await SupabaseService.deleteAlarm(change.id);
-                if (deleteResult.error) {
-                  throw new Error(deleteResult.error);
-                }
-                break;
-              }
-            }
-          } catch (error) {
-            ErrorHandler.handleError(
-              error instanceof Error ? error : new Error(String(error)),
-              'Failed to sync offline change',
-              { context: 'sync_offline_change', metadata: { changeId: change.id, changeType: change.type } }
-            );
-          }
-        }
-        
-        // Clear pending changes after successful sync
-        await OfflineStorage.clearPendingChanges();
-        setSyncStatus('synced');
-        
-        // Reload alarms from server to ensure consistency
-        const { alarms: updatedAlarms } = await SupabaseService.loadUserAlarms(auth.user.id);
-        setAppState(prev => ({ ...prev, alarms: updatedAlarms }));
-        await OfflineStorage.saveAlarms(updatedAlarms);
-      }
-    } catch (error) {
-      ErrorHandler.handleError(error instanceof Error ? error : new Error(String(error)), 'Failed to sync offline changes');
-      setSyncStatus('error');
-    }
-  }, [auth.user, setSyncStatus]);
-
   useEffect(() => {
     const initialize = async () => {
       try {
@@ -787,36 +633,7 @@
     }
   }, []);
 
-  const handleServiceWorkerMessage = (event: MessageEvent) => {
-    const { type, data } = event.data;
-
-    switch (type) {
-      case 'ALARM_TRIGGERED':
-        if (data.alarm) {
-          setAppState(prev => ({ ...prev, activeAlarm: data.alarm }));
-        }
-        break;
-      case 'SYNC_START':
-        setSyncStatus('pending');
-        break;
-      case 'SYNC_COMPLETE':
-        setSyncStatus('synced');
-        break;
-      case 'SYNC_ERROR':
-        setSyncStatus('error');
-        ErrorHandler.handleError(new Error(data.error || 'Sync failed'), 'Background sync failed');
-        break;
-      case 'NETWORK_STATUS':
-        setIsOnline(data.isOnline);
-        break;
-      default:
-        ErrorHandler.handleError(
-          new Error(`Unknown service worker message type: ${type}`),
-          'Received unknown service worker message',
-          { context: 'service_worker_message', metadata: { type, data } }
-        );
-    }
-  };
+
 
 
   const handleAddAlarm = async (alarmData: {
