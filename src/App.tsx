/// <reference lib="dom" />
import React from 'react';
import { useState, useEffect, useCallback } from 'react';
import {
  Plus,
  Clock,
  Settings,
  Bell,
  Brain,
  Gamepad2,
  LogOut,
  Crown,
} from 'lucide-react';
import type { Alarm, AppState, VoiceMood, User, Battle, DayOfWeek } from './types';
import { INITIAL_APP_STATE } from './constants/initialState';

// i18n imports
import { LanguageProvider } from './contexts/LanguageContext';
import { useI18n } from './hooks/useI18n';
import { useTheme } from './hooks/useTheme';

import AlarmList from './components/AlarmList';
import AlarmForm from './components/AlarmForm';
import AlarmRinging from './components/AlarmRinging';
import Dashboard from './components/Dashboard';
import OnboardingFlow from './components/OnboardingFlow';
import AuthenticationFlow from './components/AuthenticationFlow';
import ErrorBoundary from './components/ErrorBoundary';
import OfflineIndicator from './components/OfflineIndicator';
import PWAInstallPrompt from './components/PWAInstallPrompt';
// Enhanced consolidated components
import GamingHub from './components/GamingHub';
import EnhancedSettings from './components/EnhancedSettings';
import PricingPage from './components/PricingPage';
import { ScreenReaderProvider } from './components/ScreenReaderProvider';
import TabProtectionWarning from './components/TabProtectionWarning';
import { ThemeProvider } from './hooks/useTheme';
import { initializeCapacitor } from './services/capacitor';
import { AlarmService } from './services/alarm';
import { ErrorHandler } from './services/error-handler';
import OfflineStorage from './services/offline-storage';
import AccessibilityUtils from './utils/accessibility';
import ScreenReaderService from './utils/screen-reader';
import KeyboardNavigationService from './utils/keyboard-navigation';
import VoiceAccessibilityService from './utils/voice-accessibility';
import MobileAccessibilityService from './utils/mobile-accessibility';
import EnhancedFocusService from './utils/enhanced-focus';
import { PerformanceMonitor } from './services/performance-monitor';
import AppAnalyticsService from './services/app-analytics';
import AIRewardsService from './services/ai-rewards';
import { SupabaseService } from './services/supabase';
import { PushNotificationService } from './services/push-notifications';
import useAuth from './hooks/useAuth';
import { useScreenReaderAnnouncements } from './hooks/useScreenReaderAnnouncements';
import {
  useAnalytics,
  useEngagementAnalytics,
  usePageTracking,
  ANALYTICS_EVENTS,
} from './hooks/useAnalytics';
import { useEmotionalNotifications } from './hooks/useEmotionalNotifications';
import { useTabProtectionAnnouncements } from './hooks/useTabProtectionAnnouncements';
import useTabProtectionSettings from './hooks/useTabProtectionSettings';
import { formatProtectionMessage, formatTimeframe } from './types/tabProtection';
import ServiceWorkerStatus from './components/ServiceWorkerStatus';
import { useEnhancedServiceWorker } from './hooks/useEnhancedServiceWorker';
import { useAdvancedAlarms } from './hooks/useAdvancedAlarms';
import AdvancedSchedulingDashboard from './components/AdvancedSchedulingDashboard';
import { useUISound } from './hooks/useSoundEffects';
import './App.css';

// Email Campaign Integration
import { PersonaType, PersonaDetectionResult } from './types';
class EmailCampaignService {
  private static instance: EmailCampaignService;
  private isInitialized = false;

  static getInstance() {
    if (!this.instance) {
      this.instance = new EmailCampaignService();
    }
    return this.instance;
  }

  async initialize() {
    this.isInitialized = true;
    console.log('Email campaign service initialized');
  }

  async detectPersona(user: any): Promise<PersonaDetectionResult> {
    let persona: PersonaType = 'struggling_sam';
    const tier = user?.subscriptionTier || user?.subscription?.tier || 'free';

    switch (tier) {
      case 'free':
        persona = 'struggling_sam';
        break;
      case 'basic':
        persona = 'busy_ben';
        break;
      case 'premium':
        persona = 'professional_paula';
        break;
      case 'pro':
        persona = 'enterprise_emma';
        break;
      case 'student':
        persona = 'student_sarah';
        break;
    }

    if (user?.email?.includes('.edu')) {
      persona = 'student_sarah';
    }

    return {
      persona,
      confidence: 0.8,
      factors: [
        { factor: 'subscription_tier', weight: 0.8, value: tier, influence: 0.8 },
      ],
      updatedAt: new Date(),
    };
  }

  async addUserToCampaign(user: any, persona: PersonaType) {
    console.log(`Adding user ${user.email} to ${persona} campaign`);
    // Integration with email platform would go here
    return true;
  }
}

// Inner App component that uses i18n hooks
function AppContent() {
  const {
    t,
    getNavigationLabels,
    getActionLabels: _getActionLabels,
    getA11yLabels,
    isRTL: _isRTL,
    getDirectionStyles: _getDirectionStyles,
    formatAlarmTime: _formatAlarmTime,
  } = useI18n();
  const auth = useAuth();
  const {
    getCSSVariables: _getCSSVariables,
    getThemeClasses: _getThemeClasses,
    applyThemeWithPerformance,
    preloadTheme,
  } = useTheme();
  const { announce } = useScreenReaderAnnouncements({
    announceNavigation: true,
    announceStateChanges: true,
  });

  // Analytics integration
  const {
    identify,
    track,
    trackPageView: _trackPageView,
    setUserProperties: _setUserProperties,
    reset,
  } = useAnalytics();
  const {
    trackSessionActivity,
    trackDailyActive,
    trackFeatureDiscovery: _trackFeatureDiscovery,
  } = useEngagementAnalytics();
  usePageTracking('main-app');

  // Advanced Alarms Hook
  const {
    alarms: advancedAlarms,
    loading: _advancedAlarmsLoading,
    error: _advancedAlarmsError,
  } = useAdvancedAlarms();

  // Enhanced Service Worker Hook for alarm reliability
  const {
    state: serviceWorkerState,
    updateAlarms: updateServiceWorkerAlarms,
    performHealthCheck: _performHealthCheck,
  } = useEnhancedServiceWorker();

  // Apply theme with performance optimizations
  useEffect(() => {
    // Use performance-optimized theme application
    applyThemeWithPerformance({
      animate: !window.matchMedia('(prefers-reduced-motion: reduce)').matches,
      duration: 250,
      immediate: false,
    });
  }, [applyThemeWithPerformance]);

  // Preload common themes for better performance
  useEffect(() => {
    // Preload opposite theme for quick switching
    const currentTheme = document.documentElement.classList.contains('theme-dark')
      ? 'dark'
      : 'light';
    const oppositeTheme = currentTheme === 'dark' ? 'light' : 'dark';
    preloadTheme(oppositeTheme);
  }, [preloadTheme]);

  // Sound Effects Hook for UI feedback
  const {
    playClick: _playClick,
    playSuccess,
    playError: _playError,
    createClickHandler,
    createSuccessHandler,
    createErrorHandler,
  } = useUISound();

  const [appState, setAppState] = useState<AppState>(INITIAL_APP_STATE);

  const [showAlarmForm, setShowAlarmForm] = useState(false);
  const [editingAlarm, setEditingAlarm] = useState<Alarm | null>(null);
  const [isInitialized, setIsInitialized] = useState(false);
  const [isOnline, setIsOnline] = useState(navigator.onLine);
  const [accessibilityInitialized, setAccessibilityInitialized] = useState(false);
  const [sessionStartTime] = useState(Date.now());
  const [_syncStatus, setSyncStatus] = useState<
    'synced' | 'syncing' | 'error' | 'pending' | 'offline'
  >('synced');
  const [_showPWAInstall, setShowPWAInstall] = useState(false);
  const [_tabProtectionEnabled, setTabProtectionEnabled] = useState(() => {
    // Get from localStorage or default to true
    const stored = localStorage.getItem('tabProtectionEnabled');
    return stored !== null ? JSON.parse(stored) : true;
  });

  // Sync alarms with enhanced service worker when they change
  useEffect(() => {
    if (serviceWorkerState.isInitialized && appState.alarms) {
      console.log(
        `App: Syncing ${appState.alarms.length} alarms with enhanced service worker`
      );
      updateServiceWorkerAlarms(appState.alarms);
    }
  }, [appState.alarms, serviceWorkerState.isInitialized, updateServiceWorkerAlarms]);

  // Emotional Intelligence Notifications Hook
  const [_emotionalState, emotionalActions] = useEmotionalNotifications({
    userId: auth.user?.id || '',
    enabled: !!auth.user && appState.permissions.notifications.granted,
  });

  // Tab Protection Announcements Hook
  const tabProtectionSettings = useTabProtectionSettings();
  const { announceProtectionWarning } = useTabProtectionAnnouncements({
    activeAlarm: appState.activeAlarm,
    enabledAlarms: appState.alarms.filter((alarm: any) => alarm.enabled),
    settings: tabProtectionSettings.settings,
  });

  // PWA Installation handlers
  const handlePWAInstall = () => {
    setShowPWAInstall(false);
    // PWA install logic would be handled by the PWAInstallPrompt component
  };

  const handlePWADismiss = () => {
    setShowPWAInstall(false);
  };

  const refreshRewardsSystem = useCallback(
    async (alarms: Alarm[] = appState.alarms) => {
      try {
        // Update user habits based on current alarms
        if (alarms.length > 0) {
          const habitData = {
            habit_name: "daily_alarms",
            current_count: alarms.filter(a => a.enabled).length,
            target_count: alarms.length,
            last_activity: new Date().toISOString()
          };
        if (auth.user?.id) {
          await rewardService.updateUserHabits(auth.user.id, habitData);
        }
        }

        // Check and unlock any new rewards
        if (auth.user?.id) {
          await rewardService.checkAndUnlockRewards(auth.user.id);
        }

        // Get the comprehensive reward system data from database
        const _rewards = await rewardService.getRewards();
        const userRewards = auth.user?.id ? await rewardService.getUserRewards(auth.user.id) : null;
        const _insights = auth.user?.id ? await rewardService.getUserInsights(auth.user.id) : null;
        const analytics = auth.user?.id ? await rewardService.getUserAnalytics(auth.user.id) : null;
        const _habits = auth.user?.id ? await rewardService.getUserHabits(auth.user.id) : null;
        const _nicheProfile = auth.user?.id ? await rewardService.getUserNicheProfile(auth.user.id) : null;

        // Build comprehensive reward system object
        const rewardSystem = {
          points: analytics?.total_points || 0,
          level: analytics?.current_level || 1,
          experience: analytics?.total_points || 0, // Using points as experience
          streakDays: analytics?.current_streak || 0,
          unlockedRewards: (userRewards || []).map(r => r.reward_id || r.id || String(r)),
        };

        setAppState((prev: AppState) => ({ // type-safe replacement
          ...prev,
          rewardSystem,
        }));

        // Track rewards analysis
        const appAnalytics = AppAnalyticsService.getInstance();
        appAnalytics.trackFeatureUsage('rewards_analysis', 'system_updated', {
          totalRewards: rewardSystem.unlockedRewards.length,
          level: rewardSystem.level,
          currentStreak: rewardSystem.currentStreak,
        });
      } catch (error) {
        ErrorHandler.handleError(
          error instanceof Error ? error : new Error(String(error)),
          'Failed to refresh rewards system',
          { context: 'rewards_refresh' }
        );
      }
    },
    [appState.alarms, setAppState]
  );

  const loadUserAlarms = useCallback(async () => {
    if (!auth.user) return;

    try {
      // Load alarms from offline storage first (faster)
      const offlineAlarms = await OfflineStorage.getAlarms();
      if (offlineAlarms.length > 0) {
        setAppState((prev: AppState) => ({ // type-safe replacement
          

          ...prev,
          alarms: offlineAlarms,
          isOnboarding: offlineAlarms.length === 0,
        }));
      }

      // Try to load from remote service if online
      if (navigator.onLine) {
        try {
          const { alarms: savedAlarms } = await SupabaseService.loadUserAlarms(
            auth.user.id
          );
          setAppState((prev: AppState) => ({ // type-safe replacement
            

            ...prev,
            alarms: savedAlarms,
            isOnboarding: savedAlarms.length === 0,
          }));
          // Save to offline storage
          await OfflineStorage.saveAlarms(savedAlarms);

          // Announce successful data load to screen readers
          AccessibilityUtils.createAriaAnnouncement(
            `Loaded ${savedAlarms.length} alarm${savedAlarms.length === 1 ? '' : 's'}`,
            'polite'
          );

          // Initialize rewards system
          await refreshRewardsSystem(savedAlarms);
        } catch (error) {
          ErrorHandler.handleError(
            error instanceof Error ? error : new Error(String(error)),
            'Remote alarm loading failed, using offline alarms',
            { context: 'load_remote_alarms', metadata: { userId: auth.user.id } }
          );
          setSyncStatus('error');

          // Initialize rewards system with offline alarms
          await refreshRewardsSystem(offlineAlarms);
        }
      } else {
        setAppState((prev: AppState) => ({ // type-safe replacement
          

          ...prev,
          alarms: offlineAlarms,
          isOnboarding: offlineAlarms.length === 0,
        }));

        // Initialize rewards system with offline alarms
        await refreshRewardsSystem(offlineAlarms);
      }
    } catch (error) {
      ErrorHandler.handleError(
        error instanceof Error ? error : new Error(String(error)),
        'Failed to load user alarms',
        { context: 'load_user_alarms', metadata: { userId: auth.user.id } }
      );
    }
  }, [auth.user, setSyncStatus, refreshRewardsSystem]);

  // Handle alarm snooze functionality
  const handleAlarmSnooze = useCallback(
    async (alarmId: string) => {
      const analytics = AppAnalyticsService.getInstance();
      const startTime = performance.now();

      try {
        analytics.trackAlarmAction('snooze', alarmId);

        if (isOnline) {
          await AlarmService.snoozeAlarm(alarmId);
        }

        const duration = performance.now() - startTime;
        analytics.trackAlarmAction('snooze', alarmId, { success: true, duration });
        analytics.trackFeatureUsage('alarm_snooze', 'completed', { duration });

        setAppState((prev: AppState) => ({ // type-safe replacement
           ...prev,
          activeAlarm: null,
          currentView: 'dashboard',
        }));
      } catch (error) {
        const duration = performance.now() - startTime;
        analytics.trackAlarmAction('snooze', alarmId, {
          success: false,
          error: error instanceof Error ? error.message : String(error),
          duration,
        });
        analytics.trackError(
          error instanceof Error ? error : new Error(String(error)),
          {
            action: 'snooze_alarm',
          }
        );

        ErrorHandler.handleError(
          error instanceof Error ? error : new Error(String(error)),
          'Failed to snooze alarm',
          {
            context: 'snooze_alarm',
            metadata: { alarmId, isOnline },
          }
        );
        // Fallback: still hide the alarm even if snooze fails
        setAppState((prev: AppState) => ({ // type-safe replacement
           ...prev,
          activeAlarm: null,
          currentView: 'dashboard',
        }));
      }
    },
    [isOnline, setAppState]
  );

  // Handle service worker messages
  const handleServiceWorkerMessage = useCallback(
    (event: MessageEvent) => {
      const { type, data } = event.data;

      switch (type) {
        case 'ALARM_TRIGGERED':
          if (data.alarm) {
            setAppState((prev: AppState) => ({ // type-safe replacement
              ...prev, 
              activeAlarm: data.alarm 
            }));
          }
          break;
        case 'SYNC_START':
          setSyncStatus('pending');
          break;
        case 'SYNC_COMPLETE':
          setSyncStatus('synced');
          break;
        case 'SYNC_ERROR':
          setSyncStatus('error');
          ErrorHandler.handleError(
            new Error(data.error || 'Sync failed'),
            'Background sync failed'
          );
          break;
        case 'NETWORK_STATUS':
          setIsOnline(data.isOnline);
          break;
        case 'EMOTIONAL_NOTIFICATION_ACTION':
          // Handle emotional notification actions from service worker
          if (data.action && data.emotion_type) {
            emotionalActions.trackResponse(data.notification_id || 'unknown', {
              messageId: data.notification_id || 'unknown',
              emotion: data.emotion_type,
              tone: data.tone || 'encouraging',
              actionTaken:
                data.action === 'dismiss'
                  ? 'dismissed'
                  : data.action === 'snooze'
                    ? 'snoozed'
                    : 'none',
              notificationOpened: true,
              timeToResponse: Date.now() - (data.timestamp || Date.now()),
            });

            // Handle specific actions
            if (data.action === 'dismiss' && appState.activeAlarm) {
              setAppState((prev: AppState) => ({ // type-safe replacement
                ...prev, 
                activeAlarm: null 
              }));
            } else if (data.action === 'snooze' && appState.activeAlarm) {
              // Trigger snooze functionality
              handleAlarmSnooze(appState.activeAlarm.id);
            }

            console.log('🧠 Emotional notification action handled:', data.action);
          }
          break;
        default:
          ErrorHandler.handleError(
            new Error(`Unknown service worker message type: ${type}`),
            'Received unknown service worker message',
            { context: 'service_worker_message', metadata: { type, data } }
          );
      }
    },
    [
      setAppState,
      setSyncStatus,
      setIsOnline,
      emotionalActions,
      appState,
      handleAlarmSnooze,
    ]
  );

  // Handle alarm triggers from service worker
  const handleServiceWorkerAlarmTrigger = useCallback(
    (alarm: Alarm) => {
      console.log('App: Handling service worker alarm trigger:', alarm.id);

      // Update app state to show alarm as triggered
      setAppState((prev: AppState
) => ({
        

        ...prev,
        activeAlarm: alarm,
        alarmTriggeredAt: new Date(),
      }));

      // Navigate to alarm screen if needed
      // This would integrate with your existing alarm handling logic
    },
    [setAppState]
  );

  const registerEnhancedServiceWorker = useCallback(async () => {
    if ('serviceWorker' in navigator) {
      try {
        console.log('App: Registering enhanced service worker...');
        const registration = await navigator.serviceWorker.register('/sw-enhanced.js');

        registration.addEventListener('updatefound', () => {
          const newWorker = registration.installing;
          if (newWorker) {
            newWorker.addEventListener('statechange', () => {
              if (
                newWorker.state === 'installed' &&
                navigator.serviceWorker.controller
              ) {
                console.log('App: Service worker updated');
                // Optionally show update notification to user
              }
            });
          }
        });

        // Enhanced service worker registered successfully
        console.log('App: Enhanced service worker registered');

        // Request notification permissions first
        if ('Notification' in window && Notification.permission === 'default') {
          try {
            console.log('App: Requesting notification permission...');
            const permission = await Notification.requestPermission();
            console.log('App: Notification permission:', permission);

            if (permission === 'granted') {
              // Notify service worker about permission
              navigator.serviceWorker.ready.then(reg => {
                reg.active?.postMessage({
                  type: 'REQUEST_NOTIFICATION_PERMISSION',
                });
              });
            }
          } catch (permissionError) {
            console.warn(
              'App: Could not request notification permission:',
              permissionError
            );
          }
        }

        // Wait for service worker to be ready
        const readyRegistration = await navigator.serviceWorker.ready;

        // Send alarms to service worker
        if (readyRegistration.active && appState.alarms.length > 0) {
          console.log(
            `App: Sending ${appState.alarms.length} alarms to service worker`
          );

          // Use MessageChannel for reliable communication
          const messageChannel = new MessageChannel();

          messageChannel.port1.onmessage = (event: MessageEvent) => {
            const { success, message, error } = event.data;
            if (success) {
              console.log('App: Service worker response:', message);
            } else {
              console.error('App: Service worker error:', error);
            }
          };

          readyRegistration.active.postMessage(
            {
              type: 'UPDATE_ALARMS',
              data: { alarms: appState.alarms },
            },
            [messageChannel.port2]
          );
        }

        // Set up service worker message listener
        navigator.serviceWorker.addEventListener('message', event => {
          const { type, data } = event.data;

          switch (type) {
            case 'ALARM_TRIGGERED':
              console.log('App: Alarm triggered by service worker:', data.alarm.id);
              // Handle alarm trigger from service worker
              handleServiceWorkerAlarmTrigger(data.alarm);
              break;

            case 'ALARM_SCHEDULED':
              console.log('App: Alarm scheduled by service worker:', data.alarmId);
              break;

            case 'ALARM_CANCELLED':
              console.log('App: Alarm cancelled by service worker:', data.alarmId);
              break;

            case 'NETWORK_STATUS':
              console.log('App: Network status change:', data.isOnline);
              // Update app state based on network status
              break;

            case 'COMPLETE_SYNC_FINISHED':
              console.log('App: Service worker sync completed');
              // Refresh app data if needed
              break;

            default:
              console.log('App: Unknown service worker message:', type);
          }
        });

        // Set up visibility change handling for alarm reliability
        document.addEventListener('visibilitychange', () => {
          if (document.visibilityState === 'hidden') {
            // Ensure alarms are properly scheduled in service worker when tab becomes hidden
            console.log('App: Tab hidden, ensuring background alarm scheduling...');
            if (readyRegistration.active) {
              readyRegistration.active.postMessage({
                type: 'SYNC_ALARM_STATE',
              });
            }
          } else if (document.visibilityState === 'visible') {
            // Perform health check when tab becomes visible again
            console.log('App: Tab visible, performing alarm health check...');
            if (readyRegistration.active) {
              readyRegistration.active.postMessage({
                type: 'HEALTH_CHECK',
              });
            }
          }
        });

        // Set up beforeunload event for tab close protection
        window.addEventListener('beforeunload', _event => {
          // This will be handled by the tab protection system
          // but we also notify the service worker
          if (readyRegistration.active) {
            readyRegistration.active.postMessage({
              type: 'TAB_CLOSING',
            });
          }
        });
      } catch (error) {
        console.error('App: Service worker registration failed:', error);
        ErrorHandler.handleError(
          error instanceof Error ? error : new Error(String(error)),
          'Enhanced service worker registration failed',
          { context: 'service_worker_registration' }
        );
      }
    } else {
      console.warn('App: Service workers not supported in this browser');
    }
  }, [appState.alarms, handleServiceWorkerAlarmTrigger]);

  const syncOfflineChanges = useCallback(async () => {
    if (!auth.user) return;

    try {
      const pendingChanges = await OfflineStorage.getPendingChanges();

      if (pendingChanges.length > 0) {
        // Syncing offline changes silently

        for (const change of pendingChanges) {
          try {
            switch (change.type) {
              case 'create':
              case 'update':
                if (change.data) {
                  const saveResult = await SupabaseService.saveAlarm(change.data);
                  if (saveResult.error) {
                    throw new Error(saveResult.error);
                  }
                }
                break;
              case 'delete': {
                const deleteResult = await SupabaseService.deleteAlarm(change.id);
                if (deleteResult.error) {
                  throw new Error(deleteResult.error);
                }
                break;
              }
            }
          } catch (error) {
            ErrorHandler.handleError(
              error instanceof Error ? error : new Error(String(error)),
              'Failed to sync offline change',
              {
                context: 'sync_offline_change',
                metadata: { changeId: change.id, changeType: change.type },
              }
            );
          }
        }

        // Clear pending changes after successful sync
        await OfflineStorage.clearPendingChanges();
        setSyncStatus('synced');

        // Reload alarms from server to ensure consistency
        const { alarms: updatedAlarms } = await SupabaseService.loadUserAlarms(
          auth.user.id
        );
        setAppState((prev: AppState) => ({ // type-safe replacement
           ...prev,
          alarms: updatedAlarms,
        }));
        await OfflineStorage.saveAlarms(updatedAlarms);
      }
    } catch (error) {
      ErrorHandler.handleError(
        error instanceof Error ? error : new Error(String(error)),
        'Failed to sync offline changes'
      );
      setSyncStatus('error');
    }
  }, [auth.user, setSyncStatus, setAppState]);

  // Refresh rewards system based on current alarms and analytics
  // Handle quick alarm setup with preset configurations
  const handleQuickSetup = async (presetType: 'morning' | 'work' | 'custom') => {
    const presets = {
      morning: {
        time: '07:00',
        label: 'Morning Routine',
        days: [1, 2, 3, 4, 5], // Monday to Friday
        voiceMood: 'motivational' as VoiceMood,
      },
      work: {
        time: '06:30',
        label: 'Work Day',
        days: [1, 2, 3, 4, 5], // Monday to Friday
        voiceMood: 'drill-sergeant' as VoiceMood,
      },
      custom: {
        time: '07:00',
        label: 'Wake Up',
        days: [1, 2, 3, 4, 5, 6, 7], // Every day
        voiceMood: 'gentle' as VoiceMood,
      },
    };

    const presetConfig = presets[presetType];
    if (presetConfig) {
      await handleAddAlarm(presetConfig);

      // Track the quick setup usage
      const appAnalytics = AppAnalyticsService.getInstance();
      appAnalytics.trackFeatureUsage('quick_alarm_setup', 'preset_used', {
        presetType,
      });
    }
  };

  // Initialize all accessibility services
  const initializeAccessibilityServices = async () => {
    try {
      const screenReaderService = ScreenReaderService.getInstance();
      const _keyboardService = KeyboardNavigationService.getInstance();
      const voiceService = VoiceAccessibilityService.getInstance();
      const _mobileService = MobileAccessibilityService.getInstance();
      const _focusService = EnhancedFocusService.getInstance();

      // Services are automatically initialized when getInstance() is called
      // Just verify they're properly instantiated

      // Announce app initialization
      screenReaderService.announce(
        'Smart Alarm app loaded with full accessibility support',
        'polite'
      );

      setAccessibilityInitialized(true);

      // Track accessibility initialization
      const appAnalytics = AppAnalyticsService.getInstance();
      appAnalytics.trackFeatureUsage('accessibility', 'services_initialized', {
        screenReader: screenReaderService.getState().isEnabled,
        keyboard: true,
        voice: voiceService.getState?.().isEnabled ?? false,
        mobile: true,
        focus: true,
      });
    } catch (error) {
      ErrorHandler.handleError(
        error instanceof Error ? error : new Error(String(error)),
        'Failed to initialize accessibility services',
        { context: 'accessibility_initialization' }
      );
      setAccessibilityInitialized(true); // Continue even if accessibility fails
    }
  };

  // Update app state when auth state changes
  useEffect(() => {
    const appAnalytics = AppAnalyticsService.getInstance();
    const emailService = EmailCampaignService.getInstance();

    setAppState((prev: AppState
) => ({
      

      ...prev,
      user: auth.user,
    }));

    // Set analytics user context when user signs in/out
    if (auth.user) {
      // Use both analytics services for comprehensive tracking
      appAnalytics.setUserContext(auth.user.id, {
        email: auth.user.email,
        signInMethod: 'supabase',
      });

      // New analytics hook for user identification
      identify(auth.user.id, {
        id: auth.user.id,
        email: auth.user.email,
        createdAt:
          auth.user.createdAt instanceof Date
            ? auth.user.createdAt.toISOString()
            : auth.user.createdAt,
        deviceType: navigator.userAgent.includes('Mobile') ? 'mobile' : 'desktop',
      });

      // Track sign-in event
      track(ANALYTICS_EVENTS.USER_SIGNED_IN, {
        timestamp: new Date().toISOString(),
        metadata: {
          method: 'supabase',
        },
      });

      // Track daily active user
      trackDailyActive();

      // Email Campaign Integration: Detect persona and add to campaign
      (async () => {
        try {
          await emailService.initialize();
          const personaResult = await emailService.detectPersona(auth.user);
          console.log(
            `Detected persona: ${personaResult.persona} (confidence: ${personaResult.confidence})`
          );

          // Add user to appropriate email campaign
          await emailService.addUserToCampaign(auth.user, personaResult.persona);

          // Track persona detection for analytics
          track('PERSONA_DETECTED', {
            persona: personaResult.persona,
            confidence: personaResult.confidence,
            factors: personaResult.factors.map(f => f.factor),
            timestamp: new Date().toISOString(),
          });
        } catch (error) {
          console.error('Email campaign integration error:', error);
        }
      })();
    } else {
      // Clear user context when user signs out
      appAnalytics.clearUserContext();
      reset();

      // Track sign-out event
      track(ANALYTICS_EVENTS.USER_SIGNED_OUT, {
        timestamp: new Date().toISOString(),
      });
    }
  }, [auth.user, identify, track, reset, trackDailyActive, setAppState]);

  // Network status monitoring
  useEffect(() => {
    const handleOnline = () => {
      setIsOnline(true);
      setSyncStatus('pending');
      // Trigger sync when coming back online
      syncOfflineChanges();
    };

    const handleOffline = () => {
      setIsOnline(false);
      setSyncStatus('offline');
    };

    window.addEventListener('online', handleOnline);
    window.addEventListener('offline', handleOffline);

    return () => {
      window.removeEventListener('online', handleOnline);
      window.removeEventListener('offline', handleOffline);
    };
  }, [syncOfflineChanges]);

  // Service worker message handling
  useEffect(() => {
    if ('serviceWorker' in navigator) {
      navigator.serviceWorker.addEventListener('message', handleServiceWorkerMessage);

      return () => {
        navigator.serviceWorker.removeEventListener(
          'message',
          handleServiceWorkerMessage
        );
      };
    }
  }, [handleServiceWorkerMessage]);

  // Handle emotional notification events from service worker
  useEffect(() => {
    const handleEmotionalAction = (event: CustomEvent) => {
      const { action, emotion_type, notification_id, data: actionData } = event.detail;

      // Track the action in analytics
      emotionalActions.trackResponse(notification_id || 'unknown', {
        messageId: notification_id || 'unknown',
        emotion: emotion_type,
        tone: actionData?.tone || 'encouraging',
        actionTaken:
          action === 'dismiss' ? 'dismissed' : action === 'snooze' ? 'snoozed' : 'none',
        notificationOpened: true,
        timeToResponse: Date.now() - (actionData?.timestamp || Date.now()),
      });

      console.log('🧠 Emotional notification action received:', action, emotion_type);
    };

    const handleServiceWorkerUpdate = (_event: CustomEvent) => {
      console.log('🔄 Service Worker update available');
      // Could show a toast notification or update indicator
    };

    const handleServiceWorkerInstall = () => {
      console.log('✅ Service Worker installed successfully');
    };

    // Add event listeners
    window.addEventListener(
      'emotional-notification-action',
      handleEmotionalAction as EventListener
    );
    window.addEventListener(
      'sw-update-available',
      handleServiceWorkerUpdate as EventListener
    );
    window.addEventListener('sw-install-complete', handleServiceWorkerInstall);

    return () => {
      window.removeEventListener(
        'emotional-notification-action',
        handleEmotionalAction as EventListener
      );
      window.removeEventListener(
        'sw-update-available',
        handleServiceWorkerUpdate as EventListener
      );
      window.removeEventListener('sw-install-complete', handleServiceWorkerInstall);
    };
  }, [emotionalActions]);

  useEffect(() => {
    const initialize = async () => {
      try {
        // Initialize performance monitoring and analytics
        const performanceMonitor = PerformanceMonitor.getInstance();
        const appAnalytics = AppAnalyticsService.getInstance();

        performanceMonitor.initialize();

        // Start performance tracking
        appAnalytics.startPerformanceMarker('app_initialization');

        // Initialize analytics services (Sentry + PostHog)
        await appAnalytics.initializeAnalytics();

        // Track app launch
        appAnalytics.trackPageView('dashboard', {
          isInitialLoad: true,
          userAuthenticated: !!auth.user,
        });

        // Track session activity with enhanced analytics
        trackSessionActivity();

        // Track app installation/update if first time
        const isFirstTime = !localStorage.getItem('app_launched_before');
        if (isFirstTime) {
          track(ANALYTICS_EVENTS.APP_INSTALLED, {
            timestamp: new Date().toISOString(),
            metadata: {
              version: import.meta.env.VITE_APP_VERSION || '1.0.0',
              platform: navigator.userAgent.includes('Mobile') ? 'mobile' : 'desktop',
            },
          });
          localStorage.setItem('app_launched_before', 'true');
        }

        // Initialize Capacitor
        await initializeCapacitor();

        // Initialize Push Notifications
        try {
          await PushNotificationService.initialize();
        } catch (error) {
          console.warn('Push notification initialization failed:', error);
        }

        // Initialize enhanced service worker
        await registerEnhancedServiceWorker();

        // Initialize accessibility services
        await initializeAccessibilityServices();

        // Only load alarms if user is authenticated
        if (auth.user) {
          await loadUserAlarms();
        }

        setIsInitialized(true);
      } catch (error) {
        ErrorHandler.handleError(
          error instanceof Error ? error : new Error(String(error)),
          'Failed to initialize app',
          {
            context: 'app_initialization',
          }
        );
        setIsInitialized(true);
      }
    };

    if (auth.isInitialized) {
      initialize();
    }
  }, [
    auth.isInitialized,
    auth.user,
    loadUserAlarms,
    registerEnhancedServiceWorker,
    track,
    trackSessionActivity,
  ]);

  // Network status monitoring
  useEffect(() => {
    const handleOnline = () => {
      setIsOnline(true);
      setSyncStatus('pending');
      // Trigger sync when coming back online
      syncOfflineChanges();
    };

    const handleOffline = () => {
      setIsOnline(false);
      setSyncStatus('offline');
    };

    window.addEventListener('online', handleOnline);
    window.addEventListener('offline', handleOffline);

    return () => {
      window.removeEventListener('online', handleOnline);
      window.removeEventListener('offline', handleOffline);
    };
  }, [syncOfflineChanges]);

  // Service worker message handling
  useEffect(() => {
    if ('serviceWorker' in navigator) {
      navigator.serviceWorker.addEventListener('message', handleServiceWorkerMessage);

      return () => {
        navigator.serviceWorker.removeEventListener(
          'message',
          handleServiceWorkerMessage
        );
      };
    }
  }, [handleServiceWorkerMessage]);

  // Extract complex expression for dependency array
  const currentTriggeredAlarm = appState.alarm.currentlyTriggering.length > 0 
    ? appState.alarm.alarms.find(a => appState.alarm.currentlyTriggering.includes(a.id)) || null 
    : null;

  // Prevent accidental tab closure when alarms are active
  useEffect(() => {
    const handleBeforeUnload = (event: BeforeUnloadEvent) => {
      // Only show protection if user has enabled it
      if (!tabProtectionSettings.settings.enabled) {
        return;
      }

      // Check if there's an active alarm (currently ringing)
      if (
        appState.activeAlarm &&
        tabProtectionSettings.settings.protectionTiming.activeAlarmWarning
      ) {
        // Announce the warning for accessibility
        announceProtectionWarning();

        const message = formatProtectionMessage(
          tabProtectionSettings.settings.customMessages.activeAlarmMessage,
          { alarmName: appState.activeAlarm.label }
        );
        event.preventDefault();
        event.returnValue = message; // Chrome requires returnValue to be set
        return message; // For other browsers
      }

      // Check if there are enabled alarms that could ring soon
      if (tabProtectionSettings.settings.protectionTiming.upcomingAlarmWarning) {
        // Performance optimization - compute enabled alarms
        const enabledAlarms = appState.alarm.alarms.filter((alarm: Alarm) => alarm.enabled);
        if (enabledAlarms.length > 0) {
          // Check if any alarm is within the configured threshold
          const now = new Date();
          const thresholdFromNow = new Date(
            now.getTime() +
              tabProtectionSettings.settings.protectionTiming.upcomingAlarmThreshold *
                60 *
                1000
          );

          const upcomingAlarms = enabledAlarms.filter((alarm: any) => {
            const today = now.getDay(); // 0 = Sunday, 1 = Monday, etc.

            // Check if alarm is set for today
            if (!alarm.days.includes(today)) {
              return false;
            }

            // Parse alarm time
            const [hours, minutes] = alarm.time.split(':').map(Number);
            const alarmTime = new Date(now);
            alarmTime.setHours(hours, minutes, 0, 0);

            // If alarm time has passed today, check if it's for tomorrow
            if (alarmTime <= now) {
              alarmTime.setDate(alarmTime.getDate() + 1);
            }

            return alarmTime <= thresholdFromNow;
          });

          if (upcomingAlarms.length > 0) {
            // Announce the warning for accessibility
            announceProtectionWarning();

            const timeframe = formatTimeframe(
              tabProtectionSettings.settings.protectionTiming.upcomingAlarmThreshold
            );
            const message = formatProtectionMessage(
              tabProtectionSettings.settings.customMessages.upcomingAlarmMessage,
              { count: upcomingAlarms.length, timeframe }
            );
            event.preventDefault();
            event.returnValue = message;
            return message;
          }
        }
      }
    };

    // Add the event listener
    window.addEventListener('beforeunload', handleBeforeUnload);

    // Cleanup function to remove the event listener
    return () => {
      window.removeEventListener('beforeunload', handleBeforeUnload);
    };
  }, [
    appState.activeAlarm,
    currentTriggeredAlarm,
    appState.alarm.alarms,
    announceProtectionWarning,
    tabProtectionSettings.settings,
  ]); // Re-run when activeAlarm, alarms, announcement function, or protection settings change

  // Listen for changes to tab protection setting from localStorage
  useEffect(() => {
    const handleStorageChange = () => {
      const stored = localStorage.getItem('tabProtectionEnabled');
      const enabled = stored !== null ? JSON.parse(stored) : true;
      setTabProtectionEnabled(enabled);
    };

    window.addEventListener('storage', handleStorageChange);
    return () => window.removeEventListener('storage', handleStorageChange);
  }, []);

  const handleAddAlarm = async (alarmData: {
    time: string;
    label: string;
    days: number[];
    voiceMood: VoiceMood;
    snoozeEnabled?: boolean;
    snoozeInterval?: number;
    maxSnoozes?: number;
  }) => {
    if (!auth.user) {
      ErrorHandler.handleError(
        new Error('User not authenticated'),
        'Cannot create alarm without authentication'
      );
      return;
    }

    const appAnalytics = AppAnalyticsService.getInstance();

    // Start performance tracking
    appAnalytics.startPerformanceMarker('alarm_creation');

    try {
      let newAlarm: Alarm;

      // Prepare alarm data with user ID

      if (isOnline) {
        // Online: save to server and local storage
        newAlarm = {
          id: `alarm-${Date.now()}-${Math.random().toString(36).substr(2, 9)}`,
          userId: auth.user.id,
          enabled: true,
          isActive: true,
          dayNames: alarmData.days
            ? alarmData.days.map(
                d =>
                  [
                    'sunday',
                    'monday',
                    'tuesday',
                    'wednesday',
                    'thursday',
                    'friday',
                    'saturday',
                  ][d] as DayOfWeek
              )
            : [],
          sound: 'default',
          difficulty: 'medium',
          snoozeEnabled: true,
          snoozeInterval: 5,
          maxSnoozes: 3,
          snoozeCount: 0,
          createdAt: new Date(),
          updatedAt: new Date(),
          ...alarmData,
        };

        const saveResult = await SupabaseService.saveAlarm(newAlarm);
        if (saveResult.error) {
          throw new Error(saveResult.error);
        }

        await OfflineStorage.saveAlarm(newAlarm);
      } else {
        // Offline: save locally only
        newAlarm = {
          id: `offline-${Date.now()}`,
          userId: auth.user.id,
          enabled: true,
          isActive: true,
          dayNames: alarmData.days
            ? alarmData.days.map(
                d =>
                  [
                    'sunday',
                    'monday',
                    'tuesday',
                    'wednesday',
                    'thursday',
                    'friday',
                    'saturday',
                  ][d] as DayOfWeek
              )
            : [],
          sound: 'default',
          difficulty: 'medium',
          snoozeEnabled: true,
          snoozeInterval: 5,
          maxSnoozes: 3,
          snoozeCount: 0,
          lastTriggered: undefined,
          createdAt: new Date(),
          updatedAt: new Date(),
          ...alarmData,
        };
        await OfflineStorage.saveAlarm(newAlarm);
      }

      const updatedAlarms = [...appState.alarms, newAlarm];
      setAppState((prev: AppState
) => ({
        

        ...prev,
        alarms: updatedAlarms,
      }));
      setShowAlarmForm(false);

      // Announce successful alarm creation
      AccessibilityUtils.createAriaAnnouncement(
        `Alarm created successfully for ${newAlarm.label} at ${newAlarm.time}`,
        'polite'
      );

      // Play success sound
      playSuccess();

      // Refresh rewards system with new alarms
      await refreshRewardsSystem(updatedAlarms);

      // Track comprehensive analytics
      appAnalytics.trackAlarmCreated(newAlarm, {
        isQuickSetup: false,
      });

      // Track performance
      const duration = appAnalytics.endPerformanceMarker('alarm_creation', {
        success: true,
        isOnline,
        totalAlarms: updatedAlarms.length,
      });

      appAnalytics.trackAlarmAction('create', newAlarm.id, { success: true, duration });

      // Update service worker
      updateServiceWorkerAlarms([...appState.alarms, newAlarm]);

      // Schedule push notification for new alarm
      try {
        await PushNotificationService.scheduleAlarmPush(newAlarm);
      } catch (error) {
        console.warn('Failed to schedule push notification for new alarm:', error);
      }
    } catch (error) {
      // Track error and performance
      const duration = appAnalytics.endPerformanceMarker('alarm_creation', {
        success: false,
        error: error instanceof Error ? error.message : String(error),
      });

      appAnalytics.trackAlarmAction('create', 'unknown', {
        success: false,
        error: error instanceof Error ? error.message : String(error),
        duration,
      });
      appAnalytics.trackError(
        error instanceof Error ? error : new Error(String(error)),
        {
          action: 'create_alarm',
          alarmData,
        }
      );

      ErrorHandler.handleError(
        error instanceof Error ? error : new Error(String(error)),
        'Failed to create alarm',
        {
          context: 'create_alarm',
          metadata: { alarmData, isOnline },
        }
      );
    }
  };

  const handleEditAlarm = async (
    alarmId: string,
    alarmData: {
      time: string;
      label: string;
      days: number[];
      voiceMood: VoiceMood;
      snoozeEnabled?: boolean;
      snoozeInterval?: number;
      maxSnoozes?: number;
    }
  ) => {
    if (!auth.user) {
      ErrorHandler.handleError(
        new Error('User not authenticated'),
        'Cannot edit alarm without authentication'
      );
      return;
    }

    const analytics = AppAnalyticsService.getInstance();
    const startTime = performance.now();

    try {
      analytics.trackAlarmAction('edit', alarmId, { voiceMood: alarmData.voiceMood });

      const existingAlarm = appState.alarms.find((a: any) => a.id === alarmId);
      if (!existingAlarm) throw new Error('Alarm not found');

      const updatedAlarm: Alarm = {
        ...existingAlarm,
        ...alarmData,
        updatedAt: new Date(),
      };

      if (isOnline) {
        // Online: update server and local storage
        const saveResult = await SupabaseService.saveAlarm(updatedAlarm);
        if (saveResult.error) {
          throw new Error(saveResult.error);
        }
        await OfflineStorage.saveAlarm(updatedAlarm);
      } else {
        // Offline: update locally only
        await OfflineStorage.saveAlarm(updatedAlarm);
      }

<<<<<<< HEAD
      const updatedAlarms = appState.alarms.map((alarm: any) =>
=======
      const updatedAlarms = appState.alarms.map((alarm: unknown) =>
>>>>>>> 4fef8caf
        alarm.id === alarmId ? updatedAlarm : alarm
      );

      setAppState((prev: AppState
) => ({
        

        ...prev,
        alarms: updatedAlarms,
      }));
      setEditingAlarm(null);
      setShowAlarmForm(false);

      // Announce successful alarm update
      AccessibilityUtils.createAriaAnnouncement(
        `Alarm updated successfully for ${updatedAlarm.label} at ${updatedAlarm.time}`,
        'polite'
      );

      // Refresh rewards system with updated alarms
      await refreshRewardsSystem(updatedAlarms);

      // Track performance and analytics
      const duration = performance.now() - startTime;
      analytics.trackAlarmAction('edit', updatedAlarm.id, { success: true, duration });
      analytics.trackFeatureUsage('alarm_editing', 'completed', {
        voiceMood: alarmData.voiceMood,
        duration,
      });

      // Update service worker
      updateServiceWorkerAlarms(updatedAlarms);
    } catch (error) {
      const duration = performance.now() - startTime;
      analytics.trackAlarmAction('edit', editingAlarm?.id || 'unknown', {
        success: false,
        error: error instanceof Error ? error.message : String(error),
        duration,
      });
      analytics.trackError(error instanceof Error ? error : new Error(String(error)), {
        action: 'edit_alarm',
      });

      ErrorHandler.handleError(
        error instanceof Error ? error : new Error(String(error)),
        'Failed to edit alarm',
        {
          context: 'edit_alarm',
          metadata: { alarmId, alarmData, isOnline },
        }
      );
    }
  };

  const handleDeleteAlarm = async (alarmId: string) => {
    if (!auth.user) {
      ErrorHandler.handleError(
        new Error('User not authenticated'),
        'Cannot delete alarm without authentication'
      );
      return;
    }

    const analytics = AppAnalyticsService.getInstance();
    const startTime = performance.now();

    try {
      analytics.trackAlarmAction('delete', alarmId);
      if (isOnline) {
        // Online: delete from server and local storage
        const deleteResult = await SupabaseService.deleteAlarm(alarmId);
        if (deleteResult.error) {
          throw new Error(deleteResult.error);
        }
        await OfflineStorage.deleteAlarm(alarmId);
      } else {
        // Offline: delete locally only
        await OfflineStorage.deleteAlarm(alarmId);
      }

<<<<<<< HEAD
      const alarmToDelete = appState.alarms.find((a: any) => a.id === alarmId);

=======
      const alarmToDelete = appState.alarms.find((a: unknown) => a.id === alarmId);
>>>>>>> 4fef8caf
      const updatedAlarms = appState.alarms.filter(
        (alarm: any) => alarm.id !== alarmId
      );
      setAppState((prev: AppState
) => ({
        

        ...prev,
        alarms: updatedAlarms,
      }));

      // Announce successful alarm deletion
      if (alarmToDelete) {
        announce({
          type: 'alarm-delete',
          data: { alarm: alarmToDelete },
          priority: 'polite',
        });
      }

      // Refresh rewards system with updated alarms
      await refreshRewardsSystem(updatedAlarms);

      // Track performance and analytics
      const duration = performance.now() - startTime;
      analytics.trackAlarmAction('delete', alarmId, { success: true, duration });
      analytics.trackFeatureUsage('alarm_deletion', 'completed', { duration });

      // Update service worker
      updateServiceWorkerAlarms(updatedAlarms);
    } catch (error) {
      const duration = performance.now() - startTime;
      analytics.trackAlarmAction('delete', alarmId, {
        success: false,
        error: error instanceof Error ? error.message : String(error),
        duration,
      });
      analytics.trackError(error instanceof Error ? error : new Error(String(error)), {
        action: 'delete_alarm',
      });

      ErrorHandler.handleError(
        error instanceof Error ? error : new Error(String(error)),
        'Failed to delete alarm',
        {
          context: 'delete_alarm',
          metadata: { alarmId, isOnline },
        }
      );
    }
  };

  const handleToggleAlarm = async (alarmId: string, enabled: boolean) => {
    if (!auth.user) {
      ErrorHandler.handleError(
        new Error('User not authenticated'),
        'Cannot toggle alarm without authentication'
      );
      return;
    }

    const analytics = AppAnalyticsService.getInstance();
    const startTime = performance.now();

    try {
      analytics.trackAlarmAction('toggle', alarmId, { enabled });

      const existingAlarm = appState.alarms.find((a: any) => a.id === alarmId);
      if (!existingAlarm) throw new Error('Alarm not found');

      const updatedAlarm: Alarm = {
        ...existingAlarm,
        enabled,
        updatedAt: new Date(),
      };

      if (isOnline) {
        // Online: update server and local storage
        const saveResult = await SupabaseService.saveAlarm(updatedAlarm);
        if (saveResult.error) {
          throw new Error(saveResult.error);
        }
        await OfflineStorage.saveAlarm(updatedAlarm);
      } else {
        // Offline: update locally only
        await OfflineStorage.saveAlarm(updatedAlarm);
      }

<<<<<<< HEAD
      const updatedAlarms = appState.alarms.map((alarm: any) =>
=======
      const updatedAlarms = appState.alarms.map((alarm: unknown) =>
>>>>>>> 4fef8caf
        alarm.id === alarmId ? updatedAlarm : alarm
      );

      setAppState((prev: AppState
) => ({
        

        ...prev,
        alarms: updatedAlarms,
      }));

      // Announce alarm toggle state change
      announce({
        type: 'alarm-toggle',
        data: { alarm: updatedAlarm, enabled },
        priority: 'polite',
      });

      // Refresh rewards system with updated alarms
      await refreshRewardsSystem(updatedAlarms);

      // Track performance and analytics
      const duration = performance.now() - startTime;
      analytics.trackAlarmAction('toggle', alarmId, {
        success: true,
        enabled,
        duration,
      });
      analytics.trackFeatureUsage('alarm_toggle', 'completed', { enabled, duration });

      // Update service worker
      updateServiceWorkerAlarms(updatedAlarms);
    } catch (error) {
      const duration = performance.now() - startTime;
      analytics.trackAlarmAction('toggle', alarmId, {
        success: false,
        enabled,
        error: error instanceof Error ? error.message : String(error),
        duration,
      });
      analytics.trackError(error instanceof Error ? error : new Error(String(error)), {
        action: 'toggle_alarm',
      });

      ErrorHandler.handleError(
        error instanceof Error ? error : new Error(String(error)),
        'Failed to toggle alarm',
        {
          context: 'toggle_alarm',
          metadata: { alarmId, enabled, isOnline },
        }
      );
    }
  };

  const handleOnboardingComplete = () => {
    const appAnalytics = AppAnalyticsService.getInstance();

    // Track onboarding completion
    appAnalytics.trackOnboardingCompleted(
      5, // Number of onboarding steps
      Date.now() - sessionStartTime, // Time spent in onboarding
      false // Not skipped
    );

    setAppState((prev: AppState
) => ({
       ...prev,
      isOnboarding: false,
    }));
  };

  const handleAlarmDismiss = (
    alarmId: string,
    method: 'voice' | 'button' | 'shake' | 'challenge'
  ) => {
    const analytics = AppAnalyticsService.getInstance();
    const startTime = performance.now();

    const performDismiss = async () => {
      try {
        analytics.trackAlarmAction('dismiss', alarmId, { method });

        if (isOnline) {
          await AlarmService.dismissAlarm(alarmId, method);
        }

        const duration = performance.now() - startTime;
        analytics.trackAlarmAction('dismiss', alarmId, {
          success: true,
          method,
          duration,
        });
        analytics.trackFeatureUsage('alarm_dismissal', 'completed', {
          method,
          duration,
        });

        setAppState((prev: AppState) => ({ // type-safe replacement
           ...prev,
          activeAlarm: null,
          currentView: 'dashboard',
        }));
      } catch (error) {
        const duration = performance.now() - startTime;
        analytics.trackAlarmAction('dismiss', alarmId, {
          success: false,
          method,
          error: error instanceof Error ? error.message : String(error),
          duration,
        });
        analytics.trackError(
          error instanceof Error ? error : new Error(String(error)),
          { action: 'dismiss_alarm' }
        );

        ErrorHandler.handleError(
          error instanceof Error ? error : new Error(String(error)),
          'Failed to dismiss alarm',
          {
            context: 'dismiss_alarm',
            metadata: { alarmId, method, isOnline },
          }
        );
        // Fallback: still dismiss the alarm even if logging fails
        setAppState((prev: AppState) => ({ // type-safe replacement
           ...prev,
          activeAlarm: null,
          currentView: 'dashboard',
        }));
      }
    };

    performDismiss();
  };

  // Show loading screen while auth is initializing
  if (!auth.isInitialized || !isInitialized) {
    return (
      <div className="min-h-screen flex items-center justify-center bg-primary-900">
        <div className="text-center text-white">
          <Clock className="w-16 h-16 mx-auto mb-4 animate-spin" />
          <h2 className="text-xl font-semibold">{t('common:app.loading')}</h2>
          <p className="text-primary-200 mt-2">
            {!auth.isInitialized
              ? t('auth:loading.checkingAuth', {
                  defaultValue: 'Checking authentication...',
                })
              : !accessibilityInitialized
                ? t('common:accessibility.loading', {
                    defaultValue: 'Initializing accessibility services...',
                  })
                : t('common:status.loading', {
                    defaultValue: 'Initializing offline capabilities...',
                  })}
          </p>
        </div>
      </div>
    );
  }

  // Show authentication flow if user is not logged in
  if (!auth.user) {
    return (
      <ErrorBoundary
        context="Authentication"
        fallback={
          <div className="min-h-screen bg-red-50 dark:bg-red-900/10 flex items-center justify-center p-4">
            <div className="text-center max-w-md mx-auto">
              <h2 className="text-xl font-bold text-red-800 dark:text-red-200 mb-2">
                Authentication Error
              </h2>
              <p className="text-red-600 dark:text-red-300 mb-4">
                There was a problem with the authentication system. Please refresh the
                page or try again later.
              </p>
              <button
                onClick={() => window.location.reload()}
                className="bg-red-600 text-white px-4 py-2 rounded-lg hover:bg-red-700 transition-colors"
              >
                Refresh Page
              </button>
            </div>
          </div>
        }
      >
        <AuthenticationFlow
          onAuthSuccess={() => {
            // Auth success is handled by the useAuth hook
          }}
          onSignUp={auth.signUp}
          onSignIn={auth.signIn}
          onForgotPassword={auth.resetPassword}
          isLoading={auth.isLoading}
          error={auth.error}
          forgotPasswordSuccess={auth.forgotPasswordSuccess}
        />
      </ErrorBoundary>
    );
  }

  // Show onboarding flow for new users (after authentication)
  if (appState.isOnboarding) {
    return (
      <OnboardingFlow
        onComplete={handleOnboardingComplete}
        appState={appState}
        setAppState={setAppState}
      />
    );
  }

  if (appState.activeAlarm) {
    return (
      <ErrorBoundary
        context="AlarmRinging"
        fallback={
          <div className="min-h-screen bg-red-50 dark:bg-red-900/10 flex items-center justify-center p-4">
            <div className="text-center">
              <h2 className="text-xl font-bold text-red-800 dark:text-red-200 mb-2">
                Alarm Error
              </h2>
              <p className="text-red-600 dark:text-red-300 mb-4">
                There was a problem with the alarm. It has been dismissed.
              </p>
              <button
                onClick={(
) =>
                  setAppState((prev: AppState) => ({ // type-safe replacement
                     ...prev,
                    activeAlarm: null,
                  }))
                }
                className="bg-red-600 text-white px-4 py-2 rounded-lg"
              >
                Back to Dashboard
              </button>
            </div>
          </div>
        }
      >
        <AlarmRinging
          alarm={appState.activeAlarm}
          user={auth.user!}
          onDismiss={handleAlarmDismiss}
          onSnooze={handleAlarmSnooze}
        />
      </ErrorBoundary>
    );
  }

  const renderContent = () => {
    const appAnalytics = AppAnalyticsService.getInstance();

    switch (appState.currentView) {
      case 'dashboard':
        appAnalytics.trackPageView('dashboard', {
          totalAlarms: appState.alarms.length,

          activeAlarms: appState.alarms.filter((a: any) => a.enabled).length,
        });
        return (
          <ErrorBoundary context="Dashboard">
            <Dashboard
              alarms={appState.alarms}
              onAddAlarm={() => {
                appAnalytics.trackFeatureUsage('add_alarm', 'button_clicked');
                setShowAlarmForm(true);
              }}
              onQuickSetup={handleQuickSetup}
              onNavigateToAdvanced={() => {
                appAnalytics.trackFeatureUsage(
                  'navigation',
                  'advanced_scheduling_from_dashboard'
                );
                setAppState((prev: AppState) => ({ // type-safe replacement
                   ...prev,
                  currentView: 'advanced-scheduling',
                }));
              }}
            />
          </ErrorBoundary>
        );
      case 'alarms':
        appAnalytics.trackPageView('alarms', {
          totalAlarms: appState.alarms.length,
        });
        return (
          <ErrorBoundary context="AlarmList">
            <AlarmList
              alarms={appState.alarms}
              onToggleAlarm={handleToggleAlarm}
              onEditAlarm={(alarm: any) => {
                appAnalytics.trackFeatureUsage('edit_alarm', 'button_clicked', {
                  alarmId: alarm.id,
                  alarmLabel: alarm.label,
                });
                setEditingAlarm(alarm);
                setShowAlarmForm(true);
              }}
              onDeleteAlarm={handleDeleteAlarm}
            />
          </ErrorBoundary>
        );
      case 'advanced-scheduling':
        appAnalytics.trackPageView('advanced_scheduling');
        appAnalytics.trackFeatureUsage('advanced_scheduling', 'accessed');
        return (
          <ErrorBoundary context="AdvancedScheduling">
            <AdvancedSchedulingDashboard alarms={advancedAlarms} />
          </ErrorBoundary>
        );
      case 'gaming':
        appAnalytics.trackPageView('gaming');
        appAnalytics.trackFeatureUsage('gaming_hub', 'accessed');
        return (
          <ErrorBoundary context="GamingHub">
            <GamingHub
              currentUser={auth.user as User}
              rewardSystem={appState.rewardSystem}
              activeBattles={appState.activeBattles || []}
              friends={appState.friends || []}
              onCreateBattle={(battle: any) => {
                // Add battle to state with complete Battle object
                const completeBattle: Battle = {
                  id: battle.id || Math.random().toString(36).substr(2, 9),
                  type: battle.type || 'speed',
                  participants: battle.participants || [],
                  creatorId: battle.creatorId || auth.user?.id || '',
                  status: battle.status || 'pending',
                  startTime: battle.startTime || new Date().toISOString(),
                  endTime:
                    battle.endTime ||
                    new Date(Date.now() + 24 * 60 * 60 * 1000).toISOString(),
                  settings: battle.settings || {
                    duration: 'PT24H',
                    difficulty: 'medium',
                  },
                  createdAt: battle.createdAt || new Date().toISOString(),
                  ...battle,
                };
                setAppState((prev: AppState) => ({ // type-safe replacement
                  

                  ...prev,
                  activeBattles: [...(prev.activeBattles || []), completeBattle],
                }));
                appAnalytics.trackFeatureUsage('battle_creation', 'created', {
                  battleType: completeBattle.type,
                });
              }}
              onJoinBattle={(battleId: any) => {
                appAnalytics.trackFeatureUsage('battle_participation', 'joined', {
                  battleId,
                });
              }}
              onSendTrashTalk={(battleId, message) => {
                appAnalytics.trackFeatureUsage('trash_talk', 'sent', {
                  battleId,
                  messageLength: message.length,
                });
              }}
              onRefreshRewards={() => refreshRewardsSystem()}
            />
          </ErrorBoundary>
        );
      case 'settings':
        appAnalytics.trackPageView('settings');
        return (
          <ErrorBoundary context="EnhancedSettings">
            <div className="p-4 space-y-6 max-w-4xl mx-auto">
              {/* Alarm Reliability Status Section */}
              <section aria-labelledby="alarm-reliability-heading">
                <h2
                  id="alarm-reliability-heading"
                  className="text-lg font-semibold text-gray-900 dark:text-white mb-3"
                >
                  Alarm Reliability Status
                </h2>
                <p className="text-sm text-gray-600 dark:text-gray-300 mb-4">
                  Monitor your background alarm system to ensure alarms fire reliably
                  even when switching tabs or closing the app.
                </p>
                <ServiceWorkerStatus />
              </section>

              {/* Divider */}
              <hr className="border-gray-200 dark:border-gray-600" />

              {/* App Settings Section */}
              <section aria-labelledby="app-settings-heading">
                <h2
                  id="app-settings-heading"
                  className="text-lg font-semibold text-gray-900 dark:text-white mb-3"
                >
                  App Settings
                </h2>
                <EnhancedSettings
                  appState={appState}
                  setAppState={setAppState}
                  onUpdateProfile={auth.updateUserProfile}
                  onSignOut={auth.signOut}
                  isLoading={auth.isLoading}
                  error={auth.error}
                />
              </section>
            </div>
          </ErrorBoundary>
        );
      case 'gift-shop':
        appAnalytics.trackPageView('gift_shop');
        appAnalytics.trackFeatureUsage('gift_shop', 'accessed');
        return (
          <ErrorBoundary context="GiftShop">
            <GiftShop
              userId={auth.user?.id || ''}
              onGiftPurchased={() => {
                // Refresh reward system to update user points
                refreshRewardsSystem();
              }}
              onGiftEquipped={() => {
                // Could trigger additional effects or notifications
                appAnalytics.trackFeatureUsage('gift_shop', 'gift_equipped');
              }}
            />
          </ErrorBoundary>
        );
      case 'pricing':
        appAnalytics.trackPageView('pricing');
        appAnalytics.trackFeatureUsage('pricing_page', 'accessed');
        return (
          <ErrorBoundary context="PricingPage">
            <PricingPage
              user={auth.user as User}
<<<<<<< HEAD
              onUpgrade={(plan: any) => {
=======
              onUpgrade={(plan: unknown) => {
>>>>>>> 4fef8caf
                appAnalytics.trackFeatureUsage('subscription', 'upgraded', {
                  plan: plan.id,
                  price: plan.price,
                });
                // Show success message or redirect
              }}
              onManageSubscription={() => {
                appAnalytics.trackFeatureUsage('subscription', 'manage_clicked');
                // Handle subscription management
              }}
            />
          </ErrorBoundary>
        );
      default:
        return null;
    }
  };

  return (
    <ThemeProvider defaultTheme="light" enableSystem={true}>
      <ScreenReaderProvider enabled={true} verbosity="medium">
        <div
          className="min-h-screen flex flex-col safe-top safe-bottom"
          style={{
            backgroundColor: 'var(--theme-background)',
            color: 'var(--theme-text-primary)',
          }}
        >
          {/* Skip to main content */}
          <a
            href="#main-content"
            className="sr-only focus:not-sr-only focus:absolute focus:top-4 focus:left-4 bg-primary-600 text-white px-4 py-2 rounded-lg font-medium z-50"
          >
            {getA11yLabels().skipToContent}
          </a>

          {/* Header with Offline Indicator */}
          <header
            className="shadow-sm border-b"
            style={{
              backgroundColor: 'var(--theme-surface)',
              borderColor: 'var(--theme-border)',
              color: 'var(--theme-text-primary)',
            }}
            role="banner"
          >
            <div className="px-4 py-3">
              <div className="flex items-center justify-between">
                <div className="flex items-center gap-3">
                  <h1
                    className="text-xl font-bold"
                    style={{ color: 'var(--theme-text-primary)' }}
                  >
                    🚀 {t('common:app.name')}
                  </h1>
                  {auth.user && (
                    <div className="flex items-center gap-2">
                      <span
                        className="text-sm"
                        style={{ color: 'var(--theme-text-secondary)' }}
                      >
                        {auth.user.name || auth.user.email}
                      </span>
                      {auth.user.level && (
                        <span
                          className="text-xs px-2 py-1 rounded"
                          style={{
                            backgroundColor: 'var(--theme-primary-100)',
                            color: 'var(--theme-primary-800)',
                          }}
                        >
                          Level {auth.user.level}
                        </span>
                      )}
                    </div>
                  )}
                </div>
                <div
                  className="flex items-center gap-3"
                  role="group"
                  aria-label="Header actions"
                >
                  <OfflineIndicator />
                  {tabProtectionSettings.settings.enabled &&
                    tabProtectionSettings.settings.visualSettings.showVisualWarning && (
                      <TabProtectionWarning
                        activeAlarm={appState.activeAlarm}
                        enabledAlarms={appState.alarms.filter(
                          (alarm: any) => alarm.enabled
                        )}
                        settings={tabProtectionSettings.settings}
                      />
                    )}
                  <button
                    onClick={createClickHandler(() => setShowAlarmForm(true))}
                    className="alarm-button alarm-button-primary p-2 rounded-full"
                    aria-label="Add new alarm"
                    aria-describedby="add-alarm-desc"
                  >
<<<<<<< HEAD
                    <Plus className="w-5 h-5" aria-hidden="true" />
                    <span id="add-alarm-desc" className="sr-only">
                      Opens the new alarm creation form
                    </span>
                  </button>
                  <button
                    onClick={auth.signOut}
                    className="p-2 rounded-full text-gray-800 dark:text-gray-200 hover:text-gray-900 dark:hover:text-white hover:bg-gray-200 dark:hover:bg-dark-700 transition-colors focus:outline-none focus:ring-2 focus:ring-primary-600 focus:ring-offset-2"
                    aria-label="Sign out"
                    aria-describedby="sign-out-desc"
                  >
                    <LogOut className="w-5 h-5" aria-hidden="true" />
                    <span id="sign-out-desc" className="sr-only">
                      Sign out of your account
                    </span>
                  </button>
=======
                    <OfflineIndicator />
                    {tabProtectionSettings.settings.enabled &&
                      tabProtectionSettings.settings.visualSettings
                        .showVisualWarning && (
                        <TabProtectionWarning
                          activeAlarm={appState.activeAlarm}
                          enabledAlarms={appState.alarms.filter(
                            (alarm: unknown) => alarm.enabled
                          )}
                          settings={tabProtectionSettings.settings}
                        />
                      )}
                    <button
                      onClick={createClickHandler(() => setShowAlarmForm(true))}
                      className="alarm-button alarm-button-primary p-2 rounded-full"
                      aria-label="Add new alarm"
                      aria-describedby="add-alarm-desc"
                    >
                      <Plus className="w-5 h-5" aria-hidden="true" />
                      <span id="add-alarm-desc" className="sr-only">
                        Opens the new alarm creation form
                      </span>
                    </button>
                    <button
                      onClick={auth.signOut}
                      className="p-2 rounded-full text-gray-800 dark:text-gray-200 hover:text-gray-900 dark:hover:text-white hover:bg-gray-200 dark:hover:bg-dark-700 transition-colors focus:outline-none focus:ring-2 focus:ring-primary-600 focus:ring-offset-2"
                      aria-label="Sign out"
                      aria-describedby="sign-out-desc"
                    >
                      <LogOut className="w-5 h-5" aria-hidden="true" />
                      <span id="sign-out-desc" className="sr-only">
                        Sign out of your account
                      </span>
                    </button>
                  </div>
>>>>>>> 4fef8caf
                </div>
              </div>
            </div>
          </header>

          {/* Content */}
          <main id="main-content" className="flex-1 overflow-y-auto" role="main">
            {renderContent()}
          </main>

          {/* Bottom Navigation */}
          <nav
            className="border-t"
            style={{
              backgroundColor: 'var(--theme-surface)',
              borderColor: 'var(--theme-border)',
            }}
            role="navigation"
            aria-label="Main navigation"
          >
            <div
              className="grid grid-cols-6 px-1 py-2"
              role="tablist"
              aria-label="App sections"
            >
              <button
                onClick={createClickHandler(() => {
                  const appAnalytics = AppAnalyticsService.getInstance();
                  appAnalytics.trackFeatureUsage('navigation', 'dashboard_clicked');
                  setAppState((prev: AppState) => ({ // type-safe replacement
                     ...prev,
                    currentView: 'dashboard',
                  }));
                  AccessibilityUtils.announcePageChange('Dashboard');
                })}
                className="flex flex-col items-center py-2 rounded-lg transition-colors border-2"
                style={
                  appState.currentView === 'dashboard'
                    ? {
                        color: 'var(--theme-primary-800)',
                        backgroundColor: 'var(--theme-primary-100)',
                        borderColor: 'var(--theme-primary-300)',
                      }
                    : {
                        color: 'var(--theme-text-secondary)',
                        backgroundColor: 'transparent',
                        borderColor: 'transparent',
                      }
                }
                onMouseEnter={(e: any) => {
                  if (appState.currentView !== 'dashboard') {
                    e.currentTarget.style.backgroundColor =
                      'var(--theme-surface-hover)';
                    e.currentTarget.style.color = 'var(--theme-text-primary)';
                  }
                }}
                onMouseLeave={(e: any) => {
                  if (appState.currentView !== 'dashboard') {
                    e.currentTarget.style.backgroundColor = 'transparent';
                    e.currentTarget.style.color = 'var(--theme-text-secondary)';
                  }
                }}
                role="tab"
                aria-selected={appState.currentView === 'dashboard'}
                aria-current={appState.currentView === 'dashboard' ? 'page' : undefined}
                aria-label="Dashboard - Overview of your alarms"
                aria-controls="main-content"
              >
                <Clock className="w-5 h-5 mb-1" aria-hidden="true" />
                <span className="text-xs font-medium">
                  {getNavigationLabels().dashboard}
                </span>
              </button>

              <button
                onClick={createClickHandler(() => {
                  const appAnalytics = AppAnalyticsService.getInstance();
                  appAnalytics.trackFeatureUsage('navigation', 'alarms_clicked', {
                    totalAlarms: appState.alarms.length,
                  });
                  setAppState((prev: AppState) => ({ // type-safe replacement
                     ...prev,
                    currentView: 'alarms',
                  }));
                  AccessibilityUtils.announcePageChange('Alarms');
                })}
                className="flex flex-col items-center py-2 rounded-lg transition-colors border-2"
                style={
                  appState.currentView === 'alarms'
                    ? {
                        color: 'var(--theme-primary-800)',
                        backgroundColor: 'var(--theme-primary-100)',
                        borderColor: 'var(--theme-primary-300)',
                      }
                    : {
                        color: 'var(--theme-text-secondary)',
                        backgroundColor: 'transparent',
                        borderColor: 'transparent',
                      }
                }
                onMouseEnter={(e: any) => {
                  if (appState.currentView !== 'alarms') {
                    e.currentTarget.style.backgroundColor =
                      'var(--theme-surface-hover)';
                    e.currentTarget.style.color = 'var(--theme-text-primary)';
                  }
                }}
                onMouseLeave={(e: any) => {
                  if (appState.currentView !== 'alarms') {
                    e.currentTarget.style.backgroundColor = 'transparent';
                    e.currentTarget.style.color = 'var(--theme-text-secondary)';
                  }
                }}
                role="tab"
                aria-selected={appState.currentView === 'alarms'}
                aria-current={appState.currentView === 'alarms' ? 'page' : undefined}
                aria-label="Alarms - Manage your alarm list"
                aria-controls="main-content"
              >
                <Bell className="w-5 h-5 mb-1" aria-hidden="true" />
                <span className="text-xs font-medium">
                  {getNavigationLabels().alarms}
                </span>
              </button>

              <button
                onClick={createClickHandler(() => {
                  const appAnalytics = AppAnalyticsService.getInstance();
                  appAnalytics.trackFeatureUsage(
                    'navigation',
                    'advanced_scheduling_clicked'
                  );
                  setAppState((prev: AppState) => ({ // type-safe replacement
                    

                    ...prev,
                    currentView: 'advanced-scheduling',
                  }));
                  AccessibilityUtils.announcePageChange('Advanced Scheduling');
                })}
                className={`flex flex-col items-center py-2 rounded-lg transition-colors ${
                  appState.currentView === 'advanced-scheduling'
                    ? 'text-primary-800 dark:text-primary-100 bg-primary-100 dark:bg-primary-800 border-2 border-primary-300 dark:border-primary-600'
                    : 'text-gray-800 dark:text-gray-200 hover:text-gray-900 dark:hover:text-white hover:bg-gray-200 dark:hover:bg-dark-700 border border-transparent hover:border-gray-300 dark:hover:border-dark-600'
                }`}
                role="tab"
                aria-selected={appState.currentView === 'advanced-scheduling'}
                aria-current={
                  appState.currentView === 'advanced-scheduling' ? 'page' : undefined
                }
                aria-label="Advanced Scheduling - Create smart alarms with AI optimization"
                aria-controls="main-content"
              >
                <Brain className="w-5 h-5 mb-1" aria-hidden="true" />
                <span className="text-xs font-medium">
                  {getNavigationLabels().advanced}
                </span>
              </button>

              <button
                onClick={createClickHandler(() => {
                  const appAnalytics = AppAnalyticsService.getInstance();
                  appAnalytics.trackFeatureUsage('navigation', 'gaming_clicked', {
                    currentLevel: appState.rewardSystem?.level,
                    hasRewards: !!appState.rewardSystem?.unlockedRewards.length,
                    activeBattles: appState.activeBattles?.length,
                  });
                  setAppState((prev: AppState) => ({ // type-safe replacement
                     ...prev,
                    currentView: 'gaming',
                  }));
                  AccessibilityUtils.announcePageChange('Gaming Hub');
                })}
                className={`flex flex-col items-center py-2 rounded-lg transition-colors ${
                  appState.currentView === 'gaming'
                    ? 'text-primary-800 dark:text-primary-100 bg-primary-100 dark:bg-primary-800 border-2 border-primary-300 dark:border-primary-600'
                    : 'text-gray-800 dark:text-gray-200 hover:text-gray-900 dark:hover:text-white hover:bg-gray-200 dark:hover:bg-dark-700 border border-transparent hover:border-gray-300 dark:hover:border-dark-600'
                }`}
                role="tab"
                aria-selected={appState.currentView === 'gaming'}
                aria-current={appState.currentView === 'gaming' ? 'page' : undefined}
                aria-label="Gaming - Rewards, battles, and community challenges"
                aria-controls="main-content"
              >
                <Gamepad2 className="w-5 h-5 mb-1" aria-hidden="true" />
                <span className="text-xs font-medium">
                  {getNavigationLabels().gaming}
                </span>
              </button>

              <button
                onClick={createClickHandler(() => {
                  const appAnalytics = AppAnalyticsService.getInstance();
                  appAnalytics.trackFeatureUsage('navigation', 'settings_clicked');
                  setAppState((prev: AppState) => ({ // type-safe replacement
                     ...prev,
                    currentView: 'settings',
                  }));
                  AccessibilityUtils.announcePageChange('Settings');
                })}
                className={`flex flex-col items-center py-2 rounded-lg transition-colors ${
                  appState.currentView === 'settings'
                    ? 'text-primary-800 dark:text-primary-100 bg-primary-100 dark:bg-primary-800 border-2 border-primary-300 dark:border-primary-600'
                    : 'text-gray-800 dark:text-gray-200 hover:text-gray-900 dark:hover:text-white hover:bg-gray-200 dark:hover:bg-dark-700 border border-transparent hover:border-gray-300 dark:hover:border-dark-600'
                }`}
                role="tab"
                aria-selected={appState.currentView === 'settings'}
                aria-current={appState.currentView === 'settings' ? 'page' : undefined}
                aria-label="Settings - App preferences, analytics, and accessibility"
                aria-controls="main-content"
              >
                <Settings className="w-5 h-5 mb-1" aria-hidden="true" />
                <span className="text-xs font-medium">
                  {getNavigationLabels().settings}
                </span>
              </button>

              <button
                onClick={() => {
                  const appAnalytics = AppAnalyticsService.getInstance();
                  appAnalytics.trackFeatureUsage('navigation', 'pricing_clicked');
                  setAppState((prev: AppState) => ({ // type-safe replacement
                     ...prev,
                    currentView: 'pricing',
                  }));
                  AccessibilityUtils.announcePageChange('Premium Plans');
                }}
                className={`flex flex-col items-center py-2 rounded-lg transition-colors ${
                  appState.currentView === 'pricing'
                    ? 'text-primary-800 dark:text-primary-100 bg-primary-100 dark:bg-primary-800 border-2 border-primary-300 dark:border-primary-600'
                    : 'text-gray-800 dark:text-gray-200 hover:text-gray-900 dark:hover:text-white hover:bg-gray-200 dark:hover:bg-dark-700 border border-transparent hover:border-gray-300 dark:hover:border-dark-600'
                }`}
                role="tab"
                aria-selected={appState.currentView === 'pricing'}
                aria-current={appState.currentView === 'pricing' ? 'page' : undefined}
                aria-label="Premium - Subscription plans and premium features"
                aria-controls="main-content"
              >
                <Crown className="w-5 h-5 mb-1" aria-hidden="true" />
                <span className="text-xs font-medium">
                  {getNavigationLabels().premium}
                </span>
              </button>
            </div>
          </nav>

          {/* Alarm Form Modal */}
          {showAlarmForm && (
            <ErrorBoundary context="AlarmForm">
              <AlarmForm
                alarm={editingAlarm}
                onSave={
                  editingAlarm
                    ? data => handleEditAlarm(editingAlarm.id, data)
                    : handleAddAlarm
                }
                onCancel={() => {
                  setShowAlarmForm(false);
                  setEditingAlarm(null);
                }}
                userId={auth.user?.id || ''}
                user={auth.user!}
              />
            </ErrorBoundary>
          )}

          {/* PWA Install Prompt */}
          <PWAInstallPrompt onInstall={handlePWAInstall} onDismiss={handlePWADismiss} />
        </div>
      </ScreenReaderProvider>
    </ThemeProvider>
  );
}

// Main App component that provides the LanguageProvider
function App() {
  return (
    <LanguageProvider defaultLanguage="en" enableAutoDetect={true}>
      <AppContent />
    </LanguageProvider>
  );
}

export default App;<|MERGE_RESOLUTION|>--- conflicted
+++ resolved
@@ -1467,11 +1467,7 @@
         await OfflineStorage.saveAlarm(updatedAlarm);
       }
 
-<<<<<<< HEAD
-      const updatedAlarms = appState.alarms.map((alarm: any) =>
-=======
       const updatedAlarms = appState.alarms.map((alarm: unknown) =>
->>>>>>> 4fef8caf
         alarm.id === alarmId ? updatedAlarm : alarm
       );
 
@@ -1552,12 +1548,7 @@
         await OfflineStorage.deleteAlarm(alarmId);
       }
 
-<<<<<<< HEAD
-      const alarmToDelete = appState.alarms.find((a: any) => a.id === alarmId);
-
-=======
       const alarmToDelete = appState.alarms.find((a: unknown) => a.id === alarmId);
->>>>>>> 4fef8caf
       const updatedAlarms = appState.alarms.filter(
         (alarm: any) => alarm.id !== alarmId
       );
@@ -1646,11 +1637,7 @@
         await OfflineStorage.saveAlarm(updatedAlarm);
       }
 
-<<<<<<< HEAD
-      const updatedAlarms = appState.alarms.map((alarm: any) =>
-=======
       const updatedAlarms = appState.alarms.map((alarm: unknown) =>
->>>>>>> 4fef8caf
         alarm.id === alarmId ? updatedAlarm : alarm
       );
 
@@ -2085,11 +2072,7 @@
           <ErrorBoundary context="PricingPage">
             <PricingPage
               user={auth.user as User}
-<<<<<<< HEAD
-              onUpgrade={(plan: any) => {
-=======
               onUpgrade={(plan: unknown) => {
->>>>>>> 4fef8caf
                 appAnalytics.trackFeatureUsage('subscription', 'upgraded', {
                   plan: plan.id,
                   price: plan.price,
@@ -2189,24 +2172,6 @@
                     aria-label="Add new alarm"
                     aria-describedby="add-alarm-desc"
                   >
-<<<<<<< HEAD
-                    <Plus className="w-5 h-5" aria-hidden="true" />
-                    <span id="add-alarm-desc" className="sr-only">
-                      Opens the new alarm creation form
-                    </span>
-                  </button>
-                  <button
-                    onClick={auth.signOut}
-                    className="p-2 rounded-full text-gray-800 dark:text-gray-200 hover:text-gray-900 dark:hover:text-white hover:bg-gray-200 dark:hover:bg-dark-700 transition-colors focus:outline-none focus:ring-2 focus:ring-primary-600 focus:ring-offset-2"
-                    aria-label="Sign out"
-                    aria-describedby="sign-out-desc"
-                  >
-                    <LogOut className="w-5 h-5" aria-hidden="true" />
-                    <span id="sign-out-desc" className="sr-only">
-                      Sign out of your account
-                    </span>
-                  </button>
-=======
                     <OfflineIndicator />
                     {tabProtectionSettings.settings.enabled &&
                       tabProtectionSettings.settings.visualSettings
@@ -2242,7 +2207,6 @@
                       </span>
                     </button>
                   </div>
->>>>>>> 4fef8caf
                 </div>
               </div>
             </div>
