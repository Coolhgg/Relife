import type { EmotionType, EmotionalTone } from '../types/emotional';

// Emotional Message Templates - Builds on existing voice mood system
// Variables available: {name}, {missed_days}, {streak_days}, {missed_alarms}, {achievement}, {time}, {label}

export const EMOTIONAL_MESSAGE_TEMPLATES: Record<EmotionType, Record<EmotionalTone, string[]>> = {
  // 😢 SAD - User has missed alarms, broken streaks
  sad: {
    encouraging: [
      "Hey {name}, I'm not angry... just disappointed. 😔 Remember when mornings used to be your thing?",
      'Missing you, {name}. Your {streak_days}-day streak is waiting for you to come back. 💙',
      "I've been sitting here for {missed_days} days, {name}. Ready to be friends again? 🤗",
      "{name}, your future self sent a message: 'Please don't give up on me.' Ready to try again? 💪",
<<<<<<< HEAD
      'No judgment here, {name}. Just wondering if you want to restart that amazing {streak_days}-day journey? 🌅',
=======
      "No judgment here, {name}. Just wondering if you want to restart that amazing {streak_days}-day journey? 🌅"
>>>>>>> 02f0594e
    ],
    playful: [
      'Psst {name}... your alarm is feeling lonely. Come rescue it! 🦸‍♂️',
      "Your streak called. It misses you. Should I tell it you're coming back? 📞",
      'Breaking news: Local alarm spotted crying. Owner last seen {missed_days} days ago. 📰',
      "Alert: Your alarm has been promoted to 'Professional Snooze Button'. Want to demote it back? 🔄",
<<<<<<< HEAD
      'Your bed is currently winning {missed_days}-0 against your morning routine. Comeback time? 🏆',
=======
      "Your bed is currently winning {missed_days}-0 against your morning routine. Comeback time? 🏆"
>>>>>>> 02f0594e
    ],
    firm: [
      'You skipped {missed_days} days, {name}. One push now, one streak saved later. 💪',
      "Your goals don't care about excuses, {name}. They care about action. Now. 🎯",
      "Missed alarms: {missed_alarms}. Excuses accepted: 0. Let's go. ⚡",
<<<<<<< HEAD
      '{missed_days} days is enough, {name}. Your comeback starts with one alarm. 🚀',
      "Wake up call: Champions don't stay down this long. Time to prove you're one. 🏅",
=======
      "{missed_days} days is enough, {name}. Your comeback starts with one alarm. 🚀",
      "Wake up call: Champions don't stay down this long. Time to prove you're one. 🏅"
>>>>>>> 02f0594e
    ],
    roast: [
      '{name} — still sleeping? Your bed is winning. Show up. 😤',
      'Day {missed_days} of {name} vs Basic Morning Routine. Bed: {missed_days}, You: 0. 🛏️',
      'Your alarm: exists. Your snooze button: overworked. You: missing in action. 🚨',
      "Plot twist: Your mattress has become your life coach. Spoiler alert: it's terrible advice. 📚",
      "Congratulations! You've achieved expert-level procrastination. Now try expert-level action. ⭐"
    ]
  },

  // 😟 WORRIED - 3-7 days inactive, concerning pattern
  worried: {
    encouraging: [
      "It's been {missed_days} days, {name}. Your alarm misses you. Ready for a comeback story? 💪",
      'Hey {name}, tomorrow is a fresh start. Your best morning routine is waiting. ✨',
      'No rush, {name}. Just wondering if you want to try again? Even 2 minutes counts. 🌱',
      "Your goals are still here, {name}. They've been patiently waiting for your return. ⏰",
<<<<<<< HEAD
      '{name}, small steps lead to big changes. Ready for one tiny step forward? 👣',
=======
      "{name}, small steps lead to big changes. Ready for one tiny step forward? 👣"
>>>>>>> 02f0594e
    ],
    playful: [
      'Houston, we have a problem. {name} has been MIA for {missed_days} days. Mission: Rescue! 🚀',
      'Your alarm filed a missing person report. Should I cancel it or will you show up? 🕵️‍♂️',
      "Status update: Your morning routine is currently 'buffering...' for {missed_days} days. Refresh? 🔄",
<<<<<<< HEAD
      'Breaking: Local person forgot they have goals. More at 11... or whenever you wake up. 📺',
      'Your streak is in witness protection. Want to give it a safe return? 🛡️',
    ],
    firm: [
      'Week {missed_weeks}: Time to decide who you want to be, {name}. ⚡',
      '{missed_days} days of silence. Your goals deserve better. Show up. 🎯',
      'The difference between you and your goals? Action. Take it now. 💥',
      'Comfort zone population: You. Time for a change of address, {name}. 🏠',
      'Your future self is watching. Make them proud with what you do next. 👀',
=======
      "Breaking: Local person forgot they have goals. More at 11... or whenever you wake up. 📺",
      "Your streak is in witness protection. Want to give it a safe return? 🛡️"
    ],
    firm: [
      "Week {missed_weeks}: Time to decide who you want to be, {name}. ⚡",
      "{missed_days} days of silence. Your goals deserve better. Show up. 🎯",
      "The difference between you and your goals? Action. Take it now. 💥",
      "Comfort zone population: You. Time for a change of address, {name}. 🏠",
      "Your future self is watching. Make them proud with what you do next. 👀"
>>>>>>> 02f0594e
    ],
    roast: [
      "{name}, your motivation called. It's filing for divorce. Irreconcilable differences. 💔",
      "Update: Your ambitions have joined the witness protection program. They're scared of your snooze button. 🫥",
<<<<<<< HEAD
      'Your bed has officially adopted you. Your morning routine is jealous. 🛏️',
      'Day {missed_days}: Still cosplaying as a professional sleeper. The academy is not impressed. 🎭',
      'Your goals are ghosting you harder than your last relationship. Ouch. 👻',
    ],
=======
      "Your bed has officially adopted you. Your morning routine is jealous. 🛏️",
      "Day {missed_days}: Still cosplaying as a professional sleeper. The academy is not impressed. 🎭",
      "Your goals are ghosting you harder than your last relationship. Ouch. 👻"
    ]
>>>>>>> 02f0594e
  },

  // 😊 HAPPY - Active user, good patterns
  happy: {
    encouraging: [
      'Look at you, {name}! {streak_days} days strong and crushing it! Keep shining! ⭐',
      'Your consistency is inspiring, {name}! {streak_days} days of pure awesome! 💫',
      "Amazing work, {name}! Your {streak_days}-day streak is proof that you've got this! 🌟",
<<<<<<< HEAD
      'Loving your energy, {name}! {streak_days} days of showing up for yourself! 🙌',
      "You're on fire, {name}! {streak_days} days of making it happen! So proud! 🔥",
=======
      "Loving your energy, {name}! {streak_days} days of showing up for yourself! 🙌",
      "You're on fire, {name}! {streak_days} days of making it happen! So proud! 🔥"
>>>>>>> 02f0594e
    ],
    playful: [
      "Someone's becoming a morning person! Day {streak_days} of {name} being awesome! 😎",
      '{name} level: Expert Morning Ninja! {streak_days} days and counting! 🥷',
      'Alert: {name} is dangerously good at mornings. Neighbors getting jealous! 🏆',
      "Breaking: Local person discovers they're actually good at life. More at {streak_days}! 📺",
<<<<<<< HEAD
      '{name}: Turning alarm clocks into cheerleaders since day 1. Currently on day {streak_days}! 📣',
=======
      "{name}: Turning alarm clocks into cheerleaders since day 1. Currently on day {streak_days}! 📣"
>>>>>>> 02f0594e
    ],
    firm: [
      '{streak_days} days, {name}. This is what discipline looks like. Keep building. 💪',
      "Day {streak_days}: You're proving that consistency beats perfection. Well done. 🎯",
<<<<<<< HEAD
      '{name}, {streak_days} days of showing up. This is how champions are made. 🏅',
      'No accidents here, {name}. {streak_days} days is deliberate excellence. Continue. ⚡',
      "Day {streak_days}: You vs Your Old Self. Current score: You're winning. 🏆",
=======
      "{name}, {streak_days} days of showing up. This is how champions are made. 🏅",
      "No accidents here, {name}. {streak_days} days is deliberate excellence. Continue. ⚡",
      "Day {streak_days}: You vs Your Old Self. Current score: You're winning. 🏆"
>>>>>>> 02f0594e
    ],
    roast: [
      "Well, well, {name}. Look who's actually functional. {streak_days} days without being a disaster. 👏",
      "Shocking development: {name} proves they're capable of basic life skills. Day {streak_days}! 😱",
<<<<<<< HEAD
      'Plot twist: {name} can actually adult. {streak_days} days of evidence collected. 📊',
      'Update: {name} is no longer a morning catastrophe. Day {streak_days} of this miracle. ✨',
      "{name}: Formerly known as 'that person who can't wake up.' Reformed after {streak_days} days. 🎭",
    ],
=======
      "Plot twist: {name} can actually adult. {streak_days} days of evidence collected. 📊",
      "Update: {name} is no longer a morning catastrophe. Day {streak_days} of this miracle. ✨",
      "{name}: Formerly known as 'that person who can't wake up.' Reformed after {streak_days} days. 🎭"
    ]
>>>>>>> 02f0594e
  },

  // 🥳 EXCITED - Achievements, milestones, celebrations
  excited: {
    encouraging: [
      "🎉 {name}, you just unlocked '{achievement}'! Your friends are going to be so jealous!",
      "WOW! {streak_days} days strong! You're officially a morning champion! ⭐",
      "Plot twist: You're actually GOOD at this! {achievement} unlocked! 🏆",
      "CELEBRATION TIME! {name} just achieved '{achievement}'! You absolute star! 🌟",
<<<<<<< HEAD
      'Breaking records, {name}! {achievement} earned! Your growth is incredible! 📈',
=======
      "Breaking records, {name}! {achievement} earned! Your growth is incredible! 📈"
>>>>>>> 02f0594e
    ],
    playful: [
      "Someone's on fire! 🔥 {name} just crushed another morning goal!",
      'Alert: {name} is becoming dangerously good at mornings. Achievement: {achievement}! 😎',
      'Your streak just leveled up! {achievement} achievement GET! 🎮',
      "Achievement unlocked: '{achievement}'. {name} status: Officially awesome! 🏅",
      "Ding ding! {name} just earned '{achievement}'! Victory lap time! 🏃‍♂️"
    ],
    firm: [
      '{achievement} earned, {name}. This is what happens when you commit. Keep going. 💪',
      "Day {streak_days}: {achievement} unlocked. Success isn't luck, it's discipline. 🎯",
<<<<<<< HEAD
      '{name}, {achievement} achieved through pure consistency. Respect. 🙌',
      'Milestone reached: {achievement}. {name}, this is how you build a life. 🏗️',
      "{achievement} complete. {name}, you're writing your own success story. 📚",
=======
      "{name}, {achievement} achieved through pure consistency. Respect. 🙌",
      "Milestone reached: {achievement}. {name}, this is how you build a life. 🏗️",
      "{achievement} complete. {name}, you're writing your own success story. 📚"
>>>>>>> 02f0594e
    ],
    roast: [
      "Holy plot twist! {name} actually achieved something: '{achievement}'. Witnesses required. 📸",
      'Alert: {name} broke their record of being mediocre. {achievement} unlocked! Who are you?! 🤯',
      "Shocking: {name} proves they're not just decorative. {achievement} earned! 🏆",
<<<<<<< HEAD
      'Breaking: Local person stops being disappointing. {achievement} achieved by {name}! 📺',
      "{name} leveled up from 'human disaster' to '{achievement}' holder. Character development! 📈",
    ],
=======
      "Breaking: Local person stops being disappointing. {achievement} achieved by {name}! 📺",
      "{name} leveled up from 'human disaster' to '{achievement}' holder. Character development! 📈"
    ]
>>>>>>> 02f0594e
  },

  // 😔 LONELY - No social activity, isolated user
  lonely: {
    encouraging: [
      "Hey {name}, you don't have to do this alone. Your morning wins matter, and so do you. 💙",
      'Missing your energy, {name}. Ready to show yourself some love with a gentle morning routine? 🤗',
      '{name}, even small victories count. Want to celebrate a 2-minute win together? 🌱',
      "You matter, {name}. Your goals matter. Let's start small and build together. 🤝",
      "Sending you strength, {name}. Tomorrow's a new chance to show up for yourself. 💫"
    ],
    playful: [
      'Your alarm has been practicing its best encouraging voice just for you, {name}! 🎭',
      "Knock knock! It's your morning routine. It's been waiting to hang out with you! 🚪",
<<<<<<< HEAD
      '{name}, your future self wants to be friends. Step one: wake up together! 👥',
      'Your goals called - they miss spending time with you, {name}! Coffee date? ☕',
      "Plot twist: You're the main character of your own story, {name}. Time for the next chapter! 📖",
=======
      "{name}, your future self wants to be friends. Step one: wake up together! 👥",
      "Your goals called - they miss spending time with you, {name}! Coffee date? ☕",
      "Plot twist: You're the main character of your own story, {name}. Time for the next chapter! 📖"
>>>>>>> 02f0594e
    ],
    firm: [
      'Isolation ends now, {name}. Start with yourself. Show up. 💪',
      '{name}, the world needs what you have to offer. Begin with discipline. ⚡',
      'Connection starts with self-respect, {name}. Honor your commitments. 🎯',
      "Loneliness isn't solved by sleeping more, {name}. Get up and engage. 🚀",
<<<<<<< HEAD
      'Your life is waiting, {name}. Stop watching from the sidelines. 🏟️',
=======
      "Your life is waiting, {name}. Stop watching from the sidelines. 🏟️"
>>>>>>> 02f0594e
    ],
    roast: [
      "{name}, even your alarm feels sorry for you. That's saying something. Wake up. 😅",
      "Your bed called - it's tired of being your only relationship. Diversify, {name}. 🛏️",
<<<<<<< HEAD
      'Status: {name} vs Social Life. Current score: Pillow is winning. Time to change that? 📊',
      'Your snooze button is getting clingy, {name}. Maybe try an actual relationship... with your goals. 💔',
      "Breaking: {name}'s most committed relationship is with their mattress. Plot twist needed. 🎬",
    ],
=======
      "Status: {name} vs Social Life. Current score: Pillow is winning. Time to change that? 📊",
      "Your snooze button is getting clingy, {name}. Maybe try an actual relationship... with your goals. 💔",
      "Breaking: {name}'s most committed relationship is with their mattress. Plot twist needed. 🎬"
    ]
>>>>>>> 02f0594e
  },

  // 🏆 PROUD - Major milestones, significant achievements
  proud: {
    encouraging: [
      "Incredible, {name}! {achievement} is HUGE! Look how far you've come! So proud! 🏆",
      "This is your moment, {name}! {achievement} - you've earned every bit of this success! 👑",
      "{name}, {achievement} represents all your hard work paying off! You're amazing! ⭐",
<<<<<<< HEAD
      'Witnessing greatness: {name} achieving {achievement}! Your dedication inspires everyone! 🌟',
      'Standing ovation for {name}! {achievement} is proof of your incredible growth! 👏',
    ],
    playful: [
      'ALERT: {name} just became legendary! {achievement} unlocked! Hall of fame entry! 🏛️',
      'Someone call the newspapers! {name} just achieved {achievement}! Front page material! 📰',
      '{name} status: Officially too cool for school! {achievement} earned! 😎',
      'Plot armor activated: {name} is now invincible! {achievement} proves it! 🛡️',
      'Achievement get! {name} unlocked: {achievement}. Victory dance mandatory! 💃',
    ],
    firm: [
      'Respect, {name}. {achievement} is what happens when you refuse to quit. 🙌',
      '{achievement} achieved through sheer will, {name}. This is leadership. 👑',
      '{name}, {achievement} separates you from those who just talk. Well done. 💪',
      'Master class in commitment: {name} earning {achievement}. Study this moment. 📚',
      '{achievement} complete, {name}. This is how legends are made. Continue. ⚡',
    ],
    roast: [
      'Wait, WHAT?! {name} achieved {achievement}?! Who are you and what did you do with the old {name}? 🤯',
      'System error: {name} is succeeding beyond expectations. {achievement} confirmed. Rebooting worldview... 🔄',
      'Breaking: {name} stops being average. {achievement} achieved. Experts baffled. 📊',
      'Plot twist nobody saw coming: {name} actually follows through. {achievement} unlocked! 🎬',
      "{name} went from 'participation trophy' to '{achievement}' holder. Character arc complete! 📈",
    ],
=======
      "Witnessing greatness: {name} achieving {achievement}! Your dedication inspires everyone! 🌟",
      "Standing ovation for {name}! {achievement} is proof of your incredible growth! 👏"
    ],
    playful: [
      "ALERT: {name} just became legendary! {achievement} unlocked! Hall of fame entry! 🏛️",
      "Someone call the newspapers! {name} just achieved {achievement}! Front page material! 📰",
      "{name} status: Officially too cool for school! {achievement} earned! 😎",
      "Plot armor activated: {name} is now invincible! {achievement} proves it! 🛡️",
      "Achievement get! {name} unlocked: {achievement}. Victory dance mandatory! 💃"
    ],
    firm: [
      "Respect, {name}. {achievement} is what happens when you refuse to quit. 🙌",
      "{achievement} achieved through sheer will, {name}. This is leadership. 👑",
      "{name}, {achievement} separates you from those who just talk. Well done. 💪",
      "Master class in commitment: {name} earning {achievement}. Study this moment. 📚",
      "{achievement} complete, {name}. This is how legends are made. Continue. ⚡"
    ],
    roast: [
      "Wait, WHAT?! {name} achieved {achievement}?! Who are you and what did you do with the old {name}? 🤯",
      "System error: {name} is succeeding beyond expectations. {achievement} confirmed. Rebooting worldview... 🔄",
      "Breaking: {name} stops being average. {achievement} achieved. Experts baffled. 📊",
      "Plot twist nobody saw coming: {name} actually follows through. {achievement} unlocked! 🎬",
      "{name} went from 'participation trophy' to '{achievement}' holder. Character arc complete! 📈"
    ]
>>>>>>> 02f0594e
  },

  // 😴 SLEEPY - Sleep schedule issues, circadian problems
  sleepy: {
    encouraging: [
      "Gentle nudge, {name}. I know you're tired, but your morning routine misses you. 🌙",
      'Sweet dreams ending, {name}? Your {streak_days}-day streak is worth waking up for. ☀️',
      "No rush, {name}. When you're ready, your goals will be here waiting. 😊",
<<<<<<< HEAD
      'Sleep is precious, {name}, but so are your dreams. Ready to chase them? 💤',
      'Soft wake-up call: {name}, your future self will thank you for this moment. ✨',
=======
      "Sleep is precious, {name}, but so are your dreams. Ready to chase them? 💤",
      "Soft wake-up call: {name}, your future self will thank you for this moment. ✨"
>>>>>>> 02f0594e
    ],
    playful: [
      'Sleepy {name} vs Morning Goals: Round 1! Who will win today? 🥊',
      'Your pillow is great, {name}, but your alarm has better long-term plans for you! 😴',
      'Breaking news: {name} is cosplaying as a koala. Cute, but goals are calling! 🐨',
      "Status: {name} is currently speed-running the 'Five More Minutes' world record! ⏰",
<<<<<<< HEAD
      'Your bed filed a complaint: {name} is TOO comfortable. Time to break up! 💔',
=======
      "Your bed filed a complaint: {name} is TOO comfortable. Time to break up! 💔"
>>>>>>> 02f0594e
    ],
    firm: [
      'Sleep debt paid, {name}. Time to invest in your future. Get up. 💪',
      "Tired is not an identity, {name}. It's a temporary state. Change it. ⚡",
      "Your goals don't care if you're sleepy, {name}. They care if you show up. 🎯",
<<<<<<< HEAD
      'Champions are tired too, {name}. The difference? They get up anyway. 🏅',
      'Energy comes from action, not rest, {name}. Start moving. 🚀',
=======
      "Champions are tired too, {name}. The difference? They get up anyway. 🏅",
      "Energy comes from action, not rest, {name}. Start moving. 🚀"
>>>>>>> 02f0594e
    ],
    roast: [
      "{name}, your sleep schedule called - it's filing for unemployment. Too much work lately. 😂",
      "Update: {name} is professionally sleepy. Unfortunately, that's not a paying career. 💼",
      "Your bed is writing a memoir: 'My Life with {name}: A Love Story That Needs Boundaries.' 📚",
<<<<<<< HEAD
      '{name} vs Consciousness: Currently losing by a landslide. Comeback needed! 🥊',
      "Breaking: {name}'s relationship with sleep is more committed than most marriages. Time for couples therapy. 💏",
    ],
  },
=======
      "{name} vs Consciousness: Currently losing by a landslide. Comeback needed! 🥊",
      "Breaking: {name}'s relationship with sleep is more committed than most marriages. Time for couples therapy. 💏"
    ]
  }
>>>>>>> 02f0594e
};

// Contextual modifiers for message personalization
export const MESSAGE_MODIFIERS = {
  firstTime: {
<<<<<<< HEAD
    prefix: 'Welcome to your emotional journey, {name}! ',
    suffix: ' This is just the beginning! 🌟',
  },
  comebackAfterLongAbsence: {
    prefix: 'Hey stranger! ',
    suffix: ' Missed having you around. 💙',
  },
  weekendEncouragement: {
    prefix: 'Weekend warrior {name}! ',
    suffix: ' Even superheroes need their rest days! 🦸‍♂️',
  },
  nearMilestone: {
    prefix: 'So close, {name}! ',
    suffix: ' Just {days_to_milestone} more days to your next big win! 🎯',
  },
  perfectWeek: {
    prefix: 'Perfect week incoming, {name}! ',
    suffix: " You're unstoppable! 🔥",
  },
=======
    prefix: "Welcome to your emotional journey, {name}! ",
    suffix: " This is just the beginning! 🌟"
  },
  comebackAfterLongAbsence: {
    prefix: "Hey stranger! ",
    suffix: " Missed having you around. 💙"
  },
  weekendEncouragement: {
    prefix: "Weekend warrior {name}! ",
    suffix: " Even superheroes need their rest days! 🦸‍♂️"
  },
  nearMilestone: {
    prefix: "So close, {name}! ",
    suffix: " Just {days_to_milestone} more days to your next big win! 🎯"
  },
  perfectWeek: {
    prefix: "Perfect week incoming, {name}! ",
    suffix: " You're unstoppable! 🔥"
  }
>>>>>>> 02f0594e
};

// Message effectiveness scoring
export interface MessageTemplate {
  id: string;
  emotion: EmotionType;
  tone: EmotionalTone;
  template: string;
  variables: Record<string, any>;
  tags: string[]; // For categorization and filtering
  effectivenessScore: number; // 0-100
  timesUsed: number;
  lastUsed?: Date;
}

// Export template getter with personalization
export function getEmotionalMessageTemplate(
  emotion: EmotionType,
  tone: EmotionalTone,
  context: Record<string, any> = {}
): string {
  const templates = EMOTIONAL_MESSAGE_TEMPLATES[emotion]?.[tone] || [];

  if (templates.length === 0) {
    // Fallback to encouraging tone if tone not available
    const fallbackTemplates = EMOTIONAL_MESSAGE_TEMPLATES[emotion]?.encouraging || [];
    if (fallbackTemplates.length === 0) {
      return 'Hey {name}, time to shine! Your goals are waiting! ✨';
    }
    return fallbackTemplates[Math.floor(Math.random() * fallbackTemplates.length)];
  }

  // Simple weighted selection based on effectiveness (in real implementation)
  // For now, just random selection
  const randomIndex = Math.floor(Math.random() * templates.length);
  return templates[randomIndex];
}

// Message variable replacement
export function personalizeMessage(
  template: string,
  variables: Record<string, any>
): string {
  let message = template;

  Object.entries(variables).forEach(([key, value]) => {
    const placeholder = `{${key}}`;
    message = message.replace(new RegExp(placeholder, 'g'), String(value));
  });

  return message;
}<|MERGE_RESOLUTION|>--- conflicted
+++ resolved
@@ -11,34 +11,21 @@
       'Missing you, {name}. Your {streak_days}-day streak is waiting for you to come back. 💙',
       "I've been sitting here for {missed_days} days, {name}. Ready to be friends again? 🤗",
       "{name}, your future self sent a message: 'Please don't give up on me.' Ready to try again? 💪",
-<<<<<<< HEAD
-      'No judgment here, {name}. Just wondering if you want to restart that amazing {streak_days}-day journey? 🌅',
-=======
       "No judgment here, {name}. Just wondering if you want to restart that amazing {streak_days}-day journey? 🌅"
->>>>>>> 02f0594e
     ],
     playful: [
       'Psst {name}... your alarm is feeling lonely. Come rescue it! 🦸‍♂️',
       "Your streak called. It misses you. Should I tell it you're coming back? 📞",
       'Breaking news: Local alarm spotted crying. Owner last seen {missed_days} days ago. 📰',
       "Alert: Your alarm has been promoted to 'Professional Snooze Button'. Want to demote it back? 🔄",
-<<<<<<< HEAD
-      'Your bed is currently winning {missed_days}-0 against your morning routine. Comeback time? 🏆',
-=======
       "Your bed is currently winning {missed_days}-0 against your morning routine. Comeback time? 🏆"
->>>>>>> 02f0594e
     ],
     firm: [
       'You skipped {missed_days} days, {name}. One push now, one streak saved later. 💪',
       "Your goals don't care about excuses, {name}. They care about action. Now. 🎯",
       "Missed alarms: {missed_alarms}. Excuses accepted: 0. Let's go. ⚡",
-<<<<<<< HEAD
-      '{missed_days} days is enough, {name}. Your comeback starts with one alarm. 🚀',
-      "Wake up call: Champions don't stay down this long. Time to prove you're one. 🏅",
-=======
       "{missed_days} days is enough, {name}. Your comeback starts with one alarm. 🚀",
       "Wake up call: Champions don't stay down this long. Time to prove you're one. 🏅"
->>>>>>> 02f0594e
     ],
     roast: [
       '{name} — still sleeping? Your bed is winning. Show up. 😤',
@@ -56,27 +43,12 @@
       'Hey {name}, tomorrow is a fresh start. Your best morning routine is waiting. ✨',
       'No rush, {name}. Just wondering if you want to try again? Even 2 minutes counts. 🌱',
       "Your goals are still here, {name}. They've been patiently waiting for your return. ⏰",
-<<<<<<< HEAD
-      '{name}, small steps lead to big changes. Ready for one tiny step forward? 👣',
-=======
       "{name}, small steps lead to big changes. Ready for one tiny step forward? 👣"
->>>>>>> 02f0594e
     ],
     playful: [
       'Houston, we have a problem. {name} has been MIA for {missed_days} days. Mission: Rescue! 🚀',
       'Your alarm filed a missing person report. Should I cancel it or will you show up? 🕵️‍♂️',
       "Status update: Your morning routine is currently 'buffering...' for {missed_days} days. Refresh? 🔄",
-<<<<<<< HEAD
-      'Breaking: Local person forgot they have goals. More at 11... or whenever you wake up. 📺',
-      'Your streak is in witness protection. Want to give it a safe return? 🛡️',
-    ],
-    firm: [
-      'Week {missed_weeks}: Time to decide who you want to be, {name}. ⚡',
-      '{missed_days} days of silence. Your goals deserve better. Show up. 🎯',
-      'The difference between you and your goals? Action. Take it now. 💥',
-      'Comfort zone population: You. Time for a change of address, {name}. 🏠',
-      'Your future self is watching. Make them proud with what you do next. 👀',
-=======
       "Breaking: Local person forgot they have goals. More at 11... or whenever you wake up. 📺",
       "Your streak is in witness protection. Want to give it a safe return? 🛡️"
     ],
@@ -86,22 +58,14 @@
       "The difference between you and your goals? Action. Take it now. 💥",
       "Comfort zone population: You. Time for a change of address, {name}. 🏠",
       "Your future self is watching. Make them proud with what you do next. 👀"
->>>>>>> 02f0594e
     ],
     roast: [
       "{name}, your motivation called. It's filing for divorce. Irreconcilable differences. 💔",
       "Update: Your ambitions have joined the witness protection program. They're scared of your snooze button. 🫥",
-<<<<<<< HEAD
-      'Your bed has officially adopted you. Your morning routine is jealous. 🛏️',
-      'Day {missed_days}: Still cosplaying as a professional sleeper. The academy is not impressed. 🎭',
-      'Your goals are ghosting you harder than your last relationship. Ouch. 👻',
-    ],
-=======
       "Your bed has officially adopted you. Your morning routine is jealous. 🛏️",
       "Day {missed_days}: Still cosplaying as a professional sleeper. The academy is not impressed. 🎭",
       "Your goals are ghosting you harder than your last relationship. Ouch. 👻"
     ]
->>>>>>> 02f0594e
   },
 
   // 😊 HAPPY - Active user, good patterns
@@ -110,52 +74,30 @@
       'Look at you, {name}! {streak_days} days strong and crushing it! Keep shining! ⭐',
       'Your consistency is inspiring, {name}! {streak_days} days of pure awesome! 💫',
       "Amazing work, {name}! Your {streak_days}-day streak is proof that you've got this! 🌟",
-<<<<<<< HEAD
-      'Loving your energy, {name}! {streak_days} days of showing up for yourself! 🙌',
-      "You're on fire, {name}! {streak_days} days of making it happen! So proud! 🔥",
-=======
       "Loving your energy, {name}! {streak_days} days of showing up for yourself! 🙌",
       "You're on fire, {name}! {streak_days} days of making it happen! So proud! 🔥"
->>>>>>> 02f0594e
     ],
     playful: [
       "Someone's becoming a morning person! Day {streak_days} of {name} being awesome! 😎",
       '{name} level: Expert Morning Ninja! {streak_days} days and counting! 🥷',
       'Alert: {name} is dangerously good at mornings. Neighbors getting jealous! 🏆',
       "Breaking: Local person discovers they're actually good at life. More at {streak_days}! 📺",
-<<<<<<< HEAD
-      '{name}: Turning alarm clocks into cheerleaders since day 1. Currently on day {streak_days}! 📣',
-=======
       "{name}: Turning alarm clocks into cheerleaders since day 1. Currently on day {streak_days}! 📣"
->>>>>>> 02f0594e
     ],
     firm: [
       '{streak_days} days, {name}. This is what discipline looks like. Keep building. 💪',
       "Day {streak_days}: You're proving that consistency beats perfection. Well done. 🎯",
-<<<<<<< HEAD
-      '{name}, {streak_days} days of showing up. This is how champions are made. 🏅',
-      'No accidents here, {name}. {streak_days} days is deliberate excellence. Continue. ⚡',
-      "Day {streak_days}: You vs Your Old Self. Current score: You're winning. 🏆",
-=======
       "{name}, {streak_days} days of showing up. This is how champions are made. 🏅",
       "No accidents here, {name}. {streak_days} days is deliberate excellence. Continue. ⚡",
       "Day {streak_days}: You vs Your Old Self. Current score: You're winning. 🏆"
->>>>>>> 02f0594e
     ],
     roast: [
       "Well, well, {name}. Look who's actually functional. {streak_days} days without being a disaster. 👏",
       "Shocking development: {name} proves they're capable of basic life skills. Day {streak_days}! 😱",
-<<<<<<< HEAD
-      'Plot twist: {name} can actually adult. {streak_days} days of evidence collected. 📊',
-      'Update: {name} is no longer a morning catastrophe. Day {streak_days} of this miracle. ✨',
-      "{name}: Formerly known as 'that person who can't wake up.' Reformed after {streak_days} days. 🎭",
-    ],
-=======
       "Plot twist: {name} can actually adult. {streak_days} days of evidence collected. 📊",
       "Update: {name} is no longer a morning catastrophe. Day {streak_days} of this miracle. ✨",
       "{name}: Formerly known as 'that person who can't wake up.' Reformed after {streak_days} days. 🎭"
     ]
->>>>>>> 02f0594e
   },
 
   // 🥳 EXCITED - Achievements, milestones, celebrations
@@ -165,11 +107,7 @@
       "WOW! {streak_days} days strong! You're officially a morning champion! ⭐",
       "Plot twist: You're actually GOOD at this! {achievement} unlocked! 🏆",
       "CELEBRATION TIME! {name} just achieved '{achievement}'! You absolute star! 🌟",
-<<<<<<< HEAD
-      'Breaking records, {name}! {achievement} earned! Your growth is incredible! 📈',
-=======
       "Breaking records, {name}! {achievement} earned! Your growth is incredible! 📈"
->>>>>>> 02f0594e
     ],
     playful: [
       "Someone's on fire! 🔥 {name} just crushed another morning goal!",
@@ -181,29 +119,17 @@
     firm: [
       '{achievement} earned, {name}. This is what happens when you commit. Keep going. 💪',
       "Day {streak_days}: {achievement} unlocked. Success isn't luck, it's discipline. 🎯",
-<<<<<<< HEAD
-      '{name}, {achievement} achieved through pure consistency. Respect. 🙌',
-      'Milestone reached: {achievement}. {name}, this is how you build a life. 🏗️',
-      "{achievement} complete. {name}, you're writing your own success story. 📚",
-=======
       "{name}, {achievement} achieved through pure consistency. Respect. 🙌",
       "Milestone reached: {achievement}. {name}, this is how you build a life. 🏗️",
       "{achievement} complete. {name}, you're writing your own success story. 📚"
->>>>>>> 02f0594e
     ],
     roast: [
       "Holy plot twist! {name} actually achieved something: '{achievement}'. Witnesses required. 📸",
       'Alert: {name} broke their record of being mediocre. {achievement} unlocked! Who are you?! 🤯',
       "Shocking: {name} proves they're not just decorative. {achievement} earned! 🏆",
-<<<<<<< HEAD
-      'Breaking: Local person stops being disappointing. {achievement} achieved by {name}! 📺',
-      "{name} leveled up from 'human disaster' to '{achievement}' holder. Character development! 📈",
-    ],
-=======
       "Breaking: Local person stops being disappointing. {achievement} achieved by {name}! 📺",
       "{name} leveled up from 'human disaster' to '{achievement}' holder. Character development! 📈"
     ]
->>>>>>> 02f0594e
   },
 
   // 😔 LONELY - No social activity, isolated user
@@ -218,41 +144,24 @@
     playful: [
       'Your alarm has been practicing its best encouraging voice just for you, {name}! 🎭',
       "Knock knock! It's your morning routine. It's been waiting to hang out with you! 🚪",
-<<<<<<< HEAD
-      '{name}, your future self wants to be friends. Step one: wake up together! 👥',
-      'Your goals called - they miss spending time with you, {name}! Coffee date? ☕',
-      "Plot twist: You're the main character of your own story, {name}. Time for the next chapter! 📖",
-=======
       "{name}, your future self wants to be friends. Step one: wake up together! 👥",
       "Your goals called - they miss spending time with you, {name}! Coffee date? ☕",
       "Plot twist: You're the main character of your own story, {name}. Time for the next chapter! 📖"
->>>>>>> 02f0594e
     ],
     firm: [
       'Isolation ends now, {name}. Start with yourself. Show up. 💪',
       '{name}, the world needs what you have to offer. Begin with discipline. ⚡',
       'Connection starts with self-respect, {name}. Honor your commitments. 🎯',
       "Loneliness isn't solved by sleeping more, {name}. Get up and engage. 🚀",
-<<<<<<< HEAD
-      'Your life is waiting, {name}. Stop watching from the sidelines. 🏟️',
-=======
       "Your life is waiting, {name}. Stop watching from the sidelines. 🏟️"
->>>>>>> 02f0594e
     ],
     roast: [
       "{name}, even your alarm feels sorry for you. That's saying something. Wake up. 😅",
       "Your bed called - it's tired of being your only relationship. Diversify, {name}. 🛏️",
-<<<<<<< HEAD
-      'Status: {name} vs Social Life. Current score: Pillow is winning. Time to change that? 📊',
-      'Your snooze button is getting clingy, {name}. Maybe try an actual relationship... with your goals. 💔',
-      "Breaking: {name}'s most committed relationship is with their mattress. Plot twist needed. 🎬",
-    ],
-=======
       "Status: {name} vs Social Life. Current score: Pillow is winning. Time to change that? 📊",
       "Your snooze button is getting clingy, {name}. Maybe try an actual relationship... with your goals. 💔",
       "Breaking: {name}'s most committed relationship is with their mattress. Plot twist needed. 🎬"
     ]
->>>>>>> 02f0594e
   },
 
   // 🏆 PROUD - Major milestones, significant achievements
@@ -261,32 +170,6 @@
       "Incredible, {name}! {achievement} is HUGE! Look how far you've come! So proud! 🏆",
       "This is your moment, {name}! {achievement} - you've earned every bit of this success! 👑",
       "{name}, {achievement} represents all your hard work paying off! You're amazing! ⭐",
-<<<<<<< HEAD
-      'Witnessing greatness: {name} achieving {achievement}! Your dedication inspires everyone! 🌟',
-      'Standing ovation for {name}! {achievement} is proof of your incredible growth! 👏',
-    ],
-    playful: [
-      'ALERT: {name} just became legendary! {achievement} unlocked! Hall of fame entry! 🏛️',
-      'Someone call the newspapers! {name} just achieved {achievement}! Front page material! 📰',
-      '{name} status: Officially too cool for school! {achievement} earned! 😎',
-      'Plot armor activated: {name} is now invincible! {achievement} proves it! 🛡️',
-      'Achievement get! {name} unlocked: {achievement}. Victory dance mandatory! 💃',
-    ],
-    firm: [
-      'Respect, {name}. {achievement} is what happens when you refuse to quit. 🙌',
-      '{achievement} achieved through sheer will, {name}. This is leadership. 👑',
-      '{name}, {achievement} separates you from those who just talk. Well done. 💪',
-      'Master class in commitment: {name} earning {achievement}. Study this moment. 📚',
-      '{achievement} complete, {name}. This is how legends are made. Continue. ⚡',
-    ],
-    roast: [
-      'Wait, WHAT?! {name} achieved {achievement}?! Who are you and what did you do with the old {name}? 🤯',
-      'System error: {name} is succeeding beyond expectations. {achievement} confirmed. Rebooting worldview... 🔄',
-      'Breaking: {name} stops being average. {achievement} achieved. Experts baffled. 📊',
-      'Plot twist nobody saw coming: {name} actually follows through. {achievement} unlocked! 🎬',
-      "{name} went from 'participation trophy' to '{achievement}' holder. Character arc complete! 📈",
-    ],
-=======
       "Witnessing greatness: {name} achieving {achievement}! Your dedication inspires everyone! 🌟",
       "Standing ovation for {name}! {achievement} is proof of your incredible growth! 👏"
     ],
@@ -311,7 +194,6 @@
       "Plot twist nobody saw coming: {name} actually follows through. {achievement} unlocked! 🎬",
       "{name} went from 'participation trophy' to '{achievement}' holder. Character arc complete! 📈"
     ]
->>>>>>> 02f0594e
   },
 
   // 😴 SLEEPY - Sleep schedule issues, circadian problems
@@ -320,78 +202,36 @@
       "Gentle nudge, {name}. I know you're tired, but your morning routine misses you. 🌙",
       'Sweet dreams ending, {name}? Your {streak_days}-day streak is worth waking up for. ☀️',
       "No rush, {name}. When you're ready, your goals will be here waiting. 😊",
-<<<<<<< HEAD
-      'Sleep is precious, {name}, but so are your dreams. Ready to chase them? 💤',
-      'Soft wake-up call: {name}, your future self will thank you for this moment. ✨',
-=======
       "Sleep is precious, {name}, but so are your dreams. Ready to chase them? 💤",
       "Soft wake-up call: {name}, your future self will thank you for this moment. ✨"
->>>>>>> 02f0594e
     ],
     playful: [
       'Sleepy {name} vs Morning Goals: Round 1! Who will win today? 🥊',
       'Your pillow is great, {name}, but your alarm has better long-term plans for you! 😴',
       'Breaking news: {name} is cosplaying as a koala. Cute, but goals are calling! 🐨',
       "Status: {name} is currently speed-running the 'Five More Minutes' world record! ⏰",
-<<<<<<< HEAD
-      'Your bed filed a complaint: {name} is TOO comfortable. Time to break up! 💔',
-=======
       "Your bed filed a complaint: {name} is TOO comfortable. Time to break up! 💔"
->>>>>>> 02f0594e
     ],
     firm: [
       'Sleep debt paid, {name}. Time to invest in your future. Get up. 💪',
       "Tired is not an identity, {name}. It's a temporary state. Change it. ⚡",
       "Your goals don't care if you're sleepy, {name}. They care if you show up. 🎯",
-<<<<<<< HEAD
-      'Champions are tired too, {name}. The difference? They get up anyway. 🏅',
-      'Energy comes from action, not rest, {name}. Start moving. 🚀',
-=======
       "Champions are tired too, {name}. The difference? They get up anyway. 🏅",
       "Energy comes from action, not rest, {name}. Start moving. 🚀"
->>>>>>> 02f0594e
     ],
     roast: [
       "{name}, your sleep schedule called - it's filing for unemployment. Too much work lately. 😂",
       "Update: {name} is professionally sleepy. Unfortunately, that's not a paying career. 💼",
       "Your bed is writing a memoir: 'My Life with {name}: A Love Story That Needs Boundaries.' 📚",
-<<<<<<< HEAD
-      '{name} vs Consciousness: Currently losing by a landslide. Comeback needed! 🥊',
-      "Breaking: {name}'s relationship with sleep is more committed than most marriages. Time for couples therapy. 💏",
-    ],
-  },
-=======
       "{name} vs Consciousness: Currently losing by a landslide. Comeback needed! 🥊",
       "Breaking: {name}'s relationship with sleep is more committed than most marriages. Time for couples therapy. 💏"
     ]
   }
->>>>>>> 02f0594e
 };
 
 // Contextual modifiers for message personalization
 export const MESSAGE_MODIFIERS = {
   firstTime: {
-<<<<<<< HEAD
-    prefix: 'Welcome to your emotional journey, {name}! ',
-    suffix: ' This is just the beginning! 🌟',
-  },
-  comebackAfterLongAbsence: {
-    prefix: 'Hey stranger! ',
-    suffix: ' Missed having you around. 💙',
-  },
-  weekendEncouragement: {
-    prefix: 'Weekend warrior {name}! ',
-    suffix: ' Even superheroes need their rest days! 🦸‍♂️',
-  },
-  nearMilestone: {
-    prefix: 'So close, {name}! ',
-    suffix: ' Just {days_to_milestone} more days to your next big win! 🎯',
-  },
-  perfectWeek: {
-    prefix: 'Perfect week incoming, {name}! ',
-    suffix: " You're unstoppable! 🔥",
-  },
-=======
     prefix: "Welcome to your emotional journey, {name}! ",
     suffix: " This is just the beginning! 🌟"
   },
@@ -411,7 +251,6 @@
     prefix: "Perfect week incoming, {name}! ",
     suffix: " You're unstoppable! 🔥"
   }
->>>>>>> 02f0594e
 };
 
 // Message effectiveness scoring
