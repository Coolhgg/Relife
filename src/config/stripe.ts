// Stripe Configuration
import { config } from './environment';

export interface StripeConfig {
  publishableKey: string;
  secretKey?: string;
  webhookSecret?: string;
  enabled: boolean;
  currency: string;
  successUrl: string;
  cancelUrl: string;
}

// Create Stripe configuration
export const stripeConfig: StripeConfig = {
  publishableKey: config.payments.stripe.publishableKey,
  secretKey: config.payments.stripe.secretKey,
  webhookSecret: config.payments.stripe.webhookSecret,
  enabled: config.payments.stripe.enabled,
  currency: import.meta.env.VITE_PAYMENT_CURRENCY || 'usd',
  successUrl: import.meta.env.VITE_PAYMENT_SUCCESS_URL || '/payment/success',
  cancelUrl: import.meta.env.VITE_PAYMENT_CANCEL_URL || '/payment/cancel',
};

// Subscription plans configuration
export const subscriptionPlans = {
  free: {
    name: 'Free',
    price: 0,
    priceId: null,
    features: [
      'Basic alarm functionality',
      'Up to 3 alarms',
      'Standard wake-up sounds',
<<<<<<< HEAD
      'Basic statistics',
=======
      'Basic statistics'
>>>>>>> 02f0594e
    ],
    limits: {
      maxAlarms: 3,
      maxCustomSounds: 0,
      aiInsightsPerDay: 3,
      battlesPerDay: 5
    }
  },
  basic: {
    name: 'Basic',
    price: 4.99,
    priceId: 'price_basic_monthly', // Replace with actual Stripe price ID
    features: [
      'Unlimited alarms',
      'Custom sound uploads (up to 50MB)',
      'Voice-controlled snooze',
      'Social features (team joining)',
<<<<<<< HEAD
      'Email support',
=======
      'Email support'
>>>>>>> 02f0594e
    ],
    limits: {
      maxAlarms: null, // unlimited
      maxCustomSounds: 10,
      aiInsightsPerDay: 20,
      battlesPerDay: 50
    }
  },
  premium: {
    name: 'Premium',
    price: 9.99,
    priceId: 'price_premium_monthly', // Replace with actual Stripe price ID
    popular: true,
    features: [
      'All Basic features',
      'Smart wake-up optimization',
      'Advanced scheduling patterns',
      'Voice command recognition',
      'Premium analytics dashboard',
      'Team creation and management',
      'Location-based alarms',
<<<<<<< HEAD
      'Priority support',
=======
      'Priority support'
>>>>>>> 02f0594e
    ],
    limits: {
      maxAlarms: null,
      maxCustomSounds: 50,
      aiInsightsPerDay: 100,
      battlesPerDay: null,
      elevenlabsCallsPerMonth: 100
    }
  },
  pro: {
    name: 'Pro',
    price: 19.99,
    priceId: 'price_pro_monthly', // Replace with actual Stripe price ID
    features: [
      'All Premium features',
      'AI wake-up coach',
      'Enhanced battle modes with tournaments',
      'Advanced voice features',
      'Custom challenge creation',
      'Detailed reporting and exports',
      'White-label options',
<<<<<<< HEAD
      'Dedicated support',
=======
      'Dedicated support'
>>>>>>> 02f0594e
    ],
    limits: {
      maxAlarms: null,
      maxCustomSounds: null,
      aiInsightsPerDay: null,
      battlesPerDay: null,
      elevenlabsCallsPerMonth: 500,
      voiceCloning: true
    }
  },
  enterprise: {
    name: 'Enterprise',
    price: null, // Custom pricing
    priceId: 'price_enterprise_monthly', // Replace with actual Stripe price ID
    features: [
      'All Pro features',
      'Multi-team management',
      'Advanced admin controls',
      'Custom integrations',
      'SLA guarantee',
<<<<<<< HEAD
      'Account manager',
=======
      'Account manager'
>>>>>>> 02f0594e
    ],
    limits: {
      maxAlarms: null,
      maxCustomSounds: null,
      aiInsightsPerDay: null,
      battlesPerDay: null,
      elevenlabsCallsPerMonth: null,
      voiceCloning: true,
      customIntegrations: true
    }
  }
} as const;

export type SubscriptionTier = keyof typeof subscriptionPlans;

// Helper functions
export function getStripePublishableKey(): string {
  if (!stripeConfig.publishableKey) {
<<<<<<< HEAD
    console.warn(
      'Stripe publishable key not configured. Payment functionality will be disabled.'
    );
=======
    console.warn('Stripe publishable key not configured. Payment functionality will be disabled.');
>>>>>>> 02f0594e
    return '';
  }
  return stripeConfig.publishableKey;
}

export function isStripeEnabled(): boolean {
  return stripeConfig.enabled && !!stripeConfig.publishableKey;
}

export function getPlanByTier(tier: SubscriptionTier) {
  return subscriptionPlans[tier];
}

export function getAllPlans() {
  return Object.entries(subscriptionPlans).map(([tier, plan]) => ({
    tier: tier as SubscriptionTier,
    ...plan
  }));
}

export function validateStripeConfig(): { isValid: boolean; errors: string[] } {
  const errors: string[] = [];

  if (stripeConfig.enabled) {
    if (!stripeConfig.publishableKey) {
      errors.push('Stripe publishable key is required when Stripe is enabled');
    }

    if (!stripeConfig.publishableKey.startsWith('pk_')) {
      errors.push('Invalid Stripe publishable key format');
    }

    // Server-side validation (only if we have access to server environment)
<<<<<<< HEAD
    if (typeof window === 'undefined') {
      // Server-side
=======
    if (typeof window === 'undefined') { // Server-side
>>>>>>> 02f0594e
      if (!stripeConfig.secretKey) {
        errors.push('Stripe secret key is required for server-side operations');
      }

      if (stripeConfig.secretKey && !stripeConfig.secretKey.startsWith('sk_')) {
        errors.push('Invalid Stripe secret key format');
      }

      if (!stripeConfig.webhookSecret) {
        errors.push('Stripe webhook secret is required for webhook processing');
      }
    }
  }

  return {
    isValid: errors.length === 0,
    errors
  };
}

// Development helpers
export function logStripeConfig(): void {
  if (config.features.debugMode) {
    console.group('💳 Stripe Configuration');
    console.log('Enabled:', stripeConfig.enabled);
<<<<<<< HEAD
    console.log(
      'Publishable Key:',
      stripeConfig.publishableKey
        ? `${stripeConfig.publishableKey.substring(0, 12)}...`
        : 'Not configured'
    );
=======
    console.log('Publishable Key:', stripeConfig.publishableKey ?
      `${stripeConfig.publishableKey.substring(0, 12)}...` : 'Not configured');
>>>>>>> 02f0594e
    console.log('Currency:', stripeConfig.currency);
    console.log('Success URL:', stripeConfig.successUrl);
    console.log('Cancel URL:', stripeConfig.cancelUrl);
    console.log('Available Plans:', Object.keys(subscriptionPlans));
    console.groupEnd();
  }
}

export default stripeConfig;<|MERGE_RESOLUTION|>--- conflicted
+++ resolved
@@ -32,11 +32,7 @@
       'Basic alarm functionality',
       'Up to 3 alarms',
       'Standard wake-up sounds',
-<<<<<<< HEAD
-      'Basic statistics',
-=======
       'Basic statistics'
->>>>>>> 02f0594e
     ],
     limits: {
       maxAlarms: 3,
@@ -54,11 +50,7 @@
       'Custom sound uploads (up to 50MB)',
       'Voice-controlled snooze',
       'Social features (team joining)',
-<<<<<<< HEAD
-      'Email support',
-=======
       'Email support'
->>>>>>> 02f0594e
     ],
     limits: {
       maxAlarms: null, // unlimited
@@ -80,11 +72,7 @@
       'Premium analytics dashboard',
       'Team creation and management',
       'Location-based alarms',
-<<<<<<< HEAD
-      'Priority support',
-=======
       'Priority support'
->>>>>>> 02f0594e
     ],
     limits: {
       maxAlarms: null,
@@ -106,11 +94,7 @@
       'Custom challenge creation',
       'Detailed reporting and exports',
       'White-label options',
-<<<<<<< HEAD
-      'Dedicated support',
-=======
       'Dedicated support'
->>>>>>> 02f0594e
     ],
     limits: {
       maxAlarms: null,
@@ -131,11 +115,7 @@
       'Advanced admin controls',
       'Custom integrations',
       'SLA guarantee',
-<<<<<<< HEAD
-      'Account manager',
-=======
       'Account manager'
->>>>>>> 02f0594e
     ],
     limits: {
       maxAlarms: null,
@@ -154,13 +134,7 @@
 // Helper functions
 export function getStripePublishableKey(): string {
   if (!stripeConfig.publishableKey) {
-<<<<<<< HEAD
-    console.warn(
-      'Stripe publishable key not configured. Payment functionality will be disabled.'
-    );
-=======
     console.warn('Stripe publishable key not configured. Payment functionality will be disabled.');
->>>>>>> 02f0594e
     return '';
   }
   return stripeConfig.publishableKey;
@@ -194,12 +168,7 @@
     }
 
     // Server-side validation (only if we have access to server environment)
-<<<<<<< HEAD
-    if (typeof window === 'undefined') {
-      // Server-side
-=======
     if (typeof window === 'undefined') { // Server-side
->>>>>>> 02f0594e
       if (!stripeConfig.secretKey) {
         errors.push('Stripe secret key is required for server-side operations');
       }
@@ -225,17 +194,8 @@
   if (config.features.debugMode) {
     console.group('💳 Stripe Configuration');
     console.log('Enabled:', stripeConfig.enabled);
-<<<<<<< HEAD
-    console.log(
-      'Publishable Key:',
-      stripeConfig.publishableKey
-        ? `${stripeConfig.publishableKey.substring(0, 12)}...`
-        : 'Not configured'
-    );
-=======
     console.log('Publishable Key:', stripeConfig.publishableKey ?
       `${stripeConfig.publishableKey.substring(0, 12)}...` : 'Not configured');
->>>>>>> 02f0594e
     console.log('Currency:', stripeConfig.currency);
     console.log('Success URL:', stripeConfig.successUrl);
     console.log('Cancel URL:', stripeConfig.cancelUrl);
