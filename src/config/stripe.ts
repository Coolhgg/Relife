// Stripe Configuration
import { config } from './environment';

export interface StripeConfig {
  publishableKey: string;
  secretKey?: string;
  webhookSecret?: string;
  enabled: boolean;
  currency: string;
  successUrl: string;
  cancelUrl: string;
}

// Create Stripe configuration
export const stripeConfig: StripeConfig = {
  publishableKey: config.payments.stripe.publishableKey,
  secretKey: config.payments.stripe.secretKey,
  webhookSecret: config.payments.stripe.webhookSecret,
  enabled: config.payments.stripe.enabled,
  currency: import.meta.env.VITE_PAYMENT_CURRENCY || 'usd',
  successUrl: import.meta.env.VITE_PAYMENT_SUCCESS_URL || '/payment/success',
  cancelUrl: import.meta.env.VITE_PAYMENT_CANCEL_URL || '/payment/cancel',
};

// Subscription plans configuration
export const subscriptionPlans = {
  free: {
    name: 'Free',
    price: 0,
    priceId: null,
    features: [
      'Basic alarm functionality',
      'Up to 3 alarms',
      'Standard wake-up sounds',
      'Basic statistics'
    ],
    limits: {
      maxAlarms: 3,
      maxCustomSounds: 0,
      aiInsightsPerDay: 3,
      battlesPerDay: 5
    }
  },
  basic: {
    name: 'Basic',
    price: 4.99,
    priceId: 'price_basic_monthly', // Replace with actual Stripe price ID
    features: [
      'Unlimited alarms',
      'Custom sound uploads (up to 50MB)',
      'Voice-controlled snooze',
      'Social features (team joining)',
      'Email support'
    ],
    limits: {
      maxAlarms: null, // unlimited
      maxCustomSounds: 10,
      aiInsightsPerDay: 20,
      battlesPerDay: 50
    }
  },
  premium: {
    name: 'Premium',
    price: 9.99,
    priceId: 'price_premium_monthly', // Replace with actual Stripe price ID
    popular: true,
    features: [
      'All Basic features',
      'Smart wake-up optimization',
      'Advanced scheduling patterns',
      'Voice command recognition',
      'Premium analytics dashboard',
      'Team creation and management',
      'Location-based alarms',
      'Priority support'
    ],
    limits: {
      maxAlarms: null,
      maxCustomSounds: 50,
      aiInsightsPerDay: 100,
      battlesPerDay: null,
      elevenlabsCallsPerMonth: 100
    }
  },
  pro: {
    name: 'Pro',
    price: 19.99,
    priceId: 'price_pro_monthly', // Replace with actual Stripe price ID
    features: [
      'All Premium features',
      'AI wake-up coach',
      'Enhanced battle modes with tournaments',
      'Advanced voice features',
      'Custom challenge creation',
      'Detailed reporting and exports',
      'White-label options',
      'Dedicated support'
    ],
    limits: {
      maxAlarms: null,
      maxCustomSounds: null,
      aiInsightsPerDay: null,
      battlesPerDay: null,
      elevenlabsCallsPerMonth: 500,
      voiceCloning: true
    }
  },
  enterprise: {
    name: 'Enterprise',
    price: null, // Custom pricing
    priceId: 'price_enterprise_monthly', // Replace with actual Stripe price ID
    features: [
      'All Pro features',
      'Multi-team management',
      'Advanced admin controls',
      'Custom integrations',
      'SLA guarantee',
      'Account manager'
    ],
    limits: {
      maxAlarms: null,
      maxCustomSounds: null,
      aiInsightsPerDay: null,
      battlesPerDay: null,
      elevenlabsCallsPerMonth: null,
      voiceCloning: true,
      customIntegrations: true
    }
  }
} as const;


// Helper functions
export function getStripePublishableKey(): string {
  if (!stripeConfig.publishableKey) {
    console.warn('Stripe publishable key not configured. Payment functionality will be disabled.');
    return '';
  }
  return stripeConfig.publishableKey;
}

export function isStripeEnabled(): boolean {
  return stripeConfig.enabled && !!stripeConfig.publishableKey;
}

  return subscriptionPlans[tier];
}

export function getAllPlans() {
  return Object.entries(subscriptionPlans).map(([tier, plan]) => ({
<<<<<<< HEAD
    tier: tier as SubscriptionTier,
    ...plan
=======
    ...plan,
>>>>>>> a2085a2a
  }));
}

export function validateStripeConfig(): { isValid: boolean; errors: string[] } {
  const errors: string[] = [];

  if (stripeConfig.enabled) {
    if (!stripeConfig.publishableKey) {
      errors.push('Stripe publishable key is required when Stripe is enabled');
    }

    if (!stripeConfig.publishableKey.startsWith('pk_')) {
      errors.push('Invalid Stripe publishable key format');
    }

    // Server-side validation (only if we have access to server environment)
    if (typeof window === 'undefined') { // Server-side
      if (!stripeConfig.secretKey) {
        errors.push('Stripe secret key is required for server-side operations');
      }

      if (stripeConfig.secretKey && !stripeConfig.secretKey.startsWith('sk_')) {
        errors.push('Invalid Stripe secret key format');
      }

      if (!stripeConfig.webhookSecret) {
        errors.push('Stripe webhook secret is required for webhook processing');
      }
    }
  }

  return {
    isValid: errors.length === 0,
    errors
  };
}

// Development helpers
export function logStripeConfig(): void {
  if (config.features.debugMode) {
    console.group('💳 Stripe Configuration');
    console.log('Enabled:', stripeConfig.enabled);
    console.log('Publishable Key:', stripeConfig.publishableKey ?
      `${stripeConfig.publishableKey.substring(0, 12)}...` : 'Not configured');
    console.log('Currency:', stripeConfig.currency);
    console.log('Success URL:', stripeConfig.successUrl);
    console.log('Cancel URL:', stripeConfig.cancelUrl);
    console.log('Available Plans:', Object.keys(subscriptionPlans));
    console.groupEnd();
  }
}

export default stripeConfig;<|MERGE_RESOLUTION|>--- conflicted
+++ resolved
@@ -148,12 +148,7 @@
 
 export function getAllPlans() {
   return Object.entries(subscriptionPlans).map(([tier, plan]) => ({
-<<<<<<< HEAD
-    tier: tier as SubscriptionTier,
-    ...plan
-=======
     ...plan,
->>>>>>> a2085a2a
   }));
 }
 
