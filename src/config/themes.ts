import { SupportedLanguage } from './i18n';

// Cultural theme types
export interface CulturalTheme {
  id: string;
  name: string;
  description: string;
  colors: {
    primary: string;
    secondary: string;
    accent: string;
    background: string;
    surface: string;
    text: string;
    textSecondary: string;
    border: string;
    success: string;
    warning: string;
    error: string;
    info: string;
  };
  gradients: {
    hero: string;
    card: string;
    button: string;
  };
  shadows: {
    small: string;
    medium: string;
    large: string;
  };
  fonts: {
    primary: string;
    secondary: string;
    mono: string;
  };
  borderRadius: {
    small: string;
    medium: string;
    large: string;
  };
  culturalElements: {
    patterns?: string[];
    motifs?: string[];
    symbolism?: string[];
  };
}

// Regional theme mappings
export const REGIONAL_THEMES: Record<string, CulturalTheme> = {
  // Western themes
<<<<<<< HEAD
  en: {
=======
  'en': {
>>>>>>> 02f0594e
    id: 'western-modern',
    name: 'Western Modern',
    description: 'Clean, minimalist design with tech-forward aesthetics',
    colors: {
      primary: '#3B82F6',
      secondary: '#8B5CF6',
      accent: '#10B981',
      background: '#F8FAFC',
      surface: '#FFFFFF',
      text: '#1F2937',
      textSecondary: '#6B7280',
      border: '#E5E7EB',
      success: '#10B981',
      warning: '#F59E0B',
      error: '#EF4444',
<<<<<<< HEAD
      info: '#3B82F6',
=======
      info: '#3B82F6'
>>>>>>> 02f0594e
    },
    gradients: {
      hero: 'linear-gradient(135deg, #667eea 0%, #764ba2 100%)',
      card: 'linear-gradient(145deg, #ffffff 0%, #f3f4f6 100%)',
<<<<<<< HEAD
      button: 'linear-gradient(90deg, #3B82F6 0%, #8B5CF6 100%)',
=======
      button: 'linear-gradient(90deg, #3B82F6 0%, #8B5CF6 100%)'
>>>>>>> 02f0594e
    },
    shadows: {
      small: '0 1px 2px 0 rgb(0 0 0 / 0.05)',
      medium: '0 4px 6px -1px rgb(0 0 0 / 0.1)',
<<<<<<< HEAD
      large: '0 25px 50px -12px rgb(0 0 0 / 0.25)',
=======
      large: '0 25px 50px -12px rgb(0 0 0 / 0.25)'
>>>>>>> 02f0594e
    },
    fonts: {
      primary: 'Inter, system-ui, sans-serif',
      secondary: 'Inter, system-ui, sans-serif',
<<<<<<< HEAD
      mono: 'JetBrains Mono, monospace',
=======
      mono: 'JetBrains Mono, monospace'
>>>>>>> 02f0594e
    },
    borderRadius: {
      small: '0.375rem',
      medium: '0.5rem',
<<<<<<< HEAD
      large: '0.75rem',
=======
      large: '0.75rem'
>>>>>>> 02f0594e
    },
    culturalElements: {
      patterns: ['geometric', 'minimal'],
      motifs: ['tech', 'corporate'],
<<<<<<< HEAD
      symbolism: ['progress', 'efficiency'],
    },
=======
      symbolism: ['progress', 'efficiency']
    }
>>>>>>> 02f0594e
  },

  'en-GB': {
    id: 'british-classic',
    name: 'British Classic',
    description: 'Sophisticated design with traditional British elegance',
    colors: {
      primary: '#1E3A8A',
      secondary: '#7C3AED',
      accent: '#059669',
      background: '#F1F5F9',
      surface: '#FFFFFF',
      text: '#0F172A',
      textSecondary: '#475569',
      border: '#CBD5E1',
      success: '#059669',
      warning: '#D97706',
      error: '#DC2626',
<<<<<<< HEAD
      info: '#1E3A8A',
=======
      info: '#1E3A8A'
>>>>>>> 02f0594e
    },
    gradients: {
      hero: 'linear-gradient(135deg, #1e3a8a 0%, #7c3aed 100%)',
      card: 'linear-gradient(145deg, #ffffff 0%, #f1f5f9 100%)',
<<<<<<< HEAD
      button: 'linear-gradient(90deg, #1E3A8A 0%, #7C3AED 100%)',
=======
      button: 'linear-gradient(90deg, #1E3A8A 0%, #7C3AED 100%)'
>>>>>>> 02f0594e
    },
    shadows: {
      small: '0 1px 2px 0 rgb(0 0 0 / 0.05)',
      medium: '0 4px 6px -1px rgb(0 0 0 / 0.1)',
<<<<<<< HEAD
      large: '0 25px 50px -12px rgb(0 0 0 / 0.25)',
=======
      large: '0 25px 50px -12px rgb(0 0 0 / 0.25)'
>>>>>>> 02f0594e
    },
    fonts: {
      primary: 'Georgia, serif',
      secondary: 'system-ui, sans-serif',
<<<<<<< HEAD
      mono: 'Monaco, monospace',
=======
      mono: 'Monaco, monospace'
>>>>>>> 02f0594e
    },
    borderRadius: {
      small: '0.25rem',
      medium: '0.375rem',
<<<<<<< HEAD
      large: '0.5rem',
=======
      large: '0.5rem'
>>>>>>> 02f0594e
    },
    culturalElements: {
      patterns: ['heraldic', 'tartan'],
      motifs: ['royal', 'heritage'],
<<<<<<< HEAD
      symbolism: ['tradition', 'sophistication'],
    },
=======
      symbolism: ['tradition', 'sophistication']
    }
>>>>>>> 02f0594e
  },

  'en-AU': {
    id: 'australian-vibrant',
    name: 'Australian Vibrant',
    description: 'Bright, energetic design inspired by Australian landscapes',
    colors: {
      primary: '#F97316',
      secondary: '#EAB308',
      accent: '#06B6D4',
      background: '#FEF7ED',
      surface: '#FFFFFF',
      text: '#9A3412',
      textSecondary: '#A16207',
      border: '#FED7AA',
      success: '#16A34A',
      warning: '#EAB308',
      error: '#DC2626',
<<<<<<< HEAD
      info: '#06B6D4',
=======
      info: '#06B6D4'
>>>>>>> 02f0594e
    },
    gradients: {
      hero: 'linear-gradient(135deg, #f97316 0%, #eab308 100%)',
      card: 'linear-gradient(145deg, #ffffff 0%, #fef7ed 100%)',
<<<<<<< HEAD
      button: 'linear-gradient(90deg, #F97316 0%, #EAB308 100%)',
=======
      button: 'linear-gradient(90deg, #F97316 0%, #EAB308 100%)'
>>>>>>> 02f0594e
    },
    shadows: {
      small: '0 1px 2px 0 rgb(249 115 22 / 0.1)',
      medium: '0 4px 6px -1px rgb(249 115 22 / 0.1)',
<<<<<<< HEAD
      large: '0 25px 50px -12px rgb(249 115 22 / 0.25)',
=======
      large: '0 25px 50px -12px rgb(249 115 22 / 0.25)'
>>>>>>> 02f0594e
    },
    fonts: {
      primary: 'system-ui, sans-serif',
      secondary: 'system-ui, sans-serif',
<<<<<<< HEAD
      mono: 'Courier New, monospace',
=======
      mono: 'Courier New, monospace'
>>>>>>> 02f0594e
    },
    borderRadius: {
      small: '0.5rem',
      medium: '0.75rem',
<<<<<<< HEAD
      large: '1rem',
=======
      large: '1rem'
>>>>>>> 02f0594e
    },
    culturalElements: {
      patterns: ['aboriginal', 'outback'],
      motifs: ['sun', 'surf'],
<<<<<<< HEAD
      symbolism: ['adventure', 'laid-back'],
    },
  },

  // Asian themes
  zh: {
=======
      symbolism: ['adventure', 'laid-back']
    }
  },

  // Asian themes
  'zh': {
>>>>>>> 02f0594e
    id: 'chinese-harmony',
    name: 'Chinese Harmony',
    description: 'Balanced design inspired by Chinese aesthetics and feng shui',
    colors: {
      primary: '#DC2626',
      secondary: '#CA8A04',
      accent: '#16A34A',
      background: '#FEF9F3',
      surface: '#FFFFFF',
      text: '#7C2D12',
      textSecondary: '#A16207',
      border: '#FED7AA',
      success: '#16A34A',
      warning: '#CA8A04',
      error: '#DC2626',
<<<<<<< HEAD
      info: '#0EA5E9',
=======
      info: '#0EA5E9'
>>>>>>> 02f0594e
    },
    gradients: {
      hero: 'linear-gradient(135deg, #dc2626 0%, #ca8a04 100%)',
      card: 'linear-gradient(145deg, #ffffff 0%, #fef9f3 100%)',
<<<<<<< HEAD
      button: 'linear-gradient(90deg, #DC2626 0%, #CA8A04 100%)',
=======
      button: 'linear-gradient(90deg, #DC2626 0%, #CA8A04 100%)'
>>>>>>> 02f0594e
    },
    shadows: {
      small: '0 1px 2px 0 rgb(220 38 38 / 0.1)',
      medium: '0 4px 6px -1px rgb(220 38 38 / 0.1)',
<<<<<<< HEAD
      large: '0 25px 50px -12px rgb(220 38 38 / 0.25)',
=======
      large: '0 25px 50px -12px rgb(220 38 38 / 0.25)'
>>>>>>> 02f0594e
    },
    fonts: {
      primary: 'Noto Sans SC, system-ui, sans-serif',
      secondary: 'system-ui, sans-serif',
<<<<<<< HEAD
      mono: 'Consolas, monospace',
=======
      mono: 'Consolas, monospace'
>>>>>>> 02f0594e
    },
    borderRadius: {
      small: '0.25rem',
      medium: '0.5rem',
<<<<<<< HEAD
      large: '0.75rem',
=======
      large: '0.75rem'
>>>>>>> 02f0594e
    },
    culturalElements: {
      patterns: ['bamboo', 'clouds', 'mountains'],
      motifs: ['dragon', 'phoenix', 'lotus'],
<<<<<<< HEAD
      symbolism: ['harmony', 'prosperity', 'wisdom'],
    },
=======
      symbolism: ['harmony', 'prosperity', 'wisdom']
    }
>>>>>>> 02f0594e
  },

  'zh-TW': {
    id: 'taiwanese-elegance',
    name: 'Taiwanese Elegance',
    description: 'Refined design blending traditional and modern Taiwanese culture',
    colors: {
      primary: '#B91C1C',
      secondary: '#0369A1',
      accent: '#047857',
      background: '#FDF4FF',
      surface: '#FFFFFF',
      text: '#7C2D12',
      textSecondary: '#0C4A6E',
      border: '#DDD6FE',
      success: '#047857',
      warning: '#CA8A04',
      error: '#B91C1C',
<<<<<<< HEAD
      info: '#0369A1',
=======
      info: '#0369A1'
>>>>>>> 02f0594e
    },
    gradients: {
      hero: 'linear-gradient(135deg, #b91c1c 0%, #0369a1 100%)',
      card: 'linear-gradient(145deg, #ffffff 0%, #fdf4ff 100%)',
<<<<<<< HEAD
      button: 'linear-gradient(90deg, #B91C1C 0%, #0369A1 100%)',
=======
      button: 'linear-gradient(90deg, #B91C1C 0%, #0369A1 100%)'
>>>>>>> 02f0594e
    },
    shadows: {
      small: '0 1px 2px 0 rgb(185 28 28 / 0.1)',
      medium: '0 4px 6px -1px rgb(185 28 28 / 0.1)',
<<<<<<< HEAD
      large: '0 25px 50px -12px rgb(185 28 28 / 0.25)',
=======
      large: '0 25px 50px -12px rgb(185 28 28 / 0.25)'
>>>>>>> 02f0594e
    },
    fonts: {
      primary: 'Noto Sans TC, system-ui, sans-serif',
      secondary: 'system-ui, sans-serif',
<<<<<<< HEAD
      mono: 'Consolas, monospace',
=======
      mono: 'Consolas, monospace'
>>>>>>> 02f0594e
    },
    borderRadius: {
      small: '0.25rem',
      medium: '0.5rem',
<<<<<<< HEAD
      large: '0.75rem',
=======
      large: '0.75rem'
>>>>>>> 02f0594e
    },
    culturalElements: {
      patterns: ['jade', 'waves', 'mountains'],
      motifs: ['plum-blossom', 'tea', 'calligraphy'],
<<<<<<< HEAD
      symbolism: ['resilience', 'beauty', 'tradition'],
    },
  },

  ja: {
=======
      symbolism: ['resilience', 'beauty', 'tradition']
    }
  },

  'ja': {
>>>>>>> 02f0594e
    id: 'japanese-zen',
    name: 'Japanese Zen',
    description: 'Minimalist design inspired by Japanese aesthetics and wabi-sabi',
    colors: {
      primary: '#7C2D12',
      secondary: '#0F766E',
      accent: '#DC2626',
      background: '#FFFBEB',
      surface: '#FFFFFF',
      text: '#451A03',
      textSecondary: '#0F766E',
      border: '#FDE68A',
      success: '#0F766E',
      warning: '#D97706',
      error: '#DC2626',
<<<<<<< HEAD
      info: '#0369A1',
=======
      info: '#0369A1'
>>>>>>> 02f0594e
    },
    gradients: {
      hero: 'linear-gradient(135deg, #7c2d12 0%, #0f766e 100%)',
      card: 'linear-gradient(145deg, #ffffff 0%, #fffbeb 100%)',
<<<<<<< HEAD
      button: 'linear-gradient(90deg, #7C2D12 0%, #0F766E 100%)',
=======
      button: 'linear-gradient(90deg, #7C2D12 0%, #0F766E 100%)'
>>>>>>> 02f0594e
    },
    shadows: {
      small: '0 1px 2px 0 rgb(124 45 18 / 0.1)',
      medium: '0 4px 6px -1px rgb(124 45 18 / 0.1)',
<<<<<<< HEAD
      large: '0 25px 50px -12px rgb(124 45 18 / 0.25)',
=======
      large: '0 25px 50px -12px rgb(124 45 18 / 0.25)'
>>>>>>> 02f0594e
    },
    fonts: {
      primary: 'Noto Sans JP, system-ui, sans-serif',
      secondary: 'system-ui, sans-serif',
<<<<<<< HEAD
      mono: 'Monaco, monospace',
=======
      mono: 'Monaco, monospace'
>>>>>>> 02f0594e
    },
    borderRadius: {
      small: '0.125rem',
      medium: '0.25rem',
<<<<<<< HEAD
      large: '0.375rem',
=======
      large: '0.375rem'
>>>>>>> 02f0594e
    },
    culturalElements: {
      patterns: ['waves', 'cherry-blossom', 'geometric'],
      motifs: ['zen', 'nature', 'seasons'],
<<<<<<< HEAD
      symbolism: ['simplicity', 'balance', 'imperfection'],
    },
  },

  // European themes
  fr: {
=======
      symbolism: ['simplicity', 'balance', 'imperfection']
    }
  },

  // European themes
  'fr': {
>>>>>>> 02f0594e
    id: 'french-chic',
    name: 'French Chic',
    description: 'Elegant design inspired by French sophistication and artistry',
    colors: {
      primary: '#1E40AF',
      secondary: '#DC2626',
      accent: '#FFFFFF',
      background: '#F9FAFB',
      surface: '#FFFFFF',
      text: '#111827',
      textSecondary: '#6B7280',
      border: '#E5E7EB',
      success: '#10B981',
      warning: '#F59E0B',
      error: '#DC2626',
<<<<<<< HEAD
      info: '#1E40AF',
=======
      info: '#1E40AF'
>>>>>>> 02f0594e
    },
    gradients: {
      hero: 'linear-gradient(135deg, #1e40af 0%, #dc2626 100%)',
      card: 'linear-gradient(145deg, #ffffff 0%, #f9fafb 100%)',
<<<<<<< HEAD
      button: 'linear-gradient(90deg, #1E40AF 0%, #DC2626 100%)',
=======
      button: 'linear-gradient(90deg, #1E40AF 0%, #DC2626 100%)'
>>>>>>> 02f0594e
    },
    shadows: {
      small: '0 1px 2px 0 rgb(0 0 0 / 0.05)',
      medium: '0 4px 6px -1px rgb(0 0 0 / 0.1)',
<<<<<<< HEAD
      large: '0 25px 50px -12px rgb(0 0 0 / 0.25)',
=======
      large: '0 25px 50px -12px rgb(0 0 0 / 0.25)'
>>>>>>> 02f0594e
    },
    fonts: {
      primary: 'Playfair Display, serif',
      secondary: 'Inter, system-ui, sans-serif',
<<<<<<< HEAD
      mono: 'Courier New, monospace',
=======
      mono: 'Courier New, monospace'
>>>>>>> 02f0594e
    },
    borderRadius: {
      small: '0.25rem',
      medium: '0.5rem',
<<<<<<< HEAD
      large: '0.75rem',
=======
      large: '0.75rem'
>>>>>>> 02f0594e
    },
    culturalElements: {
      patterns: ['fleur-de-lis', 'baroque', 'art-nouveau'],
      motifs: ['elegance', 'art', 'cuisine'],
<<<<<<< HEAD
      symbolism: ['sophistication', 'culture', 'joie-de-vivre'],
    },
=======
      symbolism: ['sophistication', 'culture', 'joie-de-vivre']
    }
>>>>>>> 02f0594e
  },

  'fr-CA': {
    id: 'canadian-nature',
    name: 'Canadian Nature',
    description: 'Natural design inspired by Canadian landscapes and seasons',
    colors: {
      primary: '#DC2626',
      secondary: '#FFFFFF',
      accent: '#16A34A',
      background: '#FEF2F2',
      surface: '#FFFFFF',
      text: '#7F1D1D',
      textSecondary: '#991B1B',
      border: '#FECACA',
      success: '#16A34A',
      warning: '#D97706',
      error: '#DC2626',
<<<<<<< HEAD
      info: '#2563EB',
=======
      info: '#2563EB'
>>>>>>> 02f0594e
    },
    gradients: {
      hero: 'linear-gradient(135deg, #dc2626 0%, #16a34a 100%)',
      card: 'linear-gradient(145deg, #ffffff 0%, #fef2f2 100%)',
<<<<<<< HEAD
      button: 'linear-gradient(90deg, #DC2626 0%, #16A34A 100%)',
=======
      button: 'linear-gradient(90deg, #DC2626 0%, #16A34A 100%)'
>>>>>>> 02f0594e
    },
    shadows: {
      small: '0 1px 2px 0 rgb(220 38 38 / 0.1)',
      medium: '0 4px 6px -1px rgb(220 38 38 / 0.1)',
<<<<<<< HEAD
      large: '0 25px 50px -12px rgb(220 38 38 / 0.25)',
=======
      large: '0 25px 50px -12px rgb(220 38 38 / 0.25)'
>>>>>>> 02f0594e
    },
    fonts: {
      primary: 'system-ui, sans-serif',
      secondary: 'Georgia, serif',
<<<<<<< HEAD
      mono: 'Monaco, monospace',
=======
      mono: 'Monaco, monospace'
>>>>>>> 02f0594e
    },
    borderRadius: {
      small: '0.375rem',
      medium: '0.5rem',
<<<<<<< HEAD
      large: '0.75rem',
=======
      large: '0.75rem'
>>>>>>> 02f0594e
    },
    culturalElements: {
      patterns: ['maple-leaf', 'plaid', 'wilderness'],
      motifs: ['nature', 'seasons', 'multiculturalism'],
<<<<<<< HEAD
      symbolism: ['unity', 'diversity', 'wilderness'],
    },
  },

  // Latin themes
  es: {
=======
      symbolism: ['unity', 'diversity', 'wilderness']
    }
  },

  // Latin themes
  'es': {
>>>>>>> 02f0594e
    id: 'spanish-warmth',
    name: 'Spanish Warmth',
    description: 'Warm, vibrant design inspired by Spanish culture and architecture',
    colors: {
      primary: '#DC2626',
      secondary: '#F59E0B',
      accent: '#059669',
      background: '#FFFBEB',
      surface: '#FFFFFF',
      text: '#92400E',
      textSecondary: '#B45309',
      border: '#FED7AA',
      success: '#059669',
      warning: '#F59E0B',
      error: '#DC2626',
<<<<<<< HEAD
      info: '#0EA5E9',
=======
      info: '#0EA5E9'
>>>>>>> 02f0594e
    },
    gradients: {
      hero: 'linear-gradient(135deg, #dc2626 0%, #f59e0b 100%)',
      card: 'linear-gradient(145deg, #ffffff 0%, #fffbeb 100%)',
<<<<<<< HEAD
      button: 'linear-gradient(90deg, #DC2626 0%, #F59E0B 100%)',
=======
      button: 'linear-gradient(90deg, #DC2626 0%, #F59E0B 100%)'
>>>>>>> 02f0594e
    },
    shadows: {
      small: '0 1px 2px 0 rgb(220 38 38 / 0.1)',
      medium: '0 4px 6px -1px rgb(220 38 38 / 0.1)',
<<<<<<< HEAD
      large: '0 25px 50px -12px rgb(220 38 38 / 0.25)',
=======
      large: '0 25px 50px -12px rgb(220 38 38 / 0.25)'
>>>>>>> 02f0594e
    },
    fonts: {
      primary: 'system-ui, sans-serif',
      secondary: 'Georgia, serif',
<<<<<<< HEAD
      mono: 'Courier New, monospace',
=======
      mono: 'Courier New, monospace'
>>>>>>> 02f0594e
    },
    borderRadius: {
      small: '0.375rem',
      medium: '0.5rem',
<<<<<<< HEAD
      large: '0.75rem',
=======
      large: '0.75rem'
>>>>>>> 02f0594e
    },
    culturalElements: {
      patterns: ['moorish', 'tiles', 'flamenco'],
      motifs: ['sun', 'passion', 'fiesta'],
<<<<<<< HEAD
      symbolism: ['warmth', 'community', 'celebration'],
    },
=======
      symbolism: ['warmth', 'community', 'celebration']
    }
>>>>>>> 02f0594e
  },

  'es-MX': {
    id: 'mexican-vibrance',
    name: 'Mexican Vibrance',
    description: 'Colorful, festive design inspired by Mexican traditions and art',
    colors: {
      primary: '#16A34A',
      secondary: '#DC2626',
      accent: '#F59E0B',
      background: '#F0FDF4',
      surface: '#FFFFFF',
      text: '#14532D',
      textSecondary: '#166534',
      border: '#BBF7D0',
      success: '#16A34A',
      warning: '#F59E0B',
      error: '#DC2626',
<<<<<<< HEAD
      info: '#0EA5E9',
=======
      info: '#0EA5E9'
>>>>>>> 02f0594e
    },
    gradients: {
      hero: 'linear-gradient(135deg, #16a34a 0%, #dc2626 0%, #f59e0b 100%)',
      card: 'linear-gradient(145deg, #ffffff 0%, #f0fdf4 100%)',
<<<<<<< HEAD
      button: 'linear-gradient(90deg, #16A34A 0%, #DC2626 50%, #F59E0B 100%)',
=======
      button: 'linear-gradient(90deg, #16A34A 0%, #DC2626 50%, #F59E0B 100%)'
>>>>>>> 02f0594e
    },
    shadows: {
      small: '0 1px 2px 0 rgb(22 163 74 / 0.1)',
      medium: '0 4px 6px -1px rgb(22 163 74 / 0.1)',
<<<<<<< HEAD
      large: '0 25px 50px -12px rgb(22 163 74 / 0.25)',
=======
      large: '0 25px 50px -12px rgb(22 163 74 / 0.25)'
>>>>>>> 02f0594e
    },
    fonts: {
      primary: 'system-ui, sans-serif',
      secondary: 'Georgia, serif',
<<<<<<< HEAD
      mono: 'Courier New, monospace',
=======
      mono: 'Courier New, monospace'
>>>>>>> 02f0594e
    },
    borderRadius: {
      small: '0.5rem',
      medium: '0.75rem',
<<<<<<< HEAD
      large: '1rem',
=======
      large: '1rem'
>>>>>>> 02f0594e
    },
    culturalElements: {
      patterns: ['aztec', 'talavera', 'papel-picado'],
      motifs: ['vibrant', 'handcrafted', 'celebration'],
<<<<<<< HEAD
      symbolism: ['family', 'tradition', 'joy'],
    },
=======
      symbolism: ['family', 'tradition', 'joy']
    }
>>>>>>> 02f0594e
  },

  'es-419': {
    id: 'latin-american-spirit',
    name: 'Latin American Spirit',
    description: 'Passionate design celebrating Latin American diversity and culture',
    colors: {
      primary: '#F97316',
      secondary: '#8B5CF6',
      accent: '#06B6D4',
      background: '#FFF7ED',
      surface: '#FFFFFF',
      text: '#9A3412',
      textSecondary: '#7C3AED',
      border: '#FED7AA',
      success: '#10B981',
      warning: '#F59E0B',
      error: '#EF4444',
<<<<<<< HEAD
      info: '#06B6D4',
=======
      info: '#06B6D4'
>>>>>>> 02f0594e
    },
    gradients: {
      hero: 'linear-gradient(135deg, #f97316 0%, #8b5cf6 100%)',
      card: 'linear-gradient(145deg, #ffffff 0%, #fff7ed 100%)',
<<<<<<< HEAD
      button: 'linear-gradient(90deg, #F97316 0%, #8B5CF6 100%)',
=======
      button: 'linear-gradient(90deg, #F97316 0%, #8B5CF6 100%)'
>>>>>>> 02f0594e
    },
    shadows: {
      small: '0 1px 2px 0 rgb(249 115 22 / 0.1)',
      medium: '0 4px 6px -1px rgb(249 115 22 / 0.1)',
<<<<<<< HEAD
      large: '0 25px 50px -12px rgb(249 115 22 / 0.25)',
=======
      large: '0 25px 50px -12px rgb(249 115 22 / 0.25)'
>>>>>>> 02f0594e
    },
    fonts: {
      primary: 'system-ui, sans-serif',
      secondary: 'Georgia, serif',
<<<<<<< HEAD
      mono: 'Courier New, monospace',
=======
      mono: 'Courier New, monospace'
>>>>>>> 02f0594e
    },
    borderRadius: {
      small: '0.5rem',
      medium: '0.75rem',
<<<<<<< HEAD
      large: '1rem',
=======
      large: '1rem'
>>>>>>> 02f0594e
    },
    culturalElements: {
      patterns: ['indigenous', 'colonial', 'modern'],
      motifs: ['diversity', 'music', 'dance'],
<<<<<<< HEAD
      symbolism: ['passion', 'unity', 'resilience'],
    },
  },
=======
      symbolism: ['passion', 'unity', 'resilience']
    }
  }
>>>>>>> 02f0594e
};

// Get theme for a specific language/region
export const getRegionalTheme = (language: SupportedLanguage): CulturalTheme => {
  return REGIONAL_THEMES[language] || REGIONAL_THEMES['en'];
};

// Get all available themes
export const getAllThemes = (): CulturalTheme[] => {
  return Object.values(REGIONAL_THEMES);
};

// Theme utilities
export const applyTheme = (theme: CulturalTheme): void => {
  const root = document.documentElement;

  // Apply color variables
  Object.entries(theme.colors).forEach(([key, value]) => {
    root.style.setProperty(`--color-${key}`, value);
  });

  // Apply gradient variables
  Object.entries(theme.gradients).forEach(([key, value]) => {
    root.style.setProperty(`--gradient-${key}`, value);
  });

  // Apply shadow variables
  Object.entries(theme.shadows).forEach(([key, value]) => {
    root.style.setProperty(`--shadow-${key}`, value);
  });

  // Apply font variables
  Object.entries(theme.fonts).forEach(([key, value]) => {
    root.style.setProperty(`--font-${key}`, value);
  });

  // Apply border radius variables
  Object.entries(theme.borderRadius).forEach(([key, value]) => {
    root.style.setProperty(`--radius-${key}`, value);
  });
};

// Get theme colors as CSS custom properties
export const getThemeCSS = (theme: CulturalTheme): string => {
  const cssVars: string[] = [];

  Object.entries(theme.colors).forEach(([key, value]) => {
    cssVars.push(`--color-${key}: ${value};`);
  });

  Object.entries(theme.gradients).forEach(([key, value]) => {
    cssVars.push(`--gradient-${key}: ${value};`);
  });

  Object.entries(theme.shadows).forEach(([key, value]) => {
    cssVars.push(`--shadow-${key}: ${value};`);
  });

  Object.entries(theme.fonts).forEach(([key, value]) => {
    cssVars.push(`--font-${key}: ${value};`);
  });

  Object.entries(theme.borderRadius).forEach(([key, value]) => {
    cssVars.push(`--radius-${key}: ${value};`);
  });

  return `:root {\n  ${cssVars.join('\n  ')}\n}`;
};<|MERGE_RESOLUTION|>--- conflicted
+++ resolved
@@ -49,11 +49,7 @@
 // Regional theme mappings
 export const REGIONAL_THEMES: Record<string, CulturalTheme> = {
   // Western themes
-<<<<<<< HEAD
-  en: {
-=======
   'en': {
->>>>>>> 02f0594e
     id: 'western-modern',
     name: 'Western Modern',
     description: 'Clean, minimalist design with tech-forward aesthetics',
@@ -69,58 +65,33 @@
       success: '#10B981',
       warning: '#F59E0B',
       error: '#EF4444',
-<<<<<<< HEAD
-      info: '#3B82F6',
-=======
       info: '#3B82F6'
->>>>>>> 02f0594e
     },
     gradients: {
       hero: 'linear-gradient(135deg, #667eea 0%, #764ba2 100%)',
       card: 'linear-gradient(145deg, #ffffff 0%, #f3f4f6 100%)',
-<<<<<<< HEAD
-      button: 'linear-gradient(90deg, #3B82F6 0%, #8B5CF6 100%)',
-=======
       button: 'linear-gradient(90deg, #3B82F6 0%, #8B5CF6 100%)'
->>>>>>> 02f0594e
     },
     shadows: {
       small: '0 1px 2px 0 rgb(0 0 0 / 0.05)',
       medium: '0 4px 6px -1px rgb(0 0 0 / 0.1)',
-<<<<<<< HEAD
-      large: '0 25px 50px -12px rgb(0 0 0 / 0.25)',
-=======
       large: '0 25px 50px -12px rgb(0 0 0 / 0.25)'
->>>>>>> 02f0594e
     },
     fonts: {
       primary: 'Inter, system-ui, sans-serif',
       secondary: 'Inter, system-ui, sans-serif',
-<<<<<<< HEAD
-      mono: 'JetBrains Mono, monospace',
-=======
       mono: 'JetBrains Mono, monospace'
->>>>>>> 02f0594e
     },
     borderRadius: {
       small: '0.375rem',
       medium: '0.5rem',
-<<<<<<< HEAD
-      large: '0.75rem',
-=======
       large: '0.75rem'
->>>>>>> 02f0594e
     },
     culturalElements: {
       patterns: ['geometric', 'minimal'],
       motifs: ['tech', 'corporate'],
-<<<<<<< HEAD
-      symbolism: ['progress', 'efficiency'],
-    },
-=======
       symbolism: ['progress', 'efficiency']
     }
->>>>>>> 02f0594e
   },
 
   'en-GB': {
@@ -139,58 +110,33 @@
       success: '#059669',
       warning: '#D97706',
       error: '#DC2626',
-<<<<<<< HEAD
-      info: '#1E3A8A',
-=======
       info: '#1E3A8A'
->>>>>>> 02f0594e
     },
     gradients: {
       hero: 'linear-gradient(135deg, #1e3a8a 0%, #7c3aed 100%)',
       card: 'linear-gradient(145deg, #ffffff 0%, #f1f5f9 100%)',
-<<<<<<< HEAD
-      button: 'linear-gradient(90deg, #1E3A8A 0%, #7C3AED 100%)',
-=======
       button: 'linear-gradient(90deg, #1E3A8A 0%, #7C3AED 100%)'
->>>>>>> 02f0594e
     },
     shadows: {
       small: '0 1px 2px 0 rgb(0 0 0 / 0.05)',
       medium: '0 4px 6px -1px rgb(0 0 0 / 0.1)',
-<<<<<<< HEAD
-      large: '0 25px 50px -12px rgb(0 0 0 / 0.25)',
-=======
       large: '0 25px 50px -12px rgb(0 0 0 / 0.25)'
->>>>>>> 02f0594e
     },
     fonts: {
       primary: 'Georgia, serif',
       secondary: 'system-ui, sans-serif',
-<<<<<<< HEAD
-      mono: 'Monaco, monospace',
-=======
       mono: 'Monaco, monospace'
->>>>>>> 02f0594e
     },
     borderRadius: {
       small: '0.25rem',
       medium: '0.375rem',
-<<<<<<< HEAD
-      large: '0.5rem',
-=======
       large: '0.5rem'
->>>>>>> 02f0594e
     },
     culturalElements: {
       patterns: ['heraldic', 'tartan'],
       motifs: ['royal', 'heritage'],
-<<<<<<< HEAD
-      symbolism: ['tradition', 'sophistication'],
-    },
-=======
       symbolism: ['tradition', 'sophistication']
     }
->>>>>>> 02f0594e
   },
 
   'en-AU': {
@@ -209,66 +155,37 @@
       success: '#16A34A',
       warning: '#EAB308',
       error: '#DC2626',
-<<<<<<< HEAD
-      info: '#06B6D4',
-=======
       info: '#06B6D4'
->>>>>>> 02f0594e
     },
     gradients: {
       hero: 'linear-gradient(135deg, #f97316 0%, #eab308 100%)',
       card: 'linear-gradient(145deg, #ffffff 0%, #fef7ed 100%)',
-<<<<<<< HEAD
-      button: 'linear-gradient(90deg, #F97316 0%, #EAB308 100%)',
-=======
       button: 'linear-gradient(90deg, #F97316 0%, #EAB308 100%)'
->>>>>>> 02f0594e
     },
     shadows: {
       small: '0 1px 2px 0 rgb(249 115 22 / 0.1)',
       medium: '0 4px 6px -1px rgb(249 115 22 / 0.1)',
-<<<<<<< HEAD
-      large: '0 25px 50px -12px rgb(249 115 22 / 0.25)',
-=======
       large: '0 25px 50px -12px rgb(249 115 22 / 0.25)'
->>>>>>> 02f0594e
     },
     fonts: {
       primary: 'system-ui, sans-serif',
       secondary: 'system-ui, sans-serif',
-<<<<<<< HEAD
-      mono: 'Courier New, monospace',
-=======
       mono: 'Courier New, monospace'
->>>>>>> 02f0594e
     },
     borderRadius: {
       small: '0.5rem',
       medium: '0.75rem',
-<<<<<<< HEAD
-      large: '1rem',
-=======
       large: '1rem'
->>>>>>> 02f0594e
     },
     culturalElements: {
       patterns: ['aboriginal', 'outback'],
       motifs: ['sun', 'surf'],
-<<<<<<< HEAD
-      symbolism: ['adventure', 'laid-back'],
-    },
-  },
-
-  // Asian themes
-  zh: {
-=======
       symbolism: ['adventure', 'laid-back']
     }
   },
 
   // Asian themes
   'zh': {
->>>>>>> 02f0594e
     id: 'chinese-harmony',
     name: 'Chinese Harmony',
     description: 'Balanced design inspired by Chinese aesthetics and feng shui',
@@ -284,58 +201,33 @@
       success: '#16A34A',
       warning: '#CA8A04',
       error: '#DC2626',
-<<<<<<< HEAD
-      info: '#0EA5E9',
-=======
       info: '#0EA5E9'
->>>>>>> 02f0594e
     },
     gradients: {
       hero: 'linear-gradient(135deg, #dc2626 0%, #ca8a04 100%)',
       card: 'linear-gradient(145deg, #ffffff 0%, #fef9f3 100%)',
-<<<<<<< HEAD
-      button: 'linear-gradient(90deg, #DC2626 0%, #CA8A04 100%)',
-=======
       button: 'linear-gradient(90deg, #DC2626 0%, #CA8A04 100%)'
->>>>>>> 02f0594e
     },
     shadows: {
       small: '0 1px 2px 0 rgb(220 38 38 / 0.1)',
       medium: '0 4px 6px -1px rgb(220 38 38 / 0.1)',
-<<<<<<< HEAD
-      large: '0 25px 50px -12px rgb(220 38 38 / 0.25)',
-=======
       large: '0 25px 50px -12px rgb(220 38 38 / 0.25)'
->>>>>>> 02f0594e
     },
     fonts: {
       primary: 'Noto Sans SC, system-ui, sans-serif',
       secondary: 'system-ui, sans-serif',
-<<<<<<< HEAD
-      mono: 'Consolas, monospace',
-=======
       mono: 'Consolas, monospace'
->>>>>>> 02f0594e
     },
     borderRadius: {
       small: '0.25rem',
       medium: '0.5rem',
-<<<<<<< HEAD
-      large: '0.75rem',
-=======
       large: '0.75rem'
->>>>>>> 02f0594e
     },
     culturalElements: {
       patterns: ['bamboo', 'clouds', 'mountains'],
       motifs: ['dragon', 'phoenix', 'lotus'],
-<<<<<<< HEAD
-      symbolism: ['harmony', 'prosperity', 'wisdom'],
-    },
-=======
       symbolism: ['harmony', 'prosperity', 'wisdom']
     }
->>>>>>> 02f0594e
   },
 
   'zh-TW': {
@@ -354,64 +246,36 @@
       success: '#047857',
       warning: '#CA8A04',
       error: '#B91C1C',
-<<<<<<< HEAD
-      info: '#0369A1',
-=======
       info: '#0369A1'
->>>>>>> 02f0594e
     },
     gradients: {
       hero: 'linear-gradient(135deg, #b91c1c 0%, #0369a1 100%)',
       card: 'linear-gradient(145deg, #ffffff 0%, #fdf4ff 100%)',
-<<<<<<< HEAD
-      button: 'linear-gradient(90deg, #B91C1C 0%, #0369A1 100%)',
-=======
       button: 'linear-gradient(90deg, #B91C1C 0%, #0369A1 100%)'
->>>>>>> 02f0594e
     },
     shadows: {
       small: '0 1px 2px 0 rgb(185 28 28 / 0.1)',
       medium: '0 4px 6px -1px rgb(185 28 28 / 0.1)',
-<<<<<<< HEAD
-      large: '0 25px 50px -12px rgb(185 28 28 / 0.25)',
-=======
       large: '0 25px 50px -12px rgb(185 28 28 / 0.25)'
->>>>>>> 02f0594e
     },
     fonts: {
       primary: 'Noto Sans TC, system-ui, sans-serif',
       secondary: 'system-ui, sans-serif',
-<<<<<<< HEAD
-      mono: 'Consolas, monospace',
-=======
       mono: 'Consolas, monospace'
->>>>>>> 02f0594e
     },
     borderRadius: {
       small: '0.25rem',
       medium: '0.5rem',
-<<<<<<< HEAD
-      large: '0.75rem',
-=======
       large: '0.75rem'
->>>>>>> 02f0594e
     },
     culturalElements: {
       patterns: ['jade', 'waves', 'mountains'],
       motifs: ['plum-blossom', 'tea', 'calligraphy'],
-<<<<<<< HEAD
-      symbolism: ['resilience', 'beauty', 'tradition'],
-    },
-  },
-
-  ja: {
-=======
       symbolism: ['resilience', 'beauty', 'tradition']
     }
   },
 
   'ja': {
->>>>>>> 02f0594e
     id: 'japanese-zen',
     name: 'Japanese Zen',
     description: 'Minimalist design inspired by Japanese aesthetics and wabi-sabi',
@@ -427,66 +291,37 @@
       success: '#0F766E',
       warning: '#D97706',
       error: '#DC2626',
-<<<<<<< HEAD
-      info: '#0369A1',
-=======
       info: '#0369A1'
->>>>>>> 02f0594e
     },
     gradients: {
       hero: 'linear-gradient(135deg, #7c2d12 0%, #0f766e 100%)',
       card: 'linear-gradient(145deg, #ffffff 0%, #fffbeb 100%)',
-<<<<<<< HEAD
-      button: 'linear-gradient(90deg, #7C2D12 0%, #0F766E 100%)',
-=======
       button: 'linear-gradient(90deg, #7C2D12 0%, #0F766E 100%)'
->>>>>>> 02f0594e
     },
     shadows: {
       small: '0 1px 2px 0 rgb(124 45 18 / 0.1)',
       medium: '0 4px 6px -1px rgb(124 45 18 / 0.1)',
-<<<<<<< HEAD
-      large: '0 25px 50px -12px rgb(124 45 18 / 0.25)',
-=======
       large: '0 25px 50px -12px rgb(124 45 18 / 0.25)'
->>>>>>> 02f0594e
     },
     fonts: {
       primary: 'Noto Sans JP, system-ui, sans-serif',
       secondary: 'system-ui, sans-serif',
-<<<<<<< HEAD
-      mono: 'Monaco, monospace',
-=======
       mono: 'Monaco, monospace'
->>>>>>> 02f0594e
     },
     borderRadius: {
       small: '0.125rem',
       medium: '0.25rem',
-<<<<<<< HEAD
-      large: '0.375rem',
-=======
       large: '0.375rem'
->>>>>>> 02f0594e
     },
     culturalElements: {
       patterns: ['waves', 'cherry-blossom', 'geometric'],
       motifs: ['zen', 'nature', 'seasons'],
-<<<<<<< HEAD
-      symbolism: ['simplicity', 'balance', 'imperfection'],
-    },
-  },
-
-  // European themes
-  fr: {
-=======
       symbolism: ['simplicity', 'balance', 'imperfection']
     }
   },
 
   // European themes
   'fr': {
->>>>>>> 02f0594e
     id: 'french-chic',
     name: 'French Chic',
     description: 'Elegant design inspired by French sophistication and artistry',
@@ -502,58 +337,33 @@
       success: '#10B981',
       warning: '#F59E0B',
       error: '#DC2626',
-<<<<<<< HEAD
-      info: '#1E40AF',
-=======
       info: '#1E40AF'
->>>>>>> 02f0594e
     },
     gradients: {
       hero: 'linear-gradient(135deg, #1e40af 0%, #dc2626 100%)',
       card: 'linear-gradient(145deg, #ffffff 0%, #f9fafb 100%)',
-<<<<<<< HEAD
-      button: 'linear-gradient(90deg, #1E40AF 0%, #DC2626 100%)',
-=======
       button: 'linear-gradient(90deg, #1E40AF 0%, #DC2626 100%)'
->>>>>>> 02f0594e
     },
     shadows: {
       small: '0 1px 2px 0 rgb(0 0 0 / 0.05)',
       medium: '0 4px 6px -1px rgb(0 0 0 / 0.1)',
-<<<<<<< HEAD
-      large: '0 25px 50px -12px rgb(0 0 0 / 0.25)',
-=======
       large: '0 25px 50px -12px rgb(0 0 0 / 0.25)'
->>>>>>> 02f0594e
     },
     fonts: {
       primary: 'Playfair Display, serif',
       secondary: 'Inter, system-ui, sans-serif',
-<<<<<<< HEAD
-      mono: 'Courier New, monospace',
-=======
       mono: 'Courier New, monospace'
->>>>>>> 02f0594e
     },
     borderRadius: {
       small: '0.25rem',
       medium: '0.5rem',
-<<<<<<< HEAD
-      large: '0.75rem',
-=======
       large: '0.75rem'
->>>>>>> 02f0594e
     },
     culturalElements: {
       patterns: ['fleur-de-lis', 'baroque', 'art-nouveau'],
       motifs: ['elegance', 'art', 'cuisine'],
-<<<<<<< HEAD
-      symbolism: ['sophistication', 'culture', 'joie-de-vivre'],
-    },
-=======
       symbolism: ['sophistication', 'culture', 'joie-de-vivre']
     }
->>>>>>> 02f0594e
   },
 
   'fr-CA': {
@@ -572,66 +382,37 @@
       success: '#16A34A',
       warning: '#D97706',
       error: '#DC2626',
-<<<<<<< HEAD
-      info: '#2563EB',
-=======
       info: '#2563EB'
->>>>>>> 02f0594e
     },
     gradients: {
       hero: 'linear-gradient(135deg, #dc2626 0%, #16a34a 100%)',
       card: 'linear-gradient(145deg, #ffffff 0%, #fef2f2 100%)',
-<<<<<<< HEAD
-      button: 'linear-gradient(90deg, #DC2626 0%, #16A34A 100%)',
-=======
       button: 'linear-gradient(90deg, #DC2626 0%, #16A34A 100%)'
->>>>>>> 02f0594e
     },
     shadows: {
       small: '0 1px 2px 0 rgb(220 38 38 / 0.1)',
       medium: '0 4px 6px -1px rgb(220 38 38 / 0.1)',
-<<<<<<< HEAD
-      large: '0 25px 50px -12px rgb(220 38 38 / 0.25)',
-=======
       large: '0 25px 50px -12px rgb(220 38 38 / 0.25)'
->>>>>>> 02f0594e
     },
     fonts: {
       primary: 'system-ui, sans-serif',
       secondary: 'Georgia, serif',
-<<<<<<< HEAD
-      mono: 'Monaco, monospace',
-=======
       mono: 'Monaco, monospace'
->>>>>>> 02f0594e
     },
     borderRadius: {
       small: '0.375rem',
       medium: '0.5rem',
-<<<<<<< HEAD
-      large: '0.75rem',
-=======
       large: '0.75rem'
->>>>>>> 02f0594e
     },
     culturalElements: {
       patterns: ['maple-leaf', 'plaid', 'wilderness'],
       motifs: ['nature', 'seasons', 'multiculturalism'],
-<<<<<<< HEAD
-      symbolism: ['unity', 'diversity', 'wilderness'],
-    },
-  },
-
-  // Latin themes
-  es: {
-=======
       symbolism: ['unity', 'diversity', 'wilderness']
     }
   },
 
   // Latin themes
   'es': {
->>>>>>> 02f0594e
     id: 'spanish-warmth',
     name: 'Spanish Warmth',
     description: 'Warm, vibrant design inspired by Spanish culture and architecture',
@@ -647,58 +428,33 @@
       success: '#059669',
       warning: '#F59E0B',
       error: '#DC2626',
-<<<<<<< HEAD
-      info: '#0EA5E9',
-=======
       info: '#0EA5E9'
->>>>>>> 02f0594e
     },
     gradients: {
       hero: 'linear-gradient(135deg, #dc2626 0%, #f59e0b 100%)',
       card: 'linear-gradient(145deg, #ffffff 0%, #fffbeb 100%)',
-<<<<<<< HEAD
-      button: 'linear-gradient(90deg, #DC2626 0%, #F59E0B 100%)',
-=======
       button: 'linear-gradient(90deg, #DC2626 0%, #F59E0B 100%)'
->>>>>>> 02f0594e
     },
     shadows: {
       small: '0 1px 2px 0 rgb(220 38 38 / 0.1)',
       medium: '0 4px 6px -1px rgb(220 38 38 / 0.1)',
-<<<<<<< HEAD
-      large: '0 25px 50px -12px rgb(220 38 38 / 0.25)',
-=======
       large: '0 25px 50px -12px rgb(220 38 38 / 0.25)'
->>>>>>> 02f0594e
     },
     fonts: {
       primary: 'system-ui, sans-serif',
       secondary: 'Georgia, serif',
-<<<<<<< HEAD
-      mono: 'Courier New, monospace',
-=======
       mono: 'Courier New, monospace'
->>>>>>> 02f0594e
     },
     borderRadius: {
       small: '0.375rem',
       medium: '0.5rem',
-<<<<<<< HEAD
-      large: '0.75rem',
-=======
       large: '0.75rem'
->>>>>>> 02f0594e
     },
     culturalElements: {
       patterns: ['moorish', 'tiles', 'flamenco'],
       motifs: ['sun', 'passion', 'fiesta'],
-<<<<<<< HEAD
-      symbolism: ['warmth', 'community', 'celebration'],
-    },
-=======
       symbolism: ['warmth', 'community', 'celebration']
     }
->>>>>>> 02f0594e
   },
 
   'es-MX': {
@@ -717,58 +473,33 @@
       success: '#16A34A',
       warning: '#F59E0B',
       error: '#DC2626',
-<<<<<<< HEAD
-      info: '#0EA5E9',
-=======
       info: '#0EA5E9'
->>>>>>> 02f0594e
     },
     gradients: {
       hero: 'linear-gradient(135deg, #16a34a 0%, #dc2626 0%, #f59e0b 100%)',
       card: 'linear-gradient(145deg, #ffffff 0%, #f0fdf4 100%)',
-<<<<<<< HEAD
-      button: 'linear-gradient(90deg, #16A34A 0%, #DC2626 50%, #F59E0B 100%)',
-=======
       button: 'linear-gradient(90deg, #16A34A 0%, #DC2626 50%, #F59E0B 100%)'
->>>>>>> 02f0594e
     },
     shadows: {
       small: '0 1px 2px 0 rgb(22 163 74 / 0.1)',
       medium: '0 4px 6px -1px rgb(22 163 74 / 0.1)',
-<<<<<<< HEAD
-      large: '0 25px 50px -12px rgb(22 163 74 / 0.25)',
-=======
       large: '0 25px 50px -12px rgb(22 163 74 / 0.25)'
->>>>>>> 02f0594e
     },
     fonts: {
       primary: 'system-ui, sans-serif',
       secondary: 'Georgia, serif',
-<<<<<<< HEAD
-      mono: 'Courier New, monospace',
-=======
       mono: 'Courier New, monospace'
->>>>>>> 02f0594e
     },
     borderRadius: {
       small: '0.5rem',
       medium: '0.75rem',
-<<<<<<< HEAD
-      large: '1rem',
-=======
       large: '1rem'
->>>>>>> 02f0594e
     },
     culturalElements: {
       patterns: ['aztec', 'talavera', 'papel-picado'],
       motifs: ['vibrant', 'handcrafted', 'celebration'],
-<<<<<<< HEAD
-      symbolism: ['family', 'tradition', 'joy'],
-    },
-=======
       symbolism: ['family', 'tradition', 'joy']
     }
->>>>>>> 02f0594e
   },
 
   'es-419': {
@@ -787,60 +518,34 @@
       success: '#10B981',
       warning: '#F59E0B',
       error: '#EF4444',
-<<<<<<< HEAD
-      info: '#06B6D4',
-=======
       info: '#06B6D4'
->>>>>>> 02f0594e
     },
     gradients: {
       hero: 'linear-gradient(135deg, #f97316 0%, #8b5cf6 100%)',
       card: 'linear-gradient(145deg, #ffffff 0%, #fff7ed 100%)',
-<<<<<<< HEAD
-      button: 'linear-gradient(90deg, #F97316 0%, #8B5CF6 100%)',
-=======
       button: 'linear-gradient(90deg, #F97316 0%, #8B5CF6 100%)'
->>>>>>> 02f0594e
     },
     shadows: {
       small: '0 1px 2px 0 rgb(249 115 22 / 0.1)',
       medium: '0 4px 6px -1px rgb(249 115 22 / 0.1)',
-<<<<<<< HEAD
-      large: '0 25px 50px -12px rgb(249 115 22 / 0.25)',
-=======
       large: '0 25px 50px -12px rgb(249 115 22 / 0.25)'
->>>>>>> 02f0594e
     },
     fonts: {
       primary: 'system-ui, sans-serif',
       secondary: 'Georgia, serif',
-<<<<<<< HEAD
-      mono: 'Courier New, monospace',
-=======
       mono: 'Courier New, monospace'
->>>>>>> 02f0594e
     },
     borderRadius: {
       small: '0.5rem',
       medium: '0.75rem',
-<<<<<<< HEAD
-      large: '1rem',
-=======
       large: '1rem'
->>>>>>> 02f0594e
     },
     culturalElements: {
       patterns: ['indigenous', 'colonial', 'modern'],
       motifs: ['diversity', 'music', 'dance'],
-<<<<<<< HEAD
-      symbolism: ['passion', 'unity', 'resilience'],
-    },
-  },
-=======
       symbolism: ['passion', 'unity', 'resilience']
     }
   }
->>>>>>> 02f0594e
 };
 
 // Get theme for a specific language/region
