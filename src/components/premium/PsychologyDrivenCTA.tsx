--- conflicted
+++ resolved
@@ -52,11 +52,7 @@
   animate = true,
   className = '',
 }) => {
-  const [timeLeft, setTimeLeft] = useState({
-    hours: 23,
-    minutes: 47,
-    seconds: 32,
-  });
+  const [timeLeft, setTimeLeft] = useState({ hours: 23, minutes: 47, seconds: 32 });
   const [userCount, setUserCount] = useState(10847);
   const [isHovered, setIsHovered] = useState(false);
   const [hasAnimated, setHasAnimated] = useState(false);
@@ -66,12 +62,7 @@
     if (trigger !== 'urgency') return;
 
     const interval = setInterval(() => {
-<<<<<<< HEAD
-      setTimeLeft((prev: any) => {
-        // auto
-=======
       setTimeLeft((prev: any) => { // auto
->>>>>>> 2afb321e
         if (prev.seconds > 0) {
           return { ...prev, seconds: prev.seconds - 1 };
         } else if (prev.minutes > 0) {
@@ -91,7 +82,7 @@
     if (trigger !== 'social_proof') return;
 
     const interval = setInterval(() => {
-      setUserCount((prev: any) => prev + Math.floor(Math.random() * 3));
+      setUserCount((prev: any) => p // auto: implicit anyrev + Math.floor(Math.random() * 3));
     }, 5000);
 
     return () => clearInterval(interval);
