--- conflicted
+++ resolved
@@ -1,12 +1,6 @@
 // Pricing Table Component for Relife Alarm App
 // Displays subscription plans with upgrade/downgrade functionality
 
-<<<<<<< HEAD
-import React, { useState } from 'react';
-import { Check, Zap, Star, Crown, ArrowRight } from 'lucide-react';
-import { FeatureBadge } from './FeatureUtils';
-import type { SubscriptionPlan, SubscriptionTier, BillingInterval } from '../../types/premium';
-=======
 import React, { useState } from "react";
 import { Check, Zap, Star, Crown, ArrowRight } from "lucide-react";
 import { FeatureBadge } from "./FeatureUtils";
@@ -14,7 +8,6 @@
   SubscriptionPlan,
   BillingInterval,
 } from "../../types/premium";
->>>>>>> a2085a2a
 
 interface PricingTableProps {
   plans: SubscriptionPlan[];
@@ -78,18 +71,6 @@
     }
   };
 
-<<<<<<< HEAD
-  const isCurrentPlan = (tier: SubscriptionTier) => tier === currentTier;
-  const isUpgrade = (tier: SubscriptionTier) => {
-    const hierarchy: SubscriptionTier[] = ['free', 'basic', 'premium', 'pro', 'enterprise'];
-    return hierarchy.indexOf(tier) > hierarchy.indexOf(currentTier);
-  };
-
-  const getButtonText = (tier: SubscriptionTier) => {
-    if (isCurrentPlan(tier)) return 'Current Plan';
-    if (isUpgrade(tier)) return 'Upgrade';
-    return 'Downgrade';
-=======
       "free",
       "basic",
       "premium",
@@ -102,7 +83,6 @@
     if (isCurrentPlan(tier)) return "Current Plan";
     if (isUpgrade(tier)) return "Upgrade";
     return "Downgrade";
->>>>>>> a2085a2a
   };
 
   return (
