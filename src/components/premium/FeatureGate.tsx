--- conflicted
+++ resolved
@@ -75,7 +75,6 @@
 
 interface UpgradePromptProps {
   feature: string;
-  requiredTier: string;
   message: string;
   usageRemaining?: number;
   usageLimit?: number;
@@ -96,7 +95,6 @@
   onBypass,
   className = ""
 }: UpgradePromptProps) {
-  const getTierIcon = (tier: string) => {
     switch (tier) {
       case 'basic':
         return <Zap className="w-5 h-5 text-blue-500" />;
@@ -109,12 +107,8 @@
     }
   };
 
-<<<<<<< HEAD
-  const getTierColor = (tier: string) => {
-=======
 
   const getTierColor = (tier: SubscriptionTier) => {
->>>>>>> db52eabb
     switch (tier) {
       case 'basic':
         return 'border-blue-200 bg-blue-50';
@@ -127,9 +121,6 @@
     }
   };
 
-<<<<<<< HEAD
-  const getTierName = (tier: string) => {
-=======
   const getTierIcon = (tier: SubscriptionTier) => {
     switch (tier) {
       case 'basic':
@@ -144,7 +135,6 @@
   };
 
   const getTierDisplayName = (tier: SubscriptionTier) => {
->>>>>>> db52eabb
     switch (tier) {
       case 'basic':
         return 'Basic';
