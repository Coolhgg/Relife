--- conflicted
+++ resolved
@@ -11,11 +11,7 @@
 import { renderWithProviders } from '../../../__tests__/utils/render-helpers';
 import {
   createTestSubscriptionPlan,
-<<<<<<< HEAD
-  createTestPaymentMethod,
-=======
   createTestPaymentMethod
->>>>>>> 02f0594e
 } from '../../../__tests__/factories/premium-factories';
 import { PaymentFlow } from '../PaymentFlow';
 import type { PaymentMethod, CreateSubscriptionRequest } from '../../../types/premium';
@@ -29,11 +25,7 @@
 };
 
 jest.mock('../../../lib/stripe', () => ({
-<<<<<<< HEAD
-  getStripe: () => Promise.resolve(mockStripe),
-=======
   getStripe: () => Promise.resolve(mockStripe)
->>>>>>> 02f0594e
 }));
 
 describe('PaymentFlow', () => {
@@ -47,13 +39,8 @@
     displayName: 'Premium Plan',
     pricing: {
       monthly: { amount: 999, currency: 'usd' },
-<<<<<<< HEAD
-      yearly: { amount: 9999, currency: 'usd' },
-    },
-=======
       yearly: { amount: 9999, currency: 'usd' }
     }
->>>>>>> 02f0594e
   });
 
   const testPaymentMethods: PaymentMethod[] = [
@@ -90,15 +77,6 @@
     jest.clearAllMocks();
     mockOnCreateSubscription.mockResolvedValue({
       clientSecret: 'pi_test_secret',
-<<<<<<< HEAD
-      subscriptionId: 'sub_test_123',
-    });
-    mockStripe.createPaymentMethod.mockResolvedValue({
-      paymentMethod: { id: 'pm_new_123' },
-    });
-    mockStripe.confirmCardPayment.mockResolvedValue({
-      paymentIntent: { status: 'succeeded' },
-=======
       subscriptionId: 'sub_test_123'
     });
     mockStripe.createPaymentMethod.mockResolvedValue({
@@ -106,7 +84,6 @@
     });
     mockStripe.confirmCardPayment.mockResolvedValue({
       paymentIntent: { status: 'succeeded' }
->>>>>>> 02f0594e
     });
   });
 
@@ -120,16 +97,6 @@
     });
 
     it('shows trial information when available', () => {
-<<<<<<< HEAD
-      renderWithProviders(<PaymentFlow {...defaultProps} trialDays={14} />);
-
-      expect(screen.getByText('14-day free trial')).toBeInTheDocument();
-      expect(screen.getByText("You won't be charged until")).toBeInTheDocument();
-    });
-
-    it('displays discount when discount code is applied', () => {
-      renderWithProviders(<PaymentFlow {...defaultProps} discountCode="SAVE20" />);
-=======
       renderWithProviders(
         <PaymentFlow {...defaultProps} trialDays={14} />
       );
@@ -142,7 +109,6 @@
       renderWithProviders(
         <PaymentFlow {...defaultProps} discountCode="SAVE20" />
       );
->>>>>>> 02f0594e
 
       expect(screen.getByText('Discount (SAVE20)')).toBeInTheDocument();
     });
@@ -214,13 +180,7 @@
     it('validates required fields', async () => {
       const user = userEvent.setup();
 
-<<<<<<< HEAD
-      const submitButton = screen.getByRole('button', {
-        name: /complete subscription/i,
-      });
-=======
-      const submitButton = screen.getByRole('button', { name: /complete subscription/i });
->>>>>>> 02f0594e
+      const submitButton = screen.getByRole('button', { name: /complete subscription/i });
       await user.click(submitButton);
 
       expect(screen.getByText('Card number is required')).toBeInTheDocument();
@@ -233,13 +193,7 @@
       const cardInput = screen.getByLabelText(/card number/i);
       await user.type(cardInput, '1234');
 
-<<<<<<< HEAD
-      const submitButton = screen.getByRole('button', {
-        name: /complete subscription/i,
-      });
-=======
-      const submitButton = screen.getByRole('button', { name: /complete subscription/i });
->>>>>>> 02f0594e
+      const submitButton = screen.getByRole('button', { name: /complete subscription/i });
       await user.click(submitButton);
 
       expect(screen.getByText('Invalid card number')).toBeInTheDocument();
@@ -251,13 +205,7 @@
       const expiryInput = screen.getByLabelText(/expiry date/i);
       await user.type(expiryInput, '13/25'); // Invalid month
 
-<<<<<<< HEAD
-      const submitButton = screen.getByRole('button', {
-        name: /complete subscription/i,
-      });
-=======
-      const submitButton = screen.getByRole('button', { name: /complete subscription/i });
->>>>>>> 02f0594e
+      const submitButton = screen.getByRole('button', { name: /complete subscription/i });
       await user.click(submitButton);
 
       expect(screen.getByText('Invalid expiry date')).toBeInTheDocument();
@@ -269,13 +217,7 @@
       const cvcInput = screen.getByLabelText(/cvc/i);
       await user.type(cvcInput, '12'); // Too short
 
-<<<<<<< HEAD
-      const submitButton = screen.getByRole('button', {
-        name: /complete subscription/i,
-      });
-=======
-      const submitButton = screen.getByRole('button', { name: /complete subscription/i });
->>>>>>> 02f0594e
+      const submitButton = screen.getByRole('button', { name: /complete subscription/i });
       await user.click(submitButton);
 
       expect(screen.getByText('Invalid CVC')).toBeInTheDocument();
@@ -287,13 +229,7 @@
       const emailInput = screen.getByLabelText(/email/i);
       await user.type(emailInput, 'invalid-email');
 
-<<<<<<< HEAD
-      const submitButton = screen.getByRole('button', {
-        name: /complete subscription/i,
-      });
-=======
-      const submitButton = screen.getByRole('button', { name: /complete subscription/i });
->>>>>>> 02f0594e
+      const submitButton = screen.getByRole('button', { name: /complete subscription/i });
       await user.click(submitButton);
 
       expect(screen.getByText('Invalid email address')).toBeInTheDocument();
@@ -314,13 +250,7 @@
 
       renderWithProviders(<PaymentFlow {...defaultProps} />);
 
-<<<<<<< HEAD
-      const submitButton = screen.getByRole('button', {
-        name: /complete subscription/i,
-      });
-=======
-      const submitButton = screen.getByRole('button', { name: /complete subscription/i });
->>>>>>> 02f0594e
+      const submitButton = screen.getByRole('button', { name: /complete subscription/i });
       await user.click(submitButton);
 
       expect(screen.getByText('Address is required')).toBeInTheDocument();
@@ -354,13 +284,7 @@
 
       await fillValidForm(user);
 
-<<<<<<< HEAD
-      const submitButton = screen.getByRole('button', {
-        name: /complete subscription/i,
-      });
-=======
-      const submitButton = screen.getByRole('button', { name: /complete subscription/i });
->>>>>>> 02f0594e
+      const submitButton = screen.getByRole('button', { name: /complete subscription/i });
       await user.click(submitButton);
 
       // Should show loading state
@@ -376,24 +300,14 @@
       const user = userEvent.setup();
 
       mockStripe.confirmCardPayment.mockResolvedValue({
-<<<<<<< HEAD
-        error: { message: 'Your card was declined.' },
-=======
         error: { message: 'Your card was declined.' }
->>>>>>> 02f0594e
-      });
-
-      renderWithProviders(<PaymentFlow {...defaultProps} />);
-
-      await fillValidForm(user);
-
-<<<<<<< HEAD
-      const submitButton = screen.getByRole('button', {
-        name: /complete subscription/i,
-      });
-=======
-      const submitButton = screen.getByRole('button', { name: /complete subscription/i });
->>>>>>> 02f0594e
+      });
+
+      renderWithProviders(<PaymentFlow {...defaultProps} />);
+
+      await fillValidForm(user);
+
+      const submitButton = screen.getByRole('button', { name: /complete subscription/i });
       await user.click(submitButton);
 
       await waitFor(() => {
@@ -404,25 +318,13 @@
     it('handles subscription creation failure', async () => {
       const user = userEvent.setup();
 
-<<<<<<< HEAD
-      mockOnCreateSubscription.mockRejectedValue(
-        new Error('Subscription creation failed')
-      );
-=======
       mockOnCreateSubscription.mockRejectedValue(new Error('Subscription creation failed'));
->>>>>>> 02f0594e
-
-      renderWithProviders(<PaymentFlow {...defaultProps} />);
-
-      await fillValidForm(user);
-
-<<<<<<< HEAD
-      const submitButton = screen.getByRole('button', {
-        name: /complete subscription/i,
-      });
-=======
-      const submitButton = screen.getByRole('button', { name: /complete subscription/i });
->>>>>>> 02f0594e
+
+      renderWithProviders(<PaymentFlow {...defaultProps} />);
+
+      await fillValidForm(user);
+
+      const submitButton = screen.getByRole('button', { name: /complete subscription/i });
       await user.click(submitButton);
 
       await waitFor(() => {
@@ -437,13 +339,7 @@
 
       await fillValidForm(user);
 
-<<<<<<< HEAD
-      const submitButton = screen.getByRole('button', {
-        name: /complete subscription/i,
-      });
-=======
-      const submitButton = screen.getByRole('button', { name: /complete subscription/i });
->>>>>>> 02f0594e
+      const submitButton = screen.getByRole('button', { name: /complete subscription/i });
       await user.click(submitButton);
 
       await waitFor(() => {
@@ -451,11 +347,7 @@
           expect.objectContaining({
             planId: testPlan.id,
             billingInterval: 'month',
-<<<<<<< HEAD
-            paymentMethodId: 'pm_new_123',
-=======
             paymentMethodId: 'pm_new_123'
->>>>>>> 02f0594e
           })
         );
       });
@@ -479,23 +371,13 @@
       const saveCheckbox = screen.getByLabelText(/save payment method/i);
       await user.click(saveCheckbox);
 
-<<<<<<< HEAD
-      const submitButton = screen.getByRole('button', {
-        name: /complete subscription/i,
-      });
-=======
-      const submitButton = screen.getByRole('button', { name: /complete subscription/i });
->>>>>>> 02f0594e
+      const submitButton = screen.getByRole('button', { name: /complete subscription/i });
       await user.click(submitButton);
 
       await waitFor(() => {
         expect(mockOnCreateSubscription).toHaveBeenCalledWith(
           expect.objectContaining({
-<<<<<<< HEAD
-            savePaymentMethod: true,
-=======
             savePaymentMethod: true
->>>>>>> 02f0594e
           })
         );
       });
@@ -521,13 +403,7 @@
 
       await fillValidForm(user);
 
-<<<<<<< HEAD
-      const submitButton = screen.getByRole('button', {
-        name: /complete subscription/i,
-      });
-=======
-      const submitButton = screen.getByRole('button', { name: /complete subscription/i });
->>>>>>> 02f0594e
+      const submitButton = screen.getByRole('button', { name: /complete subscription/i });
       await user.click(submitButton);
 
       // Try to cancel while processing
@@ -551,13 +427,7 @@
 
       renderWithProviders(<PaymentFlow {...defaultProps} />);
 
-<<<<<<< HEAD
-      const submitButton = screen.getByRole('button', {
-        name: /complete subscription/i,
-      });
-=======
-      const submitButton = screen.getByRole('button', { name: /complete subscription/i });
->>>>>>> 02f0594e
+      const submitButton = screen.getByRole('button', { name: /complete subscription/i });
       await user.click(submitButton);
 
       const errorSummary = screen.getByRole('alert');
@@ -610,13 +480,7 @@
 
       await fillValidForm(user);
 
-<<<<<<< HEAD
-      const submitButton = screen.getByRole('button', {
-        name: /complete subscription/i,
-      });
-=======
-      const submitButton = screen.getByRole('button', { name: /complete subscription/i });
->>>>>>> 02f0594e
+      const submitButton = screen.getByRole('button', { name: /complete subscription/i });
       await user.click(submitButton);
 
       expect(screen.getByTestId('loading-spinner')).toBeInTheDocument();
@@ -627,13 +491,7 @@
 
       renderWithProviders(<PaymentFlow {...defaultProps} />);
 
-<<<<<<< HEAD
-      const submitButton = screen.getByRole('button', {
-        name: /complete subscription/i,
-      });
-=======
-      const submitButton = screen.getByRole('button', { name: /complete subscription/i });
->>>>>>> 02f0594e
+      const submitButton = screen.getByRole('button', { name: /complete subscription/i });
       await user.click(submitButton);
 
       const errorAlert = screen.getByRole('alert');
