import { expect, test, jest } from "@jest/globals";
/**
 * FeatureGate Component Tests
 *
 * Tests the core feature gating functionality that controls access to premium features
 * based on user subscription tier and usage limits.
 */

<<<<<<< HEAD
import React from 'react';
import { screen, waitFor, fireEvent } from '@testing-library/react';
import userEvent from '@testing-library/user-event';
import { renderWithProviders, renderWithFeatureAccess } from '../../../__tests__/utils/render-helpers';
import { createTestSubscription, createTestPremiumFeature } from '../../../__tests__/factories/premium-factories';
import { FeatureGate, FeatureAccess, UsageLimitIndicator, withFeatureGate } from '../FeatureGate';
import type { SubscriptionTier } from '../../../types/premium';
=======
import React from "react";
import { screen, waitFor, fireEvent } from "@testing-library/react";
import userEvent from "@testing-library/user-event";
import {
  renderWithProviders,
  renderWithFeatureAccess,
} from "../../../__tests__/utils/render-helpers";
import {
  createTestSubscription,
  createTestPremiumFeature,
} from "../../../__tests__/factories/premium-factories";
import {
  FeatureGate,
  FeatureAccess,
  UsageLimitIndicator,
  withFeatureGate,
} from "../FeatureGate";
>>>>>>> a2085a2a

// Mock the useFeatureGate hook
const mockUseFeatureGate = {
  hasAccess: true,
  isGated: false,
  requiredTier: null,
  upgradeMessage: '',
  usageRemaining: 10,
  usageLimit: 50,
  canBypass: false,
  trackFeatureAttempt: jest.fn(),
  showUpgradeModal: jest.fn(),
  requestAccess: jest.fn()
};

jest.mock('../../../hooks/useFeatureGate', () => ({
  __esModule: true,
  default: jest.fn(() => mockUseFeatureGate)
}));

// Test component that will be gated
const TestComponent: React.FC = () => (
  <div data-testid="gated-content">
    This is premium content that should only be visible with proper access
  </div>
);

describe('FeatureGate', () => {
  const defaultProps = {
    feature: 'premium_voices',
    userId: 'test-user-123',
    children: <TestComponent />
  };

  beforeEach(() => {
    jest.clearAllMocks();
    // Reset mock to default state
    Object.assign(mockUseFeatureGate, {
      hasAccess: true,
      isGated: false,
      requiredTier: null,
      upgradeMessage: '',
      usageRemaining: 10,
      usageLimit: 50,
      canBypass: false
    });
  });

  describe('Access Control', () => {
    it('renders children when user has access', () => {
      renderWithFeatureAccess(<FeatureGate {...defaultProps} />, 'premium');

      expect(screen.getByTestId('gated-content')).toBeInTheDocument();
    });

    it('shows upgrade prompt when user lacks access', () => {
      // Mock no access
      mockUseFeatureGate.hasAccess = false;
      mockUseFeatureGate.isGated = true;
      mockUseFeatureGate.requiredTier = 'premium';
      mockUseFeatureGate.upgradeMessage = 'Upgrade to Premium to access this feature';

      renderWithFeatureAccess(<FeatureGate {...defaultProps} />, 'free');

      expect(screen.queryByTestId('gated-content')).not.toBeInTheDocument();
      expect(screen.getByText('Upgrade to Premium to access this feature')).toBeInTheDocument();
      expect(screen.getByRole('button', { name: /upgrade to premium/i })).toBeInTheDocument();
    });

    it('shows custom fallback when provided and access denied', () => {
      mockUseFeatureGate.hasAccess = false;
      mockUseFeatureGate.isGated = true;

      const fallback = <div data-testid="custom-fallback">Custom fallback content</div>;

      renderWithFeatureAccess(
        <FeatureGate {...defaultProps} fallback={fallback} />,
        'free'
      );

      expect(screen.queryByTestId('gated-content')).not.toBeInTheDocument();
      expect(screen.getByTestId('custom-fallback')).toBeInTheDocument();
    });

    it('returns null when showUpgradePrompt is false and access denied', () => {
      mockUseFeatureGate.hasAccess = false;
      mockUseFeatureGate.isGated = true;

      const { container } = renderWithFeatureAccess(
        <FeatureGate {...defaultProps} showUpgradePrompt={false} />,
        'free'
      );

      expect(container.firstChild).toBeNull();
    });
  });

  describe('Upgrade Prompts', () => {
    beforeEach(() => {
      mockUseFeatureGate.hasAccess = false;
      mockUseFeatureGate.isGated = true;
      mockUseFeatureGate.requiredTier = 'premium';
      mockUseFeatureGate.upgradeMessage = 'Upgrade to Premium to access premium voices';
    });

    it('displays correct tier information in upgrade prompt', () => {
      renderWithFeatureAccess(<FeatureGate {...defaultProps} />, 'free');

      expect(screen.getByText('Premium Feature')).toBeInTheDocument();
      expect(screen.getByText('Upgrade to Premium to access premium voices')).toBeInTheDocument();
    });

    it('shows usage meter when limits are provided', () => {
      mockUseFeatureGate.usageRemaining = 3;
      mockUseFeatureGate.usageLimit = 10;

      renderWithFeatureAccess(<FeatureGate {...defaultProps} />, 'free');

      expect(screen.getByText('Usage this month')).toBeInTheDocument();
      expect(screen.getByText('7 / 10')).toBeInTheDocument();
    });

    it('calls upgrade handler when upgrade button clicked', async () => {
      const onUpgradeClick = jest.fn();
      const user = userEvent.setup();

      renderWithFeatureAccess(
        <FeatureGate {...defaultProps} onUpgradeClick={onUpgradeClick} />,
        'free'
      );

      const upgradeButton = screen.getByRole('button', { name: /upgrade to premium/i });
      await user.click(upgradeButton);

      expect(mockUseFeatureGate.showUpgradeModal).toHaveBeenCalled();
      expect(onUpgradeClick).toHaveBeenCalledWith('premium');
    });

    it('shows bypass button when soft gate enabled and bypass allowed', async () => {
      mockUseFeatureGate.canBypass = true;
      const user = userEvent.setup();

      renderWithFeatureAccess(
        <FeatureGate {...defaultProps} softGate={true} />,
        'free'
      );

      const bypassButton = screen.getByRole('button', { name: /try it once/i });
      expect(bypassButton).toBeInTheDocument();

      await user.click(bypassButton);
      expect(mockUseFeatureGate.requestAccess).toHaveBeenCalled();
    });

    it('displays custom message when provided', () => {
      const customMessage = 'Special offer: Get premium voices for just $5/month!';

      renderWithFeatureAccess(
        <FeatureGate {...defaultProps} customMessage={customMessage} />,
        'free'
      );

      expect(screen.getByText(customMessage)).toBeInTheDocument();
    });
  });

  describe('Different Subscription Tiers', () => {
    it('shows correct styling for basic tier requirement', () => {
      mockUseFeatureGate.hasAccess = false;
      mockUseFeatureGate.requiredTier = 'basic';

      renderWithFeatureAccess(<FeatureGate {...defaultProps} />, 'free');

      const upgradeButton = screen.getByRole('button', { name: /upgrade to basic/i });
      expect(upgradeButton).toHaveClass('bg-blue-600');
    });

    it('shows correct styling for pro tier requirement', () => {
      mockUseFeatureGate.hasAccess = false;
      mockUseFeatureGate.requiredTier = 'pro';

      renderWithFeatureAccess(<FeatureGate {...defaultProps} />, 'premium');

      const upgradeButton = screen.getByRole('button', { name: /upgrade to pro/i });
      expect(upgradeButton).toHaveClass('bg-yellow-600');
    });
  });

  describe('Feature Tracking', () => {
    it('tracks feature attempt when gate is encountered', () => {
      mockUseFeatureGate.isGated = true;

      renderWithFeatureAccess(<FeatureGate {...defaultProps} />, 'free');

      expect(mockUseFeatureGate.trackFeatureAttempt).toHaveBeenCalled();
    });

    it('does not track feature attempt when user has access', () => {
      mockUseFeatureGate.isGated = false;
      mockUseFeatureGate.hasAccess = true;

      renderWithFeatureAccess(<FeatureGate {...defaultProps} />, 'premium');

      expect(mockUseFeatureGate.trackFeatureAttempt).not.toHaveBeenCalled();
    });
  });
});

describe('FeatureAccess render prop component', () => {
  const defaultProps = {
    feature: 'premium_themes',
    userId: 'test-user-123'
  };

  beforeEach(() => {
    jest.clearAllMocks();
  });

  it('provides access status and upgrade function to children', () => {
    const renderProp = jest.fn(() => <div>Rendered content</div>);

    renderWithFeatureAccess(
      <FeatureAccess {...defaultProps}>{renderProp}</FeatureAccess>,
      'premium'
    );

    expect(renderProp).toHaveBeenCalledWith(
      true, // hasAccess
      expect.any(Function) // upgrade function
    );
  });

  it('provides correct access status for free user', () => {
    mockUseFeatureGate.hasAccess = false;
    const renderProp = jest.fn(() => <div>Rendered content</div>);

    renderWithFeatureAccess(
      <FeatureAccess {...defaultProps}>{renderProp}</FeatureAccess>,
      'free'
    );

    expect(renderProp).toHaveBeenCalledWith(
      false, // hasAccess
      expect.any(Function) // upgrade function
    );
  });

  it('calls upgrade modal when upgrade function is invoked', () => {
    const renderProp = jest.fn((hasAccess, upgrade) => (
      <button onClick={upgrade}>Upgrade Now</button>
    ));

    renderWithFeatureAccess(
      <FeatureAccess {...defaultProps}>{renderProp}</FeatureAccess>,
      'free'
    );

    fireEvent.click(screen.getByRole('button', { name: /upgrade now/i }));
    expect(mockUseFeatureGate.showUpgradeModal).toHaveBeenCalled();
  });
});

describe('UsageLimitIndicator', () => {
  const defaultProps = {
    feature: 'custom_sounds',
    userId: 'test-user-123'
  };

  beforeEach(() => {
    mockUseFeatureGate.usageLimit = 10;
    mockUseFeatureGate.usageRemaining = 3;
  });

  it('displays usage information correctly', () => {
    renderWithFeatureAccess(<UsageLimitIndicator {...defaultProps} />, 'premium');

    expect(screen.getByText('custom sounds Usage')).toBeInTheDocument();
    expect(screen.getByText('7 / 10')).toBeInTheDocument();
  });

  it('shows warning when near limit', () => {
    mockUseFeatureGate.usageRemaining = 1; // 90% used (9/10)

    renderWithFeatureAccess(
      <UsageLimitIndicator {...defaultProps} warningThreshold={80} />,
      'premium'
    );

    expect(screen.getByText('1 uses remaining this month')).toBeInTheDocument();
  });

  it('shows error state when at limit', () => {
    mockUseFeatureGate.usageRemaining = 0; // 100% used

    renderWithFeatureAccess(<UsageLimitIndicator {...defaultProps} />, 'premium');

    expect(screen.getByText('You\'ve reached your limit. Upgrade for unlimited access!')).toBeInTheDocument();
  });

  it('hides indicator when below warning threshold by default', () => {
    mockUseFeatureGate.usageRemaining = 8; // 20% used, below default 80% threshold

    const { container } = renderWithFeatureAccess(
      <UsageLimitIndicator {...defaultProps} />,
      'premium'
    );

    expect(container.firstChild).toBeNull();
  });

  it('shows indicator regardless of threshold when showOnlyWhenNearLimit is false', () => {
    mockUseFeatureGate.usageRemaining = 8; // 20% used

    renderWithFeatureAccess(
      <UsageLimitIndicator {...defaultProps} showOnlyWhenNearLimit={false} />,
      'premium'
    );

    expect(screen.getByText('custom sounds Usage')).toBeInTheDocument();
  });

  it('returns null when no usage limit is set', () => {
    mockUseFeatureGate.usageLimit = undefined;
    mockUseFeatureGate.usageRemaining = undefined;

    const { container } = renderWithFeatureAccess(
      <UsageLimitIndicator {...defaultProps} />,
      'premium'
    );

    expect(container.firstChild).toBeNull();
  });
});

describe('withFeatureGate HOC', () => {
  const TestComponentForHOC: React.FC<{ title: string }> = ({ title }) => (
    <div data-testid="hoc-content">{title}</div>
  );

  it('wraps component with feature gate', () => {
    const WrappedComponent = withFeatureGate(TestComponentForHOC, 'premium_themes');

    renderWithFeatureAccess(
      <WrappedComponent userId="test-user-123" title="Test Title" />,
      'premium'
    );

    expect(screen.getByTestId('hoc-content')).toBeInTheDocument();
    expect(screen.getByText('Test Title')).toBeInTheDocument();
  });

  it('blocks access when feature is gated', () => {
    mockUseFeatureGate.hasAccess = false;
    mockUseFeatureGate.isGated = true;
    mockUseFeatureGate.requiredTier = 'premium';

    const WrappedComponent = withFeatureGate(TestComponentForHOC, 'premium_themes', {
      showUpgradePrompt: true
    });

    renderWithFeatureAccess(
      <WrappedComponent userId="test-user-123" title="Test Title" />,
      'free'
    );

    expect(screen.queryByTestId('hoc-content')).not.toBeInTheDocument();
    expect(screen.getByRole('button', { name: /upgrade/i })).toBeInTheDocument();
  });

  it('shows fallback when provided and access denied', () => {
    mockUseFeatureGate.hasAccess = false;
    mockUseFeatureGate.isGated = true;

    const fallback = <div data-testid="hoc-fallback">Fallback content</div>;
    const WrappedComponent = withFeatureGate(TestComponentForHOC, 'premium_themes', {
      fallback,
      showUpgradePrompt: false
    });

    renderWithFeatureAccess(
      <WrappedComponent userId="test-user-123" title="Test Title" />,
      'free'
    );

    expect(screen.queryByTestId('hoc-content')).not.toBeInTheDocument();
    expect(screen.getByTestId('hoc-fallback')).toBeInTheDocument();
  });
});

describe('Accessibility', () => {
  beforeEach(() => {
    mockUseFeatureGate.hasAccess = false;
    mockUseFeatureGate.isGated = true;
    mockUseFeatureGate.requiredTier = 'premium';
    mockUseFeatureGate.upgradeMessage = 'Upgrade to Premium';
  });

  it('provides proper ARIA labels for upgrade prompts', () => {
    renderWithFeatureAccess(<FeatureGate {...defaultProps} />, 'free');

    const upgradeButton = screen.getByRole('button', { name: /upgrade to premium/i });
    expect(upgradeButton).toHaveAccessibleName();
  });

  it('announces feature limitation to screen readers', () => {
    renderWithProviders(
      <FeatureGate {...defaultProps} />,
      { screenReaderEnabled: true, tier: 'free' }
    );

    // Screen reader should have access to the upgrade message
    expect(screen.getByText('Upgrade to Premium')).toBeInTheDocument();
  });

  it('provides keyboard navigation for upgrade prompts', async () => {
    const user = userEvent.setup();

    renderWithFeatureAccess(<FeatureGate {...defaultProps} />, 'free');

    const upgradeButton = screen.getByRole('button', { name: /upgrade to premium/i });

    // Should be focusable
    await user.tab();
    expect(upgradeButton).toHaveFocus();

    // Should be activatable with keyboard
    await user.keyboard('{Enter}');
    expect(mockUseFeatureGate.showUpgradeModal).toHaveBeenCalled();
  });
});

describe('Edge Cases', () => {
  it('handles missing userId gracefully', () => {
    const consoleWarn = jest.spyOn(console, 'warn').mockImplementation();

    renderWithFeatureAccess(
      <FeatureGate feature="premium_voices" userId="">
        <TestComponent />
      </FeatureGate>,
      'free'
    );

    // Should not crash, but may warn about missing userId
    expect(screen.getByTestId('gated-content')).toBeInTheDocument();

    consoleWarn.mockRestore();
  });

  it('handles invalid feature names', () => {
    renderWithFeatureAccess(
      <FeatureGate feature="" userId="test-user-123">
        <TestComponent />
      </FeatureGate>,
      'free'
    );

    // Should render children when feature is invalid/empty
    expect(screen.getByTestId('gated-content')).toBeInTheDocument();
  });

  it('handles component unmounting during async operations', () => {
    const { unmount } = renderWithFeatureAccess(
      <FeatureGate {...defaultProps} />,
      'free'
    );

    // Unmount before any async operations complete
    unmount();

    // Should not cause any errors or memory leaks
    expect(() => {
      jest.runAllTimers();
    }).not.toThrow();
  });
});<|MERGE_RESOLUTION|>--- conflicted
+++ resolved
@@ -6,15 +6,6 @@
  * based on user subscription tier and usage limits.
  */
 
-<<<<<<< HEAD
-import React from 'react';
-import { screen, waitFor, fireEvent } from '@testing-library/react';
-import userEvent from '@testing-library/user-event';
-import { renderWithProviders, renderWithFeatureAccess } from '../../../__tests__/utils/render-helpers';
-import { createTestSubscription, createTestPremiumFeature } from '../../../__tests__/factories/premium-factories';
-import { FeatureGate, FeatureAccess, UsageLimitIndicator, withFeatureGate } from '../FeatureGate';
-import type { SubscriptionTier } from '../../../types/premium';
-=======
 import React from "react";
 import { screen, waitFor, fireEvent } from "@testing-library/react";
 import userEvent from "@testing-library/user-event";
@@ -32,7 +23,6 @@
   UsageLimitIndicator,
   withFeatureGate,
 } from "../FeatureGate";
->>>>>>> a2085a2a
 
 // Mock the useFeatureGate hook
 const mockUseFeatureGate = {
