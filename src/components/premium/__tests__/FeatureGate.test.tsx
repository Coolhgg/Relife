--- conflicted
+++ resolved
@@ -8,26 +8,9 @@
 import React from 'react';
 import { screen, waitFor, fireEvent } from '@testing-library/react';
 import userEvent from '@testing-library/user-event';
-<<<<<<< HEAD
-import {
-  renderWithProviders,
-  renderWithFeatureAccess,
-} from '../../../__tests__/utils/render-helpers';
-import {
-  createTestSubscription,
-  createTestPremiumFeature,
-} from '../../../__tests__/factories/premium-factories';
-import {
-  FeatureGate,
-  FeatureAccess,
-  UsageLimitIndicator,
-  withFeatureGate,
-} from '../FeatureGate';
-=======
 import { renderWithProviders, renderWithFeatureAccess } from '../../../__tests__/utils/render-helpers';
 import { createTestSubscription, createTestPremiumFeature } from '../../../__tests__/factories/premium-factories';
 import { FeatureGate, FeatureAccess, UsageLimitIndicator, withFeatureGate } from '../FeatureGate';
->>>>>>> 02f0594e
 import type { SubscriptionTier } from '../../../types/premium';
 
 // Mock the useFeatureGate hook
@@ -60,11 +43,7 @@
   const defaultProps = {
     feature: 'premium_voices',
     userId: 'test-user-123',
-<<<<<<< HEAD
-    children: <TestComponent />,
-=======
     children: <TestComponent />
->>>>>>> 02f0594e
   };
 
   beforeEach(() => {
@@ -98,17 +77,8 @@
       renderWithFeatureAccess(<FeatureGate {...defaultProps} />, 'free');
 
       expect(screen.queryByTestId('gated-content')).not.toBeInTheDocument();
-<<<<<<< HEAD
-      expect(
-        screen.getByText('Upgrade to Premium to access this feature')
-      ).toBeInTheDocument();
-      expect(
-        screen.getByRole('button', { name: /upgrade to premium/i })
-      ).toBeInTheDocument();
-=======
       expect(screen.getByText('Upgrade to Premium to access this feature')).toBeInTheDocument();
       expect(screen.getByRole('button', { name: /upgrade to premium/i })).toBeInTheDocument();
->>>>>>> 02f0594e
     });
 
     it('shows custom fallback when provided and access denied', () => {
@@ -151,13 +121,7 @@
       renderWithFeatureAccess(<FeatureGate {...defaultProps} />, 'free');
 
       expect(screen.getByText('Premium Feature')).toBeInTheDocument();
-<<<<<<< HEAD
-      expect(
-        screen.getByText('Upgrade to Premium to access premium voices')
-      ).toBeInTheDocument();
-=======
       expect(screen.getByText('Upgrade to Premium to access premium voices')).toBeInTheDocument();
->>>>>>> 02f0594e
     });
 
     it('shows usage meter when limits are provided', () => {
@@ -259,11 +223,7 @@
 describe('FeatureAccess render prop component', () => {
   const defaultProps = {
     feature: 'premium_themes',
-<<<<<<< HEAD
-    userId: 'test-user-123',
-=======
     userId: 'test-user-123'
->>>>>>> 02f0594e
   };
 
   beforeEach(() => {
@@ -317,11 +277,7 @@
 describe('UsageLimitIndicator', () => {
   const defaultProps = {
     feature: 'custom_sounds',
-<<<<<<< HEAD
-    userId: 'test-user-123',
-=======
     userId: 'test-user-123'
->>>>>>> 02f0594e
   };
 
   beforeEach(() => {
@@ -352,13 +308,7 @@
 
     renderWithFeatureAccess(<UsageLimitIndicator {...defaultProps} />, 'premium');
 
-<<<<<<< HEAD
-    expect(
-      screen.getByText("You've reached your limit. Upgrade for unlimited access!")
-    ).toBeInTheDocument();
-=======
     expect(screen.getByText('You\'ve reached your limit. Upgrade for unlimited access!')).toBeInTheDocument();
->>>>>>> 02f0594e
   });
 
   it('hides indicator when below warning threshold by default', () => {
@@ -419,11 +369,7 @@
     mockUseFeatureGate.requiredTier = 'premium';
 
     const WrappedComponent = withFeatureGate(TestComponentForHOC, 'premium_themes', {
-<<<<<<< HEAD
-      showUpgradePrompt: true,
-=======
       showUpgradePrompt: true
->>>>>>> 02f0594e
     });
 
     renderWithFeatureAccess(
@@ -442,11 +388,7 @@
     const fallback = <div data-testid="hoc-fallback">Fallback content</div>;
     const WrappedComponent = withFeatureGate(TestComponentForHOC, 'premium_themes', {
       fallback,
-<<<<<<< HEAD
-      showUpgradePrompt: false,
-=======
       showUpgradePrompt: false
->>>>>>> 02f0594e
     });
 
     renderWithFeatureAccess(
@@ -475,17 +417,10 @@
   });
 
   it('announces feature limitation to screen readers', () => {
-<<<<<<< HEAD
-    renderWithProviders(<FeatureGate {...defaultProps} />, {
-      screenReaderEnabled: true,
-      tier: 'free',
-    });
-=======
     renderWithProviders(
       <FeatureGate {...defaultProps} />,
       { screenReaderEnabled: true, tier: 'free' }
     );
->>>>>>> 02f0594e
 
     // Screen reader should have access to the upgrade message
     expect(screen.getByText('Upgrade to Premium')).toBeInTheDocument();
