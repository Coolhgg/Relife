/**
 * FeatureUtils Component Tests
 *
 * Tests utility components for feature display including FeatureBadge,
 * FeatureComparison, and other feature-related utilities.
 */

import React from 'react';
import { screen, waitFor, fireEvent } from '@testing-library/react';
import userEvent from '@testing-library/user-event';
<<<<<<< HEAD
import {
  renderWithProviders,
  renderWithFeatureAccess,
} from '../../../__tests__/utils/render-helpers';
=======
import { renderWithProviders, renderWithFeatureAccess } from '../../../__tests__/utils/render-helpers';
>>>>>>> 02f0594e
import { createTestPremiumFeature } from '../../../__tests__/factories/premium-factories';
import {
  FeatureBadge,
  FeatureComparison,
  FeatureHighlight,
  PremiumFeatureTooltip,
<<<<<<< HEAD
  FeatureUsageBar,
=======
  FeatureUsageBar
>>>>>>> 02f0594e
} from '../FeatureUtils';

describe('FeatureBadge', () => {
  describe('Rendering', () => {
    it('renders basic tier badge correctly', () => {
      renderWithProviders(<FeatureBadge tier="basic" />);

      expect(screen.getByText('Basic')).toBeInTheDocument();
      expect(screen.getByTestId('zap-icon')).toBeInTheDocument();
    });

    it('renders premium tier badge correctly', () => {
      renderWithProviders(<FeatureBadge tier="premium" />);

      expect(screen.getByText('Premium')).toBeInTheDocument();
      expect(screen.getByTestId('star-icon')).toBeInTheDocument();
    });

    it('renders pro tier badge correctly', () => {
      renderWithProviders(<FeatureBadge tier="pro" />);

      expect(screen.getByText('Pro')).toBeInTheDocument();
      expect(screen.getByTestId('crown-icon')).toBeInTheDocument();
    });

    it('applies correct styling for different variants', () => {
<<<<<<< HEAD
      const { rerender } = renderWithProviders(
        <FeatureBadge tier="premium" variant="subtle" />
      );
=======
      const { rerender } = renderWithProviders(<FeatureBadge tier="premium" variant="subtle" />);
>>>>>>> 02f0594e

      const subtleBadge = screen.getByText('Premium');
      expect(subtleBadge).toHaveClass('bg-purple-100', 'text-purple-700');

      rerender(<FeatureBadge tier="premium" variant="prominent" />);

      const prominentBadge = screen.getByText('Premium');
      expect(prominentBadge).toHaveClass('bg-purple-600', 'text-white');
    });

    it('applies correct size classes', () => {
<<<<<<< HEAD
      const { rerender } = renderWithProviders(
        <FeatureBadge tier="premium" size="sm" />
      );
=======
      const { rerender } = renderWithProviders(<FeatureBadge tier="premium" size="sm" />);
>>>>>>> 02f0594e

      let badge = screen.getByText('Premium');
      expect(badge).toHaveClass('text-xs', 'px-2', 'py-1');

      rerender(<FeatureBadge tier="premium" size="lg" />);

      badge = screen.getByText('Premium');
      expect(badge).toHaveClass('text-lg', 'px-4', 'py-2');
    });

    it('applies custom className', () => {
      renderWithProviders(<FeatureBadge tier="premium" className="custom-class" />);

      const badge = screen.getByText('Premium');
      expect(badge).toHaveClass('custom-class');
    });
  });

  describe('Different Tiers', () => {
    it('uses correct colors for basic tier', () => {
      renderWithProviders(<FeatureBadge tier="basic" variant="prominent" />);

      const badge = screen.getByText('Basic');
      expect(badge).toHaveClass('bg-blue-600');
    });

    it('uses correct colors for premium tier', () => {
      renderWithProviders(<FeatureBadge tier="premium" variant="prominent" />);

      const badge = screen.getByText('Premium');
      expect(badge).toHaveClass('bg-purple-600');
    });

    it('uses correct colors for pro tier', () => {
      renderWithProviders(<FeatureBadge tier="pro" variant="prominent" />);

      const badge = screen.getByText('Pro');
      expect(badge).toHaveClass('bg-yellow-600');
    });
  });

  describe('Accessibility', () => {
    it('provides accessible names for badges', () => {
      renderWithProviders(<FeatureBadge tier="premium" />);

      const badge = screen.getByText('Premium');
      expect(badge).toHaveAccessibleName('Premium tier feature');
    });

    it('includes proper ARIA labels', () => {
      renderWithProviders(<FeatureBadge tier="premium" />);

      const badge = screen.getByRole('status');
      expect(badge).toHaveAttribute('aria-label', 'Premium tier required');
    });
  });
});

describe('FeatureComparison', () => {
  const mockFeatures = [
    createTestPremiumFeature({
      id: 'unlimited_alarms',
      displayName: 'Unlimited Alarms',
      description: 'Create as many alarms as you need',
      tier: 'premium',
<<<<<<< HEAD
      category: 'alarms',
=======
      category: 'alarms'
>>>>>>> 02f0594e
    }),
    createTestPremiumFeature({
      id: 'team_collaboration',
      displayName: 'Team Collaboration',
      description: 'Share alarms with your team',
      tier: 'pro',
<<<<<<< HEAD
      category: 'collaboration',
=======
      category: 'collaboration'
>>>>>>> 02f0594e
    }),
    createTestPremiumFeature({
      id: 'basic_alarms',
      displayName: 'Basic Alarms',
      description: 'Up to 5 alarms',
      tier: 'free',
<<<<<<< HEAD
      category: 'alarms',
    }),
=======
      category: 'alarms'
    })
>>>>>>> 02f0594e
  ];

  const defaultProps = {
    features: mockFeatures,
    currentTier: 'free' as const,
<<<<<<< HEAD
    showUpgradeButtons: true,
=======
    showUpgradeButtons: true
>>>>>>> 02f0594e
  };

  describe('Rendering', () => {
    it('renders all provided features', () => {
      renderWithProviders(<FeatureComparison {...defaultProps} />);

      expect(screen.getByText('Unlimited Alarms')).toBeInTheDocument();
      expect(screen.getByText('Team Collaboration')).toBeInTheDocument();
      expect(screen.getByText('Basic Alarms')).toBeInTheDocument();
    });

    it('shows feature descriptions', () => {
      renderWithProviders(<FeatureComparison {...defaultProps} />);

      expect(screen.getByText('Create as many alarms as you need')).toBeInTheDocument();
      expect(screen.getByText('Share alarms with your team')).toBeInTheDocument();
    });

    it('displays tier badges for each feature', () => {
      renderWithProviders(<FeatureComparison {...defaultProps} />);

      expect(screen.getByText('Premium')).toBeInTheDocument();
      expect(screen.getByText('Pro')).toBeInTheDocument();
      expect(screen.getByText('Free')).toBeInTheDocument();
    });

    it('groups features by category when specified', () => {
<<<<<<< HEAD
      renderWithProviders(
        <FeatureComparison {...defaultProps} groupByCategory={true} />
      );
=======
      renderWithProviders(<FeatureComparison {...defaultProps} groupByCategory={true} />);
>>>>>>> 02f0594e

      expect(screen.getByText('Alarms')).toBeInTheDocument();
      expect(screen.getByText('Collaboration')).toBeInTheDocument();
    });
  });

  describe('Access Indicators', () => {
    it('shows checkmark for accessible features', () => {
      renderWithProviders(
        <FeatureComparison {...defaultProps} currentTier="premium" />
      );

      const checkIcons = screen.getAllByTestId('check-circle-icon');
      expect(checkIcons).toHaveLength(2); // Basic and Premium features
    });

    it('shows lock icon for inaccessible features', () => {
      renderWithProviders(<FeatureComparison {...defaultProps} />);

      const lockIcons = screen.getAllByTestId('lock-icon');
      expect(lockIcons).toHaveLength(2); // Premium and Pro features
    });

    it('dims inaccessible features', () => {
      renderWithProviders(<FeatureComparison {...defaultProps} />);

<<<<<<< HEAD
      const premiumFeature = screen
        .getByText('Unlimited Alarms')
        .closest('[data-testid="feature-item"]');
=======
      const premiumFeature = screen.getByText('Unlimited Alarms').closest('[data-testid="feature-item"]');
>>>>>>> 02f0594e
      expect(premiumFeature).toHaveClass('opacity-60');
    });
  });

  describe('Upgrade Buttons', () => {
    it('shows upgrade buttons for higher tier features', () => {
      renderWithProviders(<FeatureComparison {...defaultProps} />);

<<<<<<< HEAD
      expect(
        screen.getByRole('button', { name: /upgrade to premium/i })
      ).toBeInTheDocument();
      expect(
        screen.getByRole('button', { name: /upgrade to pro/i })
      ).toBeInTheDocument();
=======
      expect(screen.getByRole('button', { name: /upgrade to premium/i })).toBeInTheDocument();
      expect(screen.getByRole('button', { name: /upgrade to pro/i })).toBeInTheDocument();
>>>>>>> 02f0594e
    });

    it('hides upgrade buttons when showUpgradeButtons is false', () => {
      renderWithProviders(
        <FeatureComparison {...defaultProps} showUpgradeButtons={false} />
      );

<<<<<<< HEAD
      expect(
        screen.queryByRole('button', { name: /upgrade/i })
      ).not.toBeInTheDocument();
=======
      expect(screen.queryByRole('button', { name: /upgrade/i })).not.toBeInTheDocument();
>>>>>>> 02f0594e
    });

    it('calls onUpgrade when upgrade button is clicked', async () => {
      const mockOnUpgrade = jest.fn();
      const user = userEvent.setup();

      renderWithProviders(
        <FeatureComparison {...defaultProps} onUpgrade={mockOnUpgrade} />
      );

      const upgradeButton = screen.getByRole('button', { name: /upgrade to premium/i });
      await user.click(upgradeButton);

      expect(mockOnUpgrade).toHaveBeenCalledWith('premium');
    });
  });
});

describe('FeatureHighlight', () => {
  const mockFeature = createTestPremiumFeature({
    id: 'premium_voices',
    displayName: 'Premium Voices',
    description: 'Access to high-quality voice options',
<<<<<<< HEAD
    tier: 'premium',
=======
    tier: 'premium'
>>>>>>> 02f0594e
  });

  const defaultProps = {
    feature: mockFeature,
<<<<<<< HEAD
    currentTier: 'free' as const,
=======
    currentTier: 'free' as const
>>>>>>> 02f0594e
  };

  describe('Rendering', () => {
    it('renders feature name and description', () => {
      renderWithProviders(<FeatureHighlight {...defaultProps} />);

      expect(screen.getByText('Premium Voices')).toBeInTheDocument();
<<<<<<< HEAD
      expect(
        screen.getByText('Access to high-quality voice options')
      ).toBeInTheDocument();
=======
      expect(screen.getByText('Access to high-quality voice options')).toBeInTheDocument();
>>>>>>> 02f0594e
    });

    it('shows tier badge', () => {
      renderWithProviders(<FeatureHighlight {...defaultProps} />);

      expect(screen.getByText('Premium')).toBeInTheDocument();
    });

    it('highlights new features', () => {
<<<<<<< HEAD
      renderWithProviders(<FeatureHighlight {...defaultProps} isNew={true} />);
=======
      renderWithProviders(
        <FeatureHighlight {...defaultProps} isNew={true} />
      );
>>>>>>> 02f0594e

      expect(screen.getByText('New')).toBeInTheDocument();
      expect(screen.getByTestId('new-feature-badge')).toBeInTheDocument();
    });

    it('shows popular badge when specified', () => {
<<<<<<< HEAD
      renderWithProviders(<FeatureHighlight {...defaultProps} isPopular={true} />);
=======
      renderWithProviders(
        <FeatureHighlight {...defaultProps} isPopular={true} />
      );
>>>>>>> 02f0594e

      expect(screen.getByText('Popular')).toBeInTheDocument();
    });
  });

  describe('Interactive Elements', () => {
    it('shows preview button for previewable features', () => {
<<<<<<< HEAD
      renderWithProviders(<FeatureHighlight {...defaultProps} showPreview={true} />);
=======
      renderWithProviders(
        <FeatureHighlight {...defaultProps} showPreview={true} />
      );
>>>>>>> 02f0594e

      expect(screen.getByRole('button', { name: /preview/i })).toBeInTheDocument();
    });

    it('calls onPreview when preview button is clicked', async () => {
      const mockOnPreview = jest.fn();
      const user = userEvent.setup();

      renderWithProviders(
        <FeatureHighlight
          {...defaultProps}
          showPreview={true}
          onPreview={mockOnPreview}
        />
      );

      const previewButton = screen.getByRole('button', { name: /preview/i });
      await user.click(previewButton);

      expect(mockOnPreview).toHaveBeenCalledWith(mockFeature);
    });

    it('shows upgrade prompt for inaccessible features', () => {
      renderWithFeatureAccess(<FeatureHighlight {...defaultProps} />, 'free');

      expect(screen.getByText(/upgrade to access/i)).toBeInTheDocument();
    });
  });
});

describe('PremiumFeatureTooltip', () => {
  const mockFeature = createTestPremiumFeature({
    id: 'advanced_analytics',
    displayName: 'Advanced Analytics',
    description: 'Detailed insights into your sleep patterns',
<<<<<<< HEAD
    tier: 'pro',
=======
    tier: 'pro'
>>>>>>> 02f0594e
  });

  describe('Rendering', () => {
    it('renders trigger element', () => {
      renderWithProviders(
        <PremiumFeatureTooltip feature={mockFeature}>
          <button>Hover me</button>
        </PremiumFeatureTooltip>
      );

      expect(screen.getByRole('button', { name: 'Hover me' })).toBeInTheDocument();
    });

    it('shows tooltip on hover', async () => {
      const user = userEvent.setup();

      renderWithProviders(
        <PremiumFeatureTooltip feature={mockFeature}>
          <button>Hover me</button>
        </PremiumFeatureTooltip>
      );

      const trigger = screen.getByRole('button', { name: 'Hover me' });
      await user.hover(trigger);

      await waitFor(() => {
        expect(screen.getByText('Advanced Analytics')).toBeInTheDocument();
<<<<<<< HEAD
        expect(
          screen.getByText('Detailed insights into your sleep patterns')
        ).toBeInTheDocument();
=======
        expect(screen.getByText('Detailed insights into your sleep patterns')).toBeInTheDocument();
>>>>>>> 02f0594e
      });
    });

    it('shows upgrade information in tooltip', async () => {
      const user = userEvent.setup();

      renderWithProviders(
        <PremiumFeatureTooltip feature={mockFeature} currentTier="free">
          <button>Hover me</button>
        </PremiumFeatureTooltip>
      );

      const trigger = screen.getByRole('button', { name: 'Hover me' });
      await user.hover(trigger);

      await waitFor(() => {
        expect(screen.getByText('Pro')).toBeInTheDocument();
        expect(screen.getByText(/upgrade to pro/i)).toBeInTheDocument();
      });
    });

    it('hides tooltip on mouse leave', async () => {
      const user = userEvent.setup();

      renderWithProviders(
        <PremiumFeatureTooltip feature={mockFeature}>
          <button>Hover me</button>
        </PremiumFeatureTooltip>
      );

      const trigger = screen.getByRole('button', { name: 'Hover me' });
      await user.hover(trigger);

      await waitFor(() => {
        expect(screen.getByText('Advanced Analytics')).toBeInTheDocument();
      });

      await user.unhover(trigger);

      await waitFor(() => {
        expect(screen.queryByText('Advanced Analytics')).not.toBeInTheDocument();
      });
    });
  });
});

describe('FeatureUsageBar', () => {
  const defaultProps = {
    featureName: 'Custom Alarms',
    used: 7,
    limit: 10,
<<<<<<< HEAD
    tier: 'premium' as const,
=======
    tier: 'premium' as const
>>>>>>> 02f0594e
  };

  describe('Rendering', () => {
    it('renders feature name and usage', () => {
      renderWithProviders(<FeatureUsageBar {...defaultProps} />);

      expect(screen.getByText('Custom Alarms')).toBeInTheDocument();
      expect(screen.getByText('7 / 10')).toBeInTheDocument();
    });

    it('shows usage percentage', () => {
      renderWithProviders(<FeatureUsageBar {...defaultProps} />);

      expect(screen.getByText('70% used')).toBeInTheDocument();
    });

    it('displays correct progress bar fill', () => {
      renderWithProviders(<FeatureUsageBar {...defaultProps} />);

      const progressBar = screen.getByTestId('usage-progress-bar');
      expect(progressBar).toHaveStyle('width: 70%');
    });

    it('shows unlimited when limit is -1', () => {
<<<<<<< HEAD
      renderWithProviders(<FeatureUsageBar {...defaultProps} limit={-1} />);
=======
      renderWithProviders(
        <FeatureUsageBar {...defaultProps} limit={-1} />
      );
>>>>>>> 02f0594e

      expect(screen.getByText('7 / Unlimited')).toBeInTheDocument();
    });
  });

  describe('Warning States', () => {
    it('shows warning when near limit', () => {
<<<<<<< HEAD
      renderWithProviders(<FeatureUsageBar {...defaultProps} used={9} limit={10} />);
=======
      renderWithProviders(
        <FeatureUsageBar {...defaultProps} used={9} limit={10} />
      );
>>>>>>> 02f0594e

      const progressBar = screen.getByTestId('usage-progress-bar');
      expect(progressBar).toHaveClass('bg-yellow-500');
      expect(screen.getByText('90% used')).toHaveClass('text-yellow-600');
    });

    it('shows error when at limit', () => {
<<<<<<< HEAD
      renderWithProviders(<FeatureUsageBar {...defaultProps} used={10} limit={10} />);
=======
      renderWithProviders(
        <FeatureUsageBar {...defaultProps} used={10} limit={10} />
      );
>>>>>>> 02f0594e

      const progressBar = screen.getByTestId('usage-progress-bar');
      expect(progressBar).toHaveClass('bg-red-500');
      expect(screen.getByText('100% used')).toHaveClass('text-red-600');
    });

    it('shows upgrade prompt when at limit', () => {
<<<<<<< HEAD
      renderWithProviders(<FeatureUsageBar {...defaultProps} used={10} limit={10} />);
=======
      renderWithProviders(
        <FeatureUsageBar {...defaultProps} used={10} limit={10} />
      );
>>>>>>> 02f0594e

      expect(screen.getByText(/upgrade for unlimited/i)).toBeInTheDocument();
    });
  });

  describe('Accessibility', () => {
    it('provides proper ARIA labels', () => {
      renderWithProviders(<FeatureUsageBar {...defaultProps} />);

      const progressBar = screen.getByRole('progressbar');
      expect(progressBar).toHaveAttribute('aria-valuenow', '7');
      expect(progressBar).toHaveAttribute('aria-valuemax', '10');
<<<<<<< HEAD
      expect(progressBar).toHaveAttribute(
        'aria-label',
        'Custom Alarms usage: 7 out of 10'
      );
    });

    it('announces warnings to screen readers', () => {
      renderWithProviders(<FeatureUsageBar {...defaultProps} used={10} limit={10} />);
=======
      expect(progressBar).toHaveAttribute('aria-label', 'Custom Alarms usage: 7 out of 10');
    });

    it('announces warnings to screen readers', () => {
      renderWithProviders(
        <FeatureUsageBar {...defaultProps} used={10} limit={10} />
      );
>>>>>>> 02f0594e

      const announcement = screen.getByRole('alert');
      expect(announcement).toHaveTextContent('Usage limit reached for Custom Alarms');
    });
  });
});

describe('Edge Cases and Error Handling', () => {
  it('handles missing feature data gracefully', () => {
    renderWithProviders(<FeatureBadge tier={null as any} />);

    expect(screen.getByText('Free')).toBeInTheDocument(); // Should default to free
  });

  it('handles invalid usage values', () => {
    renderWithProviders(
<<<<<<< HEAD
      <FeatureUsageBar featureName="Test Feature" used={-1} limit={10} tier="premium" />
=======
      <FeatureUsageBar
        featureName="Test Feature"
        used={-1}
        limit={10}
        tier="premium"
      />
>>>>>>> 02f0594e
    );

    expect(screen.getByText('0 / 10')).toBeInTheDocument(); // Should normalize to 0
  });

  it('handles component unmounting during interactions', () => {
    const { unmount } = renderWithProviders(
      <PremiumFeatureTooltip feature={createTestPremiumFeature()}>
        <button>Test</button>
      </PremiumFeatureTooltip>
    );

    unmount();

    expect(() => {
      jest.runAllTimers();
    }).not.toThrow();
  });
});<|MERGE_RESOLUTION|>--- conflicted
+++ resolved
@@ -8,25 +8,14 @@
 import React from 'react';
 import { screen, waitFor, fireEvent } from '@testing-library/react';
 import userEvent from '@testing-library/user-event';
-<<<<<<< HEAD
-import {
-  renderWithProviders,
-  renderWithFeatureAccess,
-} from '../../../__tests__/utils/render-helpers';
-=======
 import { renderWithProviders, renderWithFeatureAccess } from '../../../__tests__/utils/render-helpers';
->>>>>>> 02f0594e
 import { createTestPremiumFeature } from '../../../__tests__/factories/premium-factories';
 import {
   FeatureBadge,
   FeatureComparison,
   FeatureHighlight,
   PremiumFeatureTooltip,
-<<<<<<< HEAD
-  FeatureUsageBar,
-=======
   FeatureUsageBar
->>>>>>> 02f0594e
 } from '../FeatureUtils';
 
 describe('FeatureBadge', () => {
@@ -53,13 +42,7 @@
     });
 
     it('applies correct styling for different variants', () => {
-<<<<<<< HEAD
-      const { rerender } = renderWithProviders(
-        <FeatureBadge tier="premium" variant="subtle" />
-      );
-=======
       const { rerender } = renderWithProviders(<FeatureBadge tier="premium" variant="subtle" />);
->>>>>>> 02f0594e
 
       const subtleBadge = screen.getByText('Premium');
       expect(subtleBadge).toHaveClass('bg-purple-100', 'text-purple-700');
@@ -71,13 +54,7 @@
     });
 
     it('applies correct size classes', () => {
-<<<<<<< HEAD
-      const { rerender } = renderWithProviders(
-        <FeatureBadge tier="premium" size="sm" />
-      );
-=======
       const { rerender } = renderWithProviders(<FeatureBadge tier="premium" size="sm" />);
->>>>>>> 02f0594e
 
       let badge = screen.getByText('Premium');
       expect(badge).toHaveClass('text-xs', 'px-2', 'py-1');
@@ -143,45 +120,28 @@
       displayName: 'Unlimited Alarms',
       description: 'Create as many alarms as you need',
       tier: 'premium',
-<<<<<<< HEAD
-      category: 'alarms',
-=======
       category: 'alarms'
->>>>>>> 02f0594e
     }),
     createTestPremiumFeature({
       id: 'team_collaboration',
       displayName: 'Team Collaboration',
       description: 'Share alarms with your team',
       tier: 'pro',
-<<<<<<< HEAD
-      category: 'collaboration',
-=======
       category: 'collaboration'
->>>>>>> 02f0594e
     }),
     createTestPremiumFeature({
       id: 'basic_alarms',
       displayName: 'Basic Alarms',
       description: 'Up to 5 alarms',
       tier: 'free',
-<<<<<<< HEAD
-      category: 'alarms',
-    }),
-=======
       category: 'alarms'
     })
->>>>>>> 02f0594e
   ];
 
   const defaultProps = {
     features: mockFeatures,
     currentTier: 'free' as const,
-<<<<<<< HEAD
-    showUpgradeButtons: true,
-=======
     showUpgradeButtons: true
->>>>>>> 02f0594e
   };
 
   describe('Rendering', () => {
@@ -209,13 +169,7 @@
     });
 
     it('groups features by category when specified', () => {
-<<<<<<< HEAD
-      renderWithProviders(
-        <FeatureComparison {...defaultProps} groupByCategory={true} />
-      );
-=======
       renderWithProviders(<FeatureComparison {...defaultProps} groupByCategory={true} />);
->>>>>>> 02f0594e
 
       expect(screen.getByText('Alarms')).toBeInTheDocument();
       expect(screen.getByText('Collaboration')).toBeInTheDocument();
@@ -242,13 +196,7 @@
     it('dims inaccessible features', () => {
       renderWithProviders(<FeatureComparison {...defaultProps} />);
 
-<<<<<<< HEAD
-      const premiumFeature = screen
-        .getByText('Unlimited Alarms')
-        .closest('[data-testid="feature-item"]');
-=======
       const premiumFeature = screen.getByText('Unlimited Alarms').closest('[data-testid="feature-item"]');
->>>>>>> 02f0594e
       expect(premiumFeature).toHaveClass('opacity-60');
     });
   });
@@ -257,17 +205,8 @@
     it('shows upgrade buttons for higher tier features', () => {
       renderWithProviders(<FeatureComparison {...defaultProps} />);
 
-<<<<<<< HEAD
-      expect(
-        screen.getByRole('button', { name: /upgrade to premium/i })
-      ).toBeInTheDocument();
-      expect(
-        screen.getByRole('button', { name: /upgrade to pro/i })
-      ).toBeInTheDocument();
-=======
       expect(screen.getByRole('button', { name: /upgrade to premium/i })).toBeInTheDocument();
       expect(screen.getByRole('button', { name: /upgrade to pro/i })).toBeInTheDocument();
->>>>>>> 02f0594e
     });
 
     it('hides upgrade buttons when showUpgradeButtons is false', () => {
@@ -275,13 +214,7 @@
         <FeatureComparison {...defaultProps} showUpgradeButtons={false} />
       );
 
-<<<<<<< HEAD
-      expect(
-        screen.queryByRole('button', { name: /upgrade/i })
-      ).not.toBeInTheDocument();
-=======
       expect(screen.queryByRole('button', { name: /upgrade/i })).not.toBeInTheDocument();
->>>>>>> 02f0594e
     });
 
     it('calls onUpgrade when upgrade button is clicked', async () => {
@@ -305,20 +238,12 @@
     id: 'premium_voices',
     displayName: 'Premium Voices',
     description: 'Access to high-quality voice options',
-<<<<<<< HEAD
-    tier: 'premium',
-=======
     tier: 'premium'
->>>>>>> 02f0594e
   });
 
   const defaultProps = {
     feature: mockFeature,
-<<<<<<< HEAD
-    currentTier: 'free' as const,
-=======
     currentTier: 'free' as const
->>>>>>> 02f0594e
   };
 
   describe('Rendering', () => {
@@ -326,13 +251,7 @@
       renderWithProviders(<FeatureHighlight {...defaultProps} />);
 
       expect(screen.getByText('Premium Voices')).toBeInTheDocument();
-<<<<<<< HEAD
-      expect(
-        screen.getByText('Access to high-quality voice options')
-      ).toBeInTheDocument();
-=======
       expect(screen.getByText('Access to high-quality voice options')).toBeInTheDocument();
->>>>>>> 02f0594e
     });
 
     it('shows tier badge', () => {
@@ -342,26 +261,18 @@
     });
 
     it('highlights new features', () => {
-<<<<<<< HEAD
-      renderWithProviders(<FeatureHighlight {...defaultProps} isNew={true} />);
-=======
       renderWithProviders(
         <FeatureHighlight {...defaultProps} isNew={true} />
       );
->>>>>>> 02f0594e
 
       expect(screen.getByText('New')).toBeInTheDocument();
       expect(screen.getByTestId('new-feature-badge')).toBeInTheDocument();
     });
 
     it('shows popular badge when specified', () => {
-<<<<<<< HEAD
-      renderWithProviders(<FeatureHighlight {...defaultProps} isPopular={true} />);
-=======
       renderWithProviders(
         <FeatureHighlight {...defaultProps} isPopular={true} />
       );
->>>>>>> 02f0594e
 
       expect(screen.getByText('Popular')).toBeInTheDocument();
     });
@@ -369,13 +280,9 @@
 
   describe('Interactive Elements', () => {
     it('shows preview button for previewable features', () => {
-<<<<<<< HEAD
-      renderWithProviders(<FeatureHighlight {...defaultProps} showPreview={true} />);
-=======
       renderWithProviders(
         <FeatureHighlight {...defaultProps} showPreview={true} />
       );
->>>>>>> 02f0594e
 
       expect(screen.getByRole('button', { name: /preview/i })).toBeInTheDocument();
     });
@@ -411,11 +318,7 @@
     id: 'advanced_analytics',
     displayName: 'Advanced Analytics',
     description: 'Detailed insights into your sleep patterns',
-<<<<<<< HEAD
-    tier: 'pro',
-=======
     tier: 'pro'
->>>>>>> 02f0594e
   });
 
   describe('Rendering', () => {
@@ -443,13 +346,7 @@
 
       await waitFor(() => {
         expect(screen.getByText('Advanced Analytics')).toBeInTheDocument();
-<<<<<<< HEAD
-        expect(
-          screen.getByText('Detailed insights into your sleep patterns')
-        ).toBeInTheDocument();
-=======
         expect(screen.getByText('Detailed insights into your sleep patterns')).toBeInTheDocument();
->>>>>>> 02f0594e
       });
     });
 
@@ -501,11 +398,7 @@
     featureName: 'Custom Alarms',
     used: 7,
     limit: 10,
-<<<<<<< HEAD
-    tier: 'premium' as const,
-=======
     tier: 'premium' as const
->>>>>>> 02f0594e
   };
 
   describe('Rendering', () => {
@@ -530,13 +423,9 @@
     });
 
     it('shows unlimited when limit is -1', () => {
-<<<<<<< HEAD
-      renderWithProviders(<FeatureUsageBar {...defaultProps} limit={-1} />);
-=======
       renderWithProviders(
         <FeatureUsageBar {...defaultProps} limit={-1} />
       );
->>>>>>> 02f0594e
 
       expect(screen.getByText('7 / Unlimited')).toBeInTheDocument();
     });
@@ -544,13 +433,9 @@
 
   describe('Warning States', () => {
     it('shows warning when near limit', () => {
-<<<<<<< HEAD
-      renderWithProviders(<FeatureUsageBar {...defaultProps} used={9} limit={10} />);
-=======
       renderWithProviders(
         <FeatureUsageBar {...defaultProps} used={9} limit={10} />
       );
->>>>>>> 02f0594e
 
       const progressBar = screen.getByTestId('usage-progress-bar');
       expect(progressBar).toHaveClass('bg-yellow-500');
@@ -558,13 +443,9 @@
     });
 
     it('shows error when at limit', () => {
-<<<<<<< HEAD
-      renderWithProviders(<FeatureUsageBar {...defaultProps} used={10} limit={10} />);
-=======
       renderWithProviders(
         <FeatureUsageBar {...defaultProps} used={10} limit={10} />
       );
->>>>>>> 02f0594e
 
       const progressBar = screen.getByTestId('usage-progress-bar');
       expect(progressBar).toHaveClass('bg-red-500');
@@ -572,13 +453,9 @@
     });
 
     it('shows upgrade prompt when at limit', () => {
-<<<<<<< HEAD
-      renderWithProviders(<FeatureUsageBar {...defaultProps} used={10} limit={10} />);
-=======
       renderWithProviders(
         <FeatureUsageBar {...defaultProps} used={10} limit={10} />
       );
->>>>>>> 02f0594e
 
       expect(screen.getByText(/upgrade for unlimited/i)).toBeInTheDocument();
     });
@@ -591,24 +468,13 @@
       const progressBar = screen.getByRole('progressbar');
       expect(progressBar).toHaveAttribute('aria-valuenow', '7');
       expect(progressBar).toHaveAttribute('aria-valuemax', '10');
-<<<<<<< HEAD
-      expect(progressBar).toHaveAttribute(
-        'aria-label',
-        'Custom Alarms usage: 7 out of 10'
-      );
+      expect(progressBar).toHaveAttribute('aria-label', 'Custom Alarms usage: 7 out of 10');
     });
 
     it('announces warnings to screen readers', () => {
-      renderWithProviders(<FeatureUsageBar {...defaultProps} used={10} limit={10} />);
-=======
-      expect(progressBar).toHaveAttribute('aria-label', 'Custom Alarms usage: 7 out of 10');
-    });
-
-    it('announces warnings to screen readers', () => {
       renderWithProviders(
         <FeatureUsageBar {...defaultProps} used={10} limit={10} />
       );
->>>>>>> 02f0594e
 
       const announcement = screen.getByRole('alert');
       expect(announcement).toHaveTextContent('Usage limit reached for Custom Alarms');
@@ -625,16 +491,12 @@
 
   it('handles invalid usage values', () => {
     renderWithProviders(
-<<<<<<< HEAD
-      <FeatureUsageBar featureName="Test Feature" used={-1} limit={10} tier="premium" />
-=======
       <FeatureUsageBar
         featureName="Test Feature"
         used={-1}
         limit={10}
         tier="premium"
       />
->>>>>>> 02f0594e
     );
 
     expect(screen.getByText('0 / 10')).toBeInTheDocument(); // Should normalize to 0
