--- conflicted
+++ resolved
@@ -11,11 +11,7 @@
 import { renderWithProviders } from '../../../__tests__/utils/render-helpers';
 import {
   createTestSubscriptionPlan,
-<<<<<<< HEAD
-  createTestPricing,
-=======
   createTestPricing
->>>>>>> 02f0594e
 } from '../../../__tests__/factories/premium-factories';
 import { PricingTable } from '../PricingTable';
 import type { SubscriptionPlan, BillingInterval } from '../../../types/premium';
@@ -30,47 +26,28 @@
       displayName: 'Free Plan',
       pricing: { monthly: { amount: 0, currency: 'usd' } },
       features: ['Basic alarms', '3 battle modes'],
-<<<<<<< HEAD
-      limits: { maxAlarms: 5, maxBattles: 3 },
-=======
       limits: { maxAlarms: 5, maxBattles: 3 }
->>>>>>> 02f0594e
     }),
     createTestSubscriptionPlan({
       tier: 'premium',
       displayName: 'Premium Plan',
       pricing: {
         monthly: { amount: 999, currency: 'usd' }, // $9.99
-<<<<<<< HEAD
-        yearly: { amount: 9999, currency: 'usd' }, // $99.99/year
-      },
-      features: ['Unlimited alarms', 'All battle modes', 'Premium voices'],
-      limits: { maxAlarms: -1, maxBattles: -1 },
-=======
         yearly: { amount: 9999, currency: 'usd' }  // $99.99/year
       },
       features: ['Unlimited alarms', 'All battle modes', 'Premium voices'],
       limits: { maxAlarms: -1, maxBattles: -1 }
->>>>>>> 02f0594e
     }),
     createTestSubscriptionPlan({
       tier: 'pro',
       displayName: 'Pro Plan',
       pricing: {
         monthly: { amount: 1999, currency: 'usd' }, // $19.99
-<<<<<<< HEAD
-        yearly: { amount: 19999, currency: 'usd' }, // $199.99/year
-      },
-      features: ['Everything in Premium', 'Team collaboration', 'Advanced analytics'],
-      limits: { maxAlarms: -1, maxBattles: -1, maxTeamMembers: 10 },
-    }),
-=======
         yearly: { amount: 19999, currency: 'usd' }  // $199.99/year
       },
       features: ['Everything in Premium', 'Team collaboration', 'Advanced analytics'],
       limits: { maxAlarms: -1, maxBattles: -1, maxTeamMembers: 10 }
     })
->>>>>>> 02f0594e
   ];
 
   const defaultProps = {
@@ -100,13 +77,9 @@
     });
 
     it('shows correct pricing for monthly billing', () => {
-<<<<<<< HEAD
-      renderWithProviders(<PricingTable {...defaultProps} billingInterval="month" />);
-=======
       renderWithProviders(
         <PricingTable {...defaultProps} billingInterval="month" />
       );
->>>>>>> 02f0594e
 
       expect(screen.getByText('$0.00 / month')).toBeInTheDocument();
       expect(screen.getByText('$9.99 / month')).toBeInTheDocument();
@@ -114,13 +87,9 @@
     });
 
     it('shows correct pricing for yearly billing with discount', () => {
-<<<<<<< HEAD
-      renderWithProviders(<PricingTable {...defaultProps} billingInterval="year" />);
-=======
       renderWithProviders(
         <PricingTable {...defaultProps} billingInterval="year" />
       );
->>>>>>> 02f0594e
 
       expect(screen.getByText('$0.00 / year')).toBeInTheDocument();
       expect(screen.getByText('$99.99 / year')).toBeInTheDocument();
@@ -128,19 +97,11 @@
     });
 
     it('highlights current plan', () => {
-<<<<<<< HEAD
-      renderWithProviders(<PricingTable {...defaultProps} currentTier="premium" />);
-
-      const premiumCard = screen
-        .getByText('Premium Plan')
-        .closest('[data-testid="pricing-card"]');
-=======
       renderWithProviders(
         <PricingTable {...defaultProps} currentTier="premium" />
       );
 
       const premiumCard = screen.getByText('Premium Plan').closest('[data-testid="pricing-card"]');
->>>>>>> 02f0594e
       expect(premiumCard).toHaveClass('ring-2', 'ring-purple-500');
     });
 
@@ -148,17 +109,8 @@
       renderWithProviders(<PricingTable {...defaultProps} />);
 
       // Premium plan should have popular badge
-<<<<<<< HEAD
-      const premiumSection = screen
-        .getByText('Premium Plan')
-        .closest('[data-testid="pricing-card"]');
-      expect(
-        premiumSection?.querySelector('[data-testid="popular-badge"]')
-      ).toBeInTheDocument();
-=======
       const premiumSection = screen.getByText('Premium Plan').closest('[data-testid="pricing-card"]');
       expect(premiumSection?.querySelector('[data-testid="popular-badge"]')).toBeInTheDocument();
->>>>>>> 02f0594e
     });
   });
 
@@ -171,13 +123,9 @@
     });
 
     it('highlights selected billing interval', () => {
-<<<<<<< HEAD
-      renderWithProviders(<PricingTable {...defaultProps} billingInterval="year" />);
-=======
       renderWithProviders(
         <PricingTable {...defaultProps} billingInterval="year" />
       );
->>>>>>> 02f0594e
 
       const yearlyButton = screen.getByRole('button', { name: /yearly/i });
       expect(yearlyButton).toHaveClass('bg-purple-600', 'text-white');
@@ -202,14 +150,7 @@
       const user = userEvent.setup();
 
       renderWithProviders(
-<<<<<<< HEAD
-        <PricingTable
-          {...defaultProps}
-          onBillingIntervalChange={mockOnBillingIntervalChange}
-        />
-=======
         <PricingTable {...defaultProps} onBillingIntervalChange={mockOnBillingIntervalChange} />
->>>>>>> 02f0594e
       );
 
       await user.click(screen.getByRole('button', { name: /yearly/i }));
@@ -218,13 +159,9 @@
     });
 
     it('shows savings badge for yearly billing', () => {
-<<<<<<< HEAD
-      renderWithProviders(<PricingTable {...defaultProps} billingInterval="year" />);
-=======
       renderWithProviders(
         <PricingTable {...defaultProps} billingInterval="year" />
       );
->>>>>>> 02f0594e
 
       expect(screen.getByText(/save/i)).toBeInTheDocument();
     });
@@ -246,28 +183,6 @@
     });
 
     it('shows correct button text for each plan type', () => {
-<<<<<<< HEAD
-      renderWithProviders(<PricingTable {...defaultProps} currentTier="free" />);
-
-      expect(screen.getByRole('button', { name: /current plan/i })).toBeInTheDocument();
-      expect(
-        screen.getByRole('button', { name: /upgrade to premium/i })
-      ).toBeInTheDocument();
-      expect(
-        screen.getByRole('button', { name: /upgrade to pro/i })
-      ).toBeInTheDocument();
-    });
-
-    it('shows downgrade option when on higher tier', () => {
-      renderWithProviders(<PricingTable {...defaultProps} currentTier="pro" />);
-
-      expect(
-        screen.getByRole('button', { name: /downgrade to free/i })
-      ).toBeInTheDocument();
-      expect(
-        screen.getByRole('button', { name: /downgrade to premium/i })
-      ).toBeInTheDocument();
-=======
       renderWithProviders(
         <PricingTable {...defaultProps} currentTier="free" />
       );
@@ -284,21 +199,10 @@
 
       expect(screen.getByRole('button', { name: /downgrade to free/i })).toBeInTheDocument();
       expect(screen.getByRole('button', { name: /downgrade to premium/i })).toBeInTheDocument();
->>>>>>> 02f0594e
       expect(screen.getByRole('button', { name: /current plan/i })).toBeInTheDocument();
     });
 
     it('disables buttons when loading', () => {
-<<<<<<< HEAD
-      renderWithProviders(<PricingTable {...defaultProps} loading={true} />);
-
-      const buttons = screen.getAllByRole('button');
-      const planButtons = buttons.filter(
-        button =>
-          button.textContent?.includes('upgrade') ||
-          button.textContent?.includes('downgrade') ||
-          button.textContent?.includes('Current plan')
-=======
       renderWithProviders(
         <PricingTable {...defaultProps} loading={true} />
       );
@@ -308,7 +212,6 @@
         button.textContent?.includes('upgrade') ||
         button.textContent?.includes('downgrade') ||
         button.textContent?.includes('Current plan')
->>>>>>> 02f0594e
       );
 
       planButtons.forEach(button => {
@@ -421,13 +324,9 @@
     });
 
     it('handles empty plans array', () => {
-<<<<<<< HEAD
-      renderWithProviders(<PricingTable {...defaultProps} plans={[]} />);
-=======
       renderWithProviders(
         <PricingTable {...defaultProps} plans={[]} />
       );
->>>>>>> 02f0594e
 
       expect(screen.getByText(/no plans available/i)).toBeInTheDocument();
     });
@@ -435,13 +334,9 @@
     it('shows error state for invalid plans', () => {
       const consoleError = jest.spyOn(console, 'error').mockImplementation();
 
-<<<<<<< HEAD
-      renderWithProviders(<PricingTable {...defaultProps} plans={null as any} />);
-=======
       renderWithProviders(
         <PricingTable {...defaultProps} plans={null as any} />
       );
->>>>>>> 02f0594e
 
       expect(screen.getByText(/error loading plans/i)).toBeInTheDocument();
 
@@ -455,13 +350,8 @@
         ...plan,
         pricing: {
           monthly: { amount: 999, currency: 'eur' },
-<<<<<<< HEAD
-          yearly: { amount: 9999, currency: 'eur' },
-        },
-=======
           yearly: { amount: 9999, currency: 'eur' }
         }
->>>>>>> 02f0594e
       }));
 
       renderWithProviders(
@@ -483,44 +373,29 @@
     it('shows trial information when available', () => {
       const plansWithTrial = testPlans.map(plan => ({
         ...plan,
-<<<<<<< HEAD
-        trialDays: plan.tier !== 'free' ? 14 : undefined,
-      }));
-
-      renderWithProviders(<PricingTable {...defaultProps} plans={plansWithTrial} />);
-=======
         trialDays: plan.tier !== 'free' ? 14 : undefined
       }));
 
       renderWithProviders(
         <PricingTable {...defaultProps} plans={plansWithTrial} />
       );
->>>>>>> 02f0594e
 
       expect(screen.getByText(/14-day free trial/i)).toBeInTheDocument();
     });
 
     it('displays discount badges', () => {
-<<<<<<< HEAD
-      renderWithProviders(<PricingTable {...defaultProps} billingInterval="year" />);
-=======
       renderWithProviders(
         <PricingTable {...defaultProps} billingInterval="year" />
       );
->>>>>>> 02f0594e
 
       const discountBadges = screen.getAllByTestId('discount-badge');
       expect(discountBadges.length).toBeGreaterThan(0);
     });
 
     it('calculates yearly savings correctly', () => {
-<<<<<<< HEAD
-      renderWithProviders(<PricingTable {...defaultProps} billingInterval="year" />);
-=======
       renderWithProviders(
         <PricingTable {...defaultProps} billingInterval="year" />
       );
->>>>>>> 02f0594e
 
       // Should show percentage saved
       expect(screen.getByText(/save \d+%/i)).toBeInTheDocument();
