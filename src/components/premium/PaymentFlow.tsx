--- conflicted
+++ resolved
@@ -2,18 +2,7 @@
 // Handles subscription creation, upgrades, and payment processing
 
 import React, { useState, useEffect } from 'react';
-<<<<<<< HEAD
-import {
-  CreditCard,
-  CheckCircle,
-  AlertCircle,
-  ArrowLeft,
-  Shield,
-  Lock,
-} from 'lucide-react';
-=======
 import { CreditCard, CheckCircle, AlertCircle, ArrowLeft, Shield, Lock } from 'lucide-react';
->>>>>>> 02f0594e
 import { Card, CardContent, CardHeader, CardTitle } from '../ui/card';
 import { Button } from '../ui/button';
 import { Input } from '../ui/input';
@@ -25,11 +14,7 @@
   SubscriptionPlan,
   BillingInterval,
   PaymentMethod,
-<<<<<<< HEAD
-  CreateSubscriptionRequest,
-=======
   CreateSubscriptionRequest
->>>>>>> 02f0594e
 } from '../../types/premium';
 
 interface PaymentFlowProps {
@@ -41,13 +26,7 @@
   onPaymentSuccess: (subscriptionId: string) => void;
   onPaymentError: (error: string) => void;
   onCancel: () => void;
-<<<<<<< HEAD
-  onCreateSubscription: (
-    request: CreateSubscriptionRequest
-  ) => Promise<{ clientSecret: string; subscriptionId: string }>;
-=======
   onCreateSubscription: (request: CreateSubscriptionRequest) => Promise<{ clientSecret: string; subscriptionId: string }>;
->>>>>>> 02f0594e
   className?: string;
 }
 
@@ -79,17 +58,9 @@
   onPaymentError,
   onCancel,
   onCreateSubscription,
-<<<<<<< HEAD
-  className = '',
-}: PaymentFlowProps) {
-  const [currentStep, setCurrentStep] = useState<
-    'review' | 'payment' | 'processing' | 'success'
-  >('review');
-=======
   className = ''
 }: PaymentFlowProps) {
   const [currentStep, setCurrentStep] = useState<'review' | 'payment' | 'processing' | 'success'>('review');
->>>>>>> 02f0594e
   const [formData, setFormData] = useState<PaymentFormData>({
     cardNumber: '',
     expiryDate: '',
@@ -101,20 +72,11 @@
       city: '',
       state: '',
       postalCode: '',
-<<<<<<< HEAD
-      country: 'US',
-    },
-    email: '',
-    savePaymentMethod: true,
-    useExistingPaymentMethod:
-      existingPaymentMethods.length > 0 ? existingPaymentMethods[0].id : undefined,
-=======
       country: 'US'
     },
     email: '',
     savePaymentMethod: true,
     useExistingPaymentMethod: existingPaymentMethods.length > 0 ? existingPaymentMethods[0].id : undefined
->>>>>>> 02f0594e
   });
   const [validationErrors, setValidationErrors] = useState<Record<string, string>>({});
   const [isProcessing, setIsProcessing] = useState(false);
@@ -123,11 +85,7 @@
   const formatCurrency = (amount: number, currency: string = 'usd') => {
     return new Intl.NumberFormat('en-US', {
       style: 'currency',
-<<<<<<< HEAD
-      currency: currency.toUpperCase(),
-=======
       currency: currency.toUpperCase()
->>>>>>> 02f0594e
     }).format(amount / 100);
   };
 
@@ -180,11 +138,7 @@
   const formatCardNumber = (value: string) => {
     const v = value.replace(/\s+/g, '').replace(/[^0-9]/gi, '');
     const matches = v.match(/\d{4,16}/g);
-<<<<<<< HEAD
-    const match = (matches && matches[0]) || '';
-=======
     const match = matches && matches[0] || '';
->>>>>>> 02f0594e
     const parts = [];
 
     for (let i = 0, len = match.length; i < len; i += 4) {
@@ -235,11 +189,7 @@
     if (validationErrors[field]) {
       setValidationErrors(prev => ({
         ...prev,
-<<<<<<< HEAD
-        [field]: '',
-=======
         [field]: ''
->>>>>>> 02f0594e
       }));
     }
   };
@@ -288,11 +238,7 @@
   const steps = [
     { id: 'review', title: 'Review Order', completed: true },
     { id: 'payment', title: 'Payment Details', completed: currentStep === 'success' },
-<<<<<<< HEAD
-    { id: 'success', title: 'Complete', completed: currentStep === 'success' },
-=======
     { id: 'success', title: 'Complete', completed: currentStep === 'success' }
->>>>>>> 02f0594e
   ];
 
   return (
@@ -302,17 +248,6 @@
         <div className="flex items-center justify-between">
           {steps.map((step, index) => (
             <div key={step.id} className="flex items-center">
-<<<<<<< HEAD
-              <div
-                className={`flex items-center justify-center w-10 h-10 rounded-full border-2 ${
-                  step.completed
-                    ? 'bg-green-600 border-green-600 text-white'
-                    : currentStep === step.id
-                      ? 'border-blue-600 text-blue-600'
-                      : 'border-gray-300 text-gray-300'
-                }`}
-              >
-=======
               <div className={`flex items-center justify-center w-10 h-10 rounded-full border-2 ${
                 step.completed
                   ? 'bg-green-600 border-green-600 text-white'
@@ -320,32 +255,12 @@
                   ? 'border-blue-600 text-blue-600'
                   : 'border-gray-300 text-gray-300'
               }`}>
->>>>>>> 02f0594e
                 {step.completed ? (
                   <CheckCircle className="w-6 h-6" />
                 ) : (
                   <span className="text-sm font-semibold">{index + 1}</span>
                 )}
               </div>
-<<<<<<< HEAD
-              <span
-                className={`ml-2 text-sm font-medium ${
-                  step.completed
-                    ? 'text-green-600'
-                    : currentStep === step.id
-                      ? 'text-blue-600'
-                      : 'text-gray-500'
-                }`}
-              >
-                {step.title}
-              </span>
-              {index < steps.length - 1 && (
-                <div
-                  className={`w-16 h-0.5 mx-4 ${
-                    steps[index + 1].completed ? 'bg-green-600' : 'bg-gray-300'
-                  }`}
-                />
-=======
               <span className={`ml-2 text-sm font-medium ${
                 step.completed ? 'text-green-600' : currentStep === step.id ? 'text-blue-600' : 'text-gray-500'
               }`}>
@@ -355,7 +270,6 @@
                 <div className={`w-16 h-0.5 mx-4 ${
                   steps[index + 1].completed ? 'bg-green-600' : 'bg-gray-300'
                 }`} />
->>>>>>> 02f0594e
               )}
             </div>
           ))}
@@ -393,12 +307,7 @@
               <Alert className="border-blue-200 bg-blue-50">
                 <AlertCircle className="h-4 w-4 text-blue-600" />
                 <AlertDescription className="text-blue-800">
-<<<<<<< HEAD
-                  You'll get {trialDays} days free trial. Your card will be charged
-                  after the trial ends.
-=======
                   You'll get {trialDays} days free trial. Your card will be charged after the trial ends.
->>>>>>> 02f0594e
                 </AlertDescription>
               </Alert>
             )}
@@ -416,13 +325,7 @@
             {/* Total */}
             <div className="flex items-center justify-between text-lg font-semibold">
               <span>Total {trialDays ? 'after trial' : 'today'}</span>
-<<<<<<< HEAD
-              <span>
-                {formatCurrency(getPlanPrice().amount, getPlanPrice().currency)}
-              </span>
-=======
               <span>{formatCurrency(getPlanPrice().amount, getPlanPrice().currency)}</span>
->>>>>>> 02f0594e
             </div>
 
             <div className="flex gap-4">
@@ -468,13 +371,7 @@
                           ? 'border-blue-500 bg-blue-50'
                           : 'hover:bg-gray-50'
                       }`}
-<<<<<<< HEAD
-                      onClick={() =>
-                        handleInputChange('useExistingPaymentMethod', method.id)
-                      }
-=======
                       onClick={() => handleInputChange('useExistingPaymentMethod', method.id)}
->>>>>>> 02f0594e
                     >
                       <CardContent className="p-4">
                         <div className="flex items-center justify-between">
@@ -482,13 +379,7 @@
                             <input
                               type="radio"
                               checked={formData.useExistingPaymentMethod === method.id}
-<<<<<<< HEAD
-                              onChange={() =>
-                                handleInputChange('useExistingPaymentMethod', method.id)
-                              }
-=======
                               onChange={() => handleInputChange('useExistingPaymentMethod', method.id)}
->>>>>>> 02f0594e
                               className="text-blue-600"
                             />
                             <CreditCard className="w-5 h-5" />
@@ -530,11 +421,7 @@
                     <Input
                       id="cardNumber"
                       value={formData.cardNumber}
-<<<<<<< HEAD
-                      onChange={e => handleInputChange('cardNumber', e.target.value)}
-=======
                       onChange={(e) => handleInputChange('cardNumber', e.target.value)}
->>>>>>> 02f0594e
                       placeholder="1234 5678 9012 3456"
                       maxLength={19}
                       className={validationErrors.cardNumber ? 'border-red-300' : ''}
@@ -549,11 +436,7 @@
                     <Input
                       id="expiryDate"
                       value={formData.expiryDate}
-<<<<<<< HEAD
-                      onChange={e => handleInputChange('expiryDate', e.target.value)}
-=======
                       onChange={(e) => handleInputChange('expiryDate', e.target.value)}
->>>>>>> 02f0594e
                       placeholder="MM/YY"
                       maxLength={5}
                       className={validationErrors.expiryDate ? 'border-red-300' : ''}
@@ -568,11 +451,7 @@
                     <Input
                       id="cvc"
                       value={formData.cvc}
-<<<<<<< HEAD
-                      onChange={e => handleInputChange('cvc', e.target.value)}
-=======
                       onChange={(e) => handleInputChange('cvc', e.target.value)}
->>>>>>> 02f0594e
                       placeholder="123"
                       maxLength={4}
                       className={validationErrors.cvc ? 'border-red-300' : ''}
@@ -587,11 +466,7 @@
                     <Input
                       id="cardName"
                       value={formData.cardName}
-<<<<<<< HEAD
-                      onChange={e => handleInputChange('cardName', e.target.value)}
-=======
                       onChange={(e) => handleInputChange('cardName', e.target.value)}
->>>>>>> 02f0594e
                       placeholder="John Doe"
                       className={validationErrors.cardName ? 'border-red-300' : ''}
                     />
@@ -612,19 +487,9 @@
                       <Input
                         id="line1"
                         value={formData.billingAddress.line1}
-<<<<<<< HEAD
-                        onChange={e =>
-                          handleInputChange('billingAddress.line1', e.target.value)
-                        }
-                        placeholder="123 Main Street"
-                        className={
-                          validationErrors.billingAddress ? 'border-red-300' : ''
-                        }
-=======
                         onChange={(e) => handleInputChange('billingAddress.line1', e.target.value)}
                         placeholder="123 Main Street"
                         className={validationErrors.billingAddress ? 'border-red-300' : ''}
->>>>>>> 02f0594e
                       />
                       {validationErrors.billingAddress && (
                         <p className="text-sm text-red-600 mt-1">{validationErrors.billingAddress}</p>
@@ -636,13 +501,7 @@
                       <Input
                         id="line2"
                         value={formData.billingAddress.line2}
-<<<<<<< HEAD
-                        onChange={e =>
-                          handleInputChange('billingAddress.line2', e.target.value)
-                        }
-=======
                         onChange={(e) => handleInputChange('billingAddress.line2', e.target.value)}
->>>>>>> 02f0594e
                         placeholder="Apartment, suite, etc."
                       />
                     </div>
@@ -652,13 +511,7 @@
                       <Input
                         id="city"
                         value={formData.billingAddress.city}
-<<<<<<< HEAD
-                        onChange={e =>
-                          handleInputChange('billingAddress.city', e.target.value)
-                        }
-=======
                         onChange={(e) => handleInputChange('billingAddress.city', e.target.value)}
->>>>>>> 02f0594e
                         placeholder="New York"
                         className={validationErrors.city ? 'border-red-300' : ''}
                       />
@@ -672,13 +525,7 @@
                       <Input
                         id="state"
                         value={formData.billingAddress.state}
-<<<<<<< HEAD
-                        onChange={e =>
-                          handleInputChange('billingAddress.state', e.target.value)
-                        }
-=======
                         onChange={(e) => handleInputChange('billingAddress.state', e.target.value)}
->>>>>>> 02f0594e
                         placeholder="NY"
                       />
                     </div>
@@ -688,13 +535,7 @@
                       <Input
                         id="postalCode"
                         value={formData.billingAddress.postalCode}
-<<<<<<< HEAD
-                        onChange={e =>
-                          handleInputChange('billingAddress.postalCode', e.target.value)
-                        }
-=======
                         onChange={(e) => handleInputChange('billingAddress.postalCode', e.target.value)}
->>>>>>> 02f0594e
                         placeholder="10001"
                         className={validationErrors.postalCode ? 'border-red-300' : ''}
                       />
@@ -708,13 +549,7 @@
                       <Input
                         id="country"
                         value={formData.billingAddress.country}
-<<<<<<< HEAD
-                        onChange={e =>
-                          handleInputChange('billingAddress.country', e.target.value)
-                        }
-=======
                         onChange={(e) => handleInputChange('billingAddress.country', e.target.value)}
->>>>>>> 02f0594e
                         placeholder="US"
                       />
                     </div>
@@ -730,11 +565,7 @@
                 id="email"
                 type="email"
                 value={formData.email}
-<<<<<<< HEAD
-                onChange={e => handleInputChange('email', e.target.value)}
-=======
                 onChange={(e) => handleInputChange('email', e.target.value)}
->>>>>>> 02f0594e
                 placeholder="john@example.com"
                 className={validationErrors.email ? 'border-red-300' : ''}
               />
@@ -754,15 +585,7 @@
 
             {/* Actions */}
             <div className="flex gap-4">
-<<<<<<< HEAD
-              <Button
-                variant="outline"
-                onClick={() => setCurrentStep('review')}
-                className="flex-1"
-              >
-=======
               <Button variant="outline" onClick={() => setCurrentStep('review')} className="flex-1">
->>>>>>> 02f0594e
                 <ArrowLeft className="w-4 h-4 mr-2" />
                 Back
               </Button>
@@ -805,12 +628,7 @@
             </div>
             <h3 className="text-lg font-semibold mb-2">Payment Successful!</h3>
             <p className="text-gray-600 mb-4">
-<<<<<<< HEAD
-              Welcome to {selectedPlan.displayName}! You now have access to all premium
-              features.
-=======
               Welcome to {selectedPlan.displayName}! You now have access to all premium features.
->>>>>>> 02f0594e
             </p>
             {trialDays && (
               <Badge className="bg-blue-100 text-blue-800">
