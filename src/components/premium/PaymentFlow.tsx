--- conflicted
+++ resolved
@@ -3,7 +3,6 @@
 
 import React, { useState, useEffect } from 'react';
 import {
-  ErrorHandler,
   CreditCard,
   CheckCircle,
   AlertCircle,
@@ -33,7 +32,7 @@
   discountCode?: string;
   trialDays?: number;
   onPaymentSuccess: (subscriptionId: string) => void;
-  onPaymentError: (_error: string) => void;
+  onPaymentError: (error: string) => void;
   onCancel: () => void;
   onCreateSubscription: (
     request: CreateSubscriptionRequest
@@ -185,8 +184,7 @@
 
     if (field.startsWith('billingAddress.')) {
       const addressField = field.replace('billingAddress.', '');
-
-      setFormData((prev: unknown) => ({
+      setFormData(prev => ({
         ...prev,
         billingAddress: {
           ...prev.billingAddress,
@@ -194,7 +192,7 @@
         },
       }));
     } else {
-      setFormData((prev: unknown) => ({
+      setFormData(prev => ({
         ...prev,
         [field]: value,
       }));
@@ -202,7 +200,7 @@
 
     // Clear validation error when user starts typing
     if (validationErrors[field]) {
-      setValidationErrors((prev: unknown) => ({
+      setValidationErrors(prev => ({
         ...prev,
         [field]: '',
       }));
@@ -262,7 +260,7 @@
       {/* Progress Steps */}
       <div className="mb-8">
         <div className="flex items-center justify-between">
-          {steps.map((step, _index) => (
+          {steps.map((step, index) => (
             <div key={step.id} className="flex items-center">
               <div
                 className={`flex items-center justify-center w-10 h-10 rounded-full border-2 ${
@@ -276,7 +274,7 @@
                 {step.completed ? (
                   <CheckCircle className="w-6 h-6" />
                 ) : (
-                  <span className="text-sm font-semibold">{_index + 1}</span>
+                  <span className="text-sm font-semibold">{index + 1}</span>
                 )}
               </div>
               <span
@@ -290,10 +288,10 @@
               >
                 {step.title}
               </span>
-              {_index < steps.length - 1 && (
+              {index < steps.length - 1 && (
                 <div
                   className={`w-16 h-0.5 mx-4 ${
-                    steps[_index + 1].completed ? 'bg-green-600' : 'bg-gray-300'
+                    steps[index + 1].completed ? 'bg-green-600' : 'bg-gray-300'
                   }`}
                 />
               )}
@@ -380,19 +378,11 @@
             </CardTitle>
           </CardHeader>
           <CardContent className="space-y-6">
-<<<<<<< HEAD
-            {_error && (
-              <Alert className="border-red-200 bg-red-50">
-                <AlertCircle className="h-4 w-4 text-red-600" />
-                <AlertDescription className="text-red-600">{_error}</AlertDescription>
-              </Alert>
-=======
             {error && (
               <AlertCircle className="border-red-200 bg-red-50">
                 <AlertCircleCircle className="h-4 w-4 text-red-600" />
                 <AlertCircleDescription className="text-red-600">{error}</AlertCircleDescription>
               </AlertCircle>
->>>>>>> a260cd41
             )}
 
             {/* Existing Payment Methods */}
@@ -463,9 +453,7 @@
                     <Input
                       id="cardNumber"
                       value={formData.cardNumber}
-                      onChange={(e: React.ChangeEvent<HTMLInputElement>) =>
-                        handleInputChange('cardNumber', e.target.value)
-                      }
+                      onChange={e => handleInputChange('cardNumber', e.target.value)}
                       placeholder="1234 5678 9012 3456"
                       maxLength={19}
                       className={validationErrors.cardNumber ? 'border-red-300' : ''}
@@ -482,9 +470,7 @@
                     <Input
                       id="expiryDate"
                       value={formData.expiryDate}
-                      onChange={(e: React.ChangeEvent<HTMLInputElement>) =>
-                        handleInputChange('expiryDate', e.target.value)
-                      }
+                      onChange={e => handleInputChange('expiryDate', e.target.value)}
                       placeholder="MM/YY"
                       maxLength={5}
                       className={validationErrors.expiryDate ? 'border-red-300' : ''}
@@ -501,9 +487,7 @@
                     <Input
                       id="cvc"
                       value={formData.cvc}
-                      onChange={(e: React.ChangeEvent<HTMLInputElement>) =>
-                        handleInputChange('cvc', e.target.value)
-                      }
+                      onChange={e => handleInputChange('cvc', e.target.value)}
                       placeholder="123"
                       maxLength={4}
                       className={validationErrors.cvc ? 'border-red-300' : ''}
@@ -520,9 +504,7 @@
                     <Input
                       id="cardName"
                       value={formData.cardName}
-                      onChange={(e: React.ChangeEvent<HTMLInputElement>) =>
-                        handleInputChange('cardName', e.target.value)
-                      }
+                      onChange={e => handleInputChange('cardName', e.target.value)}
                       placeholder="John Doe"
                       className={validationErrors.cardName ? 'border-red-300' : ''}
                     />
@@ -545,7 +527,7 @@
                       <Input
                         id="line1"
                         value={formData.billingAddress.line1}
-                        onChange={(e: React.ChangeEvent<HTMLInputElement>) =>
+                        onChange={e =>
                           handleInputChange('billingAddress.line1', e.target.value)
                         }
                         placeholder="123 Main Street"
@@ -565,7 +547,7 @@
                       <Input
                         id="line2"
                         value={formData.billingAddress.line2}
-                        onChange={(e: React.ChangeEvent<HTMLInputElement>) =>
+                        onChange={e =>
                           handleInputChange('billingAddress.line2', e.target.value)
                         }
                         placeholder="Apartment, suite, etc."
@@ -577,7 +559,7 @@
                       <Input
                         id="city"
                         value={formData.billingAddress.city}
-                        onChange={(e: React.ChangeEvent<HTMLInputElement>) =>
+                        onChange={e =>
                           handleInputChange('billingAddress.city', e.target.value)
                         }
                         placeholder="New York"
@@ -595,7 +577,7 @@
                       <Input
                         id="state"
                         value={formData.billingAddress.state}
-                        onChange={(e: React.ChangeEvent<HTMLInputElement>) =>
+                        onChange={e =>
                           handleInputChange('billingAddress.state', e.target.value)
                         }
                         placeholder="NY"
@@ -607,7 +589,7 @@
                       <Input
                         id="postalCode"
                         value={formData.billingAddress.postalCode}
-                        onChange={(e: React.ChangeEvent<HTMLInputElement>) =>
+                        onChange={e =>
                           handleInputChange('billingAddress.postalCode', e.target.value)
                         }
                         placeholder="10001"
@@ -625,7 +607,7 @@
                       <Input
                         id="country"
                         value={formData.billingAddress.country}
-                        onChange={(e: React.ChangeEvent<HTMLInputElement>) =>
+                        onChange={e =>
                           handleInputChange('billingAddress.country', e.target.value)
                         }
                         placeholder="US"
@@ -643,9 +625,7 @@
                 id="email"
                 type="email"
                 value={formData.email}
-                onChange={(e: React.ChangeEvent<HTMLInputElement>) =>
-                  handleInputChange('email', e.target.value)
-                }
+                onChange={e => handleInputChange('email', e.target.value)}
                 placeholder="john@example.com"
                 className={validationErrors.email ? 'border-red-300' : ''}
               />
