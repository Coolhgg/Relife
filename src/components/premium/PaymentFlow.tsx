--- conflicted
+++ resolved
@@ -184,7 +184,8 @@
 
     if (field.startsWith('billingAddress.')) {
       const addressField = field.replace('billingAddress.', '');
-      setFormData((prev: any) => ({ // auto: implicit any
+
+      setFormData((prev: any) => ({
         ...prev,
         billingAddress: {
           ...prev.billingAddress,
@@ -192,7 +193,7 @@
         },
       }));
     } else {
-      setFormData((prev: any) => ({ // auto: implicit any
+      setFormData((prev: any) => ({
         ...prev,
         [field]: value,
       }));
@@ -200,7 +201,7 @@
 
     // Clear validation error when user starts typing
     if (validationErrors[field]) {
-      setValidationErrors((prev: any) => ({ // auto: implicit any
+      setValidationErrors((prev: any) => ({
         ...prev,
         [field]: '',
       }));
@@ -453,11 +454,7 @@
                     <Input
                       id="cardNumber"
                       value={formData.cardNumber}
-<<<<<<< HEAD
-                      onChange={(e: any) => h // auto: implicit anyandleInputChange('cardNumber', e.target.value)}
-=======
                       onChange={(e: React.ChangeEvent<HTMLInputElement>) => handleInputChange('cardNumber', e.target.value)}
->>>>>>> 5d3ec329
                       placeholder="1234 5678 9012 3456"
                       maxLength={19}
                       className={validationErrors.cardNumber ? 'border-red-300' : ''}
@@ -474,12 +471,8 @@
                     <Input
                       id="expiryDate"
                       value={formData.expiryDate}
-<<<<<<< HEAD
-                      onChange={(e: any) => h // auto: implicit anyandleInputChange('expiryDate', e.target.value)}
-=======
                       onChange={(e: React.ChangeEvent<HTMLInputElement>)
 ) => handleInputChange('expiryDate', e.target.value)}
->>>>>>> 5d3ec329
                       placeholder="MM/YY"
                       maxLength={5}
                       className={validationErrors.expiryDate ? 'border-red-300' : ''}
@@ -496,12 +489,8 @@
                     <Input
                       id="cvc"
                       value={formData.cvc}
-<<<<<<< HEAD
-                      onChange={(e: any) => h // auto: implicit anyandleInputChange('cvc', e.target.value)}
-=======
                       onChange={(e: React.ChangeEvent<HTMLInputElement>)
 ) => handleInputChange('cvc', e.target.value)}
->>>>>>> 5d3ec329
                       placeholder="123"
                       maxLength={4}
                       className={validationErrors.cvc ? 'border-red-300' : ''}
@@ -518,12 +507,8 @@
                     <Input
                       id="cardName"
                       value={formData.cardName}
-<<<<<<< HEAD
-                      onChange={(e: any) => h // auto: implicit anyandleInputChange('cardName', e.target.value)}
-=======
                       onChange={(e: React.ChangeEvent<HTMLInputElement>)
 ) => handleInputChange('cardName', e.target.value)}
->>>>>>> 5d3ec329
                       placeholder="John Doe"
                       className={validationErrors.cardName ? 'border-red-300' : ''}
                     />
@@ -546,12 +531,8 @@
                       <Input
                         id="line1"
                         value={formData.billingAddress.line1}
-<<<<<<< HEAD
-                        onChange={(e: any) => // auto: implicit any
-=======
                         onChange={(e: React.ChangeEvent<HTMLInputElement>)
 ) => 
->>>>>>> 5d3ec329
                           handleInputChange('billingAddress.line1', e.target.value)
                         }
                         placeholder="123 Main Street"
@@ -571,12 +552,8 @@
                       <Input
                         id="line2"
                         value={formData.billingAddress.line2}
-<<<<<<< HEAD
-                        onChange={(e: any) => // auto: implicit any
-=======
                         onChange={(e: React.ChangeEvent<HTMLInputElement>)
 ) => 
->>>>>>> 5d3ec329
                           handleInputChange('billingAddress.line2', e.target.value)
                         }
                         placeholder="Apartment, suite, etc."
@@ -588,12 +565,8 @@
                       <Input
                         id="city"
                         value={formData.billingAddress.city}
-<<<<<<< HEAD
-                        onChange={(e: any) => // auto: implicit any
-=======
                         onChange={(e: React.ChangeEvent<HTMLInputElement>)
 ) => 
->>>>>>> 5d3ec329
                           handleInputChange('billingAddress.city', e.target.value)
                         }
                         placeholder="New York"
@@ -611,12 +584,8 @@
                       <Input
                         id="state"
                         value={formData.billingAddress.state}
-<<<<<<< HEAD
-                        onChange={(e: any) => // auto: implicit any
-=======
                         onChange={(e: React.ChangeEvent<HTMLInputElement>)
 ) => 
->>>>>>> 5d3ec329
                           handleInputChange('billingAddress.state', e.target.value)
                         }
                         placeholder="NY"
@@ -628,12 +597,8 @@
                       <Input
                         id="postalCode"
                         value={formData.billingAddress.postalCode}
-<<<<<<< HEAD
-                        onChange={(e: any) => // auto: implicit any
-=======
                         onChange={(e: React.ChangeEvent<HTMLInputElement>)
 ) => 
->>>>>>> 5d3ec329
                           handleInputChange('billingAddress.postalCode', e.target.value)
                         }
                         placeholder="10001"
@@ -651,12 +616,8 @@
                       <Input
                         id="country"
                         value={formData.billingAddress.country}
-<<<<<<< HEAD
-                        onChange={(e: any) => // auto: implicit any
-=======
                         onChange={(e: React.ChangeEvent<HTMLInputElement>)
 ) => 
->>>>>>> 5d3ec329
                           handleInputChange('billingAddress.country', e.target.value)
                         }
                         placeholder="US"
@@ -674,12 +635,8 @@
                 id="email"
                 type="email"
                 value={formData.email}
-<<<<<<< HEAD
-                onChange={(e: any) => h // auto: implicit anyandleInputChange('email', e.target.value)}
-=======
                 onChange={(e: React.ChangeEvent<HTMLInputElement>)
 ) => handleInputChange('email', e.target.value)}
->>>>>>> 5d3ec329
                 placeholder="john@example.com"
                 className={validationErrors.email ? 'border-red-300' : ''}
               />
