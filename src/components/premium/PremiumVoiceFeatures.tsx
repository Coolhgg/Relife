// Premium Voice and AI Features for Relife Alarm App
// Advanced voice recognition, AI coaching, and personalized wake-up experiences

import React, { useState, useEffect } from 'react';
import {
  Mic,
  Bot,
  Speaker,
  MessageSquare,
  Volume2,
  Settings,
  Brain,
  Sparkles,
} from 'lucide-react';
import { Card, CardContent, CardHeader, CardTitle } from '../ui/card';
import { Button } from '../ui/button';
import { Input } from '../ui/input';
import { Label } from '../ui/label';
import { Switch } from '../ui/switch';
import {
  Select,
  SelectContent,
  SelectItem,
  SelectTrigger,
  SelectValue,
} from '../ui/select';
import { Slider } from '../ui/slider';
import { Textarea } from '../ui/textarea';
import { Progress } from '../ui/progress';
import { Badge } from '../ui/badge';
import { FeatureGate } from './FeatureGate';
import { FeatureBadge } from './FeatureUtils';
import useAuth from '../../hooks/useAuth';

interface PremiumVoiceFeaturesProps {
  className?: string;
}

// AI Wake-up Coach Component
function AIWakeUpCoach() {
  const [coachPersonality, setCoachPersonality] = useState<
    'motivational' | 'gentle' | 'drill-sergeant' | 'zen'
  >('motivational');
  const [coachingGoals, setCoachingGoals] = useState<string[]>([
    'fitness',
    'productivity',
  ]);
  const [voiceSettings, setVoiceSettings] = useState({
    speed: 1.0,
    pitch: 1.0,
    volume: 0.8,
  });
  const [customPrompts, setCustomPrompts] = useState<string[]>([]);

  const personalities = {
    motivational: {
      name: 'Motivational Mentor',
      description: 'Energetic and encouraging, focuses on your goals',
      sample: "Good morning, champion! Today's the day to crush your goals!",
    },
    gentle: {
      name: 'Gentle Guide',
      description: 'Calm and supportive, eases you into the day',
      sample: "Good morning, beautiful soul. Let's start this day with kindness.",
    },
    'drill-sergeant': {
      name: 'Drill Sergeant',
      description: 'Tough and direct, no-nonsense approach',
      sample: 'Rise and shine, soldier! Drop and give me twenty!',
    },
    zen: {
      name: 'Zen Master',
      description: 'Peaceful and mindful, promotes inner balance',
      sample: 'Awaken gently, like the sun rising over still waters.',
    },
  };

  return (
    <Card>
      <CardHeader>
        <CardTitle className="flex items-center gap-2">
          <Bot className="w-5 h-5 text-blue-600" />
          AI Wake-up Coach
          <FeatureBadge tier="pro" size="sm" />
        </CardTitle>
      </CardHeader>
      <CardContent className="space-y-4">
        <div>
          <Label>Coach Personality</Label>
          <Select value={coachPersonality} onValueChange={setCoachPersonality}>
            <SelectTrigger>
              <SelectValue />
            </SelectTrigger>
            <SelectContent>
              {Object.entries(personalities).map(([key, personality]) => (
                <SelectItem key={key} value={key}>
                  {personality.name}
                </SelectItem>
              ))}
            </SelectContent>
          </Select>
          <div className="mt-2 p-3 bg-gray-50 rounded-lg">
            <p className="text-sm text-gray-700 mb-2">
              {personalities[coachPersonality].description}
            </p>
            <p className="text-sm font-medium text-gray-900">
              Sample: "{personalities[coachPersonality].sample}"
            </p>
          </div>
        </div>

        <div>
          <Label>Voice Settings</Label>
          <div className="space-y-3 mt-2">
            <div>
              <div className="flex justify-between items-center mb-1">
                <span className="text-sm">Speed</span>
                <span className="text-sm text-gray-500">{voiceSettings.speed}x</span>
              </div>
              <Slider
                value={[voiceSettings.speed]}
                onValueChange={(value: any) =>
                  setVoiceSettings((prev: any) => ({ ...prev, speed: value[0] }))
                }
                min={0.5}
                max={2.0}
                step={0.1}
              />
            </div>
            <div>
              <div className="flex justify-between items-center mb-1">
                <span className="text-sm">Pitch</span>
                <span className="text-sm text-gray-500">{voiceSettings.pitch}x</span>
              </div>
              <Slider
                value={[voiceSettings.pitch]}
                onValueChange={(value: any) =>
                  setVoiceSettings((prev: any) => ({ ...prev, pitch: value[0] }))
                }
                min={0.5}
                max={2.0}
                step={0.1}
              />
            </div>
            <div>
              <div className="flex justify-between items-center mb-1">
                <span className="text-sm">Volume</span>
                <span className="text-sm text-gray-500">
                  {Math.round(voiceSettings.volume * 100)}%
                </span>
              </div>
              <Slider
                value={[voiceSettings.volume]}
                onValueChange={(value: any) =>
                  setVoiceSettings((prev: any) => ({ ...prev, volume: value[0] }))
                }
                min={0.1}
                max={1.0}
                step={0.1}
              />
            </div>
          </div>
        </div>

        <div>
          <Label>Coaching Goals</Label>
          <div className="grid grid-cols-2 gap-2 mt-2">
            {[
              'fitness',
              'productivity',
              'mindfulness',
              'learning',
              'creativity',
              'relationships',
            ].map(goal => (
              <div key={goal} className="flex items-center space-x-2">
                <input
                  type="checkbox"
                  id={goal}
                  checked={coachingGoals.includes(goal)}
<<<<<<< HEAD
                  onChange={(e: React.ChangeEvent<HTMLSelectElement>)
) => { // auto: implicit any
=======
                  onChange={(e: any) => {
                    // auto: implicit any
>>>>>>> 0a801929
                    if (e.target.checked) {
                      setCoachingGoals((prev: any) => [...prev, goal]);
                    } else {
                      setCoachingGoals((prev: any) =>
                        prev.filter((g: any) => g !== goal)
                      );
                    }
                  }}
                />
                <Label htmlFor={goal} className="text-sm capitalize">
                  {goal}
                </Label>
              </div>
            ))}
          </div>
        </div>

        <div className="flex gap-2">
          <Button variant="outline" className="flex-1">
            <Speaker className="w-4 h-4 mr-2" />
            Test Voice
          </Button>
          <Button className="flex-1">Save Coach Settings</Button>
        </div>
      </CardContent>
    </Card>
  );
}

// Voice Command Recognition Component
function VoiceCommandRecognition() {
  const [isListening, setIsListening] = useState(false);
  const [commands, setCommands] = useState([
    { phrase: 'Good morning', action: 'Dismiss alarm' },
    { phrase: 'Snooze for 5 minutes', action: 'Snooze 5min' },
    { phrase: "What's my schedule", action: 'Read calendar' },
    { phrase: 'Weather today', action: 'Weather report' },
    { phrase: 'Start workout mode', action: 'Launch fitness' },
  ]);
  const [newCommand, setNewCommand] = useState({ phrase: '', action: '' });
  const [sensitivity, setSensitivity] = useState(0.7);

  return (
    <Card>
      <CardHeader>
        <CardTitle className="flex items-center gap-2">
          <Mic className="w-5 h-5 text-green-600" />
          Voice Command Recognition
          <FeatureBadge tier="premium" size="sm" />
        </CardTitle>
      </CardHeader>
      <CardContent className="space-y-4">
        <div className="flex items-center justify-between">
          <div>
            <Label>Voice Recognition</Label>
            <p className="text-sm text-gray-600">
              Control your alarm with voice commands
            </p>
          </div>
          <Switch checked={isListening} onCheckedChange={setIsListening} />
        </div>

        <div>
          <Label>Recognition Sensitivity</Label>
          <div className="mt-2">
            <Slider
              value={[sensitivity]}
              onValueChange={(value: any) => setSensitivity(value[0])}
              min={0.1}
              max={1.0}
              step={0.1}
              className="w-full"
            />
            <div className="flex justify-between text-sm text-gray-500 mt-1">
              <span>Low</span>
              <span>{Math.round(sensitivity * 100)}%</span>
              <span>High</span>
            </div>
          </div>
        </div>

        <div>
          <Label>Custom Commands</Label>
          <div className="space-y-2 mt-2 max-h-40 overflow-y-auto">
            {commands.map((command, index) => (
              <div
                key={index}
                className="flex items-center justify-between p-3 border rounded-lg"
              >
                <div>
                  <p className="font-medium">"{command.phrase}"</p>
                  <p className="text-sm text-gray-600">{command.action}</p>
                </div>
                <Button variant="ghost" size="sm">
                  Edit
                </Button>
              </div>
            ))}
          </div>
        </div>

        <div className="space-y-2">
          <Label>Add New Command</Label>
          <Input
            placeholder="Say this phrase..."
            value={newCommand.phrase}
<<<<<<< HEAD
            onChange={(e: React.ChangeEvent<HTMLInputElement>)
) => setNewCommand((prev: any
) => ({ ...prev, phrase: e.target.value }))}
=======
            onChange={(e: any) =>
              setNewCommand((prev: any) => ({ ...prev, phrase: e.target.value }))
            }
>>>>>>> 0a801929
          />
          <Input
            placeholder="To do this action..."
            value={newCommand.action}
<<<<<<< HEAD
            onChange={(e: React.ChangeEvent<HTMLInputElement>)
) => setNewCommand((prev: any
) => ({ ...prev, action: e.target.value }))}
=======
            onChange={(e: any) =>
              setNewCommand((prev: any) => ({ ...prev, action: e.target.value }))
            }
>>>>>>> 0a801929
          />
          <Button size="sm" className="w-full">
            Add Command
          </Button>
        </div>

        <div className="bg-green-50 p-3 rounded-lg">
          <div className="flex items-center gap-2 mb-2">
            <Mic className="w-4 h-4 text-green-600" />
            <span className="text-sm font-medium text-green-900">Voice Training</span>
          </div>
          <p className="text-sm text-green-800 mb-2">
            Train your voice profile for better recognition accuracy
          </p>
          <Button size="sm" variant="outline">
            Start Training Session
          </Button>
        </div>
      </CardContent>
    </Card>
  );
}

// Personalized Audio Messages Component
function PersonalizedAudioMessages() {
  const [messageTypes, setMessageTypes] = useState({
    dailyAffirmations: true,
    weatherUpdate: true,
    calendarPreview: true,
    motivationalQuote: false,
    personalReminders: true,
    newsHeadlines: false,
  });
  const [voiceStyle, setVoiceStyle] = useState('natural');
  const [customMessages, setCustomMessages] = useState<string[]>([]);
  const [newMessage, setNewMessage] = useState('');

  return (
    <Card>
      <CardHeader>
        <CardTitle className="flex items-center gap-2">
          <MessageSquare className="w-5 h-5 text-purple-600" />
          Personalized Audio Messages
          <FeatureBadge tier="premium" size="sm" />
        </CardTitle>
      </CardHeader>
      <CardContent className="space-y-4">
        <div>
          <Label>Message Types</Label>
          <div className="space-y-2 mt-2">
            {Object.entries(messageTypes).map(([key, enabled]) => (
              <div key={key} className="flex items-center justify-between">
                <span className="text-sm capitalize">
                  {key.replace(/([A-Z])/g, ' $1').trim()}
                </span>
                <Switch
                  checked={enabled}
                  onCheckedChange={(checked: any) =>
                    setMessageTypes((prev: any) => ({ ...prev, [key]: checked }))
                  }
                />
              </div>
            ))}
          </div>
        </div>

        <div>
          <Label>Voice Style</Label>
          <Select value={voiceStyle} onValueChange={setVoiceStyle}>
            <SelectTrigger>
              <SelectValue />
            </SelectTrigger>
            <SelectContent>
              <SelectItem value="natural">Natural Conversation</SelectItem>
              <SelectItem value="news">News Anchor Style</SelectItem>
              <SelectItem value="casual">Casual Friend</SelectItem>
              <SelectItem value="professional">Professional Assistant</SelectItem>
            </SelectContent>
          </Select>
        </div>

        <div>
          <Label>Custom Morning Messages</Label>
          <div className="space-y-2 mt-2">
            {customMessages.length === 0 ? (
              <p className="text-sm text-gray-500 text-center py-4">
                No custom messages yet
              </p>
            ) : (
              <div className="space-y-1 max-h-32 overflow-y-auto">
                {customMessages.map((message, index) => (
                  <div
                    key={index}
                    className="flex items-center justify-between p-2 border rounded"
                  >
                    <span className="text-sm">{message}</span>
                    <Button variant="ghost" size="sm">
                      Remove
                    </Button>
                  </div>
                ))}
              </div>
            )}
          </div>
          <div className="flex gap-2">
            <Input
              placeholder="Add a personal message..."
              value={newMessage}
<<<<<<< HEAD
              onChange={(e: React.ChangeEvent<HTMLSelectElement>)
) => setNewMessage(e.target.value)}
=======
              onChange={(e: any) => setNewMessage(e.target.value)}
>>>>>>> 0a801929
            />
            <Button
              size="sm"
              onClick={() => {
                if (newMessage.trim()) {
                  setCustomMessages((prev: any) => [...prev, newMessage]);
                  setNewMessage('');
                }
              }}
            >
              Add
            </Button>
          </div>
        </div>

        <div className="bg-purple-50 p-3 rounded-lg">
          <div className="flex items-center gap-2 mb-2">
            <Brain className="w-4 h-4 text-purple-600" />
            <span className="text-sm font-medium text-purple-900">AI Generation</span>
          </div>
          <p className="text-sm text-purple-800 mb-2">
            Let AI create personalized messages based on your preferences and daily
            context
          </p>
          <Button size="sm" variant="outline">
            Generate AI Messages
          </Button>
        </div>
      </CardContent>
    </Card>
  );
}

// Voice-Controlled Snooze Component
function VoiceControlledSnooze() {
  const [snoozeCommands, setSnoozeCommands] = useState({
    'five more minutes': 5,
    'just a bit longer': 10,
    'ten minutes please': 10,
    'fifteen minutes': 15,
    'half hour': 30,
  });
  const [customSnoozeTime, setCustomSnoozeTime] = useState(5);
  const [voiceConfirmation, setVoiceConfirmation] = useState(true);

  return (
    <Card>
      <CardHeader>
        <CardTitle className="flex items-center gap-2">
          <Volume2 className="w-5 h-5 text-orange-600" />
          Voice-Controlled Snooze
          <FeatureBadge tier="basic" size="sm" />
        </CardTitle>
      </CardHeader>
      <CardContent className="space-y-4">
        <div>
          <Label>Snooze Commands</Label>
          <div className="space-y-2 mt-2 max-h-40 overflow-y-auto">
            {Object.entries(snoozeCommands).map(([phrase, minutes]) => (
              <div
                key={phrase}
                className="flex items-center justify-between p-2 border rounded"
              >
                <span className="text-sm">"{phrase}"</span>
                <Badge variant="outline">{minutes} min</Badge>
              </div>
            ))}
          </div>
        </div>

        <div className="flex items-center justify-between">
          <div>
            <Label>Voice Confirmation</Label>
            <p className="text-sm text-gray-600">
              Confirm snooze time with voice feedback
            </p>
          </div>
          <Switch checked={voiceConfirmation} onCheckedChange={setVoiceConfirmation} />
        </div>

        <div>
          <Label>Quick Snooze Time</Label>
          <div className="mt-2">
            <Slider
              value={[customSnoozeTime]}
              onValueChange={(value: any) => setCustomSnoozeTime(value[0])}
              min={1}
              max={60}
              step={1}
              className="w-full"
            />
            <div className="flex justify-between text-sm text-gray-500 mt-1">
              <span>1 min</span>
              <span>{customSnoozeTime} minutes</span>
              <span>60 min</span>
            </div>
          </div>
        </div>

        <div className="bg-orange-50 p-3 rounded-lg">
          <h5 className="font-semibold text-orange-900 mb-2">Smart Snooze Features</h5>
          <div className="space-y-1">
            <div className="flex items-center gap-2">
              <Switch />
              <span className="text-sm text-orange-800">Adaptive snooze duration</span>
            </div>
            <div className="flex items-center gap-2">
              <Switch />
              <span className="text-sm text-orange-800">Snooze pattern learning</span>
            </div>
            <div className="flex items-center gap-2">
              <Switch />
              <span className="text-sm text-orange-800">Maximum snooze limit</span>
            </div>
          </div>
        </div>
      </CardContent>
    </Card>
  );
}

// Voice Profile Training Component
function VoiceProfileTraining() {
  const [trainingProgress, setTrainingProgress] = useState(65);
  const [currentPhrase, setCurrentPhrase] = useState(0);
  const [isRecording, setIsRecording] = useState(false);

  const trainingPhrases = [
    'Good morning, wake me up',
    'Snooze for five minutes',
    'Turn off the alarm',
    "What's the weather today",
    'Show my schedule',
    "I'm awake now",
    'Set alarm for tomorrow',
    'Play my morning playlist',
  ];

  return (
    <Card>
      <CardHeader>
        <CardTitle className="flex items-center gap-2">
          <Settings className="w-5 h-5 text-gray-600" />
          Voice Profile Training
          <FeatureBadge tier="premium" size="sm" />
        </CardTitle>
      </CardHeader>
      <CardContent className="space-y-4">
        <div>
          <div className="flex justify-between items-center mb-2">
            <Label>Training Progress</Label>
            <span className="text-sm text-gray-600">{trainingProgress}%</span>
          </div>
          <Progress value={trainingProgress} className="w-full" />
          <p className="text-sm text-gray-600 mt-1">
            {trainingProgress < 100
              ? 'Continue training for better recognition'
              : 'Voice profile complete!'}
          </p>
        </div>

        <div className="border rounded-lg p-4">
          <div className="text-center">
            <h4 className="font-semibold mb-2">
              Training Phrase {currentPhrase + 1} of {trainingPhrases.length}
            </h4>
            <p className="text-lg text-gray-900 mb-4">
              "{trainingPhrases[currentPhrase]}"
            </p>

            <div className="flex justify-center mb-4">
              <Button
                size="lg"
                variant={isRecording ? 'destructive' : 'default'}
                className="rounded-full w-16 h-16"
                onClick={() => setIsRecording(!isRecording)}
              >
                <Mic className={`w-6 h-6 ${isRecording ? 'animate-pulse' : ''}`} />
              </Button>
            </div>

            <p className="text-sm text-gray-600">
              {isRecording ? 'Recording... Speak clearly' : 'Tap to record this phrase'}
            </p>
          </div>
        </div>

        <div className="grid grid-cols-2 gap-3">
          <Button
            variant="outline"
            disabled={currentPhrase === 0}
            onClick={() => setCurrentPhrase(Math.max(0, currentPhrase - 1))}
          >
            Previous
          </Button>
          <Button
            disabled={currentPhrase === trainingPhrases.length - 1}
            onClick={() =>
              setCurrentPhrase(Math.min(trainingPhrases.length - 1, currentPhrase + 1))
            }
          >
            Next
          </Button>
        </div>

        <div className="bg-blue-50 p-3 rounded-lg">
          <div className="flex items-center gap-2 mb-2">
            <Sparkles className="w-4 h-4 text-blue-600" />
            <span className="text-sm font-medium text-blue-900">Pro Tips</span>
          </div>
          <ul className="text-sm text-blue-800 space-y-1">
            <li>• Record in a quiet environment</li>
            <li>• Speak naturally and clearly</li>
            <li>• Train at different times for variety</li>
            <li>• Re-train if recognition accuracy drops</li>
          </ul>
        </div>
      </CardContent>
    </Card>
  );
}

// Main Premium Voice Features Component
export function PremiumVoiceFeatures({ className = '' }: PremiumVoiceFeaturesProps) {
  const { user } = useAuth();

  if (!user) {
    return (
      <div className={`text-center py-8 ${className}`}>
        <p className="text-gray-600">Sign in to access premium voice features</p>
      </div>
    );
  }

  return (
    <FeatureGate feature="voice_features" userId={user.id} showUpgradePrompt>
      <div className={`space-y-6 ${className}`}>
        <div className="text-center mb-8">
          <h2 className="text-2xl font-bold mb-2">Premium Voice & AI Features</h2>
          <p className="text-gray-600">
            Transform your wake-up experience with advanced voice recognition and AI
            coaching
          </p>
        </div>

        <div className="grid grid-cols-1 lg:grid-cols-2 gap-6">
          <AIWakeUpCoach />
          <VoiceCommandRecognition />
          <PersonalizedAudioMessages />
          <VoiceControlledSnooze />
          <VoiceProfileTraining />
        </div>
      </div>
    </FeatureGate>
  );
}

export default PremiumVoiceFeatures;<|MERGE_RESOLUTION|>--- conflicted
+++ resolved
@@ -178,13 +178,8 @@
                   type="checkbox"
                   id={goal}
                   checked={coachingGoals.includes(goal)}
-<<<<<<< HEAD
                   onChange={(e: React.ChangeEvent<HTMLSelectElement>)
 ) => { // auto: implicit any
-=======
-                  onChange={(e: any) => {
-                    // auto: implicit any
->>>>>>> 0a801929
                     if (e.target.checked) {
                       setCoachingGoals((prev: any) => [...prev, goal]);
                     } else {
@@ -291,28 +286,16 @@
           <Input
             placeholder="Say this phrase..."
             value={newCommand.phrase}
-<<<<<<< HEAD
             onChange={(e: React.ChangeEvent<HTMLInputElement>)
 ) => setNewCommand((prev: any
 ) => ({ ...prev, phrase: e.target.value }))}
-=======
-            onChange={(e: any) =>
-              setNewCommand((prev: any) => ({ ...prev, phrase: e.target.value }))
-            }
->>>>>>> 0a801929
           />
           <Input
             placeholder="To do this action..."
             value={newCommand.action}
-<<<<<<< HEAD
             onChange={(e: React.ChangeEvent<HTMLInputElement>)
 ) => setNewCommand((prev: any
 ) => ({ ...prev, action: e.target.value }))}
-=======
-            onChange={(e: any) =>
-              setNewCommand((prev: any) => ({ ...prev, action: e.target.value }))
-            }
->>>>>>> 0a801929
           />
           <Button size="sm" className="w-full">
             Add Command
@@ -421,12 +404,8 @@
             <Input
               placeholder="Add a personal message..."
               value={newMessage}
-<<<<<<< HEAD
               onChange={(e: React.ChangeEvent<HTMLSelectElement>)
 ) => setNewMessage(e.target.value)}
-=======
-              onChange={(e: any) => setNewMessage(e.target.value)}
->>>>>>> 0a801929
             />
             <Button
               size="sm"
