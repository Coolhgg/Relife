// Premium Voice and AI Features for Relife Alarm App
// Advanced voice recognition, AI coaching, and personalized wake-up experiences

import React, { useState, useEffect } from 'react';
<<<<<<< HEAD
import {
  Mic,
  Bot,
  Speaker,
  MessageSquare,
  Volume2,
  Settings,
  Brain,
  Sparkles,
} from 'lucide-react';
=======
import { Mic, Bot, Speaker, MessageSquare, Volume2, Settings, Brain, Sparkles } from 'lucide-react';
>>>>>>> 02f0594e
import { Card, CardContent, CardHeader, CardTitle } from '../ui/card';
import { Button } from '../ui/button';
import { Input } from '../ui/input';
import { Label } from '../ui/label';
import { Switch } from '../ui/switch';
<<<<<<< HEAD
import {
  Select,
  SelectContent,
  SelectItem,
  SelectTrigger,
  SelectValue,
} from '../ui/select';
=======
import { Select, SelectContent, SelectItem, SelectTrigger, SelectValue } from '../ui/select';
>>>>>>> 02f0594e
import { Slider } from '../ui/slider';
import { Textarea } from '../ui/textarea';
import { Progress } from '../ui/progress';
import { Badge } from '../ui/badge';
import { FeatureGate } from './FeatureGate';
import { FeatureBadge } from './FeatureUtils';
import useAuth from '../../hooks/useAuth';

interface PremiumVoiceFeaturesProps {
  className?: string;
}

// AI Wake-up Coach Component
function AIWakeUpCoach() {
<<<<<<< HEAD
  const [coachPersonality, setCoachPersonality] = useState<
    'motivational' | 'gentle' | 'drill-sergeant' | 'zen'
  >('motivational');
  const [coachingGoals, setCoachingGoals] = useState<string[]>([
    'fitness',
    'productivity',
  ]);
=======
  const [coachPersonality, setCoachPersonality] = useState<'motivational' | 'gentle' | 'drill-sergeant' | 'zen'>('motivational');
  const [coachingGoals, setCoachingGoals] = useState<string[]>(['fitness', 'productivity']);
>>>>>>> 02f0594e
  const [voiceSettings, setVoiceSettings] = useState({
    speed: 1.0,
    pitch: 1.0,
    volume: 0.8
  });
  const [customPrompts, setCustomPrompts] = useState<string[]>([]);

  const personalities = {
    motivational: {
      name: 'Motivational Mentor',
      description: 'Energetic and encouraging, focuses on your goals',
<<<<<<< HEAD
      sample: "Good morning, champion! Today's the day to crush your goals!",
=======
      sample: 'Good morning, champion! Today\'s the day to crush your goals!'
>>>>>>> 02f0594e
    },
    gentle: {
      name: 'Gentle Guide',
      description: 'Calm and supportive, eases you into the day',
<<<<<<< HEAD
      sample: "Good morning, beautiful soul. Let's start this day with kindness.",
=======
      sample: 'Good morning, beautiful soul. Let\'s start this day with kindness.'
>>>>>>> 02f0594e
    },
    'drill-sergeant': {
      name: 'Drill Sergeant',
      description: 'Tough and direct, no-nonsense approach',
<<<<<<< HEAD
      sample: 'Rise and shine, soldier! Drop and give me twenty!',
=======
      sample: 'Rise and shine, soldier! Drop and give me twenty!'
>>>>>>> 02f0594e
    },
    zen: {
      name: 'Zen Master',
      description: 'Peaceful and mindful, promotes inner balance',
<<<<<<< HEAD
      sample: 'Awaken gently, like the sun rising over still waters.',
    },
=======
      sample: 'Awaken gently, like the sun rising over still waters.'
    }
>>>>>>> 02f0594e
  };

  return (
    <Card>
      <CardHeader>
        <CardTitle className="flex items-center gap-2">
          <Bot className="w-5 h-5 text-blue-600" />
          AI Wake-up Coach
          <FeatureBadge tier="pro" size="sm" />
        </CardTitle>
      </CardHeader>
      <CardContent className="space-y-4">
        <div>
          <Label>Coach Personality</Label>
          <Select value={coachPersonality} onValueChange={setCoachPersonality}>
            <SelectTrigger>
              <SelectValue />
            </SelectTrigger>
            <SelectContent>
              {Object.entries(personalities).map(([key, personality]) => (
                <SelectItem key={key} value={key}>
                  {personality.name}
                </SelectItem>
              ))}
            </SelectContent>
          </Select>
          <div className="mt-2 p-3 bg-gray-50 rounded-lg">
            <p className="text-sm text-gray-700 mb-2">
              {personalities[coachPersonality].description}
            </p>
            <p className="text-sm font-medium text-gray-900">
              Sample: "{personalities[coachPersonality].sample}"
            </p>
          </div>
        </div>

        <div>
          <Label>Voice Settings</Label>
          <div className="space-y-3 mt-2">
            <div>
              <div className="flex justify-between items-center mb-1">
                <span className="text-sm">Speed</span>
                <span className="text-sm text-gray-500">{voiceSettings.speed}x</span>
              </div>
              <Slider
                value={[voiceSettings.speed]}
<<<<<<< HEAD
                onValueChange={value =>
                  setVoiceSettings(prev => ({ ...prev, speed: value[0] }))
                }
=======
                onValueChange={(value) => setVoiceSettings(prev => ({ ...prev, speed: value[0] }))}
>>>>>>> 02f0594e
                min={0.5}
                max={2.0}
                step={0.1}
              />
            </div>
            <div>
              <div className="flex justify-between items-center mb-1">
                <span className="text-sm">Pitch</span>
                <span className="text-sm text-gray-500">{voiceSettings.pitch}x</span>
              </div>
              <Slider
                value={[voiceSettings.pitch]}
<<<<<<< HEAD
                onValueChange={value =>
                  setVoiceSettings(prev => ({ ...prev, pitch: value[0] }))
                }
=======
                onValueChange={(value) => setVoiceSettings(prev => ({ ...prev, pitch: value[0] }))}
>>>>>>> 02f0594e
                min={0.5}
                max={2.0}
                step={0.1}
              />
            </div>
            <div>
              <div className="flex justify-between items-center mb-1">
                <span className="text-sm">Volume</span>
                <span className="text-sm text-gray-500">{Math.round(voiceSettings.volume * 100)}%</span>
              </div>
              <Slider
                value={[voiceSettings.volume]}
<<<<<<< HEAD
                onValueChange={value =>
                  setVoiceSettings(prev => ({ ...prev, volume: value[0] }))
                }
=======
                onValueChange={(value) => setVoiceSettings(prev => ({ ...prev, volume: value[0] }))}
>>>>>>> 02f0594e
                min={0.1}
                max={1.0}
                step={0.1}
              />
            </div>
          </div>
        </div>

        <div>
          <Label>Coaching Goals</Label>
          <div className="grid grid-cols-2 gap-2 mt-2">
<<<<<<< HEAD
            {[
              'fitness',
              'productivity',
              'mindfulness',
              'learning',
              'creativity',
              'relationships',
            ].map(goal => (
=======
            {['fitness', 'productivity', 'mindfulness', 'learning', 'creativity', 'relationships'].map(goal => (
>>>>>>> 02f0594e
              <div key={goal} className="flex items-center space-x-2">
                <input
                  type="checkbox"
                  id={goal}
                  checked={coachingGoals.includes(goal)}
                  onChange={e => {
                    if (e.target.checked) {
                      setCoachingGoals(prev => [...prev, goal]);
                    } else {
                      setCoachingGoals(prev => prev.filter(g => g !== goal));
                    }
                  }}
                />
                <Label htmlFor={goal} className="text-sm capitalize">{goal}</Label>
              </div>
            ))}
          </div>
        </div>

        <div className="flex gap-2">
          <Button variant="outline" className="flex-1">
            <Speaker className="w-4 h-4 mr-2" />
            Test Voice
          </Button>
          <Button className="flex-1">
            Save Coach Settings
          </Button>
        </div>
      </CardContent>
    </Card>
  );
}

// Voice Command Recognition Component
function VoiceCommandRecognition() {
  const [isListening, setIsListening] = useState(false);
  const [commands, setCommands] = useState([
    { phrase: 'Good morning', action: 'Dismiss alarm' },
    { phrase: 'Snooze for 5 minutes', action: 'Snooze 5min' },
<<<<<<< HEAD
    { phrase: "What's my schedule", action: 'Read calendar' },
    { phrase: 'Weather today', action: 'Weather report' },
    { phrase: 'Start workout mode', action: 'Launch fitness' },
=======
    { phrase: 'What\'s my schedule', action: 'Read calendar' },
    { phrase: 'Weather today', action: 'Weather report' },
    { phrase: 'Start workout mode', action: 'Launch fitness' }
>>>>>>> 02f0594e
  ]);
  const [newCommand, setNewCommand] = useState({ phrase: '', action: '' });
  const [sensitivity, setSensitivity] = useState(0.7);

  return (
    <Card>
      <CardHeader>
        <CardTitle className="flex items-center gap-2">
          <Mic className="w-5 h-5 text-green-600" />
          Voice Command Recognition
          <FeatureBadge tier="premium" size="sm" />
        </CardTitle>
      </CardHeader>
      <CardContent className="space-y-4">
        <div className="flex items-center justify-between">
          <div>
            <Label>Voice Recognition</Label>
            <p className="text-sm text-gray-600">Control your alarm with voice commands</p>
          </div>
          <Switch checked={isListening} onCheckedChange={setIsListening} />
        </div>

        <div>
          <Label>Recognition Sensitivity</Label>
          <div className="mt-2">
            <Slider
              value={[sensitivity]}
              onValueChange={value => setSensitivity(value[0])}
              min={0.1}
              max={1.0}
              step={0.1}
              className="w-full"
            />
            <div className="flex justify-between text-sm text-gray-500 mt-1">
              <span>Low</span>
              <span>{Math.round(sensitivity * 100)}%</span>
              <span>High</span>
            </div>
          </div>
        </div>

        <div>
          <Label>Custom Commands</Label>
          <div className="space-y-2 mt-2 max-h-40 overflow-y-auto">
            {commands.map((command, index) => (
              <div key={index} className="flex items-center justify-between p-3 border rounded-lg">
                <div>
                  <p className="font-medium">"{command.phrase}"</p>
                  <p className="text-sm text-gray-600">{command.action}</p>
                </div>
                <Button variant="ghost" size="sm">
                  Edit
                </Button>
              </div>
            ))}
          </div>
        </div>

        <div className="space-y-2">
          <Label>Add New Command</Label>
          <Input
            placeholder="Say this phrase..."
            value={newCommand.phrase}
<<<<<<< HEAD
            onChange={e => setNewCommand(prev => ({ ...prev, phrase: e.target.value }))}
=======
            onChange={(e) => setNewCommand(prev => ({ ...prev, phrase: e.target.value }))}
>>>>>>> 02f0594e
          />
          <Input
            placeholder="To do this action..."
            value={newCommand.action}
<<<<<<< HEAD
            onChange={e => setNewCommand(prev => ({ ...prev, action: e.target.value }))}
=======
            onChange={(e) => setNewCommand(prev => ({ ...prev, action: e.target.value }))}
>>>>>>> 02f0594e
          />
          <Button size="sm" className="w-full">
            Add Command
          </Button>
        </div>

        <div className="bg-green-50 p-3 rounded-lg">
          <div className="flex items-center gap-2 mb-2">
            <Mic className="w-4 h-4 text-green-600" />
            <span className="text-sm font-medium text-green-900">Voice Training</span>
          </div>
          <p className="text-sm text-green-800 mb-2">
            Train your voice profile for better recognition accuracy
          </p>
          <Button size="sm" variant="outline">
            Start Training Session
          </Button>
        </div>
      </CardContent>
    </Card>
  );
}

// Personalized Audio Messages Component
function PersonalizedAudioMessages() {
  const [messageTypes, setMessageTypes] = useState({
    dailyAffirmations: true,
    weatherUpdate: true,
    calendarPreview: true,
    motivationalQuote: false,
    personalReminders: true,
    newsHeadlines: false
  });
  const [voiceStyle, setVoiceStyle] = useState('natural');
  const [customMessages, setCustomMessages] = useState<string[]>([]);
  const [newMessage, setNewMessage] = useState('');

  return (
    <Card>
      <CardHeader>
        <CardTitle className="flex items-center gap-2">
          <MessageSquare className="w-5 h-5 text-purple-600" />
          Personalized Audio Messages
          <FeatureBadge tier="premium" size="sm" />
        </CardTitle>
      </CardHeader>
      <CardContent className="space-y-4">
        <div>
          <Label>Message Types</Label>
          <div className="space-y-2 mt-2">
            {Object.entries(messageTypes).map(([key, enabled]) => (
              <div key={key} className="flex items-center justify-between">
                <span className="text-sm capitalize">
                  {key.replace(/([A-Z])/g, ' $1').trim()}
                </span>
                <Switch
                  checked={enabled}
<<<<<<< HEAD
                  onCheckedChange={checked =>
=======
                  onCheckedChange={(checked) =>
>>>>>>> 02f0594e
                    setMessageTypes(prev => ({ ...prev, [key]: checked }))
                  }
                />
              </div>
            ))}
          </div>
        </div>

        <div>
          <Label>Voice Style</Label>
          <Select value={voiceStyle} onValueChange={setVoiceStyle}>
            <SelectTrigger>
              <SelectValue />
            </SelectTrigger>
            <SelectContent>
              <SelectItem value="natural">Natural Conversation</SelectItem>
              <SelectItem value="news">News Anchor Style</SelectItem>
              <SelectItem value="casual">Casual Friend</SelectItem>
              <SelectItem value="professional">Professional Assistant</SelectItem>
            </SelectContent>
          </Select>
        </div>

        <div>
          <Label>Custom Morning Messages</Label>
          <div className="space-y-2 mt-2">
            {customMessages.length === 0 ? (
              <p className="text-sm text-gray-500 text-center py-4">
                No custom messages yet
              </p>
            ) : (
              <div className="space-y-1 max-h-32 overflow-y-auto">
                {customMessages.map((message, index) => (
                  <div key={index} className="flex items-center justify-between p-2 border rounded">
                    <span className="text-sm">{message}</span>
                    <Button variant="ghost" size="sm">
                      Remove
                    </Button>
                  </div>
                ))}
              </div>
            )}
          </div>
          <div className="flex gap-2">
            <Input
              placeholder="Add a personal message..."
              value={newMessage}
              onChange={e => setNewMessage(e.target.value)}
            />
            <Button
              size="sm"
              onClick={() => {
                if (newMessage.trim()) {
                  setCustomMessages(prev => [...prev, newMessage]);
                  setNewMessage('');
                }
              }}
            >
              Add
            </Button>
          </div>
        </div>

        <div className="bg-purple-50 p-3 rounded-lg">
          <div className="flex items-center gap-2 mb-2">
            <Brain className="w-4 h-4 text-purple-600" />
            <span className="text-sm font-medium text-purple-900">AI Generation</span>
          </div>
          <p className="text-sm text-purple-800 mb-2">
<<<<<<< HEAD
            Let AI create personalized messages based on your preferences and daily
            context
=======
            Let AI create personalized messages based on your preferences and daily context
>>>>>>> 02f0594e
          </p>
          <Button size="sm" variant="outline">
            Generate AI Messages
          </Button>
        </div>
      </CardContent>
    </Card>
  );
}

// Voice-Controlled Snooze Component
function VoiceControlledSnooze() {
  const [snoozeCommands, setSnoozeCommands] = useState({
    'five more minutes': 5,
    'just a bit longer': 10,
    'ten minutes please': 10,
    'fifteen minutes': 15,
<<<<<<< HEAD
    'half hour': 30,
=======
    'half hour': 30
>>>>>>> 02f0594e
  });
  const [customSnoozeTime, setCustomSnoozeTime] = useState(5);
  const [voiceConfirmation, setVoiceConfirmation] = useState(true);

  return (
    <Card>
      <CardHeader>
        <CardTitle className="flex items-center gap-2">
          <Volume2 className="w-5 h-5 text-orange-600" />
          Voice-Controlled Snooze
          <FeatureBadge tier="basic" size="sm" />
        </CardTitle>
      </CardHeader>
      <CardContent className="space-y-4">
        <div>
          <Label>Snooze Commands</Label>
          <div className="space-y-2 mt-2 max-h-40 overflow-y-auto">
            {Object.entries(snoozeCommands).map(([phrase, minutes]) => (
              <div key={phrase} className="flex items-center justify-between p-2 border rounded">
                <span className="text-sm">"{phrase}"</span>
                <Badge variant="outline">{minutes} min</Badge>
              </div>
            ))}
          </div>
        </div>

        <div className="flex items-center justify-between">
          <div>
            <Label>Voice Confirmation</Label>
            <p className="text-sm text-gray-600">Confirm snooze time with voice feedback</p>
          </div>
          <Switch checked={voiceConfirmation} onCheckedChange={setVoiceConfirmation} />
        </div>

        <div>
          <Label>Quick Snooze Time</Label>
          <div className="mt-2">
            <Slider
              value={[customSnoozeTime]}
              onValueChange={value => setCustomSnoozeTime(value[0])}
              min={1}
              max={60}
              step={1}
              className="w-full"
            />
            <div className="flex justify-between text-sm text-gray-500 mt-1">
              <span>1 min</span>
              <span>{customSnoozeTime} minutes</span>
              <span>60 min</span>
            </div>
          </div>
        </div>

        <div className="bg-orange-50 p-3 rounded-lg">
          <h5 className="font-semibold text-orange-900 mb-2">Smart Snooze Features</h5>
          <div className="space-y-1">
            <div className="flex items-center gap-2">
              <Switch />
              <span className="text-sm text-orange-800">Adaptive snooze duration</span>
            </div>
            <div className="flex items-center gap-2">
              <Switch />
              <span className="text-sm text-orange-800">Snooze pattern learning</span>
            </div>
            <div className="flex items-center gap-2">
              <Switch />
              <span className="text-sm text-orange-800">Maximum snooze limit</span>
            </div>
          </div>
        </div>
      </CardContent>
    </Card>
  );
}

// Voice Profile Training Component
function VoiceProfileTraining() {
  const [trainingProgress, setTrainingProgress] = useState(65);
  const [currentPhrase, setCurrentPhrase] = useState(0);
  const [isRecording, setIsRecording] = useState(false);

  const trainingPhrases = [
    'Good morning, wake me up',
    'Snooze for five minutes',
    'Turn off the alarm',
    "What's the weather today",
    'Show my schedule',
    "I'm awake now",
<<<<<<< HEAD
    'Set alarm for tomorrow',
    'Play my morning playlist',
=======
    "Set alarm for tomorrow",
    "Play my morning playlist"
>>>>>>> 02f0594e
  ];

  return (
    <Card>
      <CardHeader>
        <CardTitle className="flex items-center gap-2">
          <Settings className="w-5 h-5 text-gray-600" />
          Voice Profile Training
          <FeatureBadge tier="premium" size="sm" />
        </CardTitle>
      </CardHeader>
      <CardContent className="space-y-4">
        <div>
          <div className="flex justify-between items-center mb-2">
            <Label>Training Progress</Label>
            <span className="text-sm text-gray-600">{trainingProgress}%</span>
          </div>
          <Progress value={trainingProgress} className="w-full" />
          <p className="text-sm text-gray-600 mt-1">
<<<<<<< HEAD
            {trainingProgress < 100
              ? 'Continue training for better recognition'
              : 'Voice profile complete!'}
=======
            {trainingProgress < 100 ? 'Continue training for better recognition' : 'Voice profile complete!'}
>>>>>>> 02f0594e
          </p>
        </div>

        <div className="border rounded-lg p-4">
          <div className="text-center">
            <h4 className="font-semibold mb-2">Training Phrase {currentPhrase + 1} of {trainingPhrases.length}</h4>
            <p className="text-lg text-gray-900 mb-4">
              "{trainingPhrases[currentPhrase]}"
            </p>

            <div className="flex justify-center mb-4">
              <Button
                size="lg"
                variant={isRecording ? 'destructive' : 'default'}
                className="rounded-full w-16 h-16"
                onClick={() => setIsRecording(!isRecording)}
              >
                <Mic className={`w-6 h-6 ${isRecording ? 'animate-pulse' : ''}`} />
              </Button>
            </div>

            <p className="text-sm text-gray-600">
              {isRecording ? 'Recording... Speak clearly' : 'Tap to record this phrase'}
            </p>
          </div>
        </div>

        <div className="grid grid-cols-2 gap-3">
          <Button
            variant="outline"
            disabled={currentPhrase === 0}
            onClick={() => setCurrentPhrase(Math.max(0, currentPhrase - 1))}
          >
            Previous
          </Button>
          <Button
            disabled={currentPhrase === trainingPhrases.length - 1}
<<<<<<< HEAD
            onClick={() =>
              setCurrentPhrase(Math.min(trainingPhrases.length - 1, currentPhrase + 1))
            }
=======
            onClick={() => setCurrentPhrase(Math.min(trainingPhrases.length - 1, currentPhrase + 1))}
>>>>>>> 02f0594e
          >
            Next
          </Button>
        </div>

        <div className="bg-blue-50 p-3 rounded-lg">
          <div className="flex items-center gap-2 mb-2">
            <Sparkles className="w-4 h-4 text-blue-600" />
            <span className="text-sm font-medium text-blue-900">Pro Tips</span>
          </div>
          <ul className="text-sm text-blue-800 space-y-1">
            <li>• Record in a quiet environment</li>
            <li>• Speak naturally and clearly</li>
            <li>• Train at different times for variety</li>
            <li>• Re-train if recognition accuracy drops</li>
          </ul>
        </div>
      </CardContent>
    </Card>
  );
}

// Main Premium Voice Features Component
export function PremiumVoiceFeatures({ className = '' }: PremiumVoiceFeaturesProps) {
  const { user } = useAuth();

  if (!user) {
    return (
      <div className={`text-center py-8 ${className}`}>
        <p className="text-gray-600">Sign in to access premium voice features</p>
      </div>
    );
  }

  return (
    <FeatureGate feature="voice_features" userId={user.id} showUpgradePrompt>
      <div className={`space-y-6 ${className}`}>
        <div className="text-center mb-8">
          <h2 className="text-2xl font-bold mb-2">Premium Voice & AI Features</h2>
          <p className="text-gray-600">
<<<<<<< HEAD
            Transform your wake-up experience with advanced voice recognition and AI
            coaching
=======
            Transform your wake-up experience with advanced voice recognition and AI coaching
>>>>>>> 02f0594e
          </p>
        </div>

        <div className="grid grid-cols-1 lg:grid-cols-2 gap-6">
          <AIWakeUpCoach />
          <VoiceCommandRecognition />
          <PersonalizedAudioMessages />
          <VoiceControlledSnooze />
          <VoiceProfileTraining />
        </div>
      </div>
    </FeatureGate>
  );
}

export default PremiumVoiceFeatures;<|MERGE_RESOLUTION|>--- conflicted
+++ resolved
@@ -2,36 +2,13 @@
 // Advanced voice recognition, AI coaching, and personalized wake-up experiences
 
 import React, { useState, useEffect } from 'react';
-<<<<<<< HEAD
-import {
-  Mic,
-  Bot,
-  Speaker,
-  MessageSquare,
-  Volume2,
-  Settings,
-  Brain,
-  Sparkles,
-} from 'lucide-react';
-=======
 import { Mic, Bot, Speaker, MessageSquare, Volume2, Settings, Brain, Sparkles } from 'lucide-react';
->>>>>>> 02f0594e
 import { Card, CardContent, CardHeader, CardTitle } from '../ui/card';
 import { Button } from '../ui/button';
 import { Input } from '../ui/input';
 import { Label } from '../ui/label';
 import { Switch } from '../ui/switch';
-<<<<<<< HEAD
-import {
-  Select,
-  SelectContent,
-  SelectItem,
-  SelectTrigger,
-  SelectValue,
-} from '../ui/select';
-=======
 import { Select, SelectContent, SelectItem, SelectTrigger, SelectValue } from '../ui/select';
->>>>>>> 02f0594e
 import { Slider } from '../ui/slider';
 import { Textarea } from '../ui/textarea';
 import { Progress } from '../ui/progress';
@@ -46,18 +23,8 @@
 
 // AI Wake-up Coach Component
 function AIWakeUpCoach() {
-<<<<<<< HEAD
-  const [coachPersonality, setCoachPersonality] = useState<
-    'motivational' | 'gentle' | 'drill-sergeant' | 'zen'
-  >('motivational');
-  const [coachingGoals, setCoachingGoals] = useState<string[]>([
-    'fitness',
-    'productivity',
-  ]);
-=======
   const [coachPersonality, setCoachPersonality] = useState<'motivational' | 'gentle' | 'drill-sergeant' | 'zen'>('motivational');
   const [coachingGoals, setCoachingGoals] = useState<string[]>(['fitness', 'productivity']);
->>>>>>> 02f0594e
   const [voiceSettings, setVoiceSettings] = useState({
     speed: 1.0,
     pitch: 1.0,
@@ -69,40 +36,23 @@
     motivational: {
       name: 'Motivational Mentor',
       description: 'Energetic and encouraging, focuses on your goals',
-<<<<<<< HEAD
-      sample: "Good morning, champion! Today's the day to crush your goals!",
-=======
       sample: 'Good morning, champion! Today\'s the day to crush your goals!'
->>>>>>> 02f0594e
     },
     gentle: {
       name: 'Gentle Guide',
       description: 'Calm and supportive, eases you into the day',
-<<<<<<< HEAD
-      sample: "Good morning, beautiful soul. Let's start this day with kindness.",
-=======
       sample: 'Good morning, beautiful soul. Let\'s start this day with kindness.'
->>>>>>> 02f0594e
     },
     'drill-sergeant': {
       name: 'Drill Sergeant',
       description: 'Tough and direct, no-nonsense approach',
-<<<<<<< HEAD
-      sample: 'Rise and shine, soldier! Drop and give me twenty!',
-=======
       sample: 'Rise and shine, soldier! Drop and give me twenty!'
->>>>>>> 02f0594e
     },
     zen: {
       name: 'Zen Master',
       description: 'Peaceful and mindful, promotes inner balance',
-<<<<<<< HEAD
-      sample: 'Awaken gently, like the sun rising over still waters.',
-    },
-=======
       sample: 'Awaken gently, like the sun rising over still waters.'
     }
->>>>>>> 02f0594e
   };
 
   return (
@@ -149,13 +99,7 @@
               </div>
               <Slider
                 value={[voiceSettings.speed]}
-<<<<<<< HEAD
-                onValueChange={value =>
-                  setVoiceSettings(prev => ({ ...prev, speed: value[0] }))
-                }
-=======
                 onValueChange={(value) => setVoiceSettings(prev => ({ ...prev, speed: value[0] }))}
->>>>>>> 02f0594e
                 min={0.5}
                 max={2.0}
                 step={0.1}
@@ -168,13 +112,7 @@
               </div>
               <Slider
                 value={[voiceSettings.pitch]}
-<<<<<<< HEAD
-                onValueChange={value =>
-                  setVoiceSettings(prev => ({ ...prev, pitch: value[0] }))
-                }
-=======
                 onValueChange={(value) => setVoiceSettings(prev => ({ ...prev, pitch: value[0] }))}
->>>>>>> 02f0594e
                 min={0.5}
                 max={2.0}
                 step={0.1}
@@ -187,13 +125,7 @@
               </div>
               <Slider
                 value={[voiceSettings.volume]}
-<<<<<<< HEAD
-                onValueChange={value =>
-                  setVoiceSettings(prev => ({ ...prev, volume: value[0] }))
-                }
-=======
                 onValueChange={(value) => setVoiceSettings(prev => ({ ...prev, volume: value[0] }))}
->>>>>>> 02f0594e
                 min={0.1}
                 max={1.0}
                 step={0.1}
@@ -205,18 +137,7 @@
         <div>
           <Label>Coaching Goals</Label>
           <div className="grid grid-cols-2 gap-2 mt-2">
-<<<<<<< HEAD
-            {[
-              'fitness',
-              'productivity',
-              'mindfulness',
-              'learning',
-              'creativity',
-              'relationships',
-            ].map(goal => (
-=======
             {['fitness', 'productivity', 'mindfulness', 'learning', 'creativity', 'relationships'].map(goal => (
->>>>>>> 02f0594e
               <div key={goal} className="flex items-center space-x-2">
                 <input
                   type="checkbox"
@@ -256,15 +177,9 @@
   const [commands, setCommands] = useState([
     { phrase: 'Good morning', action: 'Dismiss alarm' },
     { phrase: 'Snooze for 5 minutes', action: 'Snooze 5min' },
-<<<<<<< HEAD
-    { phrase: "What's my schedule", action: 'Read calendar' },
-    { phrase: 'Weather today', action: 'Weather report' },
-    { phrase: 'Start workout mode', action: 'Launch fitness' },
-=======
     { phrase: 'What\'s my schedule', action: 'Read calendar' },
     { phrase: 'Weather today', action: 'Weather report' },
     { phrase: 'Start workout mode', action: 'Launch fitness' }
->>>>>>> 02f0594e
   ]);
   const [newCommand, setNewCommand] = useState({ phrase: '', action: '' });
   const [sensitivity, setSensitivity] = useState(0.7);
@@ -328,20 +243,12 @@
           <Input
             placeholder="Say this phrase..."
             value={newCommand.phrase}
-<<<<<<< HEAD
-            onChange={e => setNewCommand(prev => ({ ...prev, phrase: e.target.value }))}
-=======
             onChange={(e) => setNewCommand(prev => ({ ...prev, phrase: e.target.value }))}
->>>>>>> 02f0594e
           />
           <Input
             placeholder="To do this action..."
             value={newCommand.action}
-<<<<<<< HEAD
-            onChange={e => setNewCommand(prev => ({ ...prev, action: e.target.value }))}
-=======
             onChange={(e) => setNewCommand(prev => ({ ...prev, action: e.target.value }))}
->>>>>>> 02f0594e
           />
           <Button size="sm" className="w-full">
             Add Command
@@ -399,11 +306,7 @@
                 </span>
                 <Switch
                   checked={enabled}
-<<<<<<< HEAD
-                  onCheckedChange={checked =>
-=======
                   onCheckedChange={(checked) =>
->>>>>>> 02f0594e
                     setMessageTypes(prev => ({ ...prev, [key]: checked }))
                   }
                 />
@@ -473,12 +376,7 @@
             <span className="text-sm font-medium text-purple-900">AI Generation</span>
           </div>
           <p className="text-sm text-purple-800 mb-2">
-<<<<<<< HEAD
-            Let AI create personalized messages based on your preferences and daily
-            context
-=======
             Let AI create personalized messages based on your preferences and daily context
->>>>>>> 02f0594e
           </p>
           <Button size="sm" variant="outline">
             Generate AI Messages
@@ -496,11 +394,7 @@
     'just a bit longer': 10,
     'ten minutes please': 10,
     'fifteen minutes': 15,
-<<<<<<< HEAD
-    'half hour': 30,
-=======
     'half hour': 30
->>>>>>> 02f0594e
   });
   const [customSnoozeTime, setCustomSnoozeTime] = useState(5);
   const [voiceConfirmation, setVoiceConfirmation] = useState(true);
@@ -589,13 +483,8 @@
     "What's the weather today",
     'Show my schedule',
     "I'm awake now",
-<<<<<<< HEAD
-    'Set alarm for tomorrow',
-    'Play my morning playlist',
-=======
     "Set alarm for tomorrow",
     "Play my morning playlist"
->>>>>>> 02f0594e
   ];
 
   return (
@@ -615,13 +504,7 @@
           </div>
           <Progress value={trainingProgress} className="w-full" />
           <p className="text-sm text-gray-600 mt-1">
-<<<<<<< HEAD
-            {trainingProgress < 100
-              ? 'Continue training for better recognition'
-              : 'Voice profile complete!'}
-=======
             {trainingProgress < 100 ? 'Continue training for better recognition' : 'Voice profile complete!'}
->>>>>>> 02f0594e
           </p>
         </div>
 
@@ -659,13 +542,7 @@
           </Button>
           <Button
             disabled={currentPhrase === trainingPhrases.length - 1}
-<<<<<<< HEAD
-            onClick={() =>
-              setCurrentPhrase(Math.min(trainingPhrases.length - 1, currentPhrase + 1))
-            }
-=======
             onClick={() => setCurrentPhrase(Math.min(trainingPhrases.length - 1, currentPhrase + 1))}
->>>>>>> 02f0594e
           >
             Next
           </Button>
@@ -706,12 +583,7 @@
         <div className="text-center mb-8">
           <h2 className="text-2xl font-bold mb-2">Premium Voice & AI Features</h2>
           <p className="text-gray-600">
-<<<<<<< HEAD
-            Transform your wake-up experience with advanced voice recognition and AI
-            coaching
-=======
             Transform your wake-up experience with advanced voice recognition and AI coaching
->>>>>>> 02f0594e
           </p>
         </div>
 
