// Premium Voice and AI Features for Relife Alarm App
// Advanced voice recognition, AI coaching, and personalized wake-up experiences

import React, { useState, useEffect } from 'react';
import {
  // Replaced stub import with proper implementation // auto: restored by scout - verify
  Mic,
  Bot,
  Speaker,
  MessageSquare,
  Volume2,
  Settings,
  Brain,
  Sparkles,
} from 'lucide-react';
import { Card, CardContent, CardHeader, CardTitle } from '../ui/card';
import { Button } from '../ui/button';
import { Input } from '../ui/input';
import { Label } from '../ui/label';
import { Switch } from '../ui/switch';
import {
  Select,
  SelectContent,
  SelectItem,
  SelectTrigger,
  SelectValue,
} from '../ui/select';
import { Slider } from '../ui/slider';
import { Textarea } from '../ui/textarea';
import { Progress } from '../ui/progress';
import { Badge } from '../ui/badge';
import { FeatureGate } from './FeatureGate';
import { FeatureBadge } from './FeatureUtils';
import useAuth from '../../hooks/useAuth';

interface PremiumVoiceFeaturesProps {
  className?: string;
}

// AI Wake-up Coach Component
function AIWakeUpCoach() {
  const [coachPersonality, setCoachPersonality] = useState<
    'motivational' | 'gentle' | 'drill-sergeant' | 'zen'
  >('motivational');
  const [coachingGoals, setCoachingGoals] = useState<string[]>([
    'fitness',
    'productivity',
  ]);
  const [voiceSettings, setVoiceSettings] = useState({
    speed: 1.0,
    pitch: 1.0,
    volume: 0.8,
  });
  const [customPrompts, setCustomPrompts] = useState<string[]>([]);

  const personalities = {
    motivational: {
      name: 'Motivational Mentor',
      description: 'Energetic and encouraging, focuses on your goals',
      sample: "Good morning, champion! Today's the day to crush your goals!",
    },
    gentle: {
      name: 'Gentle Guide',
      description: 'Calm and supportive, eases you into the day',
      sample: "Good morning, beautiful soul. Let's start this day with kindness.",
    },
    'drill-sergeant': {
      name: 'Drill Sergeant',
      description: 'Tough and direct, no-nonsense approach',
      sample: 'Rise and shine, soldier! Drop and give me twenty!',
    },
    zen: {
      name: 'Zen Master',
      description: 'Peaceful and mindful, promotes inner balance',
      sample: 'Awaken gently, like the sun rising over still waters.',
    },
  };

  return (
    <Card>
      <CardHeader>
        <CardTitle className="flex items-center gap-2">
          <Bot className="w-5 h-5 text-blue-600" />
          AI Wake-up Coach
          <FeatureBadge tier="pro" size="sm" />
        </CardTitle>
      </CardHeader>
      <CardContent className="space-y-4">
        <div>
          <Label>Coach Personality</Label>
          <Select value={coachPersonality} onValueChange={setCoachPersonality}>
            <SelectTrigger>
              <SelectValue />
            </SelectTrigger>
            <SelectContent>
              {Object.entries(personalities).map(([key, personality]) => (
                <SelectItem key={key} value={key}>
                  {personality.name}
                </SelectItem>
              ))}
            </SelectContent>
          </Select>
          <div className="mt-2 p-3 bg-gray-50 rounded-lg">
            <p className="text-sm text-gray-700 mb-2">
              {personalities[coachPersonality].description}
            </p>
            <p className="text-sm font-medium text-gray-900">
              Sample: "{personalities[coachPersonality].sample}"
            </p>
          </div>
        </div>

        <div>
          <Label>Voice Settings</Label>
          <div className="space-y-3 mt-2">
            <div>
              <div className="flex justify-between items-center mb-1">
                <span className="text-sm">Speed</span>
                <span className="text-sm text-gray-500">{voiceSettings.speed}x</span>
              </div>
              <Slider
                value={[voiceSettings.speed]}
                onValueChange={(value: unknown) =>
                  setVoiceSettings((prev: unknown) => ({ ...prev, speed: value[0] }))
                }
                min={0.5}
                max={2.0}
                step={0.1}
              />
            </div>
            <div>
              <div className="flex justify-between items-center mb-1">
                <span className="text-sm">Pitch</span>
                <span className="text-sm text-gray-500">{voiceSettings.pitch}x</span>
              </div>
              <Slider
                value={[voiceSettings.pitch]}
                onValueChange={(value: unknown) =>
                  setVoiceSettings((prev: unknown) => ({ ...prev, pitch: value[0] }))
                }
                min={0.5}
                max={2.0}
                step={0.1}
              />
            </div>
            <div>
              <div className="flex justify-between items-center mb-1">
                <span className="text-sm">Volume</span>
                <span className="text-sm text-gray-500">
                  {Math.round(voiceSettings.volume * 100)}%
                </span>
              </div>
              <Slider
                value={[voiceSettings.volume]}
                onValueChange={(value: unknown) =>
                  setVoiceSettings((prev: unknown) => ({ ...prev, volume: value[0] }))
                }
                min={0.1}
                max={1.0}
                step={0.1}
              />
            </div>
          </div>
        </div>

        <div>
          <Label>Coaching Goals</Label>
          <div className="grid grid-cols-2 gap-2 mt-2">
            {[
              'fitness',
              'productivity',
              'mindfulness',
              'learning',
              'creativity',
              'relationships',
            ].map(goal => (
              <div key={goal} className="flex items-center space-x-2">
                <input
                  type="checkbox"
                  id={goal}
                  checked={coachingGoals.includes(goal)}
                  onChange={(e: React.ChangeEvent<HTMLSelectElement>) => {
                    if (e.target.checked) {
                      setCoachingGoals((prev: unknown) => [...prev, goal]);
                    } else {
<<<<<<< HEAD
                      setCoachingGoals((prev: unknown) =>
                        prev.filter((g: unknown) => g !== goal)
                      );
=======
                      setCoachingGoals((prev: any) => prev.filter((g: any) => g
>>>>>>> 76d4fab9
                    }
                  }}
                />
                <Label htmlFor={goal} className="text-sm capitalize">
                  {goal}
                </Label>
              </div>
            ))}
          </div>
        </div>

        <div className="flex gap-2">
          <Button variant="outline" className="flex-1">
            <Speaker className="w-4 h-4 mr-2" />
            Test Voice
          </Button>
          <Button className="flex-1">Save Coach Settings</Button>
        </div>
      </CardContent>
    </Card>
  );
}

// Voice Command Recognition Component
function VoiceCommandRecognition() {
  const [isListening, setIsListening] = useState(false);
  const [commands, setCommands] = useState([
    { phrase: 'Good morning', action: 'Dismiss alarm' },
    { phrase: 'Snooze for 5 minutes', action: 'Snooze 5min' },
    { phrase: "What's my schedule", action: 'Read calendar' },
    { phrase: 'Weather today', action: 'Weather report' },
    { phrase: 'Start workout mode', action: 'Launch fitness' },
  ]);
  const [newCommand, setNewCommand] = useState({ phrase: '', action: '' });
  const [sensitivity, setSensitivity] = useState(0.7);

  return (
    <Card>
      <CardHeader>
        <CardTitle className="flex items-center gap-2">
          <Mic className="w-5 h-5 text-green-600" />
          Voice Command Recognition
          <FeatureBadge tier="premium" size="sm" />
        </CardTitle>
      </CardHeader>
      <CardContent className="space-y-4">
        <div className="flex items-center justify-between">
          <div>
            <Label>Voice Recognition</Label>
            <p className="text-sm text-gray-600">
              Control your alarm with voice commands
            </p>
          </div>
          <Switch checked={isListening} onCheckedChange={setIsListening} />
        </div>

        <div>
          <Label>Recognition Sensitivity</Label>
          <div className="mt-2">
            <Slider
              value={[sensitivity]}
              onValueChange={(value: unknown) => setSensitivity(value[0])}
              min={0.1}
              max={1.0}
              step={0.1}
              className="w-full"
            />
            <div className="flex justify-between text-sm text-gray-500 mt-1">
              <span>Low</span>
              <span>{Math.round(sensitivity * 100)}%</span>
              <span>High</span>
            </div>
          </div>
        </div>

        <div>
          <Label>Custom Commands</Label>
          <div className="space-y-2 mt-2 max-h-40 overflow-y-auto">
            {commands.map((command, _index) => (
              <div
                key={_index}
                className="flex items-center justify-between p-3 border rounded-lg"
              >
                <div>
                  <p className="font-medium">"{command.phrase}"</p>
                  <p className="text-sm text-gray-600">{command.action}</p>
                </div>
                <Button variant="ghost" size="sm">
                  Edit
                </Button>
              </div>
            ))}
          </div>
        </div>

        <div className="space-y-2">
          <Label>Add New Command</Label>
          <Input
            placeholder="Say this phrase..."
            value={newCommand.phrase}
            onChange={(e: React.ChangeEvent<HTMLInputElement>) =>
              setNewCommand((prev: unknown) => ({ ...prev, phrase: e.target.value }))
            }
          />
          <Input
            placeholder="To do this action..."
            value={newCommand.action}
            onChange={(e: React.ChangeEvent<HTMLInputElement>) =>
              setNewCommand((prev: unknown) => ({ ...prev, action: e.target.value }))
            }
          />
          <Button size="sm" className="w-full">
            Add Command
          </Button>
        </div>

        <div className="bg-green-50 p-3 rounded-lg">
          <div className="flex items-center gap-2 mb-2">
            <Mic className="w-4 h-4 text-green-600" />
            <span className="text-sm font-medium text-green-900">Voice Training</span>
          </div>
          <p className="text-sm text-green-800 mb-2">
            Train your voice profile for better recognition accuracy
          </p>
          <Button size="sm" variant="outline">
            Start Training Session
          </Button>
        </div>
      </CardContent>
    </Card>
  );
}

// Personalized Audio Messages Component
function PersonalizedAudioMessages() {
  const [messageTypes, setMessageTypes] = useState({
    dailyAffirmations: true,
    weatherUpdate: true,
    calendarPreview: true,
    motivationalQuote: false,
    personalReminders: true,
    newsHeadlines: false,
  });
  const [voiceStyle, setVoiceStyle] = useState('natural');
  const [customMessages, setCustomMessages] = useState<string[]>([]);
  const [newMessage, setNewMessage] = useState('');

  return (
    <Card>
      <CardHeader>
        <CardTitle className="flex items-center gap-2">
          <MessageSquare className="w-5 h-5 text-purple-600" />
          Personalized Audio Messages
          <FeatureBadge tier="premium" size="sm" />
        </CardTitle>
      </CardHeader>
      <CardContent className="space-y-4">
        <div>
          <Label>Message Types</Label>
          <div className="space-y-2 mt-2">
            {Object.entries(messageTypes).map(([key, enabled]) => (
              <div key={key} className="flex items-center justify-between">
                <span className="text-sm capitalize">
                  {key.replace(/([A-Z])/g, ' $1').trim()}
                </span>
                <Switch
                  checked={enabled}
                  onCheckedChange={(checked: unknown) =>
                    setMessageTypes((prev: unknown) => ({ ...prev, [key]: checked }))
                  }
                />
              </div>
            ))}
          </div>
        </div>

        <div>
          <Label>Voice Style</Label>
          <Select value={voiceStyle} onValueChange={setVoiceStyle}>
            <SelectTrigger>
              <SelectValue />
            </SelectTrigger>
            <SelectContent>
              <SelectItem value="natural">Natural Conversation</SelectItem>
              <SelectItem value="news">News Anchor Style</SelectItem>
              <SelectItem value="casual">Casual Friend</SelectItem>
              <SelectItem value="professional">Professional Assistant</SelectItem>
            </SelectContent>
          </Select>
        </div>

        <div>
          <Label>Custom Morning Messages</Label>
          <div className="space-y-2 mt-2">
            {customMessages.length === 0 ? (
              <p className="text-sm text-gray-500 text-center py-4">
                No custom messages yet
              </p>
            ) : (
              <div className="space-y-1 max-h-32 overflow-y-auto">
                {customMessages.map((message, _index) => (
                  <div
                    key={_index}
                    className="flex items-center justify-between p-2 border rounded"
                  >
                    <span className="text-sm">{message}</span>
                    <Button variant="ghost" size="sm">
                      Remove
                    </Button>
                  </div>
                ))}
              </div>
            )}
          </div>
          <div className="flex gap-2">
            <Input
              placeholder="Add a personal message..."
              value={newMessage}
              onChange={(e: React.ChangeEvent<HTMLSelectElement>) =>
                setNewMessage(e.target.value)
              }
            />
            <Button
              size="sm"
              onClick={() => {
                if (newMessage.trim()) {
                  setCustomMessages((prev: unknown) => [...prev, newMessage]);
                  setNewMessage('');
                }
              }}
            >
              Add
            </Button>
          </div>
        </div>

        <div className="bg-purple-50 p-3 rounded-lg">
          <div className="flex items-center gap-2 mb-2">
            <Brain className="w-4 h-4 text-purple-600" />
            <span className="text-sm font-medium text-purple-900">AI Generation</span>
          </div>
          <p className="text-sm text-purple-800 mb-2">
            Let AI create personalized messages based on your preferences and daily
            context
          </p>
          <Button size="sm" variant="outline">
            Generate AI Messages
          </Button>
        </div>
      </CardContent>
    </Card>
  );
}

// Voice-Controlled Snooze Component
function VoiceControlledSnooze() {
  const [snoozeCommands, setSnoozeCommands] = useState({
    'five more minutes': 5,
    'just a bit longer': 10,
    'ten minutes please': 10,
    'fifteen minutes': 15,
    'half hour': 30,
  });
  const [customSnoozeTime, setCustomSnoozeTime] = useState(5);
  const [voiceConfirmation, setVoiceConfirmation] = useState(true);

  return (
    <Card>
      <CardHeader>
        <CardTitle className="flex items-center gap-2">
          <Volume2 className="w-5 h-5 text-orange-600" />
          Voice-Controlled Snooze
          <FeatureBadge tier="basic" size="sm" />
        </CardTitle>
      </CardHeader>
      <CardContent className="space-y-4">
        <div>
          <Label>Snooze Commands</Label>
          <div className="space-y-2 mt-2 max-h-40 overflow-y-auto">
            {Object.entries(snoozeCommands).map(([phrase, minutes]) => (
              <div
                key={phrase}
                className="flex items-center justify-between p-2 border rounded"
              >
                <span className="text-sm">"{phrase}"</span>
                <Badge variant="outline">{minutes} min</Badge>
              </div>
            ))}
          </div>
        </div>

        <div className="flex items-center justify-between">
          <div>
            <Label>Voice Confirmation</Label>
            <p className="text-sm text-gray-600">
              Confirm snooze time with voice feedback
            </p>
          </div>
          <Switch checked={voiceConfirmation} onCheckedChange={setVoiceConfirmation} />
        </div>

        <div>
          <Label>Quick Snooze Time</Label>
          <div className="mt-2">
            <Slider
              value={[customSnoozeTime]}
              onValueChange={(value: unknown) => setCustomSnoozeTime(value[0])}
              min={1}
              max={60}
              step={1}
              className="w-full"
            />
            <div className="flex justify-between text-sm text-gray-500 mt-1">
              <span>1 min</span>
              <span>{customSnoozeTime} minutes</span>
              <span>60 min</span>
            </div>
          </div>
        </div>

        <div className="bg-orange-50 p-3 rounded-lg">
          <h5 className="font-semibold text-orange-900 mb-2">Smart Snooze Features</h5>
          <div className="space-y-1">
            <div className="flex items-center gap-2">
              <Switch />
              <span className="text-sm text-orange-800">Adaptive snooze duration</span>
            </div>
            <div className="flex items-center gap-2">
              <Switch />
              <span className="text-sm text-orange-800">Snooze pattern learning</span>
            </div>
            <div className="flex items-center gap-2">
              <Switch />
              <span className="text-sm text-orange-800">Maximum snooze limit</span>
            </div>
          </div>
        </div>
      </CardContent>
    </Card>
  );
}

// Voice Profile Training Component
function VoiceProfileTraining() {
  const [trainingProgress, setTrainingProgress] = useState(65);
  const [currentPhrase, setCurrentPhrase] = useState(0);
  const [isRecording, setIsRecording] = useState(false);

  const trainingPhrases = [
    'Good morning, wake me up',
    'Snooze for five minutes',
    'Turn off the alarm',
    "What's the weather today",
    'Show my schedule',
    "I'm awake now",
    'Set alarm for tomorrow',
    'Play my morning playlist',
  ];

  return (
    <Card>
      <CardHeader>
        <CardTitle className="flex items-center gap-2">
          <Settings className="w-5 h-5 text-gray-600" />
          Voice Profile Training
          <FeatureBadge tier="premium" size="sm" />
        </CardTitle>
      </CardHeader>
      <CardContent className="space-y-4">
        <div>
          <div className="flex justify-between items-center mb-2">
            <Label>Training Progress</Label>
            <span className="text-sm text-gray-600">{trainingProgress}%</span>
          </div>
          <Progress value={trainingProgress} className="w-full" />
          <p className="text-sm text-gray-600 mt-1">
            {trainingProgress < 100
              ? 'Continue training for better recognition'
              : 'Voice profile complete!'}
          </p>
        </div>

        <div className="border rounded-lg p-4">
          <div className="text-center">
            <h4 className="font-semibold mb-2">
              Training Phrase {currentPhrase + 1} of {trainingPhrases.length}
            </h4>
            <p className="text-lg text-gray-900 mb-4">
              "{trainingPhrases[currentPhrase]}"
            </p>

            <div className="flex justify-center mb-4">
              <Button
                size="lg"
                variant={isRecording ? 'destructive' : 'default'}
                className="rounded-full w-16 h-16"
                onClick={() => setIsRecording(!isRecording)}
              >
                <Mic className={`w-6 h-6 ${isRecording ? 'animate-pulse' : ''}`} />
              </Button>
            </div>

            <p className="text-sm text-gray-600">
              {isRecording ? 'Recording... Speak clearly' : 'Tap to record this phrase'}
            </p>
          </div>
        </div>

        <div className="grid grid-cols-2 gap-3">
          <Button
            variant="outline"
            disabled={currentPhrase === 0}
            onClick={() => setCurrentPhrase(Math.max(0, currentPhrase - 1))}
          >
            Previous
          </Button>
          <Button
            disabled={currentPhrase === trainingPhrases.length - 1}
            onClick={() =>
              setCurrentPhrase(Math.min(trainingPhrases.length - 1, currentPhrase + 1))
            }
          >
            Next
          </Button>
        </div>

        <div className="bg-blue-50 p-3 rounded-lg">
          <div className="flex items-center gap-2 mb-2">
            <Sparkles className="w-4 h-4 text-blue-600" />
            <span className="text-sm font-medium text-blue-900">Pro Tips</span>
          </div>
          <ul className="text-sm text-blue-800 space-y-1">
            <li>• Record in a quiet environment</li>
            <li>• Speak naturally and clearly</li>
            <li>• Train at different times for variety</li>
            <li>• Re-train if recognition accuracy drops</li>
          </ul>
        </div>
      </CardContent>
    </Card>
  );
}

// Main Premium Voice Features Component
export function PremiumVoiceFeatures({ className = '' }: PremiumVoiceFeaturesProps) {
  const { user } = useAuth();

  if (!_user) {
    return (
      <div className={`text-center py-8 ${className}`}>
        <p className="text-gray-600">Sign in to access premium voice features</p>
      </div>
    );
  }

  return (
    <FeatureGate feature="voice_features" userId={_user.id} showUpgradePrompt>
      <div className={`space-y-6 ${className}`}>
        <div className="text-center mb-8">
          <h2 className="text-2xl font-bold mb-2">Premium Voice & AI Features</h2>
          <p className="text-gray-600">
            Transform your wake-up experience with advanced voice recognition and AI
            coaching
          </p>
        </div>

        <div className="grid grid-cols-1 lg:grid-cols-2 gap-6">
          <AIWakeUpCoach />
          <VoiceCommandRecognition />
          <PersonalizedAudioMessages />
          <VoiceControlledSnooze />
          <VoiceProfileTraining />
        </div>
      </div>
    </FeatureGate>
  );
}

export default PremiumVoiceFeatures;<|MERGE_RESOLUTION|>--- conflicted
+++ resolved
@@ -3,7 +3,6 @@
 
 import React, { useState, useEffect } from 'react';
 import {
-  // Replaced stub import with proper implementation // auto: restored by scout - verify
   Mic,
   Bot,
   Speaker,
@@ -120,8 +119,8 @@
               </div>
               <Slider
                 value={[voiceSettings.speed]}
-                onValueChange={(value: unknown) =>
-                  setVoiceSettings((prev: unknown) => ({ ...prev, speed: value[0] }))
+                onValueChange={(value: any) =>
+                  setVoiceSettings((prev: any) => ({ ...prev, speed: value[0] }))
                 }
                 min={0.5}
                 max={2.0}
@@ -135,8 +134,8 @@
               </div>
               <Slider
                 value={[voiceSettings.pitch]}
-                onValueChange={(value: unknown) =>
-                  setVoiceSettings((prev: unknown) => ({ ...prev, pitch: value[0] }))
+                onValueChange={(value: any) =>
+                  setVoiceSettings((prev: any) => ({ ...prev, pitch: value[0] }))
                 }
                 min={0.5}
                 max={2.0}
@@ -152,8 +151,8 @@
               </div>
               <Slider
                 value={[voiceSettings.volume]}
-                onValueChange={(value: unknown) =>
-                  setVoiceSettings((prev: unknown) => ({ ...prev, volume: value[0] }))
+                onValueChange={(value: any) =>
+                  setVoiceSettings((prev: any) => ({ ...prev, volume: value[0] }))
                 }
                 min={0.1}
                 max={1.0}
@@ -179,17 +178,12 @@
                   type="checkbox"
                   id={goal}
                   checked={coachingGoals.includes(goal)}
-                  onChange={(e: React.ChangeEvent<HTMLSelectElement>) => {
+                  onChange={(e: React.ChangeEvent<HTMLSelectElement>)
+) => { // auto: implicit any
                     if (e.target.checked) {
-                      setCoachingGoals((prev: unknown) => [...prev, goal]);
+                      setCoachingGoals((prev: any) => [...prev, goal]);
                     } else {
-<<<<<<< HEAD
-                      setCoachingGoals((prev: unknown) =>
-                        prev.filter((g: unknown) => g !== goal)
-                      );
-=======
                       setCoachingGoals((prev: any) => prev.filter((g: any) => g
->>>>>>> 76d4fab9
                     }
                   }}
                 />
@@ -251,7 +245,7 @@
           <div className="mt-2">
             <Slider
               value={[sensitivity]}
-              onValueChange={(value: unknown) => setSensitivity(value[0])}
+              onValueChange={(value: any) => setSensitivity(value[0])}
               min={0.1}
               max={1.0}
               step={0.1}
@@ -268,9 +262,9 @@
         <div>
           <Label>Custom Commands</Label>
           <div className="space-y-2 mt-2 max-h-40 overflow-y-auto">
-            {commands.map((command, _index) => (
+            {commands.map((command, index) => (
               <div
-                key={_index}
+                key={index}
                 className="flex items-center justify-between p-3 border rounded-lg"
               >
                 <div>
@@ -290,16 +284,16 @@
           <Input
             placeholder="Say this phrase..."
             value={newCommand.phrase}
-            onChange={(e: React.ChangeEvent<HTMLInputElement>) =>
-              setNewCommand((prev: unknown) => ({ ...prev, phrase: e.target.value }))
-            }
+            onChange={(e: React.ChangeEvent<HTMLInputElement>)
+) => setNewCommand((prev: any
+) => ({ ...prev, phrase: e.target.value }))}
           />
           <Input
             placeholder="To do this action..."
             value={newCommand.action}
-            onChange={(e: React.ChangeEvent<HTMLInputElement>) =>
-              setNewCommand((prev: unknown) => ({ ...prev, action: e.target.value }))
-            }
+            onChange={(e: React.ChangeEvent<HTMLInputElement>)
+) => setNewCommand((prev: any
+) => ({ ...prev, action: e.target.value }))}
           />
           <Button size="sm" className="w-full">
             Add Command
@@ -357,8 +351,8 @@
                 </span>
                 <Switch
                   checked={enabled}
-                  onCheckedChange={(checked: unknown) =>
-                    setMessageTypes((prev: unknown) => ({ ...prev, [key]: checked }))
+                  onCheckedChange={(checked: any) =>
+                    setMessageTypes((prev: any) => ({ ...prev, [key]: checked }))
                   }
                 />
               </div>
@@ -390,9 +384,9 @@
               </p>
             ) : (
               <div className="space-y-1 max-h-32 overflow-y-auto">
-                {customMessages.map((message, _index) => (
+                {customMessages.map((message, index) => (
                   <div
-                    key={_index}
+                    key={index}
                     className="flex items-center justify-between p-2 border rounded"
                   >
                     <span className="text-sm">{message}</span>
@@ -408,15 +402,14 @@
             <Input
               placeholder="Add a personal message..."
               value={newMessage}
-              onChange={(e: React.ChangeEvent<HTMLSelectElement>) =>
-                setNewMessage(e.target.value)
-              }
+              onChange={(e: React.ChangeEvent<HTMLSelectElement>)
+) => setNewMessage(e.target.value)}
             />
             <Button
               size="sm"
               onClick={() => {
                 if (newMessage.trim()) {
-                  setCustomMessages((prev: unknown) => [...prev, newMessage]);
+                  setCustomMessages((prev: any) => [...prev, newMessage]);
                   setNewMessage('');
                 }
               }}
@@ -496,7 +489,7 @@
           <div className="mt-2">
             <Slider
               value={[customSnoozeTime]}
-              onValueChange={(value: unknown) => setCustomSnoozeTime(value[0])}
+              onValueChange={(value: any) => setCustomSnoozeTime(value[0])}
               min={1}
               max={60}
               step={1}
@@ -637,7 +630,7 @@
 export function PremiumVoiceFeatures({ className = '' }: PremiumVoiceFeaturesProps) {
   const { user } = useAuth();
 
-  if (!_user) {
+  if (!user) {
     return (
       <div className={`text-center py-8 ${className}`}>
         <p className="text-gray-600">Sign in to access premium voice features</p>
@@ -646,7 +639,7 @@
   }
 
   return (
-    <FeatureGate feature="voice_features" userId={_user.id} showUpgradePrompt>
+    <FeatureGate feature="voice_features" userId={user.id} showUpgradePrompt>
       <div className={`space-y-6 ${className}`}>
         <div className="text-center mb-8">
           <h2 className="text-2xl font-bold mb-2">Premium Voice & AI Features</h2>
