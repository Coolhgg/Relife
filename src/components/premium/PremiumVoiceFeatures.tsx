// Premium Voice and AI Features for Relife Alarm App
// Advanced voice recognition, AI coaching, and personalized wake-up experiences

import React, { useState, useEffect } from 'react';
import {
  Mic,
  Bot,
  Speaker,
  MessageSquare,
  Volume2,
  Settings,
  Brain,
  Sparkles,
} from 'lucide-react';
import { Card, CardContent, CardHeader, CardTitle } from '../ui/card';
import { Button } from '../ui/button';
import { Input } from '../ui/input';
import { Label } from '../ui/label';
import { Switch } from '../ui/switch';
import {
  Select,
  SelectContent,
  SelectItem,
  SelectTrigger,
  SelectValue,
} from '../ui/select';
import { Slider } from '../ui/slider';
import { Textarea } from '../ui/textarea';
import { Progress } from '../ui/progress';
import { Badge } from '../ui/badge';
import { FeatureGate } from './FeatureGate';
import { FeatureBadge } from './FeatureUtils';
import useAuth from '../../hooks/useAuth';

interface PremiumVoiceFeaturesProps {
  className?: string;
}

// AI Wake-up Coach Component
function AIWakeUpCoach() {
  const [coachPersonality, setCoachPersonality] = useState<
    'motivational' | 'gentle' | 'drill-sergeant' | 'zen'
  >('motivational');
  const [coachingGoals, setCoachingGoals] = useState<string[]>([
    'fitness',
    'productivity',
  ]);
  const [voiceSettings, setVoiceSettings] = useState({
    speed: 1.0,
    pitch: 1.0,
    volume: 0.8,
  });
  const [customPrompts, setCustomPrompts] = useState<string[]>([]);

  const personalities = {
    motivational: {
      name: 'Motivational Mentor',
      description: 'Energetic and encouraging, focuses on your goals',
      sample: "Good morning, champion! Today's the day to crush your goals!",
    },
    gentle: {
      name: 'Gentle Guide',
      description: 'Calm and supportive, eases you into the day',
      sample: "Good morning, beautiful soul. Let's start this day with kindness.",
    },
    'drill-sergeant': {
      name: 'Drill Sergeant',
      description: 'Tough and direct, no-nonsense approach',
      sample: 'Rise and shine, soldier! Drop and give me twenty!',
    },
    zen: {
      name: 'Zen Master',
      description: 'Peaceful and mindful, promotes inner balance',
      sample: 'Awaken gently, like the sun rising over still waters.',
    },
  };

  return (
    <Card>
      <CardHeader>
        <CardTitle className="flex items-center gap-2">
          <Bot className="w-5 h-5 text-blue-600" />
          AI Wake-up Coach
          <FeatureBadge tier="pro" size="sm" />
        </CardTitle>
      </CardHeader>
      <CardContent className="space-y-4">
        <div>
          <Label>Coach Personality</Label>
          <Select value={coachPersonality} onValueChange={setCoachPersonality}>
            <SelectTrigger>
              <SelectValue />
            </SelectTrigger>
            <SelectContent>
              {Object.entries(personalities).map(([key, personality]) => (
                <SelectItem key={key} value={key}>
                  {personality.name}
                </SelectItem>
              ))}
            </SelectContent>
          </Select>
          <div className="mt-2 p-3 bg-gray-50 rounded-lg">
            <p className="text-sm text-gray-700 mb-2">
              {personalities[coachPersonality].description}
            </p>
            <p className="text-sm font-medium text-gray-900">
              Sample: "{personalities[coachPersonality].sample}"
            </p>
          </div>
        </div>

        <div>
          <Label>Voice Settings</Label>
          <div className="space-y-3 mt-2">
            <div>
              <div className="flex justify-between items-center mb-1">
                <span className="text-sm">Speed</span>
                <span className="text-sm text-gray-500">{voiceSettings.speed}x</span>
              </div>
              <Slider
                value={[voiceSettings.speed]}
                onValueChange={(value: any) => // auto: implicit any
                  setVoiceSettings((prev: any) => ({ // auto: implicit any ...prev, speed: value[0] }))
                }
                min={0.5}
                max={2.0}
                step={0.1}
              />
            </div>
            <div>
              <div className="flex justify-between items-center mb-1">
                <span className="text-sm">Pitch</span>
                <span className="text-sm text-gray-500">{voiceSettings.pitch}x</span>
              </div>
              <Slider
                value={[voiceSettings.pitch]}
                onValueChange={(value: any) => // auto: implicit any
                  setVoiceSettings((prev: any) => ({ // auto: implicit any ...prev, pitch: value[0] }))
                }
                min={0.5}
                max={2.0}
                step={0.1}
              />
            </div>
            <div>
              <div className="flex justify-between items-center mb-1">
                <span className="text-sm">Volume</span>
                <span className="text-sm text-gray-500">
                  {Math.round(voiceSettings.volume * 100)}%
                </span>
              </div>
              <Slider
                value={[voiceSettings.volume]}
                onValueChange={(value: any) => // auto: implicit any
                  setVoiceSettings((prev: any) => ({ // auto: implicit any ...prev, volume: value[0] }))
                }
                min={0.1}
                max={1.0}
                step={0.1}
              />
            </div>
          </div>
        </div>

        <div>
          <Label>Coaching Goals</Label>
          <div className="grid grid-cols-2 gap-2 mt-2">
            {[
              'fitness',
              'productivity',
              'mindfulness',
              'learning',
              'creativity',
              'relationships',
            ].map(goal => (
              <div key={goal} className="flex items-center space-x-2">
                <input
                  type="checkbox"
                  id={goal}
                  checked={coachingGoals.includes(goal)}
                  onChange={(e: any) => { // auto
                    if (e.target.checked) {
                      setCoachingGoals((prev: any) => [...prev, goal]);
                    } else {
<<<<<<< HEAD
                      setCoachingGoals((prev: any) => p // auto: implicit anyrev.filter((g: any) => g // auto: implicit any !== goal));
=======
                      setCoachingGoals((prev: any) => prev.filter((g: any) => g
>>>>>>> 76d4fab9
                    }
                  }}
                />
                <Label htmlFor={goal} className="text-sm capitalize">
                  {goal}
                </Label>
              </div>
            ))}
          </div>
        </div>

        <div className="flex gap-2">
          <Button variant="outline" className="flex-1">
            <Speaker className="w-4 h-4 mr-2" />
            Test Voice
          </Button>
          <Button className="flex-1">Save Coach Settings</Button>
        </div>
      </CardContent>
    </Card>
  );
}

// Voice Command Recognition Component
function VoiceCommandRecognition() {
  const [isListening, setIsListening] = useState(false);
  const [commands, setCommands] = useState([
    { phrase: 'Good morning', action: 'Dismiss alarm' },
    { phrase: 'Snooze for 5 minutes', action: 'Snooze 5min' },
    { phrase: "What's my schedule", action: 'Read calendar' },
    { phrase: 'Weather today', action: 'Weather report' },
    { phrase: 'Start workout mode', action: 'Launch fitness' },
  ]);
  const [newCommand, setNewCommand] = useState({ phrase: '', action: '' });
  const [sensitivity, setSensitivity] = useState(0.7);

  return (
    <Card>
      <CardHeader>
        <CardTitle className="flex items-center gap-2">
          <Mic className="w-5 h-5 text-green-600" />
          Voice Command Recognition
          <FeatureBadge tier="premium" size="sm" />
        </CardTitle>
      </CardHeader>
      <CardContent className="space-y-4">
        <div className="flex items-center justify-between">
          <div>
            <Label>Voice Recognition</Label>
            <p className="text-sm text-gray-600">
              Control your alarm with voice commands
            </p>
          </div>
          <Switch checked={isListening} onCheckedChange={setIsListening} />
        </div>

        <div>
          <Label>Recognition Sensitivity</Label>
          <div className="mt-2">
            <Slider
              value={[sensitivity]}
              onValueChange={(value: any) => setSensitivity(value[0])}
              min={0.1}
              max={1.0}
              step={0.1}
              className="w-full"
            />
            <div className="flex justify-between text-sm text-gray-500 mt-1">
              <span>Low</span>
              <span>{Math.round(sensitivity * 100)}%</span>
              <span>High</span>
            </div>
          </div>
        </div>

        <div>
          <Label>Custom Commands</Label>
          <div className="space-y-2 mt-2 max-h-40 overflow-y-auto">
            {commands.map((command, index) => (
              <div
                key={index}
                className="flex items-center justify-between p-3 border rounded-lg"
              >
                <div>
                  <p className="font-medium">"{command.phrase}"</p>
                  <p className="text-sm text-gray-600">{command.action}</p>
                </div>
                <Button variant="ghost" size="sm">
                  Edit
                </Button>
              </div>
            ))}
          </div>
        </div>

        <div className="space-y-2">
          <Label>Add New Command</Label>
          <Input
            placeholder="Say this phrase..."
            value={newCommand.phrase}
            onChange={(e: any) => s // auto: implicit anyetNewCommand((prev: any) => ({ // auto: implicit any ...prev, phrase: e.target.value }))}
          />
          <Input
            placeholder="To do this action..."
            value={newCommand.action}
            onChange={(e: any) => s // auto: implicit anyetNewCommand((prev: any) => ({ // auto: implicit any ...prev, action: e.target.value }))}
          />
          <Button size="sm" className="w-full">
            Add Command
          </Button>
        </div>

        <div className="bg-green-50 p-3 rounded-lg">
          <div className="flex items-center gap-2 mb-2">
            <Mic className="w-4 h-4 text-green-600" />
            <span className="text-sm font-medium text-green-900">Voice Training</span>
          </div>
          <p className="text-sm text-green-800 mb-2">
            Train your voice profile for better recognition accuracy
          </p>
          <Button size="sm" variant="outline">
            Start Training Session
          </Button>
        </div>
      </CardContent>
    </Card>
  );
}

// Personalized Audio Messages Component
function PersonalizedAudioMessages() {
  const [messageTypes, setMessageTypes] = useState({
    dailyAffirmations: true,
    weatherUpdate: true,
    calendarPreview: true,
    motivationalQuote: false,
    personalReminders: true,
    newsHeadlines: false,
  });
  const [voiceStyle, setVoiceStyle] = useState('natural');
  const [customMessages, setCustomMessages] = useState<string[]>([]);
  const [newMessage, setNewMessage] = useState('');

  return (
    <Card>
      <CardHeader>
        <CardTitle className="flex items-center gap-2">
          <MessageSquare className="w-5 h-5 text-purple-600" />
          Personalized Audio Messages
          <FeatureBadge tier="premium" size="sm" />
        </CardTitle>
      </CardHeader>
      <CardContent className="space-y-4">
        <div>
          <Label>Message Types</Label>
          <div className="space-y-2 mt-2">
            {Object.entries(messageTypes).map(([key, enabled]) => (
              <div key={key} className="flex items-center justify-between">
                <span className="text-sm capitalize">
                  {key.replace(/([A-Z])/g, ' $1').trim()}
                </span>
                <Switch
                  checked={enabled}
                  onCheckedChange={(checked: any) => // auto: implicit any
                    setMessageTypes((prev: any) => ({ // auto: implicit any ...prev, [key]: checked }))
                  }
                />
              </div>
            ))}
          </div>
        </div>

        <div>
          <Label>Voice Style</Label>
          <Select value={voiceStyle} onValueChange={setVoiceStyle}>
            <SelectTrigger>
              <SelectValue />
            </SelectTrigger>
            <SelectContent>
              <SelectItem value="natural">Natural Conversation</SelectItem>
              <SelectItem value="news">News Anchor Style</SelectItem>
              <SelectItem value="casual">Casual Friend</SelectItem>
              <SelectItem value="professional">Professional Assistant</SelectItem>
            </SelectContent>
          </Select>
        </div>

        <div>
          <Label>Custom Morning Messages</Label>
          <div className="space-y-2 mt-2">
            {customMessages.length === 0 ? (
              <p className="text-sm text-gray-500 text-center py-4">
                No custom messages yet
              </p>
            ) : (
              <div className="space-y-1 max-h-32 overflow-y-auto">
                {customMessages.map((message, index) => (
                  <div
                    key={index}
                    className="flex items-center justify-between p-2 border rounded"
                  >
                    <span className="text-sm">{message}</span>
                    <Button variant="ghost" size="sm">
                      Remove
                    </Button>
                  </div>
                ))}
              </div>
            )}
          </div>
          <div className="flex gap-2">
            <Input
              placeholder="Add a personal message..."
              value={newMessage}
              onChange={(e: any) => s // auto: implicit anyetNewMessage(e.target.value)}
            />
            <Button
              size="sm"
              onClick={() => {
                if (newMessage.trim()) {
                  setCustomMessages((prev: any) => [...prev, newMessage]);
                  setNewMessage('');
                }
              }}
            >
              Add
            </Button>
          </div>
        </div>

        <div className="bg-purple-50 p-3 rounded-lg">
          <div className="flex items-center gap-2 mb-2">
            <Brain className="w-4 h-4 text-purple-600" />
            <span className="text-sm font-medium text-purple-900">AI Generation</span>
          </div>
          <p className="text-sm text-purple-800 mb-2">
            Let AI create personalized messages based on your preferences and daily
            context
          </p>
          <Button size="sm" variant="outline">
            Generate AI Messages
          </Button>
        </div>
      </CardContent>
    </Card>
  );
}

// Voice-Controlled Snooze Component
function VoiceControlledSnooze() {
  const [snoozeCommands, setSnoozeCommands] = useState({
    'five more minutes': 5,
    'just a bit longer': 10,
    'ten minutes please': 10,
    'fifteen minutes': 15,
    'half hour': 30,
  });
  const [customSnoozeTime, setCustomSnoozeTime] = useState(5);
  const [voiceConfirmation, setVoiceConfirmation] = useState(true);

  return (
    <Card>
      <CardHeader>
        <CardTitle className="flex items-center gap-2">
          <Volume2 className="w-5 h-5 text-orange-600" />
          Voice-Controlled Snooze
          <FeatureBadge tier="basic" size="sm" />
        </CardTitle>
      </CardHeader>
      <CardContent className="space-y-4">
        <div>
          <Label>Snooze Commands</Label>
          <div className="space-y-2 mt-2 max-h-40 overflow-y-auto">
            {Object.entries(snoozeCommands).map(([phrase, minutes]) => (
              <div
                key={phrase}
                className="flex items-center justify-between p-2 border rounded"
              >
                <span className="text-sm">"{phrase}"</span>
                <Badge variant="outline">{minutes} min</Badge>
              </div>
            ))}
          </div>
        </div>

        <div className="flex items-center justify-between">
          <div>
            <Label>Voice Confirmation</Label>
            <p className="text-sm text-gray-600">
              Confirm snooze time with voice feedback
            </p>
          </div>
          <Switch checked={voiceConfirmation} onCheckedChange={setVoiceConfirmation} />
        </div>

        <div>
          <Label>Quick Snooze Time</Label>
          <div className="mt-2">
            <Slider
              value={[customSnoozeTime]}
              onValueChange={(value: any) => s // auto: implicit anyetCustomSnoozeTime(value[0])}
              min={1}
              max={60}
              step={1}
              className="w-full"
            />
            <div className="flex justify-between text-sm text-gray-500 mt-1">
              <span>1 min</span>
              <span>{customSnoozeTime} minutes</span>
              <span>60 min</span>
            </div>
          </div>
        </div>

        <div className="bg-orange-50 p-3 rounded-lg">
          <h5 className="font-semibold text-orange-900 mb-2">Smart Snooze Features</h5>
          <div className="space-y-1">
            <div className="flex items-center gap-2">
              <Switch />
              <span className="text-sm text-orange-800">Adaptive snooze duration</span>
            </div>
            <div className="flex items-center gap-2">
              <Switch />
              <span className="text-sm text-orange-800">Snooze pattern learning</span>
            </div>
            <div className="flex items-center gap-2">
              <Switch />
              <span className="text-sm text-orange-800">Maximum snooze limit</span>
            </div>
          </div>
        </div>
      </CardContent>
    </Card>
  );
}

// Voice Profile Training Component
function VoiceProfileTraining() {
  const [trainingProgress, setTrainingProgress] = useState(65);
  const [currentPhrase, setCurrentPhrase] = useState(0);
  const [isRecording, setIsRecording] = useState(false);

  const trainingPhrases = [
    'Good morning, wake me up',
    'Snooze for five minutes',
    'Turn off the alarm',
    "What's the weather today",
    'Show my schedule',
    "I'm awake now",
    'Set alarm for tomorrow',
    'Play my morning playlist',
  ];

  return (
    <Card>
      <CardHeader>
        <CardTitle className="flex items-center gap-2">
          <Settings className="w-5 h-5 text-gray-600" />
          Voice Profile Training
          <FeatureBadge tier="premium" size="sm" />
        </CardTitle>
      </CardHeader>
      <CardContent className="space-y-4">
        <div>
          <div className="flex justify-between items-center mb-2">
            <Label>Training Progress</Label>
            <span className="text-sm text-gray-600">{trainingProgress}%</span>
          </div>
          <Progress value={trainingProgress} className="w-full" />
          <p className="text-sm text-gray-600 mt-1">
            {trainingProgress < 100
              ? 'Continue training for better recognition'
              : 'Voice profile complete!'}
          </p>
        </div>

        <div className="border rounded-lg p-4">
          <div className="text-center">
            <h4 className="font-semibold mb-2">
              Training Phrase {currentPhrase + 1} of {trainingPhrases.length}
            </h4>
            <p className="text-lg text-gray-900 mb-4">
              "{trainingPhrases[currentPhrase]}"
            </p>

            <div className="flex justify-center mb-4">
              <Button
                size="lg"
                variant={isRecording ? 'destructive' : 'default'}
                className="rounded-full w-16 h-16"
                onClick={() => setIsRecording(!isRecording)}
              >
                <Mic className={`w-6 h-6 ${isRecording ? 'animate-pulse' : ''}`} />
              </Button>
            </div>

            <p className="text-sm text-gray-600">
              {isRecording ? 'Recording... Speak clearly' : 'Tap to record this phrase'}
            </p>
          </div>
        </div>

        <div className="grid grid-cols-2 gap-3">
          <Button
            variant="outline"
            disabled={currentPhrase === 0}
            onClick={() => setCurrentPhrase(Math.max(0, currentPhrase - 1))}
          >
            Previous
          </Button>
          <Button
            disabled={currentPhrase === trainingPhrases.length - 1}
            onClick={() =>
              setCurrentPhrase(Math.min(trainingPhrases.length - 1, currentPhrase + 1))
            }
          >
            Next
          </Button>
        </div>

        <div className="bg-blue-50 p-3 rounded-lg">
          <div className="flex items-center gap-2 mb-2">
            <Sparkles className="w-4 h-4 text-blue-600" />
            <span className="text-sm font-medium text-blue-900">Pro Tips</span>
          </div>
          <ul className="text-sm text-blue-800 space-y-1">
            <li>• Record in a quiet environment</li>
            <li>• Speak naturally and clearly</li>
            <li>• Train at different times for variety</li>
            <li>• Re-train if recognition accuracy drops</li>
          </ul>
        </div>
      </CardContent>
    </Card>
  );
}

// Main Premium Voice Features Component
export function PremiumVoiceFeatures({ className = '' }: PremiumVoiceFeaturesProps) {
  const { user } = useAuth();

  if (!user) {
    return (
      <div className={`text-center py-8 ${className}`}>
        <p className="text-gray-600">Sign in to access premium voice features</p>
      </div>
    );
  }

  return (
    <FeatureGate feature="voice_features" userId={user.id} showUpgradePrompt>
      <div className={`space-y-6 ${className}`}>
        <div className="text-center mb-8">
          <h2 className="text-2xl font-bold mb-2">Premium Voice & AI Features</h2>
          <p className="text-gray-600">
            Transform your wake-up experience with advanced voice recognition and AI
            coaching
          </p>
        </div>

        <div className="grid grid-cols-1 lg:grid-cols-2 gap-6">
          <AIWakeUpCoach />
          <VoiceCommandRecognition />
          <PersonalizedAudioMessages />
          <VoiceControlledSnooze />
          <VoiceProfileTraining />
        </div>
      </div>
    </FeatureGate>
  );
}

export default PremiumVoiceFeatures;<|MERGE_RESOLUTION|>--- conflicted
+++ resolved
@@ -119,8 +119,8 @@
               </div>
               <Slider
                 value={[voiceSettings.speed]}
-                onValueChange={(value: any) => // auto: implicit any
-                  setVoiceSettings((prev: any) => ({ // auto: implicit any ...prev, speed: value[0] }))
+                onValueChange={(value: any) =>
+                  setVoiceSettings((prev: any) => ({ ...prev, speed: value[0] }))
                 }
                 min={0.5}
                 max={2.0}
@@ -134,8 +134,8 @@
               </div>
               <Slider
                 value={[voiceSettings.pitch]}
-                onValueChange={(value: any) => // auto: implicit any
-                  setVoiceSettings((prev: any) => ({ // auto: implicit any ...prev, pitch: value[0] }))
+                onValueChange={(value: any) =>
+                  setVoiceSettings((prev: any) => ({ ...prev, pitch: value[0] }))
                 }
                 min={0.5}
                 max={2.0}
@@ -151,8 +151,8 @@
               </div>
               <Slider
                 value={[voiceSettings.volume]}
-                onValueChange={(value: any) => // auto: implicit any
-                  setVoiceSettings((prev: any) => ({ // auto: implicit any ...prev, volume: value[0] }))
+                onValueChange={(value: any) =>
+                  setVoiceSettings((prev: any) => ({ ...prev, volume: value[0] }))
                 }
                 min={0.1}
                 max={1.0}
@@ -178,15 +178,12 @@
                   type="checkbox"
                   id={goal}
                   checked={coachingGoals.includes(goal)}
-                  onChange={(e: any) => { // auto
+                  onChange={(e: React.ChangeEvent<HTMLSelectElement>)
+) => { // auto: implicit any
                     if (e.target.checked) {
                       setCoachingGoals((prev: any) => [...prev, goal]);
                     } else {
-<<<<<<< HEAD
-                      setCoachingGoals((prev: any) => p // auto: implicit anyrev.filter((g: any) => g // auto: implicit any !== goal));
-=======
                       setCoachingGoals((prev: any) => prev.filter((g: any) => g
->>>>>>> 76d4fab9
                     }
                   }}
                 />
@@ -287,12 +284,16 @@
           <Input
             placeholder="Say this phrase..."
             value={newCommand.phrase}
-            onChange={(e: any) => s // auto: implicit anyetNewCommand((prev: any) => ({ // auto: implicit any ...prev, phrase: e.target.value }))}
+            onChange={(e: React.ChangeEvent<HTMLInputElement>)
+) => setNewCommand((prev: any
+) => ({ ...prev, phrase: e.target.value }))}
           />
           <Input
             placeholder="To do this action..."
             value={newCommand.action}
-            onChange={(e: any) => s // auto: implicit anyetNewCommand((prev: any) => ({ // auto: implicit any ...prev, action: e.target.value }))}
+            onChange={(e: React.ChangeEvent<HTMLInputElement>)
+) => setNewCommand((prev: any
+) => ({ ...prev, action: e.target.value }))}
           />
           <Button size="sm" className="w-full">
             Add Command
@@ -350,8 +351,8 @@
                 </span>
                 <Switch
                   checked={enabled}
-                  onCheckedChange={(checked: any) => // auto: implicit any
-                    setMessageTypes((prev: any) => ({ // auto: implicit any ...prev, [key]: checked }))
+                  onCheckedChange={(checked: any) =>
+                    setMessageTypes((prev: any) => ({ ...prev, [key]: checked }))
                   }
                 />
               </div>
@@ -401,7 +402,8 @@
             <Input
               placeholder="Add a personal message..."
               value={newMessage}
-              onChange={(e: any) => s // auto: implicit anyetNewMessage(e.target.value)}
+              onChange={(e: React.ChangeEvent<HTMLSelectElement>)
+) => setNewMessage(e.target.value)}
             />
             <Button
               size="sm"
@@ -487,7 +489,7 @@
           <div className="mt-2">
             <Slider
               value={[customSnoozeTime]}
-              onValueChange={(value: any) => s // auto: implicit anyetCustomSnoozeTime(value[0])}
+              onValueChange={(value: any) => setCustomSnoozeTime(value[0])}
               min={1}
               max={60}
               step={1}
