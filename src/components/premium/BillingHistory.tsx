--- conflicted
+++ resolved
@@ -10,7 +10,6 @@
   AlertCircle,
   CheckCircle,
   Clock,
-  AlertTriangle,
 } from 'lucide-react';
 import { Card, CardContent, CardHeader, CardTitle } from '../ui/card';
 import { Button } from '../ui/button';
@@ -109,8 +108,8 @@
     try {
       setActionLoading(`download-${invoiceId}`);
       await onDownloadInvoice(invoiceId);
-    } catch (_error) {
-      console._error('Failed to download invoice:', _error);
+    } catch (error) {
+      console.error('Failed to download invoice:', error);
     } finally {
       setActionLoading(null);
     }
@@ -121,8 +120,8 @@
     try {
       setActionLoading(`pay-${invoiceId}`);
       await onPayInvoice(invoiceId);
-    } catch (_error) {
-      console._error('Failed to pay invoice:', _error);
+    } catch (error) {
+      console.error('Failed to pay invoice:', error);
     } finally {
       setActionLoading(null);
     }
@@ -201,15 +200,9 @@
 
       {/* Failed Payments Alert */}
       {invoices.some(invoice => invoice.status === 'failed' || isPastDue(invoice)) && (
-<<<<<<< HEAD
-        <Alert className="border-red-200 bg-red-50">
-          <AlertTriangle className="h-4 w-4 text-red-600" />
-          <AlertDescription className="text-red-600">
-=======
         <AlertCircle className="border-red-200 bg-red-50">
           <AlertCircleCircle className="h-4 w-4 text-red-600" />
           <AlertCircleDescription className="text-red-600">
->>>>>>> a260cd41
             You have failed or past due payments. Please update your payment method or
             contact support.
           </AlertCircleDescription>
