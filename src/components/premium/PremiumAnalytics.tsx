// Premium Analytics and Insights for Relife Alarm App
// Advanced analytics features exclusive to premium subscribers

import React, { useState, useEffect } from 'react';
<<<<<<< HEAD
import {
  BarChart3,
  TrendingUp,
  Brain,
  Target,
  Calendar,
  Moon,
  Zap,
  Award,
} from 'lucide-react';
import { Card, CardContent, CardHeader, CardTitle } from '../ui/card';
import { Button } from '../ui/button';
import {
  Select,
  SelectContent,
  SelectItem,
  SelectTrigger,
  SelectValue,
} from '../ui/select';
=======
import { BarChart3, TrendingUp, Brain, Target, Calendar, Moon, Zap, Award } from 'lucide-react';
import { Card, CardContent, CardHeader, CardTitle } from '../ui/card';
import { Button } from '../ui/button';
import { Select, SelectContent, SelectItem, SelectTrigger, SelectValue } from '../ui/select';
>>>>>>> 02f0594e
import { Progress } from '../ui/progress';
import { Badge } from '../ui/badge';
import { Tabs, TabsContent, TabsList, TabsTrigger } from '../ui/tabs';
import { FeatureGate } from './FeatureGate';
import { FeatureBadge } from './FeatureUtils';
import useAuth from '../../hooks/useAuth';

interface AnalyticsData {
  wakeUpSuccess: {
    rate: number;
    trend: 'up' | 'down' | 'stable';
    weeklyData: number[];
  };
  sleepQuality: {
    score: number;
<<<<<<< HEAD
    factors: Array<{
      name: string;
      impact: number;
      trend: 'positive' | 'negative' | 'neutral';
    }>;
=======
    factors: Array<{ name: string; impact: number; trend: 'positive' | 'negative' | 'neutral' }>;
>>>>>>> 02f0594e
  };
  productivity: {
    correlation: number;
    morningEnergy: number;
    focusTime: number;
  };
  habits: {
    consistency: number;
    streaks: Array<{ name: string; current: number; best: number }>;
  };
  insights: Array<{
    type: 'tip' | 'warning' | 'achievement';
    title: string;
    description: string;
    actionable?: string;
  }>;
}

interface PremiumAnalyticsProps {
  className?: string;
}

// Sleep Quality Analysis Component
function SleepQualityAnalysis({ data }: { data: AnalyticsData['sleepQuality'] }) {
  return (
    <Card>
      <CardHeader>
        <CardTitle className="flex items-center gap-2">
          <Moon className="w-5 h-5 text-indigo-600" />
          Sleep Quality Analysis
          <FeatureBadge tier="premium" size="sm" />
        </CardTitle>
      </CardHeader>
      <CardContent className="space-y-4">
        <div className="text-center">
          <div className="text-4xl font-bold text-indigo-600 mb-2">
            {data.score}/100
          </div>
          <p className="text-gray-600">Overall Sleep Quality Score</p>
          <Progress value={data.score} className="mt-2" />
        </div>

        <div className="space-y-3">
          <h4 className="font-semibold">Contributing Factors</h4>
          {data.factors.map((factor, index) => (
            <div key={index} className="flex items-center justify-between">
              <span className="text-sm">{factor.name}</span>
              <div className="flex items-center gap-2">
                <Progress value={Math.abs(factor.impact)} className="w-20 h-2" />
                <Badge
<<<<<<< HEAD
                  variant={
                    factor.trend === 'positive'
                      ? 'default'
                      : factor.trend === 'negative'
                        ? 'destructive'
                        : 'secondary'
                  }
                  className="text-xs"
                >
                  {factor.trend === 'positive'
                    ? '↗'
                    : factor.trend === 'negative'
                      ? '↘'
                      : '→'}
=======
                  variant={factor.trend === 'positive' ? 'default' : factor.trend === 'negative' ? 'destructive' : 'secondary'}
                  className="text-xs"
                >
                  {factor.trend === 'positive' ? '↗' : factor.trend === 'negative' ? '↘' : '→'}
>>>>>>> 02f0594e
                </Badge>
              </div>
            </div>
          ))}
        </div>

        <div className="bg-blue-50 p-4 rounded-lg">
          <h5 className="font-semibold text-blue-900 mb-2">AI Recommendations</h5>
          <ul className="text-sm text-blue-800 space-y-1">
            <li>• Try going to bed 15 minutes earlier</li>
            <li>• Avoid screens 1 hour before bedtime</li>
            <li>• Consider a gradual wake-up light</li>
          </ul>
        </div>
      </CardContent>
    </Card>
  );
}

// Productivity Correlation Component
function ProductivityCorrelation({ data }: { data: AnalyticsData['productivity'] }) {
  return (
    <Card>
      <CardHeader>
        <CardTitle className="flex items-center gap-2">
          <Target className="w-5 h-5 text-green-600" />
          Productivity Insights
          <FeatureBadge tier="pro" size="sm" />
        </CardTitle>
      </CardHeader>
      <CardContent className="space-y-4">
        <div className="grid grid-cols-3 gap-4 text-center">
          <div>
            <div className="text-2xl font-bold text-green-600">
              {Math.round(data.correlation * 100)}%
            </div>
            <p className="text-xs text-gray-600">Wake-up → Productivity</p>
          </div>
          <div>
            <div className="text-2xl font-bold text-blue-600">
              {data.morningEnergy}/10
            </div>
            <p className="text-xs text-gray-600">Morning Energy</p>
          </div>
          <div>
            <div className="text-2xl font-bold text-purple-600">{data.focusTime}h</div>
            <p className="text-xs text-gray-600">Deep Focus Time</p>
          </div>
        </div>

        <div className="space-y-3">
          <h4 className="font-semibold">Productivity Patterns</h4>
          <div className="space-y-2">
            <div className="flex justify-between items-center">
              <span className="text-sm">Best wake-up time</span>
              <Badge variant="outline">6:30 AM</Badge>
            </div>
            <div className="flex justify-between items-center">
              <span className="text-sm">Peak focus hours</span>
              <Badge variant="outline">9:00 - 11:00 AM</Badge>
            </div>
            <div className="flex justify-between items-center">
              <span className="text-sm">Energy dip</span>
              <Badge variant="outline">2:00 - 3:00 PM</Badge>
            </div>
          </div>
        </div>

        <div className="bg-green-50 p-4 rounded-lg">
          <h5 className="font-semibold text-green-900 mb-2">Optimization Tips</h5>
          <ul className="text-sm text-green-800 space-y-1">
            <li>• Schedule important tasks for 9-11 AM</li>
            <li>• Use afternoon dip for lighter activities</li>
            <li>• Maintain consistent wake-up times</li>
          </ul>
        </div>
      </CardContent>
    </Card>
  );
}

// Habit Tracking Component
function HabitTracking({ data }: { data: AnalyticsData['habits'] }) {
  return (
    <Card>
      <CardHeader>
        <CardTitle className="flex items-center gap-2">
          <Calendar className="w-5 h-5 text-orange-600" />
          Habit Consistency
          <FeatureBadge tier="basic" size="sm" />
        </CardTitle>
      </CardHeader>
      <CardContent className="space-y-4">
        <div className="text-center">
          <div className="text-3xl font-bold text-orange-600 mb-2">
            {Math.round(data.consistency * 100)}%
          </div>
          <p className="text-gray-600">Overall Consistency</p>
          <Progress value={data.consistency * 100} className="mt-2" />
        </div>

        <div className="space-y-3">
          <h4 className="font-semibold">Streak Tracking</h4>
          {data.streaks.map((streak, index) => (
            <div key={index} className="flex items-center justify-between p-3 border rounded-lg">
              <div>
                <p className="font-medium">{streak.name}</p>
                <p className="text-sm text-gray-600">Best: {streak.best} days</p>
              </div>
              <div className="text-right">
                <div className="text-xl font-bold text-orange-600">
                  {streak.current}
                </div>
                <p className="text-xs text-gray-600">current</p>
              </div>
            </div>
          ))}
        </div>

        <Button className="w-full" variant="outline">
          View Detailed Habit Calendar
        </Button>
      </CardContent>
    </Card>
  );
}

// AI Insights Component
function AIInsights({ data }: { data: AnalyticsData['insights'] }) {
  const getInsightIcon = (type: string) => {
    switch (type) {
<<<<<<< HEAD
      case 'tip':
        return <Brain className="w-4 h-4 text-blue-600" />;
      case 'warning':
        return <Zap className="w-4 h-4 text-yellow-600" />;
      case 'achievement':
        return <Award className="w-4 h-4 text-green-600" />;
      default:
        return <Brain className="w-4 h-4 text-gray-600" />;
=======
      case 'tip': return <Brain className="w-4 h-4 text-blue-600" />;
      case 'warning': return <Zap className="w-4 h-4 text-yellow-600" />;
      case 'achievement': return <Award className="w-4 h-4 text-green-600" />;
      default: return <Brain className="w-4 h-4 text-gray-600" />;
>>>>>>> 02f0594e
    }
  };

  const getInsightColor = (type: string) => {
    switch (type) {
<<<<<<< HEAD
      case 'tip':
        return 'border-blue-200 bg-blue-50';
      case 'warning':
        return 'border-yellow-200 bg-yellow-50';
      case 'achievement':
        return 'border-green-200 bg-green-50';
      default:
        return 'border-gray-200 bg-gray-50';
=======
      case 'tip': return 'border-blue-200 bg-blue-50';
      case 'warning': return 'border-yellow-200 bg-yellow-50';
      case 'achievement': return 'border-green-200 bg-green-50';
      default: return 'border-gray-200 bg-gray-50';
>>>>>>> 02f0594e
    }
  };

  return (
    <Card>
      <CardHeader>
        <CardTitle className="flex items-center gap-2">
          <Brain className="w-5 h-5 text-purple-600" />
          AI-Powered Insights
          <FeatureBadge tier="pro" size="sm" />
        </CardTitle>
      </CardHeader>
      <CardContent className="space-y-3">
        {data.map((insight, index) => (
          <div key={index} className={`p-4 rounded-lg border ${getInsightColor(insight.type)}`}>
            <div className="flex items-start gap-3">
              {getInsightIcon(insight.type)}
              <div className="flex-1">
                <h5 className="font-semibold mb-1">{insight.title}</h5>
                <p className="text-sm text-gray-700 mb-2">{insight.description}</p>
                {insight.actionable && (
                  <Button size="sm" variant="outline" className="text-xs">
                    {insight.actionable}
                  </Button>
                )}
              </div>
            </div>
          </div>
        ))}
      </CardContent>
    </Card>
  );
}

// Advanced Reports Component
function AdvancedReports() {
  const [reportType, setReportType] = useState('weekly');
  const [exportFormat, setExportFormat] = useState('pdf');

  return (
    <Card>
      <CardHeader>
        <CardTitle className="flex items-center gap-2">
          <BarChart3 className="w-5 h-5 text-blue-600" />
          Advanced Reports
          <FeatureBadge tier="premium" size="sm" />
        </CardTitle>
      </CardHeader>
      <CardContent className="space-y-4">
        <div className="grid grid-cols-2 gap-4">
          <div>
            <label className="text-sm font-medium">Report Period</label>
            <Select value={reportType} onValueChange={setReportType}>
              <SelectTrigger>
                <SelectValue />
              </SelectTrigger>
              <SelectContent>
                <SelectItem value="weekly">Weekly Summary</SelectItem>
                <SelectItem value="monthly">Monthly Analysis</SelectItem>
                <SelectItem value="quarterly">Quarterly Review</SelectItem>
                <SelectItem value="yearly">Annual Report</SelectItem>
              </SelectContent>
            </Select>
          </div>
          <div>
            <label className="text-sm font-medium">Export Format</label>
            <Select value={exportFormat} onValueChange={setExportFormat}>
              <SelectTrigger>
                <SelectValue />
              </SelectTrigger>
              <SelectContent>
                <SelectItem value="pdf">PDF Report</SelectItem>
                <SelectItem value="csv">CSV Data</SelectItem>
                <SelectItem value="json">JSON Export</SelectItem>
              </SelectContent>
            </Select>
          </div>
        </div>

        <div className="space-y-2">
          <h4 className="font-semibold">Available Reports</h4>
          <div className="space-y-2">
            <div className="flex items-center justify-between p-2 border rounded">
              <span className="text-sm">Sleep Pattern Analysis</span>
              <Button size="sm" variant="ghost">Generate</Button>
            </div>
            <div className="flex items-center justify-between p-2 border rounded">
              <span className="text-sm">Productivity Correlation</span>
              <Button size="sm" variant="ghost">Generate</Button>
            </div>
            <div className="flex items-center justify-between p-2 border rounded">
              <span className="text-sm">Habit Formation Progress</span>
              <Button size="sm" variant="ghost">Generate</Button>
            </div>
            <div className="flex items-center justify-between p-2 border rounded">
              <span className="text-sm">Custom Analytics</span>
              <Button size="sm" variant="ghost">Create</Button>
            </div>
          </div>
        </div>

        <Button className="w-full">
          Generate {reportType.charAt(0).toUpperCase() + reportType.slice(1)} Report
        </Button>
      </CardContent>
    </Card>
  );
}

// Main Premium Analytics Component
export function PremiumAnalytics({ className = '' }: PremiumAnalyticsProps) {
  const { user } = useAuth();
  const [timeRange, setTimeRange] = useState('30d');
  const [analyticsData, setAnalyticsData] = useState<AnalyticsData>({
    wakeUpSuccess: {
      rate: 0.85,
      trend: 'up',
<<<<<<< HEAD
      weeklyData: [75, 80, 90, 85, 95, 90, 85],
=======
      weeklyData: [75, 80, 90, 85, 95, 90, 85]
>>>>>>> 02f0594e
    },
    sleepQuality: {
      score: 78,
      factors: [
        { name: 'Sleep Duration', impact: 85, trend: 'positive' },
        { name: 'Bedtime Consistency', impact: 72, trend: 'neutral' },
        { name: 'Screen Time Before Bed', impact: -45, trend: 'negative' },
        { name: 'Caffeine Intake', impact: -30, trend: 'positive' },
<<<<<<< HEAD
        { name: 'Exercise', impact: 60, trend: 'positive' },
      ],
=======
        { name: 'Exercise', impact: 60, trend: 'positive' }
      ]
>>>>>>> 02f0594e
    },
    productivity: {
      correlation: 0.73,
      morningEnergy: 7.8,
      focusTime: 4.2
    },
    habits: {
      consistency: 0.82,
      streaks: [
        { name: 'Morning Wake-up', current: 12, best: 28 },
        { name: 'No Snooze', current: 5, best: 15 },
        { name: 'Exercise', current: 8, best: 21 },
<<<<<<< HEAD
        { name: 'Meditation', current: 3, best: 12 },
      ],
=======
        { name: 'Meditation', current: 3, best: 12 }
      ]
>>>>>>> 02f0594e
    },
    insights: [
      {
        type: 'achievement',
        title: 'Streak Milestone!',
<<<<<<< HEAD
        description:
          "You've maintained a consistent wake-up time for 12 days straight.",
        actionable: 'Keep it up!',
=======
        description: 'You\'ve maintained a consistent wake-up time for 12 days straight.',
        actionable: 'Keep it up!'
>>>>>>> 02f0594e
      },
      {
        type: 'tip',
        title: 'Optimize Your Evening',
<<<<<<< HEAD
        description:
          'Your sleep quality improves when you avoid screens 1 hour before bed.',
        actionable: 'Set a reminder',
=======
        description: 'Your sleep quality improves when you avoid screens 1 hour before bed.',
        actionable: 'Set a reminder'
>>>>>>> 02f0594e
      },
      {
        type: 'warning',
        title: 'Weekend Pattern',
<<<<<<< HEAD
        description:
          'Your wake-up times vary significantly on weekends, affecting Monday performance.',
        actionable: 'Adjust schedule',
      },
    ],
=======
        description: 'Your wake-up times vary significantly on weekends, affecting Monday performance.',
        actionable: 'Adjust schedule'
      }
    ]
>>>>>>> 02f0594e
  });

  if (!user) {
    return (
      <div className={`text-center py-8 ${className}`}>
        <p className="text-gray-600">Sign in to access premium analytics</p>
      </div>
    );
  }

  return (
    <FeatureGate feature="advanced_analytics" userId={user.id} showUpgradePrompt>
      <div className={`space-y-6 ${className}`}>
        <div className="flex items-center justify-between">
          <div>
            <h2 className="text-2xl font-bold">Premium Analytics</h2>
            <p className="text-gray-600">Deep insights into your sleep and wake patterns</p>
          </div>
          <Select value={timeRange} onValueChange={setTimeRange}>
            <SelectTrigger className="w-32">
              <SelectValue />
            </SelectTrigger>
            <SelectContent>
              <SelectItem value="7d">Last 7 days</SelectItem>
              <SelectItem value="30d">Last 30 days</SelectItem>
              <SelectItem value="90d">Last 90 days</SelectItem>
              <SelectItem value="1y">Last year</SelectItem>
            </SelectContent>
          </Select>
        </div>

        <Tabs defaultValue="overview" className="w-full">
          <TabsList className="grid w-full grid-cols-4">
            <TabsTrigger value="overview">Overview</TabsTrigger>
            <TabsTrigger value="sleep">Sleep Analysis</TabsTrigger>
            <TabsTrigger value="productivity">Productivity</TabsTrigger>
            <TabsTrigger value="reports">Reports</TabsTrigger>
          </TabsList>

          <TabsContent value="overview" className="space-y-6">
            <div className="grid grid-cols-1 lg:grid-cols-2 gap-6">
              <SleepQualityAnalysis data={analyticsData.sleepQuality} />
              <ProductivityCorrelation data={analyticsData.productivity} />
              <HabitTracking data={analyticsData.habits} />
              <AIInsights data={analyticsData.insights} />
            </div>
          </TabsContent>

          <TabsContent value="sleep" className="space-y-6">
            <div className="grid grid-cols-1 lg:grid-cols-2 gap-6">
              <SleepQualityAnalysis data={analyticsData.sleepQuality} />
              <HabitTracking data={analyticsData.habits} />
            </div>
          </TabsContent>

          <TabsContent value="productivity" className="space-y-6">
            <div className="grid grid-cols-1 lg:grid-cols-2 gap-6">
              <ProductivityCorrelation data={analyticsData.productivity} />
              <AIInsights data={analyticsData.insights} />
            </div>
          </TabsContent>

          <TabsContent value="reports" className="space-y-6">
            <AdvancedReports />
          </TabsContent>
        </Tabs>
      </div>
    </FeatureGate>
  );
}

export default PremiumAnalytics;<|MERGE_RESOLUTION|>--- conflicted
+++ resolved
@@ -2,32 +2,10 @@
 // Advanced analytics features exclusive to premium subscribers
 
 import React, { useState, useEffect } from 'react';
-<<<<<<< HEAD
-import {
-  BarChart3,
-  TrendingUp,
-  Brain,
-  Target,
-  Calendar,
-  Moon,
-  Zap,
-  Award,
-} from 'lucide-react';
-import { Card, CardContent, CardHeader, CardTitle } from '../ui/card';
-import { Button } from '../ui/button';
-import {
-  Select,
-  SelectContent,
-  SelectItem,
-  SelectTrigger,
-  SelectValue,
-} from '../ui/select';
-=======
 import { BarChart3, TrendingUp, Brain, Target, Calendar, Moon, Zap, Award } from 'lucide-react';
 import { Card, CardContent, CardHeader, CardTitle } from '../ui/card';
 import { Button } from '../ui/button';
 import { Select, SelectContent, SelectItem, SelectTrigger, SelectValue } from '../ui/select';
->>>>>>> 02f0594e
 import { Progress } from '../ui/progress';
 import { Badge } from '../ui/badge';
 import { Tabs, TabsContent, TabsList, TabsTrigger } from '../ui/tabs';
@@ -43,15 +21,7 @@
   };
   sleepQuality: {
     score: number;
-<<<<<<< HEAD
-    factors: Array<{
-      name: string;
-      impact: number;
-      trend: 'positive' | 'negative' | 'neutral';
-    }>;
-=======
     factors: Array<{ name: string; impact: number; trend: 'positive' | 'negative' | 'neutral' }>;
->>>>>>> 02f0594e
   };
   productivity: {
     correlation: number;
@@ -102,27 +72,10 @@
               <div className="flex items-center gap-2">
                 <Progress value={Math.abs(factor.impact)} className="w-20 h-2" />
                 <Badge
-<<<<<<< HEAD
-                  variant={
-                    factor.trend === 'positive'
-                      ? 'default'
-                      : factor.trend === 'negative'
-                        ? 'destructive'
-                        : 'secondary'
-                  }
-                  className="text-xs"
-                >
-                  {factor.trend === 'positive'
-                    ? '↗'
-                    : factor.trend === 'negative'
-                      ? '↘'
-                      : '→'}
-=======
                   variant={factor.trend === 'positive' ? 'default' : factor.trend === 'negative' ? 'destructive' : 'secondary'}
                   className="text-xs"
                 >
                   {factor.trend === 'positive' ? '↗' : factor.trend === 'negative' ? '↘' : '→'}
->>>>>>> 02f0594e
                 </Badge>
               </div>
             </div>
@@ -254,41 +207,19 @@
 function AIInsights({ data }: { data: AnalyticsData['insights'] }) {
   const getInsightIcon = (type: string) => {
     switch (type) {
-<<<<<<< HEAD
-      case 'tip':
-        return <Brain className="w-4 h-4 text-blue-600" />;
-      case 'warning':
-        return <Zap className="w-4 h-4 text-yellow-600" />;
-      case 'achievement':
-        return <Award className="w-4 h-4 text-green-600" />;
-      default:
-        return <Brain className="w-4 h-4 text-gray-600" />;
-=======
       case 'tip': return <Brain className="w-4 h-4 text-blue-600" />;
       case 'warning': return <Zap className="w-4 h-4 text-yellow-600" />;
       case 'achievement': return <Award className="w-4 h-4 text-green-600" />;
       default: return <Brain className="w-4 h-4 text-gray-600" />;
->>>>>>> 02f0594e
     }
   };
 
   const getInsightColor = (type: string) => {
     switch (type) {
-<<<<<<< HEAD
-      case 'tip':
-        return 'border-blue-200 bg-blue-50';
-      case 'warning':
-        return 'border-yellow-200 bg-yellow-50';
-      case 'achievement':
-        return 'border-green-200 bg-green-50';
-      default:
-        return 'border-gray-200 bg-gray-50';
-=======
       case 'tip': return 'border-blue-200 bg-blue-50';
       case 'warning': return 'border-yellow-200 bg-yellow-50';
       case 'achievement': return 'border-green-200 bg-green-50';
       default: return 'border-gray-200 bg-gray-50';
->>>>>>> 02f0594e
     }
   };
 
@@ -406,11 +337,7 @@
     wakeUpSuccess: {
       rate: 0.85,
       trend: 'up',
-<<<<<<< HEAD
-      weeklyData: [75, 80, 90, 85, 95, 90, 85],
-=======
       weeklyData: [75, 80, 90, 85, 95, 90, 85]
->>>>>>> 02f0594e
     },
     sleepQuality: {
       score: 78,
@@ -419,13 +346,8 @@
         { name: 'Bedtime Consistency', impact: 72, trend: 'neutral' },
         { name: 'Screen Time Before Bed', impact: -45, trend: 'negative' },
         { name: 'Caffeine Intake', impact: -30, trend: 'positive' },
-<<<<<<< HEAD
-        { name: 'Exercise', impact: 60, trend: 'positive' },
-      ],
-=======
         { name: 'Exercise', impact: 60, trend: 'positive' }
       ]
->>>>>>> 02f0594e
     },
     productivity: {
       correlation: 0.73,
@@ -438,54 +360,29 @@
         { name: 'Morning Wake-up', current: 12, best: 28 },
         { name: 'No Snooze', current: 5, best: 15 },
         { name: 'Exercise', current: 8, best: 21 },
-<<<<<<< HEAD
-        { name: 'Meditation', current: 3, best: 12 },
-      ],
-=======
         { name: 'Meditation', current: 3, best: 12 }
       ]
->>>>>>> 02f0594e
     },
     insights: [
       {
         type: 'achievement',
         title: 'Streak Milestone!',
-<<<<<<< HEAD
-        description:
-          "You've maintained a consistent wake-up time for 12 days straight.",
-        actionable: 'Keep it up!',
-=======
         description: 'You\'ve maintained a consistent wake-up time for 12 days straight.',
         actionable: 'Keep it up!'
->>>>>>> 02f0594e
       },
       {
         type: 'tip',
         title: 'Optimize Your Evening',
-<<<<<<< HEAD
-        description:
-          'Your sleep quality improves when you avoid screens 1 hour before bed.',
-        actionable: 'Set a reminder',
-=======
         description: 'Your sleep quality improves when you avoid screens 1 hour before bed.',
         actionable: 'Set a reminder'
->>>>>>> 02f0594e
       },
       {
         type: 'warning',
         title: 'Weekend Pattern',
-<<<<<<< HEAD
-        description:
-          'Your wake-up times vary significantly on weekends, affecting Monday performance.',
-        actionable: 'Adjust schedule',
-      },
-    ],
-=======
         description: 'Your wake-up times vary significantly on weekends, affecting Monday performance.',
         actionable: 'Adjust schedule'
       }
     ]
->>>>>>> 02f0594e
   });
 
   if (!user) {
