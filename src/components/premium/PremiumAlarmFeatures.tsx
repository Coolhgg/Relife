--- conflicted
+++ resolved
@@ -2,14 +2,12 @@
 // Advanced alarm functionality exclusive to premium subscribers
 
 import React, { useState, useEffect } from 'react';
-import { Clock, Brain, Music, MapPin, Cloud } from 'lucide-react';
+import { Clock, Zap, Brain, Music, Users, Calendar, MapPin, Cloud } from 'lucide-react';
 import { Card, CardContent, CardHeader, CardTitle } from '../ui/card';
 import { Button } from '../ui/button';
 import { Input } from '../ui/input';
 import { Label } from '../ui/label';
 import { Switch } from '../ui/switch';
-import path from 'path';
-import { Zap } from 'lucide-react';
 import {
   Select,
   SelectContent,
@@ -44,7 +42,7 @@
   const [weatherAdaptation, setWeatherAdaptation] = useState(false);
 
   return (
-    <FeatureGate feature="smart_wakeup" userId={_user?.id || ''} showUpgradePrompt>
+    <FeatureGate feature="smart_wakeup" userId={user?.id || ''} showUpgradePrompt>
       <Card>
         <CardHeader>
           <CardTitle className="flex items-center gap-2">
@@ -59,11 +57,7 @@
             <div className="mt-2">
               <Slider
                 value={[smartWindow]}
-<<<<<<< HEAD
-                onValueChange={(value: unknown) => setSmartWindow(value[0])}
-=======
                 onValueChange={(value: any) => setSmartWindow(value[0])}
->>>>>>> 2afb321e
                 max={60}
                 min={5}
                 step={5}
@@ -144,7 +138,7 @@
   return (
     <FeatureGate
       feature="advanced_scheduling"
-      userId={_user?.id || ''}
+      userId={user?.id || ''}
       showUpgradePrompt
     >
       <Card>
@@ -279,7 +273,7 @@
   };
 
   return (
-    <FeatureGate feature="custom_sounds" userId={_user?.id || ''} showUpgradePrompt>
+    <FeatureGate feature="custom_sounds" userId={user?.id || ''} showUpgradePrompt>
       <Card>
         <CardHeader>
           <CardTitle className="flex items-center gap-2">
@@ -366,7 +360,7 @@
   );
 
   return (
-    <FeatureGate feature="enhanced_battles" userId={_user?.id || ''} showUpgradePrompt>
+    <FeatureGate feature="enhanced_battles" userId={user?.id || ''} showUpgradePrompt>
       <Card>
         <CardHeader>
           <CardTitle className="flex items-center gap-2">
@@ -407,7 +401,7 @@
           {battleType === 'team' && (
             <div className="space-y-3">
               <div className="flex items-center gap-2">
-                <div className="w-4 h-4" />
+                <Users className="w-4 h-4" />
                 <Label>Team Features</Label>
               </div>
               <div className="space-y-2">
@@ -507,7 +501,7 @@
   const [trigger, setTrigger] = useState<'arrive' | 'leave' | 'both'>('arrive');
 
   return (
-    <FeatureGate feature="location_alarms" userId={_user?.id || ''} showUpgradePrompt>
+    <FeatureGate feature="location_alarms" userId={user?.id || ''} showUpgradePrompt>
       <Card>
         <CardHeader>
           <CardTitle className="flex items-center gap-2">
@@ -543,9 +537,9 @@
               </div>
             ) : (
               <div className="space-y-2">
-                {locations.map((location, _index) => (
+                {locations.map((location, index) => (
                   <div
-                    key={_index}
+                    key={index}
                     className="flex items-center justify-between p-3 border rounded-lg"
                   >
                     <div>
@@ -602,9 +596,9 @@
   className = '',
 }: PremiumAlarmFeaturesProps) {
   const { user } = useAuth();
-  const featureGate = useFeatureGate({ userId: _user?.id || '' });
-
-  if (!_user) {
+  const featureGate = useFeatureGate({ userId: user?.id || '' });
+
+  if (!user) {
     return (
       <div className={`text-center py-8 ${className}`}>
         <p className="text-gray-600">Sign in to access premium alarm features</p>
