// Premium Alarm Features for Relife Alarm App
// Advanced alarm functionality exclusive to premium subscribers

import React, { useState, useEffect } from 'react';
import { Clock, Zap, Brain, Music, Users, Calendar, MapPin, Cloud } from 'lucide-react';
import { Card, CardContent, CardHeader, CardTitle } from '../ui/card';
import { Button } from '../ui/button';
import { Input } from '../ui/input';
import { Label } from '../ui/label';
import { Switch } from '../ui/switch';
<<<<<<< HEAD
import {
  Select,
  SelectContent,
  SelectItem,
  SelectTrigger,
  SelectValue,
} from '../ui/select';
=======
import { Select, SelectContent, SelectItem, SelectTrigger, SelectValue } from '../ui/select';
>>>>>>> 02f0594e
import { Slider } from '../ui/slider';
import { FeatureGate } from './FeatureGate';
import { FeatureBadge } from './FeatureUtils';
import useAuth from '../../hooks/useAuth';
import useFeatureGate from '../../hooks/useFeatureGate';
import type { Alarm } from '../../types';

interface PremiumAlarmFeaturesProps {
  alarm?: Alarm;
  onUpdate: (updates: Partial<Alarm>) => void;
  className?: string;
}

// Smart Wake-Up Feature (Premium)
function SmartWakeUpFeature({ alarm, onUpdate }: { alarm?: Alarm; onUpdate: (updates: Partial<Alarm>) => void }) {
  const { user } = useAuth();
  const [smartWindow, setSmartWindow] = useState(30); // minutes
  const [sleepPhaseOptimization, setSleepPhaseOptimization] = useState(true);
  const [weatherAdaptation, setWeatherAdaptation] = useState(false);

  return (
    <FeatureGate feature="smart_wakeup" userId={user?.id || ''} showUpgradePrompt>
      <Card>
        <CardHeader>
          <CardTitle className="flex items-center gap-2">
            <Brain className="w-5 h-5 text-purple-600" />
            Smart Wake-Up
            <FeatureBadge tier="premium" size="sm" />
          </CardTitle>
        </CardHeader>
        <CardContent className="space-y-4">
          <div>
            <Label>Smart Wake-Up Window</Label>
            <div className="mt-2">
              <Slider
                value={[smartWindow]}
                onValueChange={value => setSmartWindow(value[0])}
                max={60}
                min={5}
                step={5}
                className="w-full"
              />
              <div className="flex justify-between text-sm text-gray-500 mt-1">
                <span>5 min</span>
                <span>{smartWindow} minutes</span>
                <span>60 min</span>
              </div>
            </div>
            <p className="text-sm text-gray-600 mt-1">
              Wake you during the lightest sleep phase within this window
            </p>
          </div>

          <div className="flex items-center justify-between">
            <div>
              <Label>Sleep Phase Optimization</Label>
              <p className="text-sm text-gray-600">
                Analyze sleep patterns for optimal wake time
              </p>
            </div>
            <Switch
              checked={sleepPhaseOptimization}
              onCheckedChange={setSleepPhaseOptimization}
            />
          </div>

          <div className="flex items-center justify-between">
            <div>
              <Label>Weather Adaptation</Label>
              <p className="text-sm text-gray-600">
                Adjust wake time based on weather conditions
              </p>
            </div>
            <Switch
              checked={weatherAdaptation}
              onCheckedChange={setWeatherAdaptation}
            />
          </div>

          <Button
            onClick={() => onUpdate({
              smartWakeup: {
                enabled: true,
                window: smartWindow,
                sleepPhaseOptimization,
                weatherAdaptation
              }
            })}
            className="w-full"
          >
            Enable Smart Wake-Up
          </Button>
        </CardContent>
      </Card>
    </FeatureGate>
  );
}

// Advanced Scheduling Feature (Premium)
function AdvancedSchedulingFeature({ alarm, onUpdate }: { alarm?: Alarm; onUpdate: (updates: Partial<Alarm>) => void }) {
  const { user } = useAuth();
<<<<<<< HEAD
  const [scheduleType, setScheduleType] = useState<
    'complex' | 'conditional' | 'dynamic'
  >('complex');
  const [conditions, setConditions] = useState<string[]>([]);

  return (
    <FeatureGate
      feature="advanced_scheduling"
      userId={user?.id || ''}
      showUpgradePrompt
    >
=======
  const [scheduleType, setScheduleType] = useState<'complex' | 'conditional' | 'dynamic'>('complex');
  const [conditions, setConditions] = useState<string[]>([]);

  return (
    <FeatureGate feature="advanced_scheduling" userId={user?.id || ''} showUpgradePrompt>
>>>>>>> 02f0594e
      <Card>
        <CardHeader>
          <CardTitle className="flex items-center gap-2">
            <Calendar className="w-5 h-5 text-blue-600" />
            Advanced Scheduling
            <FeatureBadge tier="premium" size="sm" />
          </CardTitle>
        </CardHeader>
        <CardContent className="space-y-4">
          <div>
            <Label>Schedule Type</Label>
            <Select value={scheduleType} onValueChange={setScheduleType}>
              <SelectTrigger>
                <SelectValue />
              </SelectTrigger>
              <SelectContent>
                <SelectItem value="complex">Complex Patterns</SelectItem>
                <SelectItem value="conditional">Conditional Triggers</SelectItem>
                <SelectItem value="dynamic">Dynamic Adaptation</SelectItem>
              </SelectContent>
            </Select>
          </div>

          {scheduleType === 'complex' && (
            <div className="space-y-3">
              <Label>Complex Pattern Settings</Label>
              <div className="grid grid-cols-2 gap-4">
                <div>
                  <Label className="text-sm">Every N days</Label>
                  <Input type="number" placeholder="3" />
                </div>
                <div>
                  <Label className="text-sm">Skip weekends</Label>
                  <Switch />
                </div>
                <div>
                  <Label className="text-sm">Holiday adjustments</Label>
                  <Switch />
                </div>
                <div>
                  <Label className="text-sm">Season-based timing</Label>
                  <Switch />
                </div>
              </div>
            </div>
          )}

          {scheduleType === 'conditional' && (
            <div className="space-y-3">
              <Label>Conditional Triggers</Label>
              <div className="space-y-2">
                <div className="flex items-center gap-2">
                  <Switch />
                  <span className="text-sm">Only if calendar has events</span>
                </div>
                <div className="flex items-center gap-2">
                  <Switch />
                  <span className="text-sm">Weather-based conditions</span>
                </div>
                <div className="flex items-center gap-2">
                  <Switch />
                  <span className="text-sm">Location-based triggers</span>
                </div>
                <div className="flex items-center gap-2">
                  <Switch />
                  <span className="text-sm">Sleep quality threshold</span>
                </div>
              </div>
            </div>
          )}

          {scheduleType === 'dynamic' && (
            <div className="space-y-3">
              <Label>Dynamic Adaptation</Label>
              <div className="space-y-2">
                <div className="flex items-center gap-2">
                  <Switch />
                  <span className="text-sm">Learn from snooze patterns</span>
                </div>
                <div className="flex items-center gap-2">
                  <Switch />
                  <span className="text-sm">Adapt to schedule changes</span>
                </div>
                <div className="flex items-center gap-2">
                  <Switch />
                  <span className="text-sm">AI-powered optimization</span>
                </div>
              </div>
            </div>
          )}

          <Button
            onClick={() => onUpdate({
              advancedScheduling: {
                enabled: true,
                type: scheduleType,
                conditions
              }
            })}
            className="w-full"
          >
            Apply Advanced Scheduling
          </Button>
        </CardContent>
      </Card>
    </FeatureGate>
  );
}

// Custom Sound Library Feature (Premium)
function CustomSoundLibraryFeature({ alarm, onUpdate }: { alarm?: Alarm; onUpdate: (updates: Partial<Alarm>) => void }) {
  const { user } = useAuth();
  const [selectedCategory, setSelectedCategory] = useState<string>('nature');
  const [uploadedSounds, setUploadedSounds] = useState<string[]>([]);

  const soundCategories = {
    nature: ['Rain', 'Ocean Waves', 'Birds', 'Forest', 'Thunder'],
    music: ['Classical', 'Ambient', 'Lo-fi', 'Jazz', 'Meditation'],
    voice: ['Personal Recording', 'Motivational', 'Affirmations', 'Language Learning'],
    binaural: ['Alpha Waves', 'Beta Waves', 'Gamma Waves', 'Delta Waves'],
<<<<<<< HEAD
    custom: uploadedSounds,
=======
    custom: uploadedSounds
>>>>>>> 02f0594e
  };

  return (
    <FeatureGate feature="custom_sounds" userId={user?.id || ''} showUpgradePrompt>
      <Card>
        <CardHeader>
          <CardTitle className="flex items-center gap-2">
            <Music className="w-5 h-5 text-green-600" />
            Custom Sound Library
            <FeatureBadge tier="basic" size="sm" />
          </CardTitle>
        </CardHeader>
        <CardContent className="space-y-4">
          <div>
            <Label>Sound Category</Label>
            <Select value={selectedCategory} onValueChange={setSelectedCategory}>
              <SelectTrigger>
                <SelectValue />
              </SelectTrigger>
              <SelectContent>
                <SelectItem value="nature">Nature Sounds</SelectItem>
                <SelectItem value="music">Music & Melodies</SelectItem>
                <SelectItem value="voice">Voice & Speech</SelectItem>
                <SelectItem value="binaural">Binaural Beats</SelectItem>
                <SelectItem value="custom">My Uploads</SelectItem>
              </SelectContent>
            </Select>
          </div>

          <div className="grid grid-cols-2 gap-2 max-h-48 overflow-y-auto">
<<<<<<< HEAD
            {soundCategories[selectedCategory as keyof typeof soundCategories].map(
              sound => (
                <Button
                  key={sound}
                  variant="outline"
                  size="sm"
                  className="h-12 text-left justify-start"
                  onClick={() => onUpdate({ customSound: sound })}
                >
                  <Music className="w-4 h-4 mr-2" />
                  {sound}
                </Button>
              )
            )}
=======
            {soundCategories[selectedCategory as keyof typeof soundCategories].map((sound) => (
              <Button
                key={sound}
                variant="outline"
                size="sm"
                className="h-12 text-left justify-start"
                onClick={() => onUpdate({ customSound: sound })}
              >
                <Music className="w-4 h-4 mr-2" />
                {sound}
              </Button>
            ))}
>>>>>>> 02f0594e
          </div>

          {selectedCategory === 'custom' && (
            <div className="border-2 border-dashed border-gray-300 rounded-lg p-6 text-center">
              <Cloud className="w-8 h-8 text-gray-400 mx-auto mb-2" />
              <p className="text-sm text-gray-600 mb-2">Upload your own sound files</p>
              <Button variant="outline" size="sm">
                Choose Files
              </Button>
              <p className="text-xs text-gray-500 mt-2">MP3, WAV, M4A up to 10MB</p>
            </div>
          )}

          <div className="flex items-center gap-2">
            <Label className="text-sm">Sound Mixing</Label>
            <FeatureBadge tier="premium" size="xs" />
          </div>
          <div className="flex items-center gap-2">
            <Switch />
            <span className="text-sm">Layer multiple sounds</span>
          </div>
          <div className="flex items-center gap-2">
            <Switch />
            <span className="text-sm">Gradual volume increase</span>
          </div>
        </CardContent>
      </Card>
    </FeatureGate>
  );
}

// Enhanced Battle Mode Feature (Pro)
function EnhancedBattleModeFeature({ alarm, onUpdate }: { alarm?: Alarm; onUpdate: (updates: Partial<Alarm>) => void }) {
  const { user } = useAuth();
  const [battleType, setBattleType] = useState<'team' | 'tournament' | 'ai'>('team');
<<<<<<< HEAD
  const [difficulty, setDifficulty] = useState<'adaptive' | 'extreme' | 'impossible'>(
    'adaptive'
  );
=======
  const [difficulty, setDifficulty] = useState<'adaptive' | 'extreme' | 'impossible'>('adaptive');
>>>>>>> 02f0594e

  return (
    <FeatureGate feature="enhanced_battles" userId={user?.id || ''} showUpgradePrompt>
      <Card>
        <CardHeader>
          <CardTitle className="flex items-center gap-2">
            <Zap className="w-5 h-5 text-yellow-600" />
            Enhanced Battle Mode
            <FeatureBadge tier="pro" size="sm" />
          </CardTitle>
        </CardHeader>
        <CardContent className="space-y-4">
          <div>
            <Label>Battle Type</Label>
            <Select value={battleType} onValueChange={setBattleType}>
              <SelectTrigger>
                <SelectValue />
              </SelectTrigger>
              <SelectContent>
                <SelectItem value="team">Team Battles</SelectItem>
                <SelectItem value="tournament">Tournament Mode</SelectItem>
                <SelectItem value="ai">AI Opponent</SelectItem>
              </SelectContent>
            </Select>
          </div>

          <div>
            <Label>Difficulty Level</Label>
            <Select value={difficulty} onValueChange={setDifficulty}>
              <SelectTrigger>
                <SelectValue />
              </SelectTrigger>
              <SelectContent>
                <SelectItem value="adaptive">Adaptive (learns from you)</SelectItem>
                <SelectItem value="extreme">Extreme Challenge</SelectItem>
                <SelectItem value="impossible">Impossible Mode</SelectItem>
              </SelectContent>
            </Select>
          </div>

          {battleType === 'team' && (
            <div className="space-y-3">
              <div className="flex items-center gap-2">
                <Users className="w-4 h-4" />
                <Label>Team Features</Label>
              </div>
              <div className="space-y-2">
                <div className="flex items-center gap-2">
                  <Switch />
                  <span className="text-sm">Create wake-up groups</span>
                </div>
                <div className="flex items-center gap-2">
                  <Switch />
                  <span className="text-sm">Shared battle objectives</span>
                </div>
                <div className="flex items-center gap-2">
                  <Switch />
                  <span className="text-sm">Team leaderboards</span>
                </div>
              </div>
            </div>
          )}

          {battleType === 'tournament' && (
            <div className="space-y-3">
              <div className="flex items-center gap-2">
                <Label>Tournament Settings</Label>
              </div>
              <div className="grid grid-cols-2 gap-4">
                <div>
                  <Label className="text-sm">Duration (days)</Label>
                  <Input type="number" placeholder="7" />
                </div>
                <div>
                  <Label className="text-sm">Max participants</Label>
                  <Input type="number" placeholder="100" />
                </div>
              </div>
              <div className="flex items-center gap-2">
                <Switch />
                <span className="text-sm">Prize rewards</span>
              </div>
            </div>
          )}

          {battleType === 'ai' && (
            <div className="space-y-3">
              <div className="flex items-center gap-2">
                <Brain className="w-4 h-4" />
                <Label>AI Opponent Features</Label>
              </div>
              <div className="space-y-2">
                <div className="flex items-center gap-2">
                  <Switch />
                  <span className="text-sm">Personality adaptation</span>
                </div>
                <div className="flex items-center gap-2">
                  <Switch />
                  <span className="text-sm">Dynamic difficulty scaling</span>
                </div>
                <div className="flex items-center gap-2">
                  <Switch />
                  <span className="text-sm">Trash talking mode</span>
                </div>
              </div>
            </div>
          )}

          <Button
            onClick={() => onUpdate({
              enhancedBattles: {
                enabled: true,
                type: battleType,
                difficulty
              }
            })}
            className="w-full"
          >
            Enable Enhanced Battles
          </Button>
        </CardContent>
      </Card>
    </FeatureGate>
  );
}

// Location-Based Alarms Feature (Premium)
function LocationBasedAlarmsFeature({ alarm, onUpdate }: { alarm?: Alarm; onUpdate: (updates: Partial<Alarm>) => void }) {
  const { user } = useAuth();
<<<<<<< HEAD
  const [locations, setLocations] = useState<
    Array<{ name: string; address: string; radius: number }>
  >([]);
=======
  const [locations, setLocations] = useState<Array<{ name: string; address: string; radius: number }>>([]);
>>>>>>> 02f0594e
  const [trigger, setTrigger] = useState<'arrive' | 'leave' | 'both'>('arrive');

  return (
    <FeatureGate feature="location_alarms" userId={user?.id || ''} showUpgradePrompt>
      <Card>
        <CardHeader>
          <CardTitle className="flex items-center gap-2">
            <MapPin className="w-5 h-5 text-red-600" />
            Location-Based Alarms
            <FeatureBadge tier="premium" size="sm" />
          </CardTitle>
        </CardHeader>
        <CardContent className="space-y-4">
          <div>
            <Label>Trigger Type</Label>
            <Select value={trigger} onValueChange={setTrigger}>
              <SelectTrigger>
                <SelectValue />
              </SelectTrigger>
              <SelectContent>
                <SelectItem value="arrive">When arriving at location</SelectItem>
                <SelectItem value="leave">When leaving location</SelectItem>
                <SelectItem value="both">Both arrive and leave</SelectItem>
              </SelectContent>
            </Select>
          </div>

          <div className="space-y-3">
            <Label>Monitored Locations</Label>
            {locations.length === 0 ? (
              <div className="text-center py-8 border-2 border-dashed border-gray-300 rounded-lg">
                <MapPin className="w-8 h-8 text-gray-400 mx-auto mb-2" />
                <p className="text-sm text-gray-600">No locations added yet</p>
                <Button variant="outline" size="sm" className="mt-2">
                  Add Location
                </Button>
              </div>
            ) : (
              <div className="space-y-2">
                {locations.map((location, index) => (
                  <div key={index} className="flex items-center justify-between p-3 border rounded-lg">
                    <div>
                      <p className="font-medium">{location.name}</p>
                      <p className="text-sm text-gray-600">{location.address}</p>
<<<<<<< HEAD
                      <p className="text-xs text-gray-500">
                        Radius: {location.radius}m
                      </p>
=======
                      <p className="text-xs text-gray-500">Radius: {location.radius}m</p>
>>>>>>> 02f0594e
                    </div>
                    <Button variant="ghost" size="sm">
                      Edit
                    </Button>
                  </div>
                ))}
              </div>
            )}
          </div>

          <div className="space-y-2">
            <div className="flex items-center gap-2">
              <Switch />
              <span className="text-sm">Background location tracking</span>
            </div>
            <div className="flex items-center gap-2">
              <Switch />
              <span className="text-sm">Battery optimization</span>
            </div>
          </div>

          <Button
            onClick={() => onUpdate({
              locationBased: {
                enabled: true,
                locations,
                trigger
              }
            })}
            className="w-full"
          >
            Enable Location Alarms
          </Button>
        </CardContent>
      </Card>
    </FeatureGate>
  );
}

// Main Premium Alarm Features Component
<<<<<<< HEAD
export function PremiumAlarmFeatures({
  alarm,
  onUpdate,
  className = '',
}: PremiumAlarmFeaturesProps) {
=======
export function PremiumAlarmFeatures({ alarm, onUpdate, className = '' }: PremiumAlarmFeaturesProps) {
>>>>>>> 02f0594e
  const { user } = useAuth();
  const featureGate = useFeatureGate({ userId: user?.id || '' });

  if (!user) {
    return (
      <div className={`text-center py-8 ${className}`}>
        <p className="text-gray-600">Sign in to access premium alarm features</p>
      </div>
    );
  }

  return (
    <div className={`space-y-6 ${className}`}>
      <div className="text-center mb-8">
        <h2 className="text-2xl font-bold mb-2">Premium Alarm Features</h2>
        <p className="text-gray-600">
          Unlock advanced capabilities for the ultimate wake-up experience
        </p>
      </div>

      <div className="grid grid-cols-1 lg:grid-cols-2 gap-6">
        <SmartWakeUpFeature alarm={alarm} onUpdate={onUpdate} />
        <AdvancedSchedulingFeature alarm={alarm} onUpdate={onUpdate} />
        <CustomSoundLibraryFeature alarm={alarm} onUpdate={onUpdate} />
        <EnhancedBattleModeFeature alarm={alarm} onUpdate={onUpdate} />
        <LocationBasedAlarmsFeature alarm={alarm} onUpdate={onUpdate} />
      </div>

      {/* Feature Usage Summary */}
      <Card className="mt-8">
        <CardHeader>
          <CardTitle>Your Premium Features</CardTitle>
        </CardHeader>
        <CardContent>
          <div className="grid grid-cols-2 md:grid-cols-4 gap-4 text-center">
            <div>
              <p className="text-2xl font-bold text-purple-600">
                {featureGate.getFeatureAccess?.('smart_wakeup')?.used || 0}
              </p>
              <p className="text-sm text-gray-600">Smart Alarms</p>
            </div>
            <div>
              <p className="text-2xl font-bold text-blue-600">
                {featureGate.getFeatureAccess?.('custom_sounds')?.used || 0}
              </p>
              <p className="text-sm text-gray-600">Custom Sounds</p>
            </div>
            <div>
              <p className="text-2xl font-bold text-yellow-600">
                {featureGate.getFeatureAccess?.('enhanced_battles')?.used || 0}
              </p>
              <p className="text-sm text-gray-600">Battle Modes</p>
            </div>
            <div>
              <p className="text-2xl font-bold text-red-600">
                {featureGate.getFeatureAccess?.('location_alarms')?.used || 0}
              </p>
              <p className="text-sm text-gray-600">Location Alarms</p>
            </div>
          </div>
        </CardContent>
      </Card>
    </div>
  );
}

export default PremiumAlarmFeatures;<|MERGE_RESOLUTION|>--- conflicted
+++ resolved
@@ -8,17 +8,7 @@
 import { Input } from '../ui/input';
 import { Label } from '../ui/label';
 import { Switch } from '../ui/switch';
-<<<<<<< HEAD
-import {
-  Select,
-  SelectContent,
-  SelectItem,
-  SelectTrigger,
-  SelectValue,
-} from '../ui/select';
-=======
 import { Select, SelectContent, SelectItem, SelectTrigger, SelectValue } from '../ui/select';
->>>>>>> 02f0594e
 import { Slider } from '../ui/slider';
 import { FeatureGate } from './FeatureGate';
 import { FeatureBadge } from './FeatureUtils';
@@ -120,25 +110,11 @@
 // Advanced Scheduling Feature (Premium)
 function AdvancedSchedulingFeature({ alarm, onUpdate }: { alarm?: Alarm; onUpdate: (updates: Partial<Alarm>) => void }) {
   const { user } = useAuth();
-<<<<<<< HEAD
-  const [scheduleType, setScheduleType] = useState<
-    'complex' | 'conditional' | 'dynamic'
-  >('complex');
-  const [conditions, setConditions] = useState<string[]>([]);
-
-  return (
-    <FeatureGate
-      feature="advanced_scheduling"
-      userId={user?.id || ''}
-      showUpgradePrompt
-    >
-=======
   const [scheduleType, setScheduleType] = useState<'complex' | 'conditional' | 'dynamic'>('complex');
   const [conditions, setConditions] = useState<string[]>([]);
 
   return (
     <FeatureGate feature="advanced_scheduling" userId={user?.id || ''} showUpgradePrompt>
->>>>>>> 02f0594e
       <Card>
         <CardHeader>
           <CardTitle className="flex items-center gap-2">
@@ -259,11 +235,7 @@
     music: ['Classical', 'Ambient', 'Lo-fi', 'Jazz', 'Meditation'],
     voice: ['Personal Recording', 'Motivational', 'Affirmations', 'Language Learning'],
     binaural: ['Alpha Waves', 'Beta Waves', 'Gamma Waves', 'Delta Waves'],
-<<<<<<< HEAD
-    custom: uploadedSounds,
-=======
     custom: uploadedSounds
->>>>>>> 02f0594e
   };
 
   return (
@@ -294,22 +266,6 @@
           </div>
 
           <div className="grid grid-cols-2 gap-2 max-h-48 overflow-y-auto">
-<<<<<<< HEAD
-            {soundCategories[selectedCategory as keyof typeof soundCategories].map(
-              sound => (
-                <Button
-                  key={sound}
-                  variant="outline"
-                  size="sm"
-                  className="h-12 text-left justify-start"
-                  onClick={() => onUpdate({ customSound: sound })}
-                >
-                  <Music className="w-4 h-4 mr-2" />
-                  {sound}
-                </Button>
-              )
-            )}
-=======
             {soundCategories[selectedCategory as keyof typeof soundCategories].map((sound) => (
               <Button
                 key={sound}
@@ -322,7 +278,6 @@
                 {sound}
               </Button>
             ))}
->>>>>>> 02f0594e
           </div>
 
           {selectedCategory === 'custom' && (
@@ -358,13 +313,7 @@
 function EnhancedBattleModeFeature({ alarm, onUpdate }: { alarm?: Alarm; onUpdate: (updates: Partial<Alarm>) => void }) {
   const { user } = useAuth();
   const [battleType, setBattleType] = useState<'team' | 'tournament' | 'ai'>('team');
-<<<<<<< HEAD
-  const [difficulty, setDifficulty] = useState<'adaptive' | 'extreme' | 'impossible'>(
-    'adaptive'
-  );
-=======
   const [difficulty, setDifficulty] = useState<'adaptive' | 'extreme' | 'impossible'>('adaptive');
->>>>>>> 02f0594e
 
   return (
     <FeatureGate feature="enhanced_battles" userId={user?.id || ''} showUpgradePrompt>
@@ -494,13 +443,7 @@
 // Location-Based Alarms Feature (Premium)
 function LocationBasedAlarmsFeature({ alarm, onUpdate }: { alarm?: Alarm; onUpdate: (updates: Partial<Alarm>) => void }) {
   const { user } = useAuth();
-<<<<<<< HEAD
-  const [locations, setLocations] = useState<
-    Array<{ name: string; address: string; radius: number }>
-  >([]);
-=======
   const [locations, setLocations] = useState<Array<{ name: string; address: string; radius: number }>>([]);
->>>>>>> 02f0594e
   const [trigger, setTrigger] = useState<'arrive' | 'leave' | 'both'>('arrive');
 
   return (
@@ -545,13 +488,7 @@
                     <div>
                       <p className="font-medium">{location.name}</p>
                       <p className="text-sm text-gray-600">{location.address}</p>
-<<<<<<< HEAD
-                      <p className="text-xs text-gray-500">
-                        Radius: {location.radius}m
-                      </p>
-=======
                       <p className="text-xs text-gray-500">Radius: {location.radius}m</p>
->>>>>>> 02f0594e
                     </div>
                     <Button variant="ghost" size="sm">
                       Edit
@@ -592,15 +529,7 @@
 }
 
 // Main Premium Alarm Features Component
-<<<<<<< HEAD
-export function PremiumAlarmFeatures({
-  alarm,
-  onUpdate,
-  className = '',
-}: PremiumAlarmFeaturesProps) {
-=======
 export function PremiumAlarmFeatures({ alarm, onUpdate, className = '' }: PremiumAlarmFeaturesProps) {
->>>>>>> 02f0594e
   const { user } = useAuth();
   const featureGate = useFeatureGate({ userId: user?.id || '' });
 
