--- conflicted
+++ resolved
@@ -3,7 +3,6 @@
 
 import React, { useState, useEffect } from 'react';
 import {
-  // Replaced stub import with proper implementation // auto: restored by scout - verify
   Users,
   Crown,
   Trophy,
@@ -150,14 +149,10 @@
 
         <div className="space-y-3">
           <h4 className="font-semibold">Team Members</h4>
-<<<<<<< HEAD
-          {team.members.map((member: unknown) => (
-=======
           {team.members.map(($1) => {
         // TODO(manual): implement
         return null;
       })
->>>>>>> 2afb321e
             <div
               key={member.id}
               className="flex items-center justify-between p-3 border rounded-lg"
@@ -309,14 +304,10 @@
 
         <div className="space-y-3">
           <h4 className="font-semibold">Available Challenges</h4>
-<<<<<<< HEAD
-          {availableChallenges.map((challenge: unknown) => (
-=======
           {availableChallenges.map(($1) => {
         // TODO(manual): implement
         return null;
       })
->>>>>>> 2afb321e
             <div
               key={challenge.id}
               className="flex items-center justify-between p-3 border rounded-lg"
@@ -387,14 +378,10 @@
               </Button>
             </div>
           ) : (
-<<<<<<< HEAD
-            partners.map((partner: unknown) => (
-=======
             partners.map(($1) => {
         // TODO(manual): implement
         return null;
       })
->>>>>>> 2afb321e
               <div
                 key={partner.id}
                 className="flex items-center justify-between p-3 border rounded-lg"
@@ -423,14 +410,10 @@
         {partnerRequests.length > 0 && (
           <div className="space-y-3">
             <h4 className="font-semibold">Partner Requests</h4>
-<<<<<<< HEAD
-            {partnerRequests.map((request: unknown) => (
-=======
             {partnerRequests.map(($1) => {
         // TODO(manual): implement
         return null;
       })
->>>>>>> 2afb321e
               <div
                 key={request.id}
                 className="flex items-center justify-between p-3 border rounded-lg bg-blue-50"
@@ -509,7 +492,7 @@
         </CardTitle>
       </CardHeader>
       <CardContent className="space-y-3">
-        {leaderboardData.map((team, _index) => (
+        {leaderboardData.map((team, index) => (
           <div
             key={team.rank}
             className={`flex items-center justify-between p-3 rounded-lg ${
@@ -578,13 +561,8 @@
               </span>
               <Switch
                 checked={enabled}
-<<<<<<< HEAD
-                onCheckedChange={(checked: unknown) =>
-                  setSocialSettings((prev: unknown) => ({ ...prev, [key]: checked }))
-=======
                 onCheckedChange={(checked: any) => // auto: implicit any
                   setSocialSettings((prev: any) => ({ // auto: implicit any ...prev, [key]: checked }))
->>>>>>> 2afb321e
                 }
               />
             </div>
@@ -626,7 +604,7 @@
 export function PremiumTeamFeatures({ className = '' }: PremiumTeamFeaturesProps) {
   const { user } = useAuth();
 
-  if (!_user) {
+  if (!user) {
     return (
       <div className={`text-center py-8 ${className}`}>
         <p className="text-gray-600">Sign in to access premium team features</p>
@@ -635,7 +613,7 @@
   }
 
   return (
-    <FeatureGate feature="team_features" userId={_user.id} showUpgradePrompt>
+    <FeatureGate feature="team_features" userId={user.id} showUpgradePrompt>
       <div className={`space-y-6 ${className}`}>
         <div className="text-center mb-8">
           <h2 className="text-2xl font-bold mb-2">Premium Team & Social Features</h2>
