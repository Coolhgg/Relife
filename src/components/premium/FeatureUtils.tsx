--- conflicted
+++ resolved
@@ -2,29 +2,12 @@
 // Additional utility components for feature gating and premium features
 
 import React, { ReactNode } from 'react';
-import { Shield, Star, LockZap } from 'lucide-react';
+import { Shield, Star, Lock, TrendingUp, Users, Zap } from 'lucide-react';
 import { useFeatureAccessContext } from '../../contexts/FeatureAccessContext';
-// auto: restored by scout - verify import path
-import { Users } from 'lucide-react';
-// auto: restored by scout - verify import path
-import { Zap } from 'lucide-react';
-// auto: restored by scout - verify import path
-import { TrendingUp } from 'lucide-react';
-// auto: restored by scout - verify import path
-import { Zap } from 'lucide-react';
-// auto: restored by scout - verify import path
-import { Users } from 'lucide-react';
-// auto: restored by scout - verify import path
-import { TrendingUp } from 'lucide-react';
 
 // Feature Badge Component
-import { config } from '../config/environment';
 interface FeatureBadgeProps {
-<<<<<<< HEAD
-  tier?: string;
-=======
   tier?: string; // auto: added for prop compatibility
->>>>>>> ff7f7fa3
   size?: 'sm' | 'md' | 'lg';
   variant?: 'subtle' | 'prominent';
   className?: string;
@@ -94,10 +77,10 @@
 
   return (
     <span
-      className={`inline-flex items-center gap-1 rounded-full border font-medium ${_config.colors} ${sizeClasses[size]} ${className}`}
+      className={`inline-flex items-center gap-1 rounded-full border font-medium ${config.colors} ${sizeClasses[size]} ${className}`}
     >
       <Icon className={iconSizes[size]} />
-      {_config.label}
+      {config.label}
     </span>
   );
 }
@@ -106,13 +89,8 @@
 interface TierComparisonProps {
   features?: string[];
   className?: string;
-<<<<<<< HEAD
-  currentTier?: string;
-  targetTier?: string;
-=======
   currentTier?: string; // auto: added for prop compatibility
   targetTier?: string; // auto: added for prop compatibility
->>>>>>> ff7f7fa3
 }
 
 export function TierComparison({
@@ -164,11 +142,8 @@
             {isUpgrade ? "New features you'll get:" : "Features you'll lose:"}
           </h4>
           <ul className="space-y-1">
-            {newFeatures.map((feature, _index) => (
-              <li
-                key={_index}
-                className="flex items-center gap-2 text-sm text-gray-600"
-              >
+            {newFeatures.map((feature, index) => (
+              <li key={index} className="flex items-center gap-2 text-sm text-gray-600">
                 <div
                   className={`w-1.5 h-1.5 rounded-full ${isUpgrade ? 'bg-green-500' : 'bg-red-500'}`}
                 />
