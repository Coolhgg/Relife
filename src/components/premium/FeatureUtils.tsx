--- conflicted
+++ resolved
@@ -1,18 +1,6 @@
 // Feature Utility Components for Relife Alarm App
 // Additional utility components for feature gating and premium features
 
-<<<<<<< HEAD
-import React, { ReactNode } from 'react';
-import { Shield, Star, Lock, TrendingUp, Users, Zap } from 'lucide-react';
-import { useFeatureAccessContext } from '../../contexts/FeatureAccessContext';
-import type { SubscriptionTier } from '../../types/premium';
-
-// Feature Badge Component
-interface FeatureBadgeProps {
-  tier: SubscriptionTier;
-  size?: 'sm' | 'md' | 'lg';
-  variant?: 'subtle' | 'prominent';
-=======
 import React, { ReactNode } from "react";
 import { Shield, Star, Lock, TrendingUp, Users, Zap } from "lucide-react";
 import { useFeatureAccessContext } from "../../contexts/FeatureAccessContext";
@@ -21,7 +9,6 @@
 interface FeatureBadgeProps {
   size?: "sm" | "md" | "lg";
   variant?: "subtle" | "prominent";
->>>>>>> a2085a2a
   className?: string;
 }
 
@@ -92,11 +79,6 @@
   className?: string;
 }
 
-<<<<<<< HEAD
-export function TierComparison({ currentTier, targetTier, features = [], className = '' }: TierComparisonProps) {
-  const tierHierarchy: SubscriptionTier[] = ['free', 'basic', 'premium', 'pro', 'enterprise'];
-  const isUpgrade = tierHierarchy.indexOf(targetTier) > tierHierarchy.indexOf(currentTier);
-=======
 export function TierComparison({
   currentTier,
   targetTier,
@@ -111,7 +93,6 @@
   ];
   const isUpgrade =
     tierHierarchy.indexOf(targetTier) > tierHierarchy.indexOf(currentTier);
->>>>>>> a2085a2a
 
   const getNewFeatures = () => {
     // This would ideally come from a feature service
