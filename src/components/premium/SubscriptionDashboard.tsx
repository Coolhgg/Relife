--- conflicted
+++ resolved
@@ -2,14 +2,11 @@
 // Comprehensive view of subscription status, billing, and feature usage
 
 import React, { useState } from 'react';
-import path from 'path';
-import { SubscriptionTier } from '@/types';
 import {
   Calendar,
   CreditCard,
   TrendingUp,
   Alert,
-  AlertTriangle,
   Gift,
   Settings,
   Crown,
@@ -20,7 +17,7 @@
 import { Progress } from '../ui/progress';
 import { Badge } from '../ui/badge';
 import { Tabs, TabsContent, TabsList, TabsTrigger } from '../ui/tabs';
-import { AlertDescription } from '../ui/alert';
+import { Alert, AlertDescription } from '../ui/alert';
 import PaymentMethodManager from './PaymentMethodManager';
 import BillingHistory from './BillingHistory';
 import PricingTable from './PricingTable';
@@ -138,8 +135,8 @@
       }
 
       setShowUpgradeModal(false);
-    } catch (_error) {
-      console._error('Failed to change plan:', _error);
+    } catch (error) {
+      console.error('Failed to change plan:', error);
     } finally {
       setActionLoading(null);
     }
@@ -149,8 +146,8 @@
     try {
       setActionLoading('cancel');
       await onCancelSubscription('User initiated cancellation');
-    } catch (_error) {
-      console._error('Failed to cancel subscription:', _error);
+    } catch (error) {
+      console.error('Failed to cancel subscription:', error);
     } finally {
       setActionLoading(null);
     }
@@ -160,8 +157,8 @@
     try {
       setActionLoading('reactivate');
       await onReactivateSubscription();
-    } catch (_error) {
-      console._error('Failed to reactivate subscription:', _error);
+    } catch (error) {
+      console.error('Failed to reactivate subscription:', error);
     } finally {
       setActionLoading(null);
     }
@@ -189,15 +186,9 @@
     <div className={`space-y-6 ${className}`}>
       {/* Alert for subscription issues */}
       {data.subscription?.status === 'past_due' && (
-<<<<<<< HEAD
-        <Alert className="border-orange-200 bg-orange-50">
-          <AlertTriangle className="h-4 w-4 text-orange-600" />
-          <AlertDescription className="text-orange-600">
-=======
         <AlertCircle className="border-orange-200 bg-orange-50">
           <AlertCircle className="h-4 w-4 text-orange-600" />
           <AlertCircleDescription className="text-orange-600">
->>>>>>> a260cd41
             Your subscription payment is past due. Please update your payment method to
             continue using premium features.
           </AlertCircleDescription>
@@ -205,15 +196,9 @@
       )}
 
       {data.subscription?.cancelAtPeriodEnd && (
-<<<<<<< HEAD
-        <Alert className="border-blue-200 bg-blue-50">
-          <AlertTriangle className="h-4 w-4 text-blue-600" />
-          <AlertDescription className="text-blue-600 flex items-center justify-between">
-=======
         <AlertCircle className="border-blue-200 bg-blue-50">
           <AlertCircle className="h-4 w-4 text-blue-600" />
           <AlertCircleDescription className="text-blue-600 flex items-center justify-between">
->>>>>>> a260cd41
             <span>
               Your subscription will end on{' '}
               {formatDate(data.subscription.currentPeriodEnd)}.
