--- conflicted
+++ resolved
@@ -103,57 +103,14 @@
     getDefaultAnimationEffects
   } = useTheme();
   const [showStudio, setShowStudio] = useState(false);
-<<<<<<< HEAD
-  const [animationIntensity, setAnimationIntensityState] = useState<
-    'subtle' | 'moderate' | 'dynamic' | 'dramatic'
-  >('moderate');
-  const [selectedCategory, setSelectedCategory] = useState<
-    'all' | 'premium' | 'system'
-  >('all');
-=======
   const [animationIntensity, setAnimationIntensityState] = useState<'subtle' | 'moderate' | 'dynamic' | 'dramatic'>('moderate');
   const [selectedCategory, setSelectedCategory] = useState<'all' | 'premium' | 'system'>('all');
->>>>>>> 02f0594e
   const [searchTerm, setSearchTerm] = useState('');
 
   const premiumThemes = availableThemes.filter(t => t.isPremium);
   const systemThemes = availableThemes.filter(t => !t.isPremium);
 
   const filteredThemes = availableThemes.filter(theme => {
-<<<<<<< HEAD
-    const matchesSearch =
-      theme.name.toLowerCase().includes(searchTerm.toLowerCase()) ||
-      theme.description.toLowerCase().includes(searchTerm.toLowerCase());
-    const matchesCategory =
-      selectedCategory === 'all' ||
-      (selectedCategory === 'premium' && theme.isPremium) ||
-      (selectedCategory === 'system' && !theme.isPremium);
-    return matchesSearch && matchesCategory;
-  });
-
-  const handleThemeSelect = useCallback(
-    (selectedTheme: Theme) => {
-      setTheme(selectedTheme);
-
-      // Initialize animations for premium themes
-      const selectedThemeData = availableThemes.find(t => t.theme === selectedTheme);
-      if (selectedThemeData?.isPremium) {
-        setTimeout(() => {
-          initializePremiumAnimations();
-        }, 100);
-      }
-    },
-    [setTheme, availableThemes, initializePremiumAnimations]
-  );
-
-  const handleAnimationIntensityChange = useCallback(
-    (intensity: 'subtle' | 'moderate' | 'dynamic' | 'dramatic') => {
-      setAnimationIntensityState(intensity);
-      setAnimationIntensity(intensity);
-    },
-    [setAnimationIntensity]
-  );
-=======
     const matchesSearch = theme.name.toLowerCase().includes(searchTerm.toLowerCase()) ||
                          theme.description.toLowerCase().includes(searchTerm.toLowerCase());
     const matchesCategory = selectedCategory === 'all' ||
@@ -178,7 +135,6 @@
     setAnimationIntensityState(intensity);
     setAnimationIntensity(intensity);
   }, [setAnimationIntensity]);
->>>>>>> 02f0594e
 
   useEffect(() => {
     // Initialize animations when component mounts
@@ -227,11 +183,7 @@
             {[
               { key: 'all', label: 'All Themes', count: availableThemes.length },
               { key: 'premium', label: 'Premium', count: premiumThemes.length },
-<<<<<<< HEAD
-              { key: 'system', label: 'System', count: systemThemes.length },
-=======
               { key: 'system', label: 'System', count: systemThemes.length }
->>>>>>> 02f0594e
             ].map(category => (
               <button
                 key={category.key}
@@ -252,11 +204,7 @@
               { key: 'subtle', label: 'Subtle', icon: '🌸' },
               { key: 'moderate', label: 'Moderate', icon: '🌟' },
               { key: 'dynamic', label: 'Dynamic', icon: '⚡' },
-<<<<<<< HEAD
-              { key: 'dramatic', label: 'Dramatic', icon: '💥' },
-=======
               { key: 'dramatic', label: 'Dramatic', icon: '💥' }
->>>>>>> 02f0594e
             ].map(intensity => (
               <button
                 key={intensity.key}
@@ -281,13 +229,7 @@
           <span className="stat-label">System Themes</span>
         </div>
         <div className="stat-item">
-<<<<<<< HEAD
-          <span className="stat-number">
-            {filteredThemes.filter(t => t.isPremium).length}
-          </span>
-=======
           <span className="stat-number">{filteredThemes.filter(t => t.isPremium).length}</span>
->>>>>>> 02f0594e
           <span className="stat-label">Animated Themes</span>
         </div>
       </div>
@@ -343,19 +285,6 @@
             <div className="animation-info">
               <h4>Animation Effects</h4>
               <div className="effects-list">
-<<<<<<< HEAD
-                {Object.entries(getDefaultAnimationEffects()).map(
-                  ([effect, enabled]) =>
-                    enabled && (
-                      <div key={effect} className="effect-item">
-                        <span className="effect-dot"></span>
-                        {effect
-                          .replace(/([A-Z])/g, ' $1')
-                          .replace(/^./, str => str.toUpperCase())}
-                      </div>
-                    )
-                )}
-=======
                 {Object.entries(getDefaultAnimationEffects()).map(([effect, enabled]) => (
                   enabled && (
                     <div key={effect} className="effect-item">
@@ -364,7 +293,6 @@
                     </div>
                   )
                 ))}
->>>>>>> 02f0594e
               </div>
             </div>
           )}
