/**
 * Premium Theme Showcase
 * Interactive demo of all premium theme features
 */

import React, { useState, useEffect, useCallback } from 'react';
import { useTheme } from '../hooks/useTheme';
import { Theme } from '../types';
import ThemeCustomizationStudio from './ThemeCustomizationStudio';
import PremiumThemeAnimationService from '../services/premium-theme-animations';
import { TimeoutHandle } from '../types/timers';

interface ThemeCardProps {
  themeId: Theme;
  name: string;
  description: string;
  preview: {
    primaryColor: string;
    backgroundColor: string;
    textColor: string;
    accentColor: string;
  };
  isActive: boolean;
  onSelect: (theme: Theme) => void;
  isPremium: boolean;
}

const ThemeCard: React.FC<ThemeCardProps> = ({
  themeId,
  name,
  description,
  preview,
  isActive,
  onSelect,
  isPremium,
}) => {
  const [isAnimating, setIsAnimating] = useState(false);

  const handleSelect = useCallback(() => {
    setIsAnimating(true);
    setTimeout(() => {
      onSelect(themeId);
      setIsAnimating(false);
    }, 300);
  }, [themeId, onSelect]);

  return (
    <div
      className={`theme-card ${isActive ? 'active' : ''} ${isAnimating ? 'animating' : ''} ${isPremium ? 'premium' : ''}`}
      onClick={handleSelect}
    >
      {isPremium && (
        <div className="premium-badge">
          <span className="premium-icon">✨</span>
          <span>Premium</span>
        </div>
      )}

      <div
        className="theme-preview"
        style={{
          background: `linear-gradient(135deg, ${preview.backgroundColor} 0%, ${preview.primaryColor} 100%)`,
          color: preview.textColor,
        }}
      >
        <div className="preview-header">
          <div className="preview-title">{name}</div>
          <div
            className="preview-accent"
            style={{ backgroundColor: preview.accentColor }}
          ></div>
        </div>

        <div className="preview-content">
          <div
            className="preview-element primary"
            style={{ backgroundColor: preview.primaryColor }}
          ></div>
          <div
            className="preview-element secondary"
            style={{ backgroundColor: preview.accentColor }}
          ></div>
          <div
            className="preview-element tertiary"
            style={{ borderColor: preview.primaryColor }}
          ></div>
        </div>
      </div>

      <div className="theme-info">
        <h3 className="theme-name">{name}</h3>
        <p className="theme-description">{description}</p>

        {isPremium && (
          <div className="premium-features">
            <span className="feature-tag">✨ Animations</span>
            <span className="feature-tag">🎨 Advanced Colors</span>
            <span className="feature-tag">🔧 Customizable</span>
          </div>
        )}
      </div>
    </div>
  );
};

const PremiumThemeShowcase: React.FC = () => {
  const {
    theme,
    availableThemes,
    setTheme,
    initializePremiumAnimations,
    setAnimationIntensity,
    getDefaultAnimationEffects,
  } = useTheme();
  const [showStudio, setShowStudio] = useState(false);
  const [animationIntensity, setAnimationIntensityState] = useState<
    'subtle' | 'moderate' | 'dynamic' | 'dramatic'
  >('moderate');
  const [selectedCategory, setSelectedCategory] = useState<
    'all' | 'premium' | 'system'
  >('all');
  const [searchTerm, setSearchTerm] = useState('');

  const premiumThemes = availableThemes.filter(t => t.isPremium);
  const systemThemes = availableThemes.filter(t => !t.isPremium);

  const filteredThemes = availableThemes.filter(theme => {
    const matchesSearch =
      theme.name.toLowerCase().includes(searchTerm.toLowerCase()) ||
      theme.description.toLowerCase().includes(searchTerm.toLowerCase());
    const matchesCategory =
      selectedCategory === 'all' ||
      (selectedCategory === 'premium' && theme.isPremium) ||
      (selectedCategory === 'system' && !theme.isPremium);
    return matchesSearch && matchesCategory;
  });

  const handleThemeSelect = useCallback(
    (selectedTheme: Theme) => {
      setTheme(selectedTheme);

      // Initialize animations for premium themes
      const selectedThemeData = availableThemes.find(t => t.theme === selectedTheme);
      if (selectedThemeData?.isPremium) {
        setTimeout(() => {
          initializePremiumAnimations();
        }, 100);
      }
    },
    [setTheme, availableThemes, initializePremiumAnimations]
  );

  const handleAnimationIntensityChange = useCallback(
    (intensity: 'subtle' | 'moderate' | 'dynamic' | 'dramatic') => {
      setAnimationIntensityState(intensity);
      setAnimationIntensity(intensity);
    },
    [setAnimationIntensity]
  );

  useEffect(() => {
    // Initialize animations when component mounts
    const currentThemeData = availableThemes.find(t => t.theme === theme);
    if (currentThemeData?.isPremium) {
      initializePremiumAnimations();
    }
  }, [theme, availableThemes, initializePremiumAnimations]);

  return (
    <div className="premium-theme-showcase">
      <div className="showcase-header">
        <div className="header-content">
          <h1>Premium Theme Showcase</h1>
          <p>Discover beautiful, animated themes with advanced customization options</p>
        </div>

        <div className="header-actions">
          <button className="studio-button" onClick={() => setShowStudio(!showStudio)}>
            <span className="studio-icon">🛠️</span>
            {showStudio ? 'Hide Studio' : 'Open Studio'}
          </button>
        </div>
      </div>

      {showStudio && (
        <div className="studio-container">
          <ThemeCustomizationStudio />
        </div>
      )}

      <div className="showcase-controls">
        <div className="search-filters">
          <div className="search-container">
            <input
              type="text"
              placeholder="Search themes..."
              value={searchTerm}
<<<<<<< HEAD
              
              onChange={(e: React.ChangeEvent<HTMLInputElement>) => setSearchTerm(e.target.value)}
=======
              onChange={(e: any) => setSearchTerm(e.target.value)}
>>>>>>> 0a801929
              className="search-input"
            />
            <span className="search-icon">🔍</span>
          </div>

          <div className="category-filters">
            {[
              { key: 'all', label: 'All Themes', count: availableThemes.length },
              { key: 'premium', label: 'Premium', count: premiumThemes.length },
              { key: 'system', label: 'System', count: systemThemes.length },
            ].map(category => (
              <button
                key={category.key}
                className={`category-button ${selectedCategory === category.key ? 'active' : ''}`}
                onClick={() => setSelectedCategory(category.key as any)}
              >
                {category.label}
                <span className="category-count">{category.count}</span>
              </button>
            ))}
          </div>
        </div>

        <div className="animation-controls">
          <label className="control-label">Animation Intensity</label>
          <div className="intensity-selector">
            {[
              { key: 'subtle', label: 'Subtle', icon: '🌸' },
              { key: 'moderate', label: 'Moderate', icon: '🌟' },
              { key: 'dynamic', label: 'Dynamic', icon: '⚡' },
              { key: 'dramatic', label: 'Dramatic', icon: '💥' },
            ].map(intensity => (
              <button
                key={intensity.key}
                className={`intensity-button ${animationIntensity === intensity.key ? 'active' : ''}`}
                onClick={() => handleAnimationIntensityChange(intensity.key as any)}
              >
                <span className="intensity-icon">{intensity.icon}</span>
                <span className="intensity-label">{intensity.label}</span>
              </button>
            ))}
          </div>
        </div>
      </div>

      <div className="theme-stats">
        <div className="stat-item">
          <span className="stat-number">{premiumThemes.length}</span>
          <span className="stat-label">Premium Themes</span>
        </div>
        <div className="stat-item">
          <span className="stat-number">{systemThemes.length}</span>
          <span className="stat-label">System Themes</span>
        </div>
        <div className="stat-item">
          <span className="stat-number">
            {filteredThemes.filter(t => t.isPremium).length}
          </span>
          <span className="stat-label">Animated Themes</span>
        </div>
      </div>

      <div className="themes-grid">
        {filteredThemes.length === 0 ? (
          <div className="no-themes">
            <span className="no-themes-icon">🔍</span>
            <h3>No themes found</h3>
            <p>Try adjusting your search or filter criteria</p>
          </div>
        ) : (
          filteredThemes.map(themeData => (
            <ThemeCard
              key={themeData.id}
              themeId={themeData.theme}
              name={themeData.name}
              description={themeData.description}
              preview={themeData.preview}
              isActive={theme === themeData.theme}
              onSelect={handleThemeSelect}
              isPremium={themeData.isPremium}
            />
          ))
        )}
      </div>

      {/* Current Theme Info Panel */}
      <div className="current-theme-panel">
        <div className="panel-header">
          <h3>Current Theme: {availableThemes.find(t => t.theme === theme)?.name}</h3>
        </div>

        <div className="panel-content">
          <div className="theme-features">
            <h4>Features</h4>
            <div className="features-list">
              {availableThemes.find(t => t.theme === theme)?.isPremium && (
                <>
                  <div className="feature-item">✨ Premium Animations</div>
                  <div className="feature-item">🎨 Advanced Color Schemes</div>
                  <div className="feature-item">🔧 Full Customization</div>
                  <div className="feature-item">📱 Mobile Optimized</div>
                </>
              )}
              <div className="feature-item">♿ Accessibility Ready</div>
              <div className="feature-item">🌙 Dark/Light Support</div>
              <div className="feature-item">⚡ Performance Optimized</div>
            </div>
          </div>

          {availableThemes.find(t => t.theme === theme)?.isPremium && (
            <div className="animation-info">
              <h4>Animation Effects</h4>
              <div className="effects-list">
                {Object.entries(getDefaultAnimationEffects()).map(
                  ([effect, enabled]) =>
                    enabled && (
                      <div key={effect} className="effect-item">
                        <span className="effect-dot"></span>
                        {effect
                          .replace(/([A-Z])/g, ' $1')
                          .replace(/^./, str => str.toUpperCase())}
                      </div>
                    )
                )}
              </div>
            </div>
          )}
        </div>
      </div>

      <style jsx>{`
        .premium-theme-showcase {
          max-width: 1400px;
          margin: 0 auto;
          padding: 20px;
        }

        .showcase-header {
          display: flex;
          justify-content: space-between;
          align-items: center;
          margin-bottom: 40px;
          padding: 30px;
          background: var(--color-background-secondary);
          border-radius: 16px;
          box-shadow: var(--shadow-lg);
        }

        .header-content h1 {
          color: var(--color-text-primary);
          margin: 0 0 10px 0;
          font-size: 2.5rem;
          font-weight: 700;
        }

        .header-content p {
          color: var(--color-text-secondary);
          margin: 0;
          font-size: 1.1rem;
        }

        .studio-button {
          display: flex;
          align-items: center;
          gap: 10px;
          padding: 12px 24px;
          background: var(--color-primary-500);
          color: white;
          border: none;
          border-radius: 8px;
          font-weight: 600;
          cursor: pointer;
          transition: all 0.2s ease;
        }

        .studio-button:hover {
          background: var(--color-primary-600);
          transform: translateY(-2px);
        }

        .studio-container {
          margin-bottom: 40px;
        }

        .showcase-controls {
          display: flex;
          flex-direction: column;
          gap: 20px;
          margin-bottom: 30px;
          padding: 20px;
          background: var(--color-background-secondary);
          border-radius: 12px;
        }

        .search-filters {
          display: flex;
          gap: 20px;
          align-items: center;
          flex-wrap: wrap;
        }

        .search-container {
          position: relative;
          min-width: 300px;
        }

        .search-input {
          width: 100%;
          padding: 12px 40px 12px 16px;
          border: 1px solid var(--color-border-primary);
          border-radius: 8px;
          background: var(--color-background-primary);
          color: var(--color-text-primary);
          font-size: 1rem;
        }

        .search-icon {
          position: absolute;
          right: 12px;
          top: 50%;
          transform: translateY(-50%);
          opacity: 0.5;
        }

        .category-filters {
          display: flex;
          gap: 8px;
        }

        .category-button {
          display: flex;
          align-items: center;
          gap: 8px;
          padding: 8px 16px;
          background: var(--color-background-primary);
          border: 1px solid var(--color-border-primary);
          border-radius: 6px;
          cursor: pointer;
          transition: all 0.2s ease;
          color: var(--color-text-primary);
        }

        .category-button:hover {
          background: var(--color-background-tertiary);
        }

        .category-button.active {
          background: var(--color-primary-500);
          color: white;
          border-color: var(--color-primary-600);
        }

        .category-count {
          background: rgba(0, 0, 0, 0.1);
          padding: 2px 6px;
          border-radius: 4px;
          font-size: 0.8rem;
        }

        .animation-controls {
          display: flex;
          flex-direction: column;
          gap: 12px;
        }

        .control-label {
          color: var(--color-text-primary);
          font-weight: 600;
        }

        .intensity-selector {
          display: flex;
          gap: 8px;
        }

        .intensity-button {
          display: flex;
          flex-direction: column;
          align-items: center;
          gap: 4px;
          padding: 12px 16px;
          background: var(--color-background-primary);
          border: 1px solid var(--color-border-primary);
          border-radius: 8px;
          cursor: pointer;
          transition: all 0.2s ease;
          color: var(--color-text-primary);
          min-width: 80px;
        }

        .intensity-button:hover {
          transform: translateY(-2px);
          box-shadow: var(--shadow-md);
        }

        .intensity-button.active {
          background: var(--color-primary-500);
          color: white;
          border-color: var(--color-primary-600);
        }

        .theme-stats {
          display: flex;
          gap: 20px;
          margin-bottom: 30px;
          justify-content: center;
        }

        .stat-item {
          display: flex;
          flex-direction: column;
          align-items: center;
          gap: 8px;
          padding: 20px;
          background: var(--color-background-secondary);
          border-radius: 12px;
          min-width: 120px;
        }

        .stat-number {
          font-size: 2rem;
          font-weight: 700;
          color: var(--color-primary-500);
        }

        .stat-label {
          color: var(--color-text-secondary);
          font-size: 0.9rem;
        }

        .themes-grid {
          display: grid;
          grid-template-columns: repeat(auto-fill, minmax(320px, 1fr));
          gap: 24px;
          margin-bottom: 40px;
        }

        .theme-card {
          position: relative;
          background: var(--color-background-secondary);
          border-radius: 16px;
          overflow: hidden;
          cursor: pointer;
          transition: all 0.3s ease;
          border: 2px solid transparent;
        }

        .theme-card:hover {
          transform: translateY(-8px);
          box-shadow: var(--shadow-xl);
        }

        .theme-card.active {
          border-color: var(--color-primary-500);
          box-shadow: var(--shadow-xl);
        }

        .theme-card.premium::before {
          content: '';
          position: absolute;
          top: 0;
          left: 0;
          right: 0;
          height: 3px;
          background: linear-gradient(90deg, #ffd700, #ff6b6b, #4ecdc4, #45b7d1);
          animation: premiumShimmer 3s ease-in-out infinite;
        }

        @keyframes premiumShimmer {
          0%,
          100% {
            opacity: 0.6;
          }
          50% {
            opacity: 1;
          }
        }

        .premium-badge {
          position: absolute;
          top: 12px;
          right: 12px;
          display: flex;
          align-items: center;
          gap: 4px;
          padding: 4px 8px;
          background: rgba(255, 215, 0, 0.9);
          color: #000;
          border-radius: 6px;
          font-size: 0.8rem;
          font-weight: 600;
          z-index: 2;
        }

        .theme-preview {
          height: 180px;
          padding: 16px;
          display: flex;
          flex-direction: column;
          justify-content: space-between;
        }

        .preview-header {
          display: flex;
          justify-content: space-between;
          align-items: center;
        }

        .preview-title {
          font-weight: 600;
          font-size: 1.1rem;
        }

        .preview-accent {
          width: 20px;
          height: 20px;
          border-radius: 50%;
        }

        .preview-content {
          display: flex;
          gap: 8px;
          align-items: center;
        }

        .preview-element {
          border-radius: 4px;
        }

        .preview-element.primary {
          width: 40px;
          height: 24px;
        }

        .preview-element.secondary {
          width: 24px;
          height: 24px;
          border-radius: 50%;
        }

        .preview-element.tertiary {
          width: 32px;
          height: 24px;
          background: transparent;
          border: 2px solid;
        }

        .theme-info {
          padding: 20px;
        }

        .theme-name {
          color: var(--color-text-primary);
          margin: 0 0 8px 0;
          font-size: 1.2rem;
        }

        .theme-description {
          color: var(--color-text-secondary);
          margin: 0 0 12px 0;
          font-size: 0.9rem;
          line-height: 1.4;
        }

        .premium-features {
          display: flex;
          flex-wrap: wrap;
          gap: 6px;
        }

        .feature-tag {
          padding: 4px 8px;
          background: var(--color-primary-100);
          color: var(--color-primary-700);
          border-radius: 4px;
          font-size: 0.75rem;
          font-weight: 600;
        }

        .no-themes {
          grid-column: 1 / -1;
          display: flex;
          flex-direction: column;
          align-items: center;
          gap: 16px;
          padding: 60px 20px;
          text-align: center;
        }

        .no-themes-icon {
          font-size: 4rem;
          opacity: 0.5;
        }

        .no-themes h3 {
          color: var(--color-text-primary);
          margin: 0;
        }

        .no-themes p {
          color: var(--color-text-secondary);
          margin: 0;
        }

        .current-theme-panel {
          background: var(--color-background-secondary);
          border-radius: 16px;
          padding: 24px;
          box-shadow: var(--shadow-lg);
        }

        .panel-header h3 {
          color: var(--color-text-primary);
          margin: 0 0 20px 0;
        }

        .panel-content {
          display: grid;
          grid-template-columns: repeat(auto-fit, minmax(250px, 1fr));
          gap: 24px;
        }

        .theme-features h4,
        .animation-info h4 {
          color: var(--color-text-primary);
          margin: 0 0 12px 0;
        }

        .features-list,
        .effects-list {
          display: flex;
          flex-direction: column;
          gap: 8px;
        }

        .feature-item,
        .effect-item {
          color: var(--color-text-secondary);
          display: flex;
          align-items: center;
          gap: 8px;
        }

        .effect-dot {
          width: 6px;
          height: 6px;
          background: var(--color-primary-500);
          border-radius: 50%;
        }

        @media (max-width: 768px) {
          .showcase-header {
            flex-direction: column;
            gap: 20px;
            text-align: center;
          }

          .search-filters {
            flex-direction: column;
            align-items: stretch;
          }

          .search-container {
            min-width: 100%;
          }

          .category-filters {
            justify-content: center;
          }

          .themes-grid {
            grid-template-columns: 1fr;
          }

          .theme-stats {
            flex-direction: column;
            align-items: center;
          }
        }
      `}</style>
    </div>
  );
};

export default PremiumThemeShowcase;<|MERGE_RESOLUTION|>--- conflicted
+++ resolved
@@ -195,12 +195,8 @@
               type="text"
               placeholder="Search themes..."
               value={searchTerm}
-<<<<<<< HEAD
               
               onChange={(e: React.ChangeEvent<HTMLInputElement>) => setSearchTerm(e.target.value)}
-=======
-              onChange={(e: any) => setSearchTerm(e.target.value)}
->>>>>>> 0a801929
               className="search-input"
             />
             <span className="search-icon">🔍</span>
