/**
 * GamingHub Component Tests
 *
 * Tests the main gaming interface including rewards, community, and battles tabs,
 * along with navigation and integration with child components.
 */

import React from 'react';
import { screen, waitFor, fireEvent } from '@testing-library/react';
import userEvent from '@testing-library/user-event';
import { renderWithProviders } from '../../__tests__/utils/render-helpers';
import {
  createTestUser,
  createTestBattle,
<<<<<<< HEAD
  createTestRewardSystem,
=======
  createTestRewardSystem
>>>>>>> 02f0594e
} from '../../__tests__/factories/gaming-factories';
import GamingHub from '../GamingHub';
import type { User, Battle, RewardSystem } from '../../types';

// Mock child components
jest.mock('../RewardsDashboard', () => {
  return function MockRewardsDashboard({ rewardSystem, onRefreshRewards }: any) {
    return (
      <div data-testid="rewards-dashboard">
        <div>Points: {rewardSystem.points}</div>
        <div>Level: {rewardSystem.level}</div>
        <button onClick={onRefreshRewards} data-testid="refresh-rewards">Refresh</button>
      </div>
    );
  };
});

jest.mock('../CommunityHub', () => {
<<<<<<< HEAD
  return function MockCommunityHub({
    currentUser,
    battles,
    onCreateBattle,
    onJoinBattle,
  }: any) {
=======
  return function MockCommunityHub({ currentUser, battles, onCreateBattle, onJoinBattle }: any) {
>>>>>>> 02f0594e
    return (
      <div data-testid="community-hub">
        <div>Welcome {currentUser.displayName}!</div>
        <div>{battles.length} active battles</div>
<<<<<<< HEAD
        <button
          onClick={() => onCreateBattle({ type: 'speed' })}
          data-testid="create-battle"
        >
=======
        <button onClick={() => onCreateBattle({ type: 'speed' })} data-testid="create-battle">
>>>>>>> 02f0594e
          Create Battle
        </button>
        <button onClick={() => onJoinBattle('battle-123')} data-testid="join-battle">
          Join Battle
        </button>
      </div>
    );
  };
});

jest.mock('../BattleSystem', () => {
<<<<<<< HEAD
  return function MockBattleSystem({
    currentUser,
    friends,
    activeBattles,
    onCreateBattle,
  }: any) {
=======
  return function MockBattleSystem({ currentUser, friends, activeBattles, onCreateBattle }: any) {
>>>>>>> 02f0594e
    return (
      <div data-testid="battle-system">
        <div>User: {currentUser.username}</div>
        <div>{friends.length} friends</div>
        <div>{activeBattles.length} battles</div>
<<<<<<< HEAD
        <button
          onClick={() => onCreateBattle({ type: 'consistency' })}
          data-testid="create-battle-system"
        >
=======
        <button onClick={() => onCreateBattle({ type: 'consistency' })} data-testid="create-battle-system">
>>>>>>> 02f0594e
          Create Battle
        </button>
      </div>
    );
  };
});

describe('GamingHub', () => {
  const mockCurrentUser = createTestUser({
    id: '1',
    username: 'testuser',
    displayName: 'Test User',
    level: 15,
    experience: 2500
  });

  const mockRewardSystem = createTestRewardSystem({
    points: 1250,
    level: 15,
    nextLevelPoints: 1500,
    badges: [
<<<<<<< HEAD
      {
        id: 'early-bird',
        name: 'Early Bird',
        description: 'Wake up before 6 AM for 7 days',
      },
      {
        id: 'consistent',
        name: 'Consistency Champion',
        description: 'No missed alarms for 14 days',
      },
    ],
=======
      { id: 'early-bird', name: 'Early Bird', description: 'Wake up before 6 AM for 7 days' },
      { id: 'consistent', name: 'Consistency Champion', description: 'No missed alarms for 14 days' }
    ]
>>>>>>> 02f0594e
  });

  const mockActiveBattles = [
    createTestBattle({
      id: 'battle-1',
      type: 'speed',
      status: 'active',
<<<<<<< HEAD
      participants: [mockCurrentUser.id, 'user-2'],
=======
      participants: [mockCurrentUser.id, 'user-2']
>>>>>>> 02f0594e
    }),
    createTestBattle({
      id: 'battle-2',
      type: 'consistency',
      status: 'pending',
<<<<<<< HEAD
      participants: [mockCurrentUser.id],
    }),
=======
      participants: [mockCurrentUser.id]
    })
>>>>>>> 02f0594e
  ];

  const mockFriends = [
    createTestUser({ id: 'friend-1', displayName: 'Friend One' }),
<<<<<<< HEAD
    createTestUser({ id: 'friend-2', displayName: 'Friend Two' }),
=======
    createTestUser({ id: 'friend-2', displayName: 'Friend Two' })
>>>>>>> 02f0594e
  ];

  const mockCallbacks = {
    onCreateBattle: jest.fn(),
    onJoinBattle: jest.fn(),
    onSendTrashTalk: jest.fn(),
    onRefreshRewards: jest.fn()
  };

  const defaultProps = {
    currentUser: mockCurrentUser,
    rewardSystem: mockRewardSystem,
    activeBattles: mockActiveBattles,
    friends: mockFriends,
    ...mockCallbacks
  };

  beforeEach(() => {
    jest.clearAllMocks();
  });

  describe('Rendering', () => {
    it('renders gaming hub header correctly', () => {
      renderWithProviders(<GamingHub {...defaultProps} />);

      expect(screen.getByRole('heading', { name: 'Gaming Hub' })).toBeInTheDocument();
<<<<<<< HEAD
      expect(
        screen.getByText('Rewards, community, and battles all in one place')
      ).toBeInTheDocument();
=======
      expect(screen.getByText('Rewards, community, and battles all in one place')).toBeInTheDocument();
>>>>>>> 02f0594e
    });

    it('renders all navigation tabs', () => {
      renderWithProviders(<GamingHub {...defaultProps} />);

      expect(screen.getByRole('tab', { name: /rewards/i })).toBeInTheDocument();
      expect(screen.getByRole('tab', { name: /community/i })).toBeInTheDocument();
      expect(screen.getByRole('tab', { name: /battles/i })).toBeInTheDocument();
    });

    it('renders tab icons correctly', () => {
      renderWithProviders(<GamingHub {...defaultProps} />);

      expect(screen.getByTestId('trophy-icon')).toBeInTheDocument();
      expect(screen.getByTestId('users-icon')).toBeInTheDocument();
      expect(screen.getByTestId('sword-icon')).toBeInTheDocument();
    });

    it('hides tab labels on small screens', () => {
      // Mock small screen
      Object.defineProperty(window, 'innerWidth', {
        writable: true,
        configurable: true,
        value: 400,
      });

      renderWithProviders(<GamingHub {...defaultProps} />);

      const rewardsText = screen.getByText('Rewards');
      expect(rewardsText).toHaveClass('hidden', 'sm:inline');
    });
  });

  describe('Tab Navigation', () => {
    it('defaults to rewards tab', () => {
      renderWithProviders(<GamingHub {...defaultProps} />);

      const rewardsTab = screen.getByRole('tab', { name: /rewards/i });
      expect(rewardsTab).toHaveAttribute('data-state', 'active');
      expect(screen.getByTestId('rewards-dashboard')).toBeInTheDocument();
    });

    it('switches to community tab when clicked', async () => {
      const user = userEvent.setup();

      renderWithProviders(<GamingHub {...defaultProps} />);

      const communityTab = screen.getByRole('tab', { name: /community/i });
      await user.click(communityTab);

      expect(communityTab).toHaveAttribute('data-state', 'active');
      expect(screen.getByTestId('community-hub')).toBeInTheDocument();
    });

    it('switches to battles tab when clicked', async () => {
      const user = userEvent.setup();

      renderWithProviders(<GamingHub {...defaultProps} />);

      const battlesTab = screen.getByRole('tab', { name: /battles/i });
      await user.click(battlesTab);

      expect(battlesTab).toHaveAttribute('data-state', 'active');
      expect(screen.getByTestId('battle-system')).toBeInTheDocument();
    });

    it('supports keyboard navigation between tabs', async () => {
      const user = userEvent.setup();

      renderWithProviders(<GamingHub {...defaultProps} />);

      const rewardsTab = screen.getByRole('tab', { name: /rewards/i });
      rewardsTab.focus();

      await user.keyboard('{ArrowRight}');

      const communityTab = screen.getByRole('tab', { name: /community/i });
      expect(communityTab).toHaveFocus();

      await user.keyboard('{Enter}');
      expect(communityTab).toHaveAttribute('data-state', 'active');
    });
  });

  describe('Rewards Tab', () => {
    it('renders RewardsDashboard with correct props', () => {
      renderWithProviders(<GamingHub {...defaultProps} />);

      expect(screen.getByTestId('rewards-dashboard')).toBeInTheDocument();
      expect(screen.getByText('Points: 1250')).toBeInTheDocument();
      expect(screen.getByText('Level: 15')).toBeInTheDocument();
    });

    it('shows loading state when rewardSystem is not provided', () => {
<<<<<<< HEAD
      renderWithProviders(<GamingHub {...defaultProps} rewardSystem={undefined} />);
=======
      renderWithProviders(
        <GamingHub {...defaultProps} rewardSystem={undefined} />
      );
>>>>>>> 02f0594e

      expect(screen.getByText('Loading your rewards...')).toBeInTheDocument();
      expect(screen.getByTestId('trophy-icon')).toBeInTheDocument();
    });

    it('calls onRefreshRewards when refresh button is clicked', async () => {
      const user = userEvent.setup();

      renderWithProviders(<GamingHub {...defaultProps} />);

      const refreshButton = screen.getByTestId('refresh-rewards');
      await user.click(refreshButton);

      expect(mockCallbacks.onRefreshRewards).toHaveBeenCalledTimes(1);
    });
  });

  describe('Community Tab', () => {
    it('renders CommunityHub with correct props', async () => {
      const user = userEvent.setup();

      renderWithProviders(<GamingHub {...defaultProps} />);

      const communityTab = screen.getByRole('tab', { name: /community/i });
      await user.click(communityTab);

      expect(screen.getByTestId('community-hub')).toBeInTheDocument();
      expect(screen.getByText('Welcome Test User!')).toBeInTheDocument();
      expect(screen.getByText('2 active battles')).toBeInTheDocument();
    });

    it('forwards battle creation from community hub', async () => {
      const user = userEvent.setup();

      renderWithProviders(<GamingHub {...defaultProps} />);

      const communityTab = screen.getByRole('tab', { name: /community/i });
      await user.click(communityTab);

      const createBattleButton = screen.getByTestId('create-battle');
      await user.click(createBattleButton);

      expect(mockCallbacks.onCreateBattle).toHaveBeenCalledWith({ type: 'speed' });
    });

    it('forwards battle joining from community hub', async () => {
      const user = userEvent.setup();

      renderWithProviders(<GamingHub {...defaultProps} />);

      const communityTab = screen.getByRole('tab', { name: /community/i });
      await user.click(communityTab);

      const joinBattleButton = screen.getByTestId('join-battle');
      await user.click(joinBattleButton);

      expect(mockCallbacks.onJoinBattle).toHaveBeenCalledWith('battle-123');
    });
  });

  describe('Battles Tab', () => {
    it('renders BattleSystem with correct props', async () => {
      const user = userEvent.setup();

      renderWithProviders(<GamingHub {...defaultProps} />);

      const battlesTab = screen.getByRole('tab', { name: /battles/i });
      await user.click(battlesTab);

      expect(screen.getByTestId('battle-system')).toBeInTheDocument();
      expect(screen.getByText('User: testuser')).toBeInTheDocument();
      expect(screen.getByText('2 friends')).toBeInTheDocument();
      expect(screen.getByText('2 battles')).toBeInTheDocument();
    });

    it('forwards battle creation from battle system', async () => {
      const user = userEvent.setup();

      renderWithProviders(<GamingHub {...defaultProps} />);

      const battlesTab = screen.getByRole('tab', { name: /battles/i });
      await user.click(battlesTab);

      const createBattleButton = screen.getByTestId('create-battle-system');
      await user.click(createBattleButton);

<<<<<<< HEAD
      expect(mockCallbacks.onCreateBattle).toHaveBeenCalledWith({
        type: 'consistency',
      });
=======
      expect(mockCallbacks.onCreateBattle).toHaveBeenCalledWith({ type: 'consistency' });
>>>>>>> 02f0594e
    });
  });

  describe('Responsive Design', () => {
    it('adapts layout for mobile screens', () => {
      Object.defineProperty(window, 'innerWidth', {
        writable: true,
        configurable: true,
        value: 375,
      });

      renderWithProviders(<GamingHub {...defaultProps} />);

      const container = screen.getByRole('main');
      expect(container).toHaveClass('flex', 'flex-col', 'h-full');
    });

    it('handles tablet layout properly', () => {
      Object.defineProperty(window, 'innerWidth', {
        writable: true,
        configurable: true,
        value: 768,
      });

      renderWithProviders(<GamingHub {...defaultProps} />);

      // Tab content should be scrollable
      const tabsContent = screen.getByTestId('rewards-dashboard').parentElement;
      expect(tabsContent?.parentElement).toHaveClass('overflow-y-auto');
    });
  });

  describe('Dark Mode Support', () => {
    it('applies dark mode classes correctly', () => {
<<<<<<< HEAD
      renderWithProviders(<GamingHub {...defaultProps} />, { theme: 'dark' });
=======
      renderWithProviders(
        <GamingHub {...defaultProps} />,
        { theme: 'dark' }
      );
>>>>>>> 02f0594e

      const container = document.querySelector('.dark\\:bg-dark-900');
      expect(container).toBeInTheDocument();

      const header = document.querySelector('.dark\\:bg-dark-800');
      expect(header).toBeInTheDocument();
    });

    it('uses correct text colors in dark mode', () => {
<<<<<<< HEAD
      renderWithProviders(<GamingHub {...defaultProps} />, { theme: 'dark' });
=======
      renderWithProviders(
        <GamingHub {...defaultProps} />,
        { theme: 'dark' }
      );
>>>>>>> 02f0594e

      const title = screen.getByRole('heading', { name: 'Gaming Hub' });
      expect(title).toHaveClass('dark:text-white');

<<<<<<< HEAD
      const description = screen.getByText(
        'Rewards, community, and battles all in one place'
      );
=======
      const description = screen.getByText('Rewards, community, and battles all in one place');
>>>>>>> 02f0594e
      expect(description).toHaveClass('dark:text-gray-300');
    });
  });

  describe('Loading States', () => {
    it('handles empty battles array gracefully', () => {
<<<<<<< HEAD
      renderWithProviders(<GamingHub {...defaultProps} activeBattles={[]} />);
=======
      renderWithProviders(
        <GamingHub {...defaultProps} activeBattles={[]} />
      );
>>>>>>> 02f0594e

      // Should render without errors
      expect(screen.getByRole('heading', { name: 'Gaming Hub' })).toBeInTheDocument();
    });

    it('handles empty friends array gracefully', () => {
<<<<<<< HEAD
      renderWithProviders(<GamingHub {...defaultProps} friends={[]} />);
=======
      renderWithProviders(
        <GamingHub {...defaultProps} friends={[]} />
      );
>>>>>>> 02f0594e

      // Should render without errors
      expect(screen.getByRole('heading', { name: 'Gaming Hub' })).toBeInTheDocument();
    });

    it('shows appropriate loading state for rewards', () => {
<<<<<<< HEAD
      renderWithProviders(<GamingHub {...defaultProps} rewardSystem={undefined} />);
=======
      renderWithProviders(
        <GamingHub {...defaultProps} rewardSystem={undefined} />
      );
>>>>>>> 02f0594e

      expect(screen.getByText('Loading your rewards...')).toBeInTheDocument();
      expect(screen.getByTestId('trophy-icon')).toBeInTheDocument();
    });
  });

  describe('Error Handling', () => {
    it('handles missing user data gracefully', () => {
      const consoleError = jest.spyOn(console, 'error').mockImplementation();

<<<<<<< HEAD
      renderWithProviders(<GamingHub {...defaultProps} currentUser={null as any} />);
=======
      renderWithProviders(
        <GamingHub
          {...defaultProps}
          currentUser={null as any}
        />
      );
>>>>>>> 02f0594e

      // Component should render without crashing
      expect(screen.getByRole('heading', { name: 'Gaming Hub' })).toBeInTheDocument();

      consoleError.mockRestore();
    });

    it('handles callback errors gracefully', async () => {
      const user = userEvent.setup();
      const consoleError = jest.spyOn(console, 'error').mockImplementation();

      const errorCallback = jest.fn().mockImplementation(() => {
        throw new Error('Callback error');
      });

      renderWithProviders(
        <GamingHub {...defaultProps} onRefreshRewards={errorCallback} />
      );

      const refreshButton = screen.getByTestId('refresh-rewards');

      // Should not crash when callback throws
      await user.click(refreshButton);

      expect(errorCallback).toHaveBeenCalled();
      consoleError.mockRestore();
    });
  });

  describe('Accessibility', () => {
    it('provides proper ARIA labels for tabs', () => {
      renderWithProviders(<GamingHub {...defaultProps} />);

      const tabList = screen.getByRole('tablist');
      expect(tabList).toBeInTheDocument();

      const tabs = screen.getAllByRole('tab');
      tabs.forEach(tab => {
        expect(tab).toHaveAccessibleName();
      });
    });

    it('maintains proper tab panel relationships', () => {
      renderWithProviders(<GamingHub {...defaultProps} />);

      const rewardsTab = screen.getByRole('tab', { name: /rewards/i });
      const rewardsPanel = screen.getByRole('tabpanel');

      expect(rewardsTab).toHaveAttribute('aria-controls');
      expect(rewardsPanel).toHaveAttribute('aria-labelledby');
    });

    it('supports screen reader navigation', () => {
<<<<<<< HEAD
      renderWithProviders(<GamingHub {...defaultProps} />, {
        screenReaderEnabled: true,
      });
=======
      renderWithProviders(
        <GamingHub {...defaultProps} />,
        { screenReaderEnabled: true }
      );
>>>>>>> 02f0594e

      const heading = screen.getByRole('heading', { name: 'Gaming Hub' });
      expect(heading).toHaveAttribute('aria-level', '1');
    });

    it('provides keyboard shortcuts information', () => {
      renderWithProviders(<GamingHub {...defaultProps} />);

      // Check for keyboard navigation hints
      const tabList = screen.getByRole('tablist');
      expect(tabList).toHaveAttribute('aria-orientation', 'horizontal');
    });
  });
});<|MERGE_RESOLUTION|>--- conflicted
+++ resolved
@@ -12,11 +12,7 @@
 import {
   createTestUser,
   createTestBattle,
-<<<<<<< HEAD
-  createTestRewardSystem,
-=======
   createTestRewardSystem
->>>>>>> 02f0594e
 } from '../../__tests__/factories/gaming-factories';
 import GamingHub from '../GamingHub';
 import type { User, Battle, RewardSystem } from '../../types';
@@ -35,28 +31,12 @@
 });
 
 jest.mock('../CommunityHub', () => {
-<<<<<<< HEAD
-  return function MockCommunityHub({
-    currentUser,
-    battles,
-    onCreateBattle,
-    onJoinBattle,
-  }: any) {
-=======
   return function MockCommunityHub({ currentUser, battles, onCreateBattle, onJoinBattle }: any) {
->>>>>>> 02f0594e
     return (
       <div data-testid="community-hub">
         <div>Welcome {currentUser.displayName}!</div>
         <div>{battles.length} active battles</div>
-<<<<<<< HEAD
-        <button
-          onClick={() => onCreateBattle({ type: 'speed' })}
-          data-testid="create-battle"
-        >
-=======
         <button onClick={() => onCreateBattle({ type: 'speed' })} data-testid="create-battle">
->>>>>>> 02f0594e
           Create Battle
         </button>
         <button onClick={() => onJoinBattle('battle-123')} data-testid="join-battle">
@@ -68,29 +48,13 @@
 });
 
 jest.mock('../BattleSystem', () => {
-<<<<<<< HEAD
-  return function MockBattleSystem({
-    currentUser,
-    friends,
-    activeBattles,
-    onCreateBattle,
-  }: any) {
-=======
   return function MockBattleSystem({ currentUser, friends, activeBattles, onCreateBattle }: any) {
->>>>>>> 02f0594e
     return (
       <div data-testid="battle-system">
         <div>User: {currentUser.username}</div>
         <div>{friends.length} friends</div>
         <div>{activeBattles.length} battles</div>
-<<<<<<< HEAD
-        <button
-          onClick={() => onCreateBattle({ type: 'consistency' })}
-          data-testid="create-battle-system"
-        >
-=======
         <button onClick={() => onCreateBattle({ type: 'consistency' })} data-testid="create-battle-system">
->>>>>>> 02f0594e
           Create Battle
         </button>
       </div>
@@ -112,23 +76,9 @@
     level: 15,
     nextLevelPoints: 1500,
     badges: [
-<<<<<<< HEAD
-      {
-        id: 'early-bird',
-        name: 'Early Bird',
-        description: 'Wake up before 6 AM for 7 days',
-      },
-      {
-        id: 'consistent',
-        name: 'Consistency Champion',
-        description: 'No missed alarms for 14 days',
-      },
-    ],
-=======
       { id: 'early-bird', name: 'Early Bird', description: 'Wake up before 6 AM for 7 days' },
       { id: 'consistent', name: 'Consistency Champion', description: 'No missed alarms for 14 days' }
     ]
->>>>>>> 02f0594e
   });
 
   const mockActiveBattles = [
@@ -136,32 +86,19 @@
       id: 'battle-1',
       type: 'speed',
       status: 'active',
-<<<<<<< HEAD
-      participants: [mockCurrentUser.id, 'user-2'],
-=======
       participants: [mockCurrentUser.id, 'user-2']
->>>>>>> 02f0594e
     }),
     createTestBattle({
       id: 'battle-2',
       type: 'consistency',
       status: 'pending',
-<<<<<<< HEAD
-      participants: [mockCurrentUser.id],
-    }),
-=======
       participants: [mockCurrentUser.id]
     })
->>>>>>> 02f0594e
   ];
 
   const mockFriends = [
     createTestUser({ id: 'friend-1', displayName: 'Friend One' }),
-<<<<<<< HEAD
-    createTestUser({ id: 'friend-2', displayName: 'Friend Two' }),
-=======
     createTestUser({ id: 'friend-2', displayName: 'Friend Two' })
->>>>>>> 02f0594e
   ];
 
   const mockCallbacks = {
@@ -188,13 +125,7 @@
       renderWithProviders(<GamingHub {...defaultProps} />);
 
       expect(screen.getByRole('heading', { name: 'Gaming Hub' })).toBeInTheDocument();
-<<<<<<< HEAD
-      expect(
-        screen.getByText('Rewards, community, and battles all in one place')
-      ).toBeInTheDocument();
-=======
       expect(screen.getByText('Rewards, community, and battles all in one place')).toBeInTheDocument();
->>>>>>> 02f0594e
     });
 
     it('renders all navigation tabs', () => {
@@ -289,13 +220,9 @@
     });
 
     it('shows loading state when rewardSystem is not provided', () => {
-<<<<<<< HEAD
-      renderWithProviders(<GamingHub {...defaultProps} rewardSystem={undefined} />);
-=======
       renderWithProviders(
         <GamingHub {...defaultProps} rewardSystem={undefined} />
       );
->>>>>>> 02f0594e
 
       expect(screen.getByText('Loading your rewards...')).toBeInTheDocument();
       expect(screen.getByTestId('trophy-icon')).toBeInTheDocument();
@@ -382,13 +309,7 @@
       const createBattleButton = screen.getByTestId('create-battle-system');
       await user.click(createBattleButton);
 
-<<<<<<< HEAD
-      expect(mockCallbacks.onCreateBattle).toHaveBeenCalledWith({
-        type: 'consistency',
-      });
-=======
       expect(mockCallbacks.onCreateBattle).toHaveBeenCalledWith({ type: 'consistency' });
->>>>>>> 02f0594e
     });
   });
 
@@ -423,14 +344,10 @@
 
   describe('Dark Mode Support', () => {
     it('applies dark mode classes correctly', () => {
-<<<<<<< HEAD
-      renderWithProviders(<GamingHub {...defaultProps} />, { theme: 'dark' });
-=======
       renderWithProviders(
         <GamingHub {...defaultProps} />,
         { theme: 'dark' }
       );
->>>>>>> 02f0594e
 
       const container = document.querySelector('.dark\\:bg-dark-900');
       expect(container).toBeInTheDocument();
@@ -440,64 +357,42 @@
     });
 
     it('uses correct text colors in dark mode', () => {
-<<<<<<< HEAD
-      renderWithProviders(<GamingHub {...defaultProps} />, { theme: 'dark' });
-=======
       renderWithProviders(
         <GamingHub {...defaultProps} />,
         { theme: 'dark' }
       );
->>>>>>> 02f0594e
 
       const title = screen.getByRole('heading', { name: 'Gaming Hub' });
       expect(title).toHaveClass('dark:text-white');
 
-<<<<<<< HEAD
-      const description = screen.getByText(
-        'Rewards, community, and battles all in one place'
-      );
-=======
       const description = screen.getByText('Rewards, community, and battles all in one place');
->>>>>>> 02f0594e
       expect(description).toHaveClass('dark:text-gray-300');
     });
   });
 
   describe('Loading States', () => {
     it('handles empty battles array gracefully', () => {
-<<<<<<< HEAD
-      renderWithProviders(<GamingHub {...defaultProps} activeBattles={[]} />);
-=======
       renderWithProviders(
         <GamingHub {...defaultProps} activeBattles={[]} />
       );
->>>>>>> 02f0594e
 
       // Should render without errors
       expect(screen.getByRole('heading', { name: 'Gaming Hub' })).toBeInTheDocument();
     });
 
     it('handles empty friends array gracefully', () => {
-<<<<<<< HEAD
-      renderWithProviders(<GamingHub {...defaultProps} friends={[]} />);
-=======
       renderWithProviders(
         <GamingHub {...defaultProps} friends={[]} />
       );
->>>>>>> 02f0594e
 
       // Should render without errors
       expect(screen.getByRole('heading', { name: 'Gaming Hub' })).toBeInTheDocument();
     });
 
     it('shows appropriate loading state for rewards', () => {
-<<<<<<< HEAD
-      renderWithProviders(<GamingHub {...defaultProps} rewardSystem={undefined} />);
-=======
       renderWithProviders(
         <GamingHub {...defaultProps} rewardSystem={undefined} />
       );
->>>>>>> 02f0594e
 
       expect(screen.getByText('Loading your rewards...')).toBeInTheDocument();
       expect(screen.getByTestId('trophy-icon')).toBeInTheDocument();
@@ -508,16 +403,12 @@
     it('handles missing user data gracefully', () => {
       const consoleError = jest.spyOn(console, 'error').mockImplementation();
 
-<<<<<<< HEAD
-      renderWithProviders(<GamingHub {...defaultProps} currentUser={null as any} />);
-=======
       renderWithProviders(
         <GamingHub
           {...defaultProps}
           currentUser={null as any}
         />
       );
->>>>>>> 02f0594e
 
       // Component should render without crashing
       expect(screen.getByRole('heading', { name: 'Gaming Hub' })).toBeInTheDocument();
@@ -571,16 +462,10 @@
     });
 
     it('supports screen reader navigation', () => {
-<<<<<<< HEAD
-      renderWithProviders(<GamingHub {...defaultProps} />, {
-        screenReaderEnabled: true,
-      });
-=======
       renderWithProviders(
         <GamingHub {...defaultProps} />,
         { screenReaderEnabled: true }
       );
->>>>>>> 02f0594e
 
       const heading = screen.getByRole('heading', { name: 'Gaming Hub' });
       expect(heading).toHaveAttribute('aria-level', '1');
