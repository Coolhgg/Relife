import React from 'react';
import { render, screen, fireEvent } from '@testing-library/react';
import { vi, beforeEach, afterEach, test, describe, expect } from 'vitest';
import ErrorBoundary from '../ErrorBoundary';
// Test utilities are now handled via vitest directly

// Test component that throws errors
const ThrowError: React.FC<{ shouldThrow?: boolean; errorMessage?: string }> = ({
  shouldThrow = false,
<<<<<<< HEAD
  errorMessage = 'Test error',
=======
  errorMessage = 'Test error'
>>>>>>> 02f0594e
}) => {
  if (shouldThrow) {
    throw new Error(errorMessage);
  }
  return <div>Component rendered successfully</div>;
};

// Test component that throws during render
const AsyncError: React.FC<{ shouldThrow?: boolean }> = ({ shouldThrow = false }) => {
  React.useEffect(() => {
    if (shouldThrow) {
      throw new Error('Async error in useEffect');
    }
  }, [shouldThrow]);

  return <div>Async component</div>;
};

describe('ErrorBoundary', () => {
  beforeEach(() => {
    vi.clearAllMocks();
    
    // Suppress console.error for these tests since we're intentionally throwing errors
    vi.spyOn(console, 'error').mockImplementation(() => {});
  });

  afterEach(() => {
    vi.restoreAllMocks();
  });

  describe('normal operation', () => {
    test('renders children when no error occurs', () => {
      render(
        <ErrorBoundary>
          <ThrowError shouldThrow={false} />
        </ErrorBoundary>
      );

      expect(screen.getByText('Component rendered successfully')).toBeInTheDocument();
    });

    test('renders children with complex component tree', () => {
      render(
        <ErrorBoundary>
          <div>
            <h1>Parent Component</h1>
            <ThrowError shouldThrow={false} />
            <p>Additional content</p>
          </div>
        </ErrorBoundary>
      );

      expect(screen.getByText('Parent Component')).toBeInTheDocument();
      expect(screen.getByText('Component rendered successfully')).toBeInTheDocument();
      expect(screen.getByText('Additional content')).toBeInTheDocument();
    });
  });

  describe('error handling', () => {
    test('catches errors and shows default fallback UI', () => {
      render(
        <ErrorBoundary>
          <ThrowError shouldThrow={true} />
        </ErrorBoundary>
      );

      expect(screen.getByText('Oops! Something went wrong')).toBeInTheDocument();
<<<<<<< HEAD
      expect(
        screen.getByText(/we encountered an unexpected error/i)
      ).toBeInTheDocument();
=======
      expect(screen.getByText(/we encountered an unexpected error/i)).toBeInTheDocument();
>>>>>>> 02f0594e
      expect(screen.getByRole('button', { name: /try again/i })).toBeInTheDocument();
      expect(screen.getByRole('button', { name: /go back/i })).toBeInTheDocument();
    });

    test('displays custom context in error message', () => {
      render(
        <ErrorBoundary context="AlarmForm">
          <ThrowError shouldThrow={true} />
        </ErrorBoundary>
      );

      expect(screen.getByText(/alarmform/i)).toBeInTheDocument();
    });

    test('shows error ID for debugging', () => {
      render(
        <ErrorBoundary>
          <ThrowError shouldThrow={true} />
        </ErrorBoundary>
      );

      expect(screen.getByText(/error id:/i)).toBeInTheDocument();
    });

    test('displays error details in development mode', () => {
      // Mock development environment
      const originalEnv = process.env.NODE_ENV;
      process.env.NODE_ENV = 'development';

      render(
        <ErrorBoundary>
          <ThrowError shouldThrow={true} errorMessage="Detailed error message" />
        </ErrorBoundary>
      );

      expect(screen.getByText('Error Details')).toBeInTheDocument();
      expect(screen.getByText(/detailed error message/i)).toBeInTheDocument();

      process.env.NODE_ENV = originalEnv;
    });

    test('hides error details in production mode', () => {
      // Mock production environment
      const originalEnv = process.env.NODE_ENV;
      process.env.NODE_ENV = 'production';

      render(
        <ErrorBoundary>
          <ThrowError shouldThrow={true} errorMessage="Detailed error message" />
        </ErrorBoundary>
      );

      expect(screen.queryByText('Error Details')).not.toBeInTheDocument();
      expect(screen.queryByText(/detailed error message/i)).not.toBeInTheDocument();

      process.env.NODE_ENV = originalEnv;
    });
  });

  describe('custom fallback UI', () => {
    test('renders custom fallback when provided', () => {
<<<<<<< HEAD
      const CustomFallback = (
        <div data-testid="custom-fallback">Custom error message</div>
      );
=======
      const CustomFallback = <div data-testid="custom-fallback">Custom error message</div>;
>>>>>>> 02f0594e

      render(
        <ErrorBoundary fallback={CustomFallback}>
          <ThrowError shouldThrow={true} />
        </ErrorBoundary>
      );

      expect(screen.getByTestId('custom-fallback')).toBeInTheDocument();
      expect(screen.getByText('Custom error message')).toBeInTheDocument();
      expect(screen.queryByText('Oops! Something went wrong')).not.toBeInTheDocument();
    });

    test('uses default fallback when custom fallback is not provided', () => {
      render(
        <ErrorBoundary>
          <ThrowError shouldThrow={true} />
        </ErrorBoundary>
      );

      expect(screen.getByText('Oops! Something went wrong')).toBeInTheDocument();
    });
  });

  describe('error recovery', () => {
    test('retry button attempts to re-render children', () => {
      const { rerender } = render(
        <ErrorBoundary>
          <ThrowError shouldThrow={true} />
        </ErrorBoundary>
      );

      expect(screen.getByText('Oops! Something went wrong')).toBeInTheDocument();

      const retryButton = screen.getByRole('button', { name: /try again/i });
      fireEvent.click(retryButton);

      // After retry, if the component no longer throws, it should render normally
      rerender(
        <ErrorBoundary>
          <ThrowError shouldThrow={false} />
        </ErrorBoundary>
      );

      expect(screen.getByText('Component rendered successfully')).toBeInTheDocument();
    });

    test('retry button resets error state', () => {
      render(
        <ErrorBoundary>
          <ThrowError shouldThrow={true} />
        </ErrorBoundary>
      );

      const retryButton = screen.getByRole('button', { name: /try again/i });
      fireEvent.click(retryButton);

      // The error boundary should reset its state, though the component may still throw
      expect(retryButton).toBeInTheDocument(); // Button should still be there if error persists
    });

    test('go back button calls onNavigateBack when provided', () => {
      const mockNavigateBack = vi.fn();
      
      render(
        <ErrorBoundary onNavigateBack={mockNavigateBack}>
          <ThrowError shouldThrow={true} />
        </ErrorBoundary>
      );

      const goBackButton = screen.getByRole('button', { name: /go back/i });
      fireEvent.click(goBackButton);

      expect(mockNavigateBack).toHaveBeenCalled();
    });

    test('go back button uses default navigation when onNavigateBack not provided', () => {
      // Mock window.history.back
      const mockBack = vi.fn();
      Object.defineProperty(window, 'history', {
        value: { back: mockBack },
        writable: true
      });

      render(
        <ErrorBoundary>
          <ThrowError shouldThrow={true} />
        </ErrorBoundary>
      );

      const goBackButton = screen.getByRole('button', { name: /go back/i });
      fireEvent.click(goBackButton);

      expect(mockBack).toHaveBeenCalled();
    });
  });

  describe('error reporting integration', () => {
    test('reports errors to ErrorHandler', () => {
      // Mock ErrorHandler
      const mockHandleError = vi.fn();
      vi.doMock('../../services/error-handler', () => ({
        ErrorHandler: {
          handleError: mockHandleError
        }
      }));

      render(
        <ErrorBoundary context="TestComponent">
          <ThrowError shouldThrow={true} errorMessage="Test error for reporting" />
        </ErrorBoundary>
      );

      // ErrorHandler.handleError should have been called
      // Note: In a real test, you'd need to properly mock the import
      // This is a simplified example
    });

    test('includes component stack in error report', () => {
      render(
        <ErrorBoundary context="TestBoundary">
          <div>
            <div>
              <ThrowError shouldThrow={true} />
            </div>
          </div>
        </ErrorBoundary>
      );

      // Component stack should be captured (implementation detail)
      expect(screen.getByText('Oops! Something went wrong')).toBeInTheDocument();
    });
  });

  describe('different error types', () => {
    test('handles JavaScript errors', () => {
      render(
        <ErrorBoundary>
<<<<<<< HEAD
          <ThrowError
            shouldThrow={true}
            errorMessage="TypeError: Cannot read property"
          />
=======
          <ThrowError shouldThrow={true} errorMessage="TypeError: Cannot read property" />
>>>>>>> 02f0594e
        </ErrorBoundary>
      );

      expect(screen.getByText('Oops! Something went wrong')).toBeInTheDocument();
    });

    test('handles React errors', () => {
      const ReactError: React.FC = () => {
        const [, setState] = React.useState();
        // Force a React error
        setState({} as any);
        return null;
      };

      render(
        <ErrorBoundary>
          <ReactError />
        </ErrorBoundary>
      );

      expect(screen.getByText('Oops! Something went wrong')).toBeInTheDocument();
    });

    test('does not catch async errors in useEffect', () => {
      // Error boundaries do not catch async errors, so this should not trigger the boundary
      const consoleSpy = vi.spyOn(console, 'error').mockImplementation();
<<<<<<< HEAD

=======
      
>>>>>>> 02f0594e
      render(
        <ErrorBoundary>
          <AsyncError shouldThrow={true} />
        </ErrorBoundary>
      );

      // The component should render normally since async errors aren't caught
      expect(screen.getByText('Async component')).toBeInTheDocument();

      consoleSpy.mockRestore();
    });
  });

  describe('multiple error boundaries', () => {
    test('nested error boundaries catch errors at appropriate level', () => {
      render(
        <ErrorBoundary context="Outer">
          <div>
            <p>Outer content</p>
            <ErrorBoundary context="Inner">
              <ThrowError shouldThrow={true} />
            </ErrorBoundary>
            <p>More outer content</p>
          </div>
        </ErrorBoundary>
      );

      // Inner boundary should catch the error
      expect(screen.getByText('Outer content')).toBeInTheDocument();
      expect(screen.getByText('More outer content')).toBeInTheDocument();
      expect(screen.getByText('Oops! Something went wrong')).toBeInTheDocument();
      expect(screen.getByText(/inner/i)).toBeInTheDocument();
    });
  });

  describe('accessibility', () => {
    test('error UI is accessible', () => {
      render(
        <ErrorBoundary>
          <ThrowError shouldThrow={true} />
        </ErrorBoundary>
      );

      // Check for proper heading structure
      expect(screen.getByRole('heading', { level: 2 })).toBeInTheDocument();

      // Check for proper button roles
      expect(screen.getByRole('button', { name: /try again/i })).toBeInTheDocument();
      expect(screen.getByRole('button', { name: /go back/i })).toBeInTheDocument();
    });

    test('error message is announced to screen readers', () => {
      render(
        <ErrorBoundary>
          <ThrowError shouldThrow={true} />
        </ErrorBoundary>
      );

      // The error container should have appropriate ARIA attributes
<<<<<<< HEAD
      const errorContainer = screen
        .getByText('Oops! Something went wrong')
        .closest('div');
=======
      const errorContainer = screen.getByText('Oops! Something went wrong').closest('div');
>>>>>>> 02f0594e
      expect(errorContainer).toBeInTheDocument();
    });
  });

  describe('error boundary lifecycle', () => {
    test('componentDidCatch is called when error occurs', () => {
      // This would require access to the component instance
      // In practice, you'd test the side effects (like error reporting)
      render(
        <ErrorBoundary>
          <ThrowError shouldThrow={true} />
        </ErrorBoundary>
      );

      expect(screen.getByText('Oops! Something went wrong')).toBeInTheDocument();
    });

    test('getDerivedStateFromError sets error state', () => {
      render(
        <ErrorBoundary>
          <ThrowError shouldThrow={true} />
        </ErrorBoundary>
      );

      // Error state should be set, as evidenced by the error UI
      expect(screen.getByText('Oops! Something went wrong')).toBeInTheDocument();
    });
  });
});<|MERGE_RESOLUTION|>--- conflicted
+++ resolved
@@ -7,11 +7,7 @@
 // Test component that throws errors
 const ThrowError: React.FC<{ shouldThrow?: boolean; errorMessage?: string }> = ({
   shouldThrow = false,
-<<<<<<< HEAD
-  errorMessage = 'Test error',
-=======
   errorMessage = 'Test error'
->>>>>>> 02f0594e
 }) => {
   if (shouldThrow) {
     throw new Error(errorMessage);
@@ -79,13 +75,7 @@
       );
 
       expect(screen.getByText('Oops! Something went wrong')).toBeInTheDocument();
-<<<<<<< HEAD
-      expect(
-        screen.getByText(/we encountered an unexpected error/i)
-      ).toBeInTheDocument();
-=======
       expect(screen.getByText(/we encountered an unexpected error/i)).toBeInTheDocument();
->>>>>>> 02f0594e
       expect(screen.getByRole('button', { name: /try again/i })).toBeInTheDocument();
       expect(screen.getByRole('button', { name: /go back/i })).toBeInTheDocument();
     });
@@ -147,13 +137,7 @@
 
   describe('custom fallback UI', () => {
     test('renders custom fallback when provided', () => {
-<<<<<<< HEAD
-      const CustomFallback = (
-        <div data-testid="custom-fallback">Custom error message</div>
-      );
-=======
       const CustomFallback = <div data-testid="custom-fallback">Custom error message</div>;
->>>>>>> 02f0594e
 
       render(
         <ErrorBoundary fallback={CustomFallback}>
@@ -291,14 +275,7 @@
     test('handles JavaScript errors', () => {
       render(
         <ErrorBoundary>
-<<<<<<< HEAD
-          <ThrowError
-            shouldThrow={true}
-            errorMessage="TypeError: Cannot read property"
-          />
-=======
           <ThrowError shouldThrow={true} errorMessage="TypeError: Cannot read property" />
->>>>>>> 02f0594e
         </ErrorBoundary>
       );
 
@@ -325,11 +302,7 @@
     test('does not catch async errors in useEffect', () => {
       // Error boundaries do not catch async errors, so this should not trigger the boundary
       const consoleSpy = vi.spyOn(console, 'error').mockImplementation();
-<<<<<<< HEAD
-
-=======
       
->>>>>>> 02f0594e
       render(
         <ErrorBoundary>
           <AsyncError shouldThrow={true} />
@@ -389,13 +362,7 @@
       );
 
       // The error container should have appropriate ARIA attributes
-<<<<<<< HEAD
-      const errorContainer = screen
-        .getByText('Oops! Something went wrong')
-        .closest('div');
-=======
       const errorContainer = screen.getByText('Oops! Something went wrong').closest('div');
->>>>>>> 02f0594e
       expect(errorContainer).toBeInTheDocument();
     });
   });
