<<<<<<< HEAD
/// <reference lib="dom" />
=======
>>>>>>> 02f0594e
import React from 'react';
import { render, screen, waitFor, fireEvent } from '@testing-library/react';
import userEvent from '@testing-library/user-event';
import AlarmRinging from '../AlarmRinging';
import { testUtils } from '../../test-setup';

// Mock services
jest.mock('../../services/voice-pro', () => ({
  VoiceService: {
    speak: jest.fn(() => Promise.resolve()),
    stop: jest.fn(),
    isSupported: jest.fn(() => true),
  }
}));

jest.mock('../../services/voice-recognition', () => ({
  VoiceRecognitionService: {
    startListening: jest.fn(),
    stopListening: jest.fn(),
    isListening: false,
    onCommand: jest.fn(),
    isSupported: jest.fn(() => true),
  }
}));

jest.mock('../../services/capacitor', () => ({
  vibrate: jest.fn(() => Promise.resolve()),
}));

// Mock Web Speech API
const mockSpeechRecognition = {
  start: jest.fn(),
  stop: jest.fn(),
  addEventListener: jest.fn(),
  removeEventListener: jest.fn(),
  continuous: true,
  interimResults: true,
  lang: 'en-US',
};

Object.defineProperty(window, 'SpeechRecognition', {
  value: jest.fn(() => mockSpeechRecognition),
  writable: true,
});

Object.defineProperty(window, 'webkitSpeechRecognition', {
  value: jest.fn(() => mockSpeechRecognition),
  writable: true,
});

describe('AlarmRinging', () => {
  const mockProps = {
    alarm: testUtils.mockAlarm,
    onDismiss: jest.fn(),
    onSnooze: jest.fn(),
  };

  beforeEach(() => {
    testUtils.clearAllMocks();
    jest.clearAllMocks();

    // Reset speech recognition mock
    mockSpeechRecognition.start.mockClear();
    mockSpeechRecognition.stop.mockClear();
  });

  describe('rendering', () => {
    test('renders alarm information', () => {
      render(<AlarmRinging {...mockProps} />);

      expect(screen.getByText(testUtils.mockAlarm.label)).toBeInTheDocument();
      expect(screen.getByText(testUtils.mockAlarm.time)).toBeInTheDocument();
      expect(screen.getByText(/wake up/i)).toBeInTheDocument();
    });

    test('renders dismiss and snooze buttons', () => {
      render(<AlarmRinging {...mockProps} />);

      expect(screen.getByRole('button', { name: /dismiss/i })).toBeInTheDocument();
      expect(screen.getByRole('button', { name: /snooze/i })).toBeInTheDocument();
    });

    test('renders voice recognition controls', () => {
      render(<AlarmRinging {...mockProps} />);

<<<<<<< HEAD
      expect(
        screen.getByRole('button', { name: /start voice recognition/i })
      ).toBeInTheDocument();
=======
      expect(screen.getByRole('button', { name: /start voice recognition/i })).toBeInTheDocument();
>>>>>>> 02f0594e
      expect(screen.getByText(/say "stop" to dismiss/i)).toBeInTheDocument();
    });

    test('shows current time', () => {
      const mockDate = new Date('2023-12-25T07:30:00');
      jest.spyOn(global, 'Date').mockImplementation(() => mockDate);

      render(<AlarmRinging {...mockProps} />);

      expect(screen.getByText('07:30')).toBeInTheDocument();

      jest.restoreAllMocks();
    });

    test('displays motivational message based on voice mood', () => {
<<<<<<< HEAD
      const motivationalAlarm = {
        ...testUtils.mockAlarm,
        voiceMood: 'motivational' as const,
      };
=======
      const motivationalAlarm = { ...testUtils.mockAlarm, voiceMood: 'motivational' as const };
>>>>>>> 02f0594e
      render(<AlarmRinging {...mockProps} alarm={motivationalAlarm} />);

      expect(screen.getByText(/time to conquer/i)).toBeInTheDocument();
    });
  });

  describe('voice recognition', () => {
    test('starts voice recognition when button is clicked', async () => {
      const user = userEvent.setup();
      render(<AlarmRinging {...mockProps} />);

<<<<<<< HEAD
      const voiceButton = screen.getByRole('button', {
        name: /start voice recognition/i,
      });
=======
      const voiceButton = screen.getByRole('button', { name: /start voice recognition/i });
>>>>>>> 02f0594e
      await user.click(voiceButton);

      expect(mockSpeechRecognition.start).toHaveBeenCalled();
    });

    test('stops voice recognition when listening', async () => {
      const user = userEvent.setup();
      render(<AlarmRinging {...mockProps} />);

      // Start listening
<<<<<<< HEAD
      const voiceButton = screen.getByRole('button', {
        name: /start voice recognition/i,
      });
      await user.click(voiceButton);

      // Should now show stop button
      const stopButton = screen.getByRole('button', {
        name: /stop voice recognition/i,
      });
=======
      const voiceButton = screen.getByRole('button', { name: /start voice recognition/i });
      await user.click(voiceButton);

      // Should now show stop button
      const stopButton = screen.getByRole('button', { name: /stop voice recognition/i });
>>>>>>> 02f0594e
      await user.click(stopButton);

      expect(mockSpeechRecognition.stop).toHaveBeenCalled();
    });

    test('shows listening indicator when voice recognition is active', async () => {
      const user = userEvent.setup();
      render(<AlarmRinging {...mockProps} />);

<<<<<<< HEAD
      const voiceButton = screen.getByRole('button', {
        name: /start voice recognition/i,
      });
=======
      const voiceButton = screen.getByRole('button', { name: /start voice recognition/i });
>>>>>>> 02f0594e
      await user.click(voiceButton);

      expect(screen.getByText(/listening/i)).toBeInTheDocument();
      expect(screen.getByTestId('voice-indicator')).toHaveClass('animate-pulse');
    });

    test('handles voice commands correctly', async () => {
      const user = userEvent.setup();
      render(<AlarmRinging {...mockProps} />);

<<<<<<< HEAD
      const voiceButton = screen.getByRole('button', {
        name: /start voice recognition/i,
      });
=======
      const voiceButton = screen.getByRole('button', { name: /start voice recognition/i });
>>>>>>> 02f0594e
      await user.click(voiceButton);

      // Simulate speech recognition result
      const mockEvent = {
<<<<<<< HEAD
        results: [
          {
            0: { transcript: 'stop', confidence: 0.9 },
            isFinal: true,
          },
        ],
=======
        results: [{
          0: { transcript: 'stop', confidence: 0.9 },
          isFinal: true,
        }],
>>>>>>> 02f0594e
        resultIndex: 0,
      };

      // Find the result event handler and call it
<<<<<<< HEAD
      const resultHandler = mockSpeechRecognition.addEventListener.mock.calls.find(
        call => call[0] === 'result'
      )?.[1];
=======
      const resultHandler = mockSpeechRecognition.addEventListener.mock.calls
        .find(call => call[0] === 'result')?.[1];
>>>>>>> 02f0594e

      if (resultHandler) {
        resultHandler(mockEvent);

        await waitFor(() => {
          expect(mockProps.onDismiss).toHaveBeenCalled();
        });
      }
    });

    test('handles snooze voice command', async () => {
      const user = userEvent.setup();
      render(<AlarmRinging {...mockProps} />);

<<<<<<< HEAD
      const voiceButton = screen.getByRole('button', {
        name: /start voice recognition/i,
      });
      await user.click(voiceButton);

      const mockEvent = {
        results: [
          {
            0: { transcript: 'snooze', confidence: 0.85 },
            isFinal: true,
          },
        ],
        resultIndex: 0,
      };

      const resultHandler = mockSpeechRecognition.addEventListener.mock.calls.find(
        call => call[0] === 'result'
      )?.[1];
=======
      const voiceButton = screen.getByRole('button', { name: /start voice recognition/i });
      await user.click(voiceButton);

      const mockEvent = {
        results: [{
          0: { transcript: 'snooze', confidence: 0.85 },
          isFinal: true,
        }],
        resultIndex: 0,
      };

      const resultHandler = mockSpeechRecognition.addEventListener.mock.calls
        .find(call => call[0] === 'result')?.[1];
>>>>>>> 02f0594e

      if (resultHandler) {
        resultHandler(mockEvent);

        await waitFor(() => {
          expect(mockProps.onSnooze).toHaveBeenCalled();
        });
      }
    });

    test('shows voice command feedback', async () => {
      const user = userEvent.setup();
      render(<AlarmRinging {...mockProps} />);

<<<<<<< HEAD
      const voiceButton = screen.getByRole('button', {
        name: /start voice recognition/i,
      });
      await user.click(voiceButton);

      const mockEvent = {
        results: [
          {
            0: { transcript: 'stop alarm', confidence: 0.7 },
            isFinal: false,
          },
        ],
        resultIndex: 0,
      };

      const resultHandler = mockSpeechRecognition.addEventListener.mock.calls.find(
        call => call[0] === 'result'
      )?.[1];
=======
      const voiceButton = screen.getByRole('button', { name: /start voice recognition/i });
      await user.click(voiceButton);

      const mockEvent = {
        results: [{
          0: { transcript: 'stop alarm', confidence: 0.7 },
          isFinal: false,
        }],
        resultIndex: 0,
      };

      const resultHandler = mockSpeechRecognition.addEventListener.mock.calls
        .find(call => call[0] === 'result')?.[1];
>>>>>>> 02f0594e

      if (resultHandler) {
        resultHandler(mockEvent);

        expect(screen.getByText('stop alarm')).toBeInTheDocument();
      }
    });
  });

  describe('interactions', () => {
    test('calls onDismiss when dismiss button is clicked', async () => {
      const user = userEvent.setup();
      render(<AlarmRinging {...mockProps} />);

      const dismissButton = screen.getByRole('button', { name: /dismiss/i });
      await user.click(dismissButton);

      expect(mockProps.onDismiss).toHaveBeenCalled();
    });

    test('calls onSnooze when snooze button is clicked', async () => {
      const user = userEvent.setup();
      render(<AlarmRinging {...mockProps} />);

      const snoozeButton = screen.getByRole('button', { name: /snooze/i });
      await user.click(snoozeButton);

      expect(mockProps.onSnooze).toHaveBeenCalled();
    });

    test('handles double-tap dismiss', async () => {
      const user = userEvent.setup();
      render(<AlarmRinging {...mockProps} />);

      const dismissButton = screen.getByRole('button', { name: /dismiss/i });

      // First click
      await user.click(dismissButton);
      expect(screen.getByText(/tap again to dismiss/i)).toBeInTheDocument();

      // Second click within time window
      await user.click(dismissButton);
      expect(mockProps.onDismiss).toHaveBeenCalled();
    });

    test('resets double-tap after timeout', async () => {
      const user = userEvent.setup();
      render(<AlarmRinging {...mockProps} />);

      const dismissButton = screen.getByRole('button', { name: /dismiss/i });

      // First click
      await user.click(dismissButton);
      expect(screen.getByText(/tap again to dismiss/i)).toBeInTheDocument();

      // Wait for timeout
<<<<<<< HEAD
      await waitFor(
        () => {
          expect(screen.queryByText(/tap again to dismiss/i)).not.toBeInTheDocument();
        },
        { timeout: 4000 }
      );
=======
      await waitFor(() => {
        expect(screen.queryByText(/tap again to dismiss/i)).not.toBeInTheDocument();
      }, { timeout: 4000 });
>>>>>>> 02f0594e
    });
  });

  describe('audio and vibration', () => {
    test('triggers device vibration on mount', async () => {
      const { vibrate } = require('../../services/capacitor');
      render(<AlarmRinging {...mockProps} />);

      await waitFor(() => {
        expect(vibrate).toHaveBeenCalled();
      });
    });

    test('speaks alarm message using voice service', async () => {
      const { VoiceService } = require('../../services/voice-pro');
      render(<AlarmRinging {...mockProps} />);

      await waitFor(() => {
        expect(VoiceService.speak).toHaveBeenCalledWith(
          expect.stringContaining(testUtils.mockAlarm.label)
        );
      });
    });

    test('stops speech when component unmounts', () => {
      const { VoiceService } = require('../../services/voice-pro');
      const { unmount } = render(<AlarmRinging {...mockProps} />);

      unmount();

      expect(VoiceService.stop).toHaveBeenCalled();
    });
  });

  describe('accessibility', () => {
    test('has proper heading structure', () => {
      render(<AlarmRinging {...mockProps} />);

      expect(screen.getByRole('heading', { level: 1 })).toBeInTheDocument();
      expect(screen.getByRole('heading', { level: 2 })).toBeInTheDocument();
    });

    test('has proper ARIA labels', () => {
      render(<AlarmRinging {...mockProps} />);

      expect(screen.getByLabelText('Alarm notification')).toBeInTheDocument();
      expect(screen.getByLabelText(/dismiss alarm/i)).toBeInTheDocument();
      expect(screen.getByLabelText(/snooze alarm/i)).toBeInTheDocument();
    });

    test('supports keyboard navigation', async () => {
      const user = userEvent.setup();
      render(<AlarmRinging {...mockProps} />);

      const dismissButton = screen.getByRole('button', { name: /dismiss/i });
      const snoozeButton = screen.getByRole('button', { name: /snooze/i });

      // Tab navigation
      await user.tab();
      expect(dismissButton).toHaveFocus();

      await user.tab();
      expect(snoozeButton).toHaveFocus();
    });

    test('handles Enter key for dismiss', async () => {
      const user = userEvent.setup();
      render(<AlarmRinging {...mockProps} />);

      const dismissButton = screen.getByRole('button', { name: /dismiss/i });
      dismissButton.focus();

      await user.keyboard('{Enter}');

      expect(screen.getByText(/tap again to dismiss/i)).toBeInTheDocument();
    });

    test('handles Space key for snooze', async () => {
      const user = userEvent.setup();
      render(<AlarmRinging {...mockProps} />);

      const snoozeButton = screen.getByRole('button', { name: /snooze/i });
      snoozeButton.focus();

      await user.keyboard(' ');

      expect(mockProps.onSnooze).toHaveBeenCalled();
    });

    test('announces voice recognition status', async () => {
      const user = userEvent.setup();
      render(<AlarmRinging {...mockProps} />);

<<<<<<< HEAD
      const voiceButton = screen.getByRole('button', {
        name: /start voice recognition/i,
      });
=======
      const voiceButton = screen.getByRole('button', { name: /start voice recognition/i });
>>>>>>> 02f0594e
      await user.click(voiceButton);

      expect(screen.getByLabelText('Voice recognition active')).toBeInTheDocument();
    });
  });

  describe('error handling', () => {
    test('handles voice recognition errors gracefully', async () => {
      const user = userEvent.setup();
      render(<AlarmRinging {...mockProps} />);

<<<<<<< HEAD
      const voiceButton = screen.getByRole('button', {
        name: /start voice recognition/i,
      });
      await user.click(voiceButton);

      // Simulate speech recognition error
      const errorHandler = mockSpeechRecognition.addEventListener.mock.calls.find(
        call => call[0] === 'error'
      )?.[1];
=======
      const voiceButton = screen.getByRole('button', { name: /start voice recognition/i });
      await user.click(voiceButton);

      // Simulate speech recognition error
      const errorHandler = mockSpeechRecognition.addEventListener.mock.calls
        .find(call => call[0] === 'error')?.[1];
>>>>>>> 02f0594e

      if (errorHandler) {
        errorHandler({ error: 'network', message: 'Network error' });

        expect(screen.getByText(/voice recognition unavailable/i)).toBeInTheDocument();
      }
    });

    test('handles missing Web Speech API', () => {
      // Mock unsupported browser
      delete (window as any).SpeechRecognition;
      delete (window as any).webkitSpeechRecognition;

      render(<AlarmRinging {...mockProps} />);

<<<<<<< HEAD
      expect(
        screen.queryByRole('button', { name: /start voice recognition/i })
      ).not.toBeInTheDocument();
=======
      expect(screen.queryByRole('button', { name: /start voice recognition/i }))
        .not.toBeInTheDocument();
>>>>>>> 02f0594e
      expect(screen.getByText(/voice commands not supported/i)).toBeInTheDocument();
    });

    test('handles voice service errors', async () => {
      const { VoiceService } = require('../../services/voice-pro');
      VoiceService.speak.mockRejectedValueOnce(new Error('Speech synthesis failed'));

      const consoleError = jest.spyOn(console, 'error').mockImplementation();

      render(<AlarmRinging {...mockProps} />);

      await waitFor(() => {
        expect(consoleError).toHaveBeenCalledWith(
          expect.stringContaining('Speech synthesis failed')
        );
      });

      consoleError.mockRestore();
    });
  });

  describe('snooze functionality', () => {
    test('shows snooze count when alarm has been snoozed', () => {
      const snoozedAlarm = { ...testUtils.mockAlarm, snoozeCount: 2 };
      render(<AlarmRinging {...mockProps} alarm={snoozedAlarm} />);

      expect(screen.getByText(/snoozed 2 times/i)).toBeInTheDocument();
    });

    test('disables snooze when max snoozes reached', () => {
      const maxSnoozedAlarm = {
        ...testUtils.mockAlarm,
        snoozeCount: 3,
        maxSnoozes: 3
      };
      render(<AlarmRinging {...mockProps} alarm={maxSnoozedAlarm} />);

      const snoozeButton = screen.getByRole('button', { name: /snooze/i });
      expect(snoozeButton).toBeDisabled();
      expect(screen.getByText(/max snoozes reached/i)).toBeInTheDocument();
    });

    test('shows snooze interval information', () => {
      const customSnoozeAlarm = { ...testUtils.mockAlarm, snoozeInterval: 10 };
      render(<AlarmRinging {...mockProps} alarm={customSnoozeAlarm} />);

      expect(screen.getByText(/snooze for 10 minutes/i)).toBeInTheDocument();
    });
  });

  describe('performance', () => {
    test('cleans up resources on unmount', () => {
      const { VoiceService } = require('../../services/voice-pro');
      const { unmount } = render(<AlarmRinging {...mockProps} />);

      unmount();

      expect(VoiceService.stop).toHaveBeenCalled();
      expect(mockSpeechRecognition.stop).toHaveBeenCalled();
    });

    test('handles rapid button clicks gracefully', async () => {
      const user = userEvent.setup();
      render(<AlarmRinging {...mockProps} />);

      const dismissButton = screen.getByRole('button', { name: /dismiss/i });

      // Click rapidly multiple times
      await user.click(dismissButton);
      await user.click(dismissButton);
      await user.click(dismissButton);

      // Should only register as one double-tap dismiss
      expect(mockProps.onDismiss).toHaveBeenCalledTimes(1);
    });
  });
});<|MERGE_RESOLUTION|>--- conflicted
+++ resolved
@@ -1,7 +1,3 @@
-<<<<<<< HEAD
-/// <reference lib="dom" />
-=======
->>>>>>> 02f0594e
 import React from 'react';
 import { render, screen, waitFor, fireEvent } from '@testing-library/react';
 import userEvent from '@testing-library/user-event';
@@ -87,13 +83,7 @@
     test('renders voice recognition controls', () => {
       render(<AlarmRinging {...mockProps} />);
 
-<<<<<<< HEAD
-      expect(
-        screen.getByRole('button', { name: /start voice recognition/i })
-      ).toBeInTheDocument();
-=======
       expect(screen.getByRole('button', { name: /start voice recognition/i })).toBeInTheDocument();
->>>>>>> 02f0594e
       expect(screen.getByText(/say "stop" to dismiss/i)).toBeInTheDocument();
     });
 
@@ -109,14 +99,7 @@
     });
 
     test('displays motivational message based on voice mood', () => {
-<<<<<<< HEAD
-      const motivationalAlarm = {
-        ...testUtils.mockAlarm,
-        voiceMood: 'motivational' as const,
-      };
-=======
       const motivationalAlarm = { ...testUtils.mockAlarm, voiceMood: 'motivational' as const };
->>>>>>> 02f0594e
       render(<AlarmRinging {...mockProps} alarm={motivationalAlarm} />);
 
       expect(screen.getByText(/time to conquer/i)).toBeInTheDocument();
@@ -128,13 +111,7 @@
       const user = userEvent.setup();
       render(<AlarmRinging {...mockProps} />);
 
-<<<<<<< HEAD
-      const voiceButton = screen.getByRole('button', {
-        name: /start voice recognition/i,
-      });
-=======
-      const voiceButton = screen.getByRole('button', { name: /start voice recognition/i });
->>>>>>> 02f0594e
+      const voiceButton = screen.getByRole('button', { name: /start voice recognition/i });
       await user.click(voiceButton);
 
       expect(mockSpeechRecognition.start).toHaveBeenCalled();
@@ -145,23 +122,11 @@
       render(<AlarmRinging {...mockProps} />);
 
       // Start listening
-<<<<<<< HEAD
-      const voiceButton = screen.getByRole('button', {
-        name: /start voice recognition/i,
-      });
-      await user.click(voiceButton);
-
-      // Should now show stop button
-      const stopButton = screen.getByRole('button', {
-        name: /stop voice recognition/i,
-      });
-=======
       const voiceButton = screen.getByRole('button', { name: /start voice recognition/i });
       await user.click(voiceButton);
 
       // Should now show stop button
       const stopButton = screen.getByRole('button', { name: /stop voice recognition/i });
->>>>>>> 02f0594e
       await user.click(stopButton);
 
       expect(mockSpeechRecognition.stop).toHaveBeenCalled();
@@ -171,13 +136,7 @@
       const user = userEvent.setup();
       render(<AlarmRinging {...mockProps} />);
 
-<<<<<<< HEAD
-      const voiceButton = screen.getByRole('button', {
-        name: /start voice recognition/i,
-      });
-=======
-      const voiceButton = screen.getByRole('button', { name: /start voice recognition/i });
->>>>>>> 02f0594e
+      const voiceButton = screen.getByRole('button', { name: /start voice recognition/i });
       await user.click(voiceButton);
 
       expect(screen.getByText(/listening/i)).toBeInTheDocument();
@@ -188,42 +147,21 @@
       const user = userEvent.setup();
       render(<AlarmRinging {...mockProps} />);
 
-<<<<<<< HEAD
-      const voiceButton = screen.getByRole('button', {
-        name: /start voice recognition/i,
-      });
-=======
-      const voiceButton = screen.getByRole('button', { name: /start voice recognition/i });
->>>>>>> 02f0594e
+      const voiceButton = screen.getByRole('button', { name: /start voice recognition/i });
       await user.click(voiceButton);
 
       // Simulate speech recognition result
       const mockEvent = {
-<<<<<<< HEAD
-        results: [
-          {
-            0: { transcript: 'stop', confidence: 0.9 },
-            isFinal: true,
-          },
-        ],
-=======
         results: [{
           0: { transcript: 'stop', confidence: 0.9 },
           isFinal: true,
         }],
->>>>>>> 02f0594e
         resultIndex: 0,
       };
 
       // Find the result event handler and call it
-<<<<<<< HEAD
-      const resultHandler = mockSpeechRecognition.addEventListener.mock.calls.find(
-        call => call[0] === 'result'
-      )?.[1];
-=======
       const resultHandler = mockSpeechRecognition.addEventListener.mock.calls
         .find(call => call[0] === 'result')?.[1];
->>>>>>> 02f0594e
 
       if (resultHandler) {
         resultHandler(mockEvent);
@@ -238,26 +176,6 @@
       const user = userEvent.setup();
       render(<AlarmRinging {...mockProps} />);
 
-<<<<<<< HEAD
-      const voiceButton = screen.getByRole('button', {
-        name: /start voice recognition/i,
-      });
-      await user.click(voiceButton);
-
-      const mockEvent = {
-        results: [
-          {
-            0: { transcript: 'snooze', confidence: 0.85 },
-            isFinal: true,
-          },
-        ],
-        resultIndex: 0,
-      };
-
-      const resultHandler = mockSpeechRecognition.addEventListener.mock.calls.find(
-        call => call[0] === 'result'
-      )?.[1];
-=======
       const voiceButton = screen.getByRole('button', { name: /start voice recognition/i });
       await user.click(voiceButton);
 
@@ -271,7 +189,6 @@
 
       const resultHandler = mockSpeechRecognition.addEventListener.mock.calls
         .find(call => call[0] === 'result')?.[1];
->>>>>>> 02f0594e
 
       if (resultHandler) {
         resultHandler(mockEvent);
@@ -286,26 +203,6 @@
       const user = userEvent.setup();
       render(<AlarmRinging {...mockProps} />);
 
-<<<<<<< HEAD
-      const voiceButton = screen.getByRole('button', {
-        name: /start voice recognition/i,
-      });
-      await user.click(voiceButton);
-
-      const mockEvent = {
-        results: [
-          {
-            0: { transcript: 'stop alarm', confidence: 0.7 },
-            isFinal: false,
-          },
-        ],
-        resultIndex: 0,
-      };
-
-      const resultHandler = mockSpeechRecognition.addEventListener.mock.calls.find(
-        call => call[0] === 'result'
-      )?.[1];
-=======
       const voiceButton = screen.getByRole('button', { name: /start voice recognition/i });
       await user.click(voiceButton);
 
@@ -319,7 +216,6 @@
 
       const resultHandler = mockSpeechRecognition.addEventListener.mock.calls
         .find(call => call[0] === 'result')?.[1];
->>>>>>> 02f0594e
 
       if (resultHandler) {
         resultHandler(mockEvent);
@@ -376,18 +272,9 @@
       expect(screen.getByText(/tap again to dismiss/i)).toBeInTheDocument();
 
       // Wait for timeout
-<<<<<<< HEAD
-      await waitFor(
-        () => {
-          expect(screen.queryByText(/tap again to dismiss/i)).not.toBeInTheDocument();
-        },
-        { timeout: 4000 }
-      );
-=======
       await waitFor(() => {
         expect(screen.queryByText(/tap again to dismiss/i)).not.toBeInTheDocument();
       }, { timeout: 4000 });
->>>>>>> 02f0594e
     });
   });
 
@@ -481,13 +368,7 @@
       const user = userEvent.setup();
       render(<AlarmRinging {...mockProps} />);
 
-<<<<<<< HEAD
-      const voiceButton = screen.getByRole('button', {
-        name: /start voice recognition/i,
-      });
-=======
-      const voiceButton = screen.getByRole('button', { name: /start voice recognition/i });
->>>>>>> 02f0594e
+      const voiceButton = screen.getByRole('button', { name: /start voice recognition/i });
       await user.click(voiceButton);
 
       expect(screen.getByLabelText('Voice recognition active')).toBeInTheDocument();
@@ -499,24 +380,12 @@
       const user = userEvent.setup();
       render(<AlarmRinging {...mockProps} />);
 
-<<<<<<< HEAD
-      const voiceButton = screen.getByRole('button', {
-        name: /start voice recognition/i,
-      });
-      await user.click(voiceButton);
-
-      // Simulate speech recognition error
-      const errorHandler = mockSpeechRecognition.addEventListener.mock.calls.find(
-        call => call[0] === 'error'
-      )?.[1];
-=======
       const voiceButton = screen.getByRole('button', { name: /start voice recognition/i });
       await user.click(voiceButton);
 
       // Simulate speech recognition error
       const errorHandler = mockSpeechRecognition.addEventListener.mock.calls
         .find(call => call[0] === 'error')?.[1];
->>>>>>> 02f0594e
 
       if (errorHandler) {
         errorHandler({ error: 'network', message: 'Network error' });
@@ -532,14 +401,8 @@
 
       render(<AlarmRinging {...mockProps} />);
 
-<<<<<<< HEAD
-      expect(
-        screen.queryByRole('button', { name: /start voice recognition/i })
-      ).not.toBeInTheDocument();
-=======
       expect(screen.queryByRole('button', { name: /start voice recognition/i }))
         .not.toBeInTheDocument();
->>>>>>> 02f0594e
       expect(screen.getByText(/voice commands not supported/i)).toBeInTheDocument();
     });
 
