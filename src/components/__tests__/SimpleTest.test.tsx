--- conflicted
+++ resolved
@@ -2,11 +2,7 @@
 import { render, screen } from '@testing-library/react';
 
 // Simple test component to verify Jest setup works
-<<<<<<< HEAD
-const SimpleComponent = ({ message = 'Hello Testing!' }: { message?: string }) => (
-=======
 const SimpleComponent = ({ message = "Hello Testing!" }: { message?: string }) => (
->>>>>>> 02f0594e
   <div data-testid="simple-component">
     <h1>{message}</h1>
     <p>Jest and React Testing Library are working!</p>
@@ -20,13 +16,7 @@
     // Test that the component renders
     expect(screen.getByTestId('simple-component')).toBeDefined();
     expect(screen.getByText('Hello Testing!')).toBeDefined();
-<<<<<<< HEAD
-    expect(
-      screen.getByText('Jest and React Testing Library are working!')
-    ).toBeDefined();
-=======
     expect(screen.getByText('Jest and React Testing Library are working!')).toBeDefined();
->>>>>>> 02f0594e
   });
 
   test('renders custom message', () => {
