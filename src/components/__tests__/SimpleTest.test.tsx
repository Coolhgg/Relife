--- conflicted
+++ resolved
@@ -1,11 +1,6 @@
-<<<<<<< HEAD
-import React from 'react';
-import { render, screen } from '@testing-library/react';
-=======
 import { expect, test, jest } from "@jest/globals";
 import React from "react";
 import { render, screen } from "@testing-library/react";
->>>>>>> a2085a2a
 
 // Simple test component to verify Jest setup works
 const SimpleComponent = ({ message = "Hello Testing!" }: { message?: string }) => (
