import * as React from 'react';
import { render, screen, waitFor, fireEvent } from '@testing-library/react';
import userEvent from '@testing-library/user-event';
import AlarmForm from '../AlarmForm';
import { testUtils } from '../../test-setup';
import type { Alarm, VoiceMood } from '../../types';

describe('AlarmForm', () => {
  const mockOnSave = jest.fn();
  const mockOnCancel = jest.fn();

  const defaultProps = {
    onSave: mockOnSave,
    onCancel: mockOnCancel,
<<<<<<< HEAD
    userId: 'test-user-id',
=======
    userId: 'test-user-id'
>>>>>>> 02f0594e
  };

  beforeEach(() => {
    testUtils.clearAllMocks();
    mockOnSave.mockClear();
    mockOnCancel.mockClear();
  });

  describe('rendering', () => {
    test('renders new alarm form by default', () => {
      render(<AlarmForm {...defaultProps} />);

      expect(screen.getByText('New Alarm')).toBeInTheDocument();
      expect(screen.getByLabelText(/time/i)).toBeInTheDocument();
      expect(screen.getByLabelText(/label/i)).toBeInTheDocument();
      expect(screen.getByText('Days')).toBeInTheDocument();
      expect(screen.getByText('Voice Mood')).toBeInTheDocument();
      expect(screen.getByRole('button', { name: /create alarm/i })).toBeInTheDocument();
      expect(screen.getByRole('button', { name: /cancel/i })).toBeInTheDocument();
    });

    test('renders edit alarm form when alarm prop is provided', () => {
      const alarm: Alarm = {
        ...testUtils.mockAlarm,
        time: '08:30',
        label: 'Work Alarm',
        days: [1, 2, 3, 4, 5],
<<<<<<< HEAD
        voiceMood: 'drill-sergeant',
=======
        voiceMood: 'drill-sergeant'
>>>>>>> 02f0594e
      };

      render(<AlarmForm {...defaultProps} alarm={alarm} />);

      expect(screen.getByText('Edit Alarm')).toBeInTheDocument();
      expect(screen.getByDisplayValue('08:30')).toBeInTheDocument();
      expect(screen.getByDisplayValue('Work Alarm')).toBeInTheDocument();
      expect(screen.getByRole('button', { name: /update alarm/i })).toBeInTheDocument();
    });

    test('renders all voice mood options', () => {
      render(<AlarmForm {...defaultProps} />);

      // Check for voice mood buttons
      expect(screen.getByText('Drill Sergeant')).toBeInTheDocument();
      expect(screen.getByText('Sweet Angel')).toBeInTheDocument();
      expect(screen.getByText('Anime Hero')).toBeInTheDocument();
      expect(screen.getByText('Savage Roast')).toBeInTheDocument();
      expect(screen.getByText('Motivational')).toBeInTheDocument();
      expect(screen.getByText('Gentle')).toBeInTheDocument();
    });

    test('renders all weekday buttons', () => {
      render(<AlarmForm {...defaultProps} />);

      // Check for day buttons
      expect(screen.getByText('Mon')).toBeInTheDocument();
      expect(screen.getByText('Tue')).toBeInTheDocument();
      expect(screen.getByText('Wed')).toBeInTheDocument();
      expect(screen.getByText('Thu')).toBeInTheDocument();
      expect(screen.getByText('Fri')).toBeInTheDocument();
      expect(screen.getByText('Sat')).toBeInTheDocument();
      expect(screen.getByText('Sun')).toBeInTheDocument();
    });
  });

  describe('form interactions', () => {
    test('updates time input', async () => {
      const user = userEvent.setup();
      render(<AlarmForm {...defaultProps} />);

      const timeInput = screen.getByLabelText(/time/i);
      await user.clear(timeInput);
      await user.type(timeInput, '09:15');

      expect(timeInput).toHaveValue('09:15');
    });

    test('updates label input', async () => {
      const user = userEvent.setup();
      render(<AlarmForm {...defaultProps} />);

      const labelInput = screen.getByLabelText(/label/i);
      await user.clear(labelInput);
      await user.type(labelInput, 'Custom Alarm');

      expect(labelInput).toHaveValue('Custom Alarm');
    });

    test('toggles day selection', async () => {
      const user = userEvent.setup();
      render(<AlarmForm {...defaultProps} />);

      const mondayButton = screen.getByText('Mon');

      // Monday should be selected by default (weekdays)
      expect(mondayButton.closest('button')).toHaveClass('bg-primary-600');

      // Click to deselect
      await user.click(mondayButton);
      expect(mondayButton.closest('button')).not.toHaveClass('bg-primary-600');

      // Click to select again
      await user.click(mondayButton);
      expect(mondayButton.closest('button')).toHaveClass('bg-primary-600');
    });

    test('changes voice mood selection', async () => {
      const user = userEvent.setup();
      render(<AlarmForm {...defaultProps} />);

      // Default should be motivational
      expect(screen.getByText('Motivational')).toBeInTheDocument();

      // Select drill sergeant
      const drillSergeantButton = screen.getByText('Drill Sergeant').closest('button');
      await user.click(drillSergeantButton!);

      // Check that the selection changed
      expect(drillSergeantButton).toHaveClass('border-primary-500');
    });

    test('shows voice mood preview', async () => {
      const user = userEvent.setup();
      render(<AlarmForm {...defaultProps} />);

      // Should show default motivational mood preview
      expect(screen.getByText(/get ready to conquer/i)).toBeInTheDocument();

      // Change to drill sergeant
      await user.click(screen.getByText('Drill Sergeant').closest('button')!);

      // Should show drill sergeant preview
      expect(screen.getByText(/drop and give me twenty/i)).toBeInTheDocument();
    });
  });

  describe('form validation', () => {
    test('shows validation errors for invalid time', async () => {
      const user = userEvent.setup();
      render(<AlarmForm {...defaultProps} />);

      const timeInput = screen.getByLabelText(/time/i);
      const submitButton = screen.getByRole('button', { name: /create alarm/i });

      await user.clear(timeInput);
      await user.type(timeInput, '25:00');
      await user.click(submitButton);

      await waitFor(() => {
        expect(screen.getByText(/hours must be between 0 and 23/i)).toBeInTheDocument();
      });

      expect(mockOnSave).not.toHaveBeenCalled();
    });

    test('shows validation errors for invalid label', async () => {
      const user = userEvent.setup();
      render(<AlarmForm {...defaultProps} />);

      const labelInput = screen.getByLabelText(/label/i);
      const submitButton = screen.getByRole('button', { name: /create alarm/i });

      await user.clear(labelInput);
      await user.type(labelInput, 'A');
      await user.click(submitButton);

      await waitFor(() => {
<<<<<<< HEAD
        expect(
          screen.getByText(/label must be at least 2 characters/i)
        ).toBeInTheDocument();
=======
        expect(screen.getByText(/label must be at least 2 characters/i)).toBeInTheDocument();
>>>>>>> 02f0594e
      });

      expect(mockOnSave).not.toHaveBeenCalled();
    });

    test('shows validation errors for no days selected', async () => {
      const user = userEvent.setup();
      render(<AlarmForm {...defaultProps} />);

      // Deselect all weekdays
<<<<<<< HEAD
      const dayButtons = ['Mon', 'Tue', 'Wed', 'Thu', 'Fri'].map(
        day => screen.getByText(day).closest('button')!
=======
      const dayButtons = ['Mon', 'Tue', 'Wed', 'Thu', 'Fri'].map(day =>
        screen.getByText(day).closest('button')!
>>>>>>> 02f0594e
      );

      for (const button of dayButtons) {
        await user.click(button);
      }

      const submitButton = screen.getByRole('button', { name: /create alarm/i });
      await user.click(submitButton);

      await waitFor(() => {
<<<<<<< HEAD
        expect(
          screen.getByText(/at least one day must be selected/i)
        ).toBeInTheDocument();
=======
        expect(screen.getByText(/at least one day must be selected/i)).toBeInTheDocument();
>>>>>>> 02f0594e
      });

      expect(mockOnSave).not.toHaveBeenCalled();
    });

    test('shows field-specific error styling', async () => {
      const user = userEvent.setup();
      render(<AlarmForm {...defaultProps} />);

      const timeInput = screen.getByLabelText(/time/i);
      const submitButton = screen.getByRole('button', { name: /create alarm/i });

      await user.clear(timeInput);
      await user.type(timeInput, '25:00');
      await user.click(submitButton);

      await waitFor(() => {
        expect(timeInput).toHaveClass('border-red-500');
      });
    });

    test('shows general error summary', async () => {
      const user = userEvent.setup();
      render(<AlarmForm {...defaultProps} />);

      const timeInput = screen.getByLabelText(/time/i);
      const labelInput = screen.getByLabelText(/label/i);
      const submitButton = screen.getByRole('button', { name: /create alarm/i });

      await user.clear(timeInput);
      await user.type(timeInput, '25:00');
      await user.clear(labelInput);
      await user.type(labelInput, 'A');
      await user.click(submitButton);

      await waitFor(() => {
<<<<<<< HEAD
        expect(
          screen.getByText(/please fix the following issues/i)
        ).toBeInTheDocument();
=======
        expect(screen.getByText(/please fix the following issues/i)).toBeInTheDocument();
>>>>>>> 02f0594e
        expect(screen.getByText(/time:/i)).toBeInTheDocument();
        expect(screen.getByText(/label:/i)).toBeInTheDocument();
      });
    });

    test('clears errors when input becomes valid', async () => {
      const user = userEvent.setup();
      render(<AlarmForm {...defaultProps} />);

      const timeInput = screen.getByLabelText(/time/i);
      const submitButton = screen.getByRole('button', { name: /create alarm/i });

      // Enter invalid time
      await user.clear(timeInput);
      await user.type(timeInput, '25:00');
      await user.click(submitButton);

      await waitFor(() => {
        expect(screen.getByText(/hours must be between 0 and 23/i)).toBeInTheDocument();
      });

      // Fix the time
      await user.clear(timeInput);
      await user.type(timeInput, '09:00');
      await user.click(submitButton);

      await waitFor(() => {
<<<<<<< HEAD
        expect(
          screen.queryByText(/hours must be between 0 and 23/i)
        ).not.toBeInTheDocument();
=======
        expect(screen.queryByText(/hours must be between 0 and 23/i)).not.toBeInTheDocument();
>>>>>>> 02f0594e
      });
    });
  });

  describe('form submission', () => {
    test('calls onSave with correct data for new alarm', async () => {
      const user = userEvent.setup();
      render(<AlarmForm {...defaultProps} />);

      const timeInput = screen.getByLabelText(/time/i);
      const labelInput = screen.getByLabelText(/label/i);
      const submitButton = screen.getByRole('button', { name: /create alarm/i });

      await user.clear(timeInput);
      await user.type(timeInput, '08:30');
      await user.clear(labelInput);
      await user.type(labelInput, 'Work Alarm');

      // Select drill sergeant voice mood
      await user.click(screen.getByText('Drill Sergeant').closest('button')!);

      await user.click(submitButton);

      await waitFor(() => {
        expect(mockOnSave).toHaveBeenCalledWith({
          time: '08:30',
          label: 'Work Alarm',
          days: [1, 2, 3, 4, 5], // Default weekdays
<<<<<<< HEAD
          voiceMood: 'drill-sergeant',
=======
          voiceMood: 'drill-sergeant'
>>>>>>> 02f0594e
        });
      });
    });

    test('calls onSave with updated data for existing alarm', async () => {
      const user = userEvent.setup();
      const alarm: Alarm = {
        ...testUtils.mockAlarm,
        time: '07:00',
        label: 'Old Label',
        days: [1, 2, 3, 4, 5],
<<<<<<< HEAD
        voiceMood: 'motivational',
=======
        voiceMood: 'motivational'
>>>>>>> 02f0594e
      };

      render(<AlarmForm {...defaultProps} alarm={alarm} />);

      const labelInput = screen.getByLabelText(/label/i);
      const submitButton = screen.getByRole('button', { name: /update alarm/i });

      await user.clear(labelInput);
      await user.type(labelInput, 'Updated Label');

      await user.click(submitButton);

      await waitFor(() => {
        expect(mockOnSave).toHaveBeenCalledWith({
          time: '07:00',
          label: 'Updated Label',
          days: [1, 2, 3, 4, 5],
<<<<<<< HEAD
          voiceMood: 'motivational',
=======
          voiceMood: 'motivational'
>>>>>>> 02f0594e
        });
      });
    });

    test('includes custom day selection', async () => {
      const user = userEvent.setup();
      render(<AlarmForm {...defaultProps} />);

      // Deselect weekdays and select weekend
<<<<<<< HEAD
      const weekdayButtons = ['Mon', 'Tue', 'Wed', 'Thu', 'Fri'].map(
        day => screen.getByText(day).closest('button')!
=======
      const weekdayButtons = ['Mon', 'Tue', 'Wed', 'Thu', 'Fri'].map(day =>
        screen.getByText(day).closest('button')!
>>>>>>> 02f0594e
      );

      for (const button of weekdayButtons) {
        await user.click(button);
      }

      await user.click(screen.getByText('Sat').closest('button')!);
      await user.click(screen.getByText('Sun').closest('button')!);

      const submitButton = screen.getByRole('button', { name: /create alarm/i });
      await user.click(submitButton);

      await waitFor(() => {
        expect(mockOnSave).toHaveBeenCalledWith(
          expect.objectContaining({
<<<<<<< HEAD
            days: [0, 6], // Sunday and Saturday
=======
            days: [0, 6] // Sunday and Saturday
>>>>>>> 02f0594e
          })
        );
      });
    });
  });

  describe('form cancellation', () => {
    test('calls onCancel when cancel button is clicked', async () => {
      const user = userEvent.setup();
      render(<AlarmForm {...defaultProps} />);

      const cancelButton = screen.getByRole('button', { name: /cancel/i });
      await user.click(cancelButton);

      expect(mockOnCancel).toHaveBeenCalled();
    });

    test('calls onCancel when X button is clicked', async () => {
      const user = userEvent.setup();
      render(<AlarmForm {...defaultProps} />);

<<<<<<< HEAD
      const closeButton = screen
        .getByRole('button')
        .querySelector('svg')
        ?.closest('button');
=======
      const closeButton = screen.getByRole('button').querySelector('svg')?.closest('button');
>>>>>>> 02f0594e
      await user.click(closeButton!);

      expect(mockOnCancel).toHaveBeenCalled();
    });
  });

  describe('accessibility', () => {
    test('has proper form labels', () => {
      render(<AlarmForm {...defaultProps} />);

      expect(screen.getByLabelText(/time/i)).toBeInTheDocument();
      expect(screen.getByLabelText(/label/i)).toBeInTheDocument();
    });

    test('has proper button roles', () => {
      render(<AlarmForm {...defaultProps} />);

      expect(screen.getByRole('button', { name: /create alarm/i })).toBeInTheDocument();
      expect(screen.getByRole('button', { name: /cancel/i })).toBeInTheDocument();
    });

    test('supports keyboard navigation', async () => {
      const user = userEvent.setup();
      render(<AlarmForm {...defaultProps} />);

      const timeInput = screen.getByLabelText(/time/i);
      const labelInput = screen.getByLabelText(/label/i);

      // Tab through form elements
      await user.tab();
      expect(timeInput).toHaveFocus();

      await user.tab();
      expect(labelInput).toHaveFocus();
    });

    test('announces validation errors to screen readers', async () => {
      const user = userEvent.setup();
      render(<AlarmForm {...defaultProps} />);

      const timeInput = screen.getByLabelText(/time/i);
      const submitButton = screen.getByRole('button', { name: /create alarm/i });

      await user.clear(timeInput);
      await user.type(timeInput, '25:00');
      await user.click(submitButton);

      await waitFor(() => {
        const errorMessage = screen.getByText(/hours must be between 0 and 23/i);
        expect(errorMessage).toBeInTheDocument();
        // Error message should be associated with the input
        expect(errorMessage).toHaveAttribute('role', undefined); // Depends on implementation
      });
    });
  });

  describe('edge cases', () => {
    test('handles rapid form submission', async () => {
      const user = userEvent.setup();
      render(<AlarmForm {...defaultProps} />);

      const submitButton = screen.getByRole('button', { name: /create alarm/i });

      // Rapidly click submit multiple times
      await user.click(submitButton);
      await user.click(submitButton);
      await user.click(submitButton);

      // Should only be called once due to form validation or state management
      await waitFor(() => {
        expect(mockOnSave).toHaveBeenCalledTimes(1);
      });
    });

    test('handles very long labels gracefully', async () => {
      const user = userEvent.setup();
      render(<AlarmForm {...defaultProps} />);

      const labelInput = screen.getByLabelText(/label/i);
      const longLabel = 'A'.repeat(150);

      await user.clear(labelInput);
      await user.type(labelInput, longLabel);

      // Input should be limited to maxLength
      expect(labelInput).toHaveAttribute('maxLength', '100');
    });

    test('preserves form state during re-renders', async () => {
      const user = userEvent.setup();
      const { rerender } = render(<AlarmForm {...defaultProps} />);

      const timeInput = screen.getByLabelText(/time/i);
      await user.clear(timeInput);
      await user.type(timeInput, '08:30');

      // Re-render with same props
      rerender(<AlarmForm {...defaultProps} />);

      expect(timeInput).toHaveValue('08:30');
    });
  });
});<|MERGE_RESOLUTION|>--- conflicted
+++ resolved
@@ -12,11 +12,7 @@
   const defaultProps = {
     onSave: mockOnSave,
     onCancel: mockOnCancel,
-<<<<<<< HEAD
-    userId: 'test-user-id',
-=======
     userId: 'test-user-id'
->>>>>>> 02f0594e
   };
 
   beforeEach(() => {
@@ -44,11 +40,7 @@
         time: '08:30',
         label: 'Work Alarm',
         days: [1, 2, 3, 4, 5],
-<<<<<<< HEAD
-        voiceMood: 'drill-sergeant',
-=======
         voiceMood: 'drill-sergeant'
->>>>>>> 02f0594e
       };
 
       render(<AlarmForm {...defaultProps} alarm={alarm} />);
@@ -187,13 +179,7 @@
       await user.click(submitButton);
 
       await waitFor(() => {
-<<<<<<< HEAD
-        expect(
-          screen.getByText(/label must be at least 2 characters/i)
-        ).toBeInTheDocument();
-=======
         expect(screen.getByText(/label must be at least 2 characters/i)).toBeInTheDocument();
->>>>>>> 02f0594e
       });
 
       expect(mockOnSave).not.toHaveBeenCalled();
@@ -204,13 +190,8 @@
       render(<AlarmForm {...defaultProps} />);
 
       // Deselect all weekdays
-<<<<<<< HEAD
-      const dayButtons = ['Mon', 'Tue', 'Wed', 'Thu', 'Fri'].map(
-        day => screen.getByText(day).closest('button')!
-=======
       const dayButtons = ['Mon', 'Tue', 'Wed', 'Thu', 'Fri'].map(day =>
         screen.getByText(day).closest('button')!
->>>>>>> 02f0594e
       );
 
       for (const button of dayButtons) {
@@ -221,13 +202,7 @@
       await user.click(submitButton);
 
       await waitFor(() => {
-<<<<<<< HEAD
-        expect(
-          screen.getByText(/at least one day must be selected/i)
-        ).toBeInTheDocument();
-=======
         expect(screen.getByText(/at least one day must be selected/i)).toBeInTheDocument();
->>>>>>> 02f0594e
       });
 
       expect(mockOnSave).not.toHaveBeenCalled();
@@ -264,13 +239,7 @@
       await user.click(submitButton);
 
       await waitFor(() => {
-<<<<<<< HEAD
-        expect(
-          screen.getByText(/please fix the following issues/i)
-        ).toBeInTheDocument();
-=======
         expect(screen.getByText(/please fix the following issues/i)).toBeInTheDocument();
->>>>>>> 02f0594e
         expect(screen.getByText(/time:/i)).toBeInTheDocument();
         expect(screen.getByText(/label:/i)).toBeInTheDocument();
       });
@@ -298,13 +267,7 @@
       await user.click(submitButton);
 
       await waitFor(() => {
-<<<<<<< HEAD
-        expect(
-          screen.queryByText(/hours must be between 0 and 23/i)
-        ).not.toBeInTheDocument();
-=======
         expect(screen.queryByText(/hours must be between 0 and 23/i)).not.toBeInTheDocument();
->>>>>>> 02f0594e
       });
     });
   });
@@ -333,11 +296,7 @@
           time: '08:30',
           label: 'Work Alarm',
           days: [1, 2, 3, 4, 5], // Default weekdays
-<<<<<<< HEAD
-          voiceMood: 'drill-sergeant',
-=======
           voiceMood: 'drill-sergeant'
->>>>>>> 02f0594e
         });
       });
     });
@@ -349,11 +308,7 @@
         time: '07:00',
         label: 'Old Label',
         days: [1, 2, 3, 4, 5],
-<<<<<<< HEAD
-        voiceMood: 'motivational',
-=======
         voiceMood: 'motivational'
->>>>>>> 02f0594e
       };
 
       render(<AlarmForm {...defaultProps} alarm={alarm} />);
@@ -371,11 +326,7 @@
           time: '07:00',
           label: 'Updated Label',
           days: [1, 2, 3, 4, 5],
-<<<<<<< HEAD
-          voiceMood: 'motivational',
-=======
           voiceMood: 'motivational'
->>>>>>> 02f0594e
         });
       });
     });
@@ -385,13 +336,8 @@
       render(<AlarmForm {...defaultProps} />);
 
       // Deselect weekdays and select weekend
-<<<<<<< HEAD
-      const weekdayButtons = ['Mon', 'Tue', 'Wed', 'Thu', 'Fri'].map(
-        day => screen.getByText(day).closest('button')!
-=======
       const weekdayButtons = ['Mon', 'Tue', 'Wed', 'Thu', 'Fri'].map(day =>
         screen.getByText(day).closest('button')!
->>>>>>> 02f0594e
       );
 
       for (const button of weekdayButtons) {
@@ -407,11 +353,7 @@
       await waitFor(() => {
         expect(mockOnSave).toHaveBeenCalledWith(
           expect.objectContaining({
-<<<<<<< HEAD
-            days: [0, 6], // Sunday and Saturday
-=======
             days: [0, 6] // Sunday and Saturday
->>>>>>> 02f0594e
           })
         );
       });
@@ -433,14 +375,7 @@
       const user = userEvent.setup();
       render(<AlarmForm {...defaultProps} />);
 
-<<<<<<< HEAD
-      const closeButton = screen
-        .getByRole('button')
-        .querySelector('svg')
-        ?.closest('button');
-=======
       const closeButton = screen.getByRole('button').querySelector('svg')?.closest('button');
->>>>>>> 02f0594e
       await user.click(closeButton!);
 
       expect(mockOnCancel).toHaveBeenCalled();
