--- conflicted
+++ resolved
@@ -56,12 +56,8 @@
 
     test('renders correct greeting based on time of day', () => {
       // Mock different times
-<<<<<<< HEAD
-      jest.spyOn(Date.prototype, 'getHours').mockReturnValueOnce(7); // Morning
-=======
       jest.spyOn(Date.prototype, 'getHours')
         .mockReturnValueOnce(7); // Morning
->>>>>>> 02f0594e
 
       render(<Dashboard {...mockProps} />);
       expect(screen.getByText(/good morning/i)).toBeInTheDocument();
@@ -78,13 +74,7 @@
       render(<Dashboard {...mockProps} />);
 
       expect(screen.getByText('Quick Setup')).toBeInTheDocument();
-<<<<<<< HEAD
-      expect(
-        screen.getByRole('button', { name: /morning routine/i })
-      ).toBeInTheDocument();
-=======
       expect(screen.getByRole('button', { name: /morning routine/i })).toBeInTheDocument();
->>>>>>> 02f0594e
       expect(screen.getByRole('button', { name: /work alarm/i })).toBeInTheDocument();
       expect(screen.getByRole('button', { name: /custom/i })).toBeInTheDocument();
     });
@@ -177,13 +167,7 @@
       const addButton = screen.getByRole('button', { name: /add alarm/i });
       await user.click(addButton);
 
-<<<<<<< HEAD
-      expect(PerformanceMonitor.trackUserAction).toHaveBeenCalledWith(
-        'add-alarm-clicked'
-      );
-=======
       expect(PerformanceMonitor.trackUserAction).toHaveBeenCalledWith('add-alarm-clicked');
->>>>>>> 02f0594e
     });
   });
 
@@ -252,17 +236,8 @@
       render(<Dashboard {...mockProps} />);
 
       expect(screen.getByRole('heading', { level: 1 })).toBeInTheDocument();
-<<<<<<< HEAD
-      expect(
-        screen.getByRole('heading', { level: 2, name: /quick setup/i })
-      ).toBeInTheDocument();
-      expect(
-        screen.getByRole('heading', { level: 2, name: /recent alarms/i })
-      ).toBeInTheDocument();
-=======
       expect(screen.getByRole('heading', { level: 2, name: /quick setup/i })).toBeInTheDocument();
       expect(screen.getByRole('heading', { level: 2, name: /recent alarms/i })).toBeInTheDocument();
->>>>>>> 02f0594e
     });
 
     test('has proper ARIA labels', () => {
