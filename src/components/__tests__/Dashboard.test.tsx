--- conflicted
+++ resolved
@@ -1,10 +1,3 @@
-<<<<<<< HEAD
-import React from 'react';
-import { render, screen, waitFor, fireEvent } from '@testing-library/react';
-import userEvent from '@testing-library/user-event';
-import Dashboard from '../Dashboard';
-import { testUtils } from '../../test-setup';
-=======
 import { expect, test, jest } from "@jest/globals";
 import React from "react";
 import { render, screen, waitFor, fireEvent } from "@testing-library/react";
@@ -13,7 +6,6 @@
 import { testUtils } from "../../test-setup";
 import { PerformanceMonitor } from "../../services/performance-monitor";
 import { AppAnalyticsService } from "../../services/app-analytics";
->>>>>>> a2085a2a
 
 // Mock the services and hooks
 jest.mock('../../services/performance-monitor', () => ({
