<<<<<<< HEAD
import React from 'react';
import { render, screen, fireEvent } from '@testing-library/react';
import userEvent from '@testing-library/user-event';
import RootErrorBoundary from '../RootErrorBoundary';
=======
import { expect, test, jest } from "@jest/globals";
import React from "react";
import { render, screen, fireEvent } from "@testing-library/react";
import userEvent from "@testing-library/user-event";
import RootErrorBoundary from "../RootErrorBoundary";
>>>>>>> a2085a2a
import {
  AnalyticsErrorBoundary,
  MediaErrorBoundary,
  AIErrorBoundary,
  APIErrorBoundary,
  DataErrorBoundary,
  FormErrorBoundary
} from '../SpecializedErrorBoundaries';


import { testUtils } from '../../test-setup';

// Mock ErrorHandler service
jest.mock('../../services/error-handler', () => ({
  ErrorHandler: {
    handleError: jest.fn(() => 'test-error-id-123'),
  }
}));

// Test component that throws errors
const ThrowError: React.FC<{
  shouldThrow?: boolean;
  errorMessage?: string;
  errorType?: string;
}> = ({
  shouldThrow = false,
  errorMessage = 'Test error',
  errorType = 'generic'
}) => {
  if (shouldThrow) {
    const error = new Error(errorMessage);
    (error as any).type = errorType;
    throw error;
  }
  return <div data-testid="working-component">Component rendered successfully</div>;
};

describe('RootErrorBoundary', () => {
  beforeEach(() => {
    testUtils.clearAllMocks();
    jest.spyOn(console, 'error').mockImplementation(() => {});
  });

  afterEach(() => {
    jest.restoreAllMocks();
  });

  describe('normal operation', () => {
    test('renders children when no error occurs', () => {
      render(
        <RootErrorBoundary>
          <ThrowError shouldThrow={false} />
        </RootErrorBoundary>
      );

      expect(screen.getByTestId('working-component')).toBeInTheDocument();
    });

    test('renders complex component tree without errors', () => {
      render(
        <RootErrorBoundary>
          <div>
            <h1>App Header</h1>
            <main>
              <ThrowError shouldThrow={false} />
            </main>
            <footer>App Footer</footer>
          </div>
        </RootErrorBoundary>
      );

      expect(screen.getByText('App Header')).toBeInTheDocument();
      expect(screen.getByTestId('working-component')).toBeInTheDocument();
      expect(screen.getByText('App Footer')).toBeInTheDocument();
    });
  });

  describe('error handling', () => {
    test('catches errors and shows root fallback UI', () => {
      render(
        <RootErrorBoundary>
          <ThrowError shouldThrow={true} errorMessage="Critical app error" />
        </RootErrorBoundary>
      );

      expect(screen.getByText('Something went wrong')).toBeInTheDocument();
      expect(screen.getByText(/critical app error occurred/i)).toBeInTheDocument();
      expect(screen.getByRole('button', { name: /try again/i })).toBeInTheDocument();
      expect(screen.getByRole('button', { name: /reload app/i })).toBeInTheDocument();
      expect(screen.getByRole('button', { name: /fresh start/i })).toBeInTheDocument();
    });

    test('shows error ID for support', () => {
      render(
        <RootErrorBoundary>
          <ThrowError shouldThrow={true} />
        </RootErrorBoundary>
      );

      expect(screen.getByText(/error id: test-error-id-123/i)).toBeInTheDocument();
    });

    test('calls ErrorHandler with correct parameters', () => {
      const { ErrorHandler } = require('../../services/error-handler');

      render(
        <RootErrorBoundary>
          <ThrowError shouldThrow={true} errorMessage="Test error for handler" />
        </RootErrorBoundary>
      );

      expect(ErrorHandler.handleError).toHaveBeenCalledWith(
        expect.any(Error),
        expect.objectContaining({
          context: 'RootErrorBoundary',
          severity: 'high',
          componentStack: expect.any(String)
        })
      );
    });

    test('shows retry attempts counter', () => {
      const { rerender } = render(
        <RootErrorBoundary>
          <ThrowError shouldThrow={true} />
        </RootErrorBoundary>
      );

      const retryButton = screen.getByRole('button', { name: /try again/i });

      // First retry
      fireEvent.click(retryButton);
      rerender(
        <RootErrorBoundary>
          <ThrowError shouldThrow={true} />
        </RootErrorBoundary>
      );

      expect(screen.getByText(/attempt 2 of 3/i)).toBeInTheDocument();
    });

    test('disables retry after maximum attempts', () => {
      const { rerender } = render(
        <RootErrorBoundary>
          <ThrowError shouldThrow={true} />
        </RootErrorBoundary>
      );

      const retryButton = screen.getByRole('button', { name: /try again/i });

      // Exhaust retry attempts
      for (let i = 0; i < 3; i++) {
        fireEvent.click(retryButton);
        rerender(
          <RootErrorBoundary>
            <ThrowError shouldThrow={true} />
          </RootErrorBoundary>
        );
      }

      expect(retryButton).toBeDisabled();
      expect(screen.getByText(/maximum retry attempts reached/i)).toBeInTheDocument();
    });
  });

  describe('recovery actions', () => {
    test('reload app button reloads the page', () => {
      // Mock window.location.reload
      const mockReload = jest.fn();
      Object.defineProperty(window, 'location', {
        value: { reload: mockReload },
        writable: true,
      });

      render(
        <RootErrorBoundary>
          <ThrowError shouldThrow={true} />
        </RootErrorBoundary>
      );

      const reloadButton = screen.getByRole('button', { name: /reload app/i });
      fireEvent.click(reloadButton);

      expect(mockReload).toHaveBeenCalled();
    });

    test('fresh start clears storage and reloads', () => {
      const mockReload = jest.fn();
      Object.defineProperty(window, 'location', {
        value: { reload: mockReload },
        writable: true,
      });

      render(
        <RootErrorBoundary>
          <ThrowError shouldThrow={true} />
        </RootErrorBoundary>
      );

      const freshStartButton = screen.getByRole('button', { name: /fresh start/i });
      fireEvent.click(freshStartButton);

      expect(testUtils.mockStorage.clear).toHaveBeenCalled();
      expect(mockReload).toHaveBeenCalled();
    });

    test('report error opens email client', () => {
      // Mock window.open
      const mockOpen = jest.fn();
      Object.defineProperty(window, 'open', {
        value: mockOpen,
        writable: true,
      });

      render(
        <RootErrorBoundary>
          <ThrowError shouldThrow={true} />
        </RootErrorBoundary>
      );

      const reportButton = screen.getByRole('button', { name: /report error/i });
      fireEvent.click(reportButton);

      expect(mockOpen).toHaveBeenCalledWith(
        expect.stringContaining('mailto:support@'),
        '_blank'
      );
    });
  });

  describe('accessibility', () => {
    test('has proper ARIA roles and labels', () => {
      render(
        <RootErrorBoundary>
          <ThrowError shouldThrow={true} />
        </RootErrorBoundary>
      );

      expect(screen.getByRole('alert')).toBeInTheDocument();
      expect(screen.getByLabelText('Error information')).toBeInTheDocument();
    });

    test('supports keyboard navigation', async () => {
      const user = userEvent.setup();
      render(
        <RootErrorBoundary>
          <ThrowError shouldThrow={true} />
        </RootErrorBoundary>
      );

      const retryButton = screen.getByRole('button', { name: /try again/i });
      const reloadButton = screen.getByRole('button', { name: /reload app/i });

      await user.tab();
      expect(retryButton).toHaveFocus();

      await user.tab();
      expect(reloadButton).toHaveFocus();
    });
  });
});

describe('AnalyticsErrorBoundary', () => {
  beforeEach(() => {
    testUtils.clearAllMocks();
    jest.spyOn(console, 'error').mockImplementation(() => {});
  });

  afterEach(() => {
    jest.restoreAllMocks();
  });

  test('renders children normally', () => {
    render(
      <AnalyticsErrorBoundary>
        <ThrowError shouldThrow={false} />
      </AnalyticsErrorBoundary>
    );

    expect(screen.getByTestId('working-component')).toBeInTheDocument();
  });

  test('shows analytics-specific error message', () => {
    render(
      <AnalyticsErrorBoundary>
        <ThrowError shouldThrow={true} errorMessage="Analytics service failed" />
      </AnalyticsErrorBoundary>
    );

    expect(screen.getByText('Analytics Temporarily Unavailable')).toBeInTheDocument();
    expect(screen.getByText(/analytics and performance tracking/i)).toBeInTheDocument();
    expect(screen.getByText(/core alarm features/i)).toBeInTheDocument();
  });

  test('provides continue without analytics option', () => {
    render(
      <AnalyticsErrorBoundary>
        <ThrowError shouldThrow={true} />
      </AnalyticsErrorBoundary>
    );

    expect(screen.getByRole('button', { name: /continue without analytics/i })).toBeInTheDocument();
  });

  test('reports error with analytics context', () => {
    const { ErrorHandler } = require('../../services/error-handler');

    render(
      <AnalyticsErrorBoundary>
        <ThrowError shouldThrow={true} />
      </AnalyticsErrorBoundary>
    );

    expect(ErrorHandler.handleError).toHaveBeenCalledWith(
      expect.any(Error),
      expect.objectContaining({
        context: 'Analytics',
        severity: 'low',
        category: 'analytics'
      })
    );
  });
});

describe('MediaErrorBoundary', () => {
  beforeEach(() => {
    testUtils.clearAllMocks();
    jest.spyOn(console, 'error').mockImplementation(() => {});
  });

  test('shows media-specific error message', () => {
    render(
      <MediaErrorBoundary>
        <ThrowError shouldThrow={true} errorMessage="Audio playback failed" />
      </MediaErrorBoundary>
    );

    expect(screen.getByText('Media Content Issue')).toBeInTheDocument();
    expect(screen.getByText(/audio or media content/i)).toBeInTheDocument();
    expect(screen.getByText(/alarms will still work/i)).toBeInTheDocument();
  });

  test('provides fallback audio option', () => {
    render(
      <MediaErrorBoundary>
        <ThrowError shouldThrow={true} />
      </MediaErrorBoundary>
    );

    expect(screen.getByRole('button', { name: /use default audio/i })).toBeInTheDocument();
  });
});

describe('AIErrorBoundary', () => {
  beforeEach(() => {
    testUtils.clearAllMocks();
    jest.spyOn(console, 'error').mockImplementation(() => {});
  });

  test('shows AI-specific error message', () => {
    render(
      <AIErrorBoundary>
        <ThrowError shouldThrow={true} errorMessage="AI service unavailable" />
      </AIErrorBoundary>
    );

    expect(screen.getByText('AI Features Temporarily Unavailable')).toBeInTheDocument();
    expect(screen.getByText(/smart features are currently unavailable/i)).toBeInTheDocument();
    expect(screen.getByText(/basic alarm functionality/i)).toBeInTheDocument();
  });

  test('provides manual mode option', () => {
    render(
      <AIErrorBoundary>
        <ThrowError shouldThrow={true} />
      </AIErrorBoundary>
    );

    expect(screen.getByRole('button', { name: /continue in manual mode/i })).toBeInTheDocument();
  });
});

describe('APIErrorBoundary', () => {
  beforeEach(() => {
    testUtils.clearAllMocks();
    jest.spyOn(console, 'error').mockImplementation(() => {});
  });

  test('shows network-specific error message', () => {
    render(
      <APIErrorBoundary>
        <ThrowError shouldThrow={true} errorMessage="Network request failed" />
      </APIErrorBoundary>
    );

    expect(screen.getByText('Connection Issue')).toBeInTheDocument();
    expect(screen.getByText(/unable to connect/i)).toBeInTheDocument();
    expect(screen.getByText(/offline features/i)).toBeInTheDocument();
  });

  test('provides offline mode option', () => {
    render(
      <APIErrorBoundary>
        <ThrowError shouldThrow={true} />
      </APIErrorBoundary>
    );

    expect(screen.getByRole('button', { name: /continue offline/i })).toBeInTheDocument();
  });

  test('shows retry connection option', () => {
    render(
      <APIErrorBoundary>
        <ThrowError shouldThrow={true} />
      </APIErrorBoundary>
    );

    expect(screen.getByRole('button', { name: /retry connection/i })).toBeInTheDocument();
  });
});

describe('DataErrorBoundary', () => {
  beforeEach(() => {
    testUtils.clearAllMocks();
    jest.spyOn(console, 'error').mockImplementation(() => {});
  });

  test('shows data-specific error message', () => {
    render(
      <DataErrorBoundary>
        <ThrowError shouldThrow={true} errorMessage="Database error" />
      </DataErrorBoundary>
    );

    expect(screen.getByText('Data Storage Issue')).toBeInTheDocument();
    expect(screen.getByText(/problem accessing your data/i)).toBeInTheDocument();
    expect(screen.getByText(/data integrity/i)).toBeInTheDocument();
  });

  test('provides data recovery options', () => {
    render(
      <DataErrorBoundary>
        <ThrowError shouldThrow={true} />
      </DataErrorBoundary>
    );

    expect(screen.getByRole('button', { name: /reload data/i })).toBeInTheDocument();
    expect(screen.getByRole('button', { name: /restore backup/i })).toBeInTheDocument();
  });
});

describe('FormErrorBoundary', () => {
  beforeEach(() => {
    testUtils.clearAllMocks();
    jest.spyOn(console, 'error').mockImplementation(() => {});
  });

  test('shows form-specific error message', () => {
    render(
      <FormErrorBoundary>
        <ThrowError shouldThrow={true} errorMessage="Form validation failed" />
      </FormErrorBoundary>
    );

    expect(screen.getByText('Form Error')).toBeInTheDocument();
    expect(screen.getByText(/problem with the form/i)).toBeInTheDocument();
    expect(screen.getByText(/data has been preserved/i)).toBeInTheDocument();
  });

  test('provides form recovery options', () => {
    render(
      <FormErrorBoundary>
        <ThrowError shouldThrow={true} />
      </FormErrorBoundary>
    );

    expect(screen.getByRole('button', { name: /try again/i })).toBeInTheDocument();
    expect(screen.getByRole('button', { name: /refresh form/i })).toBeInTheDocument();
  });

  test('preserves form data message', () => {
    render(
      <FormErrorBoundary>
        <ThrowError shouldThrow={true} />
      </FormErrorBoundary>
    );

    expect(screen.getByText(/your form data has been preserved/i)).toBeInTheDocument();
  });
});

describe('Error Boundary Integration', () => {
  test('nested error boundaries work correctly', () => {
    render(
      <RootErrorBoundary>
        <div>
          <h1>App</h1>
          <AnalyticsErrorBoundary>
            <div>
              <h2>Analytics Section</h2>
              <ThrowError shouldThrow={true} errorMessage="Analytics error" />
            </div>
          </AnalyticsErrorBoundary>
          <div>
            <h2>Other Section</h2>
            <p>This should still render</p>
          </div>
        </div>
      </RootErrorBoundary>
    );

    // Root content should be visible
    expect(screen.getByText('App')).toBeInTheDocument();
    expect(screen.getByText('Other Section')).toBeInTheDocument();
    expect(screen.getByText('This should still render')).toBeInTheDocument();

    // Analytics error boundary should catch the error
    expect(screen.getByText('Analytics Temporarily Unavailable')).toBeInTheDocument();

    // Root error boundary should not activate
    expect(screen.queryByText('Something went wrong')).not.toBeInTheDocument();
  });

  test('error boundaries report to different contexts', () => {
    const { ErrorHandler } = require('../../services/error-handler');

    render(
      <div>
        <MediaErrorBoundary>
          <ThrowError shouldThrow={true} errorMessage="Media error" />
        </MediaErrorBoundary>
        <APIErrorBoundary>
          <ThrowError shouldThrow={true} errorMessage="API error" />
        </APIErrorBoundary>
      </div>
    );

    expect(ErrorHandler.handleError).toHaveBeenCalledWith(
      expect.any(Error),
      expect.objectContaining({ context: 'Media' })
    );

    expect(ErrorHandler.handleError).toHaveBeenCalledWith(
      expect.any(Error),
      expect.objectContaining({ context: 'API' })
    );
  });
});<|MERGE_RESOLUTION|>--- conflicted
+++ resolved
@@ -1,15 +1,8 @@
-<<<<<<< HEAD
-import React from 'react';
-import { render, screen, fireEvent } from '@testing-library/react';
-import userEvent from '@testing-library/user-event';
-import RootErrorBoundary from '../RootErrorBoundary';
-=======
 import { expect, test, jest } from "@jest/globals";
 import React from "react";
 import { render, screen, fireEvent } from "@testing-library/react";
 import userEvent from "@testing-library/user-event";
 import RootErrorBoundary from "../RootErrorBoundary";
->>>>>>> a2085a2a
 import {
   AnalyticsErrorBoundary,
   MediaErrorBoundary,
