--- conflicted
+++ resolved
@@ -8,27 +8,17 @@
   AIErrorBoundary,
   APIErrorBoundary,
   DataErrorBoundary,
-<<<<<<< HEAD
-  FormErrorBoundary,
-} from '../SpecializedErrorBoundaries';
-
-=======
   FormErrorBoundary
 } from '../SpecializedErrorBoundaries';
 
 
->>>>>>> 02f0594e
 import { testUtils } from '../../test-setup';
 
 // Mock ErrorHandler service
 jest.mock('../../services/error-handler', () => ({
   ErrorHandler: {
     handleError: jest.fn(() => 'test-error-id-123'),
-<<<<<<< HEAD
-  },
-=======
   }
->>>>>>> 02f0594e
 }));
 
 // Test component that throws errors
@@ -36,15 +26,11 @@
   shouldThrow?: boolean;
   errorMessage?: string;
   errorType?: string;
-<<<<<<< HEAD
-}> = ({ shouldThrow = false, errorMessage = 'Test error', errorType = 'generic' }) => {
-=======
 }> = ({
   shouldThrow = false,
   errorMessage = 'Test error',
   errorType = 'generic'
 }) => {
->>>>>>> 02f0594e
   if (shouldThrow) {
     const error = new Error(errorMessage);
     (error as any).type = errorType;
@@ -132,11 +118,7 @@
         expect.objectContaining({
           context: 'RootErrorBoundary',
           severity: 'high',
-<<<<<<< HEAD
-          componentStack: expect.any(String),
-=======
           componentStack: expect.any(String)
->>>>>>> 02f0594e
         })
       );
     });
@@ -321,13 +303,7 @@
       </AnalyticsErrorBoundary>
     );
 
-<<<<<<< HEAD
-    expect(
-      screen.getByRole('button', { name: /continue without analytics/i })
-    ).toBeInTheDocument();
-=======
     expect(screen.getByRole('button', { name: /continue without analytics/i })).toBeInTheDocument();
->>>>>>> 02f0594e
   });
 
   test('reports error with analytics context', () => {
@@ -344,11 +320,7 @@
       expect.objectContaining({
         context: 'Analytics',
         severity: 'low',
-<<<<<<< HEAD
-        category: 'analytics',
-=======
         category: 'analytics'
->>>>>>> 02f0594e
       })
     );
   });
@@ -379,13 +351,7 @@
       </MediaErrorBoundary>
     );
 
-<<<<<<< HEAD
-    expect(
-      screen.getByRole('button', { name: /use default audio/i })
-    ).toBeInTheDocument();
-=======
     expect(screen.getByRole('button', { name: /use default audio/i })).toBeInTheDocument();
->>>>>>> 02f0594e
   });
 });
 
@@ -403,13 +369,7 @@
     );
 
     expect(screen.getByText('AI Features Temporarily Unavailable')).toBeInTheDocument();
-<<<<<<< HEAD
-    expect(
-      screen.getByText(/smart features are currently unavailable/i)
-    ).toBeInTheDocument();
-=======
     expect(screen.getByText(/smart features are currently unavailable/i)).toBeInTheDocument();
->>>>>>> 02f0594e
     expect(screen.getByText(/basic alarm functionality/i)).toBeInTheDocument();
   });
 
@@ -420,13 +380,7 @@
       </AIErrorBoundary>
     );
 
-<<<<<<< HEAD
-    expect(
-      screen.getByRole('button', { name: /continue in manual mode/i })
-    ).toBeInTheDocument();
-=======
     expect(screen.getByRole('button', { name: /continue in manual mode/i })).toBeInTheDocument();
->>>>>>> 02f0594e
   });
 });
 
@@ -455,13 +409,7 @@
       </APIErrorBoundary>
     );
 
-<<<<<<< HEAD
-    expect(
-      screen.getByRole('button', { name: /continue offline/i })
-    ).toBeInTheDocument();
-=======
     expect(screen.getByRole('button', { name: /continue offline/i })).toBeInTheDocument();
->>>>>>> 02f0594e
   });
 
   test('shows retry connection option', () => {
@@ -471,13 +419,7 @@
       </APIErrorBoundary>
     );
 
-<<<<<<< HEAD
-    expect(
-      screen.getByRole('button', { name: /retry connection/i })
-    ).toBeInTheDocument();
-=======
     expect(screen.getByRole('button', { name: /retry connection/i })).toBeInTheDocument();
->>>>>>> 02f0594e
   });
 });
 
