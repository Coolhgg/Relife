/**
 * AlarmForm Component - Accessibility Tests
 * 
 * Tests WCAG 2.1 AA compliance for the critical AlarmForm component
 * including form validation, screen reader support, and focus management.
 */

import React from 'react';
import { screen } from '@testing-library/react';
import userEvent from '@testing-library/user-event';
<<<<<<< HEAD
import {
  axeRender,
  axeRulesets,
  accessibilityPatterns,
} from '../../tests/utils/a11y-testing-utils';
=======
import { axeRender, axeRulesets, accessibilityPatterns } from '../../tests/utils/a11y-testing-utils';
>>>>>>> 02f0594e

// Mock the AlarmForm import - will be updated when component is available
const MockAlarmForm = ({ onSave, onCancel, initialData }: any) => (
  <form>
    <div>
      <label htmlFor="alarm-time">Alarm Time</label>
<<<<<<< HEAD
      <input
        id="alarm-time"
        type="time"
=======
      <input 
        id="alarm-time" 
        type="time" 
>>>>>>> 02f0594e
        defaultValue={initialData?.time || '07:00'}
        aria-required="true"
      />
    </div>
    
    <div>
      <label htmlFor="alarm-label">Alarm Label</label>
<<<<<<< HEAD
      <input
        id="alarm-label"
        type="text"
=======
      <input 
        id="alarm-label" 
        type="text" 
>>>>>>> 02f0594e
        defaultValue={initialData?.label || ''}
        aria-describedby="label-help"
      />
      <div id="label-help">Optional: Give your alarm a custom name</div>
    </div>

    <fieldset>
      <legend>Repeat Days</legend>
      <div role="group" aria-labelledby="days-legend">
<<<<<<< HEAD
        {[
          'Monday',
          'Tuesday',
          'Wednesday',
          'Thursday',
          'Friday',
          'Saturday',
          'Sunday',
        ].map(day => (
=======
        {['Monday', 'Tuesday', 'Wednesday', 'Thursday', 'Friday', 'Saturday', 'Sunday'].map(day => (
>>>>>>> 02f0594e
          <label key={day}>
            <input type="checkbox" name="days" value={day.toLowerCase()} />
            {day}
          </label>
        ))}
      </div>
    </fieldset>

    <div>
      <label htmlFor="alarm-sound">Alarm Sound</label>
      <select id="alarm-sound" aria-required="true">
        <option value="">Select a sound</option>
        <option value="gentle-bells">Gentle Bells</option>
        <option value="nature-sounds">Nature Sounds</option>
        <option value="classical">Classical Music</option>
      </select>
    </div>

    <div>
      <label>
        <input type="checkbox" />
        Enable Snooze
      </label>
    </div>

    <div role="group" aria-labelledby="actions-heading">
      <h3 id="actions-heading" className="sr-only">Form Actions</h3>
      <button type="submit" onClick={onSave}>Save Alarm</button>
      <button type="button" onClick={onCancel}>Cancel</button>
    </div>

    <div id="form-errors" role="alert" aria-live="polite" aria-atomic="true">
      {/* Error messages would appear here */}
    </div>
  </form>
);

describe('AlarmForm - Accessibility Tests', () => {
  const defaultProps = {
    onSave: jest.fn(),
    onCancel: jest.fn(),
    initialData: null
  };

  describe('Basic Accessibility Compliance', () => {
    it('should have no axe violations with empty form', async () => {
<<<<<<< HEAD
      await axeRender(<MockAlarmForm {...defaultProps} />, {
        axeOptions: axeRulesets.forms,
      });
=======
      await axeRender(
        <MockAlarmForm {...defaultProps} />,
        { axeOptions: axeRulesets.forms }
      );
>>>>>>> 02f0594e
    });

    it('should have no axe violations with prefilled data', async () => {
      const initialData = {
        time: '08:30',
        label: 'Morning Workout',
        days: ['monday', 'wednesday', 'friday'],
        sound: 'nature-sounds',
<<<<<<< HEAD
        snoozeEnabled: true,
      };

      await axeRender(<MockAlarmForm {...defaultProps} initialData={initialData} />, {
        axeOptions: axeRulesets.forms,
      });
=======
        snoozeEnabled: true
      };

      await axeRender(
        <MockAlarmForm {...defaultProps} initialData={initialData} />,
        { axeOptions: axeRulesets.forms }
      );
>>>>>>> 02f0594e
    });
  });

  describe('Form Structure and Labels', () => {
    it('should have proper form structure with labels', async () => {
      await axeRender(<MockAlarmForm {...defaultProps} />);
      
      // Check all form controls have accessible names
      expect(screen.getByLabelText('Alarm Time')).toBeInTheDocument();
      expect(screen.getByLabelText('Alarm Label')).toBeInTheDocument();
      expect(screen.getByLabelText('Alarm Sound')).toBeInTheDocument();
      expect(screen.getByLabelText('Enable Snooze')).toBeInTheDocument();
    });

    it('should use fieldset for grouped checkboxes', async () => {
      await axeRender(<MockAlarmForm {...defaultProps} />);
<<<<<<< HEAD

=======
      
>>>>>>> 02f0594e
      const fieldset = screen.getByRole('group', { name: 'Repeat Days' });
      expect(fieldset).toBeInTheDocument();
      
      // Check individual day checkboxes
<<<<<<< HEAD
      [
        'Monday',
        'Tuesday',
        'Wednesday',
        'Thursday',
        'Friday',
        'Saturday',
        'Sunday',
      ].forEach(day => {
=======
      ['Monday', 'Tuesday', 'Wednesday', 'Thursday', 'Friday', 'Saturday', 'Sunday'].forEach(day => {
>>>>>>> 02f0594e
        expect(screen.getByLabelText(day)).toBeInTheDocument();
      });
    });

    it('should have proper heading structure', async () => {
      await axeRender(<MockAlarmForm {...defaultProps} />);
      
      // Form actions should have accessible grouping
      const actionsGroup = screen.getByRole('group', { name: 'Form Actions' });
      expect(actionsGroup).toBeInTheDocument();
    });
  });

  describe('Required Fields', () => {
    it('should mark required fields appropriately', async () => {
      await axeRender(<MockAlarmForm {...defaultProps} />);
<<<<<<< HEAD

      const timeInput = screen.getByLabelText('Alarm Time');
      const soundSelect = screen.getByLabelText('Alarm Sound');

=======
      
      const timeInput = screen.getByLabelText('Alarm Time');
      const soundSelect = screen.getByLabelText('Alarm Sound');
      
>>>>>>> 02f0594e
      expect(timeInput).toBeRequired();
      expect(soundSelect).toBeRequired();
    });

    it('should handle form validation errors accessibly', async () => {
      await axeRender(<MockAlarmForm {...defaultProps} />);
<<<<<<< HEAD

=======
      
>>>>>>> 02f0594e
      const errorRegion = screen.getByRole('alert');
      expect(errorRegion).toHaveAttribute('aria-live', 'polite');
      expect(errorRegion).toHaveAttribute('aria-atomic', 'true');
    });
  });

  describe('Focus Management', () => {
    it('should have logical tab order', async () => {
      const { container } = await axeRender(<MockAlarmForm {...defaultProps} />);
<<<<<<< HEAD

=======
      
>>>>>>> 02f0594e
      const expectedFocusOrder = [
        'input[type="time"]',
        'input[type="text"]',
        'input[name="days"]',
        'select',
        'input[type="checkbox"]:not([name="days"])', // snooze checkbox
        'button[type="submit"]',
        'button[type="button"]'
      ];
      
      // Test that focus moves in logical order
<<<<<<< HEAD
      const focusableElements = expectedFocusOrder
        .map(selector => container.querySelector(selector))
        .filter(Boolean);

=======
      const focusableElements = expectedFocusOrder.map(selector => 
        container.querySelector(selector)
      ).filter(Boolean);
      
>>>>>>> 02f0594e
      expect(focusableElements.length).toBeGreaterThan(0);
    });

    it('should focus first input on mount', async () => {
      await axeRender(<MockAlarmForm {...defaultProps} />);
      
      // First interactive element should be focusable
      const timeInput = screen.getByLabelText('Alarm Time');
      timeInput.focus();
      expect(document.activeElement).toBe(timeInput);
    });
  });

  describe('Keyboard Navigation', () => {
    it('should submit form with Enter key', async () => {
      const handleSave = jest.fn();
      await axeRender(<MockAlarmForm {...defaultProps} onSave={handleSave} />);
      
      const user = userEvent.setup();
      const submitButton = screen.getByRole('button', { name: 'Save Alarm' });
<<<<<<< HEAD

      submitButton.focus();
      await user.keyboard('{Enter}');

=======
      
      submitButton.focus();
      await user.keyboard('{Enter}');
      
>>>>>>> 02f0594e
      expect(handleSave).toHaveBeenCalled();
    });

    it('should cancel with Escape key (when implemented)', async () => {
      const handleCancel = jest.fn();
      await axeRender(<MockAlarmForm {...defaultProps} onCancel={handleCancel} />);
<<<<<<< HEAD

=======
      
>>>>>>> 02f0594e
      // This test would need implementation in the actual component
      // For now, we test that cancel button is accessible
      const cancelButton = screen.getByRole('button', { name: 'Cancel' });
      expect(cancelButton).toBeInTheDocument();
    });

    it('should handle checkbox navigation with keyboard', async () => {
      await axeRender(<MockAlarmForm {...defaultProps} />);
      
      const user = userEvent.setup();
      const mondayCheckbox = screen.getByLabelText('Monday');
<<<<<<< HEAD

=======
      
>>>>>>> 02f0594e
      await user.click(mondayCheckbox);
      expect(mondayCheckbox).toBeChecked();
      
      // Test keyboard toggle
      mondayCheckbox.focus();
      await user.keyboard(' ');
      expect(mondayCheckbox).not.toBeChecked();
    });
  });

  describe('Screen Reader Support', () => {
    it('should provide help text for form fields', async () => {
      await axeRender(<MockAlarmForm {...defaultProps} />);
<<<<<<< HEAD

      const labelInput = screen.getByLabelText('Alarm Label');
      expect(labelInput).toHaveAttribute('aria-describedby', 'label-help');

=======
      
      const labelInput = screen.getByLabelText('Alarm Label');
      expect(labelInput).toHaveAttribute('aria-describedby', 'label-help');
      
>>>>>>> 02f0594e
      const helpText = screen.getByText('Optional: Give your alarm a custom name');
      expect(helpText).toHaveAttribute('id', 'label-help');
    });

    it('should announce form errors to screen readers', async () => {
      await axeRender(<MockAlarmForm {...defaultProps} />);
<<<<<<< HEAD

=======
      
>>>>>>> 02f0594e
      const errorRegion = screen.getByRole('alert');
      expect(errorRegion).toBeInTheDocument();
      expect(errorRegion).toHaveAttribute('aria-live', 'polite');
    });

    it('should group related form controls', async () => {
      await axeRender(<MockAlarmForm {...defaultProps} />);
      
      // Days should be grouped with fieldset/legend
      const daysFieldset = screen.getByRole('group', { name: 'Repeat Days' });
      expect(daysFieldset.tagName).toBe('FIELDSET');
    });
  });

  describe('Time Input Accessibility', () => {
    it('should handle time input with proper format', async () => {
      await axeRender(<MockAlarmForm {...defaultProps} />);
<<<<<<< HEAD

      const timeInput = screen.getByLabelText('Alarm Time');
      expect(timeInput).toHaveAttribute('type', 'time');

=======
      
      const timeInput = screen.getByLabelText('Alarm Time');
      expect(timeInput).toHaveAttribute('type', 'time');
      
>>>>>>> 02f0594e
      const user = userEvent.setup();
      await user.clear(timeInput);
      await user.type(timeInput, '09:30');
      expect(timeInput).toHaveValue('09:30');
    });

    it('should validate time input format', async () => {
      await axeRender(<MockAlarmForm {...defaultProps} />);
<<<<<<< HEAD

=======
      
>>>>>>> 02f0594e
      const timeInput = screen.getByLabelText('Alarm Time');
      // HTML5 time input provides built-in validation
      expect(timeInput.validity).toBeDefined();
    });
  });

  describe('Sound Selection Accessibility', () => {
    it('should provide accessible sound selection', async () => {
      await axeRender(<MockAlarmForm {...defaultProps} />);
<<<<<<< HEAD

=======
      
>>>>>>> 02f0594e
      const soundSelect = screen.getByLabelText('Alarm Sound');
      expect(soundSelect).toBeRequired();
      
      // Check options are available
      expect(screen.getByText('Gentle Bells')).toBeInTheDocument();
      expect(screen.getByText('Nature Sounds')).toBeInTheDocument();
      expect(screen.getByText('Classical Music')).toBeInTheDocument();
    });

    it('should handle sound selection via keyboard', async () => {
      await axeRender(<MockAlarmForm {...defaultProps} />);
      
      const user = userEvent.setup();
      const soundSelect = screen.getByLabelText('Alarm Sound');
<<<<<<< HEAD

=======
      
>>>>>>> 02f0594e
      await user.selectOptions(soundSelect, 'nature-sounds');
      expect(soundSelect).toHaveValue('nature-sounds');
    });
  });

  describe('Error Handling', () => {
    it('should associate errors with form fields', async () => {
      // This test would require actual error state implementation
      await axeRender(<MockAlarmForm {...defaultProps} />);
<<<<<<< HEAD

      const errorRegion = screen.getByRole('alert');
      expect(errorRegion).toHaveAttribute('id', 'form-errors');

=======
      
      const errorRegion = screen.getByRole('alert');
      expect(errorRegion).toHaveAttribute('id', 'form-errors');
      
>>>>>>> 02f0594e
      // In real implementation, fields with errors would have:
      // aria-invalid="true" and aria-describedby pointing to error messages
    });
  });

  describe('Mobile Accessibility', () => {
    it('should have adequate touch targets', async () => {
      const { container } = await axeRender(<MockAlarmForm {...defaultProps} />);
<<<<<<< HEAD

=======
      
>>>>>>> 02f0594e
      // Check that interactive elements are large enough for touch
      const buttons = container.querySelectorAll('button');
      const checkboxes = container.querySelectorAll('input[type="checkbox"]');
      
      // This would need actual size testing in real implementation
      expect(buttons.length).toBeGreaterThan(0);
      expect(checkboxes.length).toBeGreaterThan(0);
    });
  });

  describe('Data Persistence', () => {
    it('should maintain form state during validation', async () => {
      const initialData = {
        time: '07:30',
        label: 'Work Meeting',
<<<<<<< HEAD
        sound: 'gentle-bells',
      };

      await axeRender(<MockAlarmForm {...defaultProps} initialData={initialData} />);

      const timeInput = screen.getByLabelText('Alarm Time');
      const labelInput = screen.getByLabelText('Alarm Label');

=======
        sound: 'gentle-bells'
      };

      await axeRender(<MockAlarmForm {...defaultProps} initialData={initialData} />);
      
      const timeInput = screen.getByLabelText('Alarm Time');
      const labelInput = screen.getByLabelText('Alarm Label');
      
>>>>>>> 02f0594e
      expect(timeInput).toHaveValue('07:30');
      expect(labelInput).toHaveValue('Work Meeting');
    });
  });
});<|MERGE_RESOLUTION|>--- conflicted
+++ resolved
@@ -8,30 +8,16 @@
 import React from 'react';
 import { screen } from '@testing-library/react';
 import userEvent from '@testing-library/user-event';
-<<<<<<< HEAD
-import {
-  axeRender,
-  axeRulesets,
-  accessibilityPatterns,
-} from '../../tests/utils/a11y-testing-utils';
-=======
 import { axeRender, axeRulesets, accessibilityPatterns } from '../../tests/utils/a11y-testing-utils';
->>>>>>> 02f0594e
 
 // Mock the AlarmForm import - will be updated when component is available
 const MockAlarmForm = ({ onSave, onCancel, initialData }: any) => (
   <form>
     <div>
       <label htmlFor="alarm-time">Alarm Time</label>
-<<<<<<< HEAD
-      <input
-        id="alarm-time"
-        type="time"
-=======
       <input 
         id="alarm-time" 
         type="time" 
->>>>>>> 02f0594e
         defaultValue={initialData?.time || '07:00'}
         aria-required="true"
       />
@@ -39,15 +25,9 @@
     
     <div>
       <label htmlFor="alarm-label">Alarm Label</label>
-<<<<<<< HEAD
-      <input
-        id="alarm-label"
-        type="text"
-=======
       <input 
         id="alarm-label" 
         type="text" 
->>>>>>> 02f0594e
         defaultValue={initialData?.label || ''}
         aria-describedby="label-help"
       />
@@ -57,19 +37,7 @@
     <fieldset>
       <legend>Repeat Days</legend>
       <div role="group" aria-labelledby="days-legend">
-<<<<<<< HEAD
-        {[
-          'Monday',
-          'Tuesday',
-          'Wednesday',
-          'Thursday',
-          'Friday',
-          'Saturday',
-          'Sunday',
-        ].map(day => (
-=======
         {['Monday', 'Tuesday', 'Wednesday', 'Thursday', 'Friday', 'Saturday', 'Sunday'].map(day => (
->>>>>>> 02f0594e
           <label key={day}>
             <input type="checkbox" name="days" value={day.toLowerCase()} />
             {day}
@@ -116,16 +84,10 @@
 
   describe('Basic Accessibility Compliance', () => {
     it('should have no axe violations with empty form', async () => {
-<<<<<<< HEAD
-      await axeRender(<MockAlarmForm {...defaultProps} />, {
-        axeOptions: axeRulesets.forms,
-      });
-=======
       await axeRender(
         <MockAlarmForm {...defaultProps} />,
         { axeOptions: axeRulesets.forms }
       );
->>>>>>> 02f0594e
     });
 
     it('should have no axe violations with prefilled data', async () => {
@@ -134,14 +96,6 @@
         label: 'Morning Workout',
         days: ['monday', 'wednesday', 'friday'],
         sound: 'nature-sounds',
-<<<<<<< HEAD
-        snoozeEnabled: true,
-      };
-
-      await axeRender(<MockAlarmForm {...defaultProps} initialData={initialData} />, {
-        axeOptions: axeRulesets.forms,
-      });
-=======
         snoozeEnabled: true
       };
 
@@ -149,7 +103,6 @@
         <MockAlarmForm {...defaultProps} initialData={initialData} />,
         { axeOptions: axeRulesets.forms }
       );
->>>>>>> 02f0594e
     });
   });
 
@@ -166,28 +119,12 @@
 
     it('should use fieldset for grouped checkboxes', async () => {
       await axeRender(<MockAlarmForm {...defaultProps} />);
-<<<<<<< HEAD
-
-=======
-      
->>>>>>> 02f0594e
+      
       const fieldset = screen.getByRole('group', { name: 'Repeat Days' });
       expect(fieldset).toBeInTheDocument();
       
       // Check individual day checkboxes
-<<<<<<< HEAD
-      [
-        'Monday',
-        'Tuesday',
-        'Wednesday',
-        'Thursday',
-        'Friday',
-        'Saturday',
-        'Sunday',
-      ].forEach(day => {
-=======
       ['Monday', 'Tuesday', 'Wednesday', 'Thursday', 'Friday', 'Saturday', 'Sunday'].forEach(day => {
->>>>>>> 02f0594e
         expect(screen.getByLabelText(day)).toBeInTheDocument();
       });
     });
@@ -204,28 +141,17 @@
   describe('Required Fields', () => {
     it('should mark required fields appropriately', async () => {
       await axeRender(<MockAlarmForm {...defaultProps} />);
-<<<<<<< HEAD
-
+      
       const timeInput = screen.getByLabelText('Alarm Time');
       const soundSelect = screen.getByLabelText('Alarm Sound');
-
-=======
-      
-      const timeInput = screen.getByLabelText('Alarm Time');
-      const soundSelect = screen.getByLabelText('Alarm Sound');
-      
->>>>>>> 02f0594e
+      
       expect(timeInput).toBeRequired();
       expect(soundSelect).toBeRequired();
     });
 
     it('should handle form validation errors accessibly', async () => {
       await axeRender(<MockAlarmForm {...defaultProps} />);
-<<<<<<< HEAD
-
-=======
-      
->>>>>>> 02f0594e
+      
       const errorRegion = screen.getByRole('alert');
       expect(errorRegion).toHaveAttribute('aria-live', 'polite');
       expect(errorRegion).toHaveAttribute('aria-atomic', 'true');
@@ -235,11 +161,7 @@
   describe('Focus Management', () => {
     it('should have logical tab order', async () => {
       const { container } = await axeRender(<MockAlarmForm {...defaultProps} />);
-<<<<<<< HEAD
-
-=======
-      
->>>>>>> 02f0594e
+      
       const expectedFocusOrder = [
         'input[type="time"]',
         'input[type="text"]',
@@ -251,17 +173,10 @@
       ];
       
       // Test that focus moves in logical order
-<<<<<<< HEAD
-      const focusableElements = expectedFocusOrder
-        .map(selector => container.querySelector(selector))
-        .filter(Boolean);
-
-=======
       const focusableElements = expectedFocusOrder.map(selector => 
         container.querySelector(selector)
       ).filter(Boolean);
       
->>>>>>> 02f0594e
       expect(focusableElements.length).toBeGreaterThan(0);
     });
 
@@ -282,28 +197,17 @@
       
       const user = userEvent.setup();
       const submitButton = screen.getByRole('button', { name: 'Save Alarm' });
-<<<<<<< HEAD
-
+      
       submitButton.focus();
       await user.keyboard('{Enter}');
-
-=======
-      
-      submitButton.focus();
-      await user.keyboard('{Enter}');
-      
->>>>>>> 02f0594e
+      
       expect(handleSave).toHaveBeenCalled();
     });
 
     it('should cancel with Escape key (when implemented)', async () => {
       const handleCancel = jest.fn();
       await axeRender(<MockAlarmForm {...defaultProps} onCancel={handleCancel} />);
-<<<<<<< HEAD
-
-=======
-      
->>>>>>> 02f0594e
+      
       // This test would need implementation in the actual component
       // For now, we test that cancel button is accessible
       const cancelButton = screen.getByRole('button', { name: 'Cancel' });
@@ -315,11 +219,7 @@
       
       const user = userEvent.setup();
       const mondayCheckbox = screen.getByLabelText('Monday');
-<<<<<<< HEAD
-
-=======
-      
->>>>>>> 02f0594e
+      
       await user.click(mondayCheckbox);
       expect(mondayCheckbox).toBeChecked();
       
@@ -333,28 +233,17 @@
   describe('Screen Reader Support', () => {
     it('should provide help text for form fields', async () => {
       await axeRender(<MockAlarmForm {...defaultProps} />);
-<<<<<<< HEAD
-
+      
       const labelInput = screen.getByLabelText('Alarm Label');
       expect(labelInput).toHaveAttribute('aria-describedby', 'label-help');
-
-=======
-      
-      const labelInput = screen.getByLabelText('Alarm Label');
-      expect(labelInput).toHaveAttribute('aria-describedby', 'label-help');
-      
->>>>>>> 02f0594e
+      
       const helpText = screen.getByText('Optional: Give your alarm a custom name');
       expect(helpText).toHaveAttribute('id', 'label-help');
     });
 
     it('should announce form errors to screen readers', async () => {
       await axeRender(<MockAlarmForm {...defaultProps} />);
-<<<<<<< HEAD
-
-=======
-      
->>>>>>> 02f0594e
+      
       const errorRegion = screen.getByRole('alert');
       expect(errorRegion).toBeInTheDocument();
       expect(errorRegion).toHaveAttribute('aria-live', 'polite');
@@ -372,17 +261,10 @@
   describe('Time Input Accessibility', () => {
     it('should handle time input with proper format', async () => {
       await axeRender(<MockAlarmForm {...defaultProps} />);
-<<<<<<< HEAD
-
+      
       const timeInput = screen.getByLabelText('Alarm Time');
       expect(timeInput).toHaveAttribute('type', 'time');
-
-=======
-      
-      const timeInput = screen.getByLabelText('Alarm Time');
-      expect(timeInput).toHaveAttribute('type', 'time');
-      
->>>>>>> 02f0594e
+      
       const user = userEvent.setup();
       await user.clear(timeInput);
       await user.type(timeInput, '09:30');
@@ -391,11 +273,7 @@
 
     it('should validate time input format', async () => {
       await axeRender(<MockAlarmForm {...defaultProps} />);
-<<<<<<< HEAD
-
-=======
-      
->>>>>>> 02f0594e
+      
       const timeInput = screen.getByLabelText('Alarm Time');
       // HTML5 time input provides built-in validation
       expect(timeInput.validity).toBeDefined();
@@ -405,11 +283,7 @@
   describe('Sound Selection Accessibility', () => {
     it('should provide accessible sound selection', async () => {
       await axeRender(<MockAlarmForm {...defaultProps} />);
-<<<<<<< HEAD
-
-=======
-      
->>>>>>> 02f0594e
+      
       const soundSelect = screen.getByLabelText('Alarm Sound');
       expect(soundSelect).toBeRequired();
       
@@ -424,11 +298,7 @@
       
       const user = userEvent.setup();
       const soundSelect = screen.getByLabelText('Alarm Sound');
-<<<<<<< HEAD
-
-=======
-      
->>>>>>> 02f0594e
+      
       await user.selectOptions(soundSelect, 'nature-sounds');
       expect(soundSelect).toHaveValue('nature-sounds');
     });
@@ -438,17 +308,10 @@
     it('should associate errors with form fields', async () => {
       // This test would require actual error state implementation
       await axeRender(<MockAlarmForm {...defaultProps} />);
-<<<<<<< HEAD
-
+      
       const errorRegion = screen.getByRole('alert');
       expect(errorRegion).toHaveAttribute('id', 'form-errors');
-
-=======
-      
-      const errorRegion = screen.getByRole('alert');
-      expect(errorRegion).toHaveAttribute('id', 'form-errors');
-      
->>>>>>> 02f0594e
+      
       // In real implementation, fields with errors would have:
       // aria-invalid="true" and aria-describedby pointing to error messages
     });
@@ -457,11 +320,7 @@
   describe('Mobile Accessibility', () => {
     it('should have adequate touch targets', async () => {
       const { container } = await axeRender(<MockAlarmForm {...defaultProps} />);
-<<<<<<< HEAD
-
-=======
-      
->>>>>>> 02f0594e
+      
       // Check that interactive elements are large enough for touch
       const buttons = container.querySelectorAll('button');
       const checkboxes = container.querySelectorAll('input[type="checkbox"]');
@@ -477,16 +336,6 @@
       const initialData = {
         time: '07:30',
         label: 'Work Meeting',
-<<<<<<< HEAD
-        sound: 'gentle-bells',
-      };
-
-      await axeRender(<MockAlarmForm {...defaultProps} initialData={initialData} />);
-
-      const timeInput = screen.getByLabelText('Alarm Time');
-      const labelInput = screen.getByLabelText('Alarm Label');
-
-=======
         sound: 'gentle-bells'
       };
 
@@ -495,7 +344,6 @@
       const timeInput = screen.getByLabelText('Alarm Time');
       const labelInput = screen.getByLabelText('Alarm Label');
       
->>>>>>> 02f0594e
       expect(timeInput).toHaveValue('07:30');
       expect(labelInput).toHaveValue('Work Meeting');
     });
