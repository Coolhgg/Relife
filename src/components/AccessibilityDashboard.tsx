/**
 * Enhanced Accessibility Dashboard
 * Comprehensive accessibility settings interface with live preview
 */

import React, { useState, useRef, useEffect as _useEffect } from 'react';
import {
  Eye,
  EyeOff,
  Volume2,
  VolumeX as _VolumeX,
  Keyboard,
  Smartphone,
  Monitor,
  Palette,
  Type,
  MousePointer,
  Settings,
  RotateCcw,
  Check,
  AlertCircle,
<<<<<<< HEAD
  Info,
=======
  Info
>>>>>>> 02f0594e
} from 'lucide-react';
import { useAccessibilityPreferences } from '../hooks/useAccessibilityPreferences';
import { useDynamicFocus } from '../hooks/useDynamicFocus';
import { ScreenReaderTester } from './ScreenReaderProvider';
import ExtendedScreenReaderTester from './ExtendedScreenReaderTester';

interface AccessibilityDashboardProps {
  onClose?: () => void;
  embedded?: boolean;
}

const AccessibilityDashboard: React.FC<AccessibilityDashboardProps> = ({
  onClose,
  embedded = false
}) => {
<<<<<<< HEAD
  const { preferences, updatePreferences, resetToDefaults, testColorContrast } =
    useAccessibilityPreferences();
=======
  const { preferences, updatePreferences, resetToDefaults, testColorContrast } = useAccessibilityPreferences();
>>>>>>> 02f0594e
  const [activeSection, setActiveSection] = useState<string>('visual');
  const [_showPreview, _setShowPreview] = useState(false);
  const sectionRefs = useRef<Record<string, HTMLElement | null>>({});

  const { announce, announceSuccess, announceError: _announceError } = useDynamicFocus({
    announceChanges: true,
    liveRegionPoliteness: 'polite',
  });

  const sections = [
    { id: 'visual', label: 'Visual & Display', icon: Eye },
    { id: 'navigation', label: 'Navigation & Focus', icon: MousePointer },
    { id: 'audio', label: 'Audio & Speech', icon: Volume2 },
    { id: 'touch', label: 'Touch & Interaction', icon: Smartphone },
    { id: 'testing', label: 'Screen Reader Testing', icon: Volume2 },
    { id: 'advanced', label: 'Advanced Features', icon: Settings },
  ];

  // Handle section navigation
  const navigateToSection = (sectionId: string) => {
    setActiveSection(sectionId);
    announce(`Switched to ${sections.find(s => s.id === sectionId)?.label} settings`);

    // Focus the section
    setTimeout(() => {
      const sectionElement = sectionRefs.current[sectionId];
      if (sectionElement) {
        sectionElement.focus();
      }
    }, 100);
  };

  // Handle preference updates with announcements
  const handlePreferenceUpdate = (key: string, value: any, description: string) => {
    updatePreferences({ [key]: value });
    announce(`${description} ${value ? 'enabled' : 'disabled'}`);
  };

  // Reset all preferences
  const handleReset = () => {
    resetToDefaults();
    announceSuccess('Accessibility preferences reset to defaults');
  };

  // Visual & Display Section
  const renderVisualSection = () => (
    <div
<<<<<<< HEAD
      ref={el => {
        sectionRefs.current['visual'] = el;
      }}
=======
      ref={el => { sectionRefs.current['visual'] = el; }}
>>>>>>> 02f0594e
      className="space-y-6"
      tabIndex={-1}
      role="tabpanel"
      aria-labelledby="visual-tab"
    >
      <h3 id="visual-heading" className="text-lg font-semibold text-gray-900 dark:text-white">
        Visual & Display Settings
      </h3>

      {/* High Contrast Mode */}
      <div className="setting-group">
        <label className="setting-label" htmlFor="high-contrast">
          <Monitor className="w-5 h-5" aria-hidden="true" />
          High Contrast Mode
        </label>
        <p className="setting-description">
          Increases contrast between text and background for better visibility
        </p>
        <input
          id="high-contrast"
          type="checkbox"
          checked={preferences.highContrastMode}
<<<<<<< HEAD
          onChange={e =>
            handlePreferenceUpdate(
              'highContrastMode',
              e.target.checked,
              'High contrast mode'
            )
          }
=======
          onChange={(e) => handlePreferenceUpdate(
            'highContrastMode',
            e.target.checked,
            'High contrast mode'
          )}
>>>>>>> 02f0594e
          className="setting-toggle"
          aria-describedby="high-contrast-desc"
        />
        <span id="high-contrast-desc" className="sr-only">
          {preferences.highContrastMode ? 'Currently enabled' : 'Currently disabled'}
        </span>
      </div>

      {/* Font Size */}
      <div className="setting-group">
        <label className="setting-label" htmlFor="font-size">
          <Type className="w-5 h-5" aria-hidden="true" />
          Font Size
        </label>
        <p className="setting-description">
          Adjust text size throughout the application
        </p>
        <select
          id="font-size"
          value={preferences.fontSize}
          onChange={e => {
            updatePreferences({ fontSize: e.target.value as any });
            announce(`Font size changed to ${e.target.value}`);
          }}
          className="setting-select"
          aria-describedby="font-size-desc"
        >
          <option value="small">Small (14px)</option>
          <option value="medium">Medium (16px)</option>
          <option value="large">Large (18px)</option>
          <option value="extra-large">Extra Large (20px)</option>
        </select>
        <span id="font-size-desc" className="sr-only">
          Current font size: {preferences.fontSize}
        </span>
      </div>

      {/* Color Blind Friendly */}
      <div className="setting-group">
        <label className="setting-label" htmlFor="color-blind-friendly">
          <Palette className="w-5 h-5" aria-hidden="true" />
          Color Blind Friendly Colors
        </label>
        <p className="setting-description">
          Use colors that are distinguishable for color vision deficiencies
        </p>
        <input
          id="color-blind-friendly"
          type="checkbox"
          checked={preferences.colorBlindFriendly}
<<<<<<< HEAD
          onChange={e =>
            handlePreferenceUpdate(
              'colorBlindFriendly',
              e.target.checked,
              'Color blind friendly mode'
            )
          }
=======
          onChange={(e) => handlePreferenceUpdate(
            'colorBlindFriendly',
            e.target.checked,
            'Color blind friendly mode'
          )}
>>>>>>> 02f0594e
          className="setting-toggle"
        />
      </div>

      {/* Reduced Motion */}
      <div className="setting-group">
        <label className="setting-label" htmlFor="reduced-motion">
          <RotateCcw className="w-5 h-5" aria-hidden="true" />
          Reduce Motion
        </label>
        <p className="setting-description">
          Minimize animations and transitions that may cause discomfort
        </p>
        <input
          id="reduced-motion"
          type="checkbox"
          checked={preferences.reducedMotion}
<<<<<<< HEAD
          onChange={e =>
            handlePreferenceUpdate('reducedMotion', e.target.checked, 'Reduced motion')
          }
=======
          onChange={(e) => handlePreferenceUpdate(
            'reducedMotion',
            e.target.checked,
            'Reduced motion'
          )}
>>>>>>> 02f0594e
          className="setting-toggle"
        />
      </div>
    </div>
  );

  // Navigation & Focus Section
  const renderNavigationSection = () => (
    <div
<<<<<<< HEAD
      ref={el => {
        sectionRefs.current['navigation'] = el;
      }}
=======
      ref={el => { sectionRefs.current['navigation'] = el; }}
>>>>>>> 02f0594e
      className="space-y-6"
      tabIndex={-1}
      role="tabpanel"
      aria-labelledby="navigation-tab"
    >
      <h3 id="navigation-heading" className="text-lg font-semibold text-gray-900 dark:text-white">
        Navigation & Focus Settings
      </h3>

      {/* Enhanced Focus Rings */}
      <div className="setting-group">
        <label className="setting-label" htmlFor="enhanced-focus">
          <MousePointer className="w-5 h-5" aria-hidden="true" />
          Enhanced Focus Rings
        </label>
        <p className="setting-description">
          Show larger, more visible focus indicators for better keyboard navigation
        </p>
        <input
          id="enhanced-focus"
          type="checkbox"
          checked={preferences.enhancedFocusRings}
<<<<<<< HEAD
          onChange={e =>
            handlePreferenceUpdate(
              'enhancedFocusRings',
              e.target.checked,
              'Enhanced focus rings'
            )
          }
=======
          onChange={(e) => handlePreferenceUpdate(
            'enhancedFocusRings',
            e.target.checked,
            'Enhanced focus rings'
          )}
>>>>>>> 02f0594e
          className="setting-toggle"
        />
      </div>

      {/* Focus Ring Color */}
      <div className="setting-group">
        <label className="setting-label" htmlFor="focus-ring-color">
          <Palette className="w-5 h-5" aria-hidden="true" />
          Focus Ring Color
        </label>
        <p className="setting-description">Choose the color for focus indicators</p>
        <select
          id="focus-ring-color"
          value={preferences.focusRingColor}
          onChange={e => {
            updatePreferences({ focusRingColor: e.target.value });
            announce(`Focus ring color changed to ${e.target.value}`);
          }}
          className="setting-select"
        >
          <option value="#007AFF">Blue</option>
          <option value="#FF3B30">Red</option>
          <option value="#34C759">Green</option>
          <option value="#FF9500">Orange</option>
          <option value="#AF52DE">Purple</option>
          <option value="#000000">Black</option>
        </select>
      </div>

      {/* Skip Links Visibility */}
      <div className="setting-group">
        <label className="setting-label" htmlFor="skip-links">
          <Keyboard className="w-5 h-5" aria-hidden="true" />
          Always Show Skip Links
        </label>
        <p className="setting-description">
          Make navigation skip links visible at all times instead of only on focus
        </p>
        <input
          id="skip-links"
          type="checkbox"
          checked={preferences.skipLinksVisible}
<<<<<<< HEAD
          onChange={e =>
            handlePreferenceUpdate(
              'skipLinksVisible',
              e.target.checked,
              'Skip links visibility'
            )
          }
=======
          onChange={(e) => handlePreferenceUpdate(
            'skipLinksVisible',
            e.target.checked,
            'Skip links visibility'
          )}
>>>>>>> 02f0594e
          className="setting-toggle"
        />
      </div>

      {/* Keyboard Navigation */}
      <div className="setting-group">
        <label className="setting-label" htmlFor="keyboard-nav">
          <Keyboard className="w-5 h-5" aria-hidden="true" />
          Keyboard Navigation
        </label>
        <p className="setting-description">
          Enable enhanced keyboard shortcuts and navigation patterns
        </p>
        <input
          id="keyboard-nav"
          type="checkbox"
          checked={preferences.keyboardNavigation}
<<<<<<< HEAD
          onChange={e =>
            handlePreferenceUpdate(
              'keyboardNavigation',
              e.target.checked,
              'Keyboard navigation'
            )
          }
=======
          onChange={(e) => handlePreferenceUpdate(
            'keyboardNavigation',
            e.target.checked,
            'Keyboard navigation'
          )}
>>>>>>> 02f0594e
          className="setting-toggle"
        />
      </div>

      {/* Screen Reader Testing */}
      <div className="setting-group">
        <ScreenReaderTester />
      </div>
    </div>
  );

  // Audio & Speech Section
  const renderAudioSection = () => (
    <div
<<<<<<< HEAD
      ref={el => {
        sectionRefs.current['audio'] = el;
      }}
=======
      ref={el => { sectionRefs.current['audio'] = el; }}
>>>>>>> 02f0594e
      className="space-y-6"
      tabIndex={-1}
      role="tabpanel"
      aria-labelledby="audio-tab"
    >
      <h3 id="audio-heading" className="text-lg font-semibold text-gray-900 dark:text-white">
        Audio & Speech Settings
      </h3>

      {/* Screen Reader Optimization */}
      <div className="setting-group">
        <label className="setting-label" htmlFor="screen-reader">
          <Volume2 className="w-5 h-5" aria-hidden="true" />
          Screen Reader Optimization
        </label>
        <p className="setting-description">
          Optimize interface for screen readers with enhanced descriptions
        </p>
        <input
          id="screen-reader"
          type="checkbox"
          checked={preferences.screenReaderOptimized}
<<<<<<< HEAD
          onChange={e =>
            handlePreferenceUpdate(
              'screenReaderOptimized',
              e.target.checked,
              'Screen reader optimization'
            )
          }
=======
          onChange={(e) => handlePreferenceUpdate(
            'screenReaderOptimized',
            e.target.checked,
            'Screen reader optimization'
          )}
>>>>>>> 02f0594e
          className="setting-toggle"
        />
      </div>

      {/* Announce Transitions */}
      <div className="setting-group">
        <label className="setting-label" htmlFor="announce-transitions">
          <Info className="w-5 h-5" aria-hidden="true" />
          Announce Page Changes
        </label>
        <p className="setting-description">
          Announce when navigating between different sections
        </p>
        <input
          id="announce-transitions"
          type="checkbox"
          checked={preferences.announceTransitions}
<<<<<<< HEAD
          onChange={e =>
            handlePreferenceUpdate(
              'announceTransitions',
              e.target.checked,
              'Transition announcements'
            )
          }
=======
          onChange={(e) => handlePreferenceUpdate(
            'announceTransitions',
            e.target.checked,
            'Transition announcements'
          )}
>>>>>>> 02f0594e
          className="setting-toggle"
        />
      </div>

      {/* Announce Errors */}
      <div className="setting-group">
        <label className="setting-label" htmlFor="announce-errors">
          <AlertCircle className="w-5 h-5" aria-hidden="true" />
          Announce Errors
        </label>
        <p className="setting-description">
          Automatically announce error messages to screen readers
        </p>
        <input
          id="announce-errors"
          type="checkbox"
          checked={preferences.announceErrors}
<<<<<<< HEAD
          onChange={e =>
            handlePreferenceUpdate(
              'announceErrors',
              e.target.checked,
              'Error announcements'
            )
          }
=======
          onChange={(e) => handlePreferenceUpdate(
            'announceErrors',
            e.target.checked,
            'Error announcements'
          )}
>>>>>>> 02f0594e
          className="setting-toggle"
        />
      </div>

      {/* Announce Success */}
      <div className="setting-group">
        <label className="setting-label" htmlFor="announce-success">
          <Check className="w-5 h-5" aria-hidden="true" />
          Announce Success Messages
        </label>
        <p className="setting-description">
          Automatically announce success messages to screen readers
        </p>
        <input
          id="announce-success"
          type="checkbox"
          checked={preferences.announceSuccess}
<<<<<<< HEAD
          onChange={e =>
            handlePreferenceUpdate(
              'announceSuccess',
              e.target.checked,
              'Success announcements'
            )
          }
=======
          onChange={(e) => handlePreferenceUpdate(
            'announceSuccess',
            e.target.checked,
            'Success announcements'
          )}
>>>>>>> 02f0594e
          className="setting-toggle"
        />
      </div>

      {/* Speech Rate */}
      <div className="setting-group">
        <label className="setting-label" htmlFor="speech-rate">
          <Volume2 className="w-5 h-5" aria-hidden="true" />
          Speech Rate
        </label>
        <p className="setting-description">
          Adjust the speed of text-to-speech announcements
        </p>
        <input
          id="speech-rate"
          type="range"
          min="0.5"
          max="2.0"
          step="0.1"
          value={preferences.speechRate}
          onChange={e => {
            const rate = parseFloat(e.target.value);
            updatePreferences({ speechRate: rate });
            announce(`Speech rate set to ${rate}x speed`);
          }}
          className="setting-range w-full"
          aria-describedby="speech-rate-desc"
        />
        <span id="speech-rate-desc" className="text-sm text-gray-600 dark:text-gray-400">
          {preferences.speechRate}x speed
        </span>
      </div>
    </div>
  );

  // Touch & Interaction Section
  const renderTouchSection = () => (
    <div
<<<<<<< HEAD
      ref={el => {
        sectionRefs.current['touch'] = el;
      }}
=======
      ref={el => { sectionRefs.current['touch'] = el; }}
>>>>>>> 02f0594e
      className="space-y-6"
      tabIndex={-1}
      role="tabpanel"
      aria-labelledby="touch-tab"
    >
      <h3 id="touch-heading" className="text-lg font-semibold text-gray-900 dark:text-white">
        Touch & Interaction Settings
      </h3>

      {/* Larger Touch Targets */}
      <div className="setting-group">
        <label className="setting-label" htmlFor="large-touch">
          <Smartphone className="w-5 h-5" aria-hidden="true" />
          Larger Touch Targets
        </label>
        <p className="setting-description">
          Increase button and link sizes for easier touch interaction
        </p>
        <input
          id="large-touch"
          type="checkbox"
          checked={preferences.largerTouchTargets}
<<<<<<< HEAD
          onChange={e =>
            handlePreferenceUpdate(
              'largerTouchTargets',
              e.target.checked,
              'Larger touch targets'
            )
          }
=======
          onChange={(e) => handlePreferenceUpdate(
            'largerTouchTargets',
            e.target.checked,
            'Larger touch targets'
          )}
>>>>>>> 02f0594e
          className="setting-toggle"
        />
      </div>

      {/* Haptic Feedback */}
      <div className="setting-group">
        <label className="setting-label" htmlFor="haptic-feedback">
          <Smartphone className="w-5 h-5" aria-hidden="true" />
          Haptic Feedback
        </label>
        <p className="setting-description">
          Enable vibration feedback for touch interactions (mobile devices)
        </p>
        <input
          id="haptic-feedback"
          type="checkbox"
          checked={preferences.hapticFeedback}
<<<<<<< HEAD
          onChange={e =>
            handlePreferenceUpdate(
              'hapticFeedback',
              e.target.checked,
              'Haptic feedback'
            )
          }
=======
          onChange={(e) => handlePreferenceUpdate(
            'hapticFeedback',
            e.target.checked,
            'Haptic feedback'
          )}
>>>>>>> 02f0594e
          className="setting-toggle"
        />
      </div>

      {/* Long Press Delay */}
      <div className="setting-group">
        <label className="setting-label" htmlFor="long-press-delay">
          <MousePointer className="w-5 h-5" aria-hidden="true" />
          Long Press Delay
        </label>
        <p className="setting-description">
          Adjust how long to hold before triggering long press actions
        </p>
        <select
          id="long-press-delay"
          value={preferences.longPressDelay}
          onChange={e => {
            const delay = parseInt(e.target.value);
            updatePreferences({ longPressDelay: delay });
            announce(`Long press delay set to ${delay} milliseconds`);
          }}
          className="setting-select"
        >
          <option value={300}>Fast (300ms)</option>
          <option value={500}>Normal (500ms)</option>
          <option value={750}>Slow (750ms)</option>
          <option value={1000}>Very Slow (1000ms)</option>
        </select>
      </div>
    </div>
  );

  // Advanced Features Section
  const renderAdvancedSection = () => (
    <div
<<<<<<< HEAD
      ref={el => {
        sectionRefs.current['advanced'] = el;
      }}
=======
      ref={el => { sectionRefs.current['advanced'] = el; }}
>>>>>>> 02f0594e
      className="space-y-6"
      tabIndex={-1}
      role="tabpanel"
      aria-labelledby="advanced-tab"
    >
      <h3 id="advanced-heading" className="text-lg font-semibold text-gray-900 dark:text-white">
        Advanced Features
      </h3>

      {/* Voice Commands */}
      <div className="setting-group">
        <label className="setting-label" htmlFor="voice-commands">
          <Volume2 className="w-5 h-5" aria-hidden="true" />
          Voice Commands
        </label>
        <p className="setting-description">
          Enable voice control for app navigation and alarm management
        </p>
        <input
          id="voice-commands"
          type="checkbox"
          checked={preferences.voiceCommands}
<<<<<<< HEAD
          onChange={e =>
            handlePreferenceUpdate('voiceCommands', e.target.checked, 'Voice commands')
          }
=======
          onChange={(e) => handlePreferenceUpdate(
            'voiceCommands',
            e.target.checked,
            'Voice commands'
          )}
>>>>>>> 02f0594e
          className="setting-toggle"
        />
      </div>

      {/* Gesture Navigation */}
      <div className="setting-group">
        <label className="setting-label" htmlFor="gesture-nav">
          <MousePointer className="w-5 h-5" aria-hidden="true" />
          Gesture Navigation
        </label>
        <p className="setting-description">
          Enable swipe gestures and other touch-based navigation
        </p>
        <input
          id="gesture-nav"
          type="checkbox"
          checked={preferences.gestureNavigation}
<<<<<<< HEAD
          onChange={e =>
            handlePreferenceUpdate(
              'gestureNavigation',
              e.target.checked,
              'Gesture navigation'
            )
          }
=======
          onChange={(e) => handlePreferenceUpdate(
            'gestureNavigation',
            e.target.checked,
            'Gesture navigation'
          )}
>>>>>>> 02f0594e
          className="setting-toggle"
        />
      </div>

      {/* Autoplay Media */}
      <div className="setting-group">
        <label className="setting-label" htmlFor="autoplay">
          <Volume2 className="w-5 h-5" aria-hidden="true" />
          Autoplay Media
        </label>
        <p className="setting-description">
          Allow videos and audio to play automatically
        </p>
        <input
          id="autoplay"
          type="checkbox"
          checked={preferences.autoplay}
<<<<<<< HEAD
          onChange={e =>
            handlePreferenceUpdate('autoplay', e.target.checked, 'Autoplay media')
          }
=======
          onChange={(e) => handlePreferenceUpdate(
            'autoplay',
            e.target.checked,
            'Autoplay media'
          )}
>>>>>>> 02f0594e
          className="setting-toggle"
        />
      </div>

      {/* Blinking Elements */}
      <div className="setting-group">
        <label className="setting-label" htmlFor="blinking-elements">
          <EyeOff className="w-5 h-5" aria-hidden="true" />
          Allow Blinking Elements
        </label>
        <p className="setting-description">
          Allow flashing animations and blinking indicators (may trigger seizures)
        </p>
        <input
          id="blinking-elements"
          type="checkbox"
          checked={preferences.blinkingElements}
<<<<<<< HEAD
          onChange={e =>
            handlePreferenceUpdate(
              'blinkingElements',
              e.target.checked,
              'Blinking elements'
            )
          }
=======
          onChange={(e) => handlePreferenceUpdate(
            'blinkingElements',
            e.target.checked,
            'Blinking elements'
          )}
>>>>>>> 02f0594e
          className="setting-toggle"
        />
      </div>

      {/* Color Contrast Testing */}
      <div className="setting-group">
        <div className="flex items-center justify-between">
          <div>
            <h4 className="setting-label">
              <Eye className="w-5 h-5" aria-hidden="true" />
              Color Contrast Testing
            </h4>
            <p className="setting-description">
              Test color combinations for WCAG compliance
            </p>
          </div>
          <button
            onClick={() => {
              const result = testColorContrast('#000000', '#ffffff');
<<<<<<< HEAD
              announce(
                `Contrast ratio test: ${result.ratio}:1, WCAG AA ${result.wcagAA ? 'pass' : 'fail'}`
              );
=======
              announce(`Contrast ratio test: ${result.ratio}:1, WCAG AA ${result.wcagAA ? 'pass' : 'fail'}`);
>>>>>>> 02f0594e
            }}
            className="px-4 py-2 bg-blue-600 text-white rounded-md hover:bg-blue-700 transition-colors"
            aria-label="Test color contrast between black and white"
          >
            Test Contrast
          </button>
        </div>
      </div>
    </div>
  );

  // Screen Reader Testing Section
  const renderTestingSection = () => (
    <div
<<<<<<< HEAD
      ref={el => {
        sectionRefs.current['testing'] = el;
      }}
=======
      ref={el => { sectionRefs.current['testing'] = el; }}
>>>>>>> 02f0594e
      className="space-y-6"
      tabIndex={-1}
      role="tabpanel"
      aria-labelledby="testing-tab"
    >
      <h3 id="testing-heading" className="text-lg font-semibold text-gray-900 dark:text-white">
        Screen Reader Testing
      </h3>

      {/* Basic Screen Reader Tester */}
      <div className="setting-group">
        <h4 className="setting-label">
          <Volume2 className="w-5 h-5" aria-hidden="true" />
          Basic Screen Reader Tests
        </h4>
        <p className="setting-description mb-4">
          Test basic screen reader functionality with simple announcements
        </p>
        <ScreenReaderTester />
      </div>

      {/* Extended Screen Reader Tester */}
      <div className="setting-group">
        <h4 className="setting-label">
          <Volume2 className="w-5 h-5" aria-hidden="true" />
          Comprehensive App Testing
        </h4>
        <p className="setting-description mb-4">
<<<<<<< HEAD
          Test all Relife app features with custom scenarios including voice features,
          battles, smart scheduling, and more
=======
          Test all Relife app features with custom scenarios including voice features, battles, smart scheduling, and more
>>>>>>> 02f0594e
        </p>
        <ExtendedScreenReaderTester
          embedded={true}
          userName="Test User"
          isPremium={false}
          onTestComplete={(testId, success) => {
<<<<<<< HEAD
            announce(
              success
                ? `Test ${testId} completed successfully`
                : `Test ${testId} failed`
            );
=======
            announce(success ? `Test ${testId} completed successfully` : `Test ${testId} failed`);
>>>>>>> 02f0594e
          }}
        />
      </div>
    </div>
  );

  return (
    <div className={`accessibility-dashboard ${embedded ? 'embedded' : 'standalone'}`}>
      {!embedded && (
        <header className="dashboard-header">
          <h2 className="text-2xl font-bold text-gray-900 dark:text-white">
            Accessibility Settings
          </h2>
          {onClose && (
            <button
              onClick={onClose}
              className="dashboard-close-btn"
              aria-label="Close accessibility settings"
            >
              ×
            </button>
          )}
        </header>
      )}

      <div className="dashboard-content">
        {/* Section Navigation */}
<<<<<<< HEAD
        <nav
          className="dashboard-nav"
          role="tablist"
          aria-label="Accessibility settings sections"
        >
          {sections.map(section => {
=======
        <nav className="dashboard-nav" role="tablist" aria-label="Accessibility settings sections">
          {sections.map((section) => {
>>>>>>> 02f0594e
            const Icon = section.icon;
            return (
              <button
                key={section.id}
                id={`${section.id}-tab`}
                role="tab"
                aria-selected={activeSection === section.id}
                aria-controls={`${section.id}-panel`}
                className={`nav-item ${activeSection === section.id ? 'active' : ''}`}
                onClick={() => navigateToSection(section.id)}
              >
                <Icon className="w-4 h-4" aria-hidden="true" />
                {section.label}
              </button>
            );
          })}
        </nav>

        {/* Settings Sections */}
        <main className="dashboard-main">
          {activeSection === 'visual' && renderVisualSection()}
          {activeSection === 'navigation' && renderNavigationSection()}
          {activeSection === 'audio' && renderAudioSection()}
          {activeSection === 'touch' && renderTouchSection()}
          {activeSection === 'testing' && renderTestingSection()}
          {activeSection === 'advanced' && renderAdvancedSection()}
        </main>

        {/* Reset Button */}
        <div className="dashboard-footer">
          <button
            onClick={handleReset}
            className="reset-button"
            aria-label="Reset all accessibility preferences to default values"
          >
            <RotateCcw className="w-4 h-4" aria-hidden="true" />
            Reset to Defaults
          </button>
        </div>
      </div>

      <style>{`
        .accessibility-dashboard {
          @apply bg-white dark:bg-gray-800 rounded-lg shadow-lg;
        }

        .dashboard-header {
          @apply flex items-center justify-between p-6 border-b border-gray-200 dark:border-gray-700;
        }

        .dashboard-content {
          @apply p-6;
        }

        .dashboard-nav {
          @apply flex flex-wrap gap-2 mb-6 border-b border-gray-200 dark:border-gray-700 pb-4;
        }

        .nav-item {
          @apply flex items-center gap-2 px-4 py-2 rounded-md text-sm font-medium
                 text-gray-600 dark:text-gray-400 hover:text-gray-900 dark:hover:text-white
                 hover:bg-gray-100 dark:hover:bg-gray-700 transition-colors;
        }

        .nav-item.active {
          @apply bg-blue-100 dark:bg-blue-900 text-blue-700 dark:text-blue-300;
        }

        .setting-group {
          @apply space-y-2 p-4 border border-gray-200 dark:border-gray-700 rounded-lg;
        }

        .setting-label {
          @apply flex items-center gap-2 text-sm font-medium text-gray-900 dark:text-white;
        }

        .setting-description {
          @apply text-sm text-gray-600 dark:text-gray-400;
        }

        .setting-toggle {
          @apply w-4 h-4 text-blue-600 bg-gray-100 border-gray-300 rounded
                 focus:ring-2 focus:ring-blue-500 dark:focus:ring-blue-600
                 dark:bg-gray-700 dark:border-gray-600;
        }

        .setting-select {
          @apply block w-full px-3 py-2 border border-gray-300 dark:border-gray-600
                 rounded-md shadow-sm text-sm bg-white dark:bg-gray-700
                 text-gray-900 dark:text-white focus:outline-none
                 focus:ring-2 focus:ring-blue-500 focus:border-blue-500;
        }

        .setting-range {
          @apply w-full h-2 bg-gray-200 dark:bg-gray-700 rounded-lg appearance-none cursor-pointer
                 focus:outline-none focus:ring-2 focus:ring-blue-500;
        }

        .setting-range::-webkit-slider-thumb {
          @apply appearance-none w-5 h-5 bg-blue-600 rounded-full cursor-pointer;
        }

        .setting-range::-moz-range-thumb {
          @apply w-5 h-5 bg-blue-600 rounded-full cursor-pointer border-0;
        }

        .reset-button {
          @apply flex items-center gap-2 px-4 py-2 text-sm font-medium
                 text-red-600 dark:text-red-400 hover:text-red-800 dark:hover:text-red-200
                 hover:bg-red-50 dark:hover:bg-red-900 rounded-md transition-colors;
        }
      `}</style>
    </div>
  );
};

export default AccessibilityDashboard;<|MERGE_RESOLUTION|>--- conflicted
+++ resolved
@@ -19,11 +19,7 @@
   RotateCcw,
   Check,
   AlertCircle,
-<<<<<<< HEAD
-  Info,
-=======
   Info
->>>>>>> 02f0594e
 } from 'lucide-react';
 import { useAccessibilityPreferences } from '../hooks/useAccessibilityPreferences';
 import { useDynamicFocus } from '../hooks/useDynamicFocus';
@@ -39,12 +35,7 @@
   onClose,
   embedded = false
 }) => {
-<<<<<<< HEAD
-  const { preferences, updatePreferences, resetToDefaults, testColorContrast } =
-    useAccessibilityPreferences();
-=======
   const { preferences, updatePreferences, resetToDefaults, testColorContrast } = useAccessibilityPreferences();
->>>>>>> 02f0594e
   const [activeSection, setActiveSection] = useState<string>('visual');
   const [_showPreview, _setShowPreview] = useState(false);
   const sectionRefs = useRef<Record<string, HTMLElement | null>>({});
@@ -92,13 +83,7 @@
   // Visual & Display Section
   const renderVisualSection = () => (
     <div
-<<<<<<< HEAD
-      ref={el => {
-        sectionRefs.current['visual'] = el;
-      }}
-=======
       ref={el => { sectionRefs.current['visual'] = el; }}
->>>>>>> 02f0594e
       className="space-y-6"
       tabIndex={-1}
       role="tabpanel"
@@ -121,21 +106,11 @@
           id="high-contrast"
           type="checkbox"
           checked={preferences.highContrastMode}
-<<<<<<< HEAD
-          onChange={e =>
-            handlePreferenceUpdate(
-              'highContrastMode',
-              e.target.checked,
-              'High contrast mode'
-            )
-          }
-=======
           onChange={(e) => handlePreferenceUpdate(
             'highContrastMode',
             e.target.checked,
             'High contrast mode'
           )}
->>>>>>> 02f0594e
           className="setting-toggle"
           aria-describedby="high-contrast-desc"
         />
@@ -186,21 +161,11 @@
           id="color-blind-friendly"
           type="checkbox"
           checked={preferences.colorBlindFriendly}
-<<<<<<< HEAD
-          onChange={e =>
-            handlePreferenceUpdate(
-              'colorBlindFriendly',
-              e.target.checked,
-              'Color blind friendly mode'
-            )
-          }
-=======
           onChange={(e) => handlePreferenceUpdate(
             'colorBlindFriendly',
             e.target.checked,
             'Color blind friendly mode'
           )}
->>>>>>> 02f0594e
           className="setting-toggle"
         />
       </div>
@@ -218,17 +183,11 @@
           id="reduced-motion"
           type="checkbox"
           checked={preferences.reducedMotion}
-<<<<<<< HEAD
-          onChange={e =>
-            handlePreferenceUpdate('reducedMotion', e.target.checked, 'Reduced motion')
-          }
-=======
           onChange={(e) => handlePreferenceUpdate(
             'reducedMotion',
             e.target.checked,
             'Reduced motion'
           )}
->>>>>>> 02f0594e
           className="setting-toggle"
         />
       </div>
@@ -238,13 +197,7 @@
   // Navigation & Focus Section
   const renderNavigationSection = () => (
     <div
-<<<<<<< HEAD
-      ref={el => {
-        sectionRefs.current['navigation'] = el;
-      }}
-=======
       ref={el => { sectionRefs.current['navigation'] = el; }}
->>>>>>> 02f0594e
       className="space-y-6"
       tabIndex={-1}
       role="tabpanel"
@@ -267,21 +220,11 @@
           id="enhanced-focus"
           type="checkbox"
           checked={preferences.enhancedFocusRings}
-<<<<<<< HEAD
-          onChange={e =>
-            handlePreferenceUpdate(
-              'enhancedFocusRings',
-              e.target.checked,
-              'Enhanced focus rings'
-            )
-          }
-=======
           onChange={(e) => handlePreferenceUpdate(
             'enhancedFocusRings',
             e.target.checked,
             'Enhanced focus rings'
           )}
->>>>>>> 02f0594e
           className="setting-toggle"
         />
       </div>
@@ -324,21 +267,11 @@
           id="skip-links"
           type="checkbox"
           checked={preferences.skipLinksVisible}
-<<<<<<< HEAD
-          onChange={e =>
-            handlePreferenceUpdate(
-              'skipLinksVisible',
-              e.target.checked,
-              'Skip links visibility'
-            )
-          }
-=======
           onChange={(e) => handlePreferenceUpdate(
             'skipLinksVisible',
             e.target.checked,
             'Skip links visibility'
           )}
->>>>>>> 02f0594e
           className="setting-toggle"
         />
       </div>
@@ -356,21 +289,11 @@
           id="keyboard-nav"
           type="checkbox"
           checked={preferences.keyboardNavigation}
-<<<<<<< HEAD
-          onChange={e =>
-            handlePreferenceUpdate(
-              'keyboardNavigation',
-              e.target.checked,
-              'Keyboard navigation'
-            )
-          }
-=======
           onChange={(e) => handlePreferenceUpdate(
             'keyboardNavigation',
             e.target.checked,
             'Keyboard navigation'
           )}
->>>>>>> 02f0594e
           className="setting-toggle"
         />
       </div>
@@ -385,13 +308,7 @@
   // Audio & Speech Section
   const renderAudioSection = () => (
     <div
-<<<<<<< HEAD
-      ref={el => {
-        sectionRefs.current['audio'] = el;
-      }}
-=======
       ref={el => { sectionRefs.current['audio'] = el; }}
->>>>>>> 02f0594e
       className="space-y-6"
       tabIndex={-1}
       role="tabpanel"
@@ -414,21 +331,11 @@
           id="screen-reader"
           type="checkbox"
           checked={preferences.screenReaderOptimized}
-<<<<<<< HEAD
-          onChange={e =>
-            handlePreferenceUpdate(
-              'screenReaderOptimized',
-              e.target.checked,
-              'Screen reader optimization'
-            )
-          }
-=======
           onChange={(e) => handlePreferenceUpdate(
             'screenReaderOptimized',
             e.target.checked,
             'Screen reader optimization'
           )}
->>>>>>> 02f0594e
           className="setting-toggle"
         />
       </div>
@@ -446,21 +353,11 @@
           id="announce-transitions"
           type="checkbox"
           checked={preferences.announceTransitions}
-<<<<<<< HEAD
-          onChange={e =>
-            handlePreferenceUpdate(
-              'announceTransitions',
-              e.target.checked,
-              'Transition announcements'
-            )
-          }
-=======
           onChange={(e) => handlePreferenceUpdate(
             'announceTransitions',
             e.target.checked,
             'Transition announcements'
           )}
->>>>>>> 02f0594e
           className="setting-toggle"
         />
       </div>
@@ -478,21 +375,11 @@
           id="announce-errors"
           type="checkbox"
           checked={preferences.announceErrors}
-<<<<<<< HEAD
-          onChange={e =>
-            handlePreferenceUpdate(
-              'announceErrors',
-              e.target.checked,
-              'Error announcements'
-            )
-          }
-=======
           onChange={(e) => handlePreferenceUpdate(
             'announceErrors',
             e.target.checked,
             'Error announcements'
           )}
->>>>>>> 02f0594e
           className="setting-toggle"
         />
       </div>
@@ -510,21 +397,11 @@
           id="announce-success"
           type="checkbox"
           checked={preferences.announceSuccess}
-<<<<<<< HEAD
-          onChange={e =>
-            handlePreferenceUpdate(
-              'announceSuccess',
-              e.target.checked,
-              'Success announcements'
-            )
-          }
-=======
           onChange={(e) => handlePreferenceUpdate(
             'announceSuccess',
             e.target.checked,
             'Success announcements'
           )}
->>>>>>> 02f0594e
           className="setting-toggle"
         />
       </div>
@@ -563,13 +440,7 @@
   // Touch & Interaction Section
   const renderTouchSection = () => (
     <div
-<<<<<<< HEAD
-      ref={el => {
-        sectionRefs.current['touch'] = el;
-      }}
-=======
       ref={el => { sectionRefs.current['touch'] = el; }}
->>>>>>> 02f0594e
       className="space-y-6"
       tabIndex={-1}
       role="tabpanel"
@@ -592,21 +463,11 @@
           id="large-touch"
           type="checkbox"
           checked={preferences.largerTouchTargets}
-<<<<<<< HEAD
-          onChange={e =>
-            handlePreferenceUpdate(
-              'largerTouchTargets',
-              e.target.checked,
-              'Larger touch targets'
-            )
-          }
-=======
           onChange={(e) => handlePreferenceUpdate(
             'largerTouchTargets',
             e.target.checked,
             'Larger touch targets'
           )}
->>>>>>> 02f0594e
           className="setting-toggle"
         />
       </div>
@@ -624,21 +485,11 @@
           id="haptic-feedback"
           type="checkbox"
           checked={preferences.hapticFeedback}
-<<<<<<< HEAD
-          onChange={e =>
-            handlePreferenceUpdate(
-              'hapticFeedback',
-              e.target.checked,
-              'Haptic feedback'
-            )
-          }
-=======
           onChange={(e) => handlePreferenceUpdate(
             'hapticFeedback',
             e.target.checked,
             'Haptic feedback'
           )}
->>>>>>> 02f0594e
           className="setting-toggle"
         />
       </div>
@@ -674,13 +525,7 @@
   // Advanced Features Section
   const renderAdvancedSection = () => (
     <div
-<<<<<<< HEAD
-      ref={el => {
-        sectionRefs.current['advanced'] = el;
-      }}
-=======
       ref={el => { sectionRefs.current['advanced'] = el; }}
->>>>>>> 02f0594e
       className="space-y-6"
       tabIndex={-1}
       role="tabpanel"
@@ -703,17 +548,11 @@
           id="voice-commands"
           type="checkbox"
           checked={preferences.voiceCommands}
-<<<<<<< HEAD
-          onChange={e =>
-            handlePreferenceUpdate('voiceCommands', e.target.checked, 'Voice commands')
-          }
-=======
           onChange={(e) => handlePreferenceUpdate(
             'voiceCommands',
             e.target.checked,
             'Voice commands'
           )}
->>>>>>> 02f0594e
           className="setting-toggle"
         />
       </div>
@@ -731,21 +570,11 @@
           id="gesture-nav"
           type="checkbox"
           checked={preferences.gestureNavigation}
-<<<<<<< HEAD
-          onChange={e =>
-            handlePreferenceUpdate(
-              'gestureNavigation',
-              e.target.checked,
-              'Gesture navigation'
-            )
-          }
-=======
           onChange={(e) => handlePreferenceUpdate(
             'gestureNavigation',
             e.target.checked,
             'Gesture navigation'
           )}
->>>>>>> 02f0594e
           className="setting-toggle"
         />
       </div>
@@ -763,17 +592,11 @@
           id="autoplay"
           type="checkbox"
           checked={preferences.autoplay}
-<<<<<<< HEAD
-          onChange={e =>
-            handlePreferenceUpdate('autoplay', e.target.checked, 'Autoplay media')
-          }
-=======
           onChange={(e) => handlePreferenceUpdate(
             'autoplay',
             e.target.checked,
             'Autoplay media'
           )}
->>>>>>> 02f0594e
           className="setting-toggle"
         />
       </div>
@@ -791,21 +614,11 @@
           id="blinking-elements"
           type="checkbox"
           checked={preferences.blinkingElements}
-<<<<<<< HEAD
-          onChange={e =>
-            handlePreferenceUpdate(
-              'blinkingElements',
-              e.target.checked,
-              'Blinking elements'
-            )
-          }
-=======
           onChange={(e) => handlePreferenceUpdate(
             'blinkingElements',
             e.target.checked,
             'Blinking elements'
           )}
->>>>>>> 02f0594e
           className="setting-toggle"
         />
       </div>
@@ -825,13 +638,7 @@
           <button
             onClick={() => {
               const result = testColorContrast('#000000', '#ffffff');
-<<<<<<< HEAD
-              announce(
-                `Contrast ratio test: ${result.ratio}:1, WCAG AA ${result.wcagAA ? 'pass' : 'fail'}`
-              );
-=======
               announce(`Contrast ratio test: ${result.ratio}:1, WCAG AA ${result.wcagAA ? 'pass' : 'fail'}`);
->>>>>>> 02f0594e
             }}
             className="px-4 py-2 bg-blue-600 text-white rounded-md hover:bg-blue-700 transition-colors"
             aria-label="Test color contrast between black and white"
@@ -846,13 +653,7 @@
   // Screen Reader Testing Section
   const renderTestingSection = () => (
     <div
-<<<<<<< HEAD
-      ref={el => {
-        sectionRefs.current['testing'] = el;
-      }}
-=======
       ref={el => { sectionRefs.current['testing'] = el; }}
->>>>>>> 02f0594e
       className="space-y-6"
       tabIndex={-1}
       role="tabpanel"
@@ -881,27 +682,14 @@
           Comprehensive App Testing
         </h4>
         <p className="setting-description mb-4">
-<<<<<<< HEAD
-          Test all Relife app features with custom scenarios including voice features,
-          battles, smart scheduling, and more
-=======
           Test all Relife app features with custom scenarios including voice features, battles, smart scheduling, and more
->>>>>>> 02f0594e
         </p>
         <ExtendedScreenReaderTester
           embedded={true}
           userName="Test User"
           isPremium={false}
           onTestComplete={(testId, success) => {
-<<<<<<< HEAD
-            announce(
-              success
-                ? `Test ${testId} completed successfully`
-                : `Test ${testId} failed`
-            );
-=======
             announce(success ? `Test ${testId} completed successfully` : `Test ${testId} failed`);
->>>>>>> 02f0594e
           }}
         />
       </div>
@@ -929,17 +717,8 @@
 
       <div className="dashboard-content">
         {/* Section Navigation */}
-<<<<<<< HEAD
-        <nav
-          className="dashboard-nav"
-          role="tablist"
-          aria-label="Accessibility settings sections"
-        >
-          {sections.map(section => {
-=======
         <nav className="dashboard-nav" role="tablist" aria-label="Accessibility settings sections">
           {sections.map((section) => {
->>>>>>> 02f0594e
             const Icon = section.icon;
             return (
               <button
