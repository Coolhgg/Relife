/**
 * Enhanced Accessibility Dashboard
 * Comprehensive accessibility settings interface with live preview
 */

import React, { useState, useRef, useEffect as _useEffect } from 'react';
import {
  Eye,
  EyeOff,
  Volume2,
  VolumeX as _VolumeX,
  Keyboard,
  Smartphone,
  Monitor,
  Palette,
  Type,
  MousePointer,
  Settings,
  RotateCcw,
  Check,
  AlertCircle,
  Info,
} from 'lucide-react';
import { useAccessibilityPreferences } from '../hooks/useAccessibilityPreferences';
import { useDynamicFocus } from '../hooks/useDynamicFocus';
import { ScreenReaderTester } from './ScreenReaderProvider';
import ExtendedScreenReaderTester from './ExtendedScreenReaderTester';
import { TimeoutHandle } from '../types/timers';

interface AccessibilityDashboardProps {
  onClose?: () => void;
  embedded?: boolean;
}

const AccessibilityDashboard: React.FC<AccessibilityDashboardProps> = ({
  onClose,
  embedded = false,
}) => {
  const { preferences, updatePreferences, resetToDefaults, testColorContrast } =
    useAccessibilityPreferences();
  const [activeSection, setActiveSection] = useState<string>('visual');
  const [_showPreview, _setShowPreview] = useState(false);
  const sectionRefs = useRef<Record<string, HTMLElement | null>>({});

  const {
    announce,
    announceSuccess,
    announceError: _announceError,
  } = useDynamicFocus({
    announceChanges: true,
    liveRegionPoliteness: 'polite',
  });

  const sections = [
    { id: 'visual', label: 'Visual & Display', icon: Eye },
    { id: 'navigation', label: 'Navigation & Focus', icon: MousePointer },
    { id: 'audio', label: 'Audio & Speech', icon: Volume2 },
    { id: 'touch', label: 'Touch & Interaction', icon: Smartphone },
    { id: 'testing', label: 'Screen Reader Testing', icon: Volume2 },
    { id: 'advanced', label: 'Advanced Features', icon: Settings },
  ];

  // Handle section navigation
  const navigateToSection = (sectionId: string) => {
    setActiveSection(sectionId);
    announce(`Switched to ${sections.find(s => s.id === sectionId)?.label} settings`);

    // Focus the section
    setTimeout(() => {
      const sectionElement = sectionRefs.current[sectionId];
      if (sectionElement) {
        sectionElement.focus();
      }
    }, 100);
  };

  // Handle preference updates with announcements
  const handlePreferenceUpdate = (key: string, value: any, description: string) => {
    updatePreferences({ [key]: value });
    announce(`${description} ${value ? 'enabled' : 'disabled'}`);
  };

  // Reset all preferences
  const handleReset = () => {
    resetToDefaults();
    announceSuccess('Accessibility preferences reset to defaults');
  };

  // Visual & Display Section
  const renderVisualSection = () => (
    <div
      ref={(el: any) => {
        // auto: implicit any
        sectionRefs.current['visual'] = el;
      }}
      className="space-y-6"
      tabIndex={-1}
      role="tabpanel"
      aria-labelledby="visual-tab"
    >
      <h3
        id="visual-heading"
        className="text-lg font-semibold text-gray-900 dark:text-white"
      >
        Visual & Display Settings
      </h3>

      {/* High Contrast Mode */}
      <div className="setting-group">
        <label className="setting-label" htmlFor="high-contrast">
          <Monitor className="w-5 h-5" aria-hidden="true" />
          High Contrast Mode
        </label>
        <p className="setting-description">
          Increases contrast between text and background for better visibility
        </p>
        <input
          id="high-contrast"
          type="checkbox"
          checked={preferences.highContrastMode}
          onChange={(
            e: any // auto: implicit any
          ) =>
            handlePreferenceUpdate(
              'highContrastMode',
              e.target.checked,
              'High contrast mode'
            )
          }
          className="setting-toggle"
          aria-describedby="high-contrast-desc"
        />
        <span id="high-contrast-desc" className="sr-only">
          {preferences.highContrastMode ? 'Currently enabled' : 'Currently disabled'}
        </span>
      </div>

      {/* Font Size */}
      <div className="setting-group">
        <label className="setting-label" htmlFor="font-size">
          <Type className="w-5 h-5" aria-hidden="true" />
          Font Size
        </label>
        <p className="setting-description">
          Adjust text size throughout the application
        </p>
        <select
          id="font-size"
          value={preferences.fontSize}
<<<<<<< HEAD
          onChange={(e: any) => {
=======
          onChange={(e: React.ChangeEvent<HTMLSelectElement>
) => {
>>>>>>> 40328250
            // auto: implicit any
            updatePreferences({ fontSize: e.target.value as any });
            announce(`Font size changed to ${e.target.value}`);
          }}
          className="setting-select"
          aria-describedby="font-size-desc"
        >
          <option value="small">Small (14px)</option>
          <option value="medium">Medium (16px)</option>
          <option value="large">Large (18px)</option>
          <option value="extra-large">Extra Large (20px)</option>
        </select>
        <span id="font-size-desc" className="sr-only">
          Current font size: {preferences.fontSize}
        </span>
      </div>

      {/* Color Blind Friendly */}
      <div className="setting-group">
        <label className="setting-label" htmlFor="color-blind-friendly">
          <Palette className="w-5 h-5" aria-hidden="true" />
          Color Blind Friendly Colors
        </label>
        <p className="setting-description">
          Use colors that are distinguishable for color vision deficiencies
        </p>
        <input
          id="color-blind-friendly"
          type="checkbox"
          checked={preferences.colorBlindFriendly}
          onChange={(
            e: any // auto: implicit any
          ) =>
            handlePreferenceUpdate(
              'colorBlindFriendly',
              e.target.checked,
              'Color blind friendly mode'
            )
          }
          className="setting-toggle"
        />
      </div>

      {/* Reduced Motion */}
      <div className="setting-group">
        <label className="setting-label" htmlFor="reduced-motion">
          <RotateCcw className="w-5 h-5" aria-hidden="true" />
          Reduce Motion
        </label>
        <p className="setting-description">
          Minimize animations and transitions that may cause discomfort
        </p>
        <input
          id="reduced-motion"
          type="checkbox"
          checked={preferences.reducedMotion}
          onChange={(
            e: any // auto: implicit any
          ) =>
            handlePreferenceUpdate('reducedMotion', e.target.checked, 'Reduced motion')
          }
          className="setting-toggle"
        />
      </div>
    </div>
  );

  // Navigation & Focus Section
  const renderNavigationSection = () => (
    <div
      ref={(el: any) => {
        // auto: implicit any
        sectionRefs.current['navigation'] = el;
      }}
      className="space-y-6"
      tabIndex={-1}
      role="tabpanel"
      aria-labelledby="navigation-tab"
    >
      <h3
        id="navigation-heading"
        className="text-lg font-semibold text-gray-900 dark:text-white"
      >
        Navigation & Focus Settings
      </h3>

      {/* Enhanced Focus Rings */}
      <div className="setting-group">
        <label className="setting-label" htmlFor="enhanced-focus">
          <MousePointer className="w-5 h-5" aria-hidden="true" />
          Enhanced Focus Rings
        </label>
        <p className="setting-description">
          Show larger, more visible focus indicators for better keyboard navigation
        </p>
        <input
          id="enhanced-focus"
          type="checkbox"
          checked={preferences.enhancedFocusRings}
          onChange={(
            e: any // auto: implicit any
          ) =>
            handlePreferenceUpdate(
              'enhancedFocusRings',
              e.target.checked,
              'Enhanced focus rings'
            )
          }
          className="setting-toggle"
        />
      </div>

      {/* Focus Ring Color */}
      <div className="setting-group">
        <label className="setting-label" htmlFor="focus-ring-color">
          <Palette className="w-5 h-5" aria-hidden="true" />
          Focus Ring Color
        </label>
        <p className="setting-description">Choose the color for focus indicators</p>
        <select
          id="focus-ring-color"
          value={preferences.focusRingColor}
<<<<<<< HEAD
          onChange={(e: any) => {
=======
          onChange={(e: React.ChangeEvent<HTMLSelectElement>
) => {
>>>>>>> 40328250
            // auto: implicit any
            updatePreferences({ focusRingColor: e.target.value });
            announce(`Focus ring color changed to ${e.target.value}`);
          }}
          className="setting-select"
        >
          <option value="#007AFF">Blue</option>
          <option value="#FF3B30">Red</option>
          <option value="#34C759">Green</option>
          <option value="#FF9500">Orange</option>
          <option value="#AF52DE">Purple</option>
          <option value="#000000">Black</option>
        </select>
      </div>

      {/* Skip Links Visibility */}
      <div className="setting-group">
        <label className="setting-label" htmlFor="skip-links">
          <Keyboard className="w-5 h-5" aria-hidden="true" />
          Always Show Skip Links
        </label>
        <p className="setting-description">
          Make navigation skip links visible at all times instead of only on focus
        </p>
        <input
          id="skip-links"
          type="checkbox"
          checked={preferences.skipLinksVisible}
          onChange={(
            e: any // auto: implicit any
          ) =>
            handlePreferenceUpdate(
              'skipLinksVisible',
              e.target.checked,
              'Skip links visibility'
            )
          }
          className="setting-toggle"
        />
      </div>

      {/* Keyboard Navigation */}
      <div className="setting-group">
        <label className="setting-label" htmlFor="keyboard-nav">
          <Keyboard className="w-5 h-5" aria-hidden="true" />
          Keyboard Navigation
        </label>
        <p className="setting-description">
          Enable enhanced keyboard shortcuts and navigation patterns
        </p>
        <input
          id="keyboard-nav"
          type="checkbox"
          checked={preferences.keyboardNavigation}
          onChange={(
            e: any // auto: implicit any
          ) =>
            handlePreferenceUpdate(
              'keyboardNavigation',
              e.target.checked,
              'Keyboard navigation'
            )
          }
          className="setting-toggle"
        />
      </div>

      {/* Screen Reader Testing */}
      <div className="setting-group">
        <ScreenReaderTester />
      </div>
    </div>
  );

  // Audio & Speech Section
  const renderAudioSection = () => (
    <div
      ref={(el: any) => {
        // auto: implicit any
        sectionRefs.current['audio'] = el;
      }}
      className="space-y-6"
      tabIndex={-1}
      role="tabpanel"
      aria-labelledby="audio-tab"
    >
      <h3
        id="audio-heading"
        className="text-lg font-semibold text-gray-900 dark:text-white"
      >
        Audio & Speech Settings
      </h3>

      {/* Screen Reader Optimization */}
      <div className="setting-group">
        <label className="setting-label" htmlFor="screen-reader">
          <Volume2 className="w-5 h-5" aria-hidden="true" />
          Screen Reader Optimization
        </label>
        <p className="setting-description">
          Optimize interface for screen readers with enhanced descriptions
        </p>
        <input
          id="screen-reader"
          type="checkbox"
          checked={preferences.screenReaderOptimized}
          onChange={(
            e: any // auto: implicit any
          ) =>
            handlePreferenceUpdate(
              'screenReaderOptimized',
              e.target.checked,
              'Screen reader optimization'
            )
          }
          className="setting-toggle"
        />
      </div>

      {/* Announce Transitions */}
      <div className="setting-group">
        <label className="setting-label" htmlFor="announce-transitions">
          <Info className="w-5 h-5" aria-hidden="true" />
          Announce Page Changes
        </label>
        <p className="setting-description">
          Announce when navigating between different sections
        </p>
        <input
          id="announce-transitions"
          type="checkbox"
          checked={preferences.announceTransitions}
          onChange={(
            e: any // auto: implicit any
          ) =>
            handlePreferenceUpdate(
              'announceTransitions',
              e.target.checked,
              'Transition announcements'
            )
          }
          className="setting-toggle"
        />
      </div>

      {/* Announce Errors */}
      <div className="setting-group">
        <label className="setting-label" htmlFor="announce-errors">
          <AlertCircle className="w-5 h-5" aria-hidden="true" />
          Announce Errors
        </label>
        <p className="setting-description">
          Automatically announce error messages to screen readers
        </p>
        <input
          id="announce-errors"
          type="checkbox"
          checked={preferences.announceErrors}
          onChange={(
            e: any // auto: implicit any
          ) =>
            handlePreferenceUpdate(
              'announceErrors',
              e.target.checked,
              'Error announcements'
            )
          }
          className="setting-toggle"
        />
      </div>

      {/* Announce Success */}
      <div className="setting-group">
        <label className="setting-label" htmlFor="announce-success">
          <Check className="w-5 h-5" aria-hidden="true" />
          Announce Success Messages
        </label>
        <p className="setting-description">
          Automatically announce success messages to screen readers
        </p>
        <input
          id="announce-success"
          type="checkbox"
          checked={preferences.announceSuccess}
          onChange={(
            e: any // auto: implicit any
          ) =>
            handlePreferenceUpdate(
              'announceSuccess',
              e.target.checked,
              'Success announcements'
            )
          }
          className="setting-toggle"
        />
      </div>

      {/* Speech Rate */}
      <div className="setting-group">
        <label className="setting-label" htmlFor="speech-rate">
          <Volume2 className="w-5 h-5" aria-hidden="true" />
          Speech Rate
        </label>
        <p className="setting-description">
          Adjust the speed of text-to-speech announcements
        </p>
        <input
          id="speech-rate"
          type="range"
          min="0.5"
          max="2.0"
          step="0.1"
          value={preferences.speechRate}
<<<<<<< HEAD
          onChange={(e: any) => {
=======
          onChange={(e: React.ChangeEvent<HTMLSelectElement>
) => {
>>>>>>> 40328250
            // auto: implicit any
            const rate = parseFloat(e.target.value);
            updatePreferences({ speechRate: rate });
            announce(`Speech rate set to ${rate}x speed`);
          }}
          className="setting-range w-full"
          aria-describedby="speech-rate-desc"
        />
        <span
          id="speech-rate-desc"
          className="text-sm text-gray-600 dark:text-gray-400"
        >
          {preferences.speechRate}x speed
        </span>
      </div>
    </div>
  );

  // Touch & Interaction Section
  const renderTouchSection = () => (
    <div
      ref={(el: any) => {
        // auto: implicit any
        sectionRefs.current['touch'] = el;
      }}
      className="space-y-6"
      tabIndex={-1}
      role="tabpanel"
      aria-labelledby="touch-tab"
    >
      <h3
        id="touch-heading"
        className="text-lg font-semibold text-gray-900 dark:text-white"
      >
        Touch & Interaction Settings
      </h3>

      {/* Larger Touch Targets */}
      <div className="setting-group">
        <label className="setting-label" htmlFor="large-touch">
          <Smartphone className="w-5 h-5" aria-hidden="true" />
          Larger Touch Targets
        </label>
        <p className="setting-description">
          Increase button and link sizes for easier touch interaction
        </p>
        <input
          id="large-touch"
          type="checkbox"
          checked={preferences.largerTouchTargets}
          onChange={(
            e: any // auto: implicit any
          ) =>
            handlePreferenceUpdate(
              'largerTouchTargets',
              e.target.checked,
              'Larger touch targets'
            )
          }
          className="setting-toggle"
        />
      </div>

      {/* Haptic Feedback */}
      <div className="setting-group">
        <label className="setting-label" htmlFor="haptic-feedback">
          <Smartphone className="w-5 h-5" aria-hidden="true" />
          Haptic Feedback
        </label>
        <p className="setting-description">
          Enable vibration feedback for touch interactions (mobile devices)
        </p>
        <input
          id="haptic-feedback"
          type="checkbox"
          checked={preferences.hapticFeedback}
          onChange={(
            e: any // auto: implicit any
          ) =>
            handlePreferenceUpdate(
              'hapticFeedback',
              e.target.checked,
              'Haptic feedback'
            )
          }
          className="setting-toggle"
        />
      </div>

      {/* Long Press Delay */}
      <div className="setting-group">
        <label className="setting-label" htmlFor="long-press-delay">
          <MousePointer className="w-5 h-5" aria-hidden="true" />
          Long Press Delay
        </label>
        <p className="setting-description">
          Adjust how long to hold before triggering long press actions
        </p>
        <select
          id="long-press-delay"
          value={preferences.longPressDelay}
<<<<<<< HEAD
          onChange={(e: any) => {
=======
          onChange={(e: React.ChangeEvent<HTMLSelectElement>
) => {
>>>>>>> 40328250
            // auto: implicit any
            const delay = parseInt(e.target.value);
            updatePreferences({ longPressDelay: delay });
            announce(`Long press delay set to ${delay} milliseconds`);
          }}
          className="setting-select"
        >
          <option value={300}>Fast (300ms)</option>
          <option value={500}>Normal (500ms)</option>
          <option value={750}>Slow (750ms)</option>
          <option value={1000}>Very Slow (1000ms)</option>
        </select>
      </div>
    </div>
  );

  // Advanced Features Section
  const renderAdvancedSection = () => (
    <div
      ref={(el: any) => {
        // auto: implicit any
        sectionRefs.current['advanced'] = el;
      }}
      className="space-y-6"
      tabIndex={-1}
      role="tabpanel"
      aria-labelledby="advanced-tab"
    >
      <h3
        id="advanced-heading"
        className="text-lg font-semibold text-gray-900 dark:text-white"
      >
        Advanced Features
      </h3>

      {/* Voice Commands */}
      <div className="setting-group">
        <label className="setting-label" htmlFor="voice-commands">
          <Volume2 className="w-5 h-5" aria-hidden="true" />
          Voice Commands
        </label>
        <p className="setting-description">
          Enable voice control for app navigation and alarm management
        </p>
        <input
          id="voice-commands"
          type="checkbox"
          checked={preferences.voiceCommands}
          onChange={(
            e: any // auto: implicit any
          ) =>
            handlePreferenceUpdate('voiceCommands', e.target.checked, 'Voice commands')
          }
          className="setting-toggle"
        />
      </div>

      {/* Gesture Navigation */}
      <div className="setting-group">
        <label className="setting-label" htmlFor="gesture-nav">
          <MousePointer className="w-5 h-5" aria-hidden="true" />
          Gesture Navigation
        </label>
        <p className="setting-description">
          Enable swipe gestures and other touch-based navigation
        </p>
        <input
          id="gesture-nav"
          type="checkbox"
          checked={preferences.gestureNavigation}
          onChange={(
            e: any // auto: implicit any
          ) =>
            handlePreferenceUpdate(
              'gestureNavigation',
              e.target.checked,
              'Gesture navigation'
            )
          }
          className="setting-toggle"
        />
      </div>

      {/* Autoplay Media */}
      <div className="setting-group">
        <label className="setting-label" htmlFor="autoplay">
          <Volume2 className="w-5 h-5" aria-hidden="true" />
          Autoplay Media
        </label>
        <p className="setting-description">
          Allow videos and audio to play automatically
        </p>
        <input
          id="autoplay"
          type="checkbox"
          checked={preferences.autoplay}
          onChange={(
            e: any // auto: implicit any
          ) => handlePreferenceUpdate('autoplay', e.target.checked, 'Autoplay media')}
          className="setting-toggle"
        />
      </div>

      {/* Blinking Elements */}
      <div className="setting-group">
        <label className="setting-label" htmlFor="blinking-elements">
          <EyeOff className="w-5 h-5" aria-hidden="true" />
          Allow Blinking Elements
        </label>
        <p className="setting-description">
          Allow flashing animations and blinking indicators (may trigger seizures)
        </p>
        <input
          id="blinking-elements"
          type="checkbox"
          checked={preferences.blinkingElements}
          onChange={(
            e: any // auto: implicit any
          ) =>
            handlePreferenceUpdate(
              'blinkingElements',
              e.target.checked,
              'Blinking elements'
            )
          }
          className="setting-toggle"
        />
      </div>

      {/* Color Contrast Testing */}
      <div className="setting-group">
        <div className="flex items-center justify-between">
          <div>
            <h4 className="setting-label">
              <Eye className="w-5 h-5" aria-hidden="true" />
              Color Contrast Testing
            </h4>
            <p className="setting-description">
              Test color combinations for WCAG compliance
            </p>
          </div>
          <button
            onClick={() => {
              const result = testColorContrast('#000000', '#ffffff');
              announce(
                `Contrast ratio test: ${result.ratio}:1, WCAG AA ${result.wcagAA ? 'pass' : 'fail'}`
              );
            }}
            className="px-4 py-2 bg-blue-600 text-white rounded-md hover:bg-blue-700 transition-colors"
            aria-label="Test color contrast between black and white"
          >
            Test Contrast
          </button>
        </div>
      </div>
    </div>
  );

  // Screen Reader Testing Section
  const renderTestingSection = () => (
    <div
      ref={(el: any) => {
        // auto: implicit any
        sectionRefs.current['testing'] = el;
      }}
      className="space-y-6"
      tabIndex={-1}
      role="tabpanel"
      aria-labelledby="testing-tab"
    >
      <h3
        id="testing-heading"
        className="text-lg font-semibold text-gray-900 dark:text-white"
      >
        Screen Reader Testing
      </h3>

      {/* Basic Screen Reader Tester */}
      <div className="setting-group">
        <h4 className="setting-label">
          <Volume2 className="w-5 h-5" aria-hidden="true" />
          Basic Screen Reader Tests
        </h4>
        <p className="setting-description mb-4">
          Test basic screen reader functionality with simple announcements
        </p>
        <ScreenReaderTester />
      </div>

      {/* Extended Screen Reader Tester */}
      <div className="setting-group">
        <h4 className="setting-label">
          <Volume2 className="w-5 h-5" aria-hidden="true" />
          Comprehensive App Testing
        </h4>
        <p className="setting-description mb-4">
          Test all Relife app features with custom scenarios including voice features,
          battles, smart scheduling, and more
        </p>
        <ExtendedScreenReaderTester
          embedded={true}
          userName="Test User"
          isPremium={false}
          onTestComplete={(testId, success) => {
            announce(
              success
                ? `Test ${testId} completed successfully`
                : `Test ${testId} failed`
            );
          }}
        />
      </div>
    </div>
  );

  return (
    <div className={`accessibility-dashboard ${embedded ? 'embedded' : 'standalone'}`}>
      {!embedded && (
        <header className="dashboard-header">
          <h2 className="text-2xl font-bold text-gray-900 dark:text-white">
            Accessibility Settings
          </h2>
          {onClose && (
            <button
              onClick={onClose}
              className="dashboard-close-btn"
              aria-label="Close accessibility settings"
            >
              ×
            </button>
          )}
        </header>
      )}

      <div className="dashboard-content">
        {/* Section Navigation */}
        <nav
          className="dashboard-nav"
          role="tablist"
          aria-label="Accessibility settings sections"
        >
          {sections.map(section => {
            const Icon = section.icon;
            return (
              <button
                key={section.id}
                id={`${section.id}-tab`}
                role="tab"
                aria-selected={activeSection === section.id}
                aria-controls={`${section.id}-panel`}
                className={`nav-item ${activeSection === section.id ? 'active' : ''}`}
                onClick={() => navigateToSection(section.id)}
              >
                <Icon className="w-4 h-4" aria-hidden="true" />
                {section.label}
              </button>
            );
          })}
        </nav>

        {/* Settings Sections */}
        <main className="dashboard-main">
          {activeSection === 'visual' && renderVisualSection()}
          {activeSection === 'navigation' && renderNavigationSection()}
          {activeSection === 'audio' && renderAudioSection()}
          {activeSection === 'touch' && renderTouchSection()}
          {activeSection === 'testing' && renderTestingSection()}
          {activeSection === 'advanced' && renderAdvancedSection()}
        </main>

        {/* Reset Button */}
        <div className="dashboard-footer">
          <button
            onClick={handleReset}
            className="reset-button"
            aria-label="Reset all accessibility preferences to default values"
          >
            <RotateCcw className="w-4 h-4" aria-hidden="true" />
            Reset to Defaults
          </button>
        </div>
      </div>

      <style>{`
        .accessibility-dashboard {
          @apply bg-white dark:bg-gray-800 rounded-lg shadow-lg;
        }

        .dashboard-header {
          @apply flex items-center justify-between p-6 border-b border-gray-200 dark:border-gray-700;
        }

        .dashboard-content {
          @apply p-6;
        }

        .dashboard-nav {
          @apply flex flex-wrap gap-2 mb-6 border-b border-gray-200 dark:border-gray-700 pb-4;
        }

        .nav-item {
          @apply flex items-center gap-2 px-4 py-2 rounded-md text-sm font-medium
                 text-gray-600 dark:text-gray-400 hover:text-gray-900 dark:hover:text-white
                 hover:bg-gray-100 dark:hover:bg-gray-700 transition-colors;
        }

        .nav-item.active {
          @apply bg-blue-100 dark:bg-blue-900 text-blue-700 dark:text-blue-300;
        }

        .setting-group {
          @apply space-y-2 p-4 border border-gray-200 dark:border-gray-700 rounded-lg;
        }

        .setting-label {
          @apply flex items-center gap-2 text-sm font-medium text-gray-900 dark:text-white;
        }

        .setting-description {
          @apply text-sm text-gray-600 dark:text-gray-400;
        }

        .setting-toggle {
          @apply w-4 h-4 text-blue-600 bg-gray-100 border-gray-300 rounded
                 focus:ring-2 focus:ring-blue-500 dark:focus:ring-blue-600
                 dark:bg-gray-700 dark:border-gray-600;
        }

        .setting-select {
          @apply block w-full px-3 py-2 border border-gray-300 dark:border-gray-600
                 rounded-md shadow-sm text-sm bg-white dark:bg-gray-700
                 text-gray-900 dark:text-white focus:outline-none
                 focus:ring-2 focus:ring-blue-500 focus:border-blue-500;
        }

        .setting-range {
          @apply w-full h-2 bg-gray-200 dark:bg-gray-700 rounded-lg appearance-none cursor-pointer
                 focus:outline-none focus:ring-2 focus:ring-blue-500;
        }

        .setting-range::-webkit-slider-thumb {
          @apply appearance-none w-5 h-5 bg-blue-600 rounded-full cursor-pointer;
        }

        .setting-range::-moz-range-thumb {
          @apply w-5 h-5 bg-blue-600 rounded-full cursor-pointer border-0;
        }

        .reset-button {
          @apply flex items-center gap-2 px-4 py-2 text-sm font-medium
                 text-red-600 dark:text-red-400 hover:text-red-800 dark:hover:text-red-200
                 hover:bg-red-50 dark:hover:bg-red-900 rounded-md transition-colors;
        }
      `}</style>
    </div>
  );
};

export default AccessibilityDashboard;<|MERGE_RESOLUTION|>--- conflicted
+++ resolved
@@ -28,14 +28,16 @@
 import { TimeoutHandle } from '../types/timers';
 
 interface AccessibilityDashboardProps {
-  onClose?: () => void;
+  onClose?: (
+) => void;
   embedded?: boolean;
 }
 
 const AccessibilityDashboard: React.FC<AccessibilityDashboardProps> = ({
   onClose,
   embedded = false,
-}) => {
+}
+) => {
   const { preferences, updatePreferences, resetToDefaults, testColorContrast } =
     useAccessibilityPreferences();
   const [activeSection, setActiveSection] = useState<string>('visual');
@@ -61,12 +63,14 @@
   ];
 
   // Handle section navigation
-  const navigateToSection = (sectionId: string) => {
+  const navigateToSection = (sectionId: string
+) => {
     setActiveSection(sectionId);
     announce(`Switched to ${sections.find(s => s.id === sectionId)?.label} settings`);
 
     // Focus the section
-    setTimeout(() => {
+    setTimeout((
+) => {
       const sectionElement = sectionRefs.current[sectionId];
       if (sectionElement) {
         sectionElement.focus();
@@ -75,21 +79,25 @@
   };
 
   // Handle preference updates with announcements
-  const handlePreferenceUpdate = (key: string, value: any, description: string) => {
+  const handlePreferenceUpdate = (key: string, value: any, description: string
+) => {
     updatePreferences({ [key]: value });
     announce(`${description} ${value ? 'enabled' : 'disabled'}`);
   };
 
   // Reset all preferences
-  const handleReset = () => {
+  const handleReset = (
+) => {
     resetToDefaults();
     announceSuccess('Accessibility preferences reset to defaults');
   };
 
   // Visual & Display Section
-  const renderVisualSection = () => (
+  const renderVisualSection = (
+) => (
     <div
-      ref={(el: any) => {
+      ref={(el: any
+) => {
         // auto: implicit any
         sectionRefs.current['visual'] = el;
       }}
@@ -120,7 +128,8 @@
           checked={preferences.highContrastMode}
           onChange={(
             e: any // auto: implicit any
-          ) =>
+          
+) =>
             handlePreferenceUpdate(
               'highContrastMode',
               e.target.checked,
@@ -147,12 +156,8 @@
         <select
           id="font-size"
           value={preferences.fontSize}
-<<<<<<< HEAD
-          onChange={(e: any) => {
-=======
           onChange={(e: React.ChangeEvent<HTMLSelectElement>
 ) => {
->>>>>>> 40328250
             // auto: implicit any
             updatePreferences({ fontSize: e.target.value as any });
             announce(`Font size changed to ${e.target.value}`);
@@ -185,7 +190,8 @@
           checked={preferences.colorBlindFriendly}
           onChange={(
             e: any // auto: implicit any
-          ) =>
+          
+) =>
             handlePreferenceUpdate(
               'colorBlindFriendly',
               e.target.checked,
@@ -211,7 +217,8 @@
           checked={preferences.reducedMotion}
           onChange={(
             e: any // auto: implicit any
-          ) =>
+          
+) =>
             handlePreferenceUpdate('reducedMotion', e.target.checked, 'Reduced motion')
           }
           className="setting-toggle"
@@ -221,9 +228,11 @@
   );
 
   // Navigation & Focus Section
-  const renderNavigationSection = () => (
+  const renderNavigationSection = (
+) => (
     <div
-      ref={(el: any) => {
+      ref={(el: any
+) => {
         // auto: implicit any
         sectionRefs.current['navigation'] = el;
       }}
@@ -254,7 +263,8 @@
           checked={preferences.enhancedFocusRings}
           onChange={(
             e: any // auto: implicit any
-          ) =>
+          
+) =>
             handlePreferenceUpdate(
               'enhancedFocusRings',
               e.target.checked,
@@ -275,12 +285,8 @@
         <select
           id="focus-ring-color"
           value={preferences.focusRingColor}
-<<<<<<< HEAD
-          onChange={(e: any) => {
-=======
           onChange={(e: React.ChangeEvent<HTMLSelectElement>
 ) => {
->>>>>>> 40328250
             // auto: implicit any
             updatePreferences({ focusRingColor: e.target.value });
             announce(`Focus ring color changed to ${e.target.value}`);
@@ -311,7 +317,8 @@
           checked={preferences.skipLinksVisible}
           onChange={(
             e: any // auto: implicit any
-          ) =>
+          
+) =>
             handlePreferenceUpdate(
               'skipLinksVisible',
               e.target.checked,
@@ -337,7 +344,8 @@
           checked={preferences.keyboardNavigation}
           onChange={(
             e: any // auto: implicit any
-          ) =>
+          
+) =>
             handlePreferenceUpdate(
               'keyboardNavigation',
               e.target.checked,
@@ -356,9 +364,11 @@
   );
 
   // Audio & Speech Section
-  const renderAudioSection = () => (
+  const renderAudioSection = (
+) => (
     <div
-      ref={(el: any) => {
+      ref={(el: any
+) => {
         // auto: implicit any
         sectionRefs.current['audio'] = el;
       }}
@@ -389,7 +399,8 @@
           checked={preferences.screenReaderOptimized}
           onChange={(
             e: any // auto: implicit any
-          ) =>
+          
+) =>
             handlePreferenceUpdate(
               'screenReaderOptimized',
               e.target.checked,
@@ -415,7 +426,8 @@
           checked={preferences.announceTransitions}
           onChange={(
             e: any // auto: implicit any
-          ) =>
+          
+) =>
             handlePreferenceUpdate(
               'announceTransitions',
               e.target.checked,
@@ -441,7 +453,8 @@
           checked={preferences.announceErrors}
           onChange={(
             e: any // auto: implicit any
-          ) =>
+          
+) =>
             handlePreferenceUpdate(
               'announceErrors',
               e.target.checked,
@@ -467,7 +480,8 @@
           checked={preferences.announceSuccess}
           onChange={(
             e: any // auto: implicit any
-          ) =>
+          
+) =>
             handlePreferenceUpdate(
               'announceSuccess',
               e.target.checked,
@@ -494,12 +508,8 @@
           max="2.0"
           step="0.1"
           value={preferences.speechRate}
-<<<<<<< HEAD
-          onChange={(e: any) => {
-=======
           onChange={(e: React.ChangeEvent<HTMLSelectElement>
 ) => {
->>>>>>> 40328250
             // auto: implicit any
             const rate = parseFloat(e.target.value);
             updatePreferences({ speechRate: rate });
@@ -519,9 +529,11 @@
   );
 
   // Touch & Interaction Section
-  const renderTouchSection = () => (
+  const renderTouchSection = (
+) => (
     <div
-      ref={(el: any) => {
+      ref={(el: any
+) => {
         // auto: implicit any
         sectionRefs.current['touch'] = el;
       }}
@@ -552,7 +564,8 @@
           checked={preferences.largerTouchTargets}
           onChange={(
             e: any // auto: implicit any
-          ) =>
+          
+) =>
             handlePreferenceUpdate(
               'largerTouchTargets',
               e.target.checked,
@@ -578,7 +591,8 @@
           checked={preferences.hapticFeedback}
           onChange={(
             e: any // auto: implicit any
-          ) =>
+          
+) =>
             handlePreferenceUpdate(
               'hapticFeedback',
               e.target.checked,
@@ -601,12 +615,8 @@
         <select
           id="long-press-delay"
           value={preferences.longPressDelay}
-<<<<<<< HEAD
-          onChange={(e: any) => {
-=======
           onChange={(e: React.ChangeEvent<HTMLSelectElement>
 ) => {
->>>>>>> 40328250
             // auto: implicit any
             const delay = parseInt(e.target.value);
             updatePreferences({ longPressDelay: delay });
@@ -624,9 +634,11 @@
   );
 
   // Advanced Features Section
-  const renderAdvancedSection = () => (
+  const renderAdvancedSection = (
+) => (
     <div
-      ref={(el: any) => {
+      ref={(el: any
+) => {
         // auto: implicit any
         sectionRefs.current['advanced'] = el;
       }}
@@ -657,7 +669,8 @@
           checked={preferences.voiceCommands}
           onChange={(
             e: any // auto: implicit any
-          ) =>
+          
+) =>
             handlePreferenceUpdate('voiceCommands', e.target.checked, 'Voice commands')
           }
           className="setting-toggle"
@@ -679,7 +692,8 @@
           checked={preferences.gestureNavigation}
           onChange={(
             e: any // auto: implicit any
-          ) =>
+          
+) =>
             handlePreferenceUpdate(
               'gestureNavigation',
               e.target.checked,
@@ -705,7 +719,8 @@
           checked={preferences.autoplay}
           onChange={(
             e: any // auto: implicit any
-          ) => handlePreferenceUpdate('autoplay', e.target.checked, 'Autoplay media')}
+          
+) => handlePreferenceUpdate('autoplay', e.target.checked, 'Autoplay media')}
           className="setting-toggle"
         />
       </div>
@@ -725,7 +740,8 @@
           checked={preferences.blinkingElements}
           onChange={(
             e: any // auto: implicit any
-          ) =>
+          
+) =>
             handlePreferenceUpdate(
               'blinkingElements',
               e.target.checked,
@@ -749,7 +765,8 @@
             </p>
           </div>
           <button
-            onClick={() => {
+            onClick={(
+) => {
               const result = testColorContrast('#000000', '#ffffff');
               announce(
                 `Contrast ratio test: ${result.ratio}:1, WCAG AA ${result.wcagAA ? 'pass' : 'fail'}`
@@ -766,9 +783,11 @@
   );
 
   // Screen Reader Testing Section
-  const renderTestingSection = () => (
+  const renderTestingSection = (
+) => (
     <div
-      ref={(el: any) => {
+      ref={(el: any
+) => {
         // auto: implicit any
         sectionRefs.current['testing'] = el;
       }}
@@ -810,7 +829,8 @@
           embedded={true}
           userName="Test User"
           isPremium={false}
-          onTestComplete={(testId, success) => {
+          onTestComplete={(testId, success
+) => {
             announce(
               success
                 ? `Test ${testId} completed successfully`
@@ -858,7 +878,8 @@
                 aria-selected={activeSection === section.id}
                 aria-controls={`${section.id}-panel`}
                 className={`nav-item ${activeSection === section.id ? 'active' : ''}`}
-                onClick={() => navigateToSection(section.id)}
+                onClick={(
+) => navigateToSection(section.id)}
               >
                 <Icon className="w-4 h-4" aria-hidden="true" />
                 {section.label}
