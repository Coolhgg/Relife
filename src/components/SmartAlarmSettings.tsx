import React, { useState, useEffect } from 'react';
import {
  AlertTriangle,
  Brain,
  Clock,
  Target,
  TrendingUp,
  Moon,
  Sun,
  Zap,
  ChevronRight,
  Info,
  CheckCircle,
  Alert,
} from 'lucide-react';
import {
  SmartAlarmScheduler,
  type SleepGoal,
  type UserScheduleAnalysis,
  type ScheduleRecommendation,
  type SmartAlarm,
} from '../services/smart-alarm-scheduler';

interface SmartAlarmSettingsProps {
  isOpen: boolean;
  onClose: () => void;
  alarm?: SmartAlarm;
  onSave: (alarmData: Partial<SmartAlarm>) => void;
}

const SmartAlarmSettings: React.FC<SmartAlarmSettingsProps> = ({
  isOpen,
  onClose,
  alarm,
  onSave,
}) => {
  const [smartEnabled, setSmartEnabled] = useState(alarm?.smartEnabled ?? true);
  const [wakeWindow, setWakeWindow] = useState(alarm?.wakeWindow ?? 30);
  const [adaptiveEnabled, setAdaptiveEnabled] = useState(
    alarm?.adaptiveEnabled ?? true
  );
  const [consistency, setConsistency] = useState(alarm?.consistency ?? true);
  const [seasonalAdjustment, setSeasonalAdjustment] = useState(
    alarm?.seasonalAdjustment ?? false
  );

  const [sleepGoal, setSleepGoal] = useState<SleepGoal>({
    targetBedtime: '22:30',
    targetWakeTime: '07:00',
    targetDuration: 510,
    consistency: true,
    weekendVariation: 60,
    adaptToLifestyle: true,
  });

  const [scheduleAnalysis, setScheduleAnalysis] = useState<UserScheduleAnalysis | null>(
    null
  );
  const [loading, setLoading] = useState(false);
  const [activeTab, setActiveTab] = useState<'smart' | 'goals' | 'analysis'>('smart');

  useEffect(() => {
    const loadData = async () => {
      if (isOpen) {
        setLoading(true);

        try {
          // Load existing sleep goal
          const existingGoal = SmartAlarmScheduler.getSleepGoal();
          if (existingGoal) {
            setSleepGoal(existingGoal);
          }

          // Load schedule analysis
          const analysis = await SmartAlarmScheduler.analyzeUserSchedule();
          setScheduleAnalysis(analysis);
        } catch (_error) {
          console._error('Error loading smart alarm data:', _error);
        } finally {
          setLoading(false);
        }
      }
    };

    loadData();
  }, [isOpen]);

  const handleSave = async () => {
    // Save sleep goal
    await SmartAlarmScheduler.setSleepGoal(sleepGoal);

    // Prepare smart alarm data
    const smartAlarmData: Partial<SmartAlarm> = {
      smartEnabled,
      wakeWindow,
      adaptiveEnabled,
      sleepGoal: sleepGoal.targetDuration,
      consistency,
      seasonalAdjustment,
    };

    onSave(smartAlarmData);
    onClose();
  };

  const formatTime = (minutes: number): string => {
    const hours = Math.floor(minutes / 60);
    const mins = minutes % 60;
    return `${hours}h ${mins}m`;
  };

  const getImpactColor = (impact: 'low' | 'medium' | 'high'): string => {
    switch (impact) {
      case 'low':
        return 'text-blue-400';
      case 'medium':
        return 'text-yellow-400';
      case 'high':
        return 'text-red-400';
      default:
        return 'text-gray-400';
    }
  };

  const getScoreColor = (score: number, type: 'percentage' | 'debt'): string => {
    if (type === 'debt') {
      if (score === 0) return 'text-green-400';
      if (score < 60) return 'text-yellow-400';
      return 'text-red-400';
    } else {
      if (score >= 80) return 'text-green-400';
      if (score >= 60) return 'text-yellow-400';
      return 'text-red-400';
    }
  };

  if (!isOpen) return null;

  return (
    <div className="fixed inset-0 bg-black/50 backdrop-blur-sm flex items-center justify-center z-50 p-4">
      <div className="bg-white/10 backdrop-blur-md rounded-2xl p-6 max-w-4xl w-full max-h-[90vh] overflow-y-auto glass">
        <div className="flex justify-between items-center mb-6">
          <h2 className="text-2xl font-bold text-white flex items-center gap-2">
            <Brain className="w-6 h-6 text-purple-400" />
            Smart Alarm Settings
          </h2>
          <button
            onClick={onClose}
            className="text-white/60 hover:text-white transition-colors"
          >
            <svg
              className="w-6 h-6"
              fill="none"
              stroke="currentColor"
              viewBox="0 0 24 24"
            >
              <path
                strokeLinecap="round"
                strokeLinejoin="round"
                strokeWidth={2}
                d="M6 18L18 6M6 6l12 12"
              />
            </svg>
          </button>
        </div>

        {/* Tab Navigation */}
        <div className="flex space-x-1 mb-6 bg-white/5 rounded-lg p-1">
          {[
            { id: 'smart', label: 'Smart Features', icon: Brain },
            { id: 'goals', label: 'Sleep Goals', icon: Target },
            { id: 'analysis', label: 'Analysis', icon: TrendingUp },
          ].map(tab => {
            const Icon = tab.icon;
            return (
              <button
                key={tab.id}
                onClick={() => setActiveTab(tab.id as typeof activeTab)}
                className={`flex-1 flex items-center justify-center gap-2 py-2 px-4 rounded-md text-sm font-medium transition-colors ${
                  activeTab === tab.id
                    ? 'bg-purple-500 text-white'
                    : 'text-white/70 hover:text-white hover:bg-white/5'
                }`}
              >
                <Icon className="w-4 h-4" />
                {tab.label}
              </button>
            );
          })}
        </div>

        {/* Tab Content */}
        <div className="space-y-6">
          {activeTab === 'smart' && (
            <div className="space-y-6">
              {/* Smart Features Toggle */}
              <div className="bg-white/5 rounded-lg p-4 border border-white/10">
                <div className="flex items-center justify-between mb-4">
                  <div>
                    <h3 className="text-lg font-semibold text-white">
                      Enable Smart Scheduling
                    </h3>
                    <p className="text-white/70 text-sm">
                      Automatically optimize alarm times based on your sleep cycles
                    </p>
                  </div>
                  <label className="relative inline-flex items-center cursor-pointer">
                    <input
                      type="checkbox"
                      checked={smartEnabled}
<<<<<<< HEAD
                      onChange={(e: React.ChangeEvent<HTMLInputElement>) =>
                        setSmartEnabled(e.target.checked)
                      }
=======
                      onChange={(e: any) => setSmartEnabled(e.target.checked)}
>>>>>>> 2afb321e
                      className="sr-only peer"
                    />
                    <div className="w-11 h-6 bg-white/20 peer-focus:outline-none rounded-full peer peer-checked:after:translate-x-full peer-checked:after:border-white after:content-[''] after:absolute after:top-[2px] after:left-[2px] after:bg-white after:rounded-full after:h-5 after:w-5 after:transition-all peer-checked:bg-purple-500"></div>
                  </label>
                </div>

                {smartEnabled && (
                  <div className="space-y-4">
                    {/* Wake Window */}
                    <div>
                      <label htmlFor="wake-window" className="block text-white/80 mb-2">
                        Wake Window: {wakeWindow} minutes
                      </label>
                      <div className="flex items-center gap-4">
                        <input
                          id="wake-window"
                          type="range"
                          min="10"
                          max="60"
                          step="5"
                          value={wakeWindow}
                          onChange={(e: React.ChangeEvent<HTMLInputElement>) =>
                            setWakeWindow(parseInt(e.target.value))
                          }
                          className="flex-1 accent-purple-500"
                        />
                        <div className="text-white/60 text-sm min-w-[100px]">
                          {wakeWindow < 20
                            ? 'Precise'
                            : wakeWindow < 40
                              ? 'Balanced'
                              : 'Flexible'}
                        </div>
                      </div>
                      <p className="text-white/60 text-xs mt-1">
                        How far before your set time we can wake you for optimal sleep
                        cycle alignment
                      </p>
                    </div>

                    {/* Advanced Options */}
                    <div className="space-y-3">
                      <div className="flex items-center justify-between">
                        <div>
                          <span className="text-white font-medium">
                            Adaptive Learning
                          </span>
                          <p className="text-white/60 text-xs">
                            Learn from your sleep patterns and improve over time
                          </p>
                        </div>
                        <label className="relative inline-flex items-center cursor-pointer">
                          <input
                            type="checkbox"
                            checked={adaptiveEnabled}
                            onChange={(e: React.ChangeEvent<HTMLInputElement>) =>
                              setAdaptiveEnabled(e.target.checked)
                            }
                            className="sr-only peer"
                          />
                          <div className="w-8 h-5 bg-white/20 peer-focus:outline-none rounded-full peer peer-checked:after:translate-x-full peer-checked:after:border-white after:content-[''] after:absolute after:top-[1px] after:left-[1px] after:bg-white after:rounded-full after:h-3 after:w-3 after:transition-all peer-checked:bg-purple-500"></div>
                        </label>
                      </div>

                      <div className="flex items-center justify-between">
                        <div>
                          <span className="text-white font-medium">
                            Consistency Priority
                          </span>
                          <p className="text-white/60 text-xs">
                            Favor consistent wake times over optimal sleep cycles
                          </p>
                        </div>
                        <label className="relative inline-flex items-center cursor-pointer">
                          <input
                            type="checkbox"
                            checked={consistency}
                            onChange={(e: React.ChangeEvent<HTMLInputElement>) =>
                              setConsistency(e.target.checked)
                            }
                            className="sr-only peer"
                          />
                          <div className="w-8 h-5 bg-white/20 peer-focus:outline-none rounded-full peer peer-checked:after:translate-x-full peer-checked:after:border-white after:content-[''] after:absolute after:top-[1px] after:left-[1px] after:bg-white after:rounded-full after:h-3 after:w-3 after:transition-all peer-checked:bg-purple-500"></div>
                        </label>
                      </div>

                      <div className="flex items-center justify-between">
                        <div>
                          <span className="text-white font-medium">
                            Seasonal Adjustment
                          </span>
                          <p className="text-white/60 text-xs">
                            Adjust for daylight changes throughout the year
                          </p>
                        </div>
                        <label className="relative inline-flex items-center cursor-pointer">
                          <input
                            type="checkbox"
                            checked={seasonalAdjustment}
<<<<<<< HEAD
                            onChange={(e: React.ChangeEvent<HTMLInputElement>) =>
                              setSeasonalAdjustment(e.target.checked)
                            }
=======
                            onChange={(e: any) => setSeasonalAdjustment(e.target.checked)}
>>>>>>> 2afb321e
                            className="sr-only peer"
                          />
                          <div className="w-8 h-5 bg-white/20 peer-focus:outline-none rounded-full peer peer-checked:after:translate-x-full peer-checked:after:border-white after:content-[''] after:absolute after:top-[1px] after:left-[1px] after:bg-white after:rounded-full after:h-3 after:w-3 after:transition-all peer-checked:bg-purple-500"></div>
                        </label>
                      </div>
                    </div>
                  </div>
                )}
              </div>

              {/* Current Smart Schedule Display */}
              {alarm?.smartSchedule && smartEnabled && (
                <div className="bg-gradient-to-r from-purple-500/20 to-pink-500/20 rounded-lg p-4 border border-purple-400/30">
                  <h3 className="text-lg font-semibold text-white mb-3 flex items-center gap-2">
                    <Zap className="w-5 h-5 text-yellow-400" />
                    Smart Schedule Recommendation
                  </h3>

                  <div className="grid grid-cols-2 gap-4 mb-4">
                    <div>
                      <span className="text-white/70 text-sm">Original Time</span>
                      <div className="text-xl font-mono text-white">
                        {alarm.smartSchedule.originalTime}
                      </div>
                    </div>
                    <div>
                      <span className="text-white/70 text-sm">Suggested Time</span>
                      <div className="text-xl font-mono text-green-400">
                        {alarm.smartSchedule.suggestedTime}
                      </div>
                    </div>
                  </div>

                  <div className="mb-3">
                    <div className="flex items-center justify-between mb-1">
                      <span className="text-white/70 text-sm">Confidence</span>
                      <span className="text-white text-sm">
                        {Math.round(alarm.smartSchedule.confidence * 100)}%
                      </span>
                    </div>
                    <div className="w-full bg-white/20 rounded-full h-2">
                      <div
                        className="bg-gradient-to-r from-yellow-400 to-green-400 h-2 rounded-full transition-all duration-300"
                        style={{ width: `${alarm.smartSchedule.confidence * 100}%` }}
                      />
                    </div>
                  </div>

                  <p className="text-white/80 text-sm">{alarm.smartSchedule.reason}</p>
                </div>
              )}
            </div>
          )}

          {activeTab === 'goals' && (
            <div className="space-y-6">
              {/* Sleep Duration Goal */}
              <div className="bg-white/5 rounded-lg p-4 border border-white/10">
                <h3 className="text-lg font-semibold text-white mb-4 flex items-center gap-2">
                  <Moon className="w-5 h-5 text-blue-400" />
                  Sleep Duration Goal
                </h3>

                <div className="mb-4">
                  <label className="block text-white/80 mb-2">
                    Target Sleep Duration: {formatTime(sleepGoal.targetDuration)}
                  </label>
                  <input
                    type="range"
                    min="300"
                    max="720"
                    step="15"
                    value={sleepGoal.targetDuration}
<<<<<<< HEAD
                    onChange={(e: React.ChangeEvent<HTMLInputElement>) =>
                      setSleepGoal((prev: unknown) => ({
=======
                    onChange={(e: any) => // auto: implicit any
                      setSleepGoal((prev: any) => ({ // auto: implicit any
>>>>>>> 2afb321e
                        ...prev,
                        targetDuration: parseInt(e.target.value),
                      }))
                    }
                    className="w-full accent-purple-500"
                  />
                  <div className="flex justify-between text-xs text-white/60 mt-1">
                    <span>5h</span>
                    <span>12h</span>
                  </div>
                </div>
              </div>

              {/* Sleep Schedule */}
              <div className="bg-white/5 rounded-lg p-4 border border-white/10">
                <h3 className="text-lg font-semibold text-white mb-4 flex items-center gap-2">
                  <Clock className="w-5 h-5 text-green-400" />
                  Target Schedule
                </h3>

                <div className="grid grid-cols-2 gap-4 mb-4">
                  <div>
                    <label className="block text-white/80 mb-2">Target Bedtime</label>
                    <input
                      type="time"
                      value={sleepGoal.targetBedtime}
<<<<<<< HEAD
                      onChange={(e: React.ChangeEvent<HTMLInputElement>) =>
                        setSleepGoal((prev: unknown) => ({
=======
                      onChange={(e: any) => // auto: implicit any
                        setSleepGoal((prev: any) => ({ // auto: implicit any
>>>>>>> 2afb321e
                          ...prev,
                          targetBedtime: e.target.value,
                        }))
                      }
                      className="w-full px-3 py-2 bg-white/10 border border-white/20 rounded text-white focus:outline-none focus:ring-2 focus:ring-purple-400"
                    />
                  </div>
                  <div>
                    <label className="block text-white/80 mb-2">Target Wake Time</label>
                    <input
                      type="time"
                      value={sleepGoal.targetWakeTime}
<<<<<<< HEAD
                      onChange={(e: React.ChangeEvent<HTMLInputElement>) =>
                        setSleepGoal((prev: unknown) => ({
=======
                      onChange={(e: any) => // auto: implicit any
                        setSleepGoal((prev: any) => ({ // auto: implicit any
>>>>>>> 2afb321e
                          ...prev,
                          targetWakeTime: e.target.value,
                        }))
                      }
                      className="w-full px-3 py-2 bg-white/10 border border-white/20 rounded text-white focus:outline-none focus:ring-2 focus:ring-purple-400"
                    />
                  </div>
                </div>

                <div className="space-y-3">
                  <div className="flex items-center justify-between">
                    <div>
                      <span className="text-white font-medium">
                        Maintain Consistency
                      </span>
                      <p className="text-white/60 text-xs">
                        Try to keep the same schedule every day
                      </p>
                    </div>
                    <label className="relative inline-flex items-center cursor-pointer">
                      <input
                        type="checkbox"
                        checked={sleepGoal.consistency}
<<<<<<< HEAD
                        onChange={(e: React.ChangeEvent<HTMLInputElement>) =>
                          setSleepGoal((prev: unknown) => ({
=======
                        onChange={(e: any) => // auto: implicit any
                          setSleepGoal((prev: any) => ({ // auto: implicit any
>>>>>>> 2afb321e
                            ...prev,
                            consistency: e.target.checked,
                          }))
                        }
                        className="sr-only peer"
                      />
                      <div className="w-8 h-5 bg-white/20 peer-focus:outline-none rounded-full peer peer-checked:after:translate-x-full peer-checked:after:border-white after:content-[''] after:absolute after:top-[1px] after:left-[1px] after:bg-white after:rounded-full after:h-3 after:w-3 after:transition-all peer-checked:bg-purple-500"></div>
                    </label>
                  </div>

                  <div>
                    <label className="block text-white/80 mb-2">
                      Weekend Variation: {formatTime(sleepGoal.weekendVariation)}
                    </label>
                    <input
                      type="range"
                      min="0"
                      max="180"
                      step="15"
                      value={sleepGoal.weekendVariation}
<<<<<<< HEAD
                      onChange={(e: React.ChangeEvent<HTMLInputElement>) =>
                        setSleepGoal((prev: unknown) => ({
=======
                      onChange={(e: any) => // auto: implicit any
                        setSleepGoal((prev: any) => ({ // auto: implicit any
>>>>>>> 2afb321e
                          ...prev,
                          weekendVariation: parseInt(e.target.value),
                        }))
                      }
                      className="w-full accent-purple-500"
                    />
                    <p className="text-white/60 text-xs mt-1">
                      How much you can vary your schedule on weekends
                    </p>
                  </div>
                </div>
              </div>
            </div>
          )}

          {activeTab === 'analysis' && (
            <div className="space-y-6">
              {loading ? (
                <div className="text-center text-white/60">Loading analysis...</div>
              ) : scheduleAnalysis ? (
                <>
                  {/* Sleep Metrics */}
                  <div className="grid grid-cols-1 md:grid-cols-2 gap-4">
                    <div className="bg-white/5 rounded-lg p-4 border border-white/10">
                      <div className="flex items-center justify-between mb-2">
                        <span className="text-white/70">Sleep Debt</span>
                        <span
                          className={`font-semibold ${getScoreColor(scheduleAnalysis.sleepDebt, 'debt')}`}
                        >
                          {scheduleAnalysis.sleepDebt === 0
                            ? 'None'
                            : formatTime(scheduleAnalysis.sleepDebt)}
                        </span>
                      </div>
                      <div className="text-xs text-white/50">
                        Accumulated sleep deficit from the last week
                      </div>
                    </div>

                    <div className="bg-white/5 rounded-lg p-4 border border-white/10">
                      <div className="flex items-center justify-between mb-2">
                        <span className="text-white/70">Sleep Consistency</span>
                        <span
                          className={`font-semibold ${getScoreColor(scheduleAnalysis.sleepConsistency, 'percentage')}`}
                        >
                          {scheduleAnalysis.sleepConsistency}%
                        </span>
                      </div>
                      <div className="w-full bg-white/20 rounded-full h-1">
                        <div
                          className={`h-1 rounded-full ${
                            scheduleAnalysis.sleepConsistency >= 80
                              ? 'bg-green-400'
                              : scheduleAnalysis.sleepConsistency >= 60
                                ? 'bg-yellow-400'
                                : 'bg-red-400'
                          }`}
                          style={{ width: `${scheduleAnalysis.sleepConsistency}%` }}
                        />
                      </div>
                    </div>

                    <div className="bg-white/5 rounded-lg p-4 border border-white/10">
                      <div className="flex items-center justify-between mb-2">
                        <span className="text-white/70">Average Sleep</span>
                        <span className="text-white font-semibold">
                          {formatTime(scheduleAnalysis.averageSleepDuration)}
                        </span>
                      </div>
                      <div className="text-xs text-white/50">
                        Your typical sleep duration per night
                      </div>
                    </div>

                    <div className="bg-white/5 rounded-lg p-4 border border-white/10">
                      <div className="flex items-center justify-between mb-2">
                        <span className="text-white/70">Chronotype Match</span>
                        <span
                          className={`font-semibold ${getScoreColor(scheduleAnalysis.chronotypeAlignment, 'percentage')}`}
                        >
                          {scheduleAnalysis.chronotypeAlignment}%
                        </span>
                      </div>
                      <div className="w-full bg-white/20 rounded-full h-1">
                        <div
                          className={`h-1 rounded-full ${
                            scheduleAnalysis.chronotypeAlignment >= 80
                              ? 'bg-green-400'
                              : scheduleAnalysis.chronotypeAlignment >= 60
                                ? 'bg-yellow-400'
                                : 'bg-red-400'
                          }`}
                          style={{ width: `${scheduleAnalysis.chronotypeAlignment}%` }}
                        />
                      </div>
                    </div>
                  </div>

                  {/* Recommendations */}
                  {scheduleAnalysis.recommendations.length > 0 && (
                    <div className="bg-white/5 rounded-lg p-4 border border-white/10">
                      <h3 className="text-lg font-semibold text-white mb-4 flex items-center gap-2">
                        <TrendingUp className="w-5 h-5 text-green-400" />
                        Personalized Recommendations
                      </h3>

                      <div className="space-y-3">
                        {scheduleAnalysis.recommendations.map((rec, _index) => (
                          <div
                            key={_index}
                            className="flex items-start gap-3 p-3 bg-white/5 rounded-lg"
                          >
                            <div
                              className={`p-1 rounded-full ${
                                rec.impact === 'high'
                                  ? 'bg-red-500/20'
                                  : rec.impact === 'medium'
                                    ? 'bg-yellow-500/20'
                                    : 'bg-blue-500/20'
                              }`}
                            >
                              {rec.impact === 'high' ? (
                                <AlertTriangle className="w-4 h-4 text-red-400" />
                              ) : rec.impact === 'medium' ? (
                                <Info className="w-4 h-4 text-yellow-400" />
                              ) : (
                                <CheckCircle className="w-4 h-4 text-blue-400" />
                              )}
                            </div>
                            <div className="flex-1">
                              <p className="text-white font-medium mb-1">
                                {rec.description}
                              </p>
                              <p className="text-white/60 text-sm">
                                {rec.expectedImprovement}
                              </p>
                              <div className="flex items-center gap-2 mt-2">
                                <span
                                  className={`text-xs px-2 py-1 rounded ${getImpactColor(rec.impact)} bg-current bg-opacity-20`}
                                >
                                  {rec.impact.toUpperCase()} IMPACT
                                </span>
                                {rec.timeAdjustment !== 0 && (
                                  <span className="text-xs text-white/60">
                                    {rec.timeAdjustment > 0 ? '+' : ''}
                                    {formatTime(Math.abs(rec.timeAdjustment))}
                                  </span>
                                )}
                              </div>
                            </div>
                          </div>
                        ))}
                      </div>
                    </div>
                  )}
                </>
              ) : (
                <div className="text-center text-white/60 py-8">
                  <Moon className="w-12 h-12 mx-auto mb-4 text-white/40" />
                  <p>Not enough sleep data for analysis.</p>
                  <p className="text-sm mt-2">
                    Use the app for a few days to see personalized insights.
                  </p>
                </div>
              )}
            </div>
          )}
        </div>

        {/* Action Buttons */}
        <div className="flex justify-end gap-3 mt-8 pt-6 border-t border-white/10">
          <button
            onClick={onClose}
            className="px-6 py-2 text-white/80 hover:text-white transition-colors"
          >
            Cancel
          </button>
          <button
            onClick={handleSave}
            disabled={loading}
            className="px-6 py-2 bg-gradient-to-r from-purple-500 to-pink-500 hover:from-purple-600 hover:to-pink-600 text-white rounded-lg font-medium transition-all disabled:opacity-50"
          >
            {loading ? 'Saving...' : 'Save Settings'}
          </button>
        </div>
      </div>
    </div>
  );
};

export default SmartAlarmSettings;<|MERGE_RESOLUTION|>--- conflicted
+++ resolved
@@ -1,6 +1,5 @@
 import React, { useState, useEffect } from 'react';
 import {
-  AlertTriangle,
   Brain,
   Clock,
   Target,
@@ -74,8 +73,8 @@
           // Load schedule analysis
           const analysis = await SmartAlarmScheduler.analyzeUserSchedule();
           setScheduleAnalysis(analysis);
-        } catch (_error) {
-          console._error('Error loading smart alarm data:', _error);
+        } catch (error) {
+          console.error('Error loading smart alarm data:', error);
         } finally {
           setLoading(false);
         }
@@ -208,13 +207,7 @@
                     <input
                       type="checkbox"
                       checked={smartEnabled}
-<<<<<<< HEAD
-                      onChange={(e: React.ChangeEvent<HTMLInputElement>) =>
-                        setSmartEnabled(e.target.checked)
-                      }
-=======
                       onChange={(e: any) => setSmartEnabled(e.target.checked)}
->>>>>>> 2afb321e
                       className="sr-only peer"
                     />
                     <div className="w-11 h-6 bg-white/20 peer-focus:outline-none rounded-full peer peer-checked:after:translate-x-full peer-checked:after:border-white after:content-[''] after:absolute after:top-[2px] after:left-[2px] after:bg-white after:rounded-full after:h-5 after:w-5 after:transition-all peer-checked:bg-purple-500"></div>
@@ -236,9 +229,7 @@
                           max="60"
                           step="5"
                           value={wakeWindow}
-                          onChange={(e: React.ChangeEvent<HTMLInputElement>) =>
-                            setWakeWindow(parseInt(e.target.value))
-                          }
+                          onChange={(e: any) => s // auto: implicit anyetWakeWindow(parseInt(e.target.value))}
                           className="flex-1 accent-purple-500"
                         />
                         <div className="text-white/60 text-sm min-w-[100px]">
@@ -270,9 +261,7 @@
                           <input
                             type="checkbox"
                             checked={adaptiveEnabled}
-                            onChange={(e: React.ChangeEvent<HTMLInputElement>) =>
-                              setAdaptiveEnabled(e.target.checked)
-                            }
+                            onChange={(e: any) => s // auto: implicit anyetAdaptiveEnabled(e.target.checked)}
                             className="sr-only peer"
                           />
                           <div className="w-8 h-5 bg-white/20 peer-focus:outline-none rounded-full peer peer-checked:after:translate-x-full peer-checked:after:border-white after:content-[''] after:absolute after:top-[1px] after:left-[1px] after:bg-white after:rounded-full after:h-3 after:w-3 after:transition-all peer-checked:bg-purple-500"></div>
@@ -292,9 +281,7 @@
                           <input
                             type="checkbox"
                             checked={consistency}
-                            onChange={(e: React.ChangeEvent<HTMLInputElement>) =>
-                              setConsistency(e.target.checked)
-                            }
+                            onChange={(e: any) => s // auto: implicit anyetConsistency(e.target.checked)}
                             className="sr-only peer"
                           />
                           <div className="w-8 h-5 bg-white/20 peer-focus:outline-none rounded-full peer peer-checked:after:translate-x-full peer-checked:after:border-white after:content-[''] after:absolute after:top-[1px] after:left-[1px] after:bg-white after:rounded-full after:h-3 after:w-3 after:transition-all peer-checked:bg-purple-500"></div>
@@ -314,13 +301,7 @@
                           <input
                             type="checkbox"
                             checked={seasonalAdjustment}
-<<<<<<< HEAD
-                            onChange={(e: React.ChangeEvent<HTMLInputElement>) =>
-                              setSeasonalAdjustment(e.target.checked)
-                            }
-=======
                             onChange={(e: any) => setSeasonalAdjustment(e.target.checked)}
->>>>>>> 2afb321e
                             className="sr-only peer"
                           />
                           <div className="w-8 h-5 bg-white/20 peer-focus:outline-none rounded-full peer peer-checked:after:translate-x-full peer-checked:after:border-white after:content-[''] after:absolute after:top-[1px] after:left-[1px] after:bg-white after:rounded-full after:h-3 after:w-3 after:transition-all peer-checked:bg-purple-500"></div>
@@ -394,13 +375,8 @@
                     max="720"
                     step="15"
                     value={sleepGoal.targetDuration}
-<<<<<<< HEAD
-                    onChange={(e: React.ChangeEvent<HTMLInputElement>) =>
-                      setSleepGoal((prev: unknown) => ({
-=======
                     onChange={(e: any) => // auto: implicit any
                       setSleepGoal((prev: any) => ({ // auto: implicit any
->>>>>>> 2afb321e
                         ...prev,
                         targetDuration: parseInt(e.target.value),
                       }))
@@ -427,13 +403,8 @@
                     <input
                       type="time"
                       value={sleepGoal.targetBedtime}
-<<<<<<< HEAD
-                      onChange={(e: React.ChangeEvent<HTMLInputElement>) =>
-                        setSleepGoal((prev: unknown) => ({
-=======
                       onChange={(e: any) => // auto: implicit any
                         setSleepGoal((prev: any) => ({ // auto: implicit any
->>>>>>> 2afb321e
                           ...prev,
                           targetBedtime: e.target.value,
                         }))
@@ -446,13 +417,8 @@
                     <input
                       type="time"
                       value={sleepGoal.targetWakeTime}
-<<<<<<< HEAD
-                      onChange={(e: React.ChangeEvent<HTMLInputElement>) =>
-                        setSleepGoal((prev: unknown) => ({
-=======
                       onChange={(e: any) => // auto: implicit any
                         setSleepGoal((prev: any) => ({ // auto: implicit any
->>>>>>> 2afb321e
                           ...prev,
                           targetWakeTime: e.target.value,
                         }))
@@ -476,13 +442,8 @@
                       <input
                         type="checkbox"
                         checked={sleepGoal.consistency}
-<<<<<<< HEAD
-                        onChange={(e: React.ChangeEvent<HTMLInputElement>) =>
-                          setSleepGoal((prev: unknown) => ({
-=======
                         onChange={(e: any) => // auto: implicit any
                           setSleepGoal((prev: any) => ({ // auto: implicit any
->>>>>>> 2afb321e
                             ...prev,
                             consistency: e.target.checked,
                           }))
@@ -503,13 +464,8 @@
                       max="180"
                       step="15"
                       value={sleepGoal.weekendVariation}
-<<<<<<< HEAD
-                      onChange={(e: React.ChangeEvent<HTMLInputElement>) =>
-                        setSleepGoal((prev: unknown) => ({
-=======
                       onChange={(e: any) => // auto: implicit any
                         setSleepGoal((prev: any) => ({ // auto: implicit any
->>>>>>> 2afb321e
                           ...prev,
                           weekendVariation: parseInt(e.target.value),
                         }))
@@ -617,9 +573,9 @@
                       </h3>
 
                       <div className="space-y-3">
-                        {scheduleAnalysis.recommendations.map((rec, _index) => (
+                        {scheduleAnalysis.recommendations.map((rec, index) => (
                           <div
-                            key={_index}
+                            key={index}
                             className="flex items-start gap-3 p-3 bg-white/5 rounded-lg"
                           >
                             <div
@@ -632,7 +588,7 @@
                               }`}
                             >
                               {rec.impact === 'high' ? (
-                                <AlertTriangle className="w-4 h-4 text-red-400" />
+                                <Alert className="w-4 h-4 text-red-400" />
                               ) : rec.impact === 'medium' ? (
                                 <Info className="w-4 h-4 text-yellow-400" />
                               ) : (
