--- conflicted
+++ resolved
@@ -10,21 +10,9 @@
   ChevronRight,
   Info,
   CheckCircle,
-<<<<<<< HEAD
-  AlertTriangle,
-} from 'lucide-react';
-import {
-  SmartAlarmScheduler,
-  type SleepGoal,
-  type UserScheduleAnalysis,
-  type ScheduleRecommendation,
-  type SmartAlarm,
-} from '../services/smart-alarm-scheduler';
-=======
   AlertTriangle
 } from 'lucide-react';
 import { SmartAlarmScheduler, type SleepGoal, type UserScheduleAnalysis, type ScheduleRecommendation, type SmartAlarm } from '../services/smart-alarm-scheduler';
->>>>>>> 02f0594e
 
 interface SmartAlarmSettingsProps {
   isOpen: boolean;
@@ -41,19 +29,9 @@
 }) => {
   const [smartEnabled, setSmartEnabled] = useState(alarm?.smartEnabled ?? true);
   const [wakeWindow, setWakeWindow] = useState(alarm?.wakeWindow ?? 30);
-<<<<<<< HEAD
-  const [adaptiveEnabled, setAdaptiveEnabled] = useState(
-    alarm?.adaptiveEnabled ?? true
-  );
-  const [consistency, setConsistency] = useState(alarm?.consistency ?? true);
-  const [seasonalAdjustment, setSeasonalAdjustment] = useState(
-    alarm?.seasonalAdjustment ?? false
-  );
-=======
   const [adaptiveEnabled, setAdaptiveEnabled] = useState(alarm?.adaptiveEnabled ?? true);
   const [consistency, setConsistency] = useState(alarm?.consistency ?? true);
   const [seasonalAdjustment, setSeasonalAdjustment] = useState(alarm?.seasonalAdjustment ?? false);
->>>>>>> 02f0594e
 
   const [sleepGoal, setSleepGoal] = useState<SleepGoal>({
     targetBedtime: '22:30',
@@ -64,13 +42,7 @@
     adaptToLifestyle: true
   });
 
-<<<<<<< HEAD
-  const [scheduleAnalysis, setScheduleAnalysis] = useState<UserScheduleAnalysis | null>(
-    null
-  );
-=======
   const [scheduleAnalysis, setScheduleAnalysis] = useState<UserScheduleAnalysis | null>(null);
->>>>>>> 02f0594e
   const [loading, setLoading] = useState(false);
   const [activeTab, setActiveTab] = useState<'smart' | 'goals' | 'analysis'>('smart');
 
@@ -126,21 +98,10 @@
 
   const getImpactColor = (impact: 'low' | 'medium' | 'high'): string => {
     switch (impact) {
-<<<<<<< HEAD
-      case 'low':
-        return 'text-blue-400';
-      case 'medium':
-        return 'text-yellow-400';
-      case 'high':
-        return 'text-red-400';
-      default:
-        return 'text-gray-400';
-=======
       case 'low': return 'text-blue-400';
       case 'medium': return 'text-yellow-400';
       case 'high': return 'text-red-400';
       default: return 'text-gray-400';
->>>>>>> 02f0594e
     }
   };
 
@@ -181,13 +142,8 @@
           {[
             { id: 'smart', label: 'Smart Features', icon: Brain },
             { id: 'goals', label: 'Sleep Goals', icon: Target },
-<<<<<<< HEAD
-            { id: 'analysis', label: 'Analysis', icon: TrendingUp },
-          ].map(tab => {
-=======
             { id: 'analysis', label: 'Analysis', icon: TrendingUp }
           ].map((tab) => {
->>>>>>> 02f0594e
             const Icon = tab.icon;
             return (
               <button
@@ -245,22 +201,6 @@
                           max="60"
                           step="5"
                           value={wakeWindow}
-<<<<<<< HEAD
-                          onChange={e => setWakeWindow(parseInt(e.target.value))}
-                          className="flex-1 accent-purple-500"
-                        />
-                        <div className="text-white/60 text-sm min-w-[100px]">
-                          {wakeWindow < 20
-                            ? 'Precise'
-                            : wakeWindow < 40
-                              ? 'Balanced'
-                              : 'Flexible'}
-                        </div>
-                      </div>
-                      <p className="text-white/60 text-xs mt-1">
-                        How far before your set time we can wake you for optimal sleep
-                        cycle alignment
-=======
                           onChange={(e) => setWakeWindow(parseInt(e.target.value))}
                           className="flex-1 accent-purple-500"
                         />
@@ -270,7 +210,6 @@
                       </div>
                       <p className="text-white/60 text-xs mt-1">
                         How far before your set time we can wake you for optimal sleep cycle alignment
->>>>>>> 02f0594e
                       </p>
                     </div>
 
@@ -285,11 +224,7 @@
                           <input
                             type="checkbox"
                             checked={adaptiveEnabled}
-<<<<<<< HEAD
-                            onChange={e => setAdaptiveEnabled(e.target.checked)}
-=======
                             onChange={(e) => setAdaptiveEnabled(e.target.checked)}
->>>>>>> 02f0594e
                             className="sr-only peer"
                           />
                           <div className="w-8 h-5 bg-white/20 peer-focus:outline-none rounded-full peer peer-checked:after:translate-x-full peer-checked:after:border-white after:content-[''] after:absolute after:top-[1px] after:left-[1px] after:bg-white after:rounded-full after:h-3 after:w-3 after:transition-all peer-checked:bg-purple-500"></div>
@@ -298,17 +233,8 @@
 
                       <div className="flex items-center justify-between">
                         <div>
-<<<<<<< HEAD
-                          <span className="text-white font-medium">
-                            Consistency Priority
-                          </span>
-                          <p className="text-white/60 text-xs">
-                            Favor consistent wake times over optimal sleep cycles
-                          </p>
-=======
                           <span className="text-white font-medium">Consistency Priority</span>
                           <p className="text-white/60 text-xs">Favor consistent wake times over optimal sleep cycles</p>
->>>>>>> 02f0594e
                         </div>
                         <label className="relative inline-flex items-center cursor-pointer">
                           <input
@@ -330,11 +256,7 @@
                           <input
                             type="checkbox"
                             checked={seasonalAdjustment}
-<<<<<<< HEAD
-                            onChange={e => setSeasonalAdjustment(e.target.checked)}
-=======
                             onChange={(e) => setSeasonalAdjustment(e.target.checked)}
->>>>>>> 02f0594e
                             className="sr-only peer"
                           />
                           <div className="w-8 h-5 bg-white/20 peer-focus:outline-none rounded-full peer peer-checked:after:translate-x-full peer-checked:after:border-white after:content-[''] after:absolute after:top-[1px] after:left-[1px] after:bg-white after:rounded-full after:h-3 after:w-3 after:transition-all peer-checked:bg-purple-500"></div>
@@ -356,23 +278,11 @@
                   <div className="grid grid-cols-2 gap-4 mb-4">
                     <div>
                       <span className="text-white/70 text-sm">Original Time</span>
-<<<<<<< HEAD
-                      <div className="text-xl font-mono text-white">
-                        {alarm.smartSchedule.originalTime}
-                      </div>
-                    </div>
-                    <div>
-                      <span className="text-white/70 text-sm">Suggested Time</span>
-                      <div className="text-xl font-mono text-green-400">
-                        {alarm.smartSchedule.suggestedTime}
-                      </div>
-=======
                       <div className="text-xl font-mono text-white">{alarm.smartSchedule.originalTime}</div>
                     </div>
                     <div>
                       <span className="text-white/70 text-sm">Suggested Time</span>
                       <div className="text-xl font-mono text-green-400">{alarm.smartSchedule.suggestedTime}</div>
->>>>>>> 02f0594e
                     </div>
                   </div>
 
@@ -414,19 +324,10 @@
                     max="720"
                     step="15"
                     value={sleepGoal.targetDuration}
-<<<<<<< HEAD
-                    onChange={e =>
-                      setSleepGoal(prev => ({
-                        ...prev,
-                        targetDuration: parseInt(e.target.value),
-                      }))
-                    }
-=======
                     onChange={(e) => setSleepGoal(prev => ({
                       ...prev,
                       targetDuration: parseInt(e.target.value)
                     }))}
->>>>>>> 02f0594e
                     className="w-full accent-purple-500"
                   />
                   <div className="flex justify-between text-xs text-white/60 mt-1">
@@ -449,19 +350,10 @@
                     <input
                       type="time"
                       value={sleepGoal.targetBedtime}
-<<<<<<< HEAD
-                      onChange={e =>
-                        setSleepGoal(prev => ({
-                          ...prev,
-                          targetBedtime: e.target.value,
-                        }))
-                      }
-=======
                       onChange={(e) => setSleepGoal(prev => ({
                         ...prev,
                         targetBedtime: e.target.value
                       }))}
->>>>>>> 02f0594e
                       className="w-full px-3 py-2 bg-white/10 border border-white/20 rounded text-white focus:outline-none focus:ring-2 focus:ring-purple-400"
                     />
                   </div>
@@ -470,19 +362,10 @@
                     <input
                       type="time"
                       value={sleepGoal.targetWakeTime}
-<<<<<<< HEAD
-                      onChange={e =>
-                        setSleepGoal(prev => ({
-                          ...prev,
-                          targetWakeTime: e.target.value,
-                        }))
-                      }
-=======
                       onChange={(e) => setSleepGoal(prev => ({
                         ...prev,
                         targetWakeTime: e.target.value
                       }))}
->>>>>>> 02f0594e
                       className="w-full px-3 py-2 bg-white/10 border border-white/20 rounded text-white focus:outline-none focus:ring-2 focus:ring-purple-400"
                     />
                   </div>
@@ -498,19 +381,10 @@
                       <input
                         type="checkbox"
                         checked={sleepGoal.consistency}
-<<<<<<< HEAD
-                        onChange={e =>
-                          setSleepGoal(prev => ({
-                            ...prev,
-                            consistency: e.target.checked,
-                          }))
-                        }
-=======
                         onChange={(e) => setSleepGoal(prev => ({
                           ...prev,
                           consistency: e.target.checked
                         }))}
->>>>>>> 02f0594e
                         className="sr-only peer"
                       />
                       <div className="w-8 h-5 bg-white/20 peer-focus:outline-none rounded-full peer peer-checked:after:translate-x-full peer-checked:after:border-white after:content-[''] after:absolute after:top-[1px] after:left-[1px] after:bg-white after:rounded-full after:h-3 after:w-3 after:transition-all peer-checked:bg-purple-500"></div>
@@ -527,19 +401,10 @@
                       max="180"
                       step="15"
                       value={sleepGoal.weekendVariation}
-<<<<<<< HEAD
-                      onChange={e =>
-                        setSleepGoal(prev => ({
-                          ...prev,
-                          weekendVariation: parseInt(e.target.value),
-                        }))
-                      }
-=======
                       onChange={(e) => setSleepGoal(prev => ({
                         ...prev,
                         weekendVariation: parseInt(e.target.value)
                       }))}
->>>>>>> 02f0594e
                       className="w-full accent-purple-500"
                     />
                     <p className="text-white/60 text-xs mt-1">
@@ -562,17 +427,8 @@
                     <div className="bg-white/5 rounded-lg p-4 border border-white/10">
                       <div className="flex items-center justify-between mb-2">
                         <span className="text-white/70">Sleep Debt</span>
-<<<<<<< HEAD
-                        <span
-                          className={`font-semibold ${getScoreColor(scheduleAnalysis.sleepDebt, 'debt')}`}
-                        >
-                          {scheduleAnalysis.sleepDebt === 0
-                            ? 'None'
-                            : formatTime(scheduleAnalysis.sleepDebt)}
-=======
                         <span className={`font-semibold ${getScoreColor(scheduleAnalysis.sleepDebt, 'debt')}`}>
                           {scheduleAnalysis.sleepDebt === 0 ? 'None' : formatTime(scheduleAnalysis.sleepDebt)}
->>>>>>> 02f0594e
                         </span>
                       </div>
                       <div className="text-xs text-white/50">
@@ -583,29 +439,15 @@
                     <div className="bg-white/5 rounded-lg p-4 border border-white/10">
                       <div className="flex items-center justify-between mb-2">
                         <span className="text-white/70">Sleep Consistency</span>
-<<<<<<< HEAD
-                        <span
-                          className={`font-semibold ${getScoreColor(scheduleAnalysis.sleepConsistency, 'percentage')}`}
-                        >
-=======
                         <span className={`font-semibold ${getScoreColor(scheduleAnalysis.sleepConsistency, 'percentage')}`}>
->>>>>>> 02f0594e
                           {scheduleAnalysis.sleepConsistency}%
                         </span>
                       </div>
                       <div className="w-full bg-white/20 rounded-full h-1">
                         <div
                           className={`h-1 rounded-full ${
-<<<<<<< HEAD
-                            scheduleAnalysis.sleepConsistency >= 80
-                              ? 'bg-green-400'
-                              : scheduleAnalysis.sleepConsistency >= 60
-                                ? 'bg-yellow-400'
-                                : 'bg-red-400'
-=======
                             scheduleAnalysis.sleepConsistency >= 80 ? 'bg-green-400' :
                             scheduleAnalysis.sleepConsistency >= 60 ? 'bg-yellow-400' : 'bg-red-400'
->>>>>>> 02f0594e
                           }`}
                           style={{ width: `${scheduleAnalysis.sleepConsistency}%` }}
                         />
@@ -627,29 +469,15 @@
                     <div className="bg-white/5 rounded-lg p-4 border border-white/10">
                       <div className="flex items-center justify-between mb-2">
                         <span className="text-white/70">Chronotype Match</span>
-<<<<<<< HEAD
-                        <span
-                          className={`font-semibold ${getScoreColor(scheduleAnalysis.chronotypeAlignment, 'percentage')}`}
-                        >
-=======
                         <span className={`font-semibold ${getScoreColor(scheduleAnalysis.chronotypeAlignment, 'percentage')}`}>
->>>>>>> 02f0594e
                           {scheduleAnalysis.chronotypeAlignment}%
                         </span>
                       </div>
                       <div className="w-full bg-white/20 rounded-full h-1">
                         <div
                           className={`h-1 rounded-full ${
-<<<<<<< HEAD
-                            scheduleAnalysis.chronotypeAlignment >= 80
-                              ? 'bg-green-400'
-                              : scheduleAnalysis.chronotypeAlignment >= 60
-                                ? 'bg-yellow-400'
-                                : 'bg-red-400'
-=======
                             scheduleAnalysis.chronotypeAlignment >= 80 ? 'bg-green-400' :
                             scheduleAnalysis.chronotypeAlignment >= 60 ? 'bg-yellow-400' : 'bg-red-400'
->>>>>>> 02f0594e
                           }`}
                           style={{ width: `${scheduleAnalysis.chronotypeAlignment}%` }}
                         />
@@ -667,27 +495,11 @@
 
                       <div className="space-y-3">
                         {scheduleAnalysis.recommendations.map((rec, index) => (
-<<<<<<< HEAD
-                          <div
-                            key={index}
-                            className="flex items-start gap-3 p-3 bg-white/5 rounded-lg"
-                          >
-                            <div
-                              className={`p-1 rounded-full ${
-                                rec.impact === 'high'
-                                  ? 'bg-red-500/20'
-                                  : rec.impact === 'medium'
-                                    ? 'bg-yellow-500/20'
-                                    : 'bg-blue-500/20'
-                              }`}
-                            >
-=======
                           <div key={index} className="flex items-start gap-3 p-3 bg-white/5 rounded-lg">
                             <div className={`p-1 rounded-full ${
                               rec.impact === 'high' ? 'bg-red-500/20' :
                               rec.impact === 'medium' ? 'bg-yellow-500/20' : 'bg-blue-500/20'
                             }`}>
->>>>>>> 02f0594e
                               {rec.impact === 'high' ? (
                                 <AlertTriangle className="w-4 h-4 text-red-400" />
                               ) : rec.impact === 'medium' ? (
@@ -705,12 +517,7 @@
                                 </span>
                                 {rec.timeAdjustment !== 0 && (
                                   <span className="text-xs text-white/60">
-<<<<<<< HEAD
-                                    {rec.timeAdjustment > 0 ? '+' : ''}
-                                    {formatTime(Math.abs(rec.timeAdjustment))}
-=======
                                     {rec.timeAdjustment > 0 ? '+' : ''}{formatTime(Math.abs(rec.timeAdjustment))}
->>>>>>> 02f0594e
                                   </span>
                                 )}
                               </div>
