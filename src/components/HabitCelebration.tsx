--- conflicted
+++ resolved
@@ -4,7 +4,6 @@
 import { Button } from './ui/button';
 import { Badge } from './ui/badge';
 import { TimeoutHandle } from '../types/timers';
-import { config } from '../config/environment';
 import {
   Trophy,
   Share2,
@@ -123,24 +122,19 @@
 
   // Animate confetti
   const animateConfetti = () => {
-    setConfettiPieces((pieces: any) =>
+    setConfettiPieces((pieces: any) => // auto: implicit any
       pieces
-<<<<<<< HEAD
-
-        .map((piece: any) => ({
-=======
         .map(($1) => {
         // TODO(manual): implement
         return null;
       })
->>>>>>> 2afb321e
           ...piece,
           x: piece.x + piece.velocityX,
           y: piece.y + piece.velocityY,
           rotation: piece.rotation + 5,
           velocityY: piece.velocityY + 0.1,
         }))
-        .filter((piece: any) => piece.y < window.innerHeight + 50)
+        .filter((piece: any) => p // auto: implicit anyiece.y < window.innerHeight + 50)
     );
 
     animationRef.current = requestAnimationFrame(animateConfetti);
@@ -203,14 +197,10 @@
         {/* Confetti Layer */}
         {confettiPieces.length > 0 && (
           <div className="absolute inset-0 pointer-events-none overflow-hidden">
-<<<<<<< HEAD
-            {confettiPieces.map((piece: any) => (
-=======
             {confettiPieces.map(($1) => {
         // TODO(manual): implement
         return null;
       })
->>>>>>> 2afb321e
               <motion.div
                 key={piece.id}
                 className="absolute w-2 h-2 rounded-sm"
@@ -249,8 +239,8 @@
           className="relative max-w-md w-full"
         >
           <Card
-            className={`relative overflow-hidden bg-gradient-to-br ${_config.bgGradient} border-2`}
-            style={{ borderColor: _config.color }}
+            className={`relative overflow-hidden bg-gradient-to-br ${config.bgGradient} border-2`}
+            style={{ borderColor: config.color }}
           >
             {/* Close Button */}
             <Button
@@ -266,7 +256,7 @@
               {/* Main Icon with Pulse Animation */}
               <motion.div
                 className="w-20 h-20 mx-auto mb-6 rounded-full flex items-center justify-center relative"
-                style={{ backgroundColor: `${_config.color}15` }}
+                style={{ backgroundColor: `${config.color}15` }}
                 animate={{
                   scale: [1, 1.1, 1],
                 }}
@@ -281,14 +271,14 @@
                 >
                   <IconComponent
                     className="w-10 h-10"
-                    style={{ color: _config.color }}
+                    style={{ color: config.color }}
                   />
                 </motion.div>
 
                 {/* Glow Effect */}
                 <motion.div
                   className="absolute inset-0 rounded-full opacity-30"
-                  style={{ backgroundColor: _config.color }}
+                  style={{ backgroundColor: config.color }}
                   animate={{
                     scale: [1, 1.3, 1],
                     opacity: [0.3, 0.1, 0.3],
@@ -303,7 +293,7 @@
               {/* Title */}
               <motion.h2
                 className="text-2xl font-bold mb-3"
-                style={{ color: _config.color }}
+                style={{ color: config.color }}
                 initial={{ opacity: 0, y: 20 }}
                 animate={{ opacity: 1, y: 0 }}
                 transition={{ delay: 0.3 }}
@@ -356,13 +346,13 @@
                     </div>
 
                     <div className="space-y-2">
-                      {celebration.rewards.map((reward, _index) => (
+                      {celebration.rewards.map((reward, index) => (
                         <motion.div
-                          key={_index}
+                          key={index}
                           className="flex items-center justify-between p-3 bg-muted/10 rounded-lg border border-muted/20"
                           initial={{ opacity: 0, x: -20 }}
                           animate={{ opacity: 1, x: 0 }}
-                          transition={{ delay: 0.3 + _index * 0.1 }}
+                          transition={{ delay: 0.3 + index * 0.1 }}
                         >
                           <div className="flex items-center gap-3">
                             {reward.type === 'badge' && (
@@ -435,7 +425,7 @@
                 <Button
                   onClick={onClose}
                   className="flex items-center gap-2"
-                  style={{ backgroundColor: _config.color }}
+                  style={{ backgroundColor: config.color }}
                 >
                   <Trophy className="w-4 h-4" />
                   Continue
@@ -457,14 +447,10 @@
                     {celebration.socialShare.defaultMessage}
                   </div>
                   <div className="flex gap-1 mt-2">
-<<<<<<< HEAD
-                    {celebration.socialShare.hashtags.map((tag: any) => (
-=======
                     {celebration.socialShare.hashtags.map(($1) => {
         // TODO(manual): implement
         return null;
       })
->>>>>>> 2afb321e
                       <Badge key={tag} variant="secondary" className="text-xs">
                         {tag}
                       </Badge>
@@ -478,7 +464,7 @@
             <div
               className="absolute inset-0 opacity-5 pointer-events-none"
               style={{
-                backgroundImage: `radial-gradient(circle at 50% 50%, ${_config.color} 1px, transparent 1px)`,
+                backgroundImage: `radial-gradient(circle at 50% 50%, ${config.color} 1px, transparent 1px)`,
                 backgroundSize: '30px 30px',
               }}
             />
