/**
 * Adaptive Modal Component
 * Automatically adjusts visual complexity, animations, and interactions based on device capabilities
 */

import React, { memo, useCallback, useEffect, useMemo, useRef } from 'react';
import { createPortal } from 'react-dom';
import { X } from 'lucide-react';
<<<<<<< HEAD
import {
  useDeviceCapabilities,
  usePerformanceOptimizations,
} from '../hooks/useDeviceCapabilities';
=======
import { useDeviceCapabilities, usePerformanceOptimizations } from '../hooks/useDeviceCapabilities';
>>>>>>> 02f0594e
import { useOptimizedAnimation } from '../utils/frame-rate-manager';
import { useFocusTrap } from '../hooks/useFocusTrap';
import { useFocusRestoration } from '../hooks/useFocusRestoration';
import type { AnimationConfig } from '../utils/frame-rate-manager';

export interface AdaptiveModalProps {
  isOpen: boolean;
  onClose: () => void;
  title?: string;
  children: React.ReactNode;
  size?: 'sm' | 'md' | 'lg' | 'xl' | 'full';
  closable?: boolean;
  closeOnOverlay?: boolean;
  closeOnEscape?: boolean;
  className?: string;
  overlayClassName?: string;
  animationIntensity?: 'minimal' | 'standard' | 'enhanced';
  priority?: 'low' | 'normal' | 'high';
  initialFocusRef?: React.RefObject<HTMLElement>;
  finalFocusRef?: React.RefObject<HTMLElement>;
  preventScroll?: boolean;
  announceOnOpen?: string;
  announceOnClose?: string;
}

<<<<<<< HEAD
export const AdaptiveModal = memo<AdaptiveModalProps>(
  ({
    isOpen,
    onClose,
    title,
    children,
    size = 'md',
    closable = true,
    closeOnOverlay = true,
    closeOnEscape = true,
    className = '',
    overlayClassName = '',
    animationIntensity = 'standard',
    priority: _priority = 'normal',
    initialFocusRef,
    finalFocusRef,
    preventScroll = true,
    announceOnOpen,
    announceOnClose,
  }) => {
    const { isLowEnd, tier } = useDeviceCapabilities();
    const { shouldReduceAnimations } = usePerformanceOptimizations();
    const modalRef = useRef<HTMLDivElement>(null);
    const overlayRef = useRef<HTMLDivElement>(null);

    // Animation configuration based on device capabilities
    const animationConfig: AnimationConfig = useMemo(
      () => ({
        duration: isLowEnd ? 150 : animationIntensity === 'enhanced' ? 300 : 200,
        easing: isLowEnd ? 'ease' : 'cubic-bezier(0.25, 0.46, 0.45, 0.94)',
        complexity: isLowEnd
          ? 'low'
          : animationIntensity === 'minimal'
            ? 'low'
            : 'medium',
        gpuAccelerated: !isLowEnd && tier !== 'low-end',
        willChange: !isLowEnd && tier !== 'low-end',
      }),
      [isLowEnd, tier, animationIntensity]
    );

    const {
      startAnimation,
      stopAnimation,
      getOptimizedStyles,
      getOptimizedClasses,
      canAnimate,
    } = useOptimizedAnimation(`modal-${size}`, animationConfig);

    // Size configurations
    const sizeClasses = useMemo(() => {
      const sizes = {
        sm: isLowEnd ? 'w-full max-w-sm' : 'w-full max-w-sm',
        md: isLowEnd ? 'w-full max-w-md' : 'w-full max-w-md',
        lg: isLowEnd ? 'w-full max-w-lg' : 'w-full max-w-lg',
        xl: isLowEnd ? 'w-full max-w-2xl' : 'w-full max-w-2xl',
        full: 'w-full h-full max-w-full max-h-full',
      };

      return sizes[size];
    }, [size, isLowEnd]);

    // Modal styles based on device capabilities
    const modalStyles = useMemo(() => {
      const baseStyles: React.CSSProperties = {
        position: 'relative',
        backgroundColor: '#ffffff',
        borderRadius: isLowEnd ? '8px' : '12px',
        padding: 0,
        maxHeight: size === 'full' ? '100vh' : '90vh',
        overflow: 'hidden',
      };

      // Enhanced styling for better devices
      if (!isLowEnd && tier !== 'low-end') {
        baseStyles.boxShadow =
          animationIntensity === 'enhanced'
            ? '0 25px 50px -12px rgba(0, 0, 0, 0.25), 0 0 0 1px rgba(0, 0, 0, 0.05)'
            : '0 10px 25px rgba(0, 0, 0, 0.15)';
      } else {
        baseStyles.border = '1px solid #e5e7eb';
      }

      // Animation styles
      if (canAnimate && !shouldReduceAnimations) {
        baseStyles.transform = isOpen ? 'scale(1)' : 'scale(0.95)';
        baseStyles.opacity = isOpen ? 1 : 0;
        baseStyles.transition = `transform ${animationConfig.duration}ms ${animationConfig.easing}, opacity ${animationConfig.duration}ms ${animationConfig.easing}`;
      }

      return baseStyles;
    }, [
      isLowEnd,
      tier,
      animationIntensity,
      canAnimate,
      shouldReduceAnimations,
      isOpen,
      animationConfig,
      size,
    ]);

    // Overlay styles
    const overlayStyles = useMemo(() => {
      const baseStyles: React.CSSProperties = {
        position: 'fixed',
        top: 0,
        left: 0,
        right: 0,
        bottom: 0,
        zIndex: 50,
        display: 'flex',
        alignItems: size === 'full' ? 'stretch' : 'center',
        justifyContent: 'center',
        padding: size === 'full' ? 0 : isLowEnd ? '16px' : '24px',
      };

      // Background and backdrop
      if (isLowEnd || shouldReduceAnimations) {
        baseStyles.backgroundColor = 'rgba(0, 0, 0, 0.5)';
      } else {
        baseStyles.backgroundColor = isOpen ? 'rgba(0, 0, 0, 0.5)' : 'rgba(0, 0, 0, 0)';
        baseStyles.backdropFilter = tier === 'high-end' ? 'blur(4px)' : undefined;
        baseStyles.transition = `background-color ${animationConfig.duration}ms ${animationConfig.easing}`;
=======
export const AdaptiveModal = memo<AdaptiveModalProps>(({
  isOpen,
  onClose,
  title,
  children,
  size = 'md',
  closable = true,
  closeOnOverlay = true,
  closeOnEscape = true,
  className = '',
  overlayClassName = '',
  animationIntensity = 'standard',
  priority: _priority = 'normal',
  initialFocusRef,
  finalFocusRef,
  preventScroll = true,
  announceOnOpen,
  announceOnClose,
}) => {
  const { isLowEnd, tier } = useDeviceCapabilities();
  const { shouldReduceAnimations } = usePerformanceOptimizations();
  const modalRef = useRef<HTMLDivElement>(null);
  const overlayRef = useRef<HTMLDivElement>(null);

  // Animation configuration based on device capabilities
  const animationConfig: AnimationConfig = useMemo(() => ({
    duration: isLowEnd ? 150 : animationIntensity === 'enhanced' ? 300 : 200,
    easing: isLowEnd ? 'ease' : 'cubic-bezier(0.25, 0.46, 0.45, 0.94)',
    complexity: isLowEnd ? 'low' : animationIntensity === 'minimal' ? 'low' : 'medium',
    gpuAccelerated: !isLowEnd && tier !== 'low-end',
    willChange: !isLowEnd && tier !== 'low-end',
  }), [isLowEnd, tier, animationIntensity]);

  const {
    startAnimation,
    stopAnimation,
    getOptimizedStyles,
    getOptimizedClasses,
    canAnimate,
  } = useOptimizedAnimation(`modal-${size}`, animationConfig);

  // Size configurations
  const sizeClasses = useMemo(() => {
    const sizes = {
      sm: isLowEnd ? 'w-full max-w-sm' : 'w-full max-w-sm',
      md: isLowEnd ? 'w-full max-w-md' : 'w-full max-w-md',
      lg: isLowEnd ? 'w-full max-w-lg' : 'w-full max-w-lg',
      xl: isLowEnd ? 'w-full max-w-2xl' : 'w-full max-w-2xl',
      full: 'w-full h-full max-w-full max-h-full',
    };

    return sizes[size];
  }, [size, isLowEnd]);

  // Modal styles based on device capabilities
  const modalStyles = useMemo(() => {
    const baseStyles: React.CSSProperties = {
      position: 'relative',
      backgroundColor: '#ffffff',
      borderRadius: isLowEnd ? '8px' : '12px',
      padding: 0,
      maxHeight: size === 'full' ? '100vh' : '90vh',
      overflow: 'hidden',
    };

    // Enhanced styling for better devices
    if (!isLowEnd && tier !== 'low-end') {
      baseStyles.boxShadow = animationIntensity === 'enhanced'
        ? '0 25px 50px -12px rgba(0, 0, 0, 0.25), 0 0 0 1px rgba(0, 0, 0, 0.05)'
        : '0 10px 25px rgba(0, 0, 0, 0.15)';
    } else {
      baseStyles.border = '1px solid #e5e7eb';
    }

    // Animation styles
    if (canAnimate && !shouldReduceAnimations) {
      baseStyles.transform = isOpen ? 'scale(1)' : 'scale(0.95)';
      baseStyles.opacity = isOpen ? 1 : 0;
      baseStyles.transition = `transform ${animationConfig.duration}ms ${animationConfig.easing}, opacity ${animationConfig.duration}ms ${animationConfig.easing}`;
    }

    return baseStyles;
  }, [isLowEnd, tier, animationIntensity, canAnimate, shouldReduceAnimations, isOpen, animationConfig, size]);

  // Overlay styles
  const overlayStyles = useMemo(() => {
    const baseStyles: React.CSSProperties = {
      position: 'fixed',
      top: 0,
      left: 0,
      right: 0,
      bottom: 0,
      zIndex: 50,
      display: 'flex',
      alignItems: size === 'full' ? 'stretch' : 'center',
      justifyContent: 'center',
      padding: size === 'full' ? 0 : isLowEnd ? '16px' : '24px',
    };

    // Background and backdrop
    if (isLowEnd || shouldReduceAnimations) {
      baseStyles.backgroundColor = 'rgba(0, 0, 0, 0.5)';
    } else {
      baseStyles.backgroundColor = isOpen ? 'rgba(0, 0, 0, 0.5)' : 'rgba(0, 0, 0, 0)';
      baseStyles.backdropFilter = tier === 'high-end' ? 'blur(4px)' : undefined;
      baseStyles.transition = `background-color ${animationConfig.duration}ms ${animationConfig.easing}`;
    }

    return baseStyles;
  }, [isLowEnd, shouldReduceAnimations, isOpen, tier, animationConfig, size]);

  // Setup robust focus restoration
  const { saveFocus, restoreFocus } = useFocusRestoration({
    announceRestoration: true,
    preventScroll,
  });

  // Setup focus trap with improved restoration
  const { containerRef } = useFocusTrap({
    isEnabled: isOpen,
    restoreFocus: false, // We'll handle this manually with the restoration hook
    allowOutsideClick: false,
    preventScroll,
    initialFocusRef,
    finalFocusRef,
    onEscape: closeOnEscape ? onClose : undefined,
    announceOnOpen: announceOnOpen || (title ? `Modal opened: ${title}` : 'Modal opened'),
    announceOnClose: announceOnClose || (title ? `Modal closed: ${title}` : 'Modal closed'),
  });

  // Handle animation lifecycle
  useEffect(() => {
    if (isOpen) {
      // Start animation
      if (canAnimate) {
        startAnimation();
      }
    } else {
      // Stop animation
      if (canAnimate) {
        stopAnimation();
>>>>>>> 02f0594e
      }
    }
  }, [isOpen, canAnimate, startAnimation, stopAnimation]);

<<<<<<< HEAD
      return baseStyles;
    }, [isLowEnd, shouldReduceAnimations, isOpen, tier, animationConfig, size]);

    // Setup robust focus restoration
    const { saveFocus, restoreFocus } = useFocusRestoration({
      announceRestoration: true,
      preventScroll,
    });

    // Setup focus trap with improved restoration
    const { containerRef } = useFocusTrap({
      isEnabled: isOpen,
      restoreFocus: false, // We'll handle this manually with the restoration hook
      allowOutsideClick: false,
      preventScroll,
      initialFocusRef,
      finalFocusRef,
      onEscape: closeOnEscape ? onClose : undefined,
      announceOnOpen:
        announceOnOpen || (title ? `Modal opened: ${title}` : 'Modal opened'),
      announceOnClose:
        announceOnClose || (title ? `Modal closed: ${title}` : 'Modal closed'),
    });

    // Handle animation lifecycle
    useEffect(() => {
      if (isOpen) {
        // Start animation
        if (canAnimate) {
          startAnimation();
        }
      } else {
        // Stop animation
        if (canAnimate) {
          stopAnimation();
        }
      }
    }, [isOpen, canAnimate, startAnimation, stopAnimation]);

    // Handle focus management and animation lifecycle
    useEffect(() => {
      if (isOpen) {
        // Save current focus before opening
        saveFocus();

        // Start animation
        if (canAnimate) {
          startAnimation();
        }
      } else {
        // Stop animation
        if (canAnimate) {
          stopAnimation();
        }

        // Restore focus after closing
        setTimeout(() => {
          restoreFocus();
        }, 100); // Small delay to ensure modal is fully removed
      }
    }, [isOpen, canAnimate, startAnimation, stopAnimation, saveFocus, restoreFocus]);

    // Sync containerRef with modalRef
    useEffect(() => {
      if (modalRef.current && containerRef) {
        (containerRef as React.MutableRefObject<HTMLDivElement | null>).current =
          modalRef.current;
=======
  // Handle focus management and animation lifecycle
  useEffect(() => {
    if (isOpen) {
      // Save current focus before opening
      saveFocus();

      // Start animation
      if (canAnimate) {
        startAnimation();
      }
    } else {
      // Stop animation
      if (canAnimate) {
        stopAnimation();
>>>>>>> 02f0594e
      }

<<<<<<< HEAD
    // Prevent body scroll when modal is open
    useEffect(() => {
      if (isOpen) {
        const originalStyle = window.getComputedStyle(document.body).overflow;
        document.body.style.overflow = 'hidden';

        return () => {
          document.body.style.overflow = originalStyle;
        };
      }
    }, [isOpen]);

    // Handle overlay click
    const handleOverlayClick = useCallback(
      (event: React.MouseEvent) => {
        if (closeOnOverlay && event.target === overlayRef.current) {
          onClose();
        }
      },
      [closeOnOverlay, onClose]
    );

    // Handle close button click
    const handleCloseClick = useCallback(() => {
      onClose();
    }, [onClose]);
=======
      // Restore focus after closing
      setTimeout(() => {
        restoreFocus();
      }, 100); // Small delay to ensure modal is fully removed
    }
  }, [isOpen, canAnimate, startAnimation, stopAnimation, saveFocus, restoreFocus]);

  // Sync containerRef with modalRef
  useEffect(() => {
    if (modalRef.current && containerRef) {
      (containerRef as React.MutableRefObject<HTMLDivElement | null>).current = modalRef.current;
    }
  }, [containerRef]);
>>>>>>> 02f0594e

  // Prevent body scroll when modal is open
  useEffect(() => {
    if (isOpen) {
      const originalStyle = window.getComputedStyle(document.body).overflow;
      document.body.style.overflow = 'hidden';

      return () => {
        document.body.style.overflow = originalStyle;
      };
    }
  }, [isOpen]);

  // Handle overlay click
  const handleOverlayClick = useCallback((event: React.MouseEvent) => {
    if (closeOnOverlay && event.target === overlayRef.current) {
      onClose();
    }
  }, [closeOnOverlay, onClose]);

  // Handle close button click
  const handleCloseClick = useCallback(() => {
    onClose();
  }, [onClose]);

  // Optimized styles
  const finalModalStyles = getOptimizedStyles(modalStyles);
  const finalOverlayClasses = getOptimizedClasses(overlayClassName);

  // Don't render if not open
  if (!isOpen) {
    return null;
  }

  const modalContent = (
    <div
      ref={overlayRef}
      className={finalOverlayClasses}
      style={overlayStyles}
      onClick={handleOverlayClick}
      role="dialog"
      aria-modal="true"
      aria-labelledby={title ? 'modal-title' : undefined}
    >
      <div
<<<<<<< HEAD
        ref={overlayRef}
        className={finalOverlayClasses}
        style={overlayStyles}
        onClick={handleOverlayClick}
        role="dialog"
        aria-modal="true"
        aria-labelledby={title ? 'modal-title' : undefined}
      >
        <div
          ref={modalRef}
          className={`${sizeClasses} ${className}`.trim()}
          style={finalModalStyles}
          tabIndex={-1}
          onClick={e => e.stopPropagation()}
          role="document"
        >
          {/* Header */}
          {(title || closable) && (
            <div className="flex items-center justify-between p-4 border-b border-gray-200">
              {title && (
                <h2 id="modal-title" className="text-lg font-semibold text-gray-900">
                  {title}
                </h2>
              )}
              {closable && (
                <button
                  type="button"
                  className={`
=======
        ref={modalRef}
        className={`${sizeClasses} ${className}`.trim()}
        style={finalModalStyles}
        tabIndex={-1}
        onClick={(e) => e.stopPropagation()}
        role="document"
      >
        {/* Header */}
        {(title || closable) && (
          <div className="flex items-center justify-between p-4 border-b border-gray-200">
            {title && (
              <h2
                id="modal-title"
                className="text-lg font-semibold text-gray-900"
              >
                {title}
              </h2>
            )}
            {closable && (
              <button
                type="button"
                className={`
>>>>>>> 02f0594e
                  text-gray-400 hover:text-gray-600 p-1 rounded-md
                  ${canAnimate ? 'transition-colors duration-150' : ''}
                  focus:outline-none focus:ring-2 focus:ring-blue-500
                `}
<<<<<<< HEAD
                  onClick={handleCloseClick}
                  aria-label="Close modal"
                >
                  <X className="w-5 h-5" />
                </button>
              )}
            </div>
          )}

          {/* Content */}
          <div
            className="flex-1 overflow-y-auto"
            style={{
              maxHeight: size === 'full' ? 'calc(100vh - 60px)' : 'calc(90vh - 60px)',
            }}
          >
            {children}
=======
                onClick={handleCloseClick}
                aria-label="Close modal"
              >
                <X className="w-5 h-5" />
              </button>
            )}
>>>>>>> 02f0594e
          </div>
        )}

        {/* Content */}
        <div
          className="flex-1 overflow-y-auto"
          style={{
            maxHeight: size === 'full'
              ? 'calc(100vh - 60px)'
              : 'calc(90vh - 60px)'
          }}
        >
          {children}
        </div>
      </div>
    </div>
  );

<<<<<<< HEAD
    // Use portal for better performance and z-index management
    return createPortal(modalContent, document.body);
  }
);
=======
  // Use portal for better performance and z-index management
  return createPortal(modalContent, document.body);
});
>>>>>>> 02f0594e

AdaptiveModal.displayName = 'AdaptiveModal';

/**
 * Modal hook for easier state management
 */
export function useAdaptiveModal(initialOpen = false) {
  const [isOpen, setIsOpen] = React.useState(initialOpen);

  const open = useCallback(() => setIsOpen(true), []);
  const close = useCallback(() => setIsOpen(false), []);
  const toggle = useCallback(() => setIsOpen(prev => !prev), []);

  return {
    isOpen,
    open,
    close,
    toggle,
  };
}

/**
 * Modal wrapper with confirmation dialog
 */
export interface ConfirmationModalProps extends Omit<AdaptiveModalProps, 'children'> {
  message: string;
  confirmText?: string;
  cancelText?: string;
  onConfirm: () => void;
  variant?: 'danger' | 'warning' | 'info';
}

<<<<<<< HEAD
export const AdaptiveConfirmationModal = memo<ConfirmationModalProps>(
  ({
    message,
    confirmText = 'Confirm',
    cancelText = 'Cancel',
    onConfirm,
    onClose,
    variant = 'info',
    ...modalProps
  }) => {
    const { isLowEnd } = useDeviceCapabilities();

    const handleConfirm = useCallback(() => {
      onConfirm();
      onClose();
    }, [onConfirm, onClose]);

    const variantStyles = useMemo(() => {
      const styles = {
        danger: 'text-red-600 bg-red-50 border-red-200',
        warning: 'text-orange-600 bg-orange-50 border-orange-200',
        info: 'text-blue-600 bg-blue-50 border-blue-200',
      };
      return styles[variant];
    }, [variant]);

    const _buttonVariant = useMemo(() => {
      return variant === 'danger' ? 'primary' : 'secondary';
    }, [variant]);

    return (
      <AdaptiveModal
        {...modalProps}
        onClose={onClose}
        size="sm"
        animationIntensity={isLowEnd ? 'minimal' : 'standard'}
      >
        <div className="p-6">
          <div className={`p-4 rounded-lg ${variantStyles} mb-6`}>
            <p className="text-sm font-medium">{message}</p>
          </div>
=======
export const AdaptiveConfirmationModal = memo<ConfirmationModalProps>(({
  message,
  confirmText = 'Confirm',
  cancelText = 'Cancel',
  onConfirm,
  onClose,
  variant = 'info',
  ...modalProps
}) => {
  const { isLowEnd } = useDeviceCapabilities();

  const handleConfirm = useCallback(() => {
    onConfirm();
    onClose();
  }, [onConfirm, onClose]);

  const variantStyles = useMemo(() => {
    const styles = {
      danger: 'text-red-600 bg-red-50 border-red-200',
      warning: 'text-orange-600 bg-orange-50 border-orange-200',
      info: 'text-blue-600 bg-blue-50 border-blue-200',
    };
    return styles[variant];
  }, [variant]);

  const _buttonVariant = useMemo(() => {
    return variant === 'danger' ? 'primary' : 'secondary';
  }, [variant]);

  return (
    <AdaptiveModal
      {...modalProps}
      onClose={onClose}
      size="sm"
      animationIntensity={isLowEnd ? 'minimal' : 'standard'}
    >
      <div className="p-6">
        <div className={`p-4 rounded-lg ${variantStyles} mb-6`}>
          <p className="text-sm font-medium">{message}</p>
        </div>
>>>>>>> 02f0594e

        <div className="flex justify-end space-x-3">
          <button
            type="button"
            className="px-4 py-2 text-sm font-medium text-gray-700 bg-white border border-gray-300 rounded-md hover:bg-gray-50 focus:outline-none focus:ring-2 focus:ring-blue-500"
            onClick={onClose}
          >
            {cancelText}
          </button>
          <button
            type="button"
            className={`
              px-4 py-2 text-sm font-medium text-white rounded-md
              focus:outline-none focus:ring-2 focus:ring-offset-2
<<<<<<< HEAD
              ${
                variant === 'danger'
                  ? 'bg-red-600 hover:bg-red-700 focus:ring-red-500'
                  : 'bg-blue-600 hover:bg-blue-700 focus:ring-blue-500'
=======
              ${variant === 'danger'
                ? 'bg-red-600 hover:bg-red-700 focus:ring-red-500'
                : 'bg-blue-600 hover:bg-blue-700 focus:ring-blue-500'
>>>>>>> 02f0594e
              }
            `}
            onClick={handleConfirm}
          >
            {confirmText}
          </button>
        </div>
<<<<<<< HEAD
      </AdaptiveModal>
    );
  }
);
=======
      </div>
    </AdaptiveModal>
  );
});
>>>>>>> 02f0594e

AdaptiveConfirmationModal.displayName = 'AdaptiveConfirmationModal';

export default AdaptiveModal;<|MERGE_RESOLUTION|>--- conflicted
+++ resolved
@@ -6,14 +6,7 @@
 import React, { memo, useCallback, useEffect, useMemo, useRef } from 'react';
 import { createPortal } from 'react-dom';
 import { X } from 'lucide-react';
-<<<<<<< HEAD
-import {
-  useDeviceCapabilities,
-  usePerformanceOptimizations,
-} from '../hooks/useDeviceCapabilities';
-=======
 import { useDeviceCapabilities, usePerformanceOptimizations } from '../hooks/useDeviceCapabilities';
->>>>>>> 02f0594e
 import { useOptimizedAnimation } from '../utils/frame-rate-manager';
 import { useFocusTrap } from '../hooks/useFocusTrap';
 import { useFocusRestoration } from '../hooks/useFocusRestoration';
@@ -39,132 +32,6 @@
   announceOnClose?: string;
 }
 
-<<<<<<< HEAD
-export const AdaptiveModal = memo<AdaptiveModalProps>(
-  ({
-    isOpen,
-    onClose,
-    title,
-    children,
-    size = 'md',
-    closable = true,
-    closeOnOverlay = true,
-    closeOnEscape = true,
-    className = '',
-    overlayClassName = '',
-    animationIntensity = 'standard',
-    priority: _priority = 'normal',
-    initialFocusRef,
-    finalFocusRef,
-    preventScroll = true,
-    announceOnOpen,
-    announceOnClose,
-  }) => {
-    const { isLowEnd, tier } = useDeviceCapabilities();
-    const { shouldReduceAnimations } = usePerformanceOptimizations();
-    const modalRef = useRef<HTMLDivElement>(null);
-    const overlayRef = useRef<HTMLDivElement>(null);
-
-    // Animation configuration based on device capabilities
-    const animationConfig: AnimationConfig = useMemo(
-      () => ({
-        duration: isLowEnd ? 150 : animationIntensity === 'enhanced' ? 300 : 200,
-        easing: isLowEnd ? 'ease' : 'cubic-bezier(0.25, 0.46, 0.45, 0.94)',
-        complexity: isLowEnd
-          ? 'low'
-          : animationIntensity === 'minimal'
-            ? 'low'
-            : 'medium',
-        gpuAccelerated: !isLowEnd && tier !== 'low-end',
-        willChange: !isLowEnd && tier !== 'low-end',
-      }),
-      [isLowEnd, tier, animationIntensity]
-    );
-
-    const {
-      startAnimation,
-      stopAnimation,
-      getOptimizedStyles,
-      getOptimizedClasses,
-      canAnimate,
-    } = useOptimizedAnimation(`modal-${size}`, animationConfig);
-
-    // Size configurations
-    const sizeClasses = useMemo(() => {
-      const sizes = {
-        sm: isLowEnd ? 'w-full max-w-sm' : 'w-full max-w-sm',
-        md: isLowEnd ? 'w-full max-w-md' : 'w-full max-w-md',
-        lg: isLowEnd ? 'w-full max-w-lg' : 'w-full max-w-lg',
-        xl: isLowEnd ? 'w-full max-w-2xl' : 'w-full max-w-2xl',
-        full: 'w-full h-full max-w-full max-h-full',
-      };
-
-      return sizes[size];
-    }, [size, isLowEnd]);
-
-    // Modal styles based on device capabilities
-    const modalStyles = useMemo(() => {
-      const baseStyles: React.CSSProperties = {
-        position: 'relative',
-        backgroundColor: '#ffffff',
-        borderRadius: isLowEnd ? '8px' : '12px',
-        padding: 0,
-        maxHeight: size === 'full' ? '100vh' : '90vh',
-        overflow: 'hidden',
-      };
-
-      // Enhanced styling for better devices
-      if (!isLowEnd && tier !== 'low-end') {
-        baseStyles.boxShadow =
-          animationIntensity === 'enhanced'
-            ? '0 25px 50px -12px rgba(0, 0, 0, 0.25), 0 0 0 1px rgba(0, 0, 0, 0.05)'
-            : '0 10px 25px rgba(0, 0, 0, 0.15)';
-      } else {
-        baseStyles.border = '1px solid #e5e7eb';
-      }
-
-      // Animation styles
-      if (canAnimate && !shouldReduceAnimations) {
-        baseStyles.transform = isOpen ? 'scale(1)' : 'scale(0.95)';
-        baseStyles.opacity = isOpen ? 1 : 0;
-        baseStyles.transition = `transform ${animationConfig.duration}ms ${animationConfig.easing}, opacity ${animationConfig.duration}ms ${animationConfig.easing}`;
-      }
-
-      return baseStyles;
-    }, [
-      isLowEnd,
-      tier,
-      animationIntensity,
-      canAnimate,
-      shouldReduceAnimations,
-      isOpen,
-      animationConfig,
-      size,
-    ]);
-
-    // Overlay styles
-    const overlayStyles = useMemo(() => {
-      const baseStyles: React.CSSProperties = {
-        position: 'fixed',
-        top: 0,
-        left: 0,
-        right: 0,
-        bottom: 0,
-        zIndex: 50,
-        display: 'flex',
-        alignItems: size === 'full' ? 'stretch' : 'center',
-        justifyContent: 'center',
-        padding: size === 'full' ? 0 : isLowEnd ? '16px' : '24px',
-      };
-
-      // Background and backdrop
-      if (isLowEnd || shouldReduceAnimations) {
-        baseStyles.backgroundColor = 'rgba(0, 0, 0, 0.5)';
-      } else {
-        baseStyles.backgroundColor = isOpen ? 'rgba(0, 0, 0, 0.5)' : 'rgba(0, 0, 0, 0)';
-        baseStyles.backdropFilter = tier === 'high-end' ? 'blur(4px)' : undefined;
-        baseStyles.transition = `background-color ${animationConfig.duration}ms ${animationConfig.easing}`;
-=======
 export const AdaptiveModal = memo<AdaptiveModalProps>(({
   isOpen,
   onClose,
@@ -306,80 +173,10 @@
       // Stop animation
       if (canAnimate) {
         stopAnimation();
->>>>>>> 02f0594e
       }
     }
   }, [isOpen, canAnimate, startAnimation, stopAnimation]);
 
-<<<<<<< HEAD
-      return baseStyles;
-    }, [isLowEnd, shouldReduceAnimations, isOpen, tier, animationConfig, size]);
-
-    // Setup robust focus restoration
-    const { saveFocus, restoreFocus } = useFocusRestoration({
-      announceRestoration: true,
-      preventScroll,
-    });
-
-    // Setup focus trap with improved restoration
-    const { containerRef } = useFocusTrap({
-      isEnabled: isOpen,
-      restoreFocus: false, // We'll handle this manually with the restoration hook
-      allowOutsideClick: false,
-      preventScroll,
-      initialFocusRef,
-      finalFocusRef,
-      onEscape: closeOnEscape ? onClose : undefined,
-      announceOnOpen:
-        announceOnOpen || (title ? `Modal opened: ${title}` : 'Modal opened'),
-      announceOnClose:
-        announceOnClose || (title ? `Modal closed: ${title}` : 'Modal closed'),
-    });
-
-    // Handle animation lifecycle
-    useEffect(() => {
-      if (isOpen) {
-        // Start animation
-        if (canAnimate) {
-          startAnimation();
-        }
-      } else {
-        // Stop animation
-        if (canAnimate) {
-          stopAnimation();
-        }
-      }
-    }, [isOpen, canAnimate, startAnimation, stopAnimation]);
-
-    // Handle focus management and animation lifecycle
-    useEffect(() => {
-      if (isOpen) {
-        // Save current focus before opening
-        saveFocus();
-
-        // Start animation
-        if (canAnimate) {
-          startAnimation();
-        }
-      } else {
-        // Stop animation
-        if (canAnimate) {
-          stopAnimation();
-        }
-
-        // Restore focus after closing
-        setTimeout(() => {
-          restoreFocus();
-        }, 100); // Small delay to ensure modal is fully removed
-      }
-    }, [isOpen, canAnimate, startAnimation, stopAnimation, saveFocus, restoreFocus]);
-
-    // Sync containerRef with modalRef
-    useEffect(() => {
-      if (modalRef.current && containerRef) {
-        (containerRef as React.MutableRefObject<HTMLDivElement | null>).current =
-          modalRef.current;
-=======
   // Handle focus management and animation lifecycle
   useEffect(() => {
     if (isOpen) {
@@ -394,37 +191,8 @@
       // Stop animation
       if (canAnimate) {
         stopAnimation();
->>>>>>> 02f0594e
       }
 
-<<<<<<< HEAD
-    // Prevent body scroll when modal is open
-    useEffect(() => {
-      if (isOpen) {
-        const originalStyle = window.getComputedStyle(document.body).overflow;
-        document.body.style.overflow = 'hidden';
-
-        return () => {
-          document.body.style.overflow = originalStyle;
-        };
-      }
-    }, [isOpen]);
-
-    // Handle overlay click
-    const handleOverlayClick = useCallback(
-      (event: React.MouseEvent) => {
-        if (closeOnOverlay && event.target === overlayRef.current) {
-          onClose();
-        }
-      },
-      [closeOnOverlay, onClose]
-    );
-
-    // Handle close button click
-    const handleCloseClick = useCallback(() => {
-      onClose();
-    }, [onClose]);
-=======
       // Restore focus after closing
       setTimeout(() => {
         restoreFocus();
@@ -438,7 +206,6 @@
       (containerRef as React.MutableRefObject<HTMLDivElement | null>).current = modalRef.current;
     }
   }, [containerRef]);
->>>>>>> 02f0594e
 
   // Prevent body scroll when modal is open
   useEffect(() => {
@@ -484,36 +251,6 @@
       aria-labelledby={title ? 'modal-title' : undefined}
     >
       <div
-<<<<<<< HEAD
-        ref={overlayRef}
-        className={finalOverlayClasses}
-        style={overlayStyles}
-        onClick={handleOverlayClick}
-        role="dialog"
-        aria-modal="true"
-        aria-labelledby={title ? 'modal-title' : undefined}
-      >
-        <div
-          ref={modalRef}
-          className={`${sizeClasses} ${className}`.trim()}
-          style={finalModalStyles}
-          tabIndex={-1}
-          onClick={e => e.stopPropagation()}
-          role="document"
-        >
-          {/* Header */}
-          {(title || closable) && (
-            <div className="flex items-center justify-between p-4 border-b border-gray-200">
-              {title && (
-                <h2 id="modal-title" className="text-lg font-semibold text-gray-900">
-                  {title}
-                </h2>
-              )}
-              {closable && (
-                <button
-                  type="button"
-                  className={`
-=======
         ref={modalRef}
         className={`${sizeClasses} ${className}`.trim()}
         style={finalModalStyles}
@@ -536,37 +273,16 @@
               <button
                 type="button"
                 className={`
->>>>>>> 02f0594e
                   text-gray-400 hover:text-gray-600 p-1 rounded-md
                   ${canAnimate ? 'transition-colors duration-150' : ''}
                   focus:outline-none focus:ring-2 focus:ring-blue-500
                 `}
-<<<<<<< HEAD
-                  onClick={handleCloseClick}
-                  aria-label="Close modal"
-                >
-                  <X className="w-5 h-5" />
-                </button>
-              )}
-            </div>
-          )}
-
-          {/* Content */}
-          <div
-            className="flex-1 overflow-y-auto"
-            style={{
-              maxHeight: size === 'full' ? 'calc(100vh - 60px)' : 'calc(90vh - 60px)',
-            }}
-          >
-            {children}
-=======
                 onClick={handleCloseClick}
                 aria-label="Close modal"
               >
                 <X className="w-5 h-5" />
               </button>
             )}
->>>>>>> 02f0594e
           </div>
         )}
 
@@ -585,16 +301,9 @@
     </div>
   );
 
-<<<<<<< HEAD
-    // Use portal for better performance and z-index management
-    return createPortal(modalContent, document.body);
-  }
-);
-=======
   // Use portal for better performance and z-index management
   return createPortal(modalContent, document.body);
 });
->>>>>>> 02f0594e
 
 AdaptiveModal.displayName = 'AdaptiveModal';
 
@@ -627,49 +336,6 @@
   variant?: 'danger' | 'warning' | 'info';
 }
 
-<<<<<<< HEAD
-export const AdaptiveConfirmationModal = memo<ConfirmationModalProps>(
-  ({
-    message,
-    confirmText = 'Confirm',
-    cancelText = 'Cancel',
-    onConfirm,
-    onClose,
-    variant = 'info',
-    ...modalProps
-  }) => {
-    const { isLowEnd } = useDeviceCapabilities();
-
-    const handleConfirm = useCallback(() => {
-      onConfirm();
-      onClose();
-    }, [onConfirm, onClose]);
-
-    const variantStyles = useMemo(() => {
-      const styles = {
-        danger: 'text-red-600 bg-red-50 border-red-200',
-        warning: 'text-orange-600 bg-orange-50 border-orange-200',
-        info: 'text-blue-600 bg-blue-50 border-blue-200',
-      };
-      return styles[variant];
-    }, [variant]);
-
-    const _buttonVariant = useMemo(() => {
-      return variant === 'danger' ? 'primary' : 'secondary';
-    }, [variant]);
-
-    return (
-      <AdaptiveModal
-        {...modalProps}
-        onClose={onClose}
-        size="sm"
-        animationIntensity={isLowEnd ? 'minimal' : 'standard'}
-      >
-        <div className="p-6">
-          <div className={`p-4 rounded-lg ${variantStyles} mb-6`}>
-            <p className="text-sm font-medium">{message}</p>
-          </div>
-=======
 export const AdaptiveConfirmationModal = memo<ConfirmationModalProps>(({
   message,
   confirmText = 'Confirm',
@@ -710,7 +376,6 @@
         <div className={`p-4 rounded-lg ${variantStyles} mb-6`}>
           <p className="text-sm font-medium">{message}</p>
         </div>
->>>>>>> 02f0594e
 
         <div className="flex justify-end space-x-3">
           <button
@@ -725,16 +390,9 @@
             className={`
               px-4 py-2 text-sm font-medium text-white rounded-md
               focus:outline-none focus:ring-2 focus:ring-offset-2
-<<<<<<< HEAD
-              ${
-                variant === 'danger'
-                  ? 'bg-red-600 hover:bg-red-700 focus:ring-red-500'
-                  : 'bg-blue-600 hover:bg-blue-700 focus:ring-blue-500'
-=======
               ${variant === 'danger'
                 ? 'bg-red-600 hover:bg-red-700 focus:ring-red-500'
                 : 'bg-blue-600 hover:bg-blue-700 focus:ring-blue-500'
->>>>>>> 02f0594e
               }
             `}
             onClick={handleConfirm}
@@ -742,17 +400,10 @@
             {confirmText}
           </button>
         </div>
-<<<<<<< HEAD
-      </AdaptiveModal>
-    );
-  }
-);
-=======
       </div>
     </AdaptiveModal>
   );
 });
->>>>>>> 02f0594e
 
 AdaptiveConfirmationModal.displayName = 'AdaptiveConfirmationModal';
 
