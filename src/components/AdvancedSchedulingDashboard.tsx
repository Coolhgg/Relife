--- conflicted
+++ resolved
@@ -1,23 +1,5 @@
 import React, { useState, useEffect, useCallback } from 'react';
 import {
-<<<<<<< HEAD
-  Calendar, Clock, Brain, MapPin, TrendingUp, Zap, Settings,
-  ChevronRight, AlertCircle, CheckCircle, Target, Sun, Moon,
-  BarChart3, Activity, Lightbulb, Bell, Sparkles
-} from 'lucide-react';
-import { Card, CardContent, CardHeader, CardTitle } from '@/components/ui/card';
-import { Button } from '@/components/ui/button';
-import { Badge } from '@/components/ui/badge';
-import { Progress } from '@/components/ui/progress';
-import { Tabs, TabsContent, TabsList, TabsTrigger } from '@/components/ui/tabs';
-import { Switch } from '@/components/ui/switch';
-import { Slider } from '@/components/ui/slider';
-
-import MLAlarmOptimizer from '../services/ml-alarm-optimizer';
-import EnhancedLocationService from '../services/enhanced-location-service';
-import PredictiveAnalyticsService from '../services/predictive-analytics-service';
-import type { AdvancedAlarm, User } from '../types/index';
-=======
   Calendar,
   Clock,
   Brain,
@@ -48,17 +30,11 @@
 import MLAlarmOptimizer from "../services/ml-alarm-optimizer";
 import EnhancedLocationService from "../services/enhanced-location-service";
 import PredictiveAnalyticsService from "../services/predictive-analytics-service";
->>>>>>> a2085a2a
 
 interface AdvancedSchedulingDashboardProps {
   user: User;
-<<<<<<< HEAD
-  onUpdateAlarm: (id: string, updates: Partial<AdvancedAlarm>) => void;
-  onCreateAlarm: (alarm: Omit<AdvancedAlarm, 'id' | 'createdAt' | 'updatedAt'>) => void;
-=======
   onCreateAlarm: (
   ) => void;
->>>>>>> a2085a2a
 }
 
 export function AdvancedSchedulingDashboard({
