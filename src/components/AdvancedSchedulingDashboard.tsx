// Advanced Scheduling Dashboard - Simplified Version
import React, { useState } from 'react';
import { Calendar, Clock, Settings } from 'lucide-react';
import type { Alarm } from '../types';

interface AdvancedSchedulingDashboardProps {
  userId?: string;
  onScheduleAlarm?: (alarmData: any) => void;
  className?: string;
<<<<<<< HEAD
  alarms?: Alarm[];
=======
  alarms?: unknown; // auto: widened to satisfy usage
>>>>>>> ff7f7fa3
}

const AdvancedSchedulingDashboard: React.FC<AdvancedSchedulingDashboardProps> = ({
  userId,
  onScheduleAlarm,
  className = '',
<<<<<<< HEAD
  alarms, // auto: added for prop compatibility
=======
  alarms // auto: added for prop compatibility
>>>>>>> ff7f7fa3
}) => {
  const [activeTab, setActiveTab] = useState('overview');

  const tabs = [
    { id: 'overview', label: 'Overview', icon: Calendar },
    { id: 'calendar', label: 'Calendar', icon: Calendar },
    { id: 'smart-alarms', label: 'Smart Alarms', icon: Clock },
    { id: 'settings', label: 'Settings', icon: Settings },
  ];

  const renderTabContent = () => {
    switch (activeTab) {
      case 'overview':
        return (
          <div className="p-6">
            <h2 className="text-2xl font-bold text-gray-900 mb-4">
              Scheduling Overview
            </h2>
            <div className="grid grid-cols-1 md:grid-cols-3 gap-6">
              <div className="bg-white rounded-lg p-6 border">
                <h3 className="text-lg font-semibold mb-2">Active Alarms</h3>
                <p className="text-3xl font-bold text-blue-600">5</p>
              </div>
              <div className="bg-white rounded-lg p-6 border">
                <h3 className="text-lg font-semibold mb-2">Success Rate</h3>
                <p className="text-3xl font-bold text-green-600">87%</p>
              </div>
              <div className="bg-white rounded-lg p-6 border">
                <h3 className="text-lg font-semibold mb-2">Average Wake Time</h3>
                <p className="text-3xl font-bold text-purple-600">6:45 AM</p>
              </div>
            </div>
          </div>
        );

      case 'calendar':
        return (
          <div className="p-6">
            <h2 className="text-2xl font-bold text-gray-900 mb-4">
              Calendar Integration
            </h2>
            <p className="text-gray-600 mb-4">
              Connect your calendar to automatically schedule alarms based on your
              events.
            </p>
            <button className="px-4 py-2 bg-blue-500 text-white rounded-lg hover:bg-blue-600">
              Connect Calendar
            </button>
          </div>
        );

      case 'smart-alarms':
        return (
          <div className="p-6">
            <h2 className="text-2xl font-bold text-gray-900 mb-4">Smart Alarms</h2>
            <p className="text-gray-600 mb-4">
              AI-powered alarms that adapt to your sleep patterns and schedule.
            </p>
            <button
              onClick={() => onScheduleAlarm?.({ type: 'smart', enabled: true })}
              className="px-4 py-2 bg-green-500 text-white rounded-lg hover:bg-green-600"
            >
              Create Smart Alarm
            </button>
          </div>
        );

      case 'settings':
        return (
          <div className="p-6">
            <h2 className="text-2xl font-bold text-gray-900 mb-4">Advanced Settings</h2>
            <div className="space-y-4">
              <div>
                <label className="block text-sm font-medium text-gray-700 mb-2">
                  Smart Wake Window (minutes)
                </label>
                <input
                  type="number"
                  defaultValue={30}
                  className="w-full px-3 py-2 border rounded-lg"
                  min={5}
                  max={60}
                />
              </div>
              <div>
                <label className="flex items-center">
                  <input type="checkbox" className="mr-2" defaultChecked />
                  <span className="text-sm text-gray-700">
                    Enable adaptive difficulty
                  </span>
                </label>
              </div>
            </div>
          </div>
        );

      default:
        return null;
    }
  };

  return (
    <div
      className={`advanced-scheduling-dashboard bg-gray-50 min-h-screen ${className}`}
    >
      <div className="max-w-6xl mx-auto">
        {/* Header */}
        <div className="bg-white shadow-sm border-b">
          <div className="px-6 py-4">
            <h1 className="text-3xl font-bold text-gray-900">Advanced Scheduling</h1>
            <p className="text-gray-600 mt-2">
              Intelligent alarm management with AI-powered optimization
            </p>
          </div>

          {/* Tabs */}
          <div className="px-6">
            <nav className="flex space-x-8">
              {tabs.map(tab => {
                const Icon = tab.icon;
                return (
                  <button
                    key={tab.id}
                    onClick={() => setActiveTab(tab.id)}
                    className={`flex items-center gap-2 px-3 py-4 border-b-2 font-medium text-sm ${
                      activeTab === tab.id
                        ? 'border-blue-500 text-blue-600'
                        : 'border-transparent text-gray-500 hover:text-gray-700 hover:border-gray-300'
                    }`}
                  >
                    <Icon className="w-4 h-4" />
                    {tab.label}
                  </button>
                );
              })}
            </nav>
          </div>
        </div>

        {/* Content */}
        <div className="min-h-screen">{renderTabContent()}</div>
      </div>
    </div>
  );
};

export default AdvancedSchedulingDashboard;<|MERGE_RESOLUTION|>--- conflicted
+++ resolved
@@ -1,36 +1,27 @@
 // Advanced Scheduling Dashboard - Simplified Version
 import React, { useState } from 'react';
-import { Calendar, Clock, Settings } from 'lucide-react';
-import type { Alarm } from '../types';
+import { Calendar, Clock, Settings, TrendingUp } from 'lucide-react';
 
 interface AdvancedSchedulingDashboardProps {
   userId?: string;
   onScheduleAlarm?: (alarmData: any) => void;
   className?: string;
-<<<<<<< HEAD
-  alarms?: Alarm[];
-=======
   alarms?: unknown; // auto: widened to satisfy usage
->>>>>>> ff7f7fa3
 }
 
 const AdvancedSchedulingDashboard: React.FC<AdvancedSchedulingDashboardProps> = ({
   userId,
   onScheduleAlarm,
   className = '',
-<<<<<<< HEAD
-  alarms, // auto: added for prop compatibility
-=======
   alarms // auto: added for prop compatibility
->>>>>>> ff7f7fa3
 }) => {
   const [activeTab, setActiveTab] = useState('overview');
 
   const tabs = [
-    { id: 'overview', label: 'Overview', icon: Calendar },
+    { id: 'overview', label: 'Overview', icon: TrendingUp },
     { id: 'calendar', label: 'Calendar', icon: Calendar },
     { id: 'smart-alarms', label: 'Smart Alarms', icon: Clock },
-    { id: 'settings', label: 'Settings', icon: Settings },
+    { id: 'settings', label: 'Settings', icon: Settings }
   ];
 
   const renderTabContent = () => {
@@ -38,9 +29,7 @@
       case 'overview':
         return (
           <div className="p-6">
-            <h2 className="text-2xl font-bold text-gray-900 mb-4">
-              Scheduling Overview
-            </h2>
+            <h2 className="text-2xl font-bold text-gray-900 mb-4">Scheduling Overview</h2>
             <div className="grid grid-cols-1 md:grid-cols-3 gap-6">
               <div className="bg-white rounded-lg p-6 border">
                 <h3 className="text-lg font-semibold mb-2">Active Alarms</h3>
@@ -61,13 +50,8 @@
       case 'calendar':
         return (
           <div className="p-6">
-            <h2 className="text-2xl font-bold text-gray-900 mb-4">
-              Calendar Integration
-            </h2>
-            <p className="text-gray-600 mb-4">
-              Connect your calendar to automatically schedule alarms based on your
-              events.
-            </p>
+            <h2 className="text-2xl font-bold text-gray-900 mb-4">Calendar Integration</h2>
+            <p className="text-gray-600 mb-4">Connect your calendar to automatically schedule alarms based on your events.</p>
             <button className="px-4 py-2 bg-blue-500 text-white rounded-lg hover:bg-blue-600">
               Connect Calendar
             </button>
@@ -78,9 +62,7 @@
         return (
           <div className="p-6">
             <h2 className="text-2xl font-bold text-gray-900 mb-4">Smart Alarms</h2>
-            <p className="text-gray-600 mb-4">
-              AI-powered alarms that adapt to your sleep patterns and schedule.
-            </p>
+            <p className="text-gray-600 mb-4">AI-powered alarms that adapt to your sleep patterns and schedule.</p>
             <button
               onClick={() => onScheduleAlarm?.({ type: 'smart', enabled: true })}
               className="px-4 py-2 bg-green-500 text-white rounded-lg hover:bg-green-600"
@@ -110,9 +92,7 @@
               <div>
                 <label className="flex items-center">
                   <input type="checkbox" className="mr-2" defaultChecked />
-                  <span className="text-sm text-gray-700">
-                    Enable adaptive difficulty
-                  </span>
+                  <span className="text-sm text-gray-700">Enable adaptive difficulty</span>
                 </label>
               </div>
             </div>
@@ -125,23 +105,19 @@
   };
 
   return (
-    <div
-      className={`advanced-scheduling-dashboard bg-gray-50 min-h-screen ${className}`}
-    >
+    <div className={`advanced-scheduling-dashboard bg-gray-50 min-h-screen ${className}`}>
       <div className="max-w-6xl mx-auto">
         {/* Header */}
         <div className="bg-white shadow-sm border-b">
           <div className="px-6 py-4">
             <h1 className="text-3xl font-bold text-gray-900">Advanced Scheduling</h1>
-            <p className="text-gray-600 mt-2">
-              Intelligent alarm management with AI-powered optimization
-            </p>
+            <p className="text-gray-600 mt-2">Intelligent alarm management with AI-powered optimization</p>
           </div>
 
           {/* Tabs */}
           <div className="px-6">
             <nav className="flex space-x-8">
-              {tabs.map(tab => {
+              {tabs.map((tab) => {
                 const Icon = tab.icon;
                 return (
                   <button
@@ -163,7 +139,9 @@
         </div>
 
         {/* Content */}
-        <div className="min-h-screen">{renderTabContent()}</div>
+        <div className="min-h-screen">
+          {renderTabContent()}
+        </div>
       </div>
     </div>
   );
