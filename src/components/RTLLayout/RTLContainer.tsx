--- conflicted
+++ resolved
@@ -47,18 +47,9 @@
 
   const containerDir = dir === 'auto' ? direction : dir;
   const maxWidthClass = maxWidthClasses[maxWidth];
-<<<<<<< HEAD
-  const paddingClass =
-    typeof padding === 'boolean'
-      ? padding
-        ? paddingClasses.md
-        : paddingClasses.none
-      : paddingClasses[padding];
-=======
   const paddingClass = typeof padding === 'boolean'
     ? (padding ? paddingClasses.md : paddingClasses.none)
     : paddingClasses[padding];
->>>>>>> 02f0594e
 
   const containerClasses = cn(
     'rtl-container',
