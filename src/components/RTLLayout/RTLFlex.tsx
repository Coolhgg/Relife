/**
 * RTL-aware Flex component that automatically handles direction-based flexbox layouts
 */

import React from 'react';
import { cn } from '../../lib/utils';
import { useRTLFlex } from '../../hooks/useRTL';

interface RTLFlexProps {
  children: React.ReactNode;
  className?: string;
  direction?: 'row' | 'column' | 'row-reverse' | 'column-reverse' | 'row-rtl';
  justify?: 'start' | 'end' | 'center' | 'between' | 'around' | 'evenly';
  align?: 'start' | 'end' | 'center' | 'stretch' | 'baseline';
  wrap?: boolean | 'reverse';
  gap?: number | string;
  inline?: boolean;
  as?: keyof JSX.IntrinsicElements;
  style?: React.CSSProperties;
}

const justifyClasses = {
  start: 'justify-start',
  end: 'justify-end',
  center: 'justify-center',
  between: 'justify-between',
  around: 'justify-around',
  evenly: 'justify-evenly',
};

const alignClasses = {
  start: 'items-start',
  end: 'items-end',
  center: 'items-center',
  stretch: 'items-stretch',
  baseline: 'items-baseline',
};

const directionClasses = {
  row: 'flex-row',
  column: 'flex-col',
  'row-reverse': 'flex-row-reverse',
  'column-reverse': 'flex-col-reverse',
};

export const RTLFlex: React.FC<RTLFlexProps> = ({
  children,
  className,
  direction = 'row',
  justify = 'start',
  align = 'stretch',
  wrap = false,
  gap,
  inline = false,
  as: Component = 'div',
  style,
}) => {
  const { flex, isRTL } = useRTLFlex();

  // Handle RTL-aware row direction
  const getFlexDirection = () => {
    if (direction === 'row-rtl') {
      return isRTL ? 'flex-row-reverse' : 'flex-row';
    }

    if (direction === 'row' && isRTL) {
      return 'flex-row-reverse';
    }

    return directionClasses[direction as keyof typeof directionClasses] || 'flex-row';
  };

  // Handle RTL-aware justify content
  const getJustifyClass = () => {
    if (justify === 'start' || justify === 'end') {
<<<<<<< HEAD
      return justifyClasses[
        flex.justifyContent[justify] as keyof typeof justifyClasses
      ];
=======
      return justifyClasses[flex.justifyContent[justify] as keyof typeof justifyClasses];
>>>>>>> 02f0594e
    }
    return justifyClasses[justify];
  };

  const flexClasses = cn(
    inline ? 'inline-flex' : 'flex',
    getFlexDirection(),
    getJustifyClass(),
    alignClasses[align],
    wrap === true && 'flex-wrap',
    wrap === 'reverse' && 'flex-wrap-reverse',
    className
  );

  const flexStyle = {
    ...(gap && { gap: typeof gap === 'number' ? `${gap}px` : gap }),
    ...style,
  };

  return (
    <Component
      className={flexClasses}
      style={flexStyle}
      data-rtl={isRTL}
      data-direction={direction}
    >
      {children}
    </Component>
  );
};<|MERGE_RESOLUTION|>--- conflicted
+++ resolved
@@ -73,13 +73,7 @@
   // Handle RTL-aware justify content
   const getJustifyClass = () => {
     if (justify === 'start' || justify === 'end') {
-<<<<<<< HEAD
-      return justifyClasses[
-        flex.justifyContent[justify] as keyof typeof justifyClasses
-      ];
-=======
       return justifyClasses[flex.justifyContent[justify] as keyof typeof justifyClasses];
->>>>>>> 02f0594e
     }
     return justifyClasses[justify];
   };
