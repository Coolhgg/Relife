import React, { useState, useEffect } from 'react';
import { motion, AnimatePresence } from 'framer-motion';
import {
  X,
  Crown,
  Sparkles,
  Star,
  Check,
  Loader2,
  CreditCard,
  Shield,
<<<<<<< HEAD
  Zap,
} from 'lucide-react';
import {
  SUBSCRIPTION_PLANS,
  type SubscriptionPlan,
  type PremiumFeatureAccess,
  type SubscriptionTier,
} from '../types';
=======
  Zap
} from 'lucide-react';
import { SUBSCRIPTION_PLANS, type SubscriptionPlan, type PremiumFeatureAccess, type SubscriptionTier } from '../types';
>>>>>>> 02f0594e
import { SubscriptionService } from '../services/subscription';

interface SubscriptionModalProps {
  isOpen: boolean;
  onClose: () => void;
  userId: string;
  highlightedFeature?: keyof PremiumFeatureAccess;
}

interface ModalState {
  selectedPlan: SubscriptionPlan | null;
  isProcessing: boolean;
  error: string | null;
  currentTier: SubscriptionTier;
  trialDaysRemaining: number;
}

export const SubscriptionModal: React.FC<SubscriptionModalProps> = ({
  isOpen,
  onClose,
  userId,
  highlightedFeature
}) => {
  const [state, setState] = useState<ModalState>({
    selectedPlan: null,
    isProcessing: false,
    error: null,
    currentTier: 'free',
<<<<<<< HEAD
    trialDaysRemaining: 0,
=======
    trialDaysRemaining: 0
>>>>>>> 02f0594e
  });

  useEffect(() => {
    if (isOpen) {
      loadUserData();
    }
  }, [isOpen, userId]);

  const loadUserData = async () => {
    try {
      const [tier, trialDays] = await Promise.all([
        SubscriptionService.getUserTier(userId),
        SubscriptionService.getTrialDaysRemaining(userId)
      ]);

      setState(prev => ({
        ...prev,
        currentTier: tier,
        trialDaysRemaining: trialDays
      }));
    } catch (error) {
      console.error('Error loading user data:', error);
    }
  };

  const handlePlanSelect = (plan: SubscriptionPlan) => {
    setState(prev => ({ ...prev, selectedPlan: plan }));
  };

  const handleSubscribe = async () => {
    if (!state.selectedPlan) return;

    setState(prev => ({ ...prev, isProcessing: true, error: null }));

    try {
      // TODO: Integrate with Stripe or other payment processor
      // For now, we'll simulate the subscription flow
      console.log('Subscribing to plan:', state.selectedPlan);

      // Simulate API call delay
      await new Promise(resolve => setTimeout(resolve, 2000));

      // Close modal and show success
      onClose();

      // TODO: Refresh user data in parent component
    } catch (error) {
      setState(prev => ({
        ...prev,
<<<<<<< HEAD
        error:
          error instanceof Error ? error.message : 'Failed to process subscription',
=======
        error: error instanceof Error ? error.message : 'Failed to process subscription'
>>>>>>> 02f0594e
      }));
    } finally {
      setState(prev => ({ ...prev, isProcessing: false }));
    }
  };

  const getTierIcon = (tier: SubscriptionTier) => {
    switch (tier) {
<<<<<<< HEAD
      case 'premium':
        return Crown;
      case 'pro':
        return Sparkles;
      case 'lifetime':
        return Star;
      default:
        return Shield;
=======
      case 'premium': return Crown;
      case 'pro': return Sparkles;
      case 'lifetime': return Star;
      default: return Shield;
>>>>>>> 02f0594e
    }
  };

  const getTierColor = (tier: SubscriptionTier) => {
    switch (tier) {
<<<<<<< HEAD
      case 'premium':
        return 'from-amber-500 to-orange-500';
      case 'pro':
        return 'from-purple-500 to-pink-500';
      case 'lifetime':
        return 'from-emerald-500 to-teal-500';
      default:
        return 'from-gray-500 to-gray-600';
=======
      case 'premium': return 'from-amber-500 to-orange-500';
      case 'pro': return 'from-purple-500 to-pink-500';
      case 'lifetime': return 'from-emerald-500 to-teal-500';
      default: return 'from-gray-500 to-gray-600';
>>>>>>> 02f0594e
    }
  };

  const isFeatureHighlighted = (plan: SubscriptionPlan): boolean => {
    if (!highlightedFeature) return false;
    return plan.featureAccess[highlightedFeature];
  };

  const renderPlanCard = (plan: SubscriptionPlan) => {
    const TierIcon = getTierIcon(plan.tier);
    const isSelected = state.selectedPlan?.id === plan.id;
    const isCurrentTier = state.currentTier === plan.tier;
    const isHighlighted = isFeatureHighlighted(plan);

    return (
      <motion.div
        key={plan.id}
        layout
        whileHover={{ scale: 1.02 }}
        whileTap={{ scale: 0.98 }}
        onClick={() => handlePlanSelect(plan)}
        className={`relative p-6 rounded-xl border-2 cursor-pointer transition-all ${
          isSelected
            ? 'border-blue-500 shadow-lg bg-blue-50'
            : isHighlighted
<<<<<<< HEAD
              ? 'border-amber-300 shadow-md bg-amber-50'
              : 'border-gray-200 hover:border-gray-300'
=======
            ? 'border-amber-300 shadow-md bg-amber-50'
            : 'border-gray-200 hover:border-gray-300'
>>>>>>> 02f0594e
        } ${isCurrentTier ? 'opacity-60 cursor-not-allowed' : ''}`}
      >
        {plan.popular && (
          <div className="absolute -top-3 left-1/2 transform -translate-x-1/2">
            <span className="bg-gradient-to-r from-amber-500 to-orange-500 text-white px-3 py-1 rounded-full text-xs font-semibold">
              Most Popular
            </span>
          </div>
        )}

        {isHighlighted && (
          <div className="absolute -top-3 right-4">
            <span className="bg-gradient-to-r from-amber-500 to-orange-500 text-white px-2 py-1 rounded-full text-xs font-semibold">
              Includes This Feature
            </span>
          </div>
        )}

        {isCurrentTier && (
          <div className="absolute -top-3 left-4">
            <span className="bg-green-500 text-white px-2 py-1 rounded-full text-xs font-semibold">
              Current Plan
            </span>
          </div>
        )}

        <div className="flex items-center justify-between mb-4">
          <div className="flex items-center space-x-3">
            <div className={`w-10 h-10 rounded-lg bg-gradient-to-br ${getTierColor(plan.tier)} flex items-center justify-center`}>
              <TierIcon className="w-5 h-5 text-white" />
            </div>
            <div>
              <h3 className="text-lg font-semibold text-gray-900">{plan.name}</h3>
              <p className="text-sm text-gray-500">{plan.description}</p>
            </div>
          </div>

          {isSelected && (
            <div className="w-6 h-6 bg-blue-500 rounded-full flex items-center justify-center">
              <Check className="w-4 h-4 text-white" />
            </div>
          )}
        </div>

        <div className="mb-4">
          {plan.tier === 'free' ? (
            <div className="text-2xl font-bold text-gray-900">Free</div>
          ) : (
            <div className="flex items-baseline space-x-1">
              <span className="text-2xl font-bold text-gray-900">${plan.price}</span>
              {plan.interval !== 'lifetime' && (
                <span className="text-sm text-gray-500">/{plan.interval}</span>
              )}
            </div>
          )}
        </div>

        <ul className="space-y-2">
          {plan.features.map((feature, index) => (
            <li key={index} className="flex items-start space-x-2">
              <Check className="w-4 h-4 text-green-500 mt-0.5 flex-shrink-0" />
              <span className="text-sm text-gray-700">{feature}</span>
            </li>
          ))}
        </ul>

        {!isCurrentTier && plan.tier !== 'free' && (
          <motion.button
            whileHover={{ scale: 1.02 }}
            whileTap={{ scale: 0.98 }}
            onClick={e => {
              e.stopPropagation();
              handlePlanSelect(plan);
            }}
            className={`w-full mt-4 py-2 px-4 rounded-lg font-medium transition-colors ${
              isSelected
                ? 'bg-blue-500 text-white'
                : `bg-gradient-to-r ${getTierColor(plan.tier)} text-white hover:shadow-lg`
            }`}
          >
            Select {plan.name}
          </motion.button>
        )}
      </motion.div>
    );
  };

  if (!isOpen) return null;

  return (
    <AnimatePresence>
      <motion.div
        initial={{ opacity: 0 }}
        animate={{ opacity: 1 }}
        exit={{ opacity: 0 }}
        className="fixed inset-0 bg-black/50 backdrop-blur-sm z-50 flex items-center justify-center p-4"
        onClick={onClose}
      >
        <motion.div
          initial={{ scale: 0.9, opacity: 0 }}
          animate={{ scale: 1, opacity: 1 }}
          exit={{ scale: 0.9, opacity: 0 }}
          className="bg-white rounded-2xl shadow-2xl max-w-6xl w-full max-h-[90vh] overflow-hidden"
          onClick={e => e.stopPropagation()}
        >
          <div className="flex items-center justify-between p-6 border-b border-gray-200">
            <div>
              <h2 className="text-2xl font-bold text-gray-900">Choose Your Plan</h2>
              <p className="text-gray-600 mt-1">
                Unlock premium features to enhance your alarm experience
              </p>
              {state.trialDaysRemaining > 0 && (
                <div className="mt-2 inline-flex items-center space-x-2 bg-blue-100 text-blue-800 px-3 py-1 rounded-full text-sm">
                  <Zap className="w-4 h-4" />
                  <span>{state.trialDaysRemaining} days left in trial</span>
                </div>
              )}
            </div>
            <button
              onClick={onClose}
              className="p-2 hover:bg-gray-100 rounded-lg transition-colors"
            >
              <X className="w-6 h-6 text-gray-500" />
            </button>
          </div>

          <div className="p-6 overflow-y-auto max-h-[calc(90vh-200px)]">
            <div className="grid grid-cols-1 md:grid-cols-2 lg:grid-cols-4 gap-6">
              {SUBSCRIPTION_PLANS.map(plan => renderPlanCard(plan))}
            </div>

            {state.selectedPlan && state.selectedPlan.tier !== 'free' && (
              <motion.div
                initial={{ opacity: 0, y: 20 }}
                animate={{ opacity: 1, y: 0 }}
                className="mt-8 p-6 bg-gray-50 rounded-xl"
              >
                <h3 className="text-lg font-semibold text-gray-900 mb-4">
                  Complete Your Subscription
                </h3>

                <div className="flex items-center justify-between mb-4">
                  <div>
                    <p className="text-gray-700">{state.selectedPlan.name} Plan</p>
                    <p className="text-sm text-gray-500">
<<<<<<< HEAD
                      Billed{' '}
                      {state.selectedPlan.interval === 'lifetime'
                        ? 'once'
                        : state.selectedPlan.interval + 'ly'}
=======
                      Billed {state.selectedPlan.interval === 'lifetime' ? 'once' : state.selectedPlan.interval + 'ly'}
>>>>>>> 02f0594e
                    </p>
                  </div>
                  <div className="text-right">
                    <p className="text-2xl font-bold text-gray-900">
                      ${state.selectedPlan.price}
                    </p>
                    {state.selectedPlan.interval !== 'lifetime' && (
                      <p className="text-sm text-gray-500">
                        per {state.selectedPlan.interval}
                      </p>
                    )}
                  </div>
                </div>

                {state.error && (
                  <div className="mb-4 p-3 bg-red-100 border border-red-300 text-red-700 rounded-lg text-sm">
                    {state.error}
                  </div>
                )}

                <motion.button
                  whileHover={{ scale: 1.02 }}
                  whileTap={{ scale: 0.98 }}
                  onClick={handleSubscribe}
                  disabled={state.isProcessing}
                  className={`w-full py-3 px-4 rounded-lg font-medium text-white transition-all ${
                    state.isProcessing
                      ? 'bg-gray-400 cursor-not-allowed'
                      : `bg-gradient-to-r ${getTierColor(state.selectedPlan.tier)} hover:shadow-lg`
                  }`}
                >
                  {state.isProcessing ? (
                    <div className="flex items-center justify-center space-x-2">
                      <Loader2 className="w-4 h-4 animate-spin" />
                      <span>Processing...</span>
                    </div>
                  ) : (
                    <div className="flex items-center justify-center space-x-2">
                      <CreditCard className="w-4 h-4" />
                      <span>Subscribe to {state.selectedPlan.name}</span>
                    </div>
                  )}
                </motion.button>

                <p className="text-xs text-gray-500 text-center mt-3">
                  Secure payment processing. Cancel anytime.
                </p>
              </motion.div>
            )}
          </div>
        </motion.div>
      </motion.div>
    </AnimatePresence>
  );
};<|MERGE_RESOLUTION|>--- conflicted
+++ resolved
@@ -9,20 +9,9 @@
   Loader2,
   CreditCard,
   Shield,
-<<<<<<< HEAD
-  Zap,
-} from 'lucide-react';
-import {
-  SUBSCRIPTION_PLANS,
-  type SubscriptionPlan,
-  type PremiumFeatureAccess,
-  type SubscriptionTier,
-} from '../types';
-=======
   Zap
 } from 'lucide-react';
 import { SUBSCRIPTION_PLANS, type SubscriptionPlan, type PremiumFeatureAccess, type SubscriptionTier } from '../types';
->>>>>>> 02f0594e
 import { SubscriptionService } from '../services/subscription';
 
 interface SubscriptionModalProps {
@@ -51,11 +40,7 @@
     isProcessing: false,
     error: null,
     currentTier: 'free',
-<<<<<<< HEAD
-    trialDaysRemaining: 0,
-=======
     trialDaysRemaining: 0
->>>>>>> 02f0594e
   });
 
   useEffect(() => {
@@ -105,12 +90,7 @@
     } catch (error) {
       setState(prev => ({
         ...prev,
-<<<<<<< HEAD
-        error:
-          error instanceof Error ? error.message : 'Failed to process subscription',
-=======
         error: error instanceof Error ? error.message : 'Failed to process subscription'
->>>>>>> 02f0594e
       }));
     } finally {
       setState(prev => ({ ...prev, isProcessing: false }));
@@ -119,41 +99,19 @@
 
   const getTierIcon = (tier: SubscriptionTier) => {
     switch (tier) {
-<<<<<<< HEAD
-      case 'premium':
-        return Crown;
-      case 'pro':
-        return Sparkles;
-      case 'lifetime':
-        return Star;
-      default:
-        return Shield;
-=======
       case 'premium': return Crown;
       case 'pro': return Sparkles;
       case 'lifetime': return Star;
       default: return Shield;
->>>>>>> 02f0594e
     }
   };
 
   const getTierColor = (tier: SubscriptionTier) => {
     switch (tier) {
-<<<<<<< HEAD
-      case 'premium':
-        return 'from-amber-500 to-orange-500';
-      case 'pro':
-        return 'from-purple-500 to-pink-500';
-      case 'lifetime':
-        return 'from-emerald-500 to-teal-500';
-      default:
-        return 'from-gray-500 to-gray-600';
-=======
       case 'premium': return 'from-amber-500 to-orange-500';
       case 'pro': return 'from-purple-500 to-pink-500';
       case 'lifetime': return 'from-emerald-500 to-teal-500';
       default: return 'from-gray-500 to-gray-600';
->>>>>>> 02f0594e
     }
   };
 
@@ -179,13 +137,8 @@
           isSelected
             ? 'border-blue-500 shadow-lg bg-blue-50'
             : isHighlighted
-<<<<<<< HEAD
-              ? 'border-amber-300 shadow-md bg-amber-50'
-              : 'border-gray-200 hover:border-gray-300'
-=======
             ? 'border-amber-300 shadow-md bg-amber-50'
             : 'border-gray-200 hover:border-gray-300'
->>>>>>> 02f0594e
         } ${isCurrentTier ? 'opacity-60 cursor-not-allowed' : ''}`}
       >
         {plan.popular && (
@@ -331,14 +284,7 @@
                   <div>
                     <p className="text-gray-700">{state.selectedPlan.name} Plan</p>
                     <p className="text-sm text-gray-500">
-<<<<<<< HEAD
-                      Billed{' '}
-                      {state.selectedPlan.interval === 'lifetime'
-                        ? 'once'
-                        : state.selectedPlan.interval + 'ly'}
-=======
                       Billed {state.selectedPlan.interval === 'lifetime' ? 'once' : state.selectedPlan.interval + 'ly'}
->>>>>>> 02f0594e
                     </p>
                   </div>
                   <div className="text-right">
