import React, { useState, useEffect } from 'react';
import { Card, CardContent, CardHeader, CardTitle } from './ui/card';
import { Button } from './ui/button';
import { Badge } from './ui/badge';
import { Separator } from './ui/separator';
import { Alert, AlertDescription } from './ui/alert';
import {
  Check,
  Crown,
  Star,
  Zap,
  Volume2,
  Target,
  Mic,
  BarChart3,
  Infinity,
  AlertCircle,
  CreditCard,
  ArrowRight,
  Users,
  Shield,
<<<<<<< HEAD
  TrendingUp
} from 'lucide-react';
import { cn } from '../lib/utils';
import { PremiumService } from '../services/premium';
import { SubscriptionStatus } from './SubscriptionStatus';
import type { SubscriptionPlan, SubscriptionTier, User } from '../types';
=======
  TrendingUp,
} from "lucide-react";
import { cn } from "../lib/utils";
import { PremiumService } from "../services/premium";
import { SubscriptionStatus } from "./SubscriptionStatus";
>>>>>>> a2085a2a

interface PricingPageProps {
  user: User;
  currentPlan?: SubscriptionPlan;
  onUpgrade?: (plan: SubscriptionPlan) => void;
  onManageSubscription?: () => void;
  className?: string;
}

interface PricingTier {
  name: string;
  price: number;
  billingPeriod: 'month' | 'year';
  yearlyPrice?: number;
  icon: React.ReactNode;
  badge?: string;
  badgeColor?: string;
  description: string;
  features: Array<{
    name: string;
    included: boolean;
    premium?: boolean;
    ultimate?: boolean;
    description?: string;
  }>;
  limits: {
    alarms: number | 'unlimited';
    voicePersonalities: number;
    nuclearChallenges: boolean;
    voiceCloning: boolean;
    analytics: boolean;
  };
  cta: string;
  popular?: boolean;
}

const pricingTiers: PricingTier[] = [
  {
    id: 'free',
    name: 'Free',
    price: 0,
    yearlyPrice: 0,
    billingPeriod: 'month',
    icon: <Shield className="w-6 h-6" />,
    description: 'Perfect for getting started with smart alarms',
    features: [
      { name: 'Basic voice alarms', included: true, description: 'Standard voice personalities' },
      { name: 'Up to 10 alarms', included: true, description: 'Create multiple alarms' },
      { name: 'Standard difficulty levels', included: true, description: 'Easy to hard challenges' },
      { name: 'Basic voice recognition', included: true, description: 'Voice commands to dismiss' },
      { name: 'Snooze controls', included: true, description: 'Customizable snooze settings' },
      { name: 'Nuclear Mode', included: false, premium: true, description: 'Extreme difficulty challenges' },
      { name: 'Custom voices', included: false, premium: true, description: '18+ premium voice personalities' },
      { name: 'Voice cloning', included: false, ultimate: true, description: 'Create your own custom voice' },
      { name: 'Advanced analytics', included: false, premium: true, description: 'Detailed sleep insights' },
      { name: 'Unlimited alarms', included: false, premium: true, description: 'No limits on alarm creation' }
    ],
    limits: {
      alarms: 10,
      voicePersonalities: 6,
      nuclearChallenges: false,
      voiceCloning: false,
      analytics: false
    },
    cta: 'Get Started Free'
  },
  {
    id: 'premium',
    name: 'Premium',
    price: 9.99,
    yearlyPrice: 99.99,
    billingPeriod: 'month',
    icon: <Crown className="w-6 h-6" />,
    badge: 'Most Popular',
    badgeColor: 'bg-blue-500',
    popular: true,
    description: 'Unlock advanced features and nuclear mode',
    features: [
      { name: 'Everything in Free', included: true },
      { name: 'Nuclear Mode', included: true, description: 'Extreme difficulty challenges' },
      { name: 'Premium voices', included: true, description: '18+ celebrity and character voices' },
      { name: 'Unlimited alarms', included: true, description: 'No limits on alarm creation' },
      { name: 'Advanced analytics', included: true, description: 'Sleep patterns and performance tracking' },
      { name: 'Priority support', included: true, description: 'Faster response times' },
      { name: 'Custom challenge difficulty', included: true, description: 'Fine-tune your wake-up challenges' },
      { name: 'Voice cloning', included: false, ultimate: true, description: 'Create custom voices' },
      { name: 'Advanced integrations', included: false, ultimate: true, description: 'API access and webhooks' },
      { name: 'Team management', included: false, ultimate: true, description: 'Manage multiple users' }
    ],
    limits: {
      alarms: 'unlimited',
      voicePersonalities: 18,
      nuclearChallenges: true,
      voiceCloning: false,
      analytics: true
    },
    cta: 'Upgrade to Premium'
  },
  {
    id: 'ultimate',
    name: 'Ultimate',
    price: 19.99,
    yearlyPrice: 199.99,
    billingPeriod: 'month',
    icon: <Star className="w-6 h-6" />,
    badge: 'Ultimate Power',
    badgeColor: 'bg-purple-500',
    description: 'The complete alarm solution for power users',
    features: [
      { name: 'Everything in Premium', included: true },
      { name: 'Voice cloning', included: true, description: 'Create unlimited custom voices' },
      { name: 'Advanced integrations', included: true, description: 'API access, webhooks, IFTTT' },
      { name: 'Team management', included: true, description: 'Manage up to 5 users' },
      { name: 'White-label options', included: true, description: 'Custom branding' },
      { name: 'Advanced nuclear modes', included: true, description: 'Custom challenge creation' },
      { name: 'Export data', included: true, description: 'Full data export capabilities' },
      { name: 'Premium support', included: true, description: '24/7 priority support' },
      { name: 'Beta features', included: true, description: 'Early access to new features' },
      { name: 'Custom integrations', included: true, description: 'Dedicated integration support' }
    ],
    limits: {
      alarms: 'unlimited',
      voicePersonalities: 'unlimited' as any,
      nuclearChallenges: true,
      voiceCloning: true,
      analytics: true
    },
    cta: 'Go Ultimate'
  }
];

export const PricingPage: React.FC<PricingPageProps> = ({
  user,
  currentPlan,
  onUpgrade,
  onManageSubscription,
  className
}) => {
  const [selectedBilling, setSelectedBilling] = useState<'monthly' | 'yearly'>('monthly');
  const [isLoading, setIsLoading] = useState<string | null>(null);
<<<<<<< HEAD
  const [userTier, setUserTier] = useState<SubscriptionTier>('free');
=======
>>>>>>> a2085a2a
  const [subscriptionStatus, setSubscriptionStatus] = useState<any>(null);

  useEffect(() => {
    loadUserSubscription();
  }, [user.id]);

  const loadUserSubscription = async () => {
    try {
      const tier = await PremiumService.getUserTier(user.id);
      const status = await PremiumService.getSubscriptionStatus(user.id);
      setUserTier(tier);
      setSubscriptionStatus(status);
    } catch (error) {
      console.error('Error loading subscription:', error);
    }
  };

<<<<<<< HEAD
  const handleUpgrade = async (tier: SubscriptionTier) => {
    if (tier === 'free') return;
=======
    if (tier === "free") return;
>>>>>>> a2085a2a

    setIsLoading(tier);
    try {
      // In a real app, this would integrate with Stripe, PayPal, etc.
      const success = await simulatePayment(tier, selectedBilling);

      if (success) {
        await PremiumService.updateUserTier(user.id, tier);
        await loadUserSubscription();

        if (onUpgrade) {
          const plan = pricingTiers.find(t => t.id === tier);
          if (plan) {
            onUpgrade({
              id: tier,
              name: plan.name,
              price: selectedBilling === 'yearly' ? plan.yearlyPrice || plan.price : plan.price,
              billingPeriod: selectedBilling === 'yearly' ? 'year' : 'month',
              features: plan.features.filter(f => f.included).map(f => f.name)
            });
          }
        }
      }
    } catch (error) {
      console.error('Error upgrading subscription:', error);
    } finally {
      setIsLoading(null);
    }
  };

<<<<<<< HEAD
  const simulatePayment = async (tier: SubscriptionTier, billing: 'monthly' | 'yearly'): Promise<boolean> => {
=======
  const simulatePayment = async (
    billing: "monthly" | "yearly",
  ): Promise<boolean> => {
>>>>>>> a2085a2a
    // Simulate payment processing
    return new Promise(resolve => {
      setTimeout(() => {
        // In a real app, this would handle actual payment processing
        resolve(true);
      }, 2000);
    });
  };

  const getPrice = (tier: PricingTier) => {
    if (tier.price === 0) return 'Free';

    const price = selectedBilling === 'yearly' && tier.yearlyPrice ? tier.yearlyPrice : tier.price;
    const period = selectedBilling === 'yearly' ? 'year' : 'month';
    const monthlyPrice = selectedBilling === 'yearly' && tier.yearlyPrice
      ? tier.yearlyPrice / 12
      : tier.price;

    if (selectedBilling === 'yearly' && tier.yearlyPrice) {
      return (
        <div>
          <span className="text-3xl font-bold">${price}</span>
          <span className="text-gray-600">/{period}</span>
          <div className="text-sm text-green-600">${monthlyPrice.toFixed(2)}/month</div>
        </div>
      );
    }

    return (
      <div>
        <span className="text-3xl font-bold">${price}</span>
        <span className="text-gray-600">/{period}</span>
      </div>
    );
  };

<<<<<<< HEAD
  const isCurrentTier = (tier: SubscriptionTier) => userTier === tier;
  const canUpgrade = (tier: SubscriptionTier) => {
    if (tier === 'free') return false;
    if (userTier === 'free') return true;
    if (userTier === 'premium' && tier === 'ultimate') return true;
    return false;
  };

  const getTierIndex = (tier: SubscriptionTier) => {
    const order: SubscriptionTier[] = ['free', 'premium', 'ultimate'];
=======
    if (tier === "free") return false;
    if (userTier === "free") return true;
    if (userTier === "premium" && tier === "ultimate") return true;
    return false;
  };

>>>>>>> a2085a2a
    return order.indexOf(tier);
  };

    return getTierIndex(tier) < getTierIndex(userTier);
  };

  return (
    <div className={cn('max-w-7xl mx-auto p-6', className)}>
      {/* Header */}
      <div className="text-center mb-12">
        <h1 className="text-4xl font-bold text-gray-900 mb-4">Choose Your Plan</h1>
        <p className="text-xl text-gray-600 mb-8">
          Unlock powerful features to revolutionize how you wake up
        </p>

        {/* Current Subscription Status */}
        {subscriptionStatus && (
          <div className="mb-8">
            <SubscriptionStatus
              subscription={subscriptionStatus}
              variant="card"
              className="max-w-md mx-auto"
            />
          </div>
        )}

        {/* Billing Toggle */}
        <div className="flex items-center justify-center gap-4 mb-8">
          <span className={cn('text-sm', selectedBilling === 'monthly' ? 'font-semibold' : 'text-gray-600')}>
            Monthly
          </span>
          <button
            onClick={() => setSelectedBilling(selectedBilling === 'monthly' ? 'yearly' : 'monthly')}
            className={cn(
              'relative inline-flex h-6 w-11 items-center rounded-full transition-colors focus:outline-none focus:ring-2 focus:ring-blue-500 focus:ring-offset-2',
              selectedBilling === 'yearly' ? 'bg-blue-600' : 'bg-gray-200'
            )}
          >
            <span
              className={cn(
                'inline-block h-4 w-4 transform rounded-full bg-white transition-transform',
                selectedBilling === 'yearly' ? 'translate-x-6' : 'translate-x-1'
              )}
            />
          </button>
          <span className={cn('text-sm', selectedBilling === 'yearly' ? 'font-semibold' : 'text-gray-600')}>
            Yearly
            {selectedBilling === 'yearly' && (
              <Badge className="ml-2 bg-green-100 text-green-800">Save 17%</Badge>
            )}
          </span>
        </div>
      </div>

      {/* Pricing Cards */}
      <div className="grid grid-cols-1 md:grid-cols-3 gap-8 mb-12">
        {pricingTiers.map(tier => (
          <Card
            key={tier.id}
            className={cn(
              'relative transition-all duration-200 hover:shadow-lg',
              tier.popular && 'ring-2 ring-blue-500 shadow-lg scale-105',
              isCurrentTier(tier.id) && 'ring-2 ring-green-500 bg-green-50'
            )}
          >
            {tier.badge && (
              <div className="absolute -top-3 left-1/2 transform -translate-x-1/2">
                <Badge className={cn('px-3 py-1', tier.badgeColor || 'bg-blue-500')}>
                  {tier.badge}
                </Badge>
              </div>
            )}

            <CardHeader className="text-center pb-4">
              <div className="flex items-center justify-center gap-2 mb-2">
                <div className={cn(
                  'p-2 rounded-lg',
                  tier.id === 'free' ? 'bg-gray-100 text-gray-600' :
                  tier.id === 'premium' ? 'bg-blue-100 text-blue-600' :
                  'bg-purple-100 text-purple-600'
                )}>
                  {tier.icon}
                </div>
                <CardTitle className="text-2xl font-bold">{tier.name}</CardTitle>
              </div>

              <div className="mb-4">
                {getPrice(tier)}
              </div>

              <p className="text-gray-600 text-sm">{tier.description}</p>
            </CardHeader>

            <CardContent className="space-y-6">
              {/* Features List */}
              <div className="space-y-3">
                {tier.features.map((feature, index) => (
                  <div key={index} className="flex items-start gap-3">
                    {feature.included ? (
                      <Check className="w-5 h-5 text-green-500 mt-0.5 flex-shrink-0" />
                    ) : (
                      <div className="w-5 h-5 mt-0.5 flex-shrink-0 flex items-center justify-center">
                        {feature.premium && <Crown className="w-4 h-4 text-blue-500" />}
                        {feature.ultimate && (
                          <Star className="w-4 h-4 text-purple-500" />
                        )}
                      </div>
                    )}
                    <div>
                      <span className={cn(
                        'text-sm',
                        feature.included ? 'text-gray-900' : 'text-gray-500'
                      )}>
                        {feature.name}
                      </span>
                      {feature.description && (
                        <div className="text-xs text-gray-500 mt-1">
                          {feature.description}
                        </div>
                      )}
                    </div>
                  </div>
                ))}
              </div>

              <Separator />

              {/* Limits Summary */}
              <div className="space-y-2 text-sm text-gray-600">
                <div className="flex justify-between">
                  <span>Alarms:</span>
                  <span className="font-medium">
                    {tier.limits.alarms === 'unlimited' ? 'Unlimited' : tier.limits.alarms}
                  </span>
                </div>
                <div className="flex justify-between">
                  <span>Voice Personalities:</span>
                  <span className="font-medium">
                    {tier.limits.voicePersonalities === 'unlimited' ? 'Unlimited' : tier.limits.voicePersonalities}
                  </span>
                </div>
              </div>

              {/* Action Button */}
              <div className="pt-4">
                {isCurrentTier(tier.id) ? (
                  <div className="space-y-2">
                    <Button
                      variant="outline"
                      className="w-full bg-green-50 border-green-200 text-green-700 hover:bg-green-100"
                      disabled
                    >
                      <Check className="w-4 h-4 mr-2" />
                      Current Plan
                    </Button>
                    {tier.id !== 'free' && (
                      <Button
                        variant="ghost"
                        size="sm"
                        onClick={onManageSubscription}
                        className="w-full text-gray-600 hover:text-gray-900"
                      >
                        <CreditCard className="w-4 h-4 mr-2" />
                        Manage Subscription
                      </Button>
                    )}
                  </div>
                ) : canUpgrade(tier.id) ? (
                  <Button
                    onClick={() => handleUpgrade(tier.id)}
                    disabled={isLoading === tier.id}
                    className={cn(
                      'w-full',
                      tier.popular && 'bg-blue-600 hover:bg-blue-700'
                    )}
                  >
                    {isLoading === tier.id ? (
                      <>
                        <div className="animate-spin w-4 h-4 mr-2 border-2 border-white border-t-transparent rounded-full" />
                        Processing...
                      </>
                    ) : (
                      <>
                        <ArrowRight className="w-4 h-4 mr-2" />
                        {tier.cta}
                      </>
                    )}
                  </Button>
                ) : isDowngrade(tier.id) ? (
                  <Button
                    variant="outline"
                    onClick={() => handleUpgrade(tier.id)}
                    className="w-full text-orange-600 border-orange-200 hover:bg-orange-50"
                  >
                    Downgrade to {tier.name}
                  </Button>
                ) : (
                  <Button
                    variant="outline"
                    disabled
                    className="w-full"
                  >
                    Not Available
                  </Button>
                )}
              </div>
            </CardContent>
          </Card>
        ))}
      </div>

      {/* Feature Comparison */}
      <div className="mb-12">
        <h2 className="text-2xl font-bold text-center mb-8">Feature Comparison</h2>

        <Alert className="mb-6">
          <AlertCircle className="w-4 h-4" />
          <AlertDescription>
            All plans include our core alarm functionality. Premium features unlock advanced capabilities
            to help you wake up more effectively and track your progress.
          </AlertDescription>
        </Alert>

        <div className="overflow-x-auto">
          <table className="w-full border-collapse border border-gray-200 rounded-lg">
            <thead>
              <tr className="bg-gray-50">
                <th className="border border-gray-200 px-4 py-3 text-left font-semibold">Feature</th>
                <th className="border border-gray-200 px-4 py-3 text-center font-semibold">Free</th>
                <th className="border border-gray-200 px-4 py-3 text-center font-semibold">Premium</th>
                <th className="border border-gray-200 px-4 py-3 text-center font-semibold">Ultimate</th>
              </tr>
            </thead>
            <tbody>
              {[
                { name: 'Basic Alarms', free: true, premium: true, ultimate: true },
                { name: 'Voice Commands', free: true, premium: true, ultimate: true },
                { name: 'Alarm Limit', free: '10', premium: 'Unlimited', ultimate: 'Unlimited' },
                { name: 'Nuclear Mode', free: false, premium: true, ultimate: true },
                { name: 'Premium Voices', free: false, premium: true, ultimate: true },
                { name: 'Voice Cloning', free: false, premium: false, ultimate: true },
                { name: 'Advanced Analytics', free: false, premium: true, ultimate: true },
                { name: 'API Access', free: false, premium: false, ultimate: true },
                { name: 'Team Management', free: false, premium: false, ultimate: true },
              ].map((feature, index) => (
                <tr key={index} className="hover:bg-gray-50">
                  <td className="border border-gray-200 px-4 py-3 font-medium">
                    {feature.name}
                  </td>
                  <td className="border border-gray-200 px-4 py-3 text-center">
                    {typeof feature.free === 'boolean' ? (
                      feature.free ? (
                        <Check className="w-5 h-5 text-green-500 mx-auto" />
                      ) : (
                        <span className="text-gray-400">—</span>
                      )
                    ) : (
                      <span className="text-sm">{feature.free}</span>
                    )}
                  </td>
                  <td className="border border-gray-200 px-4 py-3 text-center">
                    {typeof feature.premium === 'boolean' ? (
                      feature.premium ? (
                        <Check className="w-5 h-5 text-green-500 mx-auto" />
                      ) : (
                        <span className="text-gray-400">—</span>
                      )
                    ) : (
                      <span className="text-sm">{feature.premium}</span>
                    )}
                  </td>
                  <td className="border border-gray-200 px-4 py-3 text-center">
                    {typeof feature.ultimate === 'boolean' ? (
                      feature.ultimate ? (
                        <Check className="w-5 h-5 text-green-500 mx-auto" />
                      ) : (
                        <span className="text-gray-400">—</span>
                      )
                    ) : (
                      <span className="text-sm">{feature.ultimate}</span>
                    )}
                  </td>
                </tr>
              ))}
            </tbody>
          </table>
        </div>
      </div>

      {/* FAQs */}
      <div>
        <h2 className="text-2xl font-bold text-center mb-8">Frequently Asked Questions</h2>
        <div className="grid grid-cols-1 md:grid-cols-2 gap-6">
          {[
            {
              question: "What is Nuclear Mode?",
              answer: "Nuclear Mode is our most extreme alarm difficulty setting, featuring multi-step challenges, memory tests, and physical verification tasks that ensure you're truly awake before the alarm can be dismissed."
            },
            {
              question: "How does voice cloning work?",
              answer: "With Ultimate tier, you can record voice samples to create custom AI voices that sound like you or your loved ones. Perfect for personalized wake-up messages."
            },
            {
              question: "Can I cancel anytime?",
              answer: "Yes! You can cancel your subscription at any time. Your premium features will remain active until the end of your billing period."
            },
            {
              question: "What about data privacy?",
              answer: "We take privacy seriously. Voice recordings for cloning are processed securely and can be deleted at any time. We never share personal data with third parties."
            }
          ].map((faq, index) => (
            <Card key={index}>
              <CardContent className="p-6">
                <h3 className="font-semibold mb-2">{faq.question}</h3>
                <p className="text-gray-600 text-sm">{faq.answer}</p>
              </CardContent>
            </Card>
          ))}
        </div>
      </div>
    </div>
  );
};

export default PricingPage;<|MERGE_RESOLUTION|>--- conflicted
+++ resolved
@@ -19,20 +19,11 @@
   ArrowRight,
   Users,
   Shield,
-<<<<<<< HEAD
-  TrendingUp
-} from 'lucide-react';
-import { cn } from '../lib/utils';
-import { PremiumService } from '../services/premium';
-import { SubscriptionStatus } from './SubscriptionStatus';
-import type { SubscriptionPlan, SubscriptionTier, User } from '../types';
-=======
   TrendingUp,
 } from "lucide-react";
 import { cn } from "../lib/utils";
 import { PremiumService } from "../services/premium";
 import { SubscriptionStatus } from "./SubscriptionStatus";
->>>>>>> a2085a2a
 
 interface PricingPageProps {
   user: User;
@@ -173,10 +164,6 @@
 }) => {
   const [selectedBilling, setSelectedBilling] = useState<'monthly' | 'yearly'>('monthly');
   const [isLoading, setIsLoading] = useState<string | null>(null);
-<<<<<<< HEAD
-  const [userTier, setUserTier] = useState<SubscriptionTier>('free');
-=======
->>>>>>> a2085a2a
   const [subscriptionStatus, setSubscriptionStatus] = useState<any>(null);
 
   useEffect(() => {
@@ -194,12 +181,7 @@
     }
   };
 
-<<<<<<< HEAD
-  const handleUpgrade = async (tier: SubscriptionTier) => {
-    if (tier === 'free') return;
-=======
     if (tier === "free") return;
->>>>>>> a2085a2a
 
     setIsLoading(tier);
     try {
@@ -230,13 +212,9 @@
     }
   };
 
-<<<<<<< HEAD
-  const simulatePayment = async (tier: SubscriptionTier, billing: 'monthly' | 'yearly'): Promise<boolean> => {
-=======
   const simulatePayment = async (
     billing: "monthly" | "yearly",
   ): Promise<boolean> => {
->>>>>>> a2085a2a
     // Simulate payment processing
     return new Promise(resolve => {
       setTimeout(() => {
@@ -273,25 +251,12 @@
     );
   };
 
-<<<<<<< HEAD
-  const isCurrentTier = (tier: SubscriptionTier) => userTier === tier;
-  const canUpgrade = (tier: SubscriptionTier) => {
-    if (tier === 'free') return false;
-    if (userTier === 'free') return true;
-    if (userTier === 'premium' && tier === 'ultimate') return true;
-    return false;
-  };
-
-  const getTierIndex = (tier: SubscriptionTier) => {
-    const order: SubscriptionTier[] = ['free', 'premium', 'ultimate'];
-=======
     if (tier === "free") return false;
     if (userTier === "free") return true;
     if (userTier === "premium" && tier === "ultimate") return true;
     return false;
   };
 
->>>>>>> a2085a2a
     return order.indexOf(tier);
   };
 
