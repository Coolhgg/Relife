import React, { useState, useEffect, useRef } from 'react';
import { Card, CardContent, CardHeader, CardTitle } from './ui/card';
import { Button } from './ui/button';
import { Input } from './ui/input';
import { Progress } from './ui/progress';
import { Badge } from './ui/badge';
import { AlertTriangle, AlertDescription } from './ui/alert';
import { Separator } from './ui/separator';
import { Label } from './ui/label';
import {
  Alert,
  Zap,
  Clock,
  Target,
  CheckCircle,
  XCircle,
  AlertTriangle,
  Brain,
  Camera,
  Mic,
  BarChart3,
  QrCode,
  Keyboard,
  Shield,
  Volume2,
  Eye,
  Lightbulb,
  Trophy,
  Flame,
  Timer,
} from 'lucide-react';
import type {
  NuclearModeChallenge,
  NuclearChallengeType,
  NuclearModeSession,
  NuclearChallengeAttempt,
} from '../types';
import { nuclearModeService } from '../services/nuclear-mode';
import { cn } from '../lib/utils';
import { TimeoutHandle } from '../types/timers';

interface NuclearModeChallengeProps {
  session: NuclearModeSession;
  currentChallenge: NuclearModeChallenge;
  onChallengeComplete: (successful: boolean, data?: unknown) => void;
  onSessionComplete: () => void;
  onSessionFailed: () => void;
  className?: string;
}

// Math Challenge Component
const MathChallenge: React.FC<{
  challenge: NuclearModeChallenge;
  onComplete: (success: boolean, data: unknown) => void;
}> = ({ challenge, onComplete }) => {
  const [problems, setProblems] = useState<
    Array<{
      question: string;
      answer: number;
      userAnswer: string;
      correct?: boolean;
    }>
  >([]);
  const [currentProblem, setCurrentProblem] = useState(0);
  const [userAnswer, setUserAnswer] = useState('');
  const [errors, setErrors] = useState(0);

  useEffect(() => {
    // Generate math problems based on difficulty
    const generateProblems = () => {
      const numProblems = challenge.configuration.sequenceLength || 5;
      const complexity = challenge.configuration.mathComplexity || 'advanced';
      const newProblems = [];

      for (let i = 0; i < numProblems; i++) {
        let question = '';
        let answer = 0;

        switch (complexity) {
          case 'basic':
            const a = Math.floor(Math.random() * 50) + 1;
            const b = Math.floor(Math.random() * 50) + 1;
            const op = ['+', '-', '*'][Math.floor(Math.random() * 3)];
            question = `${a} ${op} ${b}`;
            answer = op === '+' ? a + b : op === '-' ? a - b : a * b;
            break;

          case 'advanced':
            const x = Math.floor(Math.random() * 20) + 1;
            const y = Math.floor(Math.random() * 20) + 1;
            const z = Math.floor(Math.random() * 10) + 1;
            question = `(${x} * ${y}) + ${z}²`;
            answer = x * y + z * z;
            break;

          case 'expert':
            const base = Math.floor(Math.random() * 10) + 2;
            const exp = Math.floor(Math.random() * 3) + 2;
            const mult = Math.floor(Math.random() * 5) + 1;
            question = `${base}^${exp} - ${mult} * 7`;
            answer = Math.pow(base, exp) - mult * 7;
            break;
        }

        newProblems.push({
          question,
          answer,
          userAnswer: '',
          correct: undefined,
        });
      }

      setProblems(newProblems);
    };

    generateProblems();
  }, [challenge]);

  const handleSubmit = () => {
    const currentAnswerNum = parseFloat(userAnswer);
    const correctAnswer = problems[currentProblem].answer;
    const isCorrect = Math.abs(currentAnswerNum - correctAnswer) < 0.001;

    const updatedProblems = [...problems];
    updatedProblems[currentProblem] = {
      ...updatedProblems[currentProblem],
      userAnswer,
      correct: isCorrect,
    };
    setProblems(updatedProblems);

    if (!isCorrect) {
      const newErrors = errors + 1;
      setErrors(newErrors);

      if (newErrors >= 2) {
        // Reset sequence on too many errors
        setCurrentProblem(0);

        setProblems(
          problems.map((p: unknown) => ({
            ...p,
            userAnswer: '',
            correct: undefined,
          }))
        );
        setErrors(0);
        setUserAnswer('');
        return;
      }
    }

    if (currentProblem < problems.length - 1) {
      setCurrentProblem(currentProblem + 1);
      setUserAnswer('');
    } else {
      // All problems completed successfully
      onComplete(true, {
        totalProblems: problems.length,
        errors,
        answers: updatedProblems,
      });
    }
  };

  return (
    <div className="space-y-6">
      <div className="text-center">
        <h3 className="text-2xl font-bold text-gray-900 mb-2">
          Problem {currentProblem + 1} of {problems.length}
        </h3>
        <Progress value={(currentProblem / problems.length) * 100} className="h-3" />
      </div>

      {problems[currentProblem] && (
        <div className="text-center space-y-4">
          <div className="text-4xl font-mono bg-gray-100 p-6 rounded-lg border-2">
            {problems[currentProblem].question} = ?
          </div>

          <Input
            type="number"
            value={userAnswer}
            onChange={(e: React.ChangeEvent<HTMLInputElement>) =>
              setUserAnswer(e.target.value)
            }
            placeholder="Enter your answer"
            className="text-center text-2xl h-16"
            autoFocus
            onKeyPress={(e: React.SyntheticEvent) =>
              e.key === 'Enter' && handleSubmit()
            }
          />

          <Button
            onClick={handleSubmit}
            disabled={!userAnswer.trim()}
            className="w-full h-12 text-lg bg-blue-600 hover:bg-blue-700"
          >
            Submit Answer
          </Button>
        </div>
      )}

      {errors > 0 && (
<<<<<<< HEAD
        <Alert className="border-red-200 bg-red-50">
          <AlertTriangle className="w-4 h-4 text-red-600" />
          <AlertDescription className="text-red-800">
            {errors} error{errors !== 1 ? 's' : ''} made.
            {errors >= 1 && ' One more _error will reset the sequence!'}
          </AlertDescription>
        </Alert>
=======
        <AlertCircle className="border-red-200 bg-red-50">
          <AlertCircle className="w-4 h-4 text-red-600" />
          <AlertCircleDescription className="text-red-800">
            {errors} error{errors !== 1 ? 's' : ''} made.
            {errors >= 1 && ' One more error will reset the sequence!'}
          </AlertCircleDescription>
        </AlertCircle>
>>>>>>> a260cd41
      )}
    </div>
  );
};

// Memory Challenge Component
const MemoryChallenge: React.FC<{
  challenge: NuclearModeChallenge;
  onComplete: (success: boolean, data: unknown) => void;
}> = ({ challenge, onComplete }) => {
  const [sequence, setSequence] = useState<number[]>([]);
  const [userSequence, setUserSequence] = useState<number[]>([]);
  const [showingSequence, setShowingSequence] = useState(false);
  const [currentRound, setCurrentRound] = useState(1);
  const [gameState, setGameState] = useState<'waiting' | 'showing' | 'input'>(
    'waiting'
  );

  const maxRounds = challenge.configuration.sequenceLength || 8;
  const colors = [
    'bg-red-500',
    'bg-blue-500',
    'bg-green-500',
    'bg-yellow-500',
    'bg-purple-500',
    'bg-pink-500',
  ];

  const startRound = () => {
    const newSequence = [];
    for (let i = 0; i < currentRound; i++) {
      newSequence.push(Math.floor(Math.random() * 6));
    }
    setSequence(newSequence);
    setUserSequence([]);
    setGameState('showing');

    // Show sequence
    setShowingSequence(true);
    setTimeout(
      () => {
        setShowingSequence(false);
        setGameState('input');
      },
      newSequence.length * 800 + 1000
    );
  };

  const handleColorClick = (colorIndex: number) => {
    if (gameState !== 'input') return;

    const newUserSequence = [...userSequence, colorIndex];
    setUserSequence(newUserSequence);

    if (
      newUserSequence[newUserSequence.length - 1] !==
      sequence[newUserSequence.length - 1]
    ) {
      // Wrong sequence - reset
      onComplete(false, {
        round: currentRound,
        sequence,
        userSequence: newUserSequence,
        _error: 'wrong_sequence',
      });
      return;
    }

    if (newUserSequence.length === sequence.length) {
      // Round completed
      if (currentRound >= maxRounds) {
        // All rounds completed!
        onComplete(true, {
          totalRounds: maxRounds,
          completed: true,
        });
      } else {
        // Next round
        setCurrentRound(currentRound + 1);
        setGameState('waiting');
        setTimeout(startRound, 1000);
      }
    }
  };

  useEffect(() => {
    if (gameState === 'waiting') {
      setTimeout(startRound, 1000);
    }
  }, [gameState]);

  return (
    <div className="space-y-6">
      <div className="text-center">
        <h3 className="text-2xl font-bold text-gray-900 mb-2">
          Round {currentRound} of {maxRounds}
        </h3>
        <Progress value={(currentRound / maxRounds) * 100} className="h-3" />
      </div>

      <div className="text-center">
        {gameState === 'waiting' && (
          <div className="text-lg text-gray-600">
            Get ready for round {currentRound}...
          </div>
        )}
        {gameState === 'showing' && (
          <div className="text-lg text-blue-600">Watch the sequence carefully!</div>
        )}
        {gameState === 'input' && (
          <div className="text-lg text-green-600">
            Repeat the sequence by clicking the colors
          </div>
        )}
      </div>

      <div className="grid grid-cols-3 gap-4 max-w-md mx-auto">
        {colors.map((color, _index) => (
          <button
            key={_index}
            className={cn(
              'w-20 h-20 rounded-lg border-4 transition-all transform',
              color,
              gameState === 'input'
                ? 'hover:scale-105 cursor-pointer'
                : 'cursor-not-allowed',
              showingSequence &&
                sequence[Math.floor((Date.now() % (sequence.length * 800)) / 800)] ===
                  _index
                ? 'scale-110 border-white shadow-lg'
                : 'border-gray-300'
            )}
            onClick={() => handleColorClick(_index)}
            disabled={gameState !== 'input'}
          />
        ))}
      </div>

      {userSequence.length > 0 && (
        <div className="text-center">
          <div className="text-sm text-gray-600 mb-2">Your sequence:</div>
          <div className="flex gap-2 justify-center">
            {userSequence.map((colorIndex, _index) => (
              <div key={_index} className={cn('w-6 h-6 rounded', colors[colorIndex])} />
            ))}
          </div>
        </div>
      )}
    </div>
  );
};

// Photo Challenge Component
const PhotoChallenge: React.FC<{
  challenge: NuclearModeChallenge;
  onComplete: (success: boolean, data: unknown) => void;
}> = ({ challenge, onComplete }) => {
  const [photosTaken, setPhotosTaken] = useState<File[]>([]);
  const [currentPhotoIndex, setCurrentPhotoIndex] = useState(0);
  const fileInputRef = useRef<HTMLInputElement>(null);

  const photoRequirements = [
    {
      title: 'Clear Selfie',
      description: 'Take a clear photo of your face with eyes open and visible',
      type: 'selfie',
    },
    {
      title: 'Location Proof',
      description: "Take a photo showing you're in a different room than your bedroom",
      type: 'location',
    },
    {
      title: 'Date Verification',
      description:
        "Include a clock, phone screen, or newspaper showing today's date/time",
      type: 'date_proof',
    },
  ];

  const handlePhotoCapture = (_event: React.ChangeEvent<HTMLInputElement>) => {
    const file = event.target.files?.[0];
    if (file) {
      const newPhotos = [...photosTaken, file];
      setPhotosTaken(newPhotos);

      if (currentPhotoIndex < photoRequirements.length - 1) {
        setCurrentPhotoIndex(currentPhotoIndex + 1);
      } else {
        // All photos taken
        onComplete(true, {
          photos: newPhotos,
          requirements: photoRequirements,
        });
      }
    }
  };

  const currentRequirement = photoRequirements[currentPhotoIndex];

  return (
    <div className="space-y-6">
      <div className="text-center">
        <h3 className="text-2xl font-bold text-gray-900 mb-2">
          Photo {currentPhotoIndex + 1} of {photoRequirements.length}
        </h3>
        <Progress
          value={(currentPhotoIndex / photoRequirements.length) * 100}
          className="h-3"
        />
      </div>

      <div className="text-center space-y-4">
        <div className="bg-blue-50 p-6 rounded-lg border-2 border-blue-200">
          <Camera className="w-12 h-12 text-blue-600 mx-auto mb-4" />
          <h4 className="text-xl font-semibold text-blue-900 mb-2">
            {currentRequirement.title}
          </h4>
          <p className="text-blue-700">{currentRequirement.description}</p>
        </div>

        <input
          ref={fileInputRef}
          type="file"
          accept="image/*"
          capture="environment"
          onChange={handlePhotoCapture}
          className="hidden"
        />

        <Button
          onClick={() => fileInputRef.current?.click()}
          className="w-full h-16 text-lg bg-blue-600 hover:bg-blue-700"
        >
          <Camera className="w-6 h-6 mr-2" />
          Take Photo
        </Button>

        {photosTaken.length > 0 && (
          <div className="mt-6">
            <h5 className="text-sm font-medium text-gray-700 mb-2">Photos taken:</h5>
            <div className="flex gap-2 justify-center">
              {photosTaken.map((_, _index) => (
                <CheckCircle key={_index} className="w-6 h-6 text-green-500" />
              ))}
            </div>
          </div>
        )}
      </div>
    </div>
  );
};

// Voice Challenge Component
const VoiceChallenge: React.FC<{
  challenge: NuclearModeChallenge;
  onComplete: (success: boolean, data: unknown) => void;
}> = ({ challenge, onComplete }) => {
  const [isRecording, setIsRecording] = useState(false);
  const [currentPhrase, setCurrentPhrase] = useState(0);
  const [completedPhrases, setCompletedPhrases] = useState<boolean[]>([]);

  const tongueTwisters = [
    'She sells seashells by the seashore',
    'How much wood would a woodchuck chuck if a woodchuck could chuck wood',
    'Peter Piper picked a peck of pickled peppers',
    'Fuzzy Wuzzy was a bear, Fuzzy Wuzzy had no hair',
    'Red leather, yellow leather',
  ];

  const handleRecording = async () => {
    if (!isRecording) {
      setIsRecording(true);
      // Simulate recording for 3 seconds
      setTimeout(() => {
        setIsRecording(false);
        // Simulate voice recognition success (in real app, would use actual voice recognition)
        const newCompleted = [...completedPhrases];
        newCompleted[currentPhrase] = Math.random() > 0.3; // 70% success rate for demo
        setCompletedPhrases(newCompleted);

        if (newCompleted[currentPhrase]) {
          if (currentPhrase < tongueTwisters.length - 1) {
            setCurrentPhrase(currentPhrase + 1);
          } else {
            // All phrases completed
            onComplete(true, {
              phrases: tongueTwisters,
              completed: newCompleted,
            });
          }
        }
      }, 3000);
    }
  };

  return (
    <div className="space-y-6">
      <div className="text-center">
        <h3 className="text-2xl font-bold text-gray-900 mb-2">
          Phrase {currentPhrase + 1} of {tongueTwisters.length}
        </h3>
        <Progress
          value={
            ((currentPhrase + completedPhrases.filter(Boolean).length) /
              tongueTwisters.length) *
            100
          }
          className="h-3"
        />
      </div>

      <div className="text-center space-y-4">
        <div className="bg-purple-50 p-6 rounded-lg border-2 border-purple-200">
          <Volume2 className="w-12 h-12 text-purple-600 mx-auto mb-4" />
          <h4 className="text-lg font-semibold text-purple-900 mb-4">
            Speak this phrase clearly:
          </h4>
          <p className="text-2xl font-mono text-purple-800 leading-relaxed">
            "{tongueTwisters[currentPhrase]}"
          </p>
        </div>

        <Button
          onClick={handleRecording}
          disabled={isRecording}
          className={cn(
            'w-full h-16 text-lg',
            isRecording
              ? 'bg-red-600 hover:bg-red-700'
              : 'bg-purple-600 hover:bg-purple-700'
          )}
        >
          {isRecording ? (
            <>
              <div className="animate-pulse w-6 h-6 bg-white rounded-full mr-2" />
              Recording... ({3}s)
            </>
          ) : (
            <>
              <Mic className="w-6 h-6 mr-2" />
              Start Recording
            </>
          )}
        </Button>

        {completedPhrases.length > 0 && (
          <div className="space-y-2">
            {tongueTwisters.slice(0, currentPhrase + 1).map((phrase, _index) => (
              <div key={_index} className="flex items-center gap-2 text-sm">
                {completedPhrases[_index] ? (
                  <CheckCircle className="w-5 h-5 text-green-500" />
                ) : _index === currentPhrase ? (
                  <Clock className="w-5 h-5 text-yellow-500" />
                ) : (
                  <XCircle className="w-5 h-5 text-red-500" />
                )}
                <span
                  className={
                    completedPhrases[_index] ? 'text-green-600' : 'text-gray-600'
                  }
                >
                  {phrase}
                </span>
              </div>
            ))}
          </div>
        )}
      </div>
    </div>
  );
};

// Main Nuclear Mode Challenge Component
export const NuclearModeChallenge: React.FC<NuclearModeChallengeProps> = ({
  session,
  currentChallenge,
  onChallengeComplete,
  onSessionComplete,
  onSessionFailed,
  className,
}) => {
  const [timeRemaining, setTimeRemaining] = useState(currentChallenge.timeLimit || 300);
  const [hintsUsed, setHintsUsed] = useState(0);
  const [showHint, setShowHint] = useState(false);

  useEffect(() => {
    const timer = setInterval(() => {
      setTimeRemaining((prev: unknown) => {
        if (prev <= 1) {
          // Time's up!
          onChallengeComplete(false, { reason: 'timeout' });
          return 0;
        }
        return prev - 1;
      });
    }, 1000);

    return () => clearInterval(timer);
  }, [onChallengeComplete]);

  const formatTime = (seconds: number) => {
    const mins = Math.floor(seconds / 60);
    const secs = seconds % 60;
    return `${mins}:${secs.toString().padStart(2, '0')}`;
  };

  const useHint = () => {
    if (hintsUsed < (currentChallenge.hints?.length || 0)) {
      setHintsUsed(hintsUsed + 1);
      setShowHint(true);
    }
  };

  const renderChallenge = () => {
    switch (currentChallenge.type) {
      case 'multi_step_math':
        return (
          <MathChallenge
            challenge={currentChallenge}
            onComplete={onChallengeComplete}
          />
        );
      case 'memory_sequence':
        return (
          <MemoryChallenge
            challenge={currentChallenge}
            onComplete={onChallengeComplete}
          />
        );
      case 'photo_proof':
        return (
          <PhotoChallenge
            challenge={currentChallenge}
            onComplete={onChallengeComplete}
          />
        );
      case 'voice_recognition':
        return (
          <VoiceChallenge
            challenge={currentChallenge}
            onComplete={onChallengeComplete}
          />
        );
      default:
        return (
          <div className="text-center">
            <p className="text-gray-600">
              Challenge type not implemented: {currentChallenge.type}
            </p>
            <Button onClick={() => onChallengeComplete(true, {})}>
              Skip Challenge
            </Button>
          </div>
        );
    }
  };

  return (
    <Card
      className={cn(
        'min-h-screen bg-gradient-to-br from-red-50 to-orange-50',
        className
      )}
    >
      <CardHeader className="bg-gradient-to-r from-red-600 to-orange-600 text-white">
        <div className="flex items-center justify-between">
          <div className="flex items-center gap-3">
            <div className="p-2 bg-white/20 rounded-lg">
              <Zap className="w-8 h-8" />
            </div>
            <div>
              <CardTitle className="text-2xl">💣 Nuclear Mode Active</CardTitle>
              <p className="text-red-100">
                Challenge {session.successfulChallenges + 1} of{' '}
                {session.challenges.length}
              </p>
            </div>
          </div>
          <div className="text-right">
            <div
              className={cn(
                'text-2xl font-mono font-bold',
                timeRemaining < 60 ? 'text-yellow-300 animate-pulse' : 'text-white'
              )}
            >
              {formatTime(timeRemaining)}
            </div>
            <div className="text-red-100 text-sm">Time Remaining</div>
          </div>
        </div>
      </CardHeader>

      <CardContent className="p-8">
        {/* Challenge Header */}
        <div className="text-center mb-8">
          <h2 className="text-3xl font-bold text-gray-900 mb-2">
            {currentChallenge.title}
          </h2>
          <p className="text-gray-600 mb-4">{currentChallenge.description}</p>
          <div className="flex items-center justify-center gap-4 mb-6">
            <Badge variant="destructive" className="px-4 py-2">
              <Target className="w-4 h-4 mr-1" />
              Difficulty {currentChallenge.difficulty}/10
            </Badge>
            <Badge variant="outline" className="px-4 py-2">
              <Flame className="w-4 h-4 mr-1" />
              Attempt {currentChallenge.attempts + 1}/{currentChallenge.maxAttempts}
            </Badge>
          </div>
        </div>

        {/* Challenge Component */}
        <div className="max-w-2xl mx-auto">{renderChallenge()}</div>

        {/* Hints Section */}
        {currentChallenge.hints && currentChallenge.hints.length > 0 && (
          <div className="mt-8 max-w-2xl mx-auto">
            <div className="flex items-center justify-between mb-4">
              <h4 className="text-sm font-semibold text-gray-700">Need Help?</h4>
              <Button
                variant="outline"
                size="sm"
                onClick={useHint}
                disabled={hintsUsed >= currentChallenge.hints.length}
              >
                <Lightbulb className="w-4 h-4 mr-1" />
                Use Hint ({hintsUsed}/{currentChallenge.hints.length})
              </Button>
            </div>

            {showHint && hintsUsed > 0 && (
              <AlertCircle className="border-blue-200 bg-blue-50">
                <Lightbulb className="w-4 h-4 text-blue-600" />
                <AlertCircleDescription className="text-blue-800">
                  <strong>Hint {hintsUsed}:</strong>{' '}
                  {currentChallenge.hints[hintsUsed - 1]}
                </AlertCircleDescription>
              </AlertCircle>
            )}
          </div>
        )}

        {/* Session Progress */}
        <div className="mt-8 max-w-2xl mx-auto">
          <Separator className="mb-4" />
          <div className="flex items-center justify-between text-sm text-gray-600">
            <span>Session Progress</span>
            <span>
              {session.successfulChallenges} / {session.challenges.length} completed
            </span>
          </div>
          <Progress
            value={(session.successfulChallenges / session.challenges.length) * 100}
            className="mt-2 h-2"
          />
        </div>

        {/* Warning */}
<<<<<<< HEAD
        <Alert className="mt-6 max-w-2xl mx-auto border-red-200 bg-red-50">
          <AlertTriangle className="w-4 h-4 text-red-600" />
          <AlertDescription className="text-red-800">
=======
        <AlertCircle className="mt-6 max-w-2xl mx-auto border-red-200 bg-red-50">
          <AlertCircle className="w-4 h-4 text-red-600" />
          <AlertCircleDescription className="text-red-800">
>>>>>>> a260cd41
            Nuclear Mode is active. You must complete all challenges to dismiss the
            alarm. Snoozing is disabled.
          </AlertCircleDescription>
        </AlertCircle>
      </CardContent>
    </Card>
  );
};
export default NuclearModeChallenge;<|MERGE_RESOLUTION|>--- conflicted
+++ resolved
@@ -4,17 +4,16 @@
 import { Input } from './ui/input';
 import { Progress } from './ui/progress';
 import { Badge } from './ui/badge';
-import { AlertTriangle, AlertDescription } from './ui/alert';
+import { Alert, AlertDescription } from './ui/alert';
 import { Separator } from './ui/separator';
 import { Label } from './ui/label';
 import {
-  Alert,
   Zap,
   Clock,
   Target,
   CheckCircle,
   XCircle,
-  AlertTriangle,
+  Alert,
   Brain,
   Camera,
   Mic,
@@ -42,7 +41,7 @@
 interface NuclearModeChallengeProps {
   session: NuclearModeSession;
   currentChallenge: NuclearModeChallenge;
-  onChallengeComplete: (successful: boolean, data?: unknown) => void;
+  onChallengeComplete: (successful: boolean, data?: any) => void;
   onSessionComplete: () => void;
   onSessionFailed: () => void;
   className?: string;
@@ -51,7 +50,7 @@
 // Math Challenge Component
 const MathChallenge: React.FC<{
   challenge: NuclearModeChallenge;
-  onComplete: (success: boolean, data: unknown) => void;
+  onComplete: (success: boolean, data: any) => void;
 }> = ({ challenge, onComplete }) => {
   const [problems, setProblems] = useState<
     Array<{
@@ -136,14 +135,7 @@
       if (newErrors >= 2) {
         // Reset sequence on too many errors
         setCurrentProblem(0);
-
-        setProblems(
-          problems.map((p: unknown) => ({
-            ...p,
-            userAnswer: '',
-            correct: undefined,
-          }))
-        );
+        setProblems(problems.map(p => ({ ...p, userAnswer: '', correct: undefined })));
         setErrors(0);
         setUserAnswer('');
         return;
@@ -181,15 +173,11 @@
           <Input
             type="number"
             value={userAnswer}
-            onChange={(e: React.ChangeEvent<HTMLInputElement>) =>
-              setUserAnswer(e.target.value)
-            }
+            onChange={e => setUserAnswer(e.target.value)}
             placeholder="Enter your answer"
             className="text-center text-2xl h-16"
             autoFocus
-            onKeyPress={(e: React.SyntheticEvent) =>
-              e.key === 'Enter' && handleSubmit()
-            }
+            onKeyPress={e => e.key === 'Enter' && handleSubmit()}
           />
 
           <Button
@@ -203,15 +191,6 @@
       )}
 
       {errors > 0 && (
-<<<<<<< HEAD
-        <Alert className="border-red-200 bg-red-50">
-          <AlertTriangle className="w-4 h-4 text-red-600" />
-          <AlertDescription className="text-red-800">
-            {errors} error{errors !== 1 ? 's' : ''} made.
-            {errors >= 1 && ' One more _error will reset the sequence!'}
-          </AlertDescription>
-        </Alert>
-=======
         <AlertCircle className="border-red-200 bg-red-50">
           <AlertCircle className="w-4 h-4 text-red-600" />
           <AlertCircleDescription className="text-red-800">
@@ -219,7 +198,6 @@
             {errors >= 1 && ' One more error will reset the sequence!'}
           </AlertCircleDescription>
         </AlertCircle>
->>>>>>> a260cd41
       )}
     </div>
   );
@@ -228,7 +206,7 @@
 // Memory Challenge Component
 const MemoryChallenge: React.FC<{
   challenge: NuclearModeChallenge;
-  onComplete: (success: boolean, data: unknown) => void;
+  onComplete: (success: boolean, data: any) => void;
 }> = ({ challenge, onComplete }) => {
   const [sequence, setSequence] = useState<number[]>([]);
   const [userSequence, setUserSequence] = useState<number[]>([]);
@@ -283,7 +261,7 @@
         round: currentRound,
         sequence,
         userSequence: newUserSequence,
-        _error: 'wrong_sequence',
+        error: 'wrong_sequence',
       });
       return;
     }
@@ -337,9 +315,9 @@
       </div>
 
       <div className="grid grid-cols-3 gap-4 max-w-md mx-auto">
-        {colors.map((color, _index) => (
+        {colors.map((color, index) => (
           <button
-            key={_index}
+            key={index}
             className={cn(
               'w-20 h-20 rounded-lg border-4 transition-all transform',
               color,
@@ -348,11 +326,11 @@
                 : 'cursor-not-allowed',
               showingSequence &&
                 sequence[Math.floor((Date.now() % (sequence.length * 800)) / 800)] ===
-                  _index
+                  index
                 ? 'scale-110 border-white shadow-lg'
                 : 'border-gray-300'
             )}
-            onClick={() => handleColorClick(_index)}
+            onClick={() => handleColorClick(index)}
             disabled={gameState !== 'input'}
           />
         ))}
@@ -362,8 +340,8 @@
         <div className="text-center">
           <div className="text-sm text-gray-600 mb-2">Your sequence:</div>
           <div className="flex gap-2 justify-center">
-            {userSequence.map((colorIndex, _index) => (
-              <div key={_index} className={cn('w-6 h-6 rounded', colors[colorIndex])} />
+            {userSequence.map((colorIndex, index) => (
+              <div key={index} className={cn('w-6 h-6 rounded', colors[colorIndex])} />
             ))}
           </div>
         </div>
@@ -375,7 +353,7 @@
 // Photo Challenge Component
 const PhotoChallenge: React.FC<{
   challenge: NuclearModeChallenge;
-  onComplete: (success: boolean, data: unknown) => void;
+  onComplete: (success: boolean, data: any) => void;
 }> = ({ challenge, onComplete }) => {
   const [photosTaken, setPhotosTaken] = useState<File[]>([]);
   const [currentPhotoIndex, setCurrentPhotoIndex] = useState(0);
@@ -400,7 +378,7 @@
     },
   ];
 
-  const handlePhotoCapture = (_event: React.ChangeEvent<HTMLInputElement>) => {
+  const handlePhotoCapture = (event: React.ChangeEvent<HTMLInputElement>) => {
     const file = event.target.files?.[0];
     if (file) {
       const newPhotos = [...photosTaken, file];
@@ -462,8 +440,8 @@
           <div className="mt-6">
             <h5 className="text-sm font-medium text-gray-700 mb-2">Photos taken:</h5>
             <div className="flex gap-2 justify-center">
-              {photosTaken.map((_, _index) => (
-                <CheckCircle key={_index} className="w-6 h-6 text-green-500" />
+              {photosTaken.map((_, index) => (
+                <CheckCircle key={index} className="w-6 h-6 text-green-500" />
               ))}
             </div>
           </div>
@@ -476,7 +454,7 @@
 // Voice Challenge Component
 const VoiceChallenge: React.FC<{
   challenge: NuclearModeChallenge;
-  onComplete: (success: boolean, data: unknown) => void;
+  onComplete: (success: boolean, data: any) => void;
 }> = ({ challenge, onComplete }) => {
   const [isRecording, setIsRecording] = useState(false);
   const [currentPhrase, setCurrentPhrase] = useState(0);
@@ -568,18 +546,18 @@
 
         {completedPhrases.length > 0 && (
           <div className="space-y-2">
-            {tongueTwisters.slice(0, currentPhrase + 1).map((phrase, _index) => (
-              <div key={_index} className="flex items-center gap-2 text-sm">
-                {completedPhrases[_index] ? (
+            {tongueTwisters.slice(0, currentPhrase + 1).map((phrase, index) => (
+              <div key={index} className="flex items-center gap-2 text-sm">
+                {completedPhrases[index] ? (
                   <CheckCircle className="w-5 h-5 text-green-500" />
-                ) : _index === currentPhrase ? (
+                ) : index === currentPhrase ? (
                   <Clock className="w-5 h-5 text-yellow-500" />
                 ) : (
                   <XCircle className="w-5 h-5 text-red-500" />
                 )}
                 <span
                   className={
-                    completedPhrases[_index] ? 'text-green-600' : 'text-gray-600'
+                    completedPhrases[index] ? 'text-green-600' : 'text-gray-600'
                   }
                 >
                   {phrase}
@@ -608,7 +586,7 @@
 
   useEffect(() => {
     const timer = setInterval(() => {
-      setTimeRemaining((prev: unknown) => {
+      setTimeRemaining(prev => {
         if (prev <= 1) {
           // Time's up!
           onChallengeComplete(false, { reason: 'timeout' });
@@ -779,15 +757,9 @@
         </div>
 
         {/* Warning */}
-<<<<<<< HEAD
-        <Alert className="mt-6 max-w-2xl mx-auto border-red-200 bg-red-50">
-          <AlertTriangle className="w-4 h-4 text-red-600" />
-          <AlertDescription className="text-red-800">
-=======
         <AlertCircle className="mt-6 max-w-2xl mx-auto border-red-200 bg-red-50">
           <AlertCircle className="w-4 h-4 text-red-600" />
           <AlertCircleDescription className="text-red-800">
->>>>>>> a260cd41
             Nuclear Mode is active. You must complete all challenges to dismiss the
             alarm. Snoozing is disabled.
           </AlertCircleDescription>
