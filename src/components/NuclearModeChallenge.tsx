--- conflicted
+++ resolved
@@ -180,12 +180,8 @@
           <Input
             type="number"
             value={userAnswer}
-<<<<<<< HEAD
             
             onChange={(e: React.ChangeEvent<HTMLInputElement>) => setUserAnswer(e.target.value)}
-=======
-            onChange={(e: any) => setUserAnswer(e.target.value)}
->>>>>>> 0a801929
             placeholder="Enter your answer"
             className="text-center text-2xl h-16"
             autoFocus
