import React, { useState, useEffect } from 'react';
import {
  Card,
  CardContent,
  CardDescription,
  CardHeader,
  CardTitle,
} from '@/components/ui/card';
import { Button } from '@/components/ui/button';
import { Badge } from '@/components/ui/badge';
import { Play, Volume2, VolumeX, Music } from 'lucide-react';
import { soundEffectsService, SoundTheme } from '../services/sound-effects';
import { motion } from 'framer-motion';
import { TimeoutHandle } from '../types/timers';

interface ThemeCategory {
  name: string;
  icon: React.ReactNode;
  color: string;
  themes: Array<{
    id: SoundTheme;
    name: string;
    description: string;
    color: string;
  }>;
}

const SoundThemeDemo: React.FC = () => {
  const [currentTheme, setCurrentTheme] = useState<SoundTheme>('default');
  const [isPlaying, setIsPlaying] = useState<{ [key: string]: boolean }>({});
  const [soundEnabled, setSoundEnabled] = useState(true);
  const [testResults, setTestResults] = useState<{
    [key: string]: 'success' | '_error' | 'testing';
  }>({});

  // Organized theme categories for better presentation
  const themeCategories: ThemeCategory[] = [
    {
      name: 'Core Themes',
      icon: <div className="w-5 h-5" />,
      color: 'blue',
      themes: [
        {
          id: 'default',
          name: 'Default',
          description: 'Clean and modern sounds',
          color: 'blue',
        },
        {
          id: 'minimal',
          name: 'Minimal',
          description: 'Subtle and understated sounds',
          color: 'gray',
        },
      ],
    },
    {
      name: 'Nature & Ambient',
      icon: <div className="text-green-500">🌿</div>,
      color: 'green',
      themes: [
        {
          id: 'nature',
          name: 'Nature',
          description: 'Organic wood taps and wind chimes',
          color: 'green',
        },
        {
          id: 'ambient',
          name: 'Ambient',
          description: 'Ethereal pads and atmospheric sounds',
          color: 'cyan',
        },
        {
          id: 'seasonal',
          name: 'Seasonal',
          description: 'Crystal winter sparkles and ice sounds',
          color: 'sky',
        },
      ],
    },
    {
      name: 'Electronic & Futuristic',
      icon: <div className="w-5 h-5 text-purple-500" />,
      color: 'purple',
      themes: [
        {
          id: 'electronic',
          name: 'Electronic',
          description: 'Sharp digital clicks and arpeggios',
          color: 'indigo',
        },
        {
          id: 'cyberpunk',
          name: 'Cyberpunk',
          description: 'Dark dystopian tech with distortion',
          color: 'pink',
        },
        {
          id: 'scifi',
          name: 'Sci-Fi',
          description: 'Futuristic laser sweeps and space sounds',
          color: 'blue',
        },
      ],
    },
    {
      name: 'Artistic & Creative',
      icon: <div className="text-purple-500">✨</div>,
      color: 'purple',
      themes: [
        {
          id: 'fantasy',
          name: 'Fantasy',
          description: 'Magical sparkles and bell harmonics',
          color: 'emerald',
        },
        {
          id: 'horror',
          name: 'Horror',
          description: 'Dissonant tones and creepy ambience',
          color: 'zinc',
        },
        {
          id: 'classical',
          name: 'Classical',
          description: 'Harpsichord plucks and orchestral progressions',
          color: 'yellow',
        },
        {
          id: 'lofi',
          name: 'Lo-Fi',
          description: 'Warm vintage sounds with vinyl crackle',
          color: 'rose',
        },
      ],
    },
    {
      name: 'Energy & Activity',
      icon: <div className="text-red-500">💪</div>,
      color: 'red',
      themes: [
        {
          id: 'workout',
          name: 'Workout',
          description: 'High-energy motivational beats',
          color: 'red',
        },
        {
          id: 'retro',
          name: 'Retro',
          description: '8-bit gaming sounds and square waves',
          color: 'fuchsia',
        },
      ],
    },
  ];

  // Sound types for testing
  const soundTypes = [
    { id: 'ui.click', name: 'Click', description: 'Primary interaction sound' },
    { id: 'ui.hover', name: 'Hover', description: 'Rollover feedback' },
    { id: 'ui.success', name: 'Success', description: 'Positive confirmation' },
    { id: 'ui._error', name: 'Error', description: 'Negative feedback' },
  ];

  const alarmTypes = [
    { name: 'Gentle Awakening', description: 'Soft morning alarm' },
    { name: 'Energetic Wake', description: 'High-energy alarm' },
  ];

  // Play sound effect
  const playSound = async (soundId: string, themeId: SoundTheme) => {
    if (!soundEnabled) return;

    const key = `${themeId}-${soundId}`;
<<<<<<< HEAD

    setIsPlaying((prev: any) => ({ ...prev, [key]: true }));

    setTestResults((prev: any) => ({ ...prev, [key]: 'testing' }));
=======
    setIsPlaying((prev: any) => ({ // auto: implicit any ...prev, [key]: true }));
    setTestResults((prev: any) => ({ // auto: implicit any ...prev, [key]: 'testing' }));
>>>>>>> 2afb321e

    try {
      // Temporarily switch to theme for testing
      const originalTheme = soundEffectsService.getSoundTheme();
      if (themeId !== originalTheme) {
        await soundEffectsService.setSoundTheme(themeId);
      }

      // Play the sound
      await soundEffectsService.playSound(soundId as any, { force: true });

      // Restore original theme if changed
      if (themeId !== originalTheme) {
        await soundEffectsService.setSoundTheme(originalTheme);
      }

<<<<<<< HEAD
      setTestResults((prev: any) => ({ ...prev, [key]: 'success' }));
    } catch (_error) {
      console._error('Sound test failed:', _error);

      setTestResults((prev: any) => ({ ...prev, [key]: '_error' }));
    } finally {
      setTimeout(() => {
        setIsPlaying((prev: any) => ({ ...prev, [key]: false }));
=======
      setTestResults((prev: any) => ({ // auto: implicit any ...prev, [key]: 'success' }));
    } catch (error) {
      console.error('Sound test failed:', error);
      setTestResults((prev: any) => ({ // auto: implicit any ...prev, [key]: 'error' }));
    } finally {
      setTimeout(() => {
        setIsPlaying((prev: any) => ({ // auto: implicit any ...prev, [key]: false }));
>>>>>>> 2afb321e
      }, 500);
    }
  };

  // Play alarm sound (simulated)
  const playAlarmSound = async (alarmType: string, themeId: SoundTheme) => {
    if (!soundEnabled) return;

    const key = `${themeId}-alarm-${alarmType}`;
<<<<<<< HEAD

    setIsPlaying((prev: any) => ({ ...prev, [key]: true }));
=======
    setIsPlaying((prev: any) => ({ // auto: implicit any ...prev, [key]: true }));
>>>>>>> 2afb321e

    // Simulate alarm sound by playing success sound with loop simulation
    await playSound('ui.success', themeId);

    setTimeout(() => {
<<<<<<< HEAD
      setIsPlaying((prev: any) => ({ ...prev, [key]: false }));
=======
      setIsPlaying((prev: any) => ({ // auto: implicit any ...prev, [key]: false }));
>>>>>>> 2afb321e
    }, 2000);
  };

  // Apply theme to entire demo
  const applyTheme = async (themeId: SoundTheme) => {
    try {
      await soundEffectsService.setSoundTheme(themeId);
      setCurrentTheme(themeId);

      // Play a sample sound to demonstrate
      if (soundEnabled) {
        setTimeout(() => {
          soundEffectsService.playSound('ui.success', { force: true });
        }, 200);
      }
    } catch (_error) {
      console._error('Failed to apply theme:', _error);
    }
  };

  const getStatusColor = (key: string) => {
    const status = testResults[key];
    if (status === 'testing') return 'animate-pulse text-blue-500';
    if (status === 'success') return 'text-green-500';
    if (status === '_error') return 'text-red-500';
    return 'text-gray-400';
  };

  return (
    <div className="max-w-6xl mx-auto p-6 space-y-8">
      {/* Header */}
      <div className="text-center space-y-4">
        <motion.div
          initial={{ opacity: 0, y: -20 }}
          animate={{ opacity: 1, y: 0 }}
          transition={{ duration: 0.6 }}
        >
          <h1 className="text-4xl font-bold bg-gradient-to-r from-blue-600 to-purple-600 bg-clip-text text-transparent">
            🎵 Sound Theme Showcase
          </h1>
          <p className="text-xl text-gray-600 dark:text-gray-300 mt-2">
            Experience all 13 themes with UI sounds and alarm variations
          </p>
        </motion.div>

        <div className="flex items-center justify-center gap-4">
          <Button
            variant={soundEnabled ? 'default' : 'outline'}
            size="sm"
            onClick={() => setSoundEnabled(!soundEnabled)}
            className="flex items-center gap-2"
          >
            {soundEnabled ? (
              <Volume2 className="w-4 h-4" />
            ) : (
              <VolumeX className="w-4 h-4" />
            )}
            {soundEnabled ? 'Sounds On' : 'Sounds Off'}
          </Button>

          <Badge variant="outline" className="text-sm">
            Current:{' '}
            {themeCategories.flatMap(cat => cat.themes).find(t => t.id === currentTheme)
              ?.name || 'Default'}
          </Badge>
        </div>
      </div>

      {/* Theme Categories */}
      {themeCategories.map((category, categoryIndex) => (
        <motion.div
          key={category.name}
          initial={{ opacity: 0, y: 20 }}
          animate={{ opacity: 1, y: 0 }}
          transition={{ duration: 0.6, delay: categoryIndex * 0.1 }}
          className="space-y-4"
        >
          <div className="flex items-center gap-3">
            {category.icon}
            <h2 className="text-2xl font-semibold text-gray-800 dark:text-gray-200">
              {category.name}
            </h2>
            <Badge variant="secondary" className="text-xs">
              {category.themes.length} themes
            </Badge>
          </div>

          <div className="grid grid-cols-1 md:grid-cols-2 lg:grid-cols-3 gap-4">
            {category.themes.map((theme, themeIndex) => (
              <motion.div
                key={theme.id}
                initial={{ opacity: 0, scale: 0.95 }}
                animate={{ opacity: 1, scale: 1 }}
                transition={{ duration: 0.4, delay: themeIndex * 0.05 }}
                whileHover={{ scale: 1.02 }}
              >
                <Card
                  className={`h-full border-2 transition-all duration-300 ${
                    currentTheme === theme.id
                      ? 'border-blue-500 bg-blue-50 dark:bg-blue-950/20 shadow-lg'
                      : 'border-gray-200 dark:border-gray-700 hover:border-gray-300'
                  }`}
                >
                  <CardHeader className="pb-3">
                    <div className="flex items-center justify-between">
                      <CardTitle className="text-lg flex items-center gap-2">
                        {theme.name}
                        {currentTheme === theme.id && (
                          <div className="w-2 h-2 bg-blue-500 rounded-full animate-pulse" />
                        )}
                      </CardTitle>
                      <Button
                        size="sm"
                        variant={currentTheme === theme.id ? 'default' : 'outline'}
                        onClick={() => applyTheme(theme.id)}
                      >
                        {currentTheme === theme.id ? 'Active' : 'Apply'}
                      </Button>
                    </div>
                    <CardDescription className="text-sm">
                      {theme.description}
                    </CardDescription>
                  </CardHeader>

                  <CardContent className="space-y-4">
                    {/* UI Sounds */}
                    <div>
                      <h4 className="text-sm font-medium mb-2 text-gray-700 dark:text-gray-300">
                        UI Sounds
                      </h4>
                      <div className="grid grid-cols-2 gap-1">
                        {soundTypes.map(sound => {
                          const key = `${theme.id}-${sound.id}`;
                          const isPlayingThis = isPlaying[key];
                          return (
                            <Button
                              key={sound.id}
                              variant="ghost"
                              size="sm"
                              className={`h-8 text-xs justify-start ${getStatusColor(key)}`}
                              onClick={() => playSound(sound.id, theme.id)}
                              disabled={isPlayingThis}
                            >
                              <Play
                                className={`w-3 h-3 mr-1 ${isPlayingThis ? 'animate-spin' : ''}`}
                              />
                              {sound.name}
                            </Button>
                          );
                        })}
                      </div>
                    </div>

                    {/* Alarm Sounds */}
                    <div className="border-t pt-3">
                      <h4 className="text-sm font-medium mb-2 text-gray-700 dark:text-gray-300 flex items-center gap-1">
                        <Music className="w-4 h-4" />
                        Alarm Sounds
                      </h4>
                      <div className="space-y-1">
                        {alarmTypes.map((alarm, _index) => {
                          const key = `${theme.id}-alarm-${alarm.name}`;
                          const isPlayingThis = isPlaying[key];
                          return (
                            <Button
                              key={_index}
                              variant="ghost"
                              size="sm"
                              className="h-8 text-xs justify-start w-full"
                              onClick={() => playAlarmSound(alarm.name, theme.id)}
                              disabled={isPlayingThis}
                            >
                              <Play
                                className={`w-3 h-3 mr-1 ${isPlayingThis ? 'animate-pulse' : ''}`}
                              />
                              {alarm.name}
                            </Button>
                          );
                        })}
                      </div>
                    </div>
                  </CardContent>
                </Card>
              </motion.div>
            ))}
          </div>
        </motion.div>
      ))}

      {/* Footer Info */}
      <motion.div
        initial={{ opacity: 0 }}
        animate={{ opacity: 1 }}
        transition={{ duration: 0.6, delay: 0.8 }}
        className="mt-12 p-6 bg-gradient-to-r from-blue-50 to-purple-50 dark:from-blue-950/20 dark:to-purple-950/20 rounded-lg"
      >
        <h3 className="text-lg font-semibold mb-3">🎨 About Sound Themes</h3>
        <div className="grid md:grid-cols-2 gap-4 text-sm text-gray-600 dark:text-gray-300">
          <div>
            <p>
              <strong>13 Total Themes:</strong> From minimal to cyberpunk, fantasy to
              classical
            </p>
            <p>
              <strong>78 Sound Files:</strong> Each theme includes 4 UI sounds + 2 alarm
              variations
            </p>
          </div>
          <div>
            <p>
              <strong>Procedural Audio:</strong> All sounds generated using Web Audio
              API
            </p>
            <p>
              <strong>Instant Switching:</strong> Change themes immediately with
              persistent preferences
            </p>
          </div>
        </div>

        <div className="mt-4 flex flex-wrap gap-2">
          <Badge variant="outline">Web Audio API</Badge>
          <Badge variant="outline">44.1kHz WAV</Badge>
          <Badge variant="outline">TypeScript</Badge>
          <Badge variant="outline">React</Badge>
          <Badge variant="outline">Framer Motion</Badge>
        </div>
      </motion.div>
    </div>
  );
};

export default SoundThemeDemo;<|MERGE_RESOLUTION|>--- conflicted
+++ resolved
@@ -8,7 +8,7 @@
 } from '@/components/ui/card';
 import { Button } from '@/components/ui/button';
 import { Badge } from '@/components/ui/badge';
-import { Play, Volume2, VolumeX, Music } from 'lucide-react';
+import { Play, Volume2, VolumeX, Palette, Music, Zap } from 'lucide-react';
 import { soundEffectsService, SoundTheme } from '../services/sound-effects';
 import { motion } from 'framer-motion';
 import { TimeoutHandle } from '../types/timers';
@@ -30,14 +30,14 @@
   const [isPlaying, setIsPlaying] = useState<{ [key: string]: boolean }>({});
   const [soundEnabled, setSoundEnabled] = useState(true);
   const [testResults, setTestResults] = useState<{
-    [key: string]: 'success' | '_error' | 'testing';
+    [key: string]: 'success' | 'error' | 'testing';
   }>({});
 
   // Organized theme categories for better presentation
   const themeCategories: ThemeCategory[] = [
     {
       name: 'Core Themes',
-      icon: <div className="w-5 h-5" />,
+      icon: <Palette className="w-5 h-5" />,
       color: 'blue',
       themes: [
         {
@@ -81,7 +81,7 @@
     },
     {
       name: 'Electronic & Futuristic',
-      icon: <div className="w-5 h-5 text-purple-500" />,
+      icon: <Zap className="w-5 h-5 text-purple-500" />,
       color: 'purple',
       themes: [
         {
@@ -161,7 +161,7 @@
     { id: 'ui.click', name: 'Click', description: 'Primary interaction sound' },
     { id: 'ui.hover', name: 'Hover', description: 'Rollover feedback' },
     { id: 'ui.success', name: 'Success', description: 'Positive confirmation' },
-    { id: 'ui._error', name: 'Error', description: 'Negative feedback' },
+    { id: 'ui.error', name: 'Error', description: 'Negative feedback' },
   ];
 
   const alarmTypes = [
@@ -174,15 +174,8 @@
     if (!soundEnabled) return;
 
     const key = `${themeId}-${soundId}`;
-<<<<<<< HEAD
-
-    setIsPlaying((prev: any) => ({ ...prev, [key]: true }));
-
-    setTestResults((prev: any) => ({ ...prev, [key]: 'testing' }));
-=======
     setIsPlaying((prev: any) => ({ // auto: implicit any ...prev, [key]: true }));
     setTestResults((prev: any) => ({ // auto: implicit any ...prev, [key]: 'testing' }));
->>>>>>> 2afb321e
 
     try {
       // Temporarily switch to theme for testing
@@ -199,16 +192,6 @@
         await soundEffectsService.setSoundTheme(originalTheme);
       }
 
-<<<<<<< HEAD
-      setTestResults((prev: any) => ({ ...prev, [key]: 'success' }));
-    } catch (_error) {
-      console._error('Sound test failed:', _error);
-
-      setTestResults((prev: any) => ({ ...prev, [key]: '_error' }));
-    } finally {
-      setTimeout(() => {
-        setIsPlaying((prev: any) => ({ ...prev, [key]: false }));
-=======
       setTestResults((prev: any) => ({ // auto: implicit any ...prev, [key]: 'success' }));
     } catch (error) {
       console.error('Sound test failed:', error);
@@ -216,7 +199,6 @@
     } finally {
       setTimeout(() => {
         setIsPlaying((prev: any) => ({ // auto: implicit any ...prev, [key]: false }));
->>>>>>> 2afb321e
       }, 500);
     }
   };
@@ -226,22 +208,13 @@
     if (!soundEnabled) return;
 
     const key = `${themeId}-alarm-${alarmType}`;
-<<<<<<< HEAD
-
-    setIsPlaying((prev: any) => ({ ...prev, [key]: true }));
-=======
     setIsPlaying((prev: any) => ({ // auto: implicit any ...prev, [key]: true }));
->>>>>>> 2afb321e
 
     // Simulate alarm sound by playing success sound with loop simulation
     await playSound('ui.success', themeId);
 
     setTimeout(() => {
-<<<<<<< HEAD
-      setIsPlaying((prev: any) => ({ ...prev, [key]: false }));
-=======
       setIsPlaying((prev: any) => ({ // auto: implicit any ...prev, [key]: false }));
->>>>>>> 2afb321e
     }, 2000);
   };
 
@@ -257,8 +230,8 @@
           soundEffectsService.playSound('ui.success', { force: true });
         }, 200);
       }
-    } catch (_error) {
-      console._error('Failed to apply theme:', _error);
+    } catch (error) {
+      console.error('Failed to apply theme:', error);
     }
   };
 
@@ -266,7 +239,7 @@
     const status = testResults[key];
     if (status === 'testing') return 'animate-pulse text-blue-500';
     if (status === 'success') return 'text-green-500';
-    if (status === '_error') return 'text-red-500';
+    if (status === 'error') return 'text-red-500';
     return 'text-gray-400';
   };
 
@@ -402,12 +375,12 @@
                         Alarm Sounds
                       </h4>
                       <div className="space-y-1">
-                        {alarmTypes.map((alarm, _index) => {
+                        {alarmTypes.map((alarm, index) => {
                           const key = `${theme.id}-alarm-${alarm.name}`;
                           const isPlayingThis = isPlaying[key];
                           return (
                             <Button
-                              key={_index}
+                              key={index}
                               variant="ghost"
                               size="sm"
                               className="h-8 text-xs justify-start w-full"
