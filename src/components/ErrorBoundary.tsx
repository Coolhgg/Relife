import React, { Component, type ReactNode, type ErrorInfo } from 'react';
import { AlertTriangle, RefreshCw, Home } from 'lucide-react';
import { ErrorHandler } from '../services/error-handler';

interface Props {
  children: ReactNode;
  fallback?: ReactNode;
  context?: string;
  onError?: (error: Error, errorInfo: ErrorInfo) => void;
  onNavigateBack?: () => void;
}

interface State {
  hasError: boolean;
  error: Error | null;
  errorInfo: ErrorInfo | null;
  errorId: string | null;
}

class ErrorBoundary extends Component<Props, State> {
  constructor(props: Props) {
    super(props);
    this.state = {
      hasError: false,
      error: null,
      errorInfo: null,
      errorId: null
    };
  }

  static getDerivedStateFromError(error: Error): State {
    return {
      hasError: true,
      error,
      errorInfo: null,
      errorId: null
    };
  }

  componentDidCatch(error: Error, errorInfo: ErrorInfo) {
    const errorId = ErrorHandler.handleError(error, 'Component error occurred', {
      context: this.props.context || 'ErrorBoundary',
      componentStack: errorInfo.componentStack,
      timestamp: new Date().toISOString(),
<<<<<<< HEAD
      userAgent: navigator.userAgent,
=======
      userAgent: navigator.userAgent
>>>>>>> 02f0594e
    });

    this.setState({
      error,
      errorInfo,
      errorId
    });

    // Call custom error handler if provided
    this.props.onError?.(error, errorInfo);
  }

  handleRetry = () => {
    this.setState({
      hasError: false,
      error: null,
      errorInfo: null,
      errorId: null
    });
  };

  handleGoHome = () => {
    if (this.props.onNavigateBack) {
      this.props.onNavigateBack();
    } else {
      window.location.href = '/';
    }
  };

  render() {
    if (this.state.hasError) {
      if (this.props.fallback) {
        return this.props.fallback;
      }

      return (
        <div className="min-h-screen bg-gray-50 dark:bg-dark-900 flex items-center justify-center p-4">
          <div className="max-w-md w-full bg-white dark:bg-dark-800 rounded-xl shadow-lg p-6 text-center">
            <div className="flex justify-center mb-4">
              <div className="w-16 h-16 bg-red-100 dark:bg-red-900/20 rounded-full flex items-center justify-center">
                <AlertTriangle className="w-8 h-8 text-red-600 dark:text-red-400" />
              </div>
            </div>

            <h2 className="text-xl font-bold text-gray-900 dark:text-white mb-2">
              Something went wrong
            </h2>

            <p className="text-gray-600 dark:text-gray-400 mb-6">
<<<<<<< HEAD
              We're sorry, but something unexpected happened. The error has been logged
              and our team will investigate.
=======
              We're sorry, but something unexpected happened. The error has been logged and our team will investigate.
>>>>>>> 02f0594e
            </p>

            {this.state.errorId && (
              <div className="bg-gray-100 dark:bg-dark-700 rounded-lg p-3 mb-6">
                <p className="text-sm text-gray-600 dark:text-gray-400">
                  Error ID: <code className="font-mono">{this.state.errorId}</code>
                </p>
              </div>
            )}

            <div className="space-y-3">
              <button
                onClick={this.handleRetry}
                className="w-full bg-primary-600 hover:bg-primary-700 text-white font-semibold py-2 px-4 rounded-lg transition-colors flex items-center justify-center gap-2"
              >
                <RefreshCw className="w-4 h-4" />
                Try Again
              </button>

              <button
                onClick={this.handleGoHome}
                className="w-full bg-gray-200 hover:bg-gray-300 dark:bg-dark-700 dark:hover:bg-dark-600 text-gray-900 dark:text-white font-semibold py-2 px-4 rounded-lg transition-colors flex items-center justify-center gap-2"
              >
                <Home className="w-4 h-4" />
                {this.props.onNavigateBack ? 'Go Back' : 'Go to Home'}
              </button>
            </div>

            {process.env.NODE_ENV === 'development' && this.state.error && (
              <details className="mt-6 text-left">
                <summary className="cursor-pointer text-sm text-gray-500 hover:text-gray-700">
                  Developer Details
                </summary>
                <div className="mt-2 p-3 bg-red-50 dark:bg-red-900/10 rounded border text-xs">
                  <strong>Error:</strong> {this.state.error.toString()}
                  {this.state.errorInfo && (
                    <>
                      <br /><br />
                      <strong>Component Stack:</strong>
                      <pre className="whitespace-pre-wrap mt-1">
                        {this.state.errorInfo.componentStack}
                      </pre>
                    </>
                  )}
                </div>
              </details>
            )}
          </div>
        </div>
      );
    }

    return this.props.children;
  }
}

export default ErrorBoundary;<|MERGE_RESOLUTION|>--- conflicted
+++ resolved
@@ -42,11 +42,7 @@
       context: this.props.context || 'ErrorBoundary',
       componentStack: errorInfo.componentStack,
       timestamp: new Date().toISOString(),
-<<<<<<< HEAD
-      userAgent: navigator.userAgent,
-=======
       userAgent: navigator.userAgent
->>>>>>> 02f0594e
     });
 
     this.setState({
@@ -96,12 +92,7 @@
             </h2>
 
             <p className="text-gray-600 dark:text-gray-400 mb-6">
-<<<<<<< HEAD
-              We're sorry, but something unexpected happened. The error has been logged
-              and our team will investigate.
-=======
               We're sorry, but something unexpected happened. The error has been logged and our team will investigate.
->>>>>>> 02f0594e
             </p>
 
             {this.state.errorId && (
