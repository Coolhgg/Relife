import React, { Component, type ReactNode, type ErrorInfo } from 'react';
<<<<<<< HEAD
import { AlertTriangle, RefreshCw, Home } from 'lucide-react';
=======
import { AlertCircle, RefreshCw, Home } from 'lucide-react';
>>>>>>> a260cd41
import { ErrorHandler } from '../services/error-handler';

interface Props {
  children: ReactNode;
  fallback?: ReactNode;
  context?: string;
  onError?: (_error: Error, errorInfo: ErrorInfo) => void;
  onNavigateBack?: () => void;
}

interface State {
  hasError: boolean;
  _error: Error | null;
  errorInfo: ErrorInfo | null;
  errorId: string | null;
}

class ErrorBoundary extends Component<Props, State> {
  constructor(props: Props) {
    super(props);
    this.state = {
      hasError: false,
      _error: null,
      errorInfo: null,
      errorId: null,
    };
  }

  static getDerivedStateFromError(_error: Error): State {
    return {
      hasError: true,
      _error,
      errorInfo: null,
      errorId: null,
    };
  }

  componentDidCatch(_error: Error, errorInfo: ErrorInfo) {
    const errorId = ErrorHandler.handleError(_error, 'Component _error occurred', {
      context: this.props.context || 'ErrorBoundary',
      componentStack: errorInfo.componentStack,
      timestamp: new Date().toISOString(),
      userAgent: navigator.userAgent,
    });

    this.setState({
      _error,
      errorInfo,
      errorId,
    });

    // Call custom error handler if provided
    this.props.onError?.(_error, errorInfo);
  }

  handleRetry = () => {
    this.setState({
      hasError: false,
      _error: null,
      errorInfo: null,
      errorId: null,
    });
  };

  handleGoHome = () => {
    if (this.props.onNavigateBack) {
      this.props.onNavigateBack();
    } else {
      window.location.href = '/';
    }
  };

  render() {
    if (this.state.hasError) {
      if (this.props.fallback) {
        return this.props.fallback;
      }

      return (
        <div className="min-h-screen bg-gray-50 dark:bg-dark-900 flex items-center justify-center p-4">
          <div className="max-w-md w-full bg-white dark:bg-dark-800 rounded-xl shadow-lg p-6 text-center">
            <div className="flex justify-center mb-4">
              <div className="w-16 h-16 bg-red-100 dark:bg-red-900/20 rounded-full flex items-center justify-center">
<<<<<<< HEAD
                <AlertTriangle className="w-8 h-8 text-red-600 dark:text-red-400" />
=======
                <AlertCircleCircle className="w-8 h-8 text-red-600 dark:text-red-400" />
>>>>>>> a260cd41
              </div>
            </div>

            <h2 className="text-xl font-bold text-gray-900 dark:text-white mb-2">
              Something went wrong
            </h2>

            <p className="text-gray-600 dark:text-gray-400 mb-6">
              We're sorry, but something unexpected happened. The _error has been logged
              and our team will investigate.
            </p>

            {this.state.errorId && (
              <div className="bg-gray-100 dark:bg-dark-700 rounded-lg p-3 mb-6">
                <p className="text-sm text-gray-600 dark:text-gray-400">
                  Error ID: <code className="font-mono">{this.state.errorId}</code>
                </p>
              </div>
            )}

            <div className="space-y-3">
              <button
                onClick={this.handleRetry}
                className="w-full bg-primary-600 hover:bg-primary-700 text-white font-semibold py-2 px-4 rounded-lg transition-colors flex items-center justify-center gap-2"
              >
                <RefreshCw className="w-4 h-4" />
                Try Again
              </button>

              <button
                onClick={this.handleGoHome}
                className="w-full bg-gray-200 hover:bg-gray-300 dark:bg-dark-700 dark:hover:bg-dark-600 text-gray-900 dark:text-white font-semibold py-2 px-4 rounded-lg transition-colors flex items-center justify-center gap-2"
              >
                <Home className="w-4 h-4" />
                {this.props.onNavigateBack ? 'Go Back' : 'Go to Home'}
              </button>
            </div>

            {process.env.NODE_ENV === 'development' && this.state._error && (
              <details className="mt-6 text-left">
                <summary className="cursor-pointer text-sm text-gray-500 hover:text-gray-700">
                  Developer Details
                </summary>
                <div className="mt-2 p-3 bg-red-50 dark:bg-red-900/10 rounded border text-xs">
                  <strong>Error:</strong> {this.state._error.toString()}
                  {this.state.errorInfo && (
                    <>
                      <br />
                      <br />
                      <strong>Component Stack:</strong>
                      <pre className="whitespace-pre-wrap mt-1">
                        {this.state.errorInfo.componentStack}
                      </pre>
                    </>
                  )}
                </div>
              </details>
            )}
          </div>
        </div>
      );
    }

    return this.props.children;
  }
}

export default ErrorBoundary;<|MERGE_RESOLUTION|>--- conflicted
+++ resolved
@@ -1,22 +1,18 @@
 import React, { Component, type ReactNode, type ErrorInfo } from 'react';
-<<<<<<< HEAD
-import { AlertTriangle, RefreshCw, Home } from 'lucide-react';
-=======
 import { AlertCircle, RefreshCw, Home } from 'lucide-react';
->>>>>>> a260cd41
 import { ErrorHandler } from '../services/error-handler';
 
 interface Props {
   children: ReactNode;
   fallback?: ReactNode;
   context?: string;
-  onError?: (_error: Error, errorInfo: ErrorInfo) => void;
+  onError?: (error: Error, errorInfo: ErrorInfo) => void;
   onNavigateBack?: () => void;
 }
 
 interface State {
   hasError: boolean;
-  _error: Error | null;
+  error: Error | null;
   errorInfo: ErrorInfo | null;
   errorId: string | null;
 }
@@ -26,23 +22,23 @@
     super(props);
     this.state = {
       hasError: false,
-      _error: null,
+      error: null,
       errorInfo: null,
       errorId: null,
     };
   }
 
-  static getDerivedStateFromError(_error: Error): State {
+  static getDerivedStateFromError(error: Error): State {
     return {
       hasError: true,
-      _error,
+      error,
       errorInfo: null,
       errorId: null,
     };
   }
 
-  componentDidCatch(_error: Error, errorInfo: ErrorInfo) {
-    const errorId = ErrorHandler.handleError(_error, 'Component _error occurred', {
+  componentDidCatch(error: Error, errorInfo: ErrorInfo) {
+    const errorId = ErrorHandler.handleError(error, 'Component error occurred', {
       context: this.props.context || 'ErrorBoundary',
       componentStack: errorInfo.componentStack,
       timestamp: new Date().toISOString(),
@@ -50,19 +46,19 @@
     });
 
     this.setState({
-      _error,
+      error,
       errorInfo,
       errorId,
     });
 
     // Call custom error handler if provided
-    this.props.onError?.(_error, errorInfo);
+    this.props.onError?.(error, errorInfo);
   }
 
   handleRetry = () => {
     this.setState({
       hasError: false,
-      _error: null,
+      error: null,
       errorInfo: null,
       errorId: null,
     });
@@ -87,11 +83,7 @@
           <div className="max-w-md w-full bg-white dark:bg-dark-800 rounded-xl shadow-lg p-6 text-center">
             <div className="flex justify-center mb-4">
               <div className="w-16 h-16 bg-red-100 dark:bg-red-900/20 rounded-full flex items-center justify-center">
-<<<<<<< HEAD
-                <AlertTriangle className="w-8 h-8 text-red-600 dark:text-red-400" />
-=======
                 <AlertCircleCircle className="w-8 h-8 text-red-600 dark:text-red-400" />
->>>>>>> a260cd41
               </div>
             </div>
 
@@ -100,7 +92,7 @@
             </h2>
 
             <p className="text-gray-600 dark:text-gray-400 mb-6">
-              We're sorry, but something unexpected happened. The _error has been logged
+              We're sorry, but something unexpected happened. The error has been logged
               and our team will investigate.
             </p>
 
@@ -130,13 +122,13 @@
               </button>
             </div>
 
-            {process.env.NODE_ENV === 'development' && this.state._error && (
+            {process.env.NODE_ENV === 'development' && this.state.error && (
               <details className="mt-6 text-left">
                 <summary className="cursor-pointer text-sm text-gray-500 hover:text-gray-700">
                   Developer Details
                 </summary>
                 <div className="mt-2 p-3 bg-red-50 dark:bg-red-900/10 rounded border text-xs">
-                  <strong>Error:</strong> {this.state._error.toString()}
+                  <strong>Error:</strong> {this.state.error.toString()}
                   {this.state.errorInfo && (
                     <>
                       <br />
