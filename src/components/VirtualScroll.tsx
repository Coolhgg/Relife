--- conflicted
+++ resolved
@@ -1,15 +1,14 @@
-/* eslint-disable react-refresh/only-export-components */
 import React, { useState, useEffect, useRef, useCallback, useMemo } from 'react';
 
 interface VirtualScrollProps<T> {
   items: T[];
   itemHeight: number;
   containerHeight: number;
-  renderItem: (item: T, _index: number) => React.ReactNode;
+  renderItem: (item: T, index: number) => React.ReactNode;
   className?: string;
   overscan?: number;
   onScroll?: (scrollTop: number) => void;
-  getItemHeight?: (_index: number) => number;
+  getItemHeight?: (index: number) => number;
 }
 
 export function VirtualScroll<T>({
@@ -28,7 +27,7 @@
   // Calculate dynamic heights if provided
   const itemHeights = useMemo(() => {
     if (!getItemHeight) return new Array(items.length).fill(itemHeight);
-    return items.map((_, _index) => getItemHeight(_index));
+    return items.map((_, index) => getItemHeight(index));
   }, [items.length, getItemHeight, itemHeight]);
 
   // Calculate cumulative heights for dynamic sizing
@@ -46,14 +45,12 @@
   const visibleRange = useMemo(() => {
     const startIndex = Math.max(
       0,
-      cumulativeHeights.findIndex((height: any) => height >= scrollTop) - 1
+      cumulativeHeights.findIndex((height: any) => h // auto: implicit anyeight >= scrollTop) - 1
     );
 
     const endIndex = Math.min(
       items.length - 1,
-      cumulativeHeights.findIndex(
-        (height: any) => height >= scrollTop + containerHeight
-      )
+      cumulativeHeights.findIndex((height: any) => h // auto: implicit anyeight >= scrollTop + containerHeight)
     );
 
     return {
@@ -78,7 +75,7 @@
       if (items[i]) {
         items_array.push({
           item: items[i],
-          _index: i,
+          index: i,
           top: cumulativeHeights[i],
           height: itemHeights[i],
         });
@@ -95,9 +92,9 @@
       onScroll={handleScroll}
     >
       <div style={{ height: totalHeight, position: 'relative' }}>
-        {visibleItems.map(({ item, _index, top, height }) => (
+        {visibleItems.map(({ item, index, top, height }) => (
           <div
-            key={_index}
+            key={index}
             style={{
               position: 'absolute',
               top,
@@ -105,7 +102,7 @@
               width: '100%',
             }}
           >
-            {renderItem(item, _index)}
+            {renderItem(item, index)}
           </div>
         ))}
       </div>
@@ -127,7 +124,7 @@
   onItemClick?: (alarm: AlarmHistoryItem) => void;
 }> = ({ alarms, onItemClick }) => {
   const renderAlarmItem = useCallback(
-    (alarm: AlarmHistoryItem, _index: number) => (
+    (alarm: AlarmHistoryItem, index: number) => (
       <div
         key={alarm.id}
         className="flex items-center justify-between p-4 border-b border-white/10 hover:bg-white/5 cursor-pointer transition-colors"
@@ -182,7 +179,7 @@
   onItemClick?: (session: SleepSessionItem) => void;
 }> = ({ sessions, onItemClick }) => {
   const renderSessionItem = useCallback(
-    (session: SleepSessionItem, _index: number) => {
+    (session: SleepSessionItem, index: number) => {
       const formatDuration = (minutes: number) => {
         const hours = Math.floor(minutes / 60);
         const mins = minutes % 60;
@@ -280,13 +277,8 @@
         setHasMore(false);
       }
       setData((prev: any) => [...prev, ...newData]);
-<<<<<<< HEAD
-    } catch (_error) {
-      console._error('Error loading more data:', _error);
-=======
     } catch (error) {
       console.error('Error loading more data:', error);
->>>>>>> 2afb321e
     } finally {
       setLoading(false);
     }
