--- conflicted
+++ resolved
@@ -1,22 +1,5 @@
 import React, { useState, useCallback } from 'react';
-<<<<<<< HEAD
-import {
-  TestTube,
-  Send,
-  Clock,
-  Zap,
-  TrendingUp,
-  Shield,
-  Bell,
-  CheckCircle,
-  XCircle,
-  AlertTriangle,
-  Smartphone,
-  RefreshCw,
-} from 'lucide-react';
-=======
 import { TestTube, Send, Clock, Zap, TrendingUp, Shield, Bell, CheckCircle, XCircle, AlertTriangle, Smartphone, RefreshCw } from 'lucide-react';
->>>>>>> 02f0594e
 import { usePushNotifications } from '../hooks/usePushNotifications';
 import { useAnalytics } from '../hooks/useAnalytics';
 
@@ -44,157 +27,34 @@
       title: 'Basic Test',
       description: 'Simple test notification',
       icon: TestTube,
-<<<<<<< HEAD
-      color: 'blue',
-=======
       color: 'blue'
->>>>>>> 02f0594e
     },
     {
       id: 'alarm',
       title: 'Alarm Notification',
       description: 'Simulated alarm notification',
       icon: Clock,
-<<<<<<< HEAD
-      color: 'orange',
-=======
       color: 'orange'
->>>>>>> 02f0594e
     },
     {
       id: 'motivation',
       title: 'Daily Motivation',
       description: 'Motivational message',
       icon: Zap,
-<<<<<<< HEAD
-      color: 'yellow',
-=======
       color: 'yellow'
->>>>>>> 02f0594e
     },
     {
       id: 'progress',
       title: 'Weekly Progress',
       description: 'Progress statistics',
       icon: TrendingUp,
-<<<<<<< HEAD
-      color: 'green',
-=======
       color: 'green'
->>>>>>> 02f0594e
     },
     {
       id: 'emergency',
       title: 'Emergency Alert',
       description: 'High priority notification',
       icon: Shield,
-<<<<<<< HEAD
-      color: 'red',
-    },
-  ];
-
-  const addTestResult = useCallback(
-    (
-      type: string,
-      title: string,
-      status: 'success' | 'error',
-      error?: string,
-      duration?: number
-    ) => {
-      const result: TestResult = {
-        id: Date.now().toString(),
-        type,
-        title,
-        status,
-        timestamp: new Date(),
-        error,
-        duration,
-      };
-
-      setTestResults(prev => [result, ...prev.slice(0, 9)]); // Keep last 10 results
-    },
-    []
-  );
-
-  const runSingleTest = useCallback(
-    async (testType: string) => {
-      const startTime = Date.now();
-
-      try {
-        switch (testType) {
-          case 'basic':
-            await testNotification();
-            break;
-          case 'motivation':
-            await sendDailyMotivation(
-              "🌟 You're doing amazing! Keep pushing forward and make today count!"
-            );
-            break;
-          case 'progress':
-            await sendWeeklyProgress({
-              alarmsTriggered: 12,
-              streak: 5,
-              averageWakeTime: '7:15 AM',
-              improvementTrend: 'up',
-            });
-            break;
-          case 'alarm':
-            // For testing, we'll use the basic test notification but with alarm styling
-            await testNotification();
-            break;
-          case 'emergency':
-            // For testing, we'll use the basic test notification
-            await testNotification();
-            break;
-          default:
-            throw new Error('Unknown test type');
-        }
-
-        const duration = Date.now() - startTime;
-        const testTypeData = testTypes.find(t => t.id === testType);
-
-        addTestResult(
-          testType,
-          testTypeData?.title || 'Unknown Test',
-          'success',
-          undefined,
-          duration
-        );
-
-        track('push_notification_test_success', {
-          testType,
-          duration,
-        });
-      } catch (error) {
-        const duration = Date.now() - startTime;
-        const testTypeData = testTypes.find(t => t.id === testType);
-        const errorMessage = error instanceof Error ? error.message : 'Unknown error';
-
-        addTestResult(
-          testType,
-          testTypeData?.title || 'Unknown Test',
-          'error',
-          errorMessage,
-          duration
-        );
-
-        track('push_notification_test_error', {
-          testType,
-          error: errorMessage,
-          duration,
-        });
-      }
-    },
-    [
-      testNotification,
-      sendDailyMotivation,
-      sendWeeklyProgress,
-      addTestResult,
-      testTypes,
-      track,
-    ]
-  );
-=======
       color: 'red'
     }
   ];
@@ -280,7 +140,6 @@
       });
     }
   }, [testNotification, sendDailyMotivation, sendWeeklyProgress, addTestResult, testTypes, track]);
->>>>>>> 02f0594e
 
   const runAllTests = useCallback(async () => {
     if (!status.hasPermission) {
@@ -300,11 +159,7 @@
       track('push_notification_test_suite_complete');
     } catch (error) {
       track('push_notification_test_suite_error', {
-<<<<<<< HEAD
-        error: error instanceof Error ? error.message : 'Unknown error',
-=======
         error: error instanceof Error ? error.message : 'Unknown error'
->>>>>>> 02f0594e
       });
     } finally {
       setIsRunningTests(false);
@@ -323,13 +178,7 @@
       case 'error':
         return <XCircle className="w-4 h-4 text-red-500" />;
       case 'pending':
-<<<<<<< HEAD
-        return (
-          <div className="w-4 h-4 border-2 border-blue-500 border-t-transparent rounded-full animate-spin" />
-        );
-=======
         return <div className="w-4 h-4 border-2 border-blue-500 border-t-transparent rounded-full animate-spin" />;
->>>>>>> 02f0594e
       default:
         return <AlertTriangle className="w-4 h-4 text-yellow-500" />;
     }
@@ -395,13 +244,7 @@
             <span className="text-sm font-medium text-gray-700 dark:text-gray-300">Status:</span>
           </div>
           <div className="flex items-center gap-2">
-<<<<<<< HEAD
-            <div
-              className={`w-2 h-2 rounded-full ${status.hasPermission ? 'bg-green-500' : 'bg-red-500'}`}
-            />
-=======
             <div className={`w-2 h-2 rounded-full ${status.hasPermission ? 'bg-green-500' : 'bg-red-500'}`} />
->>>>>>> 02f0594e
             <span className="text-sm text-gray-600 dark:text-gray-400">
               {status.hasPermission ? 'Ready for testing' : 'Permission required'}
             </span>
@@ -411,12 +254,7 @@
         {!status.hasPermission && (
           <div className="mt-4 p-4 bg-red-50 dark:bg-red-900/20 border border-red-200 dark:border-red-800 rounded-lg">
             <p className="text-red-800 dark:text-red-300 text-sm">
-<<<<<<< HEAD
-              Push notification permission is required to run tests. Please enable
-              notifications in the settings first.
-=======
               Push notification permission is required to run tests. Please enable notifications in the settings first.
->>>>>>> 02f0594e
             </p>
           </div>
         )}
@@ -520,20 +358,7 @@
             </div>
             <div className="text-center">
               <div className="text-2xl font-bold text-gray-600 dark:text-gray-400">
-<<<<<<< HEAD
-                {testResults.length > 0
-                  ? Math.round(
-                      testResults.reduce((acc, r) => acc + (r.duration || 0), 0) /
-                        testResults.length
-                    )
-                  : 0}
-                ms
-              </div>
-              <div className="text-sm text-gray-600 dark:text-gray-400">
-                Avg Duration
-=======
                 {testResults.length > 0 ? Math.round(testResults.reduce((acc, r) => acc + (r.duration || 0), 0) / testResults.length) : 0}ms
->>>>>>> 02f0594e
               </div>
               <div className="text-sm text-gray-600 dark:text-gray-400">Avg Duration</div>
             </div>
@@ -567,17 +392,6 @@
                 </div>
 
                 <div className="text-right">
-<<<<<<< HEAD
-                  <span
-                    className={`inline-flex items-center px-2 py-1 rounded-full text-xs font-medium ${
-                      result.status === 'success'
-                        ? 'bg-green-100 text-green-800 dark:bg-green-900/20 dark:text-green-300'
-                        : result.status === 'error'
-                          ? 'bg-red-100 text-red-800 dark:bg-red-900/20 dark:text-red-300'
-                          : 'bg-yellow-100 text-yellow-800 dark:bg-yellow-900/20 dark:text-yellow-300'
-                    }`}
-                  >
-=======
                   <span className={`inline-flex items-center px-2 py-1 rounded-full text-xs font-medium ${
                     result.status === 'success'
                       ? 'bg-green-100 text-green-800 dark:bg-green-900/20 dark:text-green-300'
@@ -585,7 +399,6 @@
                       ? 'bg-red-100 text-red-800 dark:bg-red-900/20 dark:text-red-300'
                       : 'bg-yellow-100 text-yellow-800 dark:bg-yellow-900/20 dark:text-yellow-300'
                   }`}>
->>>>>>> 02f0594e
                     {result.status}
                   </span>
                 </div>
