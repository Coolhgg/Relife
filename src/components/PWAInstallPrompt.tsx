--- conflicted
+++ resolved
@@ -3,11 +3,7 @@
 
 interface BeforeInstallPromptEvent extends Event {
   prompt(): Promise<void>;
-<<<<<<< HEAD
-  userChoice: Promise<{ outcome: 'accepted' | 'dismissed' }>;
-=======
   userChoice: Promise<{outcome: 'accepted' | 'dismissed'}>;
->>>>>>> 02f0594e
 }
 
 declare global {
@@ -25,26 +21,11 @@
   onDismiss?: () => void;
 }
 
-<<<<<<< HEAD
-const PWAInstallPrompt: React.FC<PWAInstallPromptProps> = ({
-  onInstall,
-  onDismiss,
-}) => {
-  const [deferredPrompt, setDeferredPrompt] = useState<BeforeInstallPromptEvent | null>(
-    null
-  );
-  const [showPrompt, setShowPrompt] = useState(false);
-  const [isInstalled, setIsInstalled] = useState(false);
-  const [platform, setPlatform] = useState<'android' | 'ios' | 'desktop' | 'other'>(
-    'other'
-  );
-=======
 const PWAInstallPrompt: React.FC<PWAInstallPromptProps> = ({ onInstall, onDismiss }) => {
   const [deferredPrompt, setDeferredPrompt] = useState<BeforeInstallPromptEvent | null>(null);
   const [showPrompt, setShowPrompt] = useState(false);
   const [isInstalled, setIsInstalled] = useState(false);
   const [platform, setPlatform] = useState<'android' | 'ios' | 'desktop' | 'other'>('other');
->>>>>>> 02f0594e
 
   useEffect(() => {
     // Check if already installed
@@ -151,11 +132,7 @@
           title: 'Install Smart Alarm',
           steps: [
             'Click the install button in your browser',
-<<<<<<< HEAD
-            'Or check the address bar for install option',
-=======
             'Or check the address bar for install option'
->>>>>>> 02f0594e
           ],
           icon: <Monitor className="w-6 h-6" />
         };
