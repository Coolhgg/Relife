<<<<<<< HEAD
import React, { useState, useEffect } from 'react';
import { Download, X, Smartphone, Monitor } from 'lucide-react';
=======
/// <reference lib="dom" />
import React, { useState, useEffect } from "react";
import { Download, X, Smartphone, Monitor } from "lucide-react";
>>>>>>> a2085a2a

interface BeforeInstallPromptEvent extends Event {
  prompt(): Promise<void>;
  userChoice: Promise<{outcome: 'accepted' | 'dismissed'}>;
}

declare global {
  interface WindowEventMap {
    beforeinstallprompt: BeforeInstallPromptEvent;
  }

  interface Navigator {
    standalone?: boolean;
  }
}

interface PWAInstallPromptProps {
  onInstall?: () => void;
  onDismiss?: () => void;
}

const PWAInstallPrompt: React.FC<PWAInstallPromptProps> = ({ onInstall, onDismiss }) => {
  const [deferredPrompt, setDeferredPrompt] = useState<BeforeInstallPromptEvent | null>(null);
  const [showPrompt, setShowPrompt] = useState(false);
  const [isInstalled, setIsInstalled] = useState(false);
  const [platform, setPlatform] = useState<'android' | 'ios' | 'desktop' | 'other'>('other');

  useEffect(() => {
    // Check if already installed
    const isStandalone = window.matchMedia('(display-mode: standalone)').matches;
    const isInstalled = window.navigator.standalone === true || isStandalone;
    setIsInstalled(isInstalled);

    // Detect platform
    const userAgent = navigator.userAgent;
    if (/android/i.test(userAgent)) {
      setPlatform('android');
    } else if (/iPad|iPhone|iPod/.test(userAgent)) {
      setPlatform('ios');
    } else if (window.innerWidth >= 1024) {
      setPlatform('desktop');
    }

    // Listen for beforeinstallprompt event
    const handleBeforeInstallPrompt = (e: Event) => {
      e.preventDefault();
      setDeferredPrompt(e);

      // Show prompt after a delay if not already dismissed
      const hasBeenDismissed = localStorage.getItem('pwa-install-dismissed');
      if (!hasBeenDismissed && !isInstalled) {
        setTimeout(() => {
          setShowPrompt(true);
        }, 3000); // Show after 3 seconds
      }
    };

    window.addEventListener('beforeinstallprompt', handleBeforeInstallPrompt);

    // Listen for successful installation
    window.addEventListener('appinstalled', () => {
      setIsInstalled(true);
      setShowPrompt(false);
      setDeferredPrompt(null);
      console.log('PWA was installed successfully');
    });

    return () => {
      window.removeEventListener('beforeinstallprompt', handleBeforeInstallPrompt);
    };
  }, []);

  const handleInstall = async () => {
    if (!deferredPrompt) {
      // For iOS, show manual install instructions
      if (platform === 'ios') {
        setShowPrompt(true);
        return;
      }
      return;
    }

    try {
      deferredPrompt.prompt();
      const { outcome } = await deferredPrompt.userChoice;

      if (outcome === 'accepted') {
        console.log('User accepted the install prompt');
        onInstall?.();
      } else {
        console.log('User dismissed the install prompt');
      }

      setDeferredPrompt(null);
      setShowPrompt(false);
    } catch (error) {
      console.error('Error showing install prompt:', error);
    }
  };

  const handleDismiss = () => {
    setShowPrompt(false);
    localStorage.setItem('pwa-install-dismissed', 'true');
    onDismiss?.();
  };

  const getInstallInstructions = () => {
    switch (platform) {
      case 'ios':
        return {
          title: 'Install Smart Alarm',
          steps: [
            'Tap the Share button',
            'Scroll down and tap "Add to Home Screen"',
            'Tap "Add" to install the app'
          ],
          icon: <Smartphone className="w-6 h-6" />
        };
      case 'android':
        return {
          title: 'Install Smart Alarm',
          steps: [
            'Tap "Install" when prompted',
            'Or use browser menu "Add to Home screen"'
          ],
          icon: <Smartphone className="w-6 h-6" />
        };
      case 'desktop':
        return {
          title: 'Install Smart Alarm',
          steps: [
            'Click the install button in your browser',
            'Or check the address bar for install option'
          ],
          icon: <Monitor className="w-6 h-6" />
        };
      default:
        return {
          title: 'Install Smart Alarm',
          steps: ['Use your browser\'s "Add to Home Screen" option'],
          icon: <Download className="w-6 h-6" />
        };
    }
  };

  if (isInstalled || !showPrompt) {
    return null;
  }

  const instructions = getInstallInstructions();

  return (
    <div className="fixed bottom-4 left-4 right-4 md:left-auto md:max-w-sm bg-white dark:bg-dark-800 rounded-lg shadow-lg border border-gray-200 dark:border-dark-200 p-4 z-50 animate-slide-up">
      <div className="flex items-start justify-between mb-3">
        <div className="flex items-center gap-2">
          {instructions.icon}
          <h3 className="font-semibold text-gray-900 dark:text-white">
            {instructions.title}
          </h3>
        </div>
        <button
          onClick={handleDismiss}
          className="text-gray-400 hover:text-gray-600 dark:hover:text-gray-300 transition-colors"
        >
          <X className="w-5 h-5" />
        </button>
      </div>

      <div className="mb-4">
        <p className="text-sm text-gray-600 dark:text-gray-300 mb-2">
          Install for the best experience:
        </p>
        <ul className="text-sm text-gray-600 dark:text-gray-300 space-y-1">
          {instructions.steps.map((step, index) => (
            <li key={index} className="flex items-start gap-2">
              <span className="text-primary-600 dark:text-primary-400 font-medium">
                {index + 1}.
              </span>
              {step}
            </li>
          ))}
        </ul>
      </div>

      <div className="flex gap-2">
        {(deferredPrompt || platform === 'ios') && (
          <button
            onClick={handleInstall}
            className="flex-1 bg-primary-600 hover:bg-primary-700 text-white px-4 py-2 rounded-lg text-sm font-medium transition-colors flex items-center justify-center gap-2"
          >
            <Download className="w-4 h-4" />
            Install App
          </button>
        )}
        <button
          onClick={handleDismiss}
          className="px-4 py-2 text-gray-600 dark:text-gray-300 hover:text-gray-800 dark:hover:text-white text-sm font-medium transition-colors"
        >
          Maybe Later
        </button>
      </div>

      <div className="mt-3 pt-3 border-t border-gray-200 dark:border-dark-200">
        <div className="flex items-center gap-2 text-xs text-gray-500 dark:text-gray-400">
          <div className="w-2 h-2 bg-green-500 rounded-full"></div>
          Works offline • Background alarms • Native experience
        </div>
      </div>
    </div>
  );
};

export default PWAInstallPrompt;<|MERGE_RESOLUTION|>--- conflicted
+++ resolved
@@ -1,11 +1,6 @@
-<<<<<<< HEAD
-import React, { useState, useEffect } from 'react';
-import { Download, X, Smartphone, Monitor } from 'lucide-react';
-=======
 /// <reference lib="dom" />
 import React, { useState, useEffect } from "react";
 import { Download, X, Smartphone, Monitor } from "lucide-react";
->>>>>>> a2085a2a
 
 interface BeforeInstallPromptEvent extends Event {
   prompt(): Promise<void>;
