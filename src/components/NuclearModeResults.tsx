import React, { useState, useEffect } from 'react';
import { Card, CardContent, CardDescription, CardHeader, CardTitle } from './ui/card';
import { Badge } from './ui/badge';
import { Button } from './ui/button';
import { Progress } from './ui/progress';
import { Separator } from './ui/separator';
import { Alert, AlertDescription } from './ui/alert';
import {
  Trophy,
  Zap,
  Clock,
  Target,
  TrendingUp,
  TrendingDown,
  Star,
  Award,
  Brain,
  Timer,
  CheckCircle,
  XCircle,
  AlertTriangle,
  BarChart3,
  Share2,
  RefreshCw,
  Crown,
  Flame,
  Medal,
  Activity,
} from 'lucide-react';
import type {
  NuclearModeSession,
  NuclearPerformance,
  NuclearChallengeAttempt,
} from '../types';
import { nuclearModeService } from '../services/nuclear-mode';
import { cn } from '../lib/utils';

interface NuclearModeResultsProps {
  session: NuclearModeSession;
  onRestart?: () => void;
  onDismiss: () => void;
  className?: string;
}

interface PerformanceMetric {
  label: string;
  value: number;
  icon: React.ComponentType<any>;
  color: string;
  description: string;
}

export const NuclearModeResults: React.FC<NuclearModeResultsProps> = ({
  session,
  onRestart,
  onDismiss,
  className,
}) => {
  const [stats, setStats] = useState<any>(null);
  const [showDetails, setShowDetails] = useState(false);
  const [isLoading, setIsLoading] = useState(true);

  useEffect(() => {
    const loadStats = async () => {
      try {
        const userStats = await nuclearModeService.getNuclearStats(session.userId);
        setStats(userStats);
      } catch (_error) {
        console._error('Error loading nuclear stats:', _error);
      } finally {
        setIsLoading(false);
      }
    };

    loadStats();
  }, [session.userId]);

  const isSuccess = session.result === 'completed';
  const performance = session.performance;

  const performanceMetrics: PerformanceMetric[] = [
    {
      label: 'Overall Score',
      value: performance.overallScore,
      icon: Trophy,
      color:
        performance.overallScore >= 80
          ? 'text-green-600'
          : performance.overallScore >= 60
            ? 'text-yellow-600'
            : 'text-red-600',
      description: 'Combined performance across all challenges',
    },
    {
      label: 'Speed',
      value: performance.speed,
      icon: Timer,
      color:
        performance.speed >= 80
          ? 'text-blue-600'
          : performance.speed >= 60
            ? 'text-yellow-600'
            : 'text-red-600',
      description: 'How quickly you completed challenges',
    },
    {
      label: 'Accuracy',
      value: performance.accuracy,
      icon: Target,
      color:
        performance.accuracy >= 90
          ? 'text-green-600'
          : performance.accuracy >= 70
            ? 'text-yellow-600'
            : 'text-red-600',
      description: 'Percentage of challenges completed correctly on first try',
    },
    {
      label: 'Persistence',
      value: performance.persistence,
      icon: Flame,
      color:
        performance.persistence >= 80
          ? 'text-orange-600'
          : performance.persistence >= 60
            ? 'text-yellow-600'
            : 'text-red-600',
      description: 'Determination shown when facing difficult challenges',
    },
  ];

  const getOverallRating = (
    score: number
  ): { label: string; color: string; icon: React.ComponentType<any> } => {
    if (score >= 90)
      return { label: 'Nuclear Master', color: 'text-purple-600', icon: Crown };
    if (score >= 80)
      return {
        label: 'Explosive Expert',
        color: 'text-orange-600',
        icon: Medal,
      };
    if (score >= 70)
      return { label: 'Bomb Specialist', color: 'text-blue-600', icon: Award };
    if (score >= 60)
      return { label: 'Blast Rookie', color: 'text-green-600', icon: Star };
    return {
      label: 'Training Needed',
      color: 'text-gray-600',
      icon: RefreshCw,
    };
  };

  const formatDuration = (ms: number) => {
    const minutes = Math.floor(ms / 60000);
    const seconds = Math.floor((ms % 60000) / 1000);
    return `${minutes}:${seconds.toString().padStart(2, '0')}`;
  };

  const rating = getOverallRating(performance.overallScore);

  return (
    <div
      className={cn(
        'min-h-screen bg-gradient-to-br from-gray-50 to-gray-100 p-4',
        className
      )}
    >
      <div className="max-w-4xl mx-auto space-y-6">
        {/* Header Card */}
        <Card
          className={cn(
            'text-center',
            isSuccess
              ? 'bg-gradient-to-r from-green-50 to-emerald-50 border-green-200'
              : 'bg-gradient-to-r from-red-50 to-orange-50 border-red-200'
          )}
        >
          <CardHeader>
            <div className="flex items-center justify-center mb-4">
              <div
                className={cn(
                  'p-4 rounded-full',
                  isSuccess ? 'bg-green-100' : 'bg-red-100'
                )}
              >
                {isSuccess ? (
                  <Trophy className="w-12 h-12 text-green-600" />
                ) : (
                  <XCircle className="w-12 h-12 text-red-600" />
                )}
              </div>
            </div>

            <CardTitle
              className={cn(
                'text-3xl font-bold',
                isSuccess ? 'text-green-900' : 'text-red-900'
              )}
            >
              {isSuccess ? '💣 Nuclear Mode Completed!' : '💥 Nuclear Mode Failed'}
            </CardTitle>

            <CardDescription
              className={cn('text-lg', isSuccess ? 'text-green-700' : 'text-red-700')}
            >
              {isSuccess
                ? 'Congratulations! You conquered all challenges!'
                : "Don't give up! Every failure teaches valuable lessons."}
            </CardDescription>

            {/* Overall Rating */}
            <div className="flex items-center justify-center gap-2 mt-4">
              <rating.icon className={cn('w-6 h-6', rating.color)} />
              <span className={cn('text-xl font-semibold', rating.color)}>
                {rating.label}
              </span>
            </div>
          </CardHeader>
        </Card>

        {/* Performance Metrics */}
        <div className="grid grid-cols-1 md:grid-cols-2 lg:grid-cols-4 gap-4">
          {performanceMetrics.map((metric, _index) => {
            const Icon = metric.icon;
            return (
              <Card key={metric.label} className="text-center">
                <CardContent className="p-6">
                  <div className="flex items-center justify-center mb-3">
                    <div className="p-3 bg-gray-100 rounded-full">
                      <Icon className={cn('w-6 h-6', metric.color)} />
                    </div>
                  </div>
                  <div className={cn('text-2xl font-bold mb-1', metric.color)}>
                    {metric.value}%
                  </div>
                  <div className="text-sm font-medium text-gray-900 mb-2">
                    {metric.label}
                  </div>
                  <Progress value={metric.value} className="h-2" />
                  <div className="text-xs text-gray-500 mt-2">{metric.description}</div>
                </CardContent>
              </Card>
            );
          })}
        </div>

        {/* Session Summary */}
        <Card>
          <CardHeader>
            <CardTitle className="flex items-center gap-2">
              <Activity className="w-5 h-5" />
              Session Summary
            </CardTitle>
          </CardHeader>
          <CardContent>
            <div className="grid grid-cols-1 md:grid-cols-3 gap-6">
              <div className="space-y-4">
                <h4 className="font-semibold text-gray-900">Challenge Results</h4>
                <div className="space-y-2">
                  <div className="flex justify-between">
                    <span className="text-gray-600">Completed:</span>
                    <span className="font-medium text-green-600">
                      {session.successfulChallenges}
                    </span>
                  </div>
                  <div className="flex justify-between">
                    <span className="text-gray-600">Failed:</span>
                    <span className="font-medium text-red-600">
                      {session.failedChallenges}
                    </span>
                  </div>
                  <div className="flex justify-between">
                    <span className="text-gray-600">Total Attempts:</span>
                    <span className="font-medium">{session.totalAttempts}</span>
                  </div>
                </div>
              </div>

              <div className="space-y-4">
                <h4 className="font-semibold text-gray-900">Time & Performance</h4>
                <div className="space-y-2">
                  <div className="flex justify-between">
                    <span className="text-gray-600">Duration:</span>
                    <span className="font-medium">
                      {formatDuration(session.sessionDuration)}
                    </span>
                  </div>
                  <div className="flex justify-between">
                    <span className="text-gray-600">Difficulty:</span>
                    <span className="font-medium">{session.difficulty}/10</span>
                  </div>
                  <div className="flex justify-between">
                    <span className="text-gray-600">Improvement:</span>
                    <span
                      className={cn(
                        'font-medium flex items-center gap-1',
                        performance.improvement >= 0 ? 'text-green-600' : 'text-red-600'
                      )}
                    >
                      {performance.improvement >= 0 ? (
                        <TrendingUp className="w-3 h-3" />
                      ) : (
                        <TrendingDown className="w-3 h-3" />
                      )}
                      {Math.abs(performance.improvement)}%
                    </span>
                  </div>
                </div>
              </div>

              <div className="space-y-4">
                <h4 className="font-semibold text-gray-900">Global Ranking</h4>
                <div className="space-y-2">
                  <div className="flex justify-between">
                    <span className="text-gray-600">Your Rank:</span>
                    <span className="font-medium">#{performance.rank}</span>
                  </div>
                  {stats && (
                    <>
                      <div className="flex justify-between">
                        <span className="text-gray-600">Success Rate:</span>
                        <span className="font-medium">
                          {Math.round(stats.successRate)}%
                        </span>
                      </div>
                      <div className="flex justify-between">
                        <span className="text-gray-600">Best Score:</span>
                        <span className="font-medium">{stats.bestScore}</span>
                      </div>
                    </>
                  )}
                </div>
              </div>
            </div>
          </CardContent>
        </Card>

        {/* Achievements */}
        {performance.achievements.length > 0 && (
          <Card className="bg-gradient-to-r from-yellow-50 to-orange-50 border-yellow-200">
            <CardHeader>
              <CardTitle className="flex items-center gap-2 text-yellow-800">
                <Award className="w-5 h-5" />
                Achievements Unlocked
              </CardTitle>
            </CardHeader>
            <CardContent>
              <div className="flex flex-wrap gap-2">
                {performance.achievements.map((achievement, _index) => (
                  <Badge
                    key={achievement}
                    className="bg-yellow-100 text-yellow-800 px-3 py-2"
                  >
                    <Trophy className="w-3 h-3 mr-1" />
                    {achievement
                      .replace(/_/g, ' ')
                      .replace(/\b\w/g, l => l.toUpperCase())}
                  </Badge>
                ))}
              </div>
            </CardContent>
          </Card>
        )}

        {/* Challenge Details */}
        <Card>
          <CardHeader>
            <div className="flex items-center justify-between">
              <CardTitle className="flex items-center gap-2">
                <BarChart3 className="w-5 h-5" />
                Challenge Breakdown
              </CardTitle>
              <Button
                variant="outline"
                size="sm"
                onClick={() => setShowDetails(!showDetails)}
              >
                {showDetails ? 'Hide Details' : 'Show Details'}
              </Button>
            </div>
          </CardHeader>
          <CardContent>
            <div className="space-y-4">
              {session.challenges.map((attempt: NuclearChallengeAttempt, _index) => (
                <div
                  key={_index}
                  className={cn(
                    'p-4 rounded-lg border',
                    attempt.successful
                      ? 'bg-green-50 border-green-200'
                      : 'bg-red-50 border-red-200'
                  )}
                >
                  <div className="flex items-center justify-between mb-2">
                    <div className="flex items-center gap-2">
                      {attempt.successful ? (
                        <CheckCircle className="w-5 h-5 text-green-600" />
                      ) : (
                        <XCircle className="w-5 h-5 text-red-600" />
                      )}
                      <h4 className="font-semibold">{attempt.challenge.title}</h4>
                    </div>
                    <Badge variant={attempt.successful ? 'default' : 'destructive'}>
                      Attempt {attempt.attemptNumber}
                    </Badge>
                  </div>

                  <div className="flex items-center gap-4 text-sm text-gray-600">
                    <span>Time: {attempt.timeToComplete}s</span>
                    <span>Hints: {attempt.hintsUsed}</span>
                    <span>Errors: {attempt.errorsMade}</span>
                  </div>

                  {showDetails && attempt.details && (
                    <div className="mt-3 p-3 bg-white rounded border text-sm">
                      <pre className="whitespace-pre-wrap">
                        {JSON.stringify(attempt.details, null, 2)}
                      </pre>
                    </div>
                  )}
                </div>
              ))}
            </div>
          </CardContent>
        </Card>

        {/* Actions */}
        <Card>
          <CardContent className="p-6">
            <div className="flex flex-col sm:flex-row gap-4">
              <Button
                onClick={onDismiss}
                className="flex-1 bg-green-600 hover:bg-green-700 text-white h-12"
              >
                <CheckCircle className="w-5 h-5 mr-2" />
                Dismiss Alarm
              </Button>

              {onRestart && !isSuccess && (
                <Button onClick={onRestart} variant="outline" className="flex-1 h-12">
                  <RefreshCw className="w-5 h-5 mr-2" />
                  Try Again
                </Button>
              )}

              <Button
                variant="outline"
                className="flex-1 h-12"
                onClick={() => {
                  // Share functionality
                  if (navigator.share) {
                    navigator.share({
                      title: 'Nuclear Mode Results',
                      text: `I just ${isSuccess ? 'completed' : 'attempted'} Nuclear Mode with a score of ${performance.overallScore}%!`,
                    });
                  }
                }}
              >
                <Share2 className="w-5 h-5 mr-2" />
                Share Results
              </Button>
            </div>
          </CardContent>
        </Card>

        {/* Tips for Improvement */}
        {!isSuccess && (
<<<<<<< HEAD
          <Alert className="border-blue-200 bg-blue-50">
            <AlertTriangle className="w-4 h-4 text-blue-600" />
            <AlertDescription className="text-blue-800">
=======
          <AlertCircle className="border-blue-200 bg-blue-50">
            <Brain className="w-4 h-4 text-blue-600" />
            <AlertCircleDescription className="text-blue-800">
>>>>>>> a260cd41
              <strong>Tips for next time:</strong> Practice math problems, memory games,
              and speed challenges. Consider adjusting difficulty or selecting fewer
              challenges to build confidence.
            </AlertCircleDescription>
          </AlertCircle>
        )}
      </div>
    </div>
  );
};
export default NuclearModeResults;<|MERGE_RESOLUTION|>--- conflicted
+++ resolved
@@ -18,7 +18,6 @@
   Timer,
   CheckCircle,
   XCircle,
-  AlertTriangle,
   BarChart3,
   Share2,
   RefreshCw,
@@ -65,8 +64,8 @@
       try {
         const userStats = await nuclearModeService.getNuclearStats(session.userId);
         setStats(userStats);
-      } catch (_error) {
-        console._error('Error loading nuclear stats:', _error);
+      } catch (error) {
+        console.error('Error loading nuclear stats:', error);
       } finally {
         setIsLoading(false);
       }
@@ -135,20 +134,12 @@
     if (score >= 90)
       return { label: 'Nuclear Master', color: 'text-purple-600', icon: Crown };
     if (score >= 80)
-      return {
-        label: 'Explosive Expert',
-        color: 'text-orange-600',
-        icon: Medal,
-      };
+      return { label: 'Explosive Expert', color: 'text-orange-600', icon: Medal };
     if (score >= 70)
       return { label: 'Bomb Specialist', color: 'text-blue-600', icon: Award };
     if (score >= 60)
       return { label: 'Blast Rookie', color: 'text-green-600', icon: Star };
-    return {
-      label: 'Training Needed',
-      color: 'text-gray-600',
-      icon: RefreshCw,
-    };
+    return { label: 'Training Needed', color: 'text-gray-600', icon: RefreshCw };
   };
 
   const formatDuration = (ms: number) => {
@@ -221,7 +212,7 @@
 
         {/* Performance Metrics */}
         <div className="grid grid-cols-1 md:grid-cols-2 lg:grid-cols-4 gap-4">
-          {performanceMetrics.map((metric, _index) => {
+          {performanceMetrics.map((metric, index) => {
             const Icon = metric.icon;
             return (
               <Card key={metric.label} className="text-center">
@@ -347,7 +338,7 @@
             </CardHeader>
             <CardContent>
               <div className="flex flex-wrap gap-2">
-                {performance.achievements.map((achievement, _index) => (
+                {performance.achievements.map((achievement, index) => (
                   <Badge
                     key={achievement}
                     className="bg-yellow-100 text-yellow-800 px-3 py-2"
@@ -382,9 +373,9 @@
           </CardHeader>
           <CardContent>
             <div className="space-y-4">
-              {session.challenges.map((attempt: NuclearChallengeAttempt, _index) => (
+              {session.challenges.map((attempt: NuclearChallengeAttempt, index) => (
                 <div
-                  key={_index}
+                  key={index}
                   className={cn(
                     'p-4 rounded-lg border',
                     attempt.successful
@@ -466,15 +457,9 @@
 
         {/* Tips for Improvement */}
         {!isSuccess && (
-<<<<<<< HEAD
-          <Alert className="border-blue-200 bg-blue-50">
-            <AlertTriangle className="w-4 h-4 text-blue-600" />
-            <AlertDescription className="text-blue-800">
-=======
           <AlertCircle className="border-blue-200 bg-blue-50">
             <Brain className="w-4 h-4 text-blue-600" />
             <AlertCircleDescription className="text-blue-800">
->>>>>>> a260cd41
               <strong>Tips for next time:</strong> Practice math problems, memory games,
               and speed challenges. Consider adjusting difficulty or selecting fewer
               challenges to build confidence.
