/**
 * Enhanced Alarm Theme Browser Component
 * Advanced theme selection interface with collections, filtering, and preview
 */

import React, { useState, useEffect, useMemo } from 'react';
import { motion, AnimatePresence } from 'framer-motion';
import {
  themeCombinations,
  ThemeCombination,
  ThemeCollection,
  ThemeCategory,
  AlarmIntensity,
  ThemeMood,
  TimeOfDay,
  WeatherCondition,
} from '../services/theme-combinations';
import { contextualThemes } from '../services/contextual-themes';
import { visualAlarmThemes } from '../services/visual-alarm-themes';
import { TimeoutHandle } from '../types/timers';
import {
  Search,
  Filter,
  Grid,
  List,
  Heart,
  Star,
  Play,
  Eye,
  Clock,
  Cloud,
  Zap,
  Volume2,
  Mic,
  Shuffle,
  TrendingUp,
  Settings,
  Download,
  Upload,
  Plus,
  X,
  ChevronDown,
  Sun,
  Moon,
  CloudRain,
  Snowflake,
  Wind,
} from 'lucide-react';

interface AlarmThemeBrowserProps {
  selectedTheme?: string;
  onThemeSelect: (combination: ThemeCombination) => void;
  onPreview: (combination: ThemeCombination) => void;
  className?: string;
}

type ViewMode = 'grid' | 'list' | 'collections';
type SortMode = 'popularity' | 'recent' | 'alphabetical' | 'rating' | 'category';

// Helper function for weather icons (used by both main component and ThemeCard)
const getWeatherIcon = (weather: WeatherCondition) => {
  switch (weather) {
    case 'sunny':
      return <Sun className="w-4 h-4" />;
    case 'cloudy':
      return <Cloud className="w-4 h-4" />;
    case 'rainy':
      return <CloudRain className="w-4 h-4" />;
    case 'snowy':
      return <Snowflake className="w-4 h-4" />;
    case 'windy':
      return <Wind className="w-4 h-4" />;
    default:
      return <Cloud className="w-4 h-4" />;
  }
};

export const AlarmThemeBrowser: React.FC<AlarmThemeBrowserProps> = ({
  selectedTheme,
  onThemeSelect,
  onPreview,
  className = '',
}) => {
  // State management
  const [viewMode, setViewMode] = useState<ViewMode>('collections');
  const [sortMode, setSortMode] = useState<SortMode>('popularity');
  const [searchQuery, setSearchQuery] = useState('');
  const [selectedCategory, setSelectedCategory] = useState<ThemeCategory | 'all'>(
    'all'
  );
  const [selectedIntensity, setSelectedIntensity] = useState<AlarmIntensity | 'all'>(
    'all'
  );
  const [selectedMood, setSelectedMood] = useState<ThemeMood | 'all'>('all');
  const [selectedTimeOfDay, setSelectedTimeOfDay] = useState<TimeOfDay | 'all'>('all');
  const [showPremiumOnly, setShowPremiumOnly] = useState(false);
  const [showFavoritesOnly, setShowFavoritesOnly] = useState(false);
  const [showFilters, setShowFilters] = useState(false);
  const [previewingTheme, setPreviewingTheme] = useState<string | null>(null);

  // Data
  const [allCombinations, setAllCombinations] = useState<ThemeCombination[]>([]);
  const [collections, setCollections] = useState<ThemeCollection[]>([]);
  const [contextualRecommendations, setContextualRecommendations] = useState<
    ThemeCombination[]
  >([]);

  // Load data
  useEffect(() => {
    const loadData = async () => {
      setAllCombinations(themeCombinations.getAllCombinations());
      setCollections(themeCombinations.getAllCollections());

      // Get contextual recommendations for current time
      try {
        const now = new Date();
        const currentTime = `${now.getHours().toString().padStart(2, '0')}:${now.getMinutes().toString().padStart(2, '0')}`;
        const recommendation =
          await contextualThemes.getContextualRecommendation(currentTime);

        // Find combinations that match the recommendation
        const matchingCombos = themeCombinations
          .getAllCombinations()
          .filter(
            combo =>
              combo.visual === recommendation.visual ||
              combo.sound === recommendation.sound ||
              combo.voice === recommendation.voice
          );
        setContextualRecommendations(matchingCombos.slice(0, 3));
      } catch (_error) {
        console.warn('Failed to load contextual recommendations:', _error);
      }
    };

    loadData();
  }, []);

  // Filtered and sorted combinations
  const filteredCombinations = useMemo(() => {
    let filtered = allCombinations;

    // Apply search
    if (searchQuery) {
      filtered = themeCombinations.searchCombinations(searchQuery);
    }

    // Apply filters
<<<<<<< HEAD
    filtered = filtered.filter((combo: unknown) => {
=======
    filtered = filtered.filter((combo: any) => { // auto
>>>>>>> 2afb321e
      if (selectedCategory !== 'all' && combo.category !== selectedCategory)
        return false;
      if (selectedIntensity !== 'all' && combo.difficulty !== selectedIntensity)
        return false;
      if (selectedMood !== 'all' && combo.mood !== selectedMood) return false;
      if (selectedTimeOfDay !== 'all' && !combo.timeOfDay.includes(selectedTimeOfDay))
        return false;
      if (showPremiumOnly && !combo.premium) return false;
      if (showFavoritesOnly && !themeCombinations.isFavorite(combo.id)) return false;

      return true;
    });

    // Apply sorting
    switch (sortMode) {
      case 'popularity':
        filtered.sort((a, b) => b.popularity - a.popularity);
        break;
      case 'recent':
        filtered.sort(
          (a, b) => (b.lastUsed?.getTime() || 0) - (a.lastUsed?.getTime() || 0)
        );
        break;
      case 'alphabetical':
        filtered.sort((a, b) => a.name.localeCompare(b.name));
        break;
      case 'rating':
        filtered.sort((a, b) => (b.rating || 0) - (a.rating || 0));
        break;
      case 'category':
        filtered.sort((a, b) => a.category.localeCompare(b.category));
        break;
    }

    return filtered;
  }, [
    allCombinations,
    searchQuery,
    selectedCategory,
    selectedIntensity,
    selectedMood,
    selectedTimeOfDay,
    showPremiumOnly,
    showFavoritesOnly,
    sortMode,
  ]);

  // Event handlers
  const handleThemeSelect = (combination: ThemeCombination) => {
    themeCombinations.recordUsage(combination.id);
    onThemeSelect(combination);
  };

  const handlePreview = (combination: ThemeCombination) => {
    setPreviewingTheme(combination.id);
    onPreview(combination);

    // Auto-hide preview after 3 seconds
    setTimeout(() => {
      setPreviewingTheme(null);
    }, 3000);
  };

  const toggleFavorite = (combinationId: string) => {
    if (themeCombinations.isFavorite(combinationId)) {
      themeCombinations.removeFromFavorites(combinationId);
    } else {
      themeCombinations.addToFavorites(combinationId);
    }
    // Force re-render
    setAllCombinations([...themeCombinations.getAllCombinations()]);
  };

  const clearFilters = () => {
    setSearchQuery('');
    setSelectedCategory('all');
    setSelectedIntensity('all');
    setSelectedMood('all');
    setSelectedTimeOfDay('all');
    setShowPremiumOnly(false);
    setShowFavoritesOnly(false);
  };

  // Helper functions

  const _getIntensityColor = (intensity: AlarmIntensity) => {
    switch (intensity) {
      case 'gentle':
        return 'text-green-600 bg-green-100';
      case 'moderate':
        return 'text-blue-600 bg-blue-100';
      case 'intense':
        return 'text-orange-600 bg-orange-100';
      case 'extreme':
        return 'text-red-600 bg-red-100';
    }
  };

  const _getMoodEmoji = (mood: ThemeMood) => {
    switch (mood) {
      case 'peaceful':
        return '😌';
      case 'energizing':
        return '⚡';
      case 'dramatic':
        return '🎭';
      case 'mystical':
        return '🔮';
      case 'scary':
        return '👻';
      case 'motivational':
        return '💪';
      case 'romantic':
        return '💕';
      case 'nostalgic':
        return '📼';
      default:
        return '✨';
    }
  };

  return (
    <div className={`alarm-theme-browser ${className}`}>
      {/* Header */}
      <div className="browser-header p-6 border-b border-gray-200 dark:border-gray-700">
        <div className="flex justify-between items-center mb-4">
          <h2 className="text-3xl font-bold text-gray-900 dark:text-white">
            Alarm Themes
          </h2>

          <div className="flex items-center space-x-2">
            {/* View Mode Toggle */}
            <div className="flex bg-gray-100 dark:bg-gray-800 rounded-lg p-1">
              {[
                { mode: 'collections', icon: Grid, label: 'Collections' },
                { mode: 'grid', icon: Grid, label: 'Grid' },
                { mode: 'list', icon: List, label: 'List' },
              ].map(({ mode, icon: Icon, label }) => (
                <button
                  key={mode}
                  onClick={() => setViewMode(mode as ViewMode)}
                  className={`flex items-center space-x-1 px-3 py-2 rounded-md text-sm transition-colors
                    ${
                      viewMode === mode
                        ? 'bg-white dark:bg-gray-700 text-blue-600 dark:text-blue-400 shadow-sm'
                        : 'text-gray-600 dark:text-gray-400 hover:text-gray-900 dark:hover:text-gray-200'
                    }`}
                >
                  <Icon className="w-4 h-4" />
                  <span className="hidden sm:inline">{label}</span>
                </button>
              ))}
            </div>

            {/* Actions */}
            <button className="p-2 text-gray-600 hover:text-blue-600 dark:text-gray-400 dark:hover:text-blue-400">
              <Shuffle className="w-5 h-5" />
            </button>
            <button className="p-2 text-gray-600 hover:text-blue-600 dark:text-gray-400 dark:hover:text-blue-400">
              <Plus className="w-5 h-5" />
            </button>
          </div>
        </div>

        {/* Search and Filters */}
        <div className="space-y-4">
          <div className="flex flex-col sm:flex-row gap-4">
            {/* Search */}
            <div className="relative flex-1">
              <Search className="absolute left-3 top-3 w-4 h-4 text-gray-400" />
              <input
                type="text"
                placeholder="Search themes, moods, or categories..."
                value={searchQuery}
<<<<<<< HEAD
                onChange={(e: React.ChangeEvent<HTMLInputElement>) =>
                  setSearchQuery(e.target.value)
                }
=======
                onChange={(e: any) => setSearchQuery(e.target.value)}
>>>>>>> 2afb321e
                className="w-full pl-10 pr-4 py-3 border border-gray-300 dark:border-gray-600 rounded-xl
                           focus:ring-2 focus:ring-blue-500 bg-white dark:bg-gray-800 text-lg"
              />
            </div>

            {/* Sort */}
            <select
              value={sortMode}
<<<<<<< HEAD
              onChange={(e: React.ChangeEvent<HTMLSelectElement>) =>
                setSortMode(e.target.value as SortMode)
              }
=======
              onChange={(e: any) => setSortMode(e.target.value as SortMode)}
>>>>>>> 2afb321e
              className="px-4 py-3 border border-gray-300 dark:border-gray-600 rounded-xl
                         focus:ring-2 focus:ring-blue-500 bg-white dark:bg-gray-800 min-w-[150px]"
            >
              <option value="popularity">Most Popular</option>
              <option value="recent">Recently Used</option>
              <option value="alphabetical">A to Z</option>
              <option value="rating">Highest Rated</option>
              <option value="category">By Category</option>
            </select>

            {/* Filter Toggle */}
            <button
              onClick={() => setShowFilters(!showFilters)}
              className={`flex items-center space-x-2 px-4 py-3 border rounded-xl transition-colors
                ${
                  showFilters
                    ? 'border-blue-500 text-blue-600 bg-blue-50 dark:bg-blue-900/20'
                    : 'border-gray-300 dark:border-gray-600 text-gray-600 hover:text-blue-600'
                }`}
            >
              <Filter className="w-4 h-4" />
              <span>Filters</span>
              <ChevronDown
                className={`w-4 h-4 transition-transform ${showFilters ? 'rotate-180' : ''}`}
              />
            </button>
          </div>

          {/* Advanced Filters */}
          <AnimatePresence>
            {showFilters && (
              <motion.div
                initial={{ opacity: 0, height: 0 }}
                animate={{ opacity: 1, height: 'auto' }}
                exit={{ opacity: 0, height: 0 }}
                className="grid grid-cols-1 sm:grid-cols-2 lg:grid-cols-4 gap-4 p-4 bg-gray-50 dark:bg-gray-800 rounded-xl"
              >
                {/* Category Filter */}
                <div>
                  <label className="block text-sm font-medium text-gray-700 dark:text-gray-300 mb-2">
                    Category
                  </label>
                  <select
                    value={selectedCategory}
                    onChange={(e: React.ChangeEvent<HTMLInputElement>) =>
                      setSelectedCategory(e.target.value as ThemeCategory | 'all')
                    }
                    className="w-full px-3 py-2 border border-gray-300 dark:border-gray-600 rounded-lg
                               focus:ring-2 focus:ring-blue-500 bg-white dark:bg-gray-700"
                  >
                    <option value="all">All Categories</option>
                    <option value="gentle">Gentle</option>
                    <option value="energetic">Energetic</option>
                    <option value="nature">Nature</option>
                    <option value="electronic">Electronic</option>
                    <option value="fantasy">Fantasy</option>
                    <option value="horror">Horror</option>
                    <option value="workout">Workout</option>
                    <option value="meditation">Meditation</option>
                    <option value="cosmic">Cosmic</option>
                    <option value="minimal">Minimal</option>
                  </select>
                </div>

                {/* Intensity Filter */}
                <div>
                  <label className="block text-sm font-medium text-gray-700 dark:text-gray-300 mb-2">
                    Intensity
                  </label>
                  <select
                    value={selectedIntensity}
                    onChange={(e: React.ChangeEvent<HTMLInputElement>) =>
                      setSelectedIntensity(e.target.value as AlarmIntensity | 'all')
                    }
                    className="w-full px-3 py-2 border border-gray-300 dark:border-gray-600 rounded-lg
                               focus:ring-2 focus:ring-blue-500 bg-white dark:bg-gray-700"
                  >
                    <option value="all">All Intensities</option>
                    <option value="gentle">Gentle</option>
                    <option value="moderate">Moderate</option>
                    <option value="intense">Intense</option>
                    <option value="extreme">Extreme</option>
                  </select>
                </div>

                {/* Time of Day Filter */}
                <div>
                  <label className="block text-sm font-medium text-gray-700 dark:text-gray-300 mb-2">
                    Time of Day
                  </label>
                  <select
                    value={selectedTimeOfDay}
                    onChange={(e: React.ChangeEvent<HTMLInputElement>) =>
                      setSelectedTimeOfDay(e.target.value as TimeOfDay | 'all')
                    }
                    className="w-full px-3 py-2 border border-gray-300 dark:border-gray-600 rounded-lg
                               focus:ring-2 focus:ring-blue-500 bg-white dark:bg-gray-700"
                  >
                    <option value="all">Any Time</option>
                    <option value="early-morning">Early Morning</option>
                    <option value="morning">Morning</option>
                    <option value="midday">Midday</option>
                    <option value="afternoon">Afternoon</option>
                    <option value="evening">Evening</option>
                    <option value="night">Night</option>
                    <option value="late-night">Late Night</option>
                  </select>
                </div>

                {/* Toggle Filters */}
                <div className="space-y-3">
                  <label className="flex items-center space-x-2">
                    <input
                      type="checkbox"
                      checked={showPremiumOnly}
<<<<<<< HEAD
                      onChange={(e: React.ChangeEvent<HTMLInputElement>) =>
                        setShowPremiumOnly(e.target.checked)
                      }
=======
                      onChange={(e: any) => setShowPremiumOnly(e.target.checked)}
>>>>>>> 2afb321e
                      className="w-4 h-4 text-blue-600 border-gray-300 rounded focus:ring-blue-500"
                    />
                    <span className="text-sm text-gray-700 dark:text-gray-300">
                      Premium Only
                    </span>
                  </label>

                  <label className="flex items-center space-x-2">
                    <input
                      type="checkbox"
                      checked={showFavoritesOnly}
<<<<<<< HEAD
                      onChange={(e: React.ChangeEvent<HTMLInputElement>) =>
                        setShowFavoritesOnly(e.target.checked)
                      }
=======
                      onChange={(e: any) => setShowFavoritesOnly(e.target.checked)}
>>>>>>> 2afb321e
                      className="w-4 h-4 text-blue-600 border-gray-300 rounded focus:ring-blue-500"
                    />
                    <span className="text-sm text-gray-700 dark:text-gray-300">
                      Favorites Only
                    </span>
                  </label>

                  <button
                    onClick={clearFilters}
                    className="w-full px-3 py-2 text-sm text-blue-600 hover:text-blue-700
                               border border-blue-200 rounded-lg hover:bg-blue-50 dark:hover:bg-blue-900/20"
                  >
                    Clear Filters
                  </button>
                </div>
              </motion.div>
            )}
          </AnimatePresence>
        </div>

        {/* Quick Stats */}
        <div className="flex items-center justify-between text-sm text-gray-600 dark:text-gray-400 mt-4">
          <span>{filteredCombinations.length} themes found</span>
          <div className="flex items-center space-x-4">
            <span className="flex items-center space-x-1">
              <TrendingUp className="w-4 h-4" />
              <span>Popular themes trending</span>
            </span>
          </div>
        </div>
      </div>

      {/* Content */}
      <div className="browser-content p-6">
        {/* Contextual Recommendations */}
        {contextualRecommendations.length > 0 && (
          <div className="mb-8">
            <h3 className="text-xl font-semibold text-gray-900 dark:text-white mb-4 flex items-center space-x-2">
              <Clock className="w-5 h-5 text-blue-500" />
              <span>Recommended for You</span>
            </h3>
            <div className="grid grid-cols-1 md:grid-cols-3 gap-4">
<<<<<<< HEAD
              {contextualRecommendations.map((combo: unknown) => (
=======
              {contextualRecommendations.map(($1) => {
        // TODO(manual): implement
        return null;
      })
>>>>>>> 2afb321e
                <ThemeCard
                  key={combo.id}
                  combination={combo}
                  isSelected={selectedTheme === combo.id}
                  isPreviewing={previewingTheme === combo.id}
                  onSelect={() => handleThemeSelect(combo)}
                  onPreview={() => handlePreview(combo)}
                  onToggleFavorite={() => toggleFavorite(combo.id)}
                  isFavorite={themeCombinations.isFavorite(combo.id)}
                  compact={true}
                />
              ))}
            </div>
          </div>
        )}

        {/* Main Content */}
        <AnimatePresence mode="wait">
          {viewMode === 'collections' && (
            <motion.div
              key="collections"
              initial={{ opacity: 0, y: 20 }}
              animate={{ opacity: 1, y: 0 }}
              exit={{ opacity: 0, y: -20 }}
              className="space-y-8"
            >
<<<<<<< HEAD
              {collections.map((collection: unknown) => (
=======
              {collections.map(($1) => {
        // TODO(manual): implement
        return null;
      })
>>>>>>> 2afb321e
                <CollectionView
                  key={collection.id}
                  collection={collection}
                  combinations={themeCombinations.getCombinationsInCollection(
                    collection.id
                  )}
                  selectedTheme={selectedTheme}
                  previewingTheme={previewingTheme}
                  onSelect={handleThemeSelect}
                  onPreview={handlePreview}
                  onToggleFavorite={toggleFavorite}
                />
              ))}
            </motion.div>
          )}

          {viewMode === 'grid' && (
            <motion.div
              key="grid"
              initial={{ opacity: 0, y: 20 }}
              animate={{ opacity: 1, y: 0 }}
              exit={{ opacity: 0, y: -20 }}
              className="grid grid-cols-1 md:grid-cols-2 lg:grid-cols-3 xl:grid-cols-4 gap-6"
            >
<<<<<<< HEAD
              {filteredCombinations.map((combo: unknown) => (
=======
              {filteredCombinations.map(($1) => {
        // TODO(manual): implement
        return null;
      })
>>>>>>> 2afb321e
                <ThemeCard
                  key={combo.id}
                  combination={combo}
                  isSelected={selectedTheme === combo.id}
                  isPreviewing={previewingTheme === combo.id}
                  onSelect={() => handleThemeSelect(combo)}
                  onPreview={() => handlePreview(combo)}
                  onToggleFavorite={() => toggleFavorite(combo.id)}
                  isFavorite={themeCombinations.isFavorite(combo.id)}
                />
              ))}
            </motion.div>
          )}

          {viewMode === 'list' && (
            <motion.div
              key="list"
              initial={{ opacity: 0, y: 20 }}
              animate={{ opacity: 1, y: 0 }}
              exit={{ opacity: 0, y: -20 }}
              className="space-y-4"
            >
<<<<<<< HEAD
              {filteredCombinations.map((combo: unknown) => (
=======
              {filteredCombinations.map(($1) => {
        // TODO(manual): implement
        return null;
      })
>>>>>>> 2afb321e
                <ThemeListItem
                  key={combo.id}
                  combination={combo}
                  isSelected={selectedTheme === combo.id}
                  isPreviewing={previewingTheme === combo.id}
                  onSelect={() => handleThemeSelect(combo)}
                  onPreview={() => handlePreview(combo)}
                  onToggleFavorite={() => toggleFavorite(combo.id)}
                  isFavorite={themeCombinations.isFavorite(combo.id)}
                />
              ))}
            </motion.div>
          )}
        </AnimatePresence>
      </div>
    </div>
  );
};

// Theme Card Component
interface ThemeCardProps {
  combination: ThemeCombination;
  isSelected: boolean;
  isPreviewing: boolean;
  onSelect: () => void;
  onPreview: () => void;
  onToggleFavorite: () => void;
  isFavorite: boolean;
  compact?: boolean;
}

const ThemeCard: React.FC<ThemeCardProps> = ({
  combination,
  isSelected,
  isPreviewing,
  onSelect,
  onPreview,
  onToggleFavorite,
  isFavorite,
  compact = false,
}) => {
  const theme = visualAlarmThemes.getTheme(combination.visual);

  return (
    <motion.div
      whileHover={{ scale: 1.02 }}
      whileTap={{ scale: 0.98 }}
      className={`theme-card relative p-4 rounded-xl border cursor-pointer transition-all
        ${
          isSelected
            ? 'border-blue-500 bg-blue-50 dark:bg-blue-900/20 shadow-lg'
            : 'border-gray-200 dark:border-gray-700 bg-white dark:bg-gray-800 hover:shadow-md hover:border-blue-300'
        }
        ${combination.premium ? 'ring-2 ring-yellow-400/20' : ''}
        ${compact ? 'p-3' : 'p-4'}
      `}
      onClick={onSelect}
    >
      {/* Premium Badge */}
      {combination.premium && (
        <div className="absolute top-2 right-2 px-2 py-1 bg-yellow-400 text-yellow-900 text-xs font-bold rounded z-10">
          PRO
        </div>
      )}

      {/* Favorite Button */}
      <button
<<<<<<< HEAD
        onClick={(e: React.MouseEvent<HTMLButtonElement>) => {
=======
        onClick={(e: any) => { // auto
>>>>>>> 2afb321e
          e.stopPropagation();
          onToggleFavorite();
        }}
        className={`absolute top-2 left-2 p-1 rounded-full transition-colors z-10
          ${isFavorite ? 'text-red-500' : 'text-gray-400 hover:text-red-500'}
        `}
      >
        <Heart className={`w-4 h-4 ${isFavorite ? 'fill-current' : ''}`} />
      </button>

      {/* Theme Preview */}
      <div className="mt-6 mb-3">
        <div
          className="w-full h-16 rounded-lg mb-3 border border-gray-200 relative overflow-hidden"
          style={{
            background: theme
              ? `linear-gradient(135deg, ${theme.colors.gradientStart}, ${theme.colors.gradientEnd})`
              : '#6B7280',
          }}
        >
          {/* Visual effect overlay */}
          <div className="absolute inset-0 opacity-30">
            {theme?.effects.particles && (
              <div className="absolute inset-0 bg-gradient-to-br from-white/20 to-transparent animate-pulse" />
            )}
          </div>
        </div>

        <h3 className={`font-semibold mb-1 ${compact ? 'text-sm' : 'text-lg'}`}>
          {combination.name}
        </h3>

        {!compact && (
          <p className="text-sm text-gray-600 dark:text-gray-400 mb-3">
            {combination.description}
          </p>
        )}
      </div>

      {/* Theme Components */}
      <div className="flex flex-wrap gap-1 mb-3">
        <span className="px-2 py-1 text-xs bg-blue-100 dark:bg-blue-900/30 text-blue-700 dark:text-blue-300 rounded">
          <Eye className="w-3 h-3 inline mr-1" />
          {theme?.name}
        </span>
        <span className="px-2 py-1 text-xs bg-green-100 dark:bg-green-900/30 text-green-700 dark:text-green-300 rounded">
          <Volume2 className="w-3 h-3 inline mr-1" />
          {combination.sound}
        </span>
        <span className="px-2 py-1 text-xs bg-purple-100 dark:bg-purple-900/30 text-purple-700 dark:text-purple-300 rounded">
          <Mic className="w-3 h-3 inline mr-1" />
          {combination.voice}
        </span>
      </div>

      {/* Metadata */}
      {!compact && (
        <div className="flex items-center justify-between text-xs text-gray-500 mb-3">
          <div className="flex items-center space-x-2">
            <span
              className={`px-2 py-1 rounded ${getIntensityColor(combination.difficulty)}`}
            >
              {combination.difficulty}
            </span>
            <span>{getMoodEmoji(combination.mood)}</span>
          </div>

          <div className="flex items-center space-x-1">
            <Star className="w-3 h-3 text-yellow-500" />
            <span>{combination.popularity}%</span>
          </div>
        </div>
      )}

      {/* Actions */}
      <div className="flex items-center justify-between">
        <div className="flex items-center space-x-1">
          {combination.weatherSuitability.slice(0, 3).map((weather, _index) => (
            <span key={_index} className="text-gray-400" title={weather}>
              {getWeatherIcon(weather)}
            </span>
          ))}
        </div>

        <button
<<<<<<< HEAD
          onClick={(e: React.MouseEvent<HTMLButtonElement>) => {
=======
          onClick={(e: any) => { // auto
>>>>>>> 2afb321e
            e.stopPropagation();
            onPreview();
          }}
          disabled={isPreviewing}
          className={`p-2 rounded-full transition-colors
            ${
              isPreviewing
                ? 'text-blue-600 bg-blue-100 animate-pulse'
                : 'text-gray-400 hover:text-blue-600 hover:bg-blue-50'
            }`}
        >
          <Play className="w-4 h-4" />
        </button>
      </div>
    </motion.div>
  );
};

// Collection View Component
interface CollectionViewProps {
  collection: ThemeCollection;
  combinations: ThemeCombination[];
  selectedTheme?: string;
  previewingTheme: string | null;
  onSelect: (combination: ThemeCombination) => void;
  onPreview: (combination: ThemeCombination) => void;
  onToggleFavorite: (id: string) => void;
}

const CollectionView: React.FC<CollectionViewProps> = ({
  collection,
  combinations,
  selectedTheme,
  previewingTheme,
  onSelect,
  onPreview,
  onToggleFavorite,
}) => (
  <div className="collection-view">
    <div className="flex items-center justify-between mb-4">
      <div>
        <h3 className="text-xl font-semibold text-gray-900 dark:text-white flex items-center space-x-2">
          <span>{collection.name}</span>
          {collection.premium && (
            <span className="px-2 py-1 bg-yellow-400 text-yellow-900 text-xs font-bold rounded">
              PRO
            </span>
          )}
        </h3>
        <p className="text-gray-600 dark:text-gray-400 mt-1">
          {collection.description}
        </p>
      </div>

      <div className="flex items-center space-x-2 text-sm text-gray-500">
        <span>{combinations.length} themes</span>
      </div>
    </div>

    <div className="grid grid-cols-1 md:grid-cols-2 lg:grid-cols-3 xl:grid-cols-4 gap-4">
<<<<<<< HEAD
      {combinations.map((combo: unknown) => (
=======
      {combinations.map(($1) => {
        // TODO(manual): implement
        return null;
      })
>>>>>>> 2afb321e
        <ThemeCard
          key={combo.id}
          combination={combo}
          isSelected={selectedTheme === combo.id}
          isPreviewing={previewingTheme === combo.id}
          onSelect={() => onSelect(combo)}
          onPreview={() => onPreview(combo)}
          onToggleFavorite={() => onToggleFavorite(combo.id)}
          isFavorite={themeCombinations.isFavorite(combo.id)}
          compact={true}
        />
      ))}
    </div>
  </div>
);

// Theme List Item Component
interface ThemeListItemProps {
  combination: ThemeCombination;
  isSelected: boolean;
  isPreviewing: boolean;
  onSelect: () => void;
  onPreview: () => void;
  onToggleFavorite: () => void;
  isFavorite: boolean;
}

const ThemeListItem: React.FC<ThemeListItemProps> = ({
  combination,
  isSelected,
  isPreviewing,
  onSelect,
  onPreview,
  onToggleFavorite,
  isFavorite,
}) => {
  const theme = visualAlarmThemes.getTheme(combination.visual);

  return (
    <motion.div
      whileHover={{ scale: 1.01 }}
      className={`theme-list-item flex items-center p-4 rounded-xl border cursor-pointer transition-all
        ${
          isSelected
            ? 'border-blue-500 bg-blue-50 dark:bg-blue-900/20'
            : 'border-gray-200 dark:border-gray-700 bg-white dark:bg-gray-800 hover:shadow-md'
        }
      `}
      onClick={onSelect}
    >
      {/* Preview */}
      <div
        className="w-16 h-16 rounded-lg mr-4 border border-gray-200 flex-shrink-0"
        style={{
          background: theme
            ? `linear-gradient(135deg, ${theme.colors.gradientStart}, ${theme.colors.gradientEnd})`
            : '#6B7280',
        }}
      />

      {/* Content */}
      <div className="flex-1 min-w-0">
        <div className="flex items-center space-x-2 mb-1">
          <h3 className="font-semibold text-lg truncate">{combination.name}</h3>
          {combination.premium && (
            <span className="px-2 py-1 bg-yellow-400 text-yellow-900 text-xs font-bold rounded">
              PRO
            </span>
          )}
        </div>

        <p className="text-sm text-gray-600 dark:text-gray-400 mb-2 truncate">
          {combination.description}
        </p>

        <div className="flex items-center space-x-4 text-xs text-gray-500">
          <span className="flex items-center space-x-1">
            <Eye className="w-3 h-3" />
            <span>{theme?.name}</span>
          </span>
          <span className="flex items-center space-x-1">
            <Volume2 className="w-3 h-3" />
            <span>{combination.sound}</span>
          </span>
          <span className="flex items-center space-x-1">
            <Mic className="w-3 h-3" />
            <span>{combination.voice}</span>
          </span>
          <span
            className={`px-2 py-1 rounded ${getIntensityColor(combination.difficulty)}`}
          >
            {combination.difficulty}
          </span>
        </div>
      </div>

      {/* Actions */}
      <div className="flex items-center space-x-2 ml-4">
        <button
<<<<<<< HEAD
          onClick={(e: React.MouseEvent<HTMLButtonElement>) => {
=======
          onClick={(e: any) => { // auto
>>>>>>> 2afb321e
            e.stopPropagation();
            onToggleFavorite();
          }}
          className={`p-2 rounded-full transition-colors
            ${isFavorite ? 'text-red-500' : 'text-gray-400 hover:text-red-500'}
          `}
        >
          <Heart className={`w-4 h-4 ${isFavorite ? 'fill-current' : ''}`} />
        </button>

        <button
<<<<<<< HEAD
          onClick={(e: React.MouseEvent<HTMLButtonElement>) => {
=======
          onClick={(e: any) => { // auto
>>>>>>> 2afb321e
            e.stopPropagation();
            onPreview();
          }}
          disabled={isPreviewing}
          className={`p-2 rounded-full transition-colors
            ${
              isPreviewing
                ? 'text-blue-600 bg-blue-100 animate-pulse'
                : 'text-gray-400 hover:text-blue-600 hover:bg-blue-50'
            }`}
        >
          <Play className="w-4 h-4" />
        </button>

        <div className="flex items-center space-x-1 text-sm text-gray-500">
          <Star className="w-3 h-3 text-yellow-500" />
          <span>{combination.popularity}%</span>
        </div>
      </div>
    </motion.div>
  );
};

// Helper functions (moved from inline)
const getIntensityColor = (intensity: AlarmIntensity) => {
  switch (intensity) {
    case 'gentle':
      return 'text-green-600 bg-green-100 dark:bg-green-900/30 dark:text-green-300';
    case 'moderate':
      return 'text-blue-600 bg-blue-100 dark:bg-blue-900/30 dark:text-blue-300';
    case 'intense':
      return 'text-orange-600 bg-orange-100 dark:bg-orange-900/30 dark:text-orange-300';
    case 'extreme':
      return 'text-red-600 bg-red-100 dark:bg-red-900/30 dark:text-red-300';
  }
};

const getMoodEmoji = (mood: ThemeMood) => {
  switch (mood) {
    case 'peaceful':
      return '😌';
    case 'energizing':
      return '⚡';
    case 'dramatic':
      return '🎭';
    case 'mystical':
      return '🔮';
    case 'scary':
      return '👻';
    case 'motivational':
      return '💪';
    case 'romantic':
      return '💕';
    case 'nostalgic':
      return '📼';
    default:
      return '✨';
  }
};

export default AlarmThemeBrowser;<|MERGE_RESOLUTION|>--- conflicted
+++ resolved
@@ -128,8 +128,8 @@
               combo.voice === recommendation.voice
           );
         setContextualRecommendations(matchingCombos.slice(0, 3));
-      } catch (_error) {
-        console.warn('Failed to load contextual recommendations:', _error);
+      } catch (error) {
+        console.warn('Failed to load contextual recommendations:', error);
       }
     };
 
@@ -146,11 +146,7 @@
     }
 
     // Apply filters
-<<<<<<< HEAD
-    filtered = filtered.filter((combo: unknown) => {
-=======
     filtered = filtered.filter((combo: any) => { // auto
->>>>>>> 2afb321e
       if (selectedCategory !== 'all' && combo.category !== selectedCategory)
         return false;
       if (selectedIntensity !== 'all' && combo.difficulty !== selectedIntensity)
@@ -325,13 +321,7 @@
                 type="text"
                 placeholder="Search themes, moods, or categories..."
                 value={searchQuery}
-<<<<<<< HEAD
-                onChange={(e: React.ChangeEvent<HTMLInputElement>) =>
-                  setSearchQuery(e.target.value)
-                }
-=======
                 onChange={(e: any) => setSearchQuery(e.target.value)}
->>>>>>> 2afb321e
                 className="w-full pl-10 pr-4 py-3 border border-gray-300 dark:border-gray-600 rounded-xl
                            focus:ring-2 focus:ring-blue-500 bg-white dark:bg-gray-800 text-lg"
               />
@@ -340,13 +330,7 @@
             {/* Sort */}
             <select
               value={sortMode}
-<<<<<<< HEAD
-              onChange={(e: React.ChangeEvent<HTMLSelectElement>) =>
-                setSortMode(e.target.value as SortMode)
-              }
-=======
               onChange={(e: any) => setSortMode(e.target.value as SortMode)}
->>>>>>> 2afb321e
               className="px-4 py-3 border border-gray-300 dark:border-gray-600 rounded-xl
                          focus:ring-2 focus:ring-blue-500 bg-white dark:bg-gray-800 min-w-[150px]"
             >
@@ -391,7 +375,7 @@
                   </label>
                   <select
                     value={selectedCategory}
-                    onChange={(e: React.ChangeEvent<HTMLInputElement>) =>
+                    onChange={(e: any) => // auto: implicit any
                       setSelectedCategory(e.target.value as ThemeCategory | 'all')
                     }
                     className="w-full px-3 py-2 border border-gray-300 dark:border-gray-600 rounded-lg
@@ -418,7 +402,7 @@
                   </label>
                   <select
                     value={selectedIntensity}
-                    onChange={(e: React.ChangeEvent<HTMLInputElement>) =>
+                    onChange={(e: any) => // auto: implicit any
                       setSelectedIntensity(e.target.value as AlarmIntensity | 'all')
                     }
                     className="w-full px-3 py-2 border border-gray-300 dark:border-gray-600 rounded-lg
@@ -439,7 +423,7 @@
                   </label>
                   <select
                     value={selectedTimeOfDay}
-                    onChange={(e: React.ChangeEvent<HTMLInputElement>) =>
+                    onChange={(e: any) => // auto: implicit any
                       setSelectedTimeOfDay(e.target.value as TimeOfDay | 'all')
                     }
                     className="w-full px-3 py-2 border border-gray-300 dark:border-gray-600 rounded-lg
@@ -462,13 +446,7 @@
                     <input
                       type="checkbox"
                       checked={showPremiumOnly}
-<<<<<<< HEAD
-                      onChange={(e: React.ChangeEvent<HTMLInputElement>) =>
-                        setShowPremiumOnly(e.target.checked)
-                      }
-=======
                       onChange={(e: any) => setShowPremiumOnly(e.target.checked)}
->>>>>>> 2afb321e
                       className="w-4 h-4 text-blue-600 border-gray-300 rounded focus:ring-blue-500"
                     />
                     <span className="text-sm text-gray-700 dark:text-gray-300">
@@ -480,13 +458,7 @@
                     <input
                       type="checkbox"
                       checked={showFavoritesOnly}
-<<<<<<< HEAD
-                      onChange={(e: React.ChangeEvent<HTMLInputElement>) =>
-                        setShowFavoritesOnly(e.target.checked)
-                      }
-=======
                       onChange={(e: any) => setShowFavoritesOnly(e.target.checked)}
->>>>>>> 2afb321e
                       className="w-4 h-4 text-blue-600 border-gray-300 rounded focus:ring-blue-500"
                     />
                     <span className="text-sm text-gray-700 dark:text-gray-300">
@@ -529,14 +501,10 @@
               <span>Recommended for You</span>
             </h3>
             <div className="grid grid-cols-1 md:grid-cols-3 gap-4">
-<<<<<<< HEAD
-              {contextualRecommendations.map((combo: unknown) => (
-=======
               {contextualRecommendations.map(($1) => {
         // TODO(manual): implement
         return null;
       })
->>>>>>> 2afb321e
                 <ThemeCard
                   key={combo.id}
                   combination={combo}
@@ -563,14 +531,10 @@
               exit={{ opacity: 0, y: -20 }}
               className="space-y-8"
             >
-<<<<<<< HEAD
-              {collections.map((collection: unknown) => (
-=======
               {collections.map(($1) => {
         // TODO(manual): implement
         return null;
       })
->>>>>>> 2afb321e
                 <CollectionView
                   key={collection.id}
                   collection={collection}
@@ -595,14 +559,10 @@
               exit={{ opacity: 0, y: -20 }}
               className="grid grid-cols-1 md:grid-cols-2 lg:grid-cols-3 xl:grid-cols-4 gap-6"
             >
-<<<<<<< HEAD
-              {filteredCombinations.map((combo: unknown) => (
-=======
               {filteredCombinations.map(($1) => {
         // TODO(manual): implement
         return null;
       })
->>>>>>> 2afb321e
                 <ThemeCard
                   key={combo.id}
                   combination={combo}
@@ -625,14 +585,10 @@
               exit={{ opacity: 0, y: -20 }}
               className="space-y-4"
             >
-<<<<<<< HEAD
-              {filteredCombinations.map((combo: unknown) => (
-=======
               {filteredCombinations.map(($1) => {
         // TODO(manual): implement
         return null;
       })
->>>>>>> 2afb321e
                 <ThemeListItem
                   key={combo.id}
                   combination={combo}
@@ -700,11 +656,7 @@
 
       {/* Favorite Button */}
       <button
-<<<<<<< HEAD
-        onClick={(e: React.MouseEvent<HTMLButtonElement>) => {
-=======
         onClick={(e: any) => { // auto
->>>>>>> 2afb321e
           e.stopPropagation();
           onToggleFavorite();
         }}
@@ -782,19 +734,15 @@
       {/* Actions */}
       <div className="flex items-center justify-between">
         <div className="flex items-center space-x-1">
-          {combination.weatherSuitability.slice(0, 3).map((weather, _index) => (
-            <span key={_index} className="text-gray-400" title={weather}>
+          {combination.weatherSuitability.slice(0, 3).map((weather, index) => (
+            <span key={index} className="text-gray-400" title={weather}>
               {getWeatherIcon(weather)}
             </span>
           ))}
         </div>
 
         <button
-<<<<<<< HEAD
-          onClick={(e: React.MouseEvent<HTMLButtonElement>) => {
-=======
           onClick={(e: any) => { // auto
->>>>>>> 2afb321e
             e.stopPropagation();
             onPreview();
           }}
@@ -855,14 +803,10 @@
     </div>
 
     <div className="grid grid-cols-1 md:grid-cols-2 lg:grid-cols-3 xl:grid-cols-4 gap-4">
-<<<<<<< HEAD
-      {combinations.map((combo: unknown) => (
-=======
       {combinations.map(($1) => {
         // TODO(manual): implement
         return null;
       })
->>>>>>> 2afb321e
         <ThemeCard
           key={combo.id}
           combination={combo}
@@ -962,11 +906,7 @@
       {/* Actions */}
       <div className="flex items-center space-x-2 ml-4">
         <button
-<<<<<<< HEAD
-          onClick={(e: React.MouseEvent<HTMLButtonElement>) => {
-=======
           onClick={(e: any) => { // auto
->>>>>>> 2afb321e
             e.stopPropagation();
             onToggleFavorite();
           }}
@@ -978,11 +918,7 @@
         </button>
 
         <button
-<<<<<<< HEAD
-          onClick={(e: React.MouseEvent<HTMLButtonElement>) => {
-=======
           onClick={(e: any) => { // auto
->>>>>>> 2afb321e
             e.stopPropagation();
             onPreview();
           }}
