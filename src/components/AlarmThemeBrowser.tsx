--- conflicted
+++ resolved
@@ -49,10 +49,8 @@
 
 interface AlarmThemeBrowserProps {
   selectedTheme?: string;
-  onThemeSelect: (combination: ThemeCombination
-) => void;
-  onPreview: (combination: ThemeCombination
-) => void;
+  onThemeSelect: (combination: ThemeCombination) => void;
+  onPreview: (combination: ThemeCombination) => void;
   className?: string;
 }
 
@@ -60,8 +58,7 @@
 type SortMode = 'popularity' | 'recent' | 'alphabetical' | 'rating' | 'category';
 
 // Helper function for weather icons (used by both main component and ThemeCard)
-const getWeatherIcon = (weather: WeatherCondition
-) => {
+const getWeatherIcon = (weather: WeatherCondition) => {
   switch (weather) {
     case 'sunny':
       return <Sun className="w-4 h-4" />;
@@ -83,8 +80,7 @@
   onThemeSelect,
   onPreview,
   className = '',
-}
-) => {
+}) => {
   // State management
   const [viewMode, setViewMode] = useState<ViewMode>('collections');
   const [sortMode, setSortMode] = useState<SortMode>('popularity');
@@ -110,10 +106,8 @@
   >([]);
 
   // Load data
-  useEffect((
-) => {
-    const loadData = async (
-) => {
+  useEffect(() => {
+    const loadData = async () => {
       setAllCombinations(themeCombinations.getAllCombinations());
       setCollections(themeCombinations.getAllCollections());
 
@@ -143,8 +137,7 @@
   }, []);
 
   // Filtered and sorted combinations
-  const filteredCombinations = useMemo((
-) => {
+  const filteredCombinations = useMemo(() => {
     let filtered = allCombinations;
 
     // Apply search
@@ -153,8 +146,7 @@
     }
 
     // Apply filters
-    filtered = filtered.filter((combo: any
-) => { // auto: implicit any
+    filtered = filtered.filter((combo: any) => {
       if (selectedCategory !== 'all' && combo.category !== selectedCategory)
         return false;
       if (selectedIntensity !== 'all' && combo.difficulty !== selectedIntensity)
@@ -171,26 +163,21 @@
     // Apply sorting
     switch (sortMode) {
       case 'popularity':
-        filtered.sort((a, b
-) => b.popularity - a.popularity);
+        filtered.sort((a, b) => b.popularity - a.popularity);
         break;
       case 'recent':
         filtered.sort(
-          (a, b
-) => (b.lastUsed?.getTime() || 0) - (a.lastUsed?.getTime() || 0)
+          (a, b) => (b.lastUsed?.getTime() || 0) - (a.lastUsed?.getTime() || 0)
         );
         break;
       case 'alphabetical':
-        filtered.sort((a, b
-) => a.name.localeCompare(b.name));
+        filtered.sort((a, b) => a.name.localeCompare(b.name));
         break;
       case 'rating':
-        filtered.sort((a, b
-) => (b.rating || 0) - (a.rating || 0));
+        filtered.sort((a, b) => (b.rating || 0) - (a.rating || 0));
         break;
       case 'category':
-        filtered.sort((a, b
-) => a.category.localeCompare(b.category));
+        filtered.sort((a, b) => a.category.localeCompare(b.category));
         break;
     }
 
@@ -208,26 +195,22 @@
   ]);
 
   // Event handlers
-  const handleThemeSelect = (combination: ThemeCombination
-) => {
+  const handleThemeSelect = (combination: ThemeCombination) => {
     themeCombinations.recordUsage(combination.id);
     onThemeSelect(combination);
   };
 
-  const handlePreview = (combination: ThemeCombination
-) => {
+  const handlePreview = (combination: ThemeCombination) => {
     setPreviewingTheme(combination.id);
     onPreview(combination);
 
     // Auto-hide preview after 3 seconds
-    setTimeout((
-) => {
+    setTimeout(() => {
       setPreviewingTheme(null);
     }, 3000);
   };
 
-  const toggleFavorite = (combinationId: string
-) => {
+  const toggleFavorite = (combinationId: string) => {
     if (themeCombinations.isFavorite(combinationId)) {
       themeCombinations.removeFromFavorites(combinationId);
     } else {
@@ -237,8 +220,7 @@
     setAllCombinations([...themeCombinations.getAllCombinations()]);
   };
 
-  const clearFilters = (
-) => {
+  const clearFilters = () => {
     setSearchQuery('');
     setSelectedCategory('all');
     setSelectedIntensity('all');
@@ -250,8 +232,7 @@
 
   // Helper functions
 
-  const _getIntensityColor = (intensity: AlarmIntensity
-) => {
+  const _getIntensityColor = (intensity: AlarmIntensity) => {
     switch (intensity) {
       case 'gentle':
         return 'text-green-600 bg-green-100';
@@ -264,8 +245,7 @@
     }
   };
 
-  const _getMoodEmoji = (mood: ThemeMood
-) => {
+  const _getMoodEmoji = (mood: ThemeMood) => {
     switch (mood) {
       case 'peaceful':
         return '😌';
@@ -304,12 +284,10 @@
                 { mode: 'collections', icon: Grid, label: 'Collections' },
                 { mode: 'grid', icon: Grid, label: 'Grid' },
                 { mode: 'list', icon: List, label: 'List' },
-              ].map(({ mode, icon: Icon, label }
-) => (
+              ].map(({ mode, icon: Icon, label }) => (
                 <button
                   key={mode}
-                  onClick={(
-) => setViewMode(mode as ViewMode)}
+                  onClick={() => setViewMode(mode as ViewMode)}
                   className={`flex items-center space-x-1 px-3 py-2 rounded-md text-sm transition-colors
                     ${
                       viewMode === mode
@@ -343,12 +321,7 @@
                 type="text"
                 placeholder="Search themes, moods, or categories..."
                 value={searchQuery}
-<<<<<<< HEAD
-                onChange={(e: any
-) => setSearchQuery(e.target.value)}
-=======
                 onChange={(e: React.ChangeEvent<HTMLInputElement>) => setSearchQuery(e.target.value)}
->>>>>>> 5d3ec329
                 className="w-full pl-10 pr-4 py-3 border border-gray-300 dark:border-gray-600 rounded-xl
                            focus:ring-2 focus:ring-blue-500 bg-white dark:bg-gray-800 text-lg"
               />
@@ -357,12 +330,7 @@
             {/* Sort */}
             <select
               value={sortMode}
-<<<<<<< HEAD
-              onChange={(e: any
-) => setSortMode(e.target.value as SortMode)} // type-safe replacement
-=======
               onChange={(e: React.ChangeEvent<HTMLInputElement>) => setSortMode(e.target.value as SortMode)} // type-safe replacement
->>>>>>> 5d3ec329
               className="px-4 py-3 border border-gray-300 dark:border-gray-600 rounded-xl
                          focus:ring-2 focus:ring-blue-500 bg-white dark:bg-gray-800 min-w-[150px]"
             >
@@ -375,8 +343,7 @@
 
             {/* Filter Toggle */}
             <button
-              onClick={(
-) => setShowFilters(!showFilters)}
+              onClick={() => setShowFilters(!showFilters)}
               className={`flex items-center space-x-2 px-4 py-3 border rounded-xl transition-colors
                 ${
                   showFilters
@@ -408,12 +375,7 @@
                   </label>
                   <select
                     value={selectedCategory}
-<<<<<<< HEAD
-                    onChange={(e: any
-) => 
-=======
                     onChange={(e: React.ChangeEvent<HTMLInputElement>) => 
->>>>>>> 5d3ec329
                       setSelectedCategory(e.target.value as ThemeCategory | 'all')
                     }
                     className="w-full px-3 py-2 border border-gray-300 dark:border-gray-600 rounded-lg
@@ -440,12 +402,7 @@
                   </label>
                   <select
                     value={selectedIntensity}
-<<<<<<< HEAD
-                    onChange={(e: any
-) => 
-=======
                     onChange={(e: React.ChangeEvent<HTMLInputElement>) => 
->>>>>>> 5d3ec329
                       setSelectedIntensity(e.target.value as AlarmIntensity | 'all')
                     }
                     className="w-full px-3 py-2 border border-gray-300 dark:border-gray-600 rounded-lg
@@ -466,12 +423,7 @@
                   </label>
                   <select
                     value={selectedTimeOfDay}
-<<<<<<< HEAD
-                    onChange={(e: any
-) => 
-=======
                     onChange={(e: React.ChangeEvent<HTMLInputElement>) => 
->>>>>>> 5d3ec329
                       setSelectedTimeOfDay(e.target.value as TimeOfDay | 'all')
                     }
                     className="w-full px-3 py-2 border border-gray-300 dark:border-gray-600 rounded-lg
@@ -494,12 +446,7 @@
                     <input
                       type="checkbox"
                       checked={showPremiumOnly}
-<<<<<<< HEAD
-                      onChange={(e: any
-) => setShowPremiumOnly(e.target.checked)}
-=======
                       onChange={(e: React.ChangeEvent<HTMLInputElement>) => setShowPremiumOnly(e.target.checked)}
->>>>>>> 5d3ec329
                       className="w-4 h-4 text-blue-600 border-gray-300 rounded focus:ring-blue-500"
                     />
                     <span className="text-sm text-gray-700 dark:text-gray-300">
@@ -511,12 +458,7 @@
                     <input
                       type="checkbox"
                       checked={showFavoritesOnly}
-<<<<<<< HEAD
-                      onChange={(e: any
-) => setShowFavoritesOnly(e.target.checked)}
-=======
                       onChange={(e: React.ChangeEvent<HTMLInputElement>) => setShowFavoritesOnly(e.target.checked)}
->>>>>>> 5d3ec329
                       className="w-4 h-4 text-blue-600 border-gray-300 rounded focus:ring-blue-500"
                     />
                     <span className="text-sm text-gray-700 dark:text-gray-300">
@@ -559,20 +501,15 @@
               <span>Recommended for You</span>
             </h3>
             <div className="grid grid-cols-1 md:grid-cols-3 gap-4">
-              {contextualRecommendations
-      .map((combo: any
-) => (
+              {contextualRecommendations.map((combo: any) => (
                 <ThemeCard
                   key={combo.id}
                   combination={combo}
                   isSelected={selectedTheme === combo.id}
                   isPreviewing={previewingTheme === combo.id}
-                  onSelect={(
-) => handleThemeSelect(combo)}
-                  onPreview={(
-) => handlePreview(combo)}
-                  onToggleFavorite={(
-) => toggleFavorite(combo.id)}
+                  onSelect={() => handleThemeSelect(combo)}
+                  onPreview={() => handlePreview(combo)}
+                  onToggleFavorite={() => toggleFavorite(combo.id)}
                   isFavorite={themeCombinations.isFavorite(combo.id)}
                   compact={true}
                 />
@@ -591,9 +528,7 @@
               exit={{ opacity: 0, y: -20 }}
               className="space-y-8"
             >
-              {collections
-      .map((collection: any
-) => (
+              {collections.map((collection: any) => (
                 <CollectionView
                   key={collection.id}
                   collection={collection}
@@ -618,20 +553,15 @@
               exit={{ opacity: 0, y: -20 }}
               className="grid grid-cols-1 md:grid-cols-2 lg:grid-cols-3 xl:grid-cols-4 gap-6"
             >
-              {filteredCombinations
-      .map((combo: any
-) => (
+              {filteredCombinations.map((combo: any) => (
                 <ThemeCard
                   key={combo.id}
                   combination={combo}
                   isSelected={selectedTheme === combo.id}
                   isPreviewing={previewingTheme === combo.id}
-                  onSelect={(
-) => handleThemeSelect(combo)}
-                  onPreview={(
-) => handlePreview(combo)}
-                  onToggleFavorite={(
-) => toggleFavorite(combo.id)}
+                  onSelect={() => handleThemeSelect(combo)}
+                  onPreview={() => handlePreview(combo)}
+                  onToggleFavorite={() => toggleFavorite(combo.id)}
                   isFavorite={themeCombinations.isFavorite(combo.id)}
                 />
               ))}
@@ -646,20 +576,15 @@
               exit={{ opacity: 0, y: -20 }}
               className="space-y-4"
             >
-              {filteredCombinations
-      .map((combo: any
-) => (
+              {filteredCombinations.map((combo: any) => (
                 <ThemeListItem
                   key={combo.id}
                   combination={combo}
                   isSelected={selectedTheme === combo.id}
                   isPreviewing={previewingTheme === combo.id}
-                  onSelect={(
-) => handleThemeSelect(combo)}
-                  onPreview={(
-) => handlePreview(combo)}
-                  onToggleFavorite={(
-) => toggleFavorite(combo.id)}
+                  onSelect={() => handleThemeSelect(combo)}
+                  onPreview={() => handlePreview(combo)}
+                  onToggleFavorite={() => toggleFavorite(combo.id)}
                   isFavorite={themeCombinations.isFavorite(combo.id)}
                 />
               ))}
@@ -676,12 +601,9 @@
   combination: ThemeCombination;
   isSelected: boolean;
   isPreviewing: boolean;
-  onSelect: (
-) => void;
-  onPreview: (
-) => void;
-  onToggleFavorite: (
-) => void;
+  onSelect: () => void;
+  onPreview: () => void;
+  onToggleFavorite: () => void;
   isFavorite: boolean;
   compact?: boolean;
 }
@@ -695,8 +617,7 @@
   onToggleFavorite,
   isFavorite,
   compact = false,
-}
-) => {
+}) => {
   const theme = visualAlarmThemes.getTheme(combination.visual);
 
   return (
@@ -723,8 +644,7 @@
 
       {/* Favorite Button */}
       <button
-        onClick={(e: any
-) => { // auto: implicit any
+        onClick={(e: any) => {
           e.stopPropagation();
           onToggleFavorite();
         }}
@@ -802,8 +722,7 @@
       {/* Actions */}
       <div className="flex items-center justify-between">
         <div className="flex items-center space-x-1">
-          {combination.weatherSuitability.slice(0, 3).map((weather, index
-) => (
+          {combination.weatherSuitability.slice(0, 3).map((weather, index) => (
             <span key={index} className="text-gray-400" title={weather}>
               {getWeatherIcon(weather)}
             </span>
@@ -811,8 +730,8 @@
         </div>
 
         <button
-          onClick={(e: any
-) => { // auto: implicit any
+          onClick={(e: any) => {
+            // auto: implicit any
             e.stopPropagation();
             onPreview();
           }}
@@ -837,12 +756,9 @@
   combinations: ThemeCombination[];
   selectedTheme?: string;
   previewingTheme: string | null;
-  onSelect: (combination: ThemeCombination
-) => void;
-  onPreview: (combination: ThemeCombination
-) => void;
-  onToggleFavorite: (id: string
-) => void;
+  onSelect: (combination: ThemeCombination) => void;
+  onPreview: (combination: ThemeCombination) => void;
+  onToggleFavorite: (id: string) => void;
 }
 
 const CollectionView: React.FC<CollectionViewProps> = ({
@@ -853,8 +769,7 @@
   onSelect,
   onPreview,
   onToggleFavorite,
-}
-) => (
+}) => (
   <div className="collection-view">
     <div className="flex items-center justify-between mb-4">
       <div>
@@ -877,20 +792,15 @@
     </div>
 
     <div className="grid grid-cols-1 md:grid-cols-2 lg:grid-cols-3 xl:grid-cols-4 gap-4">
-      {combinations
-      .map((combo: any
-) => (
+      {combinations.map((combo: any) => (
         <ThemeCard
           key={combo.id}
           combination={combo}
           isSelected={selectedTheme === combo.id}
           isPreviewing={previewingTheme === combo.id}
-          onSelect={(
-) => onSelect(combo)}
-          onPreview={(
-) => onPreview(combo)}
-          onToggleFavorite={(
-) => onToggleFavorite(combo.id)}
+          onSelect={() => onSelect(combo)}
+          onPreview={() => onPreview(combo)}
+          onToggleFavorite={() => onToggleFavorite(combo.id)}
           isFavorite={themeCombinations.isFavorite(combo.id)}
           compact={true}
         />
@@ -904,12 +814,9 @@
   combination: ThemeCombination;
   isSelected: boolean;
   isPreviewing: boolean;
-  onSelect: (
-) => void;
-  onPreview: (
-) => void;
-  onToggleFavorite: (
-) => void;
+  onSelect: () => void;
+  onPreview: () => void;
+  onToggleFavorite: () => void;
   isFavorite: boolean;
 }
 
@@ -921,8 +828,7 @@
   onPreview,
   onToggleFavorite,
   isFavorite,
-}
-) => {
+}) => {
   const theme = visualAlarmThemes.getTheme(combination.visual);
 
   return (
@@ -986,8 +892,8 @@
       {/* Actions */}
       <div className="flex items-center space-x-2 ml-4">
         <button
-          onClick={(e: any
-) => { // auto: implicit any
+          onClick={(e: any) => {
+            // auto: implicit any
             e.stopPropagation();
             onToggleFavorite();
           }}
@@ -999,8 +905,8 @@
         </button>
 
         <button
-          onClick={(e: any
-) => { // auto: implicit any
+          onClick={(e: any) => {
+            // auto: implicit any
             e.stopPropagation();
             onPreview();
           }}
@@ -1025,8 +931,7 @@
 };
 
 // Helper functions (moved from inline)
-const getIntensityColor = (intensity: AlarmIntensity
-) => {
+const getIntensityColor = (intensity: AlarmIntensity) => {
   switch (intensity) {
     case 'gentle':
       return 'text-green-600 bg-green-100 dark:bg-green-900/30 dark:text-green-300';
@@ -1039,8 +944,7 @@
   }
 };
 
-const getMoodEmoji = (mood: ThemeMood
-) => {
+const getMoodEmoji = (mood: ThemeMood) => {
   switch (mood) {
     case 'peaceful':
       return '😌';
