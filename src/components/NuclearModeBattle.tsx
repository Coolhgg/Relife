--- conflicted
+++ resolved
@@ -3,7 +3,6 @@
 import { TimeoutHandle } from '../types/timers';
 import { motion, AnimatePresence } from 'framer-motion';
 import {
-  AlertTriangle,
   Zap,
   Alert,
   Timer,
@@ -87,7 +86,7 @@
 
 export const NuclearModeBattle: React.FC<NuclearModeBattleProps> = ({
   alarm,
-  _user,
+  user,
   onDismiss,
   onSnooze,
   isActive,
@@ -105,7 +104,7 @@
     'green' | 'yellow' | 'red' | 'critical'
   >('green');
 
-  const timerRef = useRef<TimeoutHandle | undefined>(undefined);
+  const timerRef = useRef<TimeoutHandle | undefined>(undefined); // auto: changed from number | null to TimeoutHandle
   const audioRef = useRef<HTMLAudioElement | null>(null);
 
   const requiredChallenges = 3; // Must complete 3 nuclear challenges to dismiss
@@ -147,8 +146,7 @@
     }
 
     timerRef.current = setInterval(() => {
-      setTimeRemaining((prev: any) => {
-        // auto
+      setTimeRemaining(prev => {
         if (prev <= 1) {
           handleChallengeTimeout();
           return 0;
@@ -185,8 +183,8 @@
       }
 
       if (success) {
-        setTotalScore((prev: any) => prev + score);
-        setChallengesCompleted((prev: any) => prev + 1);
+        setTotalScore(prev => prev + score);
+        setChallengesCompleted(prev => prev + 1);
 
         // Check if all challenges completed
         if (challengesCompleted + 1 >= requiredChallenges) {
@@ -217,7 +215,7 @@
 
     // Award bonus points for nuclear completion
     const bonusScore = totalScore * 0.5;
-    setTotalScore((prev: any) => prev + bonusScore);
+    setTotalScore(prev => prev + bonusScore);
 
     // Dismiss alarm with nuclear success
     setTimeout(() => {
@@ -242,8 +240,8 @@
     try {
       // Play intense nuclear alarm sound
       SoundService.playSystemSound('nuclear-alarm');
-    } catch (_error) {
-      ErrorHandler.handleError(_error, 'Failed to play nuclear alarm');
+    } catch (error) {
+      ErrorHandler.handleError(error, 'Failed to play nuclear alarm');
     }
   }, []);
 
@@ -299,7 +297,7 @@
   return (
     <PremiumGate
       feature="nuclearMode"
-      userId={_user.id}
+      userId={user.id}
       title="🚀 Nuclear Mode Activated"
       description="The ultimate wake-up challenge. Complete nuclear protocols or face meltdown. Pro subscription required."
     >
@@ -425,11 +423,7 @@
           {/* Warning Footer */}
           <div className="p-4 bg-red-900/50 border-t border-red-500/50">
             <div className="flex items-center justify-center space-x-2">
-<<<<<<< HEAD
-              <AlertTriangle className="h-5 w-5 text-yellow-400" />
-=======
               <AlertCircle className="h-5 w-5 text-yellow-400" />
->>>>>>> a260cd41
               <span className="text-sm font-medium">
                 FAILURE TO COMPLETE PROTOCOLS WILL RESULT IN NUCLEAR MELTDOWN
               </span>
