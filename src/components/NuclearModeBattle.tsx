--- conflicted
+++ resolved
@@ -104,7 +104,7 @@
     'green' | 'yellow' | 'red' | 'critical'
   >('green');
 
-  const timerRef = useRef<TimeoutHandle | undefined>(undefined); // auto: changed from number | null to TimeoutHandle
+  const timerRef = useRef<TimeoutHandle | undefined>(undefined);
   const audioRef = useRef<HTMLAudioElement | null>(null);
 
   const requiredChallenges = 3; // Must complete 3 nuclear challenges to dismiss
@@ -146,7 +146,8 @@
     }
 
     timerRef.current = setInterval(() => {
-      setTimeRemaining((prev: any) => { // auto
+      setTimeRemaining((prev: any) => {
+        // auto
         if (prev <= 1) {
           handleChallengeTimeout();
           return 0;
@@ -183,13 +184,8 @@
       }
 
       if (success) {
-<<<<<<< HEAD
-        setTotalScore((prev: any) => p // auto: implicit anyrev + score);
-        setChallengesCompleted((prev: any) => p // auto: implicit anyrev + 1);
-=======
         setTotalScore((prev: any) => prev + score);
         setChallengesCompleted((prev: any) => prev + 1);
->>>>>>> 76d4fab9
 
         // Check if all challenges completed
         if (challengesCompleted + 1 >= requiredChallenges) {
@@ -220,11 +216,7 @@
 
     // Award bonus points for nuclear completion
     const bonusScore = totalScore * 0.5;
-<<<<<<< HEAD
-    setTotalScore((prev: any) => p // auto: implicit anyrev + bonusScore);
-=======
     setTotalScore((prev: any) => prev + bonusScore);
->>>>>>> 76d4fab9
 
     // Dismiss alarm with nuclear success
     setTimeout(() => {
