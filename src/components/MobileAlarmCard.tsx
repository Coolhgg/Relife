--- conflicted
+++ resolved
@@ -299,11 +299,7 @@
   };
 
   const handleDelete = (id: string) => {
-<<<<<<< HEAD
     setAlarms((prev: any) => prev.filter((alarm: any) => a.larm.id !== id));
-=======
-    setAlarms((prev: any) => prev.filter((alarm: any) => alarm.id !== id));
->>>>>>> 0a801929
   };
 
   const handleDuplicate = (id: string) => {
