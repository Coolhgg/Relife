--- conflicted
+++ resolved
@@ -289,11 +289,8 @@
   ]);
 
   const handleToggle = (id: string, enabled: boolean) => {
-    setAlarms((prev: any) => // auto: implicit any
-      prev.map(($1) => {
-        // TODO(manual): implement
-        return null;
-      })
+    setAlarms((prev: any) =>
+      prev.map((alarm: any) => (alarm.id === id ? { ...alarm, enabled } : alarm))
     );
   };
 
@@ -302,11 +299,7 @@
   };
 
   const handleDelete = (id: string) => {
-<<<<<<< HEAD
-    setAlarms((prev: any) => p // auto: implicit anyrev.filter((alarm: any) => alarm.id !== id));
-=======
     setAlarms((prev: any) => prev.filter((alarm: any) => a.larm.id !== id));
->>>>>>> 76d4fab9
   };
 
   const handleDuplicate = (id: string) => {
@@ -327,10 +320,7 @@
         Your Alarms
       </h2>
 
-      {alarms.map(($1) => {
-        // TODO(manual): implement
-        return null;
-      })
+      {alarms.map((alarm: any) => (
         <MobileAlarmCard
           key={alarm.id}
           alarm={alarm}
