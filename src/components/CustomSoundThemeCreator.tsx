--- conflicted
+++ resolved
@@ -53,8 +53,10 @@
 
 interface CustomSoundThemeCreatorProps {
   userId: string;
-  onThemeCreated?: (theme: CustomSoundTheme) => void;
-  onCancel?: () => void;
+  onThemeCreated?: (theme: CustomSoundTheme
+) => void;
+  onCancel?: (
+) => void;
   existingTheme?: CustomSoundTheme; // For editing
   className?: string;
 }
@@ -154,7 +156,8 @@
   onCancel,
   existingTheme,
   className = '',
-}) => {
+}
+) => {
   const [session, setSession] = useState<CustomSoundThemeCreationSession | null>(null);
   const [currentStepIndex, setCurrentStepIndex] = useState(0);
   const [isLoading, setIsLoading] = useState(false);
@@ -166,11 +169,13 @@
   const [showValidationDialog, setShowValidationDialog] = useState(false);
 
   // Initialize session on mount
-  useEffect(() => {
+  useEffect((
+) => {
     initializeSession();
   }, []);
 
-  const initializeSession = async () => {
+  const initializeSession = async (
+) => {
     setIsLoading(true);
     try {
       if (existingTheme) {
@@ -187,7 +192,8 @@
     }
   };
 
-  const updateSession = async (updates: Partial<CustomSoundThemeCreationSession>) => {
+  const updateSession = async (updates: Partial<CustomSoundThemeCreationSession>
+) => {
     if (!session) return;
 
     const updatedSession = { ...session, ...updates };
@@ -228,7 +234,8 @@
     }
   };
 
-  const nextStep = async () => {
+  const nextStep = async (
+) => {
     const isValid = await validateCurrentStep();
     if (!isValid && currentStepIndex < CREATION_STEPS.length - 1) {
       setShowValidationDialog(true);
@@ -250,7 +257,8 @@
     }
   };
 
-  const previousStep = () => {
+  const previousStep = (
+) => {
     if (currentStepIndex > 0) {
       const prevStepIndex = currentStepIndex - 1;
       setCurrentStepIndex(prevStepIndex);
@@ -260,7 +268,8 @@
     }
   };
 
-  const saveTheme = async () => {
+  const saveTheme = async (
+) => {
     if (!session) return;
 
     setIsSaving(true);
@@ -303,11 +312,13 @@
         metadata: {
           totalSounds: uploadedSounds.length,
           totalDuration: uploadedSounds.reduce(
-            (acc, sound) => acc + (sound.duration || 0),
+            (acc, sound
+) => acc + (sound.duration || 0),
             0
           ),
           totalFileSize: uploadedSounds.reduce(
-            (acc, sound) => acc + (sound.fileSize || 0),
+            (acc, sound
+) => acc + (sound.fileSize || 0),
             0
           ),
           audioQuality: {
@@ -383,7 +394,8 @@
     }
   };
 
-  const updateThemeField = (field: keyof CustomSoundTheme, value: any) => {
+  const updateThemeField = (field: keyof CustomSoundTheme, value: any
+) => {
     if (!session) return;
 
     const updatedTheme = {
@@ -396,7 +408,8 @@
     });
   };
 
-  const renderStepContent = () => {
+  const renderStepContent = (
+) => {
     if (!session) return null;
 
     const currentStep = CREATION_STEPS[currentStepIndex];
@@ -492,7 +505,8 @@
 
           {/* Step Indicators */}
           <div className="flex items-center justify-between">
-            {CREATION_STEPS.map((step, index) => {
+            {CREATION_STEPS.map((step, index
+) => {
               const Icon = step.icon;
               const isCompleted = session.completedSteps.includes(step.id);
               const isCurrent = index === currentStepIndex;
@@ -583,7 +597,8 @@
           </DialogHeader>
           {validationResult && (
             <div className="space-y-4">
-              {validationResult.issues.map((issue, index) => (
+              {validationResult.issues.map((issue, index
+) => (
                 <Alert key={index}>
                   <AlertCircle className="w-4 h-4" />
                   <AlertDescription>{issue.message}</AlertDescription>
@@ -592,13 +607,16 @@
               <div className="flex justify-end gap-2">
                 <Button
                   variant="outline"
-                  onClick={() => setShowValidationDialog(false)}
+                  onClick={(
+) => setShowValidationDialog(false)}
                 >
                   Fix Issues
                 </Button>
-                {validationResult.issues.every((issue: any) => i // auto: implicit anyssue.type === 'warning') && (
+                {validationResult.issues.every((issue: any
+) => issue.type === 'warning') && (
                   <Button
-                    onClick={() => {
+                    onClick={(
+) => {
                       setShowValidationDialog(false);
                       nextStep();
                     }}
@@ -619,20 +637,18 @@
 
 const InfoStep: React.FC<{
   theme: Partial<CustomSoundTheme>;
-  onUpdate: (field: keyof CustomSoundTheme, value: any) => void;
-}> = ({ theme, onUpdate }) => (
+  onUpdate: (field: keyof CustomSoundTheme, value: any
+) => void;
+}> = ({ theme, onUpdate }
+) => (
   <div className="space-y-4">
     <div>
       <Label htmlFor="theme-name">Theme Name *</Label>
       <Input
         id="theme-name"
         value={theme.name || ''}
-<<<<<<< HEAD
-        onChange={(e: any) => o // auto: implicit anynUpdate('name', e.target.value)}
-=======
         onChange={(e: React.ChangeEvent<HTMLInputElement>
 ) => onUpdate('name', e.target.value)}
->>>>>>> 40328250
         placeholder="My Awesome Theme"
       />
     </div>
@@ -642,12 +658,8 @@
       <Input
         id="theme-display-name"
         value={theme.displayName || ''}
-<<<<<<< HEAD
-        onChange={(e: any) => o // auto: implicit anynUpdate('displayName', e.target.value)}
-=======
         onChange={(e: React.ChangeEvent<HTMLInputElement>
 ) => onUpdate('displayName', e.target.value)}
->>>>>>> 40328250
         placeholder="My Awesome Theme (optional)"
       />
     </div>
@@ -656,7 +668,8 @@
       <Label htmlFor="theme-category">Category *</Label>
       <Select
         value={theme.category}
-        onValueChange={(value: CustomSoundThemeCategory) => onUpdate('category', value)}
+        onValueChange={(value: CustomSoundThemeCategory
+) => onUpdate('category', value)}
       >
         <SelectTrigger>
           <SelectValue placeholder="Select a category" />
@@ -676,12 +689,8 @@
       <Textarea
         id="theme-description"
         value={theme.description || ''}
-<<<<<<< HEAD
-        onChange={(e: any) => o // auto: implicit anynUpdate('description', e.target.value)}
-=======
         onChange={(e: React.ChangeEvent<HTMLInputElement>
 ) => onUpdate('description', e.target.value)}
->>>>>>> 40328250
         placeholder="Describe your theme..."
         rows={4}
       />
@@ -692,14 +701,21 @@
 const SoundsStep: React.FC<{
   userId: string;
   uploadedSounds: CustomSound[];
-  onSoundsUpdated: (sounds: CustomSound[]) => void;
-}> = ({ userId, uploadedSounds, onSoundsUpdated }) => (
+  onSoundsUpdated: (sounds: CustomSound[]
+) => void;
+}> = ({ userId, uploadedSounds, onSoundsUpdated }
+) => (
   <div>
     <SoundUploader
       userId={userId}
-      onSoundUploaded={(sound: any) => o // auto: implicit anynSoundsUpdated([...uploadedSounds, sound])}
-      onSoundDeleted={(soundId: any) => // auto: implicit any
-        onSoundsUpdated(uploadedSounds.filter((s: any) => s.id !== soundId))
+      
+      onSoundUploaded={(sound: any
+) => onSoundsUpdated([...uploadedSounds, sound])}
+      
+      onSoundDeleted={(soundId: any
+) => 
+        onSoundsUpdated(uploadedSounds.filter((s: any
+) => s.id !== soundId)))
       }
       maxFiles={20}
     />
@@ -709,8 +725,10 @@
 const AssignmentStep: React.FC<{
   theme: Partial<CustomSoundTheme>;
   availableSounds: CustomSound[];
-  onUpdate: (field: keyof CustomSoundTheme, value: any) => void;
-}> = ({ _theme, _availableSounds, _onUpdate }) => (
+  onUpdate: (field: keyof CustomSoundTheme, value: any
+) => void;
+}> = ({ _theme, _availableSounds, _onUpdate }
+) => (
   <div className="space-y-6">
     <Alert>
       <Info className="w-4 h-4" />
@@ -764,8 +782,10 @@
 
 const CustomizationStep: React.FC<{
   theme: Partial<CustomSoundTheme>;
-  onUpdate: (field: keyof CustomSoundTheme, value: any) => void;
-}> = ({ _theme, _onUpdate }) => (
+  onUpdate: (field: keyof CustomSoundTheme, value: any
+) => void;
+}> = ({ _theme, _onUpdate }
+) => (
   <div className="text-center py-12 text-gray-500">
     <Settings className="w-12 h-12 mx-auto mb-4 opacity-50" />
     <p>Sound customization interface will be implemented</p>
@@ -777,7 +797,8 @@
 
 const PreviewStep: React.FC<{
   theme: Partial<CustomSoundTheme>;
-}> = ({ _theme }) => (
+}> = ({ _theme }
+) => (
   <div className="text-center py-12 text-gray-500">
     <Play className="w-12 h-12 mx-auto mb-4 opacity-50" />
     <p>Theme preview and testing interface will be implemented</p>
@@ -789,25 +810,24 @@
 
 const MetadataStep: React.FC<{
   theme: Partial<CustomSoundTheme>;
-  onUpdate: (field: keyof CustomSoundTheme, value: any) => void;
-}> = ({ theme, onUpdate }) => (
+  onUpdate: (field: keyof CustomSoundTheme, value: any
+) => void;
+}> = ({ theme, onUpdate }
+) => (
   <div className="space-y-4">
     <div>
       <Label htmlFor="theme-tags">Tags</Label>
       <Input
         id="theme-tags"
         value={theme.tags?.join(', ') || ''}
-<<<<<<< HEAD
-        onChange={(e: any) => // auto: implicit any
-=======
         onChange={(e: React.ChangeEvent<HTMLInputElement>
 ) => 
->>>>>>> 40328250
           onUpdate(
             'tags',
             e.target.value
               .split(',')
-              .map((tag: any) => t // auto: implicit anyag.trim())
+              .map((tag: any
+) => tag.trim())
               .filter(Boolean)
           )
         }
@@ -820,8 +840,10 @@
 
 const SharingStep: React.FC<{
   theme: Partial<CustomSoundTheme>;
-  onUpdate: (field: keyof CustomSoundTheme, value: any) => void;
-}> = ({ _theme, _onUpdate }) => (
+  onUpdate: (field: keyof CustomSoundTheme, value: any
+) => void;
+}> = ({ _theme, _onUpdate }
+) => (
   <div className="text-center py-12 text-gray-500">
     <Share className="w-12 h-12 mx-auto mb-4 opacity-50" />
     <p>Sharing and privacy settings will be implemented</p>
@@ -832,7 +854,8 @@
 const PublishStep: React.FC<{
   theme: Partial<CustomSoundTheme>;
   validationResult: ValidationResult | null;
-}> = ({ theme, validationResult }) => (
+}> = ({ theme, validationResult }
+) => (
   <div className="space-y-6">
     <div className="text-center">
       <CheckCircle className="w-16 h-16 mx-auto mb-4 text-green-500" />
@@ -882,7 +905,8 @@
             <div className="mt-4">
               <h4 className="font-medium mb-2">Suggestions for improvement:</h4>
               <ul className="text-sm text-gray-600 space-y-1">
-                {validationResult.suggestions.map((suggestion, index) => (
+                {validationResult.suggestions.map((suggestion, index
+) => (
                   <li key={index}>• {suggestion.message}</li>
                 ))}
               </ul>
