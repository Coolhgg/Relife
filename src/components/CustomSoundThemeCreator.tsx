import React, { useState, useEffect } from 'react';
import {
  Palette,
  Info,
  Upload,
  CheckCircle,
  Settings,
  Play,
  Eye,
  Tags,
  Share,
  ChevronLeft,
  ChevronRight,
  Check,
  AlertCircle,
  Loader2,
  Save,
  Music,
  Volume2,
} from 'lucide-react';
import { Card, CardContent, CardHeader, CardTitle } from './ui/card';
import { Button } from './ui/button';
import { Input } from './ui/input';
import { Label } from './ui/label';
import { Textarea } from './ui/textarea';
import { Badge } from './ui/badge';
import { Progress } from './ui/progress';
import { Alert, AlertDescription } from './ui/alert';
import {
  Select,
  SelectContent,
  SelectItem,
  SelectTrigger,
  SelectValue,
} from './ui/select';
import { Tabs, TabsContent, TabsList, TabsTrigger } from './ui/tabs';
import { Separator } from './ui/separator';
import { Dialog, DialogContent, DialogHeader, DialogTitle } from './ui/dialog';
import { SoundUploader } from './SoundUploader';
import { soundEffectsService } from '../services/sound-effects';
import type {
  CustomSoundTheme,
  CustomSoundThemeCreationSession,
  CreationStep,
  CustomSoundThemeCategory,
  CustomSound,
  ValidationResult,
  _CustomSoundAssignment,
  CustomThemeUISounds,
  CustomThemeNotificationSounds,
  CustomThemeAlarmSounds,
} from '../types/custom-sound-themes';

interface CustomSoundThemeCreatorProps {
  userId: string;
  onThemeCreated?: (theme: CustomSoundTheme) => void;
  onCancel?: () => void;
  existingTheme?: CustomSoundTheme; // For editing
  className?: string;
}

const CREATION_STEPS: Array<{
  id: CreationStep;
  title: string;
  description: string;
  icon: React.ElementType;
}> = [
  {
    id: 'info',
    title: 'Basic Info',
    description: 'Name and describe your theme',
    icon: Info,
  },
  {
    id: 'sounds',
    title: 'Upload Sounds',
    description: 'Add your custom audio files',
    icon: Upload,
  },
  {
    id: 'assignment',
    title: 'Assign Sounds',
    description: 'Map sounds to categories',
    icon: Settings,
  },
  {
    id: 'customization',
    title: 'Customize',
    description: 'Adjust volume and effects',
    icon: Volume2,
  },
  { id: 'preview', title: 'Preview', description: 'Test your theme', icon: Play },
  {
    id: 'metadata',
    title: 'Details',
    description: 'Add tags and description',
    icon: Tags,
  },
  {
    id: 'sharing',
    title: 'Sharing',
    description: 'Set privacy and sharing options',
    icon: Share,
  },
  { id: 'publish', title: 'Publish', description: 'Save your theme', icon: Upload },
];

const THEME_CATEGORIES: Array<{
  value: CustomSoundThemeCategory;
  label: string;
  description: string;
}> = [
  {
    value: 'ambient',
    label: 'Ambient',
    description: 'Atmospheric and background sounds',
  },
  { value: 'musical', label: 'Musical', description: 'Music and melody-based themes' },
  { value: 'nature', label: 'Nature', description: 'Natural and organic sounds' },
  {
    value: 'electronic',
    label: 'Electronic',
    description: 'Digital and synthetic sounds',
  },
  { value: 'voice', label: 'Voice', description: 'Vocal and speech-based sounds' },
  {
    value: 'experimental',
    label: 'Experimental',
    description: 'Unique and creative combinations',
  },
  { value: 'seasonal', label: 'Seasonal', description: 'Holiday and seasonal themes' },
  { value: 'gaming', label: 'Gaming', description: 'Video game inspired sounds' },
  {
    value: 'professional',
    label: 'Professional',
    description: 'Business and work environments',
  },
  {
    value: 'relaxation',
    label: 'Relaxation',
    description: 'Calming and peaceful sounds',
  },
  {
    value: 'energizing',
    label: 'Energizing',
    description: 'Motivating and upbeat sounds',
  },
  { value: 'custom', label: 'Custom', description: 'Your own unique category' },
];

export const CustomSoundThemeCreator: React.FC<CustomSoundThemeCreatorProps> = ({
  userId,
  onThemeCreated,
  onCancel,
  existingTheme,
  className = '',
}) => {
  const [session, setSession] = useState<CustomSoundThemeCreationSession | null>(null);
  const [currentStepIndex, setCurrentStepIndex] = useState(0);
  const [isLoading, setIsLoading] = useState(false);
  const [isSaving, setIsSaving] = useState(false);
  const [validationResult, setValidationResult] = useState<ValidationResult | null>(
    null
  );
  const [uploadedSounds, setUploadedSounds] = useState<CustomSound[]>([]);
  const [showValidationDialog, setShowValidationDialog] = useState(false);

  // Initialize session on mount
  useEffect(() => {
    initializeSession();
  }, []);

  const initializeSession = async () => {
    setIsLoading(true);
    try {
      if (existingTheme) {
        // TODO: Implement editing existing theme
        console.log('Editing existing theme:', existingTheme);
      } else {
        const newSession = await soundEffectsService.startCustomThemeCreation(userId);
        setSession(newSession);
      }
    } catch (error) {
      console.error('Error initializing session:', error);
    } finally {
      setIsLoading(false);
    }
  };

  const updateSession = async (updates: Partial<CustomSoundThemeCreationSession>) => {
    if (!session) return;

    const updatedSession = { ...session, ...updates };
    setSession(updatedSession);
    await soundEffectsService.updateCreationSession(updates);
  };

  const validateCurrentStep = async (): Promise<boolean> => {
    if (!session) return false;

    const validation = await soundEffectsService.validateCustomTheme(
      session.currentTheme
    );
    setValidationResult(validation);

    const currentStep = CREATION_STEPS[currentStepIndex];

    // Step-specific validation
    switch (currentStep.id) {
      case 'info':
        return !!(session.currentTheme.name?.trim() && session.currentTheme.category);
      case 'sounds':
        return uploadedSounds.length > 0;
      case 'assignment':
        return validation.completeness > 50; // At least 50% of sounds assigned
      case 'customization':
        return true; // Optional step
      case 'preview':
        return true; // Optional step
      case 'metadata':
        return true; // Optional step
      case 'sharing':
        return true; // Optional step
      case 'publish':
        return validation.isValid;
      default:
        return true;
    }
  };

  const nextStep = async () => {
    const isValid = await validateCurrentStep();
    if (!isValid && currentStepIndex < CREATION_STEPS.length - 1) {
      setShowValidationDialog(true);
      return;
    }

    if (currentStepIndex < CREATION_STEPS.length - 1) {
      const nextStepIndex = currentStepIndex + 1;
      setCurrentStepIndex(nextStepIndex);

      const nextStep = CREATION_STEPS[nextStepIndex];
      await updateSession({
        currentStep: nextStep.id,
        completedSteps: [
          ...(session?.completedSteps || []),
          CREATION_STEPS[currentStepIndex].id,
        ],
      });
    }
  };

  const previousStep = () => {
    if (currentStepIndex > 0) {
      const prevStepIndex = currentStepIndex - 1;
      setCurrentStepIndex(prevStepIndex);

      const prevStep = CREATION_STEPS[prevStepIndex];
      updateSession({ currentStep: prevStep.id });
    }
  };

  const saveTheme = async () => {
    if (!session) return;

    setIsSaving(true);
    try {
      const validation = await soundEffectsService.validateCustomTheme(
        session.currentTheme
      );

      if (!validation.isValid) {
        setValidationResult(validation);
        setShowValidationDialog(true);
        return;
      }

      const theme: CustomSoundTheme = {
        ...session.currentTheme,
        id: session.currentTheme.id || `custom_${Date.now()}`,
        name: session.currentTheme.name || 'Unnamed Theme',
        displayName:
          session.currentTheme.displayName ||
          session.currentTheme.name ||
          'Unnamed Theme',
        description: session.currentTheme.description || '',
        createdBy: userId,
        createdAt: new Date(),
        updatedAt: new Date(),
        isPublic: session.currentTheme.isPublic || false,
        isShared: session.currentTheme.isShared || false,
        version: '1.0.0',
        category: session.currentTheme.category || 'custom',
        tags: session.currentTheme.tags || [],
        rating: 0,
        downloads: 0,
        popularity: 0,
        sounds: session.currentTheme.sounds || {
          ui: {} as CustomThemeUISounds,
          notifications: {} as CustomThemeNotificationSounds,
          alarms: {} as CustomThemeAlarmSounds,
        },
        metadata: {
          totalSounds: uploadedSounds.length,
          totalDuration: uploadedSounds.reduce(
            (acc, sound) => acc + (sound.duration || 0),
            0
          ),
          totalFileSize: uploadedSounds.reduce(
            (acc, sound) => acc + (sound.fileSize || 0),
            0
          ),
          audioQuality: {
            averageBitRate: 0,
            averageSampleRate: 0,
            formatDistribution: {},
            qualityScore: 8,
          },
          compatibility: {
            supportedPlatforms: ['web'],
            minAppVersion: '1.0.0',
            browserCompatibility: {
              chrome: true,
              firefox: true,
              safari: true,
              edge: true,
              webAudioAPI: true,
            },
            deviceRequirements: {
              requiresInternet: false,
            },
          },
          features: {
            hasGeneratedSounds: false,
            hasUploadedSounds: true,
            hasBuiltInSounds: false,
            hasAmbientSounds: false,
            hasVoiceSounds: false,
            hasMusicSounds: false,
            hasInteractiveSounds: false,
            hasAdaptiveSounds: false,
            supportsLoop: true,
            supportsFade: true,
            supportsVolumeControl: true,
          },
          requirements: {
            subscriptionTier: 'free',
            permissions: [],
            features: [],
            maxFileSize: 10 * 1024 * 1024,
            maxDuration: 300,
          },
        },
        preview: {
          previewSounds: [],
          demoSequence: [],
          description: session.currentTheme.description || '',
          highlights: [],
        },
        permissions: {
          canView: 'private',
          canEdit: 'private',
          canShare: 'private',
          canDownload: 'private',
          canRate: 'private',
          canComment: 'private',
        },
        isPremium: false,
        requiresSubscription: false,
      };

      const success = await soundEffectsService.saveCustomTheme(theme);

      if (success) {
        onThemeCreated?.(theme);
      } else {
        throw new Error('Failed to save theme');
      }
    } catch (error) {
      console.error('Error saving theme:', error);
    } finally {
      setIsSaving(false);
    }
  };

  const updateThemeField = (field: keyof CustomSoundTheme, value: any) => {
    if (!session) return;

    const updatedTheme = {
      ...session.currentTheme,
      [field]: value,
    };

    updateSession({
      currentTheme: updatedTheme,
    });
  };

  const renderStepContent = () => {
    if (!session) return null;

    const currentStep = CREATION_STEPS[currentStepIndex];

    switch (currentStep.id) {
      case 'info':
        return <InfoStep theme={session.currentTheme} onUpdate={updateThemeField} />;
      case 'sounds':
        return (
          <SoundsStep
            userId={userId}
            uploadedSounds={uploadedSounds}
            onSoundsUpdated={setUploadedSounds}
          />
        );
      case 'assignment':
        return (
          <AssignmentStep
            theme={session.currentTheme}
            availableSounds={uploadedSounds}
            onUpdate={updateThemeField}
          />
        );
      case 'customization':
        return (
          <CustomizationStep theme={session.currentTheme} onUpdate={updateThemeField} />
        );
      case 'preview':
        return <PreviewStep theme={session.currentTheme} />;
      case 'metadata':
        return (
          <MetadataStep theme={session.currentTheme} onUpdate={updateThemeField} />
        );
      case 'sharing':
        return <SharingStep theme={session.currentTheme} onUpdate={updateThemeField} />;
      case 'publish':
        return (
          <PublishStep
            theme={session.currentTheme}
            validationResult={validationResult}
          />
        );
      default:
        return <div>Step not implemented</div>;
    }
  };

  if (isLoading) {
    return (
      <div className="flex items-center justify-center min-h-96">
        <Loader2 className="w-8 h-8 animate-spin" />
      </div>
    );
  }

  if (!session) {
    return (
      <div className="text-center py-12">
        <AlertCircle className="w-12 h-12 mx-auto mb-4 text-red-500" />
        <h3 className="text-lg font-medium mb-2">Failed to Initialize</h3>
        <p className="text-gray-600 mb-4">
          Could not start the theme creation session.
        </p>
        <Button onClick={initializeSession}>Try Again</Button>
      </div>
    );
  }

  const currentStep = CREATION_STEPS[currentStepIndex];
  const progress = ((currentStepIndex + 1) / CREATION_STEPS.length) * 100;

  return (
    <div className={`max-w-4xl mx-auto p-6 ${className}`}>
      {/* Header */}
      <div className="mb-8">
        <h1 className="text-2xl font-bold mb-2 flex items-center gap-2">
          <Palette className="w-6 h-6" />
          Custom Sound Theme Creator
        </h1>
        <p className="text-gray-600">
          Create your own personalized sound theme for the alarm app
        </p>
      </div>

      {/* Progress */}
      <Card className="mb-6">
        <CardContent className="p-4">
          <div className="flex items-center justify-between mb-4">
            <h3 className="font-medium">Creation Progress</h3>
            <Badge variant="secondary">{Math.round(progress)}% Complete</Badge>
          </div>
          <Progress value={progress} className="mb-4" />

          {/* Step Indicators */}
          <div className="flex items-center justify-between">
            {CREATION_STEPS.map((step, index) => {
              const Icon = step.icon;
              const isCompleted = session.completedSteps.includes(step.id);
              const isCurrent = index === currentStepIndex;

              return (
                <div key={step.id} className="flex flex-col items-center">
                  <div
                    className={`
                    w-8 h-8 rounded-full flex items-center justify-center mb-2
                    ${
                      isCompleted
                        ? 'bg-green-500 text-white'
                        : isCurrent
                          ? 'bg-blue-500 text-white'
                          : 'bg-gray-200 text-gray-500'
                    }
                  `}
                  >
                    {isCompleted ? (
                      <Check className="w-4 h-4" />
                    ) : (
                      <Icon className="w-4 h-4" />
                    )}
                  </div>
                  <p
                    className={`text-xs text-center ${isCurrent ? 'font-medium' : 'text-gray-500'}`}
                  >
                    {step.title}
                  </p>
                </div>
              );
            })}
          </div>
        </CardContent>
      </Card>

      {/* Current Step */}
      <Card className="mb-6">
        <CardHeader>
          <CardTitle className="flex items-center gap-2">
            {React.createElement(currentStep.icon, { className: 'w-5 h-5' })}
            {currentStep.title}
          </CardTitle>
          <p className="text-gray-600">{currentStep.description}</p>
        </CardHeader>
        <CardContent>{renderStepContent()}</CardContent>
      </Card>

      {/* Navigation */}
      <div className="flex items-center justify-between">
        <Button
          variant="outline"
          onClick={previousStep}
          disabled={currentStepIndex === 0}
        >
          <ChevronLeft className="w-4 h-4 mr-2" />
          Previous
        </Button>

        <div className="flex items-center gap-2">
          <Button variant="outline" onClick={onCancel}>
            Cancel
          </Button>

          {currentStepIndex === CREATION_STEPS.length - 1 ? (
            <Button onClick={saveTheme} disabled={isSaving}>
              {isSaving ? (
                <Loader2 className="w-4 h-4 animate-spin mr-2" />
              ) : (
                <Save className="w-4 h-4 mr-2" />
              )}
              Save Theme
            </Button>
          ) : (
            <Button onClick={nextStep}>
              Next
              <ChevronRight className="w-4 h-4 ml-2" />
            </Button>
          )}
        </div>
      </div>

      {/* Validation Dialog */}
      <Dialog open={showValidationDialog} onOpenChange={setShowValidationDialog}>
        <DialogContent>
          <DialogHeader>
            <DialogTitle>Validation Issues</DialogTitle>
          </DialogHeader>
          {validationResult && (
            <div className="space-y-4">
              {validationResult.issues.map((issue, index) => (
                <Alert key={index}>
                  <AlertCircle className="w-4 h-4" />
                  <AlertDescription>{issue.message}</AlertDescription>
                </Alert>
              ))}
              <div className="flex justify-end gap-2">
                <Button
                  variant="outline"
                  onClick={() => setShowValidationDialog(false)}
                >
                  Fix Issues
                </Button>
                {validationResult.issues.every(
                  (issue: any) => issue.type === 'warning'
                ) && (
                  <Button
                    onClick={() => {
                      setShowValidationDialog(false);
                      nextStep();
                    }}
                  >
                    Continue Anyway
                  </Button>
                )}
              </div>
            </div>
          )}
        </DialogContent>
      </Dialog>
    </div>
  );
};

// Step Components

const InfoStep: React.FC<{
  theme: Partial<CustomSoundTheme>;
  onUpdate: (field: keyof CustomSoundTheme, value: any) => void;
}> = ({ theme, onUpdate }) => (
  <div className="space-y-4">
    <div>
      <Label htmlFor="theme-name">Theme Name *</Label>
      <Input
        id="theme-name"
        value={theme.name || ''}
<<<<<<< HEAD
        onChange={(e: React.ChangeEvent<HTMLInputElement>
) => onUpdate('name', e.target.value)}
=======
        onChange={(e: any) => onUpdate('name', e.target.value)}
>>>>>>> 0a801929
        placeholder="My Awesome Theme"
      />
    </div>

    <div>
      <Label htmlFor="theme-display-name">Display Name</Label>
      <Input
        id="theme-display-name"
        value={theme.displayName || ''}
<<<<<<< HEAD
        onChange={(e: React.ChangeEvent<HTMLInputElement>
) => onUpdate('displayName', e.target.value)}
=======
        onChange={(e: any) => onUpdate('displayName', e.target.value)}
>>>>>>> 0a801929
        placeholder="My Awesome Theme (optional)"
      />
    </div>

    <div>
      <Label htmlFor="theme-category">Category *</Label>
      <Select
        value={theme.category}
        onValueChange={(value: CustomSoundThemeCategory) => onUpdate('category', value)}
      >
        <SelectTrigger>
          <SelectValue placeholder="Select a category" />
        </SelectTrigger>
        <SelectContent>
          {THEME_CATEGORIES.map(category => (
            <SelectItem key={category.value} value={category.value}>{{category.label} - {category.description}</SelectItem>
          ))}
        </SelectContent>
      </Select>
    </div>

    <div>
      <Label htmlFor="theme-description">Description</Label>
      <Textarea
        id="theme-description"
        value={theme.description || ''}
<<<<<<< HEAD
        onChange={(e: React.ChangeEvent<HTMLInputElement>
) => onUpdate('description', e.target.value)}
=======
        onChange={(e: any) => onUpdate('description', e.target.value)}
>>>>>>> 0a801929
        placeholder="Describe your theme..."
        rows={4}
      />
    </div>
  </div>
);

const SoundsStep: React.FC<{
  userId: string;
  uploadedSounds: CustomSound[];
  onSoundsUpdated: (sounds: CustomSound[]) => void;
}> = ({ userId, uploadedSounds, onSoundsUpdated }) => (
  <div>
    <SoundUploader
      userId={userId}
      onSoundUploaded={(sound: any) => onSoundsUpdated([...uploadedSounds, sound])}
      onSoundDeleted={(soundId: any) =>
        onSoundsUpdated(uploadedSounds.filter((s: any) => s.id !== soundId))
      }
      maxFiles={20}
    />
  </div>
);

const AssignmentStep: React.FC<{
  theme: Partial<CustomSoundTheme>;
  availableSounds: CustomSound[];
  onUpdate: (field: keyof CustomSoundTheme, value: any) => void;
}> = ({ _theme, _availableSounds, _onUpdate }) => (
  <div className="space-y-6">
    <Alert>
      <Info className="w-4 h-4" />
      <AlertDescription>
        Assign your uploaded sounds to different categories. Each category needs at
        least one sound for basic functionality.
      </AlertDescription>
    </Alert>

    <Tabs defaultValue="ui" className="w-full">
      <TabsList>
        <TabsTrigger value="ui">UI Sounds</TabsTrigger>
        <TabsTrigger value="notifications">Notifications</TabsTrigger>
        <TabsTrigger value="alarms">Alarms</TabsTrigger>
        <TabsTrigger value="ambient">Ambient</TabsTrigger>
      </TabsList>

      <TabsContent value="ui">
        <div className="text-center py-8 text-gray-500">
          <Music className="w-12 h-12 mx-auto mb-4 opacity-50" />
          <p>Sound assignment interface will be implemented</p>
          <p className="text-sm">
            This will allow users to assign their uploaded sounds to specific UI actions
          </p>
        </div>
      </TabsContent>

      <TabsContent value="notifications">
        <div className="text-center py-8 text-gray-500">
          <Music className="w-12 h-12 mx-auto mb-4 opacity-50" />
          <p>Notification sound assignment interface</p>
        </div>
      </TabsContent>

      <TabsContent value="alarms">
        <div className="text-center py-8 text-gray-500">
          <Music className="w-12 h-12 mx-auto mb-4 opacity-50" />
          <p>Alarm sound assignment interface</p>
        </div>
      </TabsContent>

      <TabsContent value="ambient">
        <div className="text-center py-8 text-gray-500">
          <Music className="w-12 h-12 mx-auto mb-4 opacity-50" />
          <p>Ambient sound assignment interface</p>
        </div>
      </TabsContent>
    </Tabs>
  </div>
);

const CustomizationStep: React.FC<{
  theme: Partial<CustomSoundTheme>;
  onUpdate: (field: keyof CustomSoundTheme, value: any) => void;
}> = ({ _theme, _onUpdate }) => (
  <div className="text-center py-12 text-gray-500">
    <Settings className="w-12 h-12 mx-auto mb-4 opacity-50" />
    <p>Sound customization interface will be implemented</p>
    <p className="text-sm">
      Volume controls, fade effects, and sound processing options
    </p>
  </div>
);

const PreviewStep: React.FC<{
  theme: Partial<CustomSoundTheme>;
}> = ({ _theme }) => (
  <div className="text-center py-12 text-gray-500">
    <Play className="w-12 h-12 mx-auto mb-4 opacity-50" />
    <p>Theme preview and testing interface will be implemented</p>
    <p className="text-sm">
      Play different sounds and test the complete theme experience
    </p>
  </div>
);

const MetadataStep: React.FC<{
  theme: Partial<CustomSoundTheme>;
  onUpdate: (field: keyof CustomSoundTheme, value: any) => void;
}> = ({ theme, onUpdate }) => (
  <div className="space-y-4">
    <div>
      <Label htmlFor="theme-tags">Tags</Label>
      <Input
        id="theme-tags"
        value={theme.tags?.join(', ') || ''}
<<<<<<< HEAD
        onChange={(e: React.ChangeEvent<HTMLInputElement>
) => 
=======
        onChange={(e: any) =>
>>>>>>> 0a801929
          onUpdate(
            'tags',
            e.target.value
              .split(',')
              .map((tag: any) => tag.trim())
              .filter(Boolean)
          )
        }
        placeholder="relaxing, nature, peaceful"
      />
      <p className="text-sm text-gray-500 mt-1">Separate tags with commas</p>
    </div>
  </div>
);

const SharingStep: React.FC<{
  theme: Partial<CustomSoundTheme>;
  onUpdate: (field: keyof CustomSoundTheme, value: any) => void;
}> = ({ _theme, _onUpdate }) => (
  <div className="text-center py-12 text-gray-500">
    <Share className="w-12 h-12 mx-auto mb-4 opacity-50" />
    <p>Sharing and privacy settings will be implemented</p>
    <p className="text-sm">Control who can see, download, and use your theme</p>
  </div>
);

const PublishStep: React.FC<{
  theme: Partial<CustomSoundTheme>;
  validationResult: ValidationResult | null;
}> = ({ theme, validationResult }) => (
  <div className="space-y-6">
    <div className="text-center">
      <CheckCircle className="w-16 h-16 mx-auto mb-4 text-green-500" />
      <h3 className="text-xl font-medium mb-2">Ready to Publish!</h3>
      <p className="text-gray-600">Your custom sound theme is ready to be saved.</p>
    </div>

    <Card>
      <CardHeader>
        <CardTitle>Theme Summary</CardTitle>
      </CardHeader>
      <CardContent>
        <div className="space-y-2">
          <p>
            <strong>Name:</strong> {theme.name}
          </p>
          <p>
            <strong>Category:</strong> {theme.category}
          </p>
          <p>
            <strong>Description:</strong> {theme.description || 'No description'}
          </p>
          <p>
            <strong>Tags:</strong> {theme.tags?.join(', ') || 'None'}
          </p>
        </div>
      </CardContent>
    </Card>

    {validationResult && (
      <Card>
        <CardHeader>
          <CardTitle>Validation Results</CardTitle>
        </CardHeader>
        <CardContent>
          <div className="flex items-center justify-between mb-4">
            <span>Completeness</span>
            <Badge
              variant={validationResult.completeness >= 100 ? 'default' : 'secondary'}
            >
              {validationResult.completeness}%
            </Badge>
          </div>
          <Progress value={validationResult.completeness} />

          {validationResult.suggestions.length > 0 && (
            <div className="mt-4">
              <h4 className="font-medium mb-2">Suggestions for improvement:</h4>
              <ul className="text-sm text-gray-600 space-y-1">
                {validationResult.suggestions.map((suggestion, index) => (
                  <li key={index}>• {suggestion.message}</li>
                ))}
              </ul>
            </div>
          )}
        </CardContent>
      </Card>
    )}
  </div>
);

export default CustomSoundThemeCreator;<|MERGE_RESOLUTION|>--- conflicted
+++ resolved
@@ -629,12 +629,8 @@
       <Input
         id="theme-name"
         value={theme.name || ''}
-<<<<<<< HEAD
         onChange={(e: React.ChangeEvent<HTMLInputElement>
 ) => onUpdate('name', e.target.value)}
-=======
-        onChange={(e: any) => onUpdate('name', e.target.value)}
->>>>>>> 0a801929
         placeholder="My Awesome Theme"
       />
     </div>
@@ -644,12 +640,8 @@
       <Input
         id="theme-display-name"
         value={theme.displayName || ''}
-<<<<<<< HEAD
         onChange={(e: React.ChangeEvent<HTMLInputElement>
 ) => onUpdate('displayName', e.target.value)}
-=======
-        onChange={(e: any) => onUpdate('displayName', e.target.value)}
->>>>>>> 0a801929
         placeholder="My Awesome Theme (optional)"
       />
     </div>
@@ -676,12 +668,8 @@
       <Textarea
         id="theme-description"
         value={theme.description || ''}
-<<<<<<< HEAD
         onChange={(e: React.ChangeEvent<HTMLInputElement>
 ) => onUpdate('description', e.target.value)}
-=======
-        onChange={(e: any) => onUpdate('description', e.target.value)}
->>>>>>> 0a801929
         placeholder="Describe your theme..."
         rows={4}
       />
@@ -797,12 +785,8 @@
       <Input
         id="theme-tags"
         value={theme.tags?.join(', ') || ''}
-<<<<<<< HEAD
         onChange={(e: React.ChangeEvent<HTMLInputElement>
 ) => 
-=======
-        onChange={(e: any) =>
->>>>>>> 0a801929
           onUpdate(
             'tags',
             e.target.value
