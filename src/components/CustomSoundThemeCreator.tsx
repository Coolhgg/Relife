--- conflicted
+++ resolved
@@ -1,5 +1,4 @@
 import React, { useState, useEffect } from 'react';
-import { Textarea } from './ui/textarea';
 import {
   Palette,
   Info,
@@ -7,7 +6,7 @@
   CheckCircle,
   Settings,
   Play,
-  Eye,
+  _Eye,
   Tags,
   Share,
   ChevronLeft,
@@ -23,7 +22,7 @@
 import { Button } from './ui/button';
 import { Input } from './ui/input';
 import { Label } from './ui/label';
-import { Progress } from './ui/textarea';
+import { Textarea } from './ui/textarea';
 import { Badge } from './ui/badge';
 import { Progress } from './ui/progress';
 import { Alert, AlertDescription } from './ui/alert';
@@ -169,7 +168,7 @@
   // Initialize session on mount
   useEffect(() => {
     initializeSession();
-  }, [initializeSession]);
+  }, []);
 
   const initializeSession = async () => {
     setIsLoading(true);
@@ -181,8 +180,8 @@
         const newSession = await soundEffectsService.startCustomThemeCreation(userId);
         setSession(newSession);
       }
-    } catch (_error) {
-      console._error('Error initializing session:', _error);
+    } catch (error) {
+      console.error('Error initializing session:', error);
     } finally {
       setIsLoading(false);
     }
@@ -377,14 +376,14 @@
       } else {
         throw new Error('Failed to save theme');
       }
-    } catch (_error) {
-      console._error('Error saving theme:', _error);
+    } catch (error) {
+      console.error('Error saving theme:', error);
     } finally {
       setIsSaving(false);
     }
   };
 
-  const updateThemeField = (field: keyof CustomSoundTheme, value: unknown) => {
+  const updateThemeField = (field: keyof CustomSoundTheme, value: any) => {
     if (!session) return;
 
     const updatedTheme = {
@@ -493,10 +492,10 @@
 
           {/* Step Indicators */}
           <div className="flex items-center justify-between">
-            {CREATION_STEPS.map((step, _index) => {
+            {CREATION_STEPS.map((step, index) => {
               const Icon = step.icon;
               const isCompleted = session.completedSteps.includes(step.id);
-              const isCurrent = _index === currentStepIndex;
+              const isCurrent = index === currentStepIndex;
 
               return (
                 <div key={step.id} className="flex flex-col items-center">
@@ -584,19 +583,11 @@
           </DialogHeader>
           {validationResult && (
             <div className="space-y-4">
-<<<<<<< HEAD
-              {validationResult.issues.map((issue, _index) => (
-                <Alert key={_index}>
-                  <AlertCircle className="w-4 h-4" />
-                  <AlertDescription>{issue.message}</AlertDescription>
-                </Alert>
-=======
               {validationResult.issues.map((issue, index) => (
                 <AlertCircle key={index}>
                   <AlertCircleCircle className="w-4 h-4" />
                   <AlertCircleDescription>{issue.message}</AlertCircleDescription>
                 </AlertCircle>
->>>>>>> a260cd41
               ))}
               <div className="flex justify-end gap-2">
                 <Button
@@ -605,9 +596,7 @@
                 >
                   Fix Issues
                 </Button>
-                {validationResult.issues.every(
-                  (issue: unknown) => issue.type === 'warning'
-                ) && (
+                {validationResult.issues.every(issue => issue.type === 'warning') && (
                   <Button
                     onClick={() => {
                       setShowValidationDialog(false);
@@ -630,7 +619,7 @@
 
 const InfoStep: React.FC<{
   theme: Partial<CustomSoundTheme>;
-  onUpdate: (field: keyof CustomSoundTheme, value: unknown) => void;
+  onUpdate: (field: keyof CustomSoundTheme, value: any) => void;
 }> = ({ theme, onUpdate }) => (
   <div className="space-y-4">
     <div>
@@ -638,9 +627,7 @@
       <Input
         id="theme-name"
         value={theme.name || ''}
-        onChange={(e: React.ChangeEvent<HTMLInputElement>) =>
-          onUpdate('name', e.target.value)
-        }
+        onChange={e => onUpdate('name', e.target.value)}
         placeholder="My Awesome Theme"
       />
     </div>
@@ -650,9 +637,7 @@
       <Input
         id="theme-display-name"
         value={theme.displayName || ''}
-        onChange={(e: React.ChangeEvent<HTMLInputElement>) =>
-          onUpdate('displayName', e.target.value)
-        }
+        onChange={e => onUpdate('displayName', e.target.value)}
         placeholder="My Awesome Theme (optional)"
       />
     </div>
@@ -681,9 +666,7 @@
       <Textarea
         id="theme-description"
         value={theme.description || ''}
-        onChange={(e: React.ChangeEvent<HTMLInputElement>) =>
-          onUpdate('description', e.target.value)
-        }
+        onChange={e => onUpdate('description', e.target.value)}
         placeholder="Describe your theme..."
         rows={4}
       />
@@ -699,9 +682,9 @@
   <div>
     <SoundUploader
       userId={userId}
-      onSoundUploaded={(sound: unknown) => onSoundsUpdated([...uploadedSounds, sound])}
-      onSoundDeleted={(soundId: unknown) =>
-        onSoundsUpdated(uploadedSounds.filter((s: unknown) => s.id !== soundId))
+      onSoundUploaded={sound => onSoundsUpdated([...uploadedSounds, sound])}
+      onSoundDeleted={soundId =>
+        onSoundsUpdated(uploadedSounds.filter(s => s.id !== soundId))
       }
       maxFiles={20}
     />
@@ -711,7 +694,7 @@
 const AssignmentStep: React.FC<{
   theme: Partial<CustomSoundTheme>;
   availableSounds: CustomSound[];
-  onUpdate: (field: keyof CustomSoundTheme, value: unknown) => void;
+  onUpdate: (field: keyof CustomSoundTheme, value: any) => void;
 }> = ({ _theme, _availableSounds, _onUpdate }) => (
   <div className="space-y-6">
     <AlertCircle>
@@ -766,7 +749,7 @@
 
 const CustomizationStep: React.FC<{
   theme: Partial<CustomSoundTheme>;
-  onUpdate: (field: keyof CustomSoundTheme, value: unknown) => void;
+  onUpdate: (field: keyof CustomSoundTheme, value: any) => void;
 }> = ({ _theme, _onUpdate }) => (
   <div className="text-center py-12 text-gray-500">
     <Settings className="w-12 h-12 mx-auto mb-4 opacity-50" />
@@ -791,7 +774,7 @@
 
 const MetadataStep: React.FC<{
   theme: Partial<CustomSoundTheme>;
-  onUpdate: (field: keyof CustomSoundTheme, value: unknown) => void;
+  onUpdate: (field: keyof CustomSoundTheme, value: any) => void;
 }> = ({ theme, onUpdate }) => (
   <div className="space-y-4">
     <div>
@@ -799,12 +782,12 @@
       <Input
         id="theme-tags"
         value={theme.tags?.join(', ') || ''}
-        onChange={(e: React.ChangeEvent<HTMLInputElement>) =>
+        onChange={e =>
           onUpdate(
             'tags',
             e.target.value
               .split(',')
-              .map((tag: unknown) => tag.trim())
+              .map(tag => tag.trim())
               .filter(Boolean)
           )
         }
@@ -817,7 +800,7 @@
 
 const SharingStep: React.FC<{
   theme: Partial<CustomSoundTheme>;
-  onUpdate: (field: keyof CustomSoundTheme, value: unknown) => void;
+  onUpdate: (field: keyof CustomSoundTheme, value: any) => void;
 }> = ({ _theme, _onUpdate }) => (
   <div className="text-center py-12 text-gray-500">
     <Share className="w-12 h-12 mx-auto mb-4 opacity-50" />
@@ -879,8 +862,8 @@
             <div className="mt-4">
               <h4 className="font-medium mb-2">Suggestions for improvement:</h4>
               <ul className="text-sm text-gray-600 space-y-1">
-                {validationResult.suggestions.map((suggestion, _index) => (
-                  <li key={_index}>• {suggestion.message}</li>
+                {validationResult.suggestions.map((suggestion, index) => (
+                  <li key={index}>• {suggestion.message}</li>
                 ))}
               </ul>
             </div>
