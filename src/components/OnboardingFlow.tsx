import React from 'react';
import { useState, useRef, useEffect } from 'react';
import { Bell, Mic, Clock, CheckCircle, ArrowRight, Plus, Calendar, Volume2 } from 'lucide-react';
import type { AppState } from '../types';
import { requestNotificationPermissions } from '../services/capacitor';
import { useFocusRestoration } from '../hooks/useFocusRestoration';

interface OnboardingFlowProps {
  onComplete: () => void;
  appState: AppState;
  setAppState: React.Dispatch<React.SetStateAction<AppState>>;
}

type OnboardingStep = 'welcome' | 'notifications' | 'microphone' | 'quick-setup' | 'complete';

const OnboardingFlow: React.FC<OnboardingFlowProps> = ({
  onComplete,
  appState,
  setAppState
}) => {
  const [currentStep, setCurrentStep] = useState<OnboardingStep>('welcome');
  const [isLoading, setIsLoading] = useState(false);
  const [stepAnnouncement, setStepAnnouncement] = useState('');
  const stepHeaderRef = useRef<HTMLHeadingElement>(null);
  const primaryActionRef = useRef<HTMLButtonElement>(null);

  const { moveFocus } = useFocusRestoration({
    announceRestoration: true,
    preventScroll: false,
  });

  const announceStep = (step: OnboardingStep) => {
    const stepLabels = {
      welcome: 'Welcome step',
      notifications: 'Notification permission step',
      microphone: 'Microphone permission step',
      'quick-setup': 'Quick setup step',
      complete: 'Setup complete step'
    };
    setStepAnnouncement(`Now on ${stepLabels[step]}`);
    setTimeout(() => setStepAnnouncement(''), 100);
  };

  const moveToStep = (step: OnboardingStep) => {
    setCurrentStep(step);
    announceStep(step);
  };

  // Effect to manage focus when step changes
  useEffect(() => {
    // Small delay to ensure DOM is updated
    const focusTimeout = setTimeout(() => {
      if (stepHeaderRef.current) {
        stepHeaderRef.current.focus({ preventScroll: false });
      } else if (primaryActionRef.current) {
        primaryActionRef.current.focus({ preventScroll: false });
      }
    }, 100);

    return () => clearTimeout(focusTimeout);
  }, [currentStep]);

  const handleNotificationPermission = async () => {
    setIsLoading(true);
    try {
      const granted = await requestNotificationPermissions();
      setAppState(prev => ({
        ...prev,
        permissions: {
          ...prev.permissions,
          notifications: {
            granted,
            requestedAt: new Date()
          }
        }
      }));

      if (granted) {
        moveToStep('microphone');
      } else {
        // Still proceed to next step even if denied
        moveToStep('microphone');
      }
    } catch (error) {
      console.error('Error requesting notification permission:', error);
      moveToStep('microphone');
    } finally {
      setIsLoading(false);
    }
  };

  const handleMicrophonePermission = async () => {
    setIsLoading(true);
    try {
      const stream = await navigator.mediaDevices.getUserMedia({ audio: true });

      // Stop the stream immediately
      stream.getTracks().forEach(track => track.stop());

      setAppState(prev => ({
        ...prev,
        permissions: {
          ...prev.permissions,
          microphone: {
            granted: true,
            requestedAt: new Date()
          }
        }
      }));

      moveToStep('complete');
    } catch (error) {
      console.error('Microphone permission denied:', error);
      setAppState(prev => ({
        ...prev,
        permissions: {
          ...prev.permissions,
          microphone: {
            granted: false,
            requestedAt: new Date()
          }
        }
      }));

      // Still proceed to quick-setup
      moveToStep('quick-setup');
    } finally {
      setIsLoading(false);
    }
  };

  const renderWelcomeStep = () => (
    <div className="text-center space-y-6" role="region" aria-labelledby="welcome-heading">
      <div className="w-24 h-24 mx-auto bg-primary-100 dark:bg-primary-900 rounded-full flex items-center justify-center" role="img" aria-label="Smart Alarm app icon">
        <Clock className="w-12 h-12 text-primary-600 dark:text-primary-400" aria-hidden="true" />
      </div>

      <div>
        <h1
          ref={stepHeaderRef}
          id="welcome-heading"
          className="text-3xl font-bold text-gray-900 dark:text-white mb-4"
          tabIndex={-1}
        >
          Welcome to Smart Alarm
        </h1>
        <p className="text-lg text-gray-600 dark:text-gray-400 max-w-md mx-auto">
          Wake up with personalized voice messages and never oversleep again!
        </p>
      </div>

      <ul className="space-y-4 text-left max-w-sm mx-auto" role="list" aria-label="App features">
        <li className="flex items-center gap-3">
          <div className="w-8 h-8 bg-green-100 dark:bg-green-900 rounded-full flex items-center justify-center" role="img" aria-label="Notifications feature">
            <Bell className="w-4 h-4 text-green-600 dark:text-green-400" aria-hidden="true" />
          </div>
          <span className="text-gray-700 dark:text-gray-300">Smart notifications</span>
        </li>

        <li className="flex items-center gap-3">
          <div className="w-8 h-8 bg-blue-100 dark:bg-blue-900 rounded-full flex items-center justify-center" role="img" aria-label="Voice feature">
            <Mic className="w-4 h-4 text-blue-600 dark:text-blue-400" aria-hidden="true" />
          </div>
          <span className="text-gray-700 dark:text-gray-300">Voice-based dismissal</span>
        </li>

        <li className="flex items-center gap-3">
          <div className="w-8 h-8 bg-purple-100 dark:bg-purple-900 rounded-full flex items-center justify-center" role="img" aria-label="Customization feature">
            <Clock className="w-4 h-4 text-purple-600 dark:text-purple-400" aria-hidden="true" />
          </div>
          <span className="text-gray-700 dark:text-gray-300">Customizable voice moods</span>
        </li>
      </ul>

      <button
        ref={primaryActionRef}
        onClick={() => moveToStep('notifications')}
        className="alarm-button alarm-button-primary px-8 py-3 text-lg"
        aria-describedby="get-started-desc"
      >
        Get Started
        <ArrowRight className="w-5 h-5 ml-2" aria-hidden="true" />
        <span id="get-started-desc" className="sr-only">Begin the setup process to configure permissions</span>
      </button>
    </div>
  );

  const renderNotificationsStep = () => (
    <div className="text-center space-y-6" role="region" aria-labelledby="notifications-heading">
      <div className="w-24 h-24 mx-auto bg-blue-100 dark:bg-blue-900 rounded-full flex items-center justify-center" role="img" aria-label="Notifications permission icon">
        <Bell className="w-12 h-12 text-blue-600 dark:text-blue-400" aria-hidden="true" />
      </div>

      <div>
        <h2
          ref={stepHeaderRef}
          id="notifications-heading"
          className="text-2xl font-bold text-gray-900 dark:text-white mb-4"
          tabIndex={-1}
        >
          Enable Notifications
        </h2>
        <p className="text-gray-600 dark:text-gray-400 max-w-md mx-auto">
          Allow notifications so your alarms can wake you up even when the app is closed.
        </p>
      </div>

      <div className="bg-yellow-50 dark:bg-yellow-900/20 border border-yellow-200 dark:border-yellow-800 rounded-lg p-4 text-left max-w-md mx-auto" role="note">
        <h4 className="font-medium text-yellow-800 dark:text-yellow-200 mb-2">
          Why we need this permission:
        </h4>
        <ul className="text-sm text-yellow-700 dark:text-yellow-300 space-y-1" role="list">
          <li>• Send alarm notifications at the right time</li>
          <li>• Wake you up even when the app is closed</li>
          <li>• Provide snooze reminders</li>
        </ul>
      </div>

      <div className="space-y-3" role="group" aria-label="Notification permission actions">
        <button
          onClick={handleNotificationPermission}
          disabled={isLoading}
          className="alarm-button alarm-button-primary w-full py-3"
          aria-describedby="notifications-button-desc"
          aria-label={isLoading ? 'Requesting notification permission' : 'Allow notifications'}
        >
          {isLoading ? 'Requesting...' : 'Allow Notifications'}
          <span id="notifications-button-desc" className="sr-only">
            Grant permission for the app to send you alarm notifications
          </span>
        </button>

        <button
          onClick={() => moveToStep('microphone')}
          className="alarm-button alarm-button-secondary w-full py-3"
          aria-label="Skip notification permission and continue to microphone setup"
        >
          Skip for now
        </button>
      </div>
    </div>
  );

  const renderMicrophoneStep = () => (
    <div className="text-center space-y-6" role="region" aria-labelledby="microphone-heading">
      <div className="w-24 h-24 mx-auto bg-green-100 dark:bg-green-900 rounded-full flex items-center justify-center" role="img" aria-label="Microphone permission icon">
        <Mic className="w-12 h-12 text-green-600 dark:text-green-400" aria-hidden="true" />
      </div>

      <div>
        <h2 id="microphone-heading" className="text-2xl font-bold text-gray-900 dark:text-white mb-4">
          Enable Microphone
        </h2>
        <p className="text-gray-600 dark:text-gray-400 max-w-md mx-auto">
          Allow microphone access to dismiss alarms with your voice.
        </p>
      </div>

      <div className="bg-green-50 dark:bg-green-900/20 border border-green-200 dark:border-green-800 rounded-lg p-4 text-left max-w-md mx-auto" role="note">
        <h4 className="font-medium text-green-800 dark:text-green-200 mb-2">
          Voice dismissal features:
        </h4>
        <ul className="text-sm text-green-700 dark:text-green-300 space-y-1" role="list">
          <li>• Say "stop" or "dismiss" to turn off alarms</li>
          <li>• Say "snooze" for 5 more minutes</li>
          <li>• Works with different voice moods</li>
        </ul>
      </div>

      <div className="space-y-3" role="group" aria-label="Microphone permission actions">
        <button
          onClick={handleMicrophonePermission}
          disabled={isLoading}
          className="alarm-button alarm-button-primary w-full py-3"
          aria-describedby="microphone-button-desc"
          aria-label={isLoading ? 'Requesting microphone permission' : 'Allow microphone access'}
        >
          {isLoading ? 'Requesting...' : 'Allow Microphone'}
          <span id="microphone-button-desc" className="sr-only">
            Grant permission for the app to access your microphone for voice commands
          </span>
        </button>

        <button
          onClick={() => moveToStep('quick-setup')}
          className="alarm-button alarm-button-secondary w-full py-3"
          aria-label="Skip microphone permission and continue to quick setup"
        >
          Skip for now
        </button>
      </div>
    </div>
  );

  const renderQuickSetupStep = () => (
    <div className="text-center space-y-6" role="region" aria-labelledby="quick-setup-heading">
      <div className="w-24 h-24 mx-auto bg-purple-100 dark:bg-purple-900 rounded-full flex items-center justify-center" role="img" aria-label="Quick setup icon">
        <Plus className="w-12 h-12 text-purple-600 dark:text-purple-400" aria-hidden="true" />
      </div>

      <div>
        <h2 id="quick-setup-heading" className="text-2xl font-bold text-gray-900 dark:text-white mb-4">
          Quick Setup
        </h2>
        <p className="text-gray-600 dark:text-gray-400 max-w-md mx-auto">
          Ready to create your first smart alarm? Let's set up your morning routine!
        </p>
      </div>

      <div className="space-y-4 text-left max-w-md mx-auto" role="list" aria-label="Setup options">
        <div className="bg-primary-50 dark:bg-primary-900/20 border border-primary-200 dark:border-primary-800 rounded-lg p-4">
          <h4 className="font-medium text-primary-800 dark:text-primary-200 mb-2 flex items-center gap-2">
            <Clock className="w-4 h-4" aria-hidden="true" />
            Quick Morning Alarm
          </h4>
          <p className="text-sm text-primary-700 dark:text-primary-300 mb-3">
            Perfect for getting started - a simple 7:00 AM alarm with motivational voice
          </p>
          <button
            onClick={() => {
              // This would trigger creating a default alarm
              console.log('Creating quick morning alarm at 7:00 AM');
              moveToStep('complete');
            }}
            className="alarm-button alarm-button-primary w-full"
            aria-label="Create quick morning alarm at 7:00 AM"
          >
            <Plus className="w-4 h-4 mr-2" aria-hidden="true" />
            Create Quick Alarm
          </button>
        </div>

        <div className="bg-blue-50 dark:bg-blue-900/20 border border-blue-200 dark:border-blue-800 rounded-lg p-4">
          <h4 className="font-medium text-blue-800 dark:text-blue-200 mb-2 flex items-center gap-2">
            <Calendar className="w-4 h-4" aria-hidden="true" />
            Custom Setup
          </h4>
          <p className="text-sm text-blue-700 dark:text-blue-300 mb-3">
            Choose your own time, days, and voice mood for a personalized experience
          </p>
          <button
            onClick={() => {
              // This would trigger the alarm creation form
              console.log('Opening custom alarm setup');
              moveToStep('complete');
            }}
            className="alarm-button alarm-button-secondary w-full"
            aria-label="Open custom alarm setup form"
          >
            <Volume2 className="w-4 h-4 mr-2" aria-hidden="true" />
            Customize My Alarm
          </button>
        </div>
      </div>

      <button
        onClick={() => moveToStep('complete')}
        className="text-gray-600 dark:text-gray-400 underline hover:text-gray-900 dark:hover:text-white"
        aria-label="Skip alarm setup for now and complete onboarding"
      >
        I'll set this up later
      </button>
    </div>
  );

  const renderCompleteStep = () => (
    <div className="text-center space-y-6" role="region" aria-labelledby="complete-heading">
      <div className="w-24 h-24 mx-auto bg-green-100 dark:bg-green-900 rounded-full flex items-center justify-center" role="img" aria-label="Setup complete icon">
        <CheckCircle className="w-12 h-12 text-green-600 dark:text-green-400" aria-hidden="true" />
      </div>

      <div>
        <h2 id="complete-heading" className="text-2xl font-bold text-gray-900 dark:text-white mb-4">
          All Set!
        </h2>
        <p className="text-gray-600 dark:text-gray-400 max-w-md mx-auto">
          You're ready to create your first smart alarm. Let's get started!
        </p>
      </div>

      <div className="space-y-2 text-left max-w-sm mx-auto" role="status" aria-label="Permission status summary">
        <div
          className={`flex items-center gap-3 ${
            appState.permissions.notifications.granted ? 'opacity-100' : 'opacity-50'
          }`}
          role="status"
          aria-label={`Notifications ${appState.permissions.notifications.granted ? 'enabled' : 'disabled'}`}
        >
          <CheckCircle
            className={`w-5 h-5 ${
              appState.permissions.notifications.granted ? 'text-green-500' : 'text-gray-400'
            }`}
            aria-hidden="true"
          />
          <span className="text-gray-700 dark:text-gray-300">
            Notifications {appState.permissions.notifications.granted ? 'enabled' : 'disabled'}
          </span>
        </div>

        <div
          className={`flex items-center gap-3 ${
            appState.permissions.microphone.granted ? 'opacity-100' : 'opacity-50'
          }`}
          role="status"
          aria-label={`Microphone ${appState.permissions.microphone.granted ? 'enabled' : 'disabled'}`}
        >
          <CheckCircle
            className={`w-5 h-5 ${
              appState.permissions.microphone.granted ? 'text-green-500' : 'text-gray-400'
            }`}
            aria-hidden="true"
          />
          <span className="text-gray-700 dark:text-gray-300">
            Microphone {appState.permissions.microphone.granted ? 'enabled' : 'disabled'}
          </span>
        </div>
      </div>

      <button
        onClick={onComplete}
        className="alarm-button alarm-button-primary px-8 py-3 text-lg"
        aria-describedby="complete-button-desc"
      >
        Start Using Smart Alarm
        <ArrowRight className="w-5 h-5 ml-2" aria-hidden="true" />
        <span id="complete-button-desc" className="sr-only">Complete setup and start using the Smart Alarm app</span>
      </button>
    </div>
  );

  const renderCurrentStep = () => {
    switch (currentStep) {
      case 'welcome':
        return renderWelcomeStep();
      case 'notifications':
        return renderNotificationsStep();
      case 'microphone':
        return renderMicrophoneStep();
      case 'quick-setup':
        return renderQuickSetupStep();
      case 'complete':
        return renderCompleteStep();
      default:
        return renderWelcomeStep();
    }
  };

  return (
    <main className="min-h-screen bg-gradient-to-br from-primary-50 to-blue-50 dark:from-dark-900 dark:to-dark-800 flex items-center justify-center p-4 safe-top safe-bottom" role="main">
      {/* Screen reader announcements */}
      {stepAnnouncement && (
        <div className="sr-only" role="status" aria-live="polite">
          {stepAnnouncement}
        </div>
      )}

      <div className="w-full max-w-lg">
        {/* Progress indicators */}
        <nav className="flex justify-center mb-8" role="navigation" aria-label="Setup progress">
          <ol className="flex items-center gap-2" role="list">
            {['welcome', 'notifications', 'microphone', 'quick-setup', 'complete'].map((step, index) => {
              const stepNames = ['Welcome', 'Notifications', 'Microphone', 'Quick Setup', 'Complete'];
              const currentIndex = ['welcome', 'notifications', 'microphone', 'quick-setup', 'complete'].indexOf(currentStep);
              const isActive = currentStep === step;
              const isCompleted = index < currentIndex;

              return (
                <li key={step} className="flex items-center" role="listitem">
                  <div
                    className={`w-3 h-3 rounded-full ${
                      isActive
                        ? 'bg-primary-600'
                        : isCompleted
                        ? 'bg-green-500'
                        : 'bg-gray-300 dark:bg-gray-600'
                    }`}
                    role="img"
                    aria-label={`Step ${index + 1}: ${stepNames[index]} - ${isActive ? 'current' : isCompleted ? 'completed' : 'pending'}`}
                  />
                  {index < 4 && (
                    <div
                      className={`w-8 h-0.5 mx-1 ${
                        index < currentIndex
                          ? 'bg-green-500'
                          : 'bg-gray-300 dark:bg-gray-600'
                      }`}
                      role="img"
                      aria-label={`Step ${index + 1}: ${stepNames[index]} - ${isActive ? 'current' : isCompleted ? 'completed' : 'pending'}`}
                    />
<<<<<<< HEAD
                  )}
                </li>
=======
                  </li>
>>>>>>> 66f98964
                );
              }
            )}
          </ol>
        </nav>

        {/* Current step content */}
        <div className="bg-white dark:bg-dark-800 rounded-2xl p-8 shadow-xl">
          {renderCurrentStep()}
        </div>
      </div>
    </main>
  );
};

export default OnboardingFlow;<|MERGE_RESOLUTION|>--- conflicted
+++ resolved
@@ -487,12 +487,7 @@
                       role="img"
                       aria-label={`Step ${index + 1}: ${stepNames[index]} - ${isActive ? 'current' : isCompleted ? 'completed' : 'pending'}`}
                     />
-<<<<<<< HEAD
-                  )}
-                </li>
-=======
                   </li>
->>>>>>> 66f98964
                 );
               }
             )}
