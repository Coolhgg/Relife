import React from 'react';
import { useState, useRef, useEffect } from 'react';
import { Bell, Mic, Clock, CheckCircle, ArrowRight, Plus, Calendar, Volume2 } from 'lucide-react';
import type { AppState } from '../types';
import { requestNotificationPermissions } from '../services/capacitor';
import { useFocusRestoration } from '../hooks/useFocusRestoration';

interface OnboardingFlowProps {
  onComplete: () => void;
  appState: AppState;
  setAppState: React.Dispatch<React.SetStateAction<AppState>>;
}

type OnboardingStep = 'welcome' | 'notifications' | 'microphone' | 'quick-setup' | 'complete';

const OnboardingFlow: React.FC<OnboardingFlowProps> = ({
  onComplete,
  appState,
  setAppState
}) => {
  const [currentStep, setCurrentStep] = useState<OnboardingStep>('welcome');
  const [isLoading, setIsLoading] = useState(false);
  const [stepAnnouncement, setStepAnnouncement] = useState('');
  const stepHeaderRef = useRef<HTMLHeadingElement>(null);
  const primaryActionRef = useRef<HTMLButtonElement>(null);

  const { moveFocus } = useFocusRestoration({
    announceRestoration: true,
    preventScroll: false,
  });

  const announceStep = (step: OnboardingStep) => {
    const stepLabels = {
      welcome: 'Welcome step',
      notifications: 'Notification permission step',
      microphone: 'Microphone permission step',
      'quick-setup': 'Quick setup step',
      complete: 'Setup complete step'
    };
    setStepAnnouncement(`Now on ${stepLabels[step]}`);
    setTimeout(() => setStepAnnouncement(''), 100);
  };

  const moveToStep = (step: OnboardingStep) => {
    setCurrentStep(step);
    announceStep(step);
  };

  // Effect to manage focus when step changes
  useEffect(() => {
    // Small delay to ensure DOM is updated
    const focusTimeout = setTimeout(() => {
      if (stepHeaderRef.current) {
        stepHeaderRef.current.focus({ preventScroll: false });
      } else if (primaryActionRef.current) {
        primaryActionRef.current.focus({ preventScroll: false });
      }
    }, 100);

    return () => clearTimeout(focusTimeout);
  }, [currentStep]);

  const handleNotificationPermission = async () => {
    setIsLoading(true);
    try {
      const granted = await requestNotificationPermissions();
      setAppState(prev => ({
        ...prev,
        permissions: {
          ...prev.permissions,
          notifications: {
            granted,
            requestedAt: new Date()
          }
        }
      }));

      if (granted) {
        moveToStep('microphone');
      } else {
        // Still proceed to next step even if denied
        moveToStep('microphone');
      }
    } catch (error) {
      console.error('Error requesting notification permission:', error);
      moveToStep('microphone');
    } finally {
      setIsLoading(false);
    }
  };

  const handleMicrophonePermission = async () => {
    setIsLoading(true);
    try {
      const stream = await navigator.mediaDevices.getUserMedia({ audio: true });

      // Stop the stream immediately
      stream.getTracks().forEach(track => track.stop());

      setAppState(prev => ({
        ...prev,
        permissions: {
          ...prev.permissions,
          microphone: {
            granted: true,
            requestedAt: new Date()
          }
        }
      }));

      moveToStep('complete');
    } catch (error) {
      console.error('Microphone permission denied:', error);
      setAppState(prev => ({
        ...prev,
        permissions: {
          ...prev.permissions,
          microphone: {
            granted: false,
            requestedAt: new Date()
          }
        }
      }));

      // Still proceed to quick-setup
      moveToStep('quick-setup');
    } finally {
      setIsLoading(false);
    }
  };

  const renderWelcomeStep = () => (
    <div className="text-center space-y-6" role="region" aria-labelledby="welcome-heading">
      <div className="w-24 h-24 mx-auto bg-primary-100 dark:bg-primary-900 rounded-full flex items-center justify-center" role="img" aria-label="Smart Alarm app icon">
        <Clock className="w-12 h-12 text-primary-600 dark:text-primary-400" aria-hidden="true" />
      </div>

      <div>
        <h1
          ref={stepHeaderRef}
          id="welcome-heading"
          className="text-3xl font-bold text-gray-900 dark:text-white mb-4"
          tabIndex={-1}
        >
          Welcome to Smart Alarm
        </h1>
        <p className="text-lg text-gray-600 dark:text-gray-400 max-w-md mx-auto">
          Wake up with personalized voice messages and never oversleep again!
        </p>
      </div>

      <ul className="space-y-4 text-left max-w-sm mx-auto" role="list" aria-label="App features">
        <li className="flex items-center gap-3">
          <div className="w-8 h-8 bg-green-100 dark:bg-green-900 rounded-full flex items-center justify-center" role="img" aria-label="Notifications feature">
            <Bell className="w-4 h-4 text-green-600 dark:text-green-400" aria-hidden="true" />
          </div>
          <span className="text-gray-700 dark:text-gray-300">Smart notifications</span>
        </li>

        <li className="flex items-center gap-3">
          <div className="w-8 h-8 bg-blue-100 dark:bg-blue-900 rounded-full flex items-center justify-center" role="img" aria-label="Voice feature">
            <Mic className="w-4 h-4 text-blue-600 dark:text-blue-400" aria-hidden="true" />
          </div>
          <span className="text-gray-700 dark:text-gray-300">Voice-based dismissal</span>
        </li>

        <li className="flex items-center gap-3">
          <div className="w-8 h-8 bg-purple-100 dark:bg-purple-900 rounded-full flex items-center justify-center" role="img" aria-label="Customization feature">
            <Clock className="w-4 h-4 text-purple-600 dark:text-purple-400" aria-hidden="true" />
          </div>
          <span className="text-gray-700 dark:text-gray-300">Customizable voice moods</span>
        </li>
      </ul>

      <button
        ref={primaryActionRef}
        onClick={() => moveToStep('notifications')}
        className="alarm-button alarm-button-primary px-8 py-3 text-lg"
        aria-describedby="get-started-desc"
      >
        Get Started
        <ArrowRight className="w-5 h-5 ml-2" aria-hidden="true" />
        <span id="get-started-desc" className="sr-only">Begin the setup process to configure permissions</span>
      </button>
    </div>
  );

  const renderNotificationsStep = () => (
    <div className="text-center space-y-6" role="region" aria-labelledby="notifications-heading">
      <div className="w-24 h-24 mx-auto bg-blue-100 dark:bg-blue-900 rounded-full flex items-center justify-center" role="img" aria-label="Notifications permission icon">
        <Bell className="w-12 h-12 text-blue-600 dark:text-blue-400" aria-hidden="true" />
      </div>

      <div>
        <h2
          ref={stepHeaderRef}
          id="notifications-heading"
          className="text-2xl font-bold text-gray-900 dark:text-white mb-4"
          tabIndex={-1}
        >
          Enable Notifications
        </h2>
        <p className="text-gray-600 dark:text-gray-400 max-w-md mx-auto">
          Allow notifications so your alarms can wake you up even when the app is closed.
        </p>
      </div>

      <div className="bg-yellow-50 dark:bg-yellow-900/20 border border-yellow-200 dark:border-yellow-800 rounded-lg p-4 text-left max-w-md mx-auto" role="note">
        <h4 className="font-medium text-yellow-800 dark:text-yellow-200 mb-2">
          Why we need this permission:
        </h4>
        <ul className="text-sm text-yellow-700 dark:text-yellow-300 space-y-1" role="list">
          <li>• Send alarm notifications at the right time</li>
          <li>• Wake you up even when the app is closed</li>
          <li>• Provide snooze reminders</li>
        </ul>
      </div>

      <div className="space-y-3" role="group" aria-label="Notification permission actions">
        <button
          onClick={handleNotificationPermission}
          disabled={isLoading}
          className="alarm-button alarm-button-primary w-full py-3"
          aria-describedby="notifications-button-desc"
          aria-label={isLoading ? 'Requesting notification permission' : 'Allow notifications'}
        >
          {isLoading ? 'Requesting...' : 'Allow Notifications'}
          <span id="notifications-button-desc" className="sr-only">
            Grant permission for the app to send you alarm notifications
          </span>
        </button>

        <button
          onClick={() => moveToStep('microphone')}
          className="alarm-button alarm-button-secondary w-full py-3"
          aria-label="Skip notification permission and continue to microphone setup"
        >
          Skip for now
        </button>
      </div>
    </div>
  );

  const renderMicrophoneStep = () => (
    <div className="text-center space-y-6" role="region" aria-labelledby="microphone-heading">
      <div className="w-24 h-24 mx-auto bg-green-100 dark:bg-green-900 rounded-full flex items-center justify-center" role="img" aria-label="Microphone permission icon">
        <Mic className="w-12 h-12 text-green-600 dark:text-green-400" aria-hidden="true" />
      </div>

      <div>
        <h2 id="microphone-heading" className="text-2xl font-bold text-gray-900 dark:text-white mb-4">
          Enable Microphone
        </h2>
        <p className="text-gray-600 dark:text-gray-400 max-w-md mx-auto">
          Allow microphone access to dismiss alarms with your voice.
        </p>
      </div>

      <div className="bg-green-50 dark:bg-green-900/20 border border-green-200 dark:border-green-800 rounded-lg p-4 text-left max-w-md mx-auto" role="note">
        <h4 className="font-medium text-green-800 dark:text-green-200 mb-2">
          Voice dismissal features:
        </h4>
        <ul className="text-sm text-green-700 dark:text-green-300 space-y-1" role="list">
          <li>• Say "stop" or "dismiss" to turn off alarms</li>
          <li>• Say "snooze" for 5 more minutes</li>
          <li>• Works with different voice moods</li>
        </ul>
      </div>

      <div className="space-y-3" role="group" aria-label="Microphone permission actions">
        <button
          onClick={handleMicrophonePermission}
          disabled={isLoading}
          className="alarm-button alarm-button-primary w-full py-3"
          aria-describedby="microphone-button-desc"
          aria-label={isLoading ? 'Requesting microphone permission' : 'Allow microphone access'}
        >
          {isLoading ? 'Requesting...' : 'Allow Microphone'}
          <span id="microphone-button-desc" className="sr-only">
            Grant permission for the app to access your microphone for voice commands
          </span>
        </button>

        <button
          onClick={() => moveToStep('quick-setup')}
          className="alarm-button alarm-button-secondary w-full py-3"
          aria-label="Skip microphone permission and continue to quick setup"
        >
          Skip for now
        </button>
      </div>
    </div>
  );

  const renderQuickSetupStep = () => (
    <div className="text-center space-y-6" role="region" aria-labelledby="quick-setup-heading">
      <div className="w-24 h-24 mx-auto bg-purple-100 dark:bg-purple-900 rounded-full flex items-center justify-center" role="img" aria-label="Quick setup icon">
        <Plus className="w-12 h-12 text-purple-600 dark:text-purple-400" aria-hidden="true" />
      </div>

      <div>
        <h2 id="quick-setup-heading" className="text-2xl font-bold text-gray-900 dark:text-white mb-4">
          Quick Setup
        </h2>
        <p className="text-gray-600 dark:text-gray-400 max-w-md mx-auto">
          Ready to create your first smart alarm? Let's set up your morning routine!
        </p>
      </div>

      <div className="space-y-4 text-left max-w-md mx-auto" role="list" aria-label="Setup options">
        <div className="bg-primary-50 dark:bg-primary-900/20 border border-primary-200 dark:border-primary-800 rounded-lg p-4">
          <h4 className="font-medium text-primary-800 dark:text-primary-200 mb-2 flex items-center gap-2">
            <Clock className="w-4 h-4" aria-hidden="true" />
            Quick Morning Alarm
          </h4>
          <p className="text-sm text-primary-700 dark:text-primary-300 mb-3">
            Perfect for getting started - a simple 7:00 AM alarm with motivational voice
          </p>
          <button
            onClick={() => {
              // This would trigger creating a default alarm
              console.log('Creating quick morning alarm at 7:00 AM');
              moveToStep('complete');
            }}
            className="alarm-button alarm-button-primary w-full"
            aria-label="Create quick morning alarm at 7:00 AM"
          >
            <Plus className="w-4 h-4 mr-2" aria-hidden="true" />
            Create Quick Alarm
          </button>
        </div>

        <div className="bg-blue-50 dark:bg-blue-900/20 border border-blue-200 dark:border-blue-800 rounded-lg p-4">
          <h4 className="font-medium text-blue-800 dark:text-blue-200 mb-2 flex items-center gap-2">
            <Calendar className="w-4 h-4" aria-hidden="true" />
            Custom Setup
          </h4>
          <p className="text-sm text-blue-700 dark:text-blue-300 mb-3">
            Choose your own time, days, and voice mood for a personalized experience
          </p>
          <button
            onClick={() => {
              // This would trigger the alarm creation form
              console.log('Opening custom alarm setup');
              moveToStep('complete');
            }}
            className="alarm-button alarm-button-secondary w-full"
            aria-label="Open custom alarm setup form"
          >
            <Volume2 className="w-4 h-4 mr-2" aria-hidden="true" />
            Customize My Alarm
          </button>
        </div>
      </div>

      <button
        onClick={() => moveToStep('complete')}
        className="text-gray-600 dark:text-gray-400 underline hover:text-gray-900 dark:hover:text-white"
        aria-label="Skip alarm setup for now and complete onboarding"
      >
        I'll set this up later
      </button>
    </div>
  );

  const renderCompleteStep = () => (
    <div className="text-center space-y-6" role="region" aria-labelledby="complete-heading">
      <div className="w-24 h-24 mx-auto bg-green-100 dark:bg-green-900 rounded-full flex items-center justify-center" role="img" aria-label="Setup complete icon">
        <CheckCircle className="w-12 h-12 text-green-600 dark:text-green-400" aria-hidden="true" />
      </div>

      <div>
        <h2 id="complete-heading" className="text-2xl font-bold text-gray-900 dark:text-white mb-4">
          All Set!
        </h2>
        <p className="text-gray-600 dark:text-gray-400 max-w-md mx-auto">
          You're ready to create your first smart alarm. Let's get started!
        </p>
      </div>

      <div className="space-y-2 text-left max-w-sm mx-auto" role="status" aria-label="Permission status summary">
        <div
          className={`flex items-center gap-3 ${
            appState.permissions.notifications.granted ? 'opacity-100' : 'opacity-50'
          }`}
          role="status"
          aria-label={`Notifications ${appState.permissions.notifications.granted ? 'enabled' : 'disabled'}`}
        >
          <CheckCircle
            className={`w-5 h-5 ${
              appState.permissions.notifications.granted ? 'text-green-500' : 'text-gray-400'
            }`}
            aria-hidden="true"
          />
          <span className="text-gray-700 dark:text-gray-300">
            Notifications {appState.permissions.notifications.granted ? 'enabled' : 'disabled'}
          </span>
        </div>

        <div
          className={`flex items-center gap-3 ${
            appState.permissions.microphone.granted ? 'opacity-100' : 'opacity-50'
          }`}
          role="status"
          aria-label={`Microphone ${appState.permissions.microphone.granted ? 'enabled' : 'disabled'}`}
        >
          <CheckCircle
            className={`w-5 h-5 ${
              appState.permissions.microphone.granted ? 'text-green-500' : 'text-gray-400'
            }`}
            aria-hidden="true"
          />
          <span className="text-gray-700 dark:text-gray-300">
            Microphone {appState.permissions.microphone.granted ? 'enabled' : 'disabled'}
          </span>
        </div>
      </div>

      <button
        onClick={onComplete}
        className="alarm-button alarm-button-primary px-8 py-3 text-lg"
        aria-describedby="complete-button-desc"
      >
        Start Using Smart Alarm
        <ArrowRight className="w-5 h-5 ml-2" aria-hidden="true" />
        <span id="complete-button-desc" className="sr-only">Complete setup and start using the Smart Alarm app</span>
      </button>
    </div>
  );

  const renderCurrentStep = () => {
    switch (currentStep) {
      case 'welcome':
        return renderWelcomeStep();
      case 'notifications':
        return renderNotificationsStep();
      case 'microphone':
        return renderMicrophoneStep();
      case 'quick-setup':
        return renderQuickSetupStep();
      case 'complete':
        return renderCompleteStep();
      default:
        return renderWelcomeStep();
    }
  };

  return (
    <main className="min-h-screen bg-gradient-to-br from-primary-50 to-blue-50 dark:from-dark-900 dark:to-dark-800 flex items-center justify-center p-4 safe-top safe-bottom" role="main">
      {/* Screen reader announcements */}
      {stepAnnouncement && (
        <div className="sr-only" role="status" aria-live="polite">
          {stepAnnouncement}
        </div>
      )}

      <div className="w-full max-w-lg">
        {/* Progress indicators */}
        <nav className="flex justify-center mb-8" role="navigation" aria-label="Setup progress">
          <ol className="flex items-center gap-2" role="list">
            {['welcome', 'notifications', 'microphone', 'quick-setup', 'complete'].map((step, index) => {
              const stepNames = ['Welcome', 'Notifications', 'Microphone', 'Quick Setup', 'Complete'];
              const currentIndex = ['welcome', 'notifications', 'microphone', 'quick-setup', 'complete'].indexOf(currentStep);
              const isActive = currentStep === step;
              const isCompleted = index < currentIndex;

              return (
                <li key={step} className="flex items-center" role="listitem">
                  <div
                    className={`w-3 h-3 rounded-full ${
                      isActive
                        ? 'bg-primary-600'
                        : isCompleted
                        ? 'bg-green-500'
                        : 'bg-gray-300 dark:bg-gray-600'
                    }`}
                    role="img"
                    aria-label={`Step ${index + 1}: ${stepNames[index]} - ${isActive ? 'current' : isCompleted ? 'completed' : 'pending'}`}
                  />
                  {index < 4 && (
                    <div
                      className={`w-8 h-0.5 mx-1 ${
                        index < currentIndex
                          ? 'bg-green-500'
                          : 'bg-gray-300 dark:bg-gray-600'
                      }`}
                      aria-hidden="true"
                    />
<<<<<<< HEAD
                  )}
                </li>
=======
                  </li>
>>>>>>> 9c1be0a0
                );
              }
            )}
          </ol>
        </nav>

        {/* Current step content */}
        <div className="bg-white dark:bg-dark-800 rounded-2xl p-8 shadow-xl">
          {renderCurrentStep()}
        </div>
      </div>
    </main>
  );
};

export default OnboardingFlow;<|MERGE_RESOLUTION|>--- conflicted
+++ resolved
@@ -486,12 +486,7 @@
                       }`}
                       aria-hidden="true"
                     />
-<<<<<<< HEAD
-                  )}
-                </li>
-=======
                   </li>
->>>>>>> 9c1be0a0
                 );
               }
             )}
