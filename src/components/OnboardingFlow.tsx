import React from 'react';
import { useState, useRef, useEffect } from 'react';
<<<<<<< HEAD
import {
  Bell,
  Mic,
  Clock,
  CheckCircle,
  ArrowRight,
  Plus,
  Calendar,
  Volume2,
} from 'lucide-react';
=======
import { Bell, Mic, Clock, CheckCircle, ArrowRight, Plus, Calendar, Volume2 } from 'lucide-react';
>>>>>>> 02f0594e
import type { AppState } from '../types';
import { requestNotificationPermissions } from '../services/capacitor';
import { useFocusRestoration } from '../hooks/useFocusRestoration';

interface OnboardingFlowProps {
  onComplete: () => void;
  appState: AppState;
  setAppState: React.Dispatch<React.SetStateAction<AppState>>;
}

<<<<<<< HEAD
type OnboardingStep =
  | 'welcome'
  | 'notifications'
  | 'microphone'
  | 'quick-setup'
  | 'complete';
=======
type OnboardingStep = 'welcome' | 'notifications' | 'microphone' | 'quick-setup' | 'complete';
>>>>>>> 02f0594e

const OnboardingFlow: React.FC<OnboardingFlowProps> = ({
  onComplete,
  appState,
  setAppState
}) => {
  const [currentStep, setCurrentStep] = useState<OnboardingStep>('welcome');
  const [isLoading, setIsLoading] = useState(false);
  const [stepAnnouncement, setStepAnnouncement] = useState('');
  const stepHeaderRef = useRef<HTMLHeadingElement>(null);
  const primaryActionRef = useRef<HTMLButtonElement>(null);

  const { moveFocus } = useFocusRestoration({
    announceRestoration: true,
    preventScroll: false,
  });

  const announceStep = (step: OnboardingStep) => {
    const stepLabels = {
      welcome: 'Welcome step',
      notifications: 'Notification permission step',
      microphone: 'Microphone permission step',
      'quick-setup': 'Quick setup step',
<<<<<<< HEAD
      complete: 'Setup complete step',
=======
      complete: 'Setup complete step'
>>>>>>> 02f0594e
    };
    setStepAnnouncement(`Now on ${stepLabels[step]}`);
    setTimeout(() => setStepAnnouncement(''), 100);
  };

  const moveToStep = (step: OnboardingStep) => {
    setCurrentStep(step);
    announceStep(step);
  };

  // Effect to manage focus when step changes
  useEffect(() => {
    // Small delay to ensure DOM is updated
    const focusTimeout = setTimeout(() => {
      if (stepHeaderRef.current) {
        stepHeaderRef.current.focus({ preventScroll: false });
      } else if (primaryActionRef.current) {
        primaryActionRef.current.focus({ preventScroll: false });
      }
    }, 100);

    return () => clearTimeout(focusTimeout);
  }, [currentStep]);

  const handleNotificationPermission = async () => {
    setIsLoading(true);
    try {
      const granted = await requestNotificationPermissions();
      setAppState(prev => ({
        ...prev,
        permissions: {
          ...prev.permissions,
          notifications: {
            granted,
            requestedAt: new Date()
          }
        }
      }));

      if (granted) {
        moveToStep('microphone');
      } else {
        // Still proceed to next step even if denied
        moveToStep('microphone');
      }
    } catch (error) {
      console.error('Error requesting notification permission:', error);
      moveToStep('microphone');
    } finally {
      setIsLoading(false);
    }
  };

  const handleMicrophonePermission = async () => {
    setIsLoading(true);
    try {
      const stream = await navigator.mediaDevices.getUserMedia({ audio: true });

      // Stop the stream immediately
      stream.getTracks().forEach(track => track.stop());

      setAppState(prev => ({
        ...prev,
        permissions: {
          ...prev.permissions,
          microphone: {
            granted: true,
            requestedAt: new Date()
          }
        }
      }));

      moveToStep('complete');
    } catch (error) {
      console.error('Microphone permission denied:', error);
      setAppState(prev => ({
        ...prev,
        permissions: {
          ...prev.permissions,
          microphone: {
            granted: false,
            requestedAt: new Date()
          }
        }
      }));

      // Still proceed to quick-setup
      moveToStep('quick-setup');
    } finally {
      setIsLoading(false);
    }
  };

  const renderWelcomeStep = () => (
    <div className="text-center space-y-6" role="region" aria-labelledby="welcome-heading">
      <div className="w-24 h-24 mx-auto bg-primary-100 dark:bg-primary-900 rounded-full flex items-center justify-center" role="img" aria-label="Smart Alarm app icon">
        <Clock className="w-12 h-12 text-primary-600 dark:text-primary-400" aria-hidden="true" />
      </div>

      <div>
        <h1
          ref={stepHeaderRef}
          id="welcome-heading"
          className="text-3xl font-bold text-gray-900 dark:text-white mb-4"
          tabIndex={-1}
        >
          Welcome to Smart Alarm
        </h1>
        <p className="text-lg text-gray-600 dark:text-gray-400 max-w-md mx-auto">
          Wake up with personalized voice messages and never oversleep again!
        </p>
      </div>

      <ul className="space-y-4 text-left max-w-sm mx-auto" role="list" aria-label="App features">
        <li className="flex items-center gap-3">
          <div className="w-8 h-8 bg-green-100 dark:bg-green-900 rounded-full flex items-center justify-center" role="img" aria-label="Notifications feature">
            <Bell className="w-4 h-4 text-green-600 dark:text-green-400" aria-hidden="true" />
          </div>
          <span className="text-gray-700 dark:text-gray-300">Smart notifications</span>
        </li>

        <li className="flex items-center gap-3">
          <div className="w-8 h-8 bg-blue-100 dark:bg-blue-900 rounded-full flex items-center justify-center" role="img" aria-label="Voice feature">
            <Mic className="w-4 h-4 text-blue-600 dark:text-blue-400" aria-hidden="true" />
          </div>
          <span className="text-gray-700 dark:text-gray-300">Voice-based dismissal</span>
        </li>

        <li className="flex items-center gap-3">
          <div className="w-8 h-8 bg-purple-100 dark:bg-purple-900 rounded-full flex items-center justify-center" role="img" aria-label="Customization feature">
            <Clock className="w-4 h-4 text-purple-600 dark:text-purple-400" aria-hidden="true" />
          </div>
          <span className="text-gray-700 dark:text-gray-300">Customizable voice moods</span>
        </li>
      </ul>

      <button
        ref={primaryActionRef}
        onClick={() => moveToStep('notifications')}
        className="alarm-button alarm-button-primary px-8 py-3 text-lg"
        aria-describedby="get-started-desc"
      >
        Get Started
        <ArrowRight className="w-5 h-5 ml-2" aria-hidden="true" />
        <span id="get-started-desc" className="sr-only">Begin the setup process to configure permissions</span>
      </button>
    </div>
  );

  const renderNotificationsStep = () => (
    <div className="text-center space-y-6" role="region" aria-labelledby="notifications-heading">
      <div className="w-24 h-24 mx-auto bg-blue-100 dark:bg-blue-900 rounded-full flex items-center justify-center" role="img" aria-label="Notifications permission icon">
        <Bell className="w-12 h-12 text-blue-600 dark:text-blue-400" aria-hidden="true" />
      </div>

      <div>
        <h2
          ref={stepHeaderRef}
          id="notifications-heading"
          className="text-2xl font-bold text-gray-900 dark:text-white mb-4"
          tabIndex={-1}
        >
          Enable Notifications
        </h2>
        <p className="text-gray-600 dark:text-gray-400 max-w-md mx-auto">
<<<<<<< HEAD
          Allow notifications so your alarms can wake you up even when the app is
          closed.
=======
          Allow notifications so your alarms can wake you up even when the app is closed.
>>>>>>> 02f0594e
        </p>
      </div>

      <div className="bg-yellow-50 dark:bg-yellow-900/20 border border-yellow-200 dark:border-yellow-800 rounded-lg p-4 text-left max-w-md mx-auto" role="note">
        <h4 className="font-medium text-yellow-800 dark:text-yellow-200 mb-2">
          Why we need this permission:
        </h4>
        <ul className="text-sm text-yellow-700 dark:text-yellow-300 space-y-1" role="list">
          <li>• Send alarm notifications at the right time</li>
          <li>• Wake you up even when the app is closed</li>
          <li>• Provide snooze reminders</li>
        </ul>
      </div>

      <div className="space-y-3" role="group" aria-label="Notification permission actions">
        <button
          onClick={handleNotificationPermission}
          disabled={isLoading}
          className="alarm-button alarm-button-primary w-full py-3"
          aria-describedby="notifications-button-desc"
<<<<<<< HEAD
          aria-label={
            isLoading ? 'Requesting notification permission' : 'Allow notifications'
          }
=======
          aria-label={isLoading ? 'Requesting notification permission' : 'Allow notifications'}
>>>>>>> 02f0594e
        >
          {isLoading ? 'Requesting...' : 'Allow Notifications'}
          <span id="notifications-button-desc" className="sr-only">
            Grant permission for the app to send you alarm notifications
          </span>
        </button>

        <button
          onClick={() => moveToStep('microphone')}
          className="alarm-button alarm-button-secondary w-full py-3"
          aria-label="Skip notification permission and continue to microphone setup"
        >
          Skip for now
        </button>
      </div>
    </div>
  );

  const renderMicrophoneStep = () => (
    <div className="text-center space-y-6" role="region" aria-labelledby="microphone-heading">
      <div className="w-24 h-24 mx-auto bg-green-100 dark:bg-green-900 rounded-full flex items-center justify-center" role="img" aria-label="Microphone permission icon">
        <Mic className="w-12 h-12 text-green-600 dark:text-green-400" aria-hidden="true" />
      </div>

      <div>
        <h2 id="microphone-heading" className="text-2xl font-bold text-gray-900 dark:text-white mb-4">
          Enable Microphone
        </h2>
        <p className="text-gray-600 dark:text-gray-400 max-w-md mx-auto">
          Allow microphone access to dismiss alarms with your voice.
        </p>
      </div>

      <div className="bg-green-50 dark:bg-green-900/20 border border-green-200 dark:border-green-800 rounded-lg p-4 text-left max-w-md mx-auto" role="note">
        <h4 className="font-medium text-green-800 dark:text-green-200 mb-2">
          Voice dismissal features:
        </h4>
        <ul className="text-sm text-green-700 dark:text-green-300 space-y-1" role="list">
          <li>• Say "stop" or "dismiss" to turn off alarms</li>
          <li>• Say "snooze" for 5 more minutes</li>
          <li>• Works with different voice moods</li>
        </ul>
      </div>

      <div className="space-y-3" role="group" aria-label="Microphone permission actions">
        <button
          onClick={handleMicrophonePermission}
          disabled={isLoading}
          className="alarm-button alarm-button-primary w-full py-3"
          aria-describedby="microphone-button-desc"
<<<<<<< HEAD
          aria-label={
            isLoading ? 'Requesting microphone permission' : 'Allow microphone access'
          }
=======
          aria-label={isLoading ? 'Requesting microphone permission' : 'Allow microphone access'}
>>>>>>> 02f0594e
        >
          {isLoading ? 'Requesting...' : 'Allow Microphone'}
          <span id="microphone-button-desc" className="sr-only">
            Grant permission for the app to access your microphone for voice commands
          </span>
        </button>

        <button
          onClick={() => moveToStep('quick-setup')}
          className="alarm-button alarm-button-secondary w-full py-3"
          aria-label="Skip microphone permission and continue to quick setup"
        >
          Skip for now
        </button>
      </div>
    </div>
  );

  const renderQuickSetupStep = () => (
    <div className="text-center space-y-6" role="region" aria-labelledby="quick-setup-heading">
      <div className="w-24 h-24 mx-auto bg-purple-100 dark:bg-purple-900 rounded-full flex items-center justify-center" role="img" aria-label="Quick setup icon">
        <Plus className="w-12 h-12 text-purple-600 dark:text-purple-400" aria-hidden="true" />
      </div>

      <div>
        <h2 id="quick-setup-heading" className="text-2xl font-bold text-gray-900 dark:text-white mb-4">
          Quick Setup
        </h2>
        <p className="text-gray-600 dark:text-gray-400 max-w-md mx-auto">
          Ready to create your first smart alarm? Let's set up your morning routine!
        </p>
      </div>

      <div className="space-y-4 text-left max-w-md mx-auto" role="list" aria-label="Setup options">
        <div className="bg-primary-50 dark:bg-primary-900/20 border border-primary-200 dark:border-primary-800 rounded-lg p-4">
          <h4 className="font-medium text-primary-800 dark:text-primary-200 mb-2 flex items-center gap-2">
            <Clock className="w-4 h-4" aria-hidden="true" />
            Quick Morning Alarm
          </h4>
          <p className="text-sm text-primary-700 dark:text-primary-300 mb-3">
            Perfect for getting started - a simple 7:00 AM alarm with motivational voice
          </p>
          <button
            onClick={() => {
              // This would trigger creating a default alarm
              console.log('Creating quick morning alarm at 7:00 AM');
              moveToStep('complete');
            }}
            className="alarm-button alarm-button-primary w-full"
            aria-label="Create quick morning alarm at 7:00 AM"
          >
            <Plus className="w-4 h-4 mr-2" aria-hidden="true" />
            Create Quick Alarm
          </button>
        </div>

        <div className="bg-blue-50 dark:bg-blue-900/20 border border-blue-200 dark:border-blue-800 rounded-lg p-4">
          <h4 className="font-medium text-blue-800 dark:text-blue-200 mb-2 flex items-center gap-2">
            <Calendar className="w-4 h-4" aria-hidden="true" />
            Custom Setup
          </h4>
          <p className="text-sm text-blue-700 dark:text-blue-300 mb-3">
            Choose your own time, days, and voice mood for a personalized experience
          </p>
          <button
            onClick={() => {
              // This would trigger the alarm creation form
              console.log('Opening custom alarm setup');
              moveToStep('complete');
            }}
            className="alarm-button alarm-button-secondary w-full"
            aria-label="Open custom alarm setup form"
          >
            <Volume2 className="w-4 h-4 mr-2" aria-hidden="true" />
            Customize My Alarm
          </button>
        </div>
      </div>

      <button
        onClick={() => moveToStep('complete')}
        className="text-gray-600 dark:text-gray-400 underline hover:text-gray-900 dark:hover:text-white"
        aria-label="Skip alarm setup for now and complete onboarding"
      >
        I'll set this up later
      </button>
    </div>
  );

  const renderCompleteStep = () => (
    <div className="text-center space-y-6" role="region" aria-labelledby="complete-heading">
      <div className="w-24 h-24 mx-auto bg-green-100 dark:bg-green-900 rounded-full flex items-center justify-center" role="img" aria-label="Setup complete icon">
        <CheckCircle className="w-12 h-12 text-green-600 dark:text-green-400" aria-hidden="true" />
      </div>

      <div>
        <h2 id="complete-heading" className="text-2xl font-bold text-gray-900 dark:text-white mb-4">
          All Set!
        </h2>
        <p className="text-gray-600 dark:text-gray-400 max-w-md mx-auto">
          You're ready to create your first smart alarm. Let's get started!
        </p>
      </div>

      <div className="space-y-2 text-left max-w-sm mx-auto" role="status" aria-label="Permission status summary">
        <div
          className={`flex items-center gap-3 ${
            appState.permissions.notifications.granted ? 'opacity-100' : 'opacity-50'
          }`}
          role="status"
          aria-label={`Notifications ${appState.permissions.notifications.granted ? 'enabled' : 'disabled'}`}
        >
          <CheckCircle
            className={`w-5 h-5 ${
<<<<<<< HEAD
              appState.permissions.notifications.granted
                ? 'text-green-500'
                : 'text-gray-400'
=======
              appState.permissions.notifications.granted ? 'text-green-500' : 'text-gray-400'
>>>>>>> 02f0594e
            }`}
            aria-hidden="true"
          />
          <span className="text-gray-700 dark:text-gray-300">
<<<<<<< HEAD
            Notifications{' '}
            {appState.permissions.notifications.granted ? 'enabled' : 'disabled'}
=======
            Notifications {appState.permissions.notifications.granted ? 'enabled' : 'disabled'}
>>>>>>> 02f0594e
          </span>
        </div>

        <div
          className={`flex items-center gap-3 ${
            appState.permissions.microphone.granted ? 'opacity-100' : 'opacity-50'
          }`}
          role="status"
          aria-label={`Microphone ${appState.permissions.microphone.granted ? 'enabled' : 'disabled'}`}
        >
          <CheckCircle
            className={`w-5 h-5 ${
<<<<<<< HEAD
              appState.permissions.microphone.granted
                ? 'text-green-500'
                : 'text-gray-400'
=======
              appState.permissions.microphone.granted ? 'text-green-500' : 'text-gray-400'
>>>>>>> 02f0594e
            }`}
            aria-hidden="true"
          />
          <span className="text-gray-700 dark:text-gray-300">
<<<<<<< HEAD
            Microphone{' '}
            {appState.permissions.microphone.granted ? 'enabled' : 'disabled'}
=======
            Microphone {appState.permissions.microphone.granted ? 'enabled' : 'disabled'}
>>>>>>> 02f0594e
          </span>
        </div>
      </div>

      <button
        onClick={onComplete}
        className="alarm-button alarm-button-primary px-8 py-3 text-lg"
        aria-describedby="complete-button-desc"
      >
        Start Using Smart Alarm
        <ArrowRight className="w-5 h-5 ml-2" aria-hidden="true" />
        <span id="complete-button-desc" className="sr-only">Complete setup and start using the Smart Alarm app</span>
      </button>
    </div>
  );

  const renderCurrentStep = () => {
    switch (currentStep) {
      case 'welcome':
        return renderWelcomeStep();
      case 'notifications':
        return renderNotificationsStep();
      case 'microphone':
        return renderMicrophoneStep();
      case 'quick-setup':
        return renderQuickSetupStep();
      case 'complete':
        return renderCompleteStep();
      default:
        return renderWelcomeStep();
    }
  };

  return (
    <main className="min-h-screen bg-gradient-to-br from-primary-50 to-blue-50 dark:from-dark-900 dark:to-dark-800 flex items-center justify-center p-4 safe-top safe-bottom" role="main">
      {/* Screen reader announcements */}
      {stepAnnouncement && (
        <div className="sr-only" role="status" aria-live="polite">
          {stepAnnouncement}
        </div>
      )}

      <div className="w-full max-w-lg">
        {/* Progress indicators */}
        <nav className="flex justify-center mb-8" role="navigation" aria-label="Setup progress">
          <ol className="flex items-center gap-2" role="list">
<<<<<<< HEAD
            {['welcome', 'notifications', 'microphone', 'quick-setup', 'complete'].map(
              (step, index) => {
                const stepNames = [
                  'Welcome',
                  'Notifications',
                  'Microphone',
                  'Quick Setup',
                  'Complete',
                ];
                const currentIndex = [
                  'welcome',
                  'notifications',
                  'microphone',
                  'quick-setup',
                  'complete',
                ].indexOf(currentStep);
                const isActive = currentStep === step;
                const isCompleted = index < currentIndex;

                return (
                  <li key={step} className="flex items-center" role="listitem">
                    <div
                      className={`w-3 h-3 rounded-full ${
                        isActive
                          ? 'bg-primary-600'
                          : isCompleted
                            ? 'bg-green-500'
                            : 'bg-gray-300 dark:bg-gray-600'
=======
            {['welcome', 'notifications', 'microphone', 'quick-setup', 'complete'].map((step, index) => {
              const stepNames = ['Welcome', 'Notifications', 'Microphone', 'Quick Setup', 'Complete'];
              const currentIndex = ['welcome', 'notifications', 'microphone', 'quick-setup', 'complete'].indexOf(currentStep);
              const isActive = currentStep === step;
              const isCompleted = index < currentIndex;

              return (
                <li key={step} className="flex items-center" role="listitem">
                  <div
                    className={`w-3 h-3 rounded-full ${
                      isActive
                        ? 'bg-primary-600'
                        : isCompleted
                        ? 'bg-green-500'
                        : 'bg-gray-300 dark:bg-gray-600'
                    }`}
                    role="img"
                    aria-label={`Step ${index + 1}: ${stepNames[index]} - ${isActive ? 'current' : isCompleted ? 'completed' : 'pending'}`}
                  />
                  {index < 4 && (
                    <div
                      className={`w-8 h-0.5 mx-1 ${
                        index < currentIndex
                          ? 'bg-green-500'
                          : 'bg-gray-300 dark:bg-gray-600'
>>>>>>> 02f0594e
                      }`}
                      role="img"
                      aria-label={`Step ${index + 1}: ${stepNames[index]} - ${isActive ? 'current' : isCompleted ? 'completed' : 'pending'}`}
                    />
                    {index < 4 && (
                      <div
                        className={`w-8 h-0.5 mx-1 ${
                          index < currentIndex
                            ? 'bg-green-500'
                            : 'bg-gray-300 dark:bg-gray-600'
                        }`}
                        aria-hidden="true"
                      />
                    )}
                  </li>
                );
              }
            )}
          </ol>
        </nav>

        {/* Current step content */}
        <div className="bg-white dark:bg-dark-800 rounded-2xl p-8 shadow-xl">
          {renderCurrentStep()}
        </div>
      </div>
    </main>
  );
};

export default OnboardingFlow;<|MERGE_RESOLUTION|>--- conflicted
+++ resolved
@@ -1,19 +1,6 @@
 import React from 'react';
 import { useState, useRef, useEffect } from 'react';
-<<<<<<< HEAD
-import {
-  Bell,
-  Mic,
-  Clock,
-  CheckCircle,
-  ArrowRight,
-  Plus,
-  Calendar,
-  Volume2,
-} from 'lucide-react';
-=======
 import { Bell, Mic, Clock, CheckCircle, ArrowRight, Plus, Calendar, Volume2 } from 'lucide-react';
->>>>>>> 02f0594e
 import type { AppState } from '../types';
 import { requestNotificationPermissions } from '../services/capacitor';
 import { useFocusRestoration } from '../hooks/useFocusRestoration';
@@ -24,16 +11,7 @@
   setAppState: React.Dispatch<React.SetStateAction<AppState>>;
 }
 
-<<<<<<< HEAD
-type OnboardingStep =
-  | 'welcome'
-  | 'notifications'
-  | 'microphone'
-  | 'quick-setup'
-  | 'complete';
-=======
 type OnboardingStep = 'welcome' | 'notifications' | 'microphone' | 'quick-setup' | 'complete';
->>>>>>> 02f0594e
 
 const OnboardingFlow: React.FC<OnboardingFlowProps> = ({
   onComplete,
@@ -57,11 +35,7 @@
       notifications: 'Notification permission step',
       microphone: 'Microphone permission step',
       'quick-setup': 'Quick setup step',
-<<<<<<< HEAD
-      complete: 'Setup complete step',
-=======
       complete: 'Setup complete step'
->>>>>>> 02f0594e
     };
     setStepAnnouncement(`Now on ${stepLabels[step]}`);
     setTimeout(() => setStepAnnouncement(''), 100);
@@ -227,12 +201,7 @@
           Enable Notifications
         </h2>
         <p className="text-gray-600 dark:text-gray-400 max-w-md mx-auto">
-<<<<<<< HEAD
-          Allow notifications so your alarms can wake you up even when the app is
-          closed.
-=======
           Allow notifications so your alarms can wake you up even when the app is closed.
->>>>>>> 02f0594e
         </p>
       </div>
 
@@ -253,13 +222,7 @@
           disabled={isLoading}
           className="alarm-button alarm-button-primary w-full py-3"
           aria-describedby="notifications-button-desc"
-<<<<<<< HEAD
-          aria-label={
-            isLoading ? 'Requesting notification permission' : 'Allow notifications'
-          }
-=======
           aria-label={isLoading ? 'Requesting notification permission' : 'Allow notifications'}
->>>>>>> 02f0594e
         >
           {isLoading ? 'Requesting...' : 'Allow Notifications'}
           <span id="notifications-button-desc" className="sr-only">
@@ -310,13 +273,7 @@
           disabled={isLoading}
           className="alarm-button alarm-button-primary w-full py-3"
           aria-describedby="microphone-button-desc"
-<<<<<<< HEAD
-          aria-label={
-            isLoading ? 'Requesting microphone permission' : 'Allow microphone access'
-          }
-=======
           aria-label={isLoading ? 'Requesting microphone permission' : 'Allow microphone access'}
->>>>>>> 02f0594e
         >
           {isLoading ? 'Requesting...' : 'Allow Microphone'}
           <span id="microphone-button-desc" className="sr-only">
@@ -431,23 +388,12 @@
         >
           <CheckCircle
             className={`w-5 h-5 ${
-<<<<<<< HEAD
-              appState.permissions.notifications.granted
-                ? 'text-green-500'
-                : 'text-gray-400'
-=======
               appState.permissions.notifications.granted ? 'text-green-500' : 'text-gray-400'
->>>>>>> 02f0594e
             }`}
             aria-hidden="true"
           />
           <span className="text-gray-700 dark:text-gray-300">
-<<<<<<< HEAD
-            Notifications{' '}
-            {appState.permissions.notifications.granted ? 'enabled' : 'disabled'}
-=======
             Notifications {appState.permissions.notifications.granted ? 'enabled' : 'disabled'}
->>>>>>> 02f0594e
           </span>
         </div>
 
@@ -460,23 +406,12 @@
         >
           <CheckCircle
             className={`w-5 h-5 ${
-<<<<<<< HEAD
-              appState.permissions.microphone.granted
-                ? 'text-green-500'
-                : 'text-gray-400'
-=======
               appState.permissions.microphone.granted ? 'text-green-500' : 'text-gray-400'
->>>>>>> 02f0594e
             }`}
             aria-hidden="true"
           />
           <span className="text-gray-700 dark:text-gray-300">
-<<<<<<< HEAD
-            Microphone{' '}
-            {appState.permissions.microphone.granted ? 'enabled' : 'disabled'}
-=======
             Microphone {appState.permissions.microphone.granted ? 'enabled' : 'disabled'}
->>>>>>> 02f0594e
           </span>
         </div>
       </div>
@@ -523,36 +458,6 @@
         {/* Progress indicators */}
         <nav className="flex justify-center mb-8" role="navigation" aria-label="Setup progress">
           <ol className="flex items-center gap-2" role="list">
-<<<<<<< HEAD
-            {['welcome', 'notifications', 'microphone', 'quick-setup', 'complete'].map(
-              (step, index) => {
-                const stepNames = [
-                  'Welcome',
-                  'Notifications',
-                  'Microphone',
-                  'Quick Setup',
-                  'Complete',
-                ];
-                const currentIndex = [
-                  'welcome',
-                  'notifications',
-                  'microphone',
-                  'quick-setup',
-                  'complete',
-                ].indexOf(currentStep);
-                const isActive = currentStep === step;
-                const isCompleted = index < currentIndex;
-
-                return (
-                  <li key={step} className="flex items-center" role="listitem">
-                    <div
-                      className={`w-3 h-3 rounded-full ${
-                        isActive
-                          ? 'bg-primary-600'
-                          : isCompleted
-                            ? 'bg-green-500'
-                            : 'bg-gray-300 dark:bg-gray-600'
-=======
             {['welcome', 'notifications', 'microphone', 'quick-setup', 'complete'].map((step, index) => {
               const stepNames = ['Welcome', 'Notifications', 'Microphone', 'Quick Setup', 'Complete'];
               const currentIndex = ['welcome', 'notifications', 'microphone', 'quick-setup', 'complete'].indexOf(currentStep);
@@ -578,7 +483,6 @@
                         index < currentIndex
                           ? 'bg-green-500'
                           : 'bg-gray-300 dark:bg-gray-600'
->>>>>>> 02f0594e
                       }`}
                       role="img"
                       aria-label={`Step ${index + 1}: ${stepNames[index]} - ${isActive ? 'current' : isCompleted ? 'completed' : 'pending'}`}
