import React from 'react';
import { useState, useRef, useEffect } from 'react';
import {
  Bell,
  Mic,
  Clock,
  CheckCircle,
  ArrowRight,
  Plus,
  Calendar,
  Volume2,
} from 'lucide-react';
import type { AppState } from '../types';
import { requestNotificationPermissions } from '../services/capacitor';
import { useFocusRestoration } from '../hooks/useFocusRestoration';
import { TimeoutHandle } from '../types/timers';

interface OnboardingFlowProps {
  onComplete: () => void;
  appState: AppState;
  setAppState: React.Dispatch<React.SetStateAction<AppState>>;
}

type OnboardingStep =
  | 'welcome'
  | 'notifications'
  | 'microphone'
  | 'quick-setup'
  | 'complete';

const OnboardingFlow: React.FC<OnboardingFlowProps> = ({
  onComplete,
  appState,
  setAppState,
}) => {
  const [currentStep, setCurrentStep] = useState<OnboardingStep>('welcome');
  const [isLoading, setIsLoading] = useState(false);
  const [stepAnnouncement, setStepAnnouncement] = useState('');
  const stepHeaderRef = useRef<HTMLHeadingElement>(null);
  const primaryActionRef = useRef<HTMLButtonElement>(null);

  const { moveFocus } = useFocusRestoration({
    announceRestoration: true,
    preventScroll: false,
  });

  const announceStep = (step: OnboardingStep) => {
    const stepLabels = {
      welcome: 'Welcome step',
      notifications: 'Notification permission step',
      microphone: 'Microphone permission step',
      'quick-setup': 'Quick setup step',
      complete: 'Setup complete step',
    };
    setStepAnnouncement(`Now on ${stepLabels[step]}`);
    setTimeout(() => setStepAnnouncement(''), 100);
  };

  const moveToStep = (step: OnboardingStep) => {
    setCurrentStep(step);
    announceStep(step);
  };

  // Effect to manage focus when step changes
  useEffect(() => {
    // Small delay to ensure DOM is updated
    const focusTimeout = setTimeout(() => {
      if (stepHeaderRef.current) {
        stepHeaderRef.current.focus({ preventScroll: false });
      } else if (primaryActionRef.current) {
        primaryActionRef.current.focus({ preventScroll: false });
      }
    }, 100);

    return () => clearTimeout(focusTimeout);
  }, [currentStep]);

  const handleNotificationPermission = async () => {
    setIsLoading(true);
    try {
      const granted = await requestNotificationPermissions();
<<<<<<< HEAD
      setAppState((prev: any) => ({
        // auto: implicit any{
=======
      
      setAppState((prev: AppState
) => ({
>>>>>>> 40328250
        ...prev,
        permissions: {
          ...prev.permissions,
          notifications: {
            granted,
            requestedAt: new Date(),
          },
        },
      }));

      if (granted) {
        moveToStep('microphone');
      } else {
        // Still proceed to next step even if denied
        moveToStep('microphone');
      }
    } catch (error) {
      console.error('Error requesting notification permission:', error);
      moveToStep('microphone');
    } finally {
      setIsLoading(false);
    }
  };

  const handleMicrophonePermission = async () => {
    setIsLoading(true);
    try {
      const stream = await navigator.mediaDevices.getUserMedia({ audio: true });

      // Stop the stream immediately
      stream.getTracks().forEach(track => track.stop());

<<<<<<< HEAD
      setAppState((prev: any) => ({
        // auto: implicit any{
=======
      
      setAppState((prev: AppState
) => ({
>>>>>>> 40328250
        ...prev,
        permissions: {
          ...prev.permissions,
          microphone: {
            granted: true,
            requestedAt: new Date(),
          },
        },
      }));

      moveToStep('complete');
    } catch (error) {
      console.error('Microphone permission denied:', error);
<<<<<<< HEAD
      setAppState((prev: any) => ({
        // auto: implicit any{
=======
      
      setAppState((prev: AppState
) => ({
>>>>>>> 40328250
        ...prev,
        permissions: {
          ...prev.permissions,
          microphone: {
            granted: false,
            requestedAt: new Date(),
          },
        },
      }));

      // Still proceed to quick-setup
      moveToStep('quick-setup');
    } finally {
      setIsLoading(false);
    }
  };

  const renderWelcomeStep = () => (
    <div
      className="text-center space-y-6"
      role="region"
      aria-labelledby="welcome-heading"
    >
      <div
        className="w-24 h-24 mx-auto bg-primary-100 dark:bg-primary-900 rounded-full flex items-center justify-center"
        role="img"
        aria-label="Smart Alarm app icon"
      >
        <Clock
          className="w-12 h-12 text-primary-600 dark:text-primary-400"
          aria-hidden="true"
        />
      </div>

      <div>
        <h1
          ref={stepHeaderRef}
          id="welcome-heading"
          className="text-3xl font-bold text-gray-900 dark:text-white mb-4"
          tabIndex={-1}
        >
          Welcome to Smart Alarm
        </h1>
        <p className="text-lg text-gray-600 dark:text-gray-400 max-w-md mx-auto">
          Wake up with personalized voice messages and never oversleep again!
        </p>
      </div>

      <ul
        className="space-y-4 text-left max-w-sm mx-auto"
        role="list"
        aria-label="App features"
      >
        <li className="flex items-center gap-3">
          <div
            className="w-8 h-8 bg-green-100 dark:bg-green-900 rounded-full flex items-center justify-center"
            role="img"
            aria-label="Notifications feature"
          >
            <Bell
              className="w-4 h-4 text-green-600 dark:text-green-400"
              aria-hidden="true"
            />
          </div>
          <span className="text-gray-700 dark:text-gray-300">Smart notifications</span>
        </li>

        <li className="flex items-center gap-3">
          <div
            className="w-8 h-8 bg-blue-100 dark:bg-blue-900 rounded-full flex items-center justify-center"
            role="img"
            aria-label="Voice feature"
          >
            <Mic
              className="w-4 h-4 text-blue-600 dark:text-blue-400"
              aria-hidden="true"
            />
          </div>
          <span className="text-gray-700 dark:text-gray-300">
            Voice-based dismissal
          </span>
        </li>

        <li className="flex items-center gap-3">
          <div
            className="w-8 h-8 bg-purple-100 dark:bg-purple-900 rounded-full flex items-center justify-center"
            role="img"
            aria-label="Customization feature"
          >
            <Clock
              className="w-4 h-4 text-purple-600 dark:text-purple-400"
              aria-hidden="true"
            />
          </div>
          <span className="text-gray-700 dark:text-gray-300">
            Customizable voice moods
          </span>
        </li>
      </ul>

      <button
        ref={primaryActionRef}
        onClick={() => moveToStep('notifications')}
        className="alarm-button alarm-button-primary px-8 py-3 text-lg"
        aria-describedby="get-started-desc"
      >
        Get Started
        <ArrowRight className="w-5 h-5 ml-2" aria-hidden="true" />
        <span id="get-started-desc" className="sr-only">
          Begin the setup process to configure permissions
        </span>
      </button>
    </div>
  );

  const renderNotificationsStep = () => (
    <div
      className="text-center space-y-6"
      role="region"
      aria-labelledby="notifications-heading"
    >
      <div
        className="w-24 h-24 mx-auto bg-blue-100 dark:bg-blue-900 rounded-full flex items-center justify-center"
        role="img"
        aria-label="Notifications permission icon"
      >
        <Bell
          className="w-12 h-12 text-blue-600 dark:text-blue-400"
          aria-hidden="true"
        />
      </div>

      <div>
        <h2
          ref={stepHeaderRef}
          id="notifications-heading"
          className="text-2xl font-bold text-gray-900 dark:text-white mb-4"
          tabIndex={-1}
        >
          Enable Notifications
        </h2>
        <p className="text-gray-600 dark:text-gray-400 max-w-md mx-auto">
          Allow notifications so your alarms can wake you up even when the app is
          closed.
        </p>
      </div>

      <div
        className="bg-yellow-50 dark:bg-yellow-900/20 border border-yellow-200 dark:border-yellow-800 rounded-lg p-4 text-left max-w-md mx-auto"
        role="note"
      >
        <h4 className="font-medium text-yellow-800 dark:text-yellow-200 mb-2">
          Why we need this permission:
        </h4>
        <ul
          className="text-sm text-yellow-700 dark:text-yellow-300 space-y-1"
          role="list"
        >
          <li>• Send alarm notifications at the right time</li>
          <li>• Wake you up even when the app is closed</li>
          <li>• Provide snooze reminders</li>
        </ul>
      </div>

      <div
        className="space-y-3"
        role="group"
        aria-label="Notification permission actions"
      >
        <button
          onClick={handleNotificationPermission}
          disabled={isLoading}
          className="alarm-button alarm-button-primary w-full py-3"
          aria-describedby="notifications-button-desc"
          aria-label={
            isLoading ? 'Requesting notification permission' : 'Allow notifications'
          }
        >
          {isLoading ? 'Requesting...' : 'Allow Notifications'}
          <span id="notifications-button-desc" className="sr-only">
            Grant permission for the app to send you alarm notifications
          </span>
        </button>

        <button
          onClick={() => moveToStep('microphone')}
          className="alarm-button alarm-button-secondary w-full py-3"
          aria-label="Skip notification permission and continue to microphone setup"
        >
          Skip for now
        </button>
      </div>
    </div>
  );

  const renderMicrophoneStep = () => (
    <div
      className="text-center space-y-6"
      role="region"
      aria-labelledby="microphone-heading"
    >
      <div
        className="w-24 h-24 mx-auto bg-green-100 dark:bg-green-900 rounded-full flex items-center justify-center"
        role="img"
        aria-label="Microphone permission icon"
      >
        <Mic
          className="w-12 h-12 text-green-600 dark:text-green-400"
          aria-hidden="true"
        />
      </div>

      <div>
        <h2
          id="microphone-heading"
          className="text-2xl font-bold text-gray-900 dark:text-white mb-4"
        >
          Enable Microphone
        </h2>
        <p className="text-gray-600 dark:text-gray-400 max-w-md mx-auto">
          Allow microphone access to dismiss alarms with your voice.
        </p>
      </div>

      <div
        className="bg-green-50 dark:bg-green-900/20 border border-green-200 dark:border-green-800 rounded-lg p-4 text-left max-w-md mx-auto"
        role="note"
      >
        <h4 className="font-medium text-green-800 dark:text-green-200 mb-2">
          Voice dismissal features:
        </h4>
        <ul
          className="text-sm text-green-700 dark:text-green-300 space-y-1"
          role="list"
        >
          <li>• Say "stop" or "dismiss" to turn off alarms</li>
          <li>• Say "snooze" for 5 more minutes</li>
          <li>• Works with different voice moods</li>
        </ul>
      </div>

      <div
        className="space-y-3"
        role="group"
        aria-label="Microphone permission actions"
      >
        <button
          onClick={handleMicrophonePermission}
          disabled={isLoading}
          className="alarm-button alarm-button-primary w-full py-3"
          aria-describedby="microphone-button-desc"
          aria-label={
            isLoading ? 'Requesting microphone permission' : 'Allow microphone access'
          }
        >
          {isLoading ? 'Requesting...' : 'Allow Microphone'}
          <span id="microphone-button-desc" className="sr-only">
            Grant permission for the app to access your microphone for voice commands
          </span>
        </button>

        <button
          onClick={() => moveToStep('quick-setup')}
          className="alarm-button alarm-button-secondary w-full py-3"
          aria-label="Skip microphone permission and continue to quick setup"
        >
          Skip for now
        </button>
      </div>
    </div>
  );

  const renderQuickSetupStep = () => (
    <div
      className="text-center space-y-6"
      role="region"
      aria-labelledby="quick-setup-heading"
    >
      <div
        className="w-24 h-24 mx-auto bg-purple-100 dark:bg-purple-900 rounded-full flex items-center justify-center"
        role="img"
        aria-label="Quick setup icon"
      >
        <Plus
          className="w-12 h-12 text-purple-600 dark:text-purple-400"
          aria-hidden="true"
        />
      </div>

      <div>
        <h2
          id="quick-setup-heading"
          className="text-2xl font-bold text-gray-900 dark:text-white mb-4"
        >
          Quick Setup
        </h2>
        <p className="text-gray-600 dark:text-gray-400 max-w-md mx-auto">
          Ready to create your first smart alarm? Let's set up your morning routine!
        </p>
      </div>

      <div
        className="space-y-4 text-left max-w-md mx-auto"
        role="list"
        aria-label="Setup options"
      >
        <div className="bg-primary-50 dark:bg-primary-900/20 border border-primary-200 dark:border-primary-800 rounded-lg p-4">
          <h4 className="font-medium text-primary-800 dark:text-primary-200 mb-2 flex items-center gap-2">
            <Clock className="w-4 h-4" aria-hidden="true" />
            Quick Morning Alarm
          </h4>
          <p className="text-sm text-primary-700 dark:text-primary-300 mb-3">
            Perfect for getting started - a simple 7:00 AM alarm with motivational voice
          </p>
          <button
            onClick={() => {
              // This would trigger creating a default alarm
              console.log('Creating quick morning alarm at 7:00 AM');
              moveToStep('complete');
            }}
            className="alarm-button alarm-button-primary w-full"
            aria-label="Create quick morning alarm at 7:00 AM"
          >
            <Plus className="w-4 h-4 mr-2" aria-hidden="true" />
            Create Quick Alarm
          </button>
        </div>

        <div className="bg-blue-50 dark:bg-blue-900/20 border border-blue-200 dark:border-blue-800 rounded-lg p-4">
          <h4 className="font-medium text-blue-800 dark:text-blue-200 mb-2 flex items-center gap-2">
            <Calendar className="w-4 h-4" aria-hidden="true" />
            Custom Setup
          </h4>
          <p className="text-sm text-blue-700 dark:text-blue-300 mb-3">
            Choose your own time, days, and voice mood for a personalized experience
          </p>
          <button
            onClick={() => {
              // This would trigger the alarm creation form
              console.log('Opening custom alarm setup');
              moveToStep('complete');
            }}
            className="alarm-button alarm-button-secondary w-full"
            aria-label="Open custom alarm setup form"
          >
            <Volume2 className="w-4 h-4 mr-2" aria-hidden="true" />
            Customize My Alarm
          </button>
        </div>
      </div>

      <button
        onClick={() => moveToStep('complete')}
        className="text-gray-600 dark:text-gray-400 underline hover:text-gray-900 dark:hover:text-white"
        aria-label="Skip alarm setup for now and complete onboarding"
      >
        I'll set this up later
      </button>
    </div>
  );

  const renderCompleteStep = () => (
    <div
      className="text-center space-y-6"
      role="region"
      aria-labelledby="complete-heading"
    >
      <div
        className="w-24 h-24 mx-auto bg-green-100 dark:bg-green-900 rounded-full flex items-center justify-center"
        role="img"
        aria-label="Setup complete icon"
      >
        <CheckCircle
          className="w-12 h-12 text-green-600 dark:text-green-400"
          aria-hidden="true"
        />
      </div>

      <div>
        <h2
          id="complete-heading"
          className="text-2xl font-bold text-gray-900 dark:text-white mb-4"
        >
          All Set!
        </h2>
        <p className="text-gray-600 dark:text-gray-400 max-w-md mx-auto">
          You're ready to create your first smart alarm. Let's get started!
        </p>
      </div>

      <div
        className="space-y-2 text-left max-w-sm mx-auto"
        role="status"
        aria-label="Permission status summary"
      >
        <div
          className={`flex items-center gap-3 ${
            appState.permissions.notifications.granted ? 'opacity-100' : 'opacity-50'
          }`}
          role="status"
          aria-label={`Notifications ${appState.permissions.notifications.granted ? 'enabled' : 'disabled'}`}
        >
          <CheckCircle
            className={`w-5 h-5 ${
              appState.permissions.notifications.granted
                ? 'text-green-500'
                : 'text-gray-400'
            }`}
            aria-hidden="true"
          />
          <span className="text-gray-700 dark:text-gray-300">
            Notifications{' '}
            {appState.permissions.notifications.granted ? 'enabled' : 'disabled'}
          </span>
        </div>

        <div
          className={`flex items-center gap-3 ${
            appState.permissions.microphone.granted ? 'opacity-100' : 'opacity-50'
          }`}
          role="status"
          aria-label={`Microphone ${appState.permissions.microphone.granted ? 'enabled' : 'disabled'}`}
        >
          <CheckCircle
            className={`w-5 h-5 ${
              appState.permissions.microphone.granted
                ? 'text-green-500'
                : 'text-gray-400'
            }`}
            aria-hidden="true"
          />
          <span className="text-gray-700 dark:text-gray-300">
            Microphone{' '}
            {appState.permissions.microphone.granted ? 'enabled' : 'disabled'}
          </span>
        </div>
      </div>

      <button
        onClick={onComplete}
        className="alarm-button alarm-button-primary px-8 py-3 text-lg"
        aria-describedby="complete-button-desc"
      >
        Start Using Smart Alarm
        <ArrowRight className="w-5 h-5 ml-2" aria-hidden="true" />
        <span id="complete-button-desc" className="sr-only">
          Complete setup and start using the Smart Alarm app
        </span>
      </button>
    </div>
  );

  const renderCurrentStep = () => {
    switch (currentStep) {
      case 'welcome':
        return renderWelcomeStep();
      case 'notifications':
        return renderNotificationsStep();
      case 'microphone':
        return renderMicrophoneStep();
      case 'quick-setup':
        return renderQuickSetupStep();
      case 'complete':
        return renderCompleteStep();
      default:
        return renderWelcomeStep();
    }
  };

  return (
    <main
      className="min-h-screen bg-gradient-to-br from-primary-50 to-blue-50 dark:from-dark-900 dark:to-dark-800 flex items-center justify-center p-4 safe-top safe-bottom"
      role="main"
    >
      {/* Screen reader announcements */}
      {stepAnnouncement && (
        <div className="sr-only" role="status" aria-live="polite">
          {stepAnnouncement}
        </div>
      )}

      <div className="w-full max-w-lg">
        {/* Progress indicators */}
        <nav
          className="flex justify-center mb-8"
          role="navigation"
          aria-label="Setup progress"
        >
          <ol className="flex items-center gap-2" role="list">
            {['welcome', 'notifications', 'microphone', 'quick-setup', 'complete'].map(
              (step, index) => {
                const stepNames = [
                  'Welcome',
                  'Notifications',
                  'Microphone',
                  'Quick Setup',
                  'Complete',
                ];
                const currentIndex = [
                  'welcome',
                  'notifications',
                  'microphone',
                  'quick-setup',
                  'complete',
                ].indexOf(currentStep);
                const isActive = currentStep === step;
                const isCompleted = index < currentIndex;

                return (
                  <li key={step} className="flex items-center" role="listitem">
                    <div
                      className={`w-3 h-3 rounded-full ${
                        isActive
                          ? 'bg-primary-600'
                          : isCompleted
                            ? 'bg-green-500'
                            : 'bg-gray-300 dark:bg-gray-600'
                      }`}
                      role="img"
                      aria-label={`Step ${index + 1}: ${stepNames[index]} - ${isActive ? 'current' : isCompleted ? 'completed' : 'pending'}`}
                    />
                    {index < 4 && (
                      <div
                        className={`w-8 h-0.5 mx-1 ${
                          index < currentIndex
                            ? 'bg-green-500'
                            : 'bg-gray-300 dark:bg-gray-600'
                        }`}
                        aria-hidden="true"
                      />
                    )}
                  </li>
                );
              }
            )}
          </ol>
        </nav>

        {/* Current step content */}
        <div className="bg-white dark:bg-dark-800 rounded-2xl p-8 shadow-xl">
          {renderCurrentStep()}
        </div>
      </div>
    </main>
  );
};

export default OnboardingFlow;<|MERGE_RESOLUTION|>--- conflicted
+++ resolved
@@ -16,7 +16,8 @@
 import { TimeoutHandle } from '../types/timers';
 
 interface OnboardingFlowProps {
-  onComplete: () => void;
+  onComplete: (
+) => void;
   appState: AppState;
   setAppState: React.Dispatch<React.SetStateAction<AppState>>;
 }
@@ -32,7 +33,8 @@
   onComplete,
   appState,
   setAppState,
-}) => {
+}
+) => {
   const [currentStep, setCurrentStep] = useState<OnboardingStep>('welcome');
   const [isLoading, setIsLoading] = useState(false);
   const [stepAnnouncement, setStepAnnouncement] = useState('');
@@ -44,7 +46,8 @@
     preventScroll: false,
   });
 
-  const announceStep = (step: OnboardingStep) => {
+  const announceStep = (step: OnboardingStep
+) => {
     const stepLabels = {
       welcome: 'Welcome step',
       notifications: 'Notification permission step',
@@ -53,18 +56,22 @@
       complete: 'Setup complete step',
     };
     setStepAnnouncement(`Now on ${stepLabels[step]}`);
-    setTimeout(() => setStepAnnouncement(''), 100);
+    setTimeout((
+) => setStepAnnouncement(''), 100);
   };
 
-  const moveToStep = (step: OnboardingStep) => {
+  const moveToStep = (step: OnboardingStep
+) => {
     setCurrentStep(step);
     announceStep(step);
   };
 
   // Effect to manage focus when step changes
-  useEffect(() => {
+  useEffect((
+) => {
     // Small delay to ensure DOM is updated
-    const focusTimeout = setTimeout(() => {
+    const focusTimeout = setTimeout((
+) => {
       if (stepHeaderRef.current) {
         stepHeaderRef.current.focus({ preventScroll: false });
       } else if (primaryActionRef.current) {
@@ -72,21 +79,18 @@
       }
     }, 100);
 
-    return () => clearTimeout(focusTimeout);
+    return (
+) => clearTimeout(focusTimeout);
   }, [currentStep]);
 
-  const handleNotificationPermission = async () => {
+  const handleNotificationPermission = async (
+) => {
     setIsLoading(true);
     try {
       const granted = await requestNotificationPermissions();
-<<<<<<< HEAD
-      setAppState((prev: any) => ({
-        // auto: implicit any{
-=======
       
       setAppState((prev: AppState
 ) => ({
->>>>>>> 40328250
         ...prev,
         permissions: {
           ...prev.permissions,
@@ -111,7 +115,8 @@
     }
   };
 
-  const handleMicrophonePermission = async () => {
+  const handleMicrophonePermission = async (
+) => {
     setIsLoading(true);
     try {
       const stream = await navigator.mediaDevices.getUserMedia({ audio: true });
@@ -119,14 +124,9 @@
       // Stop the stream immediately
       stream.getTracks().forEach(track => track.stop());
 
-<<<<<<< HEAD
-      setAppState((prev: any) => ({
-        // auto: implicit any{
-=======
       
       setAppState((prev: AppState
 ) => ({
->>>>>>> 40328250
         ...prev,
         permissions: {
           ...prev.permissions,
@@ -140,14 +140,9 @@
       moveToStep('complete');
     } catch (error) {
       console.error('Microphone permission denied:', error);
-<<<<<<< HEAD
-      setAppState((prev: any) => ({
-        // auto: implicit any{
-=======
       
       setAppState((prev: AppState
 ) => ({
->>>>>>> 40328250
         ...prev,
         permissions: {
           ...prev.permissions,
@@ -165,7 +160,8 @@
     }
   };
 
-  const renderWelcomeStep = () => (
+  const renderWelcomeStep = (
+) => (
     <div
       className="text-center space-y-6"
       role="region"
@@ -250,7 +246,8 @@
 
       <button
         ref={primaryActionRef}
-        onClick={() => moveToStep('notifications')}
+        onClick={(
+) => moveToStep('notifications')}
         className="alarm-button alarm-button-primary px-8 py-3 text-lg"
         aria-describedby="get-started-desc"
       >
@@ -263,7 +260,8 @@
     </div>
   );
 
-  const renderNotificationsStep = () => (
+  const renderNotificationsStep = (
+) => (
     <div
       className="text-center space-y-6"
       role="region"
@@ -333,7 +331,8 @@
         </button>
 
         <button
-          onClick={() => moveToStep('microphone')}
+          onClick={(
+) => moveToStep('microphone')}
           className="alarm-button alarm-button-secondary w-full py-3"
           aria-label="Skip notification permission and continue to microphone setup"
         >
@@ -343,7 +342,8 @@
     </div>
   );
 
-  const renderMicrophoneStep = () => (
+  const renderMicrophoneStep = (
+) => (
     <div
       className="text-center space-y-6"
       role="region"
@@ -410,7 +410,8 @@
         </button>
 
         <button
-          onClick={() => moveToStep('quick-setup')}
+          onClick={(
+) => moveToStep('quick-setup')}
           className="alarm-button alarm-button-secondary w-full py-3"
           aria-label="Skip microphone permission and continue to quick setup"
         >
@@ -420,7 +421,8 @@
     </div>
   );
 
-  const renderQuickSetupStep = () => (
+  const renderQuickSetupStep = (
+) => (
     <div
       className="text-center space-y-6"
       role="region"
@@ -463,7 +465,8 @@
             Perfect for getting started - a simple 7:00 AM alarm with motivational voice
           </p>
           <button
-            onClick={() => {
+            onClick={(
+) => {
               // This would trigger creating a default alarm
               console.log('Creating quick morning alarm at 7:00 AM');
               moveToStep('complete');
@@ -485,7 +488,8 @@
             Choose your own time, days, and voice mood for a personalized experience
           </p>
           <button
-            onClick={() => {
+            onClick={(
+) => {
               // This would trigger the alarm creation form
               console.log('Opening custom alarm setup');
               moveToStep('complete');
@@ -500,7 +504,8 @@
       </div>
 
       <button
-        onClick={() => moveToStep('complete')}
+        onClick={(
+) => moveToStep('complete')}
         className="text-gray-600 dark:text-gray-400 underline hover:text-gray-900 dark:hover:text-white"
         aria-label="Skip alarm setup for now and complete onboarding"
       >
@@ -509,7 +514,8 @@
     </div>
   );
 
-  const renderCompleteStep = () => (
+  const renderCompleteStep = (
+) => (
     <div
       className="text-center space-y-6"
       role="region"
@@ -600,7 +606,8 @@
     </div>
   );
 
-  const renderCurrentStep = () => {
+  const renderCurrentStep = (
+) => {
     switch (currentStep) {
       case 'welcome':
         return renderWelcomeStep();
@@ -638,7 +645,8 @@
         >
           <ol className="flex items-center gap-2" role="list">
             {['welcome', 'notifications', 'microphone', 'quick-setup', 'complete'].map(
-              (step, index) => {
+              (step, index
+) => {
                 const stepNames = [
                   'Welcome',
                   'Notifications',
