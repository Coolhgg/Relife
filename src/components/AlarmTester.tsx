import React, { useState, useEffect } from 'react';
import { Button } from '@/components/ui/button';
import { Card, CardContent, CardHeader, CardTitle } from '@/components/ui/card';
import { Badge } from '@/components/ui/badge';
import {
  Select,
  SelectContent,
  SelectItem,
  SelectTrigger,
  SelectValue,
} from '@/components/ui/select';
import { Play, TestTube, Crown } from 'lucide-react';
import { ActiveAlarm } from './ActiveAlarm';
import type {
  Alarm,
  AlarmInstance,
  AlarmDifficulty,
  VoiceMood,
  DayOfWeek,
} from '../types/index';
import PremiumGate from './PremiumGate';
import { SubscriptionService } from '../services/subscription';

interface AlarmTesterProps {
  onClose?: () => void;
  userId?: string;
}

export function AlarmTester({ onClose, userId = 'demo-user' }: AlarmTesterProps) {
  const [selectedDifficulty, setSelectedDifficulty] =
    useState<AlarmDifficulty>('medium');
  const [hasNuclearMode, setHasNuclearMode] = useState(false);

  // Check premium access on component mount
  useEffect(() => {
    const checkAccess = async () => {
      const access = await SubscriptionService.hasFeatureAccess(userId, 'nuclearMode');
      setHasNuclearMode(access);
    };
    checkAccess();
  }, [userId]);
  const [showActiveAlarm, setShowActiveAlarm] = useState(false);
  const [battleMode, setBattleMode] = useState(false);

  const testAlarm: Alarm = {
    id: 'test',
    userId: '1',
    time: '07:00',
    days: [1], // Monday as number
    dayNames: ['monday' as DayOfWeek],
    label: 'Test Alarm',
    enabled: true,
    isActive: true,
    voiceMood: 'motivational',
    sound: 'default',
    snoozeEnabled: true,
    snoozeInterval: 5,
    snoozeCount: 0,
    difficulty: selectedDifficulty,
    createdAt: new Date().toISOString(),
    updatedAt: new Date().toISOString(),
  };

  const testAlarmInstance: AlarmInstance = {
    id: 'test-instance',
    alarmId: 'test',
    scheduledTime: new Date().toISOString(),
    status: 'pending',
    snoozeCount: 0,
  };

  const handleTestAlarm = () => {
    setShowActiveAlarm(true);
  };

  const handleAlarmResult = (_type: string) => {
    setShowActiveAlarm(false);
    // Could show a result toast or modal here
  };

  if (showActiveAlarm) {
    return (
      <ActiveAlarm
        alarm={testAlarm}
        alarmInstance={testAlarmInstance}
        battleMode={battleMode}
        onSnooze={count => {
          console.log('Snoozed', count);
          handleAlarmResult('snooze');
        }}
        onDismiss={(time, snoozeCount) => {
          console.log('Dismissed at', time, 'after', snoozeCount, 'snoozes');
          handleAlarmResult('dismiss');
        }}
        onMiss={() => {
          console.log('Alarm missed');
          handleAlarmResult('miss');
        }}
      />
    );
  }

  return (
    <Card>
      <CardHeader>
        <CardTitle className="flex items-center gap-2">
          <TestTube className="h-5 w-5" />
          Test Alarm Experience
        </CardTitle>
      </CardHeader>
      <CardContent className="space-y-4">
        <div>
          <label className="text-sm font-medium mb-2 block">
            Test Difficulty Level
          </label>
          <Select
            value={selectedDifficulty}
            onValueChange={(value: any) =>
              setSelectedDifficulty(value as AlarmDifficulty)
            }
          >
            <SelectTrigger>
              <SelectValue />
            </SelectTrigger>
            <SelectContent>
              <SelectItem value="easy">
                <div className="flex items-center gap-2">
                  <span>😴</span>
                  <div>
                    <div>Easy</div>
                    <div className="text-xs text-muted-foreground">Simple dismiss</div>
                  </div>
                </div>
              </SelectItem>
              <SelectItem value="medium">
                <div className="flex items-center gap-2">
                  <span>⏰</span>
                  <div>
                    <div>Medium</div>
                    <div className="text-xs text-muted-foreground">Math problem</div>
                  </div>
                </div>
              </SelectItem>
              <SelectItem value="hard">
                <div className="flex items-center gap-2">
                  <span>🔥</span>
                  <div>
                    <div>Hard</div>
                    <div className="text-xs text-muted-foreground">Multiple tasks</div>
                  </div>
                </div>
              </SelectItem>
              <SelectItem value="extreme">
                {hasNuclearMode ? (
                  <SelectItem value="nuclear">
                    <div className="flex items-center gap-2">
                      <span>☢️</span>
                      <div>
                        <div>Nuclear</div>
                        <div className="text-xs text-muted-foreground">
                          Ultimate challenge
                        </div>
                      </div>
                    </div>
                  </SelectItem>
                ) : (
                  <div className="px-2 py-1.5 text-sm">
                    <PremiumGate
                      feature="nuclearMode"
                      mode="replace"
                      fallback={
                        <div className="flex items-center justify-between text-muted-foreground">
                          <div className="flex items-center gap-2">
                            <span>☢️</span>
                            <div>
                              <div>Nuclear</div>
                              <div className="text-xs">Ultimate challenge</div>
                            </div>
                          </div>
                          <Crown className="h-4 w-4 text-amber-500" />
                        </div>
                      }
                    >
                      <SelectItem value="nuclear">
                        <div className="flex items-center gap-2">
                          <span>☢️</span>
                          <div>
                            <div>Nuclear</div>
                            <div className="text-xs text-muted-foreground">
                              Ultimate challenge
                            </div>
                          </div>
                        </div>
                      </SelectItem>
                    </PremiumGate>
                  </div>
                )}
                <div className="flex items-center gap-2">
                  {hasNuclearMode ? (
                    <SelectItem value="nuclear">
                      <div className="flex items-center gap-2">
                        <span>☢️</span>
                        <div>
                          <div>Nuclear</div>
                          <div className="text-xs text-muted-foreground">
                            Ultimate challenge
                          </div>
                        </div>
                      </div>
                    </SelectItem>
                  ) : (
                    <div className="px-2 py-1.5 text-sm">
                      <PremiumGate
                        feature="nuclearMode"
                        mode="replace"
                        fallback={
                          <div className="flex items-center justify-between text-muted-foreground">
                            <div className="flex items-center gap-2">
                              <span>☢️</span>
                              <div>
                                <div>Nuclear</div>
                                <div className="text-xs">Ultimate challenge</div>
                              </div>
                            </div>
                            <Crown className="h-4 w-4 text-amber-500" />
                          </div>
                        }
                      >
                        <SelectItem value="nuclear">
                          <div className="flex items-center gap-2">
                            <span>☢️</span>
                            <div>
                              <div>Nuclear</div>
                              <div className="text-xs text-muted-foreground">
                                Ultimate challenge
                              </div>
                            </div>
                          </div>
                        </SelectItem>
                      </PremiumGate>
                    </div>
                  )}
                  <span>💀</span>
                  {hasNuclearMode ? (
                    <SelectItem value="nuclear">
                      <div className="flex items-center gap-2">
                        <span>☢️</span>
                        <div>
                          <div>Nuclear</div>
                          <div className="text-xs text-muted-foreground">
                            Ultimate challenge
                          </div>
                        </div>
                      </div>
                    </SelectItem>
                  ) : (
                    <div className="px-2 py-1.5 text-sm">
                      <PremiumGate
                        feature="nuclearMode"
                        mode="replace"
                        fallback={
                          <div className="flex items-center justify-between text-muted-foreground">
                            <div className="flex items-center gap-2">
                              <span>☢️</span>
                              <div>
                                <div>Nuclear</div>
                                <div className="text-xs">Ultimate challenge</div>
                              </div>
                            </div>
                            <Crown className="h-4 w-4 text-amber-500" />
                          </div>
                        }
                      >
                        <SelectItem value="nuclear">
                          <div className="flex items-center gap-2">
                            <span>☢️</span>
                            <div>
                              <div>Nuclear</div>
                              <div className="text-xs text-muted-foreground">
                                Ultimate challenge
                              </div>
                            </div>
                          </div>
                        </SelectItem>
                      </PremiumGate>
                    </div>
                  )}
                  <div>
                    {hasNuclearMode ? (
                      <SelectItem value="nuclear">
                        <div className="flex items-center gap-2">
                          <span>☢️</span>
                          <div>
                            <div>Nuclear</div>
                            <div className="text-xs text-muted-foreground">
                              Ultimate challenge
                            </div>
                          </div>
                        </div>
                      </SelectItem>
                    ) : (
                      <div className="px-2 py-1.5 text-sm">
                        <PremiumGate
                          feature="nuclearMode"
                          mode="replace"
                          fallback={
                            <div className="flex items-center justify-between text-muted-foreground">
                              <div className="flex items-center gap-2">
                                <span>☢️</span>
                                <div>
                                  <div>Nuclear</div>
                                  <div className="text-xs">Ultimate challenge</div>
                                </div>
                              </div>
                              <Crown className="h-4 w-4 text-amber-500" />
                            </div>
                          }
                        >
                          <SelectItem value="nuclear">
                            <div className="flex items-center gap-2">
                              <span>☢️</span>
                              <div>
                                <div>Nuclear</div>
                                <div className="text-xs text-muted-foreground">
                                  Ultimate challenge
                                </div>
                              </div>
                            </div>
                          </SelectItem>
                        </PremiumGate>
                      </div>
                    )}
                    <div>Extreme</div>
                    {hasNuclearMode ? (
                      <SelectItem value="nuclear">
                        <div className="flex items-center gap-2">
                          <span>☢️</span>
                          <div>
                            <div>Nuclear</div>
                            <div className="text-xs text-muted-foreground">
                              Ultimate challenge
                            </div>
                          </div>
                        </div>
                      </SelectItem>
                    ) : (
                      <div className="px-2 py-1.5 text-sm">
                        <PremiumGate
                          feature="nuclearMode"
                          mode="replace"
                          fallback={
                            <div className="flex items-center justify-between text-muted-foreground">
                              <div className="flex items-center gap-2">
                                <span>☢️</span>
                                <div>
                                  <div>Nuclear</div>
                                  <div className="text-xs">Ultimate challenge</div>
                                </div>
                              </div>
                              <Crown className="h-4 w-4 text-amber-500" />
                            </div>
                          }
                        >
                          <SelectItem value="nuclear">
                            <div className="flex items-center gap-2">
                              <span>☢️</span>
                              <div>
                                <div>Nuclear</div>
                                <div className="text-xs text-muted-foreground">
                                  Ultimate challenge
                                </div>
                              </div>
                            </div>
                          </SelectItem>
                        </PremiumGate>
                      </div>
                    )}
                    <div className="text-xs text-muted-foreground">
                      Photo proof + tasks
                    </div>
                    {hasNuclearMode ? (
                      <SelectItem value="nuclear">
                        <div className="flex items-center gap-2">
                          <span>☢️</span>
                          <div>
                            <div>Nuclear</div>
                            <div className="text-xs text-muted-foreground">
                              Ultimate challenge
                            </div>
                          </div>
                        </div>
                      </SelectItem>
                    ) : (
                      <div className="px-2 py-1.5 text-sm">
                        <PremiumGate
                          feature="nuclearMode"
                          mode="replace"
                          fallback={
                            <div className="flex items-center justify-between text-muted-foreground">
                              <div className="flex items-center gap-2">
                                <span>☢️</span>
                                <div>
                                  <div>Nuclear</div>
                                  <div className="text-xs">Ultimate challenge</div>
                                </div>
                              </div>
                              <Crown className="h-4 w-4 text-amber-500" />
                            </div>
                          }
                        >
                          <SelectItem value="nuclear">
                            <div className="flex items-center gap-2">
                              <span>☢️</span>
                              <div>
                                <div>Nuclear</div>
                                <div className="text-xs text-muted-foreground">
                                  Ultimate challenge
                                </div>
                              </div>
                            </div>
                          </SelectItem>
                        </PremiumGate>
                      </div>
                    )}
                  </div>
                  {hasNuclearMode ? (
                    <SelectItem value="nuclear">
                      <div className="flex items-center gap-2">
                        <span>☢️</span>
                        <div>
                          <div>Nuclear</div>
                          <div className="text-xs text-muted-foreground">
                            Ultimate challenge
                          </div>
                        </div>
                      </div>
                    </SelectItem>
                  ) : (
                    <div className="px-2 py-1.5 text-sm">
                      <PremiumGate
                        feature="nuclearMode"
                        mode="replace"
                        fallback={
                          <div className="flex items-center justify-between text-muted-foreground">
                            <div className="flex items-center gap-2">
                              <span>☢️</span>
                              <div>
                                <div>Nuclear</div>
                                <div className="text-xs">Ultimate challenge</div>
                              </div>
                            </div>
                            <Crown className="h-4 w-4 text-amber-500" />
                          </div>
                        }
                      >
                        <SelectItem value="nuclear">
                          <div className="flex items-center gap-2">
                            <span>☢️</span>
                            <div>
                              <div>Nuclear</div>
                              <div className="text-xs text-muted-foreground">
                                Ultimate challenge
                              </div>
                            </div>
                          </div>
                        </SelectItem>
                      </PremiumGate>
                    </div>
                  )}
                </div>
                {hasNuclearMode ? (
                  <SelectItem value="nuclear">
                    <div className="flex items-center gap-2">
                      <span>☢️</span>
                      <div>
                        <div>Nuclear</div>
                        <div className="text-xs text-muted-foreground">
                          Ultimate challenge
                        </div>
                      </div>
                    </div>
                  </SelectItem>
                ) : (
                  <div className="px-2 py-1.5 text-sm">
                    <PremiumGate
                      feature="nuclearMode"
                      mode="replace"
                      fallback={
                        <div className="flex items-center justify-between text-muted-foreground">
                          <div className="flex items-center gap-2">
                            <span>☢️</span>
                            <div>
                              <div>Nuclear</div>
                              <div className="text-xs">Ultimate challenge</div>
                            </div>
                          </div>
                          <Crown className="h-4 w-4 text-amber-500" />
                        </div>
                      }
                    >
                      <SelectItem value="nuclear">
                        <div className="flex items-center gap-2">
                          <span>☢️</span>
                          <div>
                            <div>Nuclear</div>
                            <div className="text-xs text-muted-foreground">
                              Ultimate challenge
                            </div>
                          </div>
                        </div>
                      </SelectItem>
                    </PremiumGate>
                  </div>
                )}
              </SelectItem>
              {hasNuclearMode ? (
                <SelectItem value="nuclear">
                  <div className="flex items-center gap-2">
                    <span>☢️</span>
                    <div>
                      <div>Nuclear</div>
                      <div className="text-xs text-muted-foreground">
                        Ultimate challenge
                      </div>
                    </div>
                  </div>
                </SelectItem>
              ) : (
                <div className="px-2 py-1.5 text-sm">
                  <PremiumGate
                    feature="nuclearMode"
                    mode="replace"
                    fallback={
                      <div className="flex items-center justify-between text-muted-foreground">
                        <div className="flex items-center gap-2">
                          <span>☢️</span>
                          <div>
                            <div>Nuclear</div>
                            <div className="text-xs">Ultimate challenge</div>
                          </div>
                        </div>
                        <Crown className="h-4 w-4 text-amber-500" />
                      </div>
                    }
                  >
                    <SelectItem value="nuclear">
                      <div className="flex items-center gap-2">
                        <span>☢️</span>
                        <div>
                          <div>Nuclear</div>
                          <div className="text-xs text-muted-foreground">
                            Ultimate challenge
                          </div>
                        </div>
                      </div>
                    </SelectItem>
                  </PremiumGate>
                </div>
              )}
            </SelectContent>
          </Select>
        </div>

        <div className="space-y-2">
          <div className="flex items-center gap-2">
            <input
              type="checkbox"
              id="battle-mode"
              checked={battleMode}
<<<<<<< HEAD
              
              onChange={(e: React.ChangeEvent<HTMLInputElement>
) => setBattleMode(e.target.checked)}
=======
              onChange={(e: any) => setBattleMode(e.target.checked)}
>>>>>>> 0a801929
            />
            <label htmlFor="battle-mode" className="text-sm font-medium">
              Battle Mode
            </label>
          </div>
          {battleMode && (
            <p className="text-xs text-muted-foreground">
              Simulates being in a competitive alarm battle with friends
            </p>
          )}
        </div>

        <div className="bg-muted/50 rounded-lg p-3 text-sm">
          <strong>What you'll experience:</strong>
          <ul className="mt-2 space-y-1 text-xs">
            {selectedDifficulty === 'easy' && <li>• Simple one-tap dismiss</li>}
            {selectedDifficulty === 'medium' && (
              <li>• Solve a math problem to dismiss</li>
            )}
            {selectedDifficulty === 'hard' && <li>• Complete 2 physical tasks</li>}
            {selectedDifficulty === 'extreme' && (
              <li>• Complete 3 tasks including photo proof</li>
            )}
            {selectedDifficulty === 'nuclear' && (
              <li>• Nuclear-level challenges with meltdown consequences</li>
            )}
            <li>• 30 second timeout (auto-miss)</li>
            <li>• Snooze option (max 3 times)</li>
          </ul>
        </div>

        <Button onClick={handleTestAlarm} className="w-full gap-2">
          <Play className="h-4 w-4" />
          Trigger Test Alarm
        </Button>

        {onClose && (
          <Button variant="outline" onClick={onClose} className="w-full">
            Close Tester
          </Button>
        )}
      </CardContent>
    </Card>
  );
}

export default AlarmTester;<|MERGE_RESOLUTION|>--- conflicted
+++ resolved
@@ -567,13 +567,9 @@
               type="checkbox"
               id="battle-mode"
               checked={battleMode}
-<<<<<<< HEAD
               
               onChange={(e: React.ChangeEvent<HTMLInputElement>
 ) => setBattleMode(e.target.checked)}
-=======
-              onChange={(e: any) => setBattleMode(e.target.checked)}
->>>>>>> 0a801929
             />
             <label htmlFor="battle-mode" className="text-sm font-medium">
               Battle Mode
