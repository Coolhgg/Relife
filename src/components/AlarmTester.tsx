--- conflicted
+++ resolved
@@ -2,29 +2,10 @@
 import { Button } from '@/components/ui/button';
 import { Card, CardContent, CardHeader, CardTitle } from '@/components/ui/card';
 import { Badge } from '@/components/ui/badge';
-<<<<<<< HEAD
-import {
-  Select,
-  SelectContent,
-  SelectItem,
-  SelectTrigger,
-  SelectValue,
-} from '@/components/ui/select';
-import { Play, TestTube, Crown } from 'lucide-react';
-import { ActiveAlarm } from './ActiveAlarm';
-import type {
-  Alarm,
-  AlarmInstance,
-  AlarmDifficulty,
-  VoiceMood,
-  DayOfWeek,
-} from '../types/index';
-=======
 import { Select, SelectContent, SelectItem, SelectTrigger, SelectValue } from '@/components/ui/select';
 import { Play, TestTube, Crown } from 'lucide-react';
 import { ActiveAlarm } from './ActiveAlarm';
 import type { Alarm, AlarmInstance, AlarmDifficulty, VoiceMood, DayOfWeek } from '../types/index';
->>>>>>> 02f0594e
 import { PremiumGate } from './PremiumGate';
 import { SubscriptionService } from '../services/subscription';
 
@@ -34,12 +15,7 @@
 }
 
 export function AlarmTester({ onClose, userId = 'demo-user' }: AlarmTesterProps) {
-<<<<<<< HEAD
-  const [selectedDifficulty, setSelectedDifficulty] =
-    useState<AlarmDifficulty>('medium');
-=======
   const [selectedDifficulty, setSelectedDifficulty] = useState<AlarmDifficulty>('medium');
->>>>>>> 02f0594e
   const [hasNuclearMode, setHasNuclearMode] = useState(false);
 
   // Check premium access on component mount
@@ -95,11 +71,7 @@
         alarm={testAlarm}
         alarmInstance={testAlarmInstance}
         battleMode={battleMode}
-<<<<<<< HEAD
-        onSnooze={count => {
-=======
         onSnooze={(count) => {
->>>>>>> 02f0594e
           console.log('Snoozed', count);
           handleAlarmResult('snooze');
         }}
@@ -128,14 +100,7 @@
           <label className="text-sm font-medium mb-2 block">
             Test Difficulty Level
           </label>
-<<<<<<< HEAD
-          <Select
-            value={selectedDifficulty}
-            onValueChange={value => setSelectedDifficulty(value as AlarmDifficulty)}
-          >
-=======
           <Select value={selectedDifficulty} onValueChange={(value) => setSelectedDifficulty(value as AlarmDifficulty)}>
->>>>>>> 02f0594e
             <SelectTrigger>
               <SelectValue />
             </SelectTrigger>
@@ -248,45 +213,9 @@
                         </div>
                       </div>
                     </SelectItem>
-<<<<<<< HEAD
-                  ) : (
-                    <div className="px-2 py-1.5 text-sm">
-                      <PremiumGate
-                        feature="nuclearMode"
-                        userId={userId}
-                        mode="replace"
-                        fallback={
-                          <div className="flex items-center justify-between text-muted-foreground">
-                            <div className="flex items-center gap-2">
-                              <span>☢️</span>
-                              <div>
-                                <div>Nuclear</div>
-                                <div className="text-xs">Ultimate challenge</div>
-                              </div>
-                            </div>
-                            <Crown className="h-4 w-4 text-amber-500" />
-                          </div>
-                        }
-                      >
-                        <SelectItem value="nuclear">
-                          <div className="flex items-center gap-2">
-                            <span>☢️</span>
-                            <div>
-                              <div>Nuclear</div>
-                              <div className="text-xs text-muted-foreground">
-                                Ultimate challenge
-                              </div>
-                            </div>
-                          </div>
-                        </SelectItem>
-                      </PremiumGate>
-                    </div>
-                  )}
-=======
-                  </PremiumGate>
-                </div>
-              )}
->>>>>>> 02f0594e
+                  </PremiumGate>
+                </div>
+              )}
                   <span>💀</span>
               {hasNuclearMode ? (
                 <SelectItem value="nuclear">
@@ -326,45 +255,9 @@
                         </div>
                       </div>
                     </SelectItem>
-<<<<<<< HEAD
-                  ) : (
-                    <div className="px-2 py-1.5 text-sm">
-                      <PremiumGate
-                        feature="nuclearMode"
-                        userId={userId}
-                        mode="replace"
-                        fallback={
-                          <div className="flex items-center justify-between text-muted-foreground">
-                            <div className="flex items-center gap-2">
-                              <span>☢️</span>
-                              <div>
-                                <div>Nuclear</div>
-                                <div className="text-xs">Ultimate challenge</div>
-                              </div>
-                            </div>
-                            <Crown className="h-4 w-4 text-amber-500" />
-                          </div>
-                        }
-                      >
-                        <SelectItem value="nuclear">
-                          <div className="flex items-center gap-2">
-                            <span>☢️</span>
-                            <div>
-                              <div>Nuclear</div>
-                              <div className="text-xs text-muted-foreground">
-                                Ultimate challenge
-                              </div>
-                            </div>
-                          </div>
-                        </SelectItem>
-                      </PremiumGate>
-                    </div>
-                  )}
-=======
-                  </PremiumGate>
-                </div>
-              )}
->>>>>>> 02f0594e
+                  </PremiumGate>
+                </div>
+              )}
                   <div>
               {hasNuclearMode ? (
                 <SelectItem value="nuclear">
@@ -391,42 +284,7 @@
                             <div className="text-xs">Ultimate challenge</div>
                           </div>
                         </div>
-<<<<<<< HEAD
-                      </SelectItem>
-                    ) : (
-                      <div className="px-2 py-1.5 text-sm">
-                        <PremiumGate
-                          feature="nuclearMode"
-                          userId={userId}
-                          mode="replace"
-                          fallback={
-                            <div className="flex items-center justify-between text-muted-foreground">
-                              <div className="flex items-center gap-2">
-                                <span>☢️</span>
-                                <div>
-                                  <div>Nuclear</div>
-                                  <div className="text-xs">Ultimate challenge</div>
-                                </div>
-                              </div>
-                              <Crown className="h-4 w-4 text-amber-500" />
-                            </div>
-                          }
-                        >
-                          <SelectItem value="nuclear">
-                            <div className="flex items-center gap-2">
-                              <span>☢️</span>
-                              <div>
-                                <div>Nuclear</div>
-                                <div className="text-xs text-muted-foreground">
-                                  Ultimate challenge
-                                </div>
-                              </div>
-                            </div>
-                          </SelectItem>
-                        </PremiumGate>
-=======
-                        <Crown className="h-4 w-4 text-amber-500" />
->>>>>>> 02f0594e
+                        <Crown className="h-4 w-4 text-amber-500" />
                       </div>
                     }
                   >
@@ -468,42 +326,7 @@
                             <div className="text-xs">Ultimate challenge</div>
                           </div>
                         </div>
-<<<<<<< HEAD
-                      </SelectItem>
-                    ) : (
-                      <div className="px-2 py-1.5 text-sm">
-                        <PremiumGate
-                          feature="nuclearMode"
-                          userId={userId}
-                          mode="replace"
-                          fallback={
-                            <div className="flex items-center justify-between text-muted-foreground">
-                              <div className="flex items-center gap-2">
-                                <span>☢️</span>
-                                <div>
-                                  <div>Nuclear</div>
-                                  <div className="text-xs">Ultimate challenge</div>
-                                </div>
-                              </div>
-                              <Crown className="h-4 w-4 text-amber-500" />
-                            </div>
-                          }
-                        >
-                          <SelectItem value="nuclear">
-                            <div className="flex items-center gap-2">
-                              <span>☢️</span>
-                              <div>
-                                <div>Nuclear</div>
-                                <div className="text-xs text-muted-foreground">
-                                  Ultimate challenge
-                                </div>
-                              </div>
-                            </div>
-                          </SelectItem>
-                        </PremiumGate>
-=======
-                        <Crown className="h-4 w-4 text-amber-500" />
->>>>>>> 02f0594e
+                        <Crown className="h-4 w-4 text-amber-500" />
                       </div>
                     }
                   >
@@ -545,91 +368,20 @@
                             <div className="text-xs">Ultimate challenge</div>
                           </div>
                         </div>
-<<<<<<< HEAD
-                      </SelectItem>
-                    ) : (
-                      <div className="px-2 py-1.5 text-sm">
-                        <PremiumGate
-                          feature="nuclearMode"
-                          userId={userId}
-                          mode="replace"
-                          fallback={
-                            <div className="flex items-center justify-between text-muted-foreground">
-                              <div className="flex items-center gap-2">
-                                <span>☢️</span>
-                                <div>
-                                  <div>Nuclear</div>
-                                  <div className="text-xs">Ultimate challenge</div>
-                                </div>
-                              </div>
-                              <Crown className="h-4 w-4 text-amber-500" />
-                            </div>
-                          }
-                        >
-                          <SelectItem value="nuclear">
-                            <div className="flex items-center gap-2">
-                              <span>☢️</span>
-                              <div>
-                                <div>Nuclear</div>
-                                <div className="text-xs text-muted-foreground">
-                                  Ultimate challenge
-                                </div>
-                              </div>
-                            </div>
-                          </SelectItem>
-                        </PremiumGate>
-=======
-                        <Crown className="h-4 w-4 text-amber-500" />
->>>>>>> 02f0594e
-                      </div>
-                    }
-                  >
-                    <SelectItem value="nuclear">
-                      <div className="flex items-center gap-2">
-                        <span>☢️</span>
-                        <div>
-                          <div>Nuclear</div>
-                          <div className="text-xs text-muted-foreground">Ultimate challenge</div>
-                        </div>
-                      </div>
-                    </SelectItem>
-<<<<<<< HEAD
-                  ) : (
-                    <div className="px-2 py-1.5 text-sm">
-                      <PremiumGate
-                        feature="nuclearMode"
-                        userId={userId}
-                        mode="replace"
-                        fallback={
-                          <div className="flex items-center justify-between text-muted-foreground">
-                            <div className="flex items-center gap-2">
-                              <span>☢️</span>
-                              <div>
-                                <div>Nuclear</div>
-                                <div className="text-xs">Ultimate challenge</div>
-                              </div>
-                            </div>
-                            <Crown className="h-4 w-4 text-amber-500" />
-                          </div>
-                        }
-                      >
-                        <SelectItem value="nuclear">
-                          <div className="flex items-center gap-2">
-                            <span>☢️</span>
-                            <div>
-                              <div>Nuclear</div>
-                              <div className="text-xs text-muted-foreground">
-                                Ultimate challenge
-                              </div>
-                            </div>
-                          </div>
-                        </SelectItem>
-                      </PremiumGate>
-                    </div>
-                  )}
-=======
-                  </PremiumGate>
->>>>>>> 02f0594e
+                        <Crown className="h-4 w-4 text-amber-500" />
+                      </div>
+                    }
+                  >
+                    <SelectItem value="nuclear">
+                      <div className="flex items-center gap-2">
+                        <span>☢️</span>
+                        <div>
+                          <div>Nuclear</div>
+                          <div className="text-xs text-muted-foreground">Ultimate challenge</div>
+                        </div>
+                      </div>
+                    </SelectItem>
+                  </PremiumGate>
                 </div>
               )}
                   </div>
@@ -785,23 +537,10 @@
           <strong>What you'll experience:</strong>
           <ul className="mt-2 space-y-1 text-xs">
             {selectedDifficulty === 'easy' && <li>• Simple one-tap dismiss</li>}
-<<<<<<< HEAD
-            {selectedDifficulty === 'medium' && (
-              <li>• Solve a math problem to dismiss</li>
-            )}
-            {selectedDifficulty === 'hard' && <li>• Complete 2 physical tasks</li>}
-            {selectedDifficulty === 'extreme' && (
-              <li>• Complete 3 tasks including photo proof</li>
-            )}
-            {selectedDifficulty === 'nuclear' && (
-              <li>• Nuclear-level challenges with meltdown consequences</li>
-            )}
-=======
             {selectedDifficulty === 'medium' && <li>• Solve a math problem to dismiss</li>}
             {selectedDifficulty === 'hard' && <li>• Complete 2 physical tasks</li>}
             {selectedDifficulty === 'extreme' && <li>• Complete 3 tasks including photo proof</li>}
             {selectedDifficulty === 'nuclear' && <li>• Nuclear-level challenges with meltdown consequences</li>}
->>>>>>> 02f0594e
             <li>• 30 second timeout (auto-miss)</li>
             <li>• Snooze option (max 3 times)</li>
           </ul>
