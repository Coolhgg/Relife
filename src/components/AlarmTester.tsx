--- conflicted
+++ resolved
@@ -22,7 +22,8 @@
 import { SubscriptionService } from '../services/subscription';
 
 interface AlarmTesterProps {
-  onClose?: () => void;
+  onClose?: (
+) => void;
   userId?: string;
 }
 
@@ -32,8 +33,10 @@
   const [hasNuclearMode, setHasNuclearMode] = useState(false);
 
   // Check premium access on component mount
-  useEffect(() => {
-    const checkAccess = async () => {
+  useEffect((
+) => {
+    const checkAccess = async (
+) => {
       const access = await SubscriptionService.hasFeatureAccess(userId, 'nuclearMode');
       setHasNuclearMode(access);
     };
@@ -69,11 +72,13 @@
     snoozeCount: 0,
   };
 
-  const handleTestAlarm = () => {
+  const handleTestAlarm = (
+) => {
     setShowActiveAlarm(true);
   };
 
-  const handleAlarmResult = (_type: string) => {
+  const handleAlarmResult = (_type: string
+) => {
     setShowActiveAlarm(false);
     // Could show a result toast or modal here
   };
@@ -88,11 +93,13 @@
           console.log('Snoozed', count);
           handleAlarmResult('snooze');
         }}
-        onDismiss={(time, snoozeCount) => {
+        onDismiss={(time, snoozeCount
+) => {
           console.log('Dismissed at', time, 'after', snoozeCount, 'snoozes');
           handleAlarmResult('dismiss');
         }}
-        onMiss={() => {
+        onMiss={(
+) => {
           console.log('Alarm missed');
           handleAlarmResult('miss');
         }}
@@ -115,7 +122,11 @@
           </label>
           <Select
             value={selectedDifficulty}
-            onValueChange={(value: any) => setSelectedDifficulty(value as AlarmDifficulty)}
+            
+            onValueChange={(value: any
+) =>
+              setSelectedDifficulty(value as AlarmDifficulty)
+            }
           >
             <SelectTrigger>
               <SelectValue />
@@ -565,13 +576,9 @@
               type="checkbox"
               id="battle-mode"
               checked={battleMode}
-<<<<<<< HEAD
-              onChange={(e: any) => s // auto: implicit anyetBattleMode(e.target.checked)}
-=======
               
               onChange={(e: React.ChangeEvent<HTMLInputElement>
 ) => setBattleMode(e.target.checked)}
->>>>>>> 40328250
             />
             <label htmlFor="battle-mode" className="text-sm font-medium">
               Battle Mode
