import React, { useState, useEffect } from 'react';
<<<<<<< HEAD
import {
  BarChart3,
  Users,
  Clock,
  TrendingUp,
  Activity,
  Eye,
  Target,
  Zap,
} from 'lucide-react';
=======
import { BarChart3, Users, Clock, TrendingUp, Activity, Eye, Target, Zap } from 'lucide-react';
>>>>>>> 02f0594e
import { useAnalyticsContext } from './AnalyticsProvider';

interface AnalyticsMetric {
  name: string;
  value: string | number;
  change?: string;
  trend?: 'up' | 'down' | 'neutral';
  icon: React.ReactNode;
  color: string;
}

interface UsageData {
  totalSessions: number;
  averageSessionDuration: number;
  totalPageViews: number;
  uniqueFeatures: number;
  totalAlarms: number;
  engagementScore: number;
  retentionRate: number;
  errorRate: number;
}

const AnalyticsDashboard: React.FC = () => {
  const { track, trackPageView } = useAnalyticsContext();
  const [usageData, setUsageData] = useState<UsageData>({
    totalSessions: 0,
    averageSessionDuration: 0,
    totalPageViews: 0,
    uniqueFeatures: 0,
    totalAlarms: 0,
    engagementScore: 0,
    retentionRate: 0,
    errorRate: 0
  });
  const [timeRange, setTimeRange] = useState<'day' | 'week' | 'month'>('week');

  useEffect(() => {
    trackPageView('analytics-dashboard', {
      user_role: 'admin', // This would be dynamic based on user permissions
<<<<<<< HEAD
      time_range: timeRange,
=======
      time_range: timeRange
>>>>>>> 02f0594e
    });

    // Load analytics data from localStorage (in real app, this would be from API)
    loadAnalyticsData();
  }, [trackPageView, timeRange]);

  const loadAnalyticsData = () => {
    // Simulate loading analytics data
    // In a real app, this would fetch from PostHog API or your backend
    const simulatedData: UsageData = {
      totalSessions: Math.floor(Math.random() * 1000) + 500,
      averageSessionDuration: Math.floor(Math.random() * 300) + 120, // 2-7 minutes
      totalPageViews: Math.floor(Math.random() * 5000) + 2000,
      uniqueFeatures: Math.floor(Math.random() * 15) + 8,
      totalAlarms: Math.floor(Math.random() * 200) + 50,
      engagementScore: Math.floor(Math.random() * 40) + 60, // 60-100%
      retentionRate: Math.floor(Math.random() * 30) + 70, // 70-100%
      errorRate: Math.floor(Math.random() * 5) + 1 // 1-5%
    };

    setUsageData(simulatedData);
  };

  const formatDuration = (seconds: number): string => {
    const minutes = Math.floor(seconds / 60);
    const remainingSeconds = seconds % 60;
    return `${minutes}m ${remainingSeconds}s`;
  };

  const formatChange = (current: number, previous: number): string => {
    const change = ((current - previous) / previous) * 100;
    return `${change >= 0 ? '+' : ''}${change.toFixed(1)}%`;
  };

  const getTrendIcon = (change: string): 'up' | 'down' | 'neutral' => {
    if (change.startsWith('+')) return 'up';
    if (change.startsWith('-')) return 'down';
    return 'neutral';
  };

  const metrics: AnalyticsMetric[] = [
    {
      name: 'Total Sessions',
      value: usageData.totalSessions.toLocaleString(),
      change: '+12.5%',
      trend: 'up',
      icon: <Users className="h-5 w-5" />,
<<<<<<< HEAD
      color: 'bg-blue-500',
=======
      color: 'bg-blue-500'
>>>>>>> 02f0594e
    },
    {
      name: 'Avg Session Duration',
      value: formatDuration(usageData.averageSessionDuration),
      change: '+8.2%',
      trend: 'up',
      icon: <Clock className="h-5 w-5" />,
<<<<<<< HEAD
      color: 'bg-green-500',
=======
      color: 'bg-green-500'
>>>>>>> 02f0594e
    },
    {
      name: 'Page Views',
      value: usageData.totalPageViews.toLocaleString(),
      change: '+15.3%',
      trend: 'up',
      icon: <Eye className="h-5 w-5" />,
<<<<<<< HEAD
      color: 'bg-purple-500',
=======
      color: 'bg-purple-500'
>>>>>>> 02f0594e
    },
    {
      name: 'Features Used',
      value: usageData.uniqueFeatures,
      change: '+6.1%',
      trend: 'up',
      icon: <Target className="h-5 w-5" />,
<<<<<<< HEAD
      color: 'bg-orange-500',
=======
      color: 'bg-orange-500'
>>>>>>> 02f0594e
    },
    {
      name: 'Total Alarms',
      value: usageData.totalAlarms.toLocaleString(),
      change: '+22.8%',
      trend: 'up',
      icon: <Activity className="h-5 w-5" />,
<<<<<<< HEAD
      color: 'bg-indigo-500',
=======
      color: 'bg-indigo-500'
>>>>>>> 02f0594e
    },
    {
      name: 'Engagement Score',
      value: `${usageData.engagementScore}%`,
      change: '+4.2%',
      trend: 'up',
      icon: <TrendingUp className="h-5 w-5" />,
<<<<<<< HEAD
      color: 'bg-emerald-500',
=======
      color: 'bg-emerald-500'
>>>>>>> 02f0594e
    },
    {
      name: 'Retention Rate',
      value: `${usageData.retentionRate}%`,
      change: '+1.8%',
      trend: 'up',
      icon: <Zap className="h-5 w-5" />,
<<<<<<< HEAD
      color: 'bg-yellow-500',
=======
      color: 'bg-yellow-500'
>>>>>>> 02f0594e
    },
    {
      name: 'Error Rate',
      value: `${usageData.errorRate}%`,
      change: '-0.5%',
      trend: 'down',
      icon: <BarChart3 className="h-5 w-5" />,
<<<<<<< HEAD
      color: 'bg-red-500',
    },
=======
      color: 'bg-red-500'
    }
>>>>>>> 02f0594e
  ];

  const handleTimeRangeChange = (range: 'day' | 'week' | 'month') => {
    setTimeRange(range);
    track('analytics_time_range_changed', {
      previous_range: timeRange,
      new_range: range,
      timestamp: new Date().toISOString()
    });
    loadAnalyticsData(); // Reload data for new time range
  };

  const handleExportData = () => {
    track('analytics_data_exported', {
      time_range: timeRange,
      metrics_count: metrics.length,
      timestamp: new Date().toISOString()
    });

    // Simulate data export
    const exportData = {
      timeRange,
      generatedAt: new Date().toISOString(),
      metrics: usageData
    };

<<<<<<< HEAD
    const blob = new Blob([JSON.stringify(exportData, null, 2)], {
      type: 'application/json',
    });
=======
    const blob = new Blob([JSON.stringify(exportData, null, 2)], { type: 'application/json' });
>>>>>>> 02f0594e
    const url = URL.createObjectURL(blob);
    const a = document.createElement('a');
    a.href = url;
    a.download = `relife-analytics-${timeRange}-${new Date().toISOString().split('T')[0]}.json`;
    document.body.appendChild(a);
    a.click();
    document.body.removeChild(a);
    URL.revokeObjectURL(url);
  };

  return (
    <div className="p-6 max-w-7xl mx-auto">
      {/* Header */}
      <div className="flex items-center justify-between mb-8">
        <div>
          <h1 className="text-3xl font-bold text-gray-900 dark:text-white flex items-center gap-3">
            <BarChart3 className="h-8 w-8 text-blue-500" />
            Analytics Dashboard
          </h1>
          <p className="text-gray-600 dark:text-gray-400 mt-2">
            Comprehensive insights into user behavior and app performance
          </p>
        </div>

        <div className="flex items-center gap-4">
          {/* Time Range Selector */}
          <div className="flex bg-gray-100 dark:bg-gray-800 rounded-lg p-1">
<<<<<<< HEAD
            {(['day', 'week', 'month'] as const).map(range => (
=======
            {(['day', 'week', 'month'] as const).map((range) => (
>>>>>>> 02f0594e
              <button
                key={range}
                onClick={() => handleTimeRangeChange(range)}
                className={`px-3 py-2 rounded-md text-sm font-medium transition-colors ${
                  timeRange === range
                    ? 'bg-white dark:bg-gray-700 text-blue-600 dark:text-blue-400 shadow-sm'
                    : 'text-gray-600 dark:text-gray-400 hover:text-gray-900 dark:hover:text-white'
                }`}
              >
                {range.charAt(0).toUpperCase() + range.slice(1)}
              </button>
            ))}
          </div>

          {/* Export Button */}
          <button
            onClick={handleExportData}
            className="px-4 py-2 bg-blue-500 hover:bg-blue-600 text-white rounded-lg font-medium transition-colors flex items-center gap-2"
          >
            <BarChart3 className="h-4 w-4" />
            Export Data
          </button>
        </div>
      </div>

      {/* Metrics Grid */}
      <div className="grid grid-cols-1 md:grid-cols-2 lg:grid-cols-4 gap-6 mb-8">
        {metrics.map((metric, index) => (
          <div
            key={metric.name}
            className="bg-white dark:bg-gray-800 rounded-xl shadow-sm border border-gray-200 dark:border-gray-700 p-6 hover:shadow-md transition-shadow"
          >
            <div className="flex items-center justify-between mb-4">
              <div className={`${metric.color} p-3 rounded-lg text-white`}>
                {metric.icon}
              </div>
              {metric.change && (
<<<<<<< HEAD
                <div
                  className={`flex items-center text-sm font-medium ${
                    metric.trend === 'up'
                      ? 'text-green-600 dark:text-green-400'
                      : metric.trend === 'down'
                        ? 'text-red-600 dark:text-red-400'
                        : 'text-gray-600 dark:text-gray-400'
                  }`}
                >
                  <TrendingUp
                    className={`h-4 w-4 mr-1 ${
                      metric.trend === 'down' ? 'rotate-180' : ''
                    }`}
                  />
=======
                <div className={`flex items-center text-sm font-medium ${
                  metric.trend === 'up'
                    ? 'text-green-600 dark:text-green-400'
                    : metric.trend === 'down'
                    ? 'text-red-600 dark:text-red-400'
                    : 'text-gray-600 dark:text-gray-400'
                }`}>
                  <TrendingUp className={`h-4 w-4 mr-1 ${
                    metric.trend === 'down' ? 'rotate-180' : ''
                  }`} />
>>>>>>> 02f0594e
                  {metric.change}
                </div>
              )}
            </div>

            <div>
              <h3 className="text-gray-600 dark:text-gray-400 text-sm font-medium mb-1">
                {metric.name}
              </h3>
              <p className="text-2xl font-bold text-gray-900 dark:text-white">
                {metric.value}
              </p>
            </div>
          </div>
        ))}
      </div>

      {/* Insights Section */}
      <div className="bg-white dark:bg-gray-800 rounded-xl shadow-sm border border-gray-200 dark:border-gray-700 p-6">
        <h2 className="text-xl font-semibold text-gray-900 dark:text-white mb-6 flex items-center gap-2">
          <TrendingUp className="h-5 w-5 text-blue-500" />
          Key Insights
        </h2>

        <div className="grid grid-cols-1 md:grid-cols-2 gap-6">
          {/* Engagement Insights */}
          <div>
            <h3 className="text-lg font-medium text-gray-900 dark:text-white mb-4">
              User Engagement
            </h3>
            <div className="space-y-3">
              <div className="flex items-center justify-between p-3 bg-gray-50 dark:bg-gray-700 rounded-lg">
                <span className="text-sm text-gray-600 dark:text-gray-400">Session Quality</span>
                <span className="text-sm font-medium text-green-600 dark:text-green-400">High</span>
              </div>
              <div className="flex items-center justify-between p-3 bg-gray-50 dark:bg-gray-700 rounded-lg">
                <span className="text-sm text-gray-600 dark:text-gray-400">Feature Adoption</span>
                <span className="text-sm font-medium text-blue-600 dark:text-blue-400">
                  {Math.round((usageData.uniqueFeatures / 20) * 100)}%
                </span>
              </div>
              <div className="flex items-center justify-between p-3 bg-gray-50 dark:bg-gray-700 rounded-lg">
                <span className="text-sm text-gray-600 dark:text-gray-400">User Retention</span>
                <span className="text-sm font-medium text-purple-600 dark:text-purple-400">
                  {usageData.retentionRate}%
                </span>
              </div>
            </div>
          </div>

          {/* Performance Insights */}
          <div>
            <h3 className="text-lg font-medium text-gray-900 dark:text-white mb-4">
              App Performance
            </h3>
            <div className="space-y-3">
              <div className="flex items-center justify-between p-3 bg-gray-50 dark:bg-gray-700 rounded-lg">
<<<<<<< HEAD
                <span className="text-sm text-gray-600 dark:text-gray-400">
                  Error Rate
                </span>
                <span
                  className={`text-sm font-medium ${
                    usageData.errorRate < 2
                      ? 'text-green-600 dark:text-green-400'
                      : usageData.errorRate < 5
                        ? 'text-yellow-600 dark:text-yellow-400'
                        : 'text-red-600 dark:text-red-400'
                  }`}
                >
=======
                <span className="text-sm text-gray-600 dark:text-gray-400">Error Rate</span>
                <span className={`text-sm font-medium ${
                  usageData.errorRate < 2
                    ? 'text-green-600 dark:text-green-400'
                    : usageData.errorRate < 5
                    ? 'text-yellow-600 dark:text-yellow-400'
                    : 'text-red-600 dark:text-red-400'
                }`}>
>>>>>>> 02f0594e
                  {usageData.errorRate}%
                </span>
              </div>
              <div className="flex items-center justify-between p-3 bg-gray-50 dark:bg-gray-700 rounded-lg">
                <span className="text-sm text-gray-600 dark:text-gray-400">Load Performance</span>
                <span className="text-sm font-medium text-green-600 dark:text-green-400">Excellent</span>
              </div>
              <div className="flex items-center justify-between p-3 bg-gray-50 dark:bg-gray-700 rounded-lg">
                <span className="text-sm text-gray-600 dark:text-gray-400">PWA Score</span>
                <span className="text-sm font-medium text-blue-600 dark:text-blue-400">92%</span>
              </div>
            </div>
          </div>
        </div>
      </div>

      {/* Recommendations */}
      <div className="mt-6 bg-gradient-to-r from-blue-50 to-indigo-50 dark:from-gray-800 dark:to-gray-700 rounded-xl p-6 border border-blue-200 dark:border-gray-600">
        <h3 className="text-lg font-semibold text-gray-900 dark:text-white mb-4 flex items-center gap-2">
          <Target className="h-5 w-5 text-blue-500" />
          Optimization Recommendations
        </h3>
        <div className="grid grid-cols-1 md:grid-cols-2 gap-4">
          <div className="bg-white dark:bg-gray-800 rounded-lg p-4">
            <h4 className="font-medium text-gray-900 dark:text-white mb-2">Feature Discovery</h4>
            <p className="text-sm text-gray-600 dark:text-gray-400">
<<<<<<< HEAD
              Consider adding feature highlights to increase usage of underutilized
              features.
=======
              Consider adding feature highlights to increase usage of underutilized features.
>>>>>>> 02f0594e
            </p>
          </div>
          <div className="bg-white dark:bg-gray-800 rounded-lg p-4">
            <h4 className="font-medium text-gray-900 dark:text-white mb-2">User Onboarding</h4>
            <p className="text-sm text-gray-600 dark:text-gray-400">
<<<<<<< HEAD
              Extended session durations suggest users are engaged - optimize onboarding
              flow.
=======
              Extended session durations suggest users are engaged - optimize onboarding flow.
>>>>>>> 02f0594e
            </p>
          </div>
        </div>
      </div>
    </div>
  );
};

export default AnalyticsDashboard;<|MERGE_RESOLUTION|>--- conflicted
+++ resolved
@@ -1,18 +1,5 @@
 import React, { useState, useEffect } from 'react';
-<<<<<<< HEAD
-import {
-  BarChart3,
-  Users,
-  Clock,
-  TrendingUp,
-  Activity,
-  Eye,
-  Target,
-  Zap,
-} from 'lucide-react';
-=======
 import { BarChart3, Users, Clock, TrendingUp, Activity, Eye, Target, Zap } from 'lucide-react';
->>>>>>> 02f0594e
 import { useAnalyticsContext } from './AnalyticsProvider';
 
 interface AnalyticsMetric {
@@ -52,11 +39,7 @@
   useEffect(() => {
     trackPageView('analytics-dashboard', {
       user_role: 'admin', // This would be dynamic based on user permissions
-<<<<<<< HEAD
-      time_range: timeRange,
-=======
       time_range: timeRange
->>>>>>> 02f0594e
     });
 
     // Load analytics data from localStorage (in real app, this would be from API)
@@ -104,11 +87,7 @@
       change: '+12.5%',
       trend: 'up',
       icon: <Users className="h-5 w-5" />,
-<<<<<<< HEAD
-      color: 'bg-blue-500',
-=======
       color: 'bg-blue-500'
->>>>>>> 02f0594e
     },
     {
       name: 'Avg Session Duration',
@@ -116,11 +95,7 @@
       change: '+8.2%',
       trend: 'up',
       icon: <Clock className="h-5 w-5" />,
-<<<<<<< HEAD
-      color: 'bg-green-500',
-=======
       color: 'bg-green-500'
->>>>>>> 02f0594e
     },
     {
       name: 'Page Views',
@@ -128,11 +103,7 @@
       change: '+15.3%',
       trend: 'up',
       icon: <Eye className="h-5 w-5" />,
-<<<<<<< HEAD
-      color: 'bg-purple-500',
-=======
       color: 'bg-purple-500'
->>>>>>> 02f0594e
     },
     {
       name: 'Features Used',
@@ -140,11 +111,7 @@
       change: '+6.1%',
       trend: 'up',
       icon: <Target className="h-5 w-5" />,
-<<<<<<< HEAD
-      color: 'bg-orange-500',
-=======
       color: 'bg-orange-500'
->>>>>>> 02f0594e
     },
     {
       name: 'Total Alarms',
@@ -152,11 +119,7 @@
       change: '+22.8%',
       trend: 'up',
       icon: <Activity className="h-5 w-5" />,
-<<<<<<< HEAD
-      color: 'bg-indigo-500',
-=======
       color: 'bg-indigo-500'
->>>>>>> 02f0594e
     },
     {
       name: 'Engagement Score',
@@ -164,11 +127,7 @@
       change: '+4.2%',
       trend: 'up',
       icon: <TrendingUp className="h-5 w-5" />,
-<<<<<<< HEAD
-      color: 'bg-emerald-500',
-=======
       color: 'bg-emerald-500'
->>>>>>> 02f0594e
     },
     {
       name: 'Retention Rate',
@@ -176,11 +135,7 @@
       change: '+1.8%',
       trend: 'up',
       icon: <Zap className="h-5 w-5" />,
-<<<<<<< HEAD
-      color: 'bg-yellow-500',
-=======
       color: 'bg-yellow-500'
->>>>>>> 02f0594e
     },
     {
       name: 'Error Rate',
@@ -188,13 +143,8 @@
       change: '-0.5%',
       trend: 'down',
       icon: <BarChart3 className="h-5 w-5" />,
-<<<<<<< HEAD
-      color: 'bg-red-500',
-    },
-=======
       color: 'bg-red-500'
     }
->>>>>>> 02f0594e
   ];
 
   const handleTimeRangeChange = (range: 'day' | 'week' | 'month') => {
@@ -221,13 +171,7 @@
       metrics: usageData
     };
 
-<<<<<<< HEAD
-    const blob = new Blob([JSON.stringify(exportData, null, 2)], {
-      type: 'application/json',
-    });
-=======
     const blob = new Blob([JSON.stringify(exportData, null, 2)], { type: 'application/json' });
->>>>>>> 02f0594e
     const url = URL.createObjectURL(blob);
     const a = document.createElement('a');
     a.href = url;
@@ -255,11 +199,7 @@
         <div className="flex items-center gap-4">
           {/* Time Range Selector */}
           <div className="flex bg-gray-100 dark:bg-gray-800 rounded-lg p-1">
-<<<<<<< HEAD
-            {(['day', 'week', 'month'] as const).map(range => (
-=======
             {(['day', 'week', 'month'] as const).map((range) => (
->>>>>>> 02f0594e
               <button
                 key={range}
                 onClick={() => handleTimeRangeChange(range)}
@@ -297,22 +237,6 @@
                 {metric.icon}
               </div>
               {metric.change && (
-<<<<<<< HEAD
-                <div
-                  className={`flex items-center text-sm font-medium ${
-                    metric.trend === 'up'
-                      ? 'text-green-600 dark:text-green-400'
-                      : metric.trend === 'down'
-                        ? 'text-red-600 dark:text-red-400'
-                        : 'text-gray-600 dark:text-gray-400'
-                  }`}
-                >
-                  <TrendingUp
-                    className={`h-4 w-4 mr-1 ${
-                      metric.trend === 'down' ? 'rotate-180' : ''
-                    }`}
-                  />
-=======
                 <div className={`flex items-center text-sm font-medium ${
                   metric.trend === 'up'
                     ? 'text-green-600 dark:text-green-400'
@@ -323,7 +247,6 @@
                   <TrendingUp className={`h-4 w-4 mr-1 ${
                     metric.trend === 'down' ? 'rotate-180' : ''
                   }`} />
->>>>>>> 02f0594e
                   {metric.change}
                 </div>
               )}
@@ -381,20 +304,6 @@
             </h3>
             <div className="space-y-3">
               <div className="flex items-center justify-between p-3 bg-gray-50 dark:bg-gray-700 rounded-lg">
-<<<<<<< HEAD
-                <span className="text-sm text-gray-600 dark:text-gray-400">
-                  Error Rate
-                </span>
-                <span
-                  className={`text-sm font-medium ${
-                    usageData.errorRate < 2
-                      ? 'text-green-600 dark:text-green-400'
-                      : usageData.errorRate < 5
-                        ? 'text-yellow-600 dark:text-yellow-400'
-                        : 'text-red-600 dark:text-red-400'
-                  }`}
-                >
-=======
                 <span className="text-sm text-gray-600 dark:text-gray-400">Error Rate</span>
                 <span className={`text-sm font-medium ${
                   usageData.errorRate < 2
@@ -403,7 +312,6 @@
                     ? 'text-yellow-600 dark:text-yellow-400'
                     : 'text-red-600 dark:text-red-400'
                 }`}>
->>>>>>> 02f0594e
                   {usageData.errorRate}%
                 </span>
               </div>
@@ -430,23 +338,13 @@
           <div className="bg-white dark:bg-gray-800 rounded-lg p-4">
             <h4 className="font-medium text-gray-900 dark:text-white mb-2">Feature Discovery</h4>
             <p className="text-sm text-gray-600 dark:text-gray-400">
-<<<<<<< HEAD
-              Consider adding feature highlights to increase usage of underutilized
-              features.
-=======
               Consider adding feature highlights to increase usage of underutilized features.
->>>>>>> 02f0594e
             </p>
           </div>
           <div className="bg-white dark:bg-gray-800 rounded-lg p-4">
             <h4 className="font-medium text-gray-900 dark:text-white mb-2">User Onboarding</h4>
             <p className="text-sm text-gray-600 dark:text-gray-400">
-<<<<<<< HEAD
-              Extended session durations suggest users are engaged - optimize onboarding
-              flow.
-=======
               Extended session durations suggest users are engaged - optimize onboarding flow.
->>>>>>> 02f0594e
             </p>
           </div>
         </div>
