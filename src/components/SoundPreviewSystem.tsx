--- conflicted
+++ resolved
@@ -13,11 +13,7 @@
   Music,
   Timer,
   Waves,
-<<<<<<< HEAD
-  Zap,
-=======
   Zap
->>>>>>> 02f0594e
 } from 'lucide-react';
 import { Card, CardContent, CardHeader, CardTitle } from './ui/card';
 import { Button } from './ui/button';
@@ -25,17 +21,7 @@
 import { Slider } from './ui/slider';
 import { Progress } from './ui/progress';
 import { Tabs, TabsContent, TabsList, TabsTrigger } from './ui/tabs';
-<<<<<<< HEAD
-import {
-  Select,
-  SelectContent,
-  SelectItem,
-  SelectTrigger,
-  SelectValue,
-} from './ui/select';
-=======
 import { Select, SelectContent, SelectItem, SelectTrigger, SelectValue } from './ui/select';
->>>>>>> 02f0594e
 import { Switch } from './ui/switch';
 import { Label } from './ui/label';
 import { Separator } from './ui/separator';
@@ -44,11 +30,7 @@
   CustomSoundTheme,
   CustomSoundAssignment,
   DemoSequence,
-<<<<<<< HEAD
-  PreviewSound,
-=======
   PreviewSound
->>>>>>> 02f0594e
 } from '../types/custom-sound-themes';
 
 interface SoundPreviewSystemProps {
@@ -90,98 +72,6 @@
 
 const THEME_TESTS: SoundTest[] = [
   // UI Tests
-<<<<<<< HEAD
-  {
-    id: 'ui.click',
-    name: 'Button Click',
-    category: 'UI',
-    description: 'Primary interface interaction',
-    soundId: 'ui.click',
-  },
-  {
-    id: 'ui.hover',
-    name: 'Hover Effect',
-    category: 'UI',
-    description: 'Element hover feedback',
-    soundId: 'ui.hover',
-  },
-  {
-    id: 'ui.success',
-    name: 'Success Action',
-    category: 'UI',
-    description: 'Successful operation feedback',
-    soundId: 'ui.success',
-  },
-  {
-    id: 'ui.error',
-    name: 'Error Alert',
-    category: 'UI',
-    description: 'Error state notification',
-    soundId: 'ui.error',
-  },
-
-  // Notification Tests
-  {
-    id: 'notification.default',
-    name: 'Default Notification',
-    category: 'Notification',
-    description: 'Standard app notification',
-    soundId: 'notification.default',
-  },
-  {
-    id: 'notification.alarm',
-    name: 'Alarm Notification',
-    category: 'Notification',
-    description: 'Important alarm alert',
-    soundId: 'notification.alarm',
-  },
-  {
-    id: 'notification.urgent',
-    name: 'Urgent Alert',
-    category: 'Notification',
-    description: 'High priority notification',
-    soundId: 'notification.urgent',
-  },
-
-  // Alarm Tests
-  {
-    id: 'alarm.gentle',
-    name: 'Gentle Wake-up',
-    category: 'Alarm',
-    description: 'Soft morning alarm',
-    soundId: 'alarm.gentle_bells',
-  },
-  {
-    id: 'alarm.energetic',
-    name: 'Energetic Wake-up',
-    category: 'Alarm',
-    description: 'High-energy morning alarm',
-    soundId: 'alarm.energetic_beep',
-  },
-  {
-    id: 'alarm.nature',
-    name: 'Nature Wake-up',
-    category: 'Alarm',
-    description: 'Natural sound alarm',
-    soundId: 'alarm.morning_birds',
-  },
-
-  // Ambient Tests
-  {
-    id: 'ambient.focus',
-    name: 'Focus Ambience',
-    category: 'Ambient',
-    description: 'Background focus sound',
-    soundId: 'ambient.white_noise',
-  },
-  {
-    id: 'ambient.relax',
-    name: 'Relaxation Ambience',
-    category: 'Ambient',
-    description: 'Calming background sound',
-    soundId: 'ambient.brown_noise',
-  },
-=======
   { id: 'ui.click', name: 'Button Click', category: 'UI', description: 'Primary interface interaction', soundId: 'ui.click' },
   { id: 'ui.hover', name: 'Hover Effect', category: 'UI', description: 'Element hover feedback', soundId: 'ui.hover' },
   { id: 'ui.success', name: 'Success Action', category: 'UI', description: 'Successful operation feedback', soundId: 'ui.success' },
@@ -200,7 +90,6 @@
   // Ambient Tests
   { id: 'ambient.focus', name: 'Focus Ambience', category: 'Ambient', description: 'Background focus sound', soundId: 'ambient.white_noise' },
   { id: 'ambient.relax', name: 'Relaxation Ambience', category: 'Ambient', description: 'Calming background sound', soundId: 'ambient.brown_noise' }
->>>>>>> 02f0594e
 ];
 
 const DEMO_SCENARIOS = [
@@ -209,78 +98,22 @@
     name: 'Morning Routine',
     description: 'Simulates a typical morning wake-up sequence',
     steps: [
-<<<<<<< HEAD
-      {
-        sound: 'alarm.gentle',
-        delay: 0,
-        duration: 5000,
-        description: 'Alarm starts gently',
-      },
-      {
-        sound: 'ui.click',
-        delay: 5000,
-        duration: 200,
-        description: 'User dismisses alarm',
-      },
-      {
-        sound: 'ui.success',
-        delay: 5200,
-        duration: 500,
-        description: 'Successful dismissal',
-      },
-      {
-        sound: 'notification.default',
-        delay: 6000,
-        duration: 1000,
-        description: 'Morning notification',
-      },
-    ],
-=======
       { sound: 'alarm.gentle', delay: 0, duration: 5000, description: 'Alarm starts gently' },
       { sound: 'ui.click', delay: 5000, duration: 200, description: 'User dismisses alarm' },
       { sound: 'ui.success', delay: 5200, duration: 500, description: 'Successful dismissal' },
       { sound: 'notification.default', delay: 6000, duration: 1000, description: 'Morning notification' }
     ]
->>>>>>> 02f0594e
   },
   {
     id: 'focused-work',
     name: 'Focused Work Session',
     description: 'Demonstrates ambient sounds and notifications during work',
     steps: [
-<<<<<<< HEAD
-      {
-        sound: 'ambient.focus',
-        delay: 0,
-        duration: 10000,
-        description: 'Background focus ambience',
-      },
-      {
-        sound: 'notification.default',
-        delay: 3000,
-        duration: 500,
-        description: 'Incoming notification',
-      },
-      {
-        sound: 'ui.click',
-        delay: 4000,
-        duration: 200,
-        description: 'User interaction',
-      },
-      {
-        sound: 'notification.default',
-        delay: 7000,
-        duration: 500,
-        description: 'Another notification',
-      },
-    ],
-=======
       { sound: 'ambient.focus', delay: 0, duration: 10000, description: 'Background focus ambience' },
       { sound: 'notification.default', delay: 3000, duration: 500, description: 'Incoming notification' },
       { sound: 'ui.click', delay: 4000, duration: 200, description: 'User interaction' },
       { sound: 'notification.default', delay: 7000, duration: 500, description: 'Another notification' }
     ]
->>>>>>> 02f0594e
   },
   {
     id: 'error-recovery',
@@ -290,38 +123,18 @@
       { sound: 'ui.click', delay: 0, duration: 200, description: 'User action' },
       { sound: 'ui.error', delay: 1000, duration: 800, description: 'Error occurs' },
       { sound: 'ui.click', delay: 2500, duration: 200, description: 'Retry action' },
-<<<<<<< HEAD
-      {
-        sound: 'ui.success',
-        delay: 3000,
-        duration: 500,
-        description: 'Successful recovery',
-      },
-    ],
-  },
-=======
       { sound: 'ui.success', delay: 3000, duration: 500, description: 'Successful recovery' }
     ]
   }
->>>>>>> 02f0594e
 ];
 
 export const SoundPreviewSystem: React.FC<SoundPreviewSystemProps> = ({
   theme,
   onThemeTest,
-<<<<<<< HEAD
-  className = '',
-}) => {
-  const [activeTab, setActiveTab] = useState('individual');
-  const [playbackStates, setPlaybackStates] = useState<Map<string, PlaybackState>>(
-    new Map()
-  );
-=======
   className = ''
 }) => {
   const [activeTab, setActiveTab] = useState('individual');
   const [playbackStates, setPlaybackStates] = useState<Map<string, PlaybackState>>(new Map());
->>>>>>> 02f0594e
   const [globalVolume, setGlobalVolume] = useState(0.7);
   const [isGlobalMuted, setIsGlobalMuted] = useState(false);
   const [runningDemo, setRunningDemo] = useState<string | null>(null);
@@ -387,14 +200,7 @@
     return audio;
   };
 
-<<<<<<< HEAD
-  const playSound = async (
-    test: SoundTest,
-    options: { loop?: boolean; fadeIn?: number } = {}
-  ) => {
-=======
   const playSound = async (test: SoundTest, options: { loop?: boolean; fadeIn?: number } = {}) => {
->>>>>>> 02f0594e
     try {
       const soundUrl = await getSoundUrl(test);
       if (!soundUrl) return;
@@ -414,15 +220,7 @@
       if (options.fadeIn || state.fadeIn) {
         audio.volume = 0;
         audio.play();
-<<<<<<< HEAD
-        fadeInAudio(
-          audio,
-          state.volume * globalVolume * (isGlobalMuted ? 0 : 1),
-          options.fadeIn || state.fadeIn
-        );
-=======
         fadeInAudio(audio, (state.volume * globalVolume) * (isGlobalMuted ? 0 : 1), options.fadeIn || state.fadeIn);
->>>>>>> 02f0594e
       } else {
         await audio.play();
       }
@@ -474,15 +272,7 @@
     });
   };
 
-<<<<<<< HEAD
-  const fadeInAudio = (
-    audio: HTMLAudioElement,
-    targetVolume: number,
-    duration: number
-  ) => {
-=======
   const fadeInAudio = (audio: HTMLAudioElement, targetVolume: number, duration: number) => {
->>>>>>> 02f0594e
     const steps = 20;
     const stepVolume = targetVolume / steps;
     const stepDuration = (duration * 1000) / steps;
@@ -516,14 +306,7 @@
     setRunningDemo(demoId);
     setDemoProgress(0);
 
-<<<<<<< HEAD
-    const totalDuration = demo.steps.reduce(
-      (sum, step) => Math.max(sum, step.delay + step.duration),
-      0
-    );
-=======
     const totalDuration = demo.steps.reduce((sum, step) => Math.max(sum, step.delay + step.duration), 0);
->>>>>>> 02f0594e
 
     for (const step of demo.steps) {
       setTimeout(async () => {
@@ -542,11 +325,7 @@
     // Track progress
     const progressInterval = setInterval(() => {
       setDemoProgress(prev => {
-<<<<<<< HEAD
-        const newProgress = prev + 100 / (totalDuration / 100);
-=======
         const newProgress = prev + (100 / (totalDuration / 100));
->>>>>>> 02f0594e
         if (newProgress >= 100) {
           clearInterval(progressInterval);
           setRunningDemo(null);
@@ -592,11 +371,7 @@
               category,
               sound: test.name,
               issue: 'Sound not configured',
-<<<<<<< HEAD
-              severity: 'medium',
-=======
               severity: 'medium'
->>>>>>> 02f0594e
             });
           }
         } catch (error) {
@@ -604,11 +379,7 @@
             category,
             sound: test.name,
             issue: 'Failed to load sound',
-<<<<<<< HEAD
-            severity: 'high',
-=======
             severity: 'high'
->>>>>>> 02f0594e
           });
         }
       }
@@ -622,13 +393,7 @@
 
     // Generate recommendations
     if (results.overallScore < 60) {
-<<<<<<< HEAD
-      results.recommendations.push(
-        'Consider configuring more sounds for better user experience'
-      );
-=======
       results.recommendations.push('Consider configuring more sounds for better user experience');
->>>>>>> 02f0594e
     }
     if (results.issues.filter(i => i.severity === 'high').length > 0) {
       results.recommendations.push('Fix critical sound loading issues');
@@ -710,13 +475,7 @@
             <TabsContent value="individual" className="p-6 space-y-4">
               <div className="grid gap-4">
                 {['UI', 'Notification', 'Alarm', 'Ambient'].map(category => {
-<<<<<<< HEAD
-                  const categoryTests = THEME_TESTS.filter(
-                    t => t.category === category
-                  );
-=======
                   const categoryTests = THEME_TESTS.filter(t => t.category === category);
->>>>>>> 02f0594e
                   return (
                     <Card key={category}>
                       <CardHeader className="pb-4">
@@ -750,14 +509,7 @@
                                       <span>{formatTime(state.currentTime)}</span>
                                       <span>{formatTime(state.duration)}</span>
                                     </div>
-<<<<<<< HEAD
-                                    <Progress
-                                      value={(state.currentTime / state.duration) * 100}
-                                      className="h-1"
-                                    />
-=======
                                     <Progress value={(state.currentTime / state.duration) * 100} className="h-1" />
->>>>>>> 02f0594e
                                   </div>
                                 )}
                               </div>
@@ -823,13 +575,7 @@
                       <div className="flex items-center justify-between">
                         <div>
                           <CardTitle className="text-base">{demo.name}</CardTitle>
-<<<<<<< HEAD
-                          <p className="text-sm text-gray-600 mt-1">
-                            {demo.description}
-                          </p>
-=======
                           <p className="text-sm text-gray-600 mt-1">{demo.description}</p>
->>>>>>> 02f0594e
                         </div>
                         <div className="flex items-center gap-2">
                           {runningDemo === demo.id ? (
@@ -859,25 +605,12 @@
                       <div className="space-y-2">
                         {demo.steps.map((step, index) => (
                           <div key={index} className="flex items-center gap-3 text-sm">
-<<<<<<< HEAD
-                            <Badge
-                              variant="outline"
-                              className="text-xs w-8 h-6 flex items-center justify-center"
-                            >
-=======
                             <Badge variant="outline" className="text-xs w-8 h-6 flex items-center justify-center">
->>>>>>> 02f0594e
                               {index + 1}
                             </Badge>
                             <span className="text-gray-500">{step.delay / 1000}s</span>
                             <span className="font-medium">{step.description}</span>
-<<<<<<< HEAD
-                            <span className="text-gray-500">
-                              ({step.duration / 1000}s)
-                            </span>
-=======
                             <span className="text-gray-500">({step.duration / 1000}s)</span>
->>>>>>> 02f0594e
                           </div>
                         ))}
                       </div>
@@ -893,12 +626,7 @@
                 <TestTube className="w-12 h-12 mx-auto mb-4 text-blue-500" />
                 <h3 className="text-lg font-medium mb-2">Theme Quality Testing</h3>
                 <p className="text-gray-600 mb-6">
-<<<<<<< HEAD
-                  Test your theme's completeness and functionality across all sound
-                  categories
-=======
                   Test your theme's completeness and functionality across all sound categories
->>>>>>> 02f0594e
                 </p>
 
                 <Button onClick={runThemeTest} disabled={isRunningTest} size="lg">
@@ -922,18 +650,8 @@
                     <CardTitle className="flex items-center justify-between">
                       Test Results
                       <Badge
-<<<<<<< HEAD
-                        variant={
-                          testResults.overallScore >= 80
-                            ? 'default'
-                            : testResults.overallScore >= 60
-                              ? 'secondary'
-                              : 'destructive'
-                        }
-=======
                         variant={testResults.overallScore >= 80 ? 'default' :
                                 testResults.overallScore >= 60 ? 'secondary' : 'destructive'}
->>>>>>> 02f0594e
                       >
                         {Math.round(testResults.overallScore)}%
                       </Badge>
@@ -944,19 +662,6 @@
                     <div>
                       <h4 className="font-medium mb-3">Category Scores</h4>
                       <div className="space-y-2">
-<<<<<<< HEAD
-                        {Object.entries(testResults.categoryScores).map(
-                          ([category, score]) => (
-                            <div key={category} className="flex items-center gap-3">
-                              <span className="w-20 text-sm">{category}</span>
-                              <Progress value={score} className="flex-1" />
-                              <span className="w-12 text-sm text-right">
-                                {Math.round(score)}%
-                              </span>
-                            </div>
-                          )
-                        )}
-=======
                         {Object.entries(testResults.categoryScores).map(([category, score]) => (
                           <div key={category} className="flex items-center gap-3">
                             <span className="w-20 text-sm">{category}</span>
@@ -964,7 +669,6 @@
                             <span className="w-12 text-sm text-right">{Math.round(score)}%</span>
                           </div>
                         ))}
->>>>>>> 02f0594e
                       </div>
                     </div>
 
@@ -977,30 +681,14 @@
                             <div
                               key={index}
                               className={`p-3 rounded-lg border ${
-<<<<<<< HEAD
-                                issue.severity === 'high'
-                                  ? 'bg-red-50 border-red-200'
-                                  : issue.severity === 'medium'
-                                    ? 'bg-yellow-50 border-yellow-200'
-                                    : 'bg-gray-50 border-gray-200'
-=======
                                 issue.severity === 'high' ? 'bg-red-50 border-red-200' :
                                 issue.severity === 'medium' ? 'bg-yellow-50 border-yellow-200' :
                                 'bg-gray-50 border-gray-200'
->>>>>>> 02f0594e
                               }`}
                             >
                               <div className="flex items-center gap-2 mb-1">
                                 <Badge
-<<<<<<< HEAD
-                                  variant={
-                                    issue.severity === 'high'
-                                      ? 'destructive'
-                                      : 'secondary'
-                                  }
-=======
                                   variant={issue.severity === 'high' ? 'destructive' : 'secondary'}
->>>>>>> 02f0594e
                                   className="text-xs"
                                 >
                                   {issue.severity}
