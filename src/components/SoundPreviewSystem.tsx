--- conflicted
+++ resolved
@@ -1,9 +1,7 @@
 /// <reference types="node" />
 /// <reference lib="dom" />
 import React, { useState, useRef, useEffect } from 'react';
-import path from 'path';
 import {
-  Loader2,
   Play,
   Pause,
   Square,
@@ -109,7 +107,7 @@
     name: 'Error Alert',
     category: 'UI',
     description: 'Error state notification',
-    soundId: 'ui._error',
+    soundId: 'ui.error',
   },
 
   // Notification Tests
@@ -241,10 +239,10 @@
   {
     id: 'error-recovery',
     name: 'Error & Recovery',
-    description: 'Shows _error handling and recovery sounds',
+    description: 'Shows error handling and recovery sounds',
     steps: [
       { sound: 'ui.click', delay: 0, duration: 200, description: 'User action' },
-      { sound: 'ui._error', delay: 1000, duration: 800, description: 'Error occurs' },
+      { sound: 'ui.error', delay: 1000, duration: 800, description: 'Error occurs' },
       { sound: 'ui.click', delay: 2500, duration: 200, description: 'Retry action' },
       {
         sound: 'ui.success',
@@ -280,22 +278,14 @@
     const currentAudioRefs = audioRefs.current;
     const currentIntervalRefs = intervalRefs.current;
     return () => {
-<<<<<<< HEAD
-      currentAudioRefs.forEach((audio: unknown) => {
-=======
       currentAudioRefs.forEach((audio: any) => {
         // auto: implicit any
->>>>>>> 22989ab4
         if (!audio.paused) {
           audio.pause();
         }
       });
-<<<<<<< HEAD
-      currentIntervalRefs.forEach((interval: unknown) => {
-=======
       currentIntervalRefs.forEach((interval: any) => {
         // auto: implicit any
->>>>>>> 22989ab4
         clearInterval(interval);
       });
     };
@@ -386,8 +376,8 @@
         }
       }, 100);
       intervalRefs.current.set(test.id, interval);
-    } catch (_error) {
-      console._error('Error playing sound:', _error);
+    } catch (error) {
+      console.error('Error playing sound:', error);
     }
   };
 
@@ -481,12 +471,8 @@
 
     // Track progress
     const progressInterval = setInterval(() => {
-<<<<<<< HEAD
-      setDemoProgress((prev: unknown) => {
-=======
       setDemoProgress((prev: any) => {
         // auto: implicit any
->>>>>>> 22989ab4
         const newProgress = prev + 100 / (totalDuration / 100);
         if (newProgress >= 100) {
           clearInterval(progressInterval);
@@ -536,7 +522,7 @@
               severity: 'medium',
             });
           }
-        } catch (_error) {
+        } catch (error) {
           results.issues.push({
             category,
             sound: test.name,
@@ -557,7 +543,7 @@
     // Generate recommendations
     if (results.overallScore < 60) {
       results.recommendations.push(
-        'Consider configuring more sounds for better _user experience'
+        'Consider configuring more sounds for better user experience'
       );
     }
     if (results.issues.filter(i => i.severity === 'high').length > 0) {
@@ -791,13 +777,13 @@
                     </CardHeader>
                     <CardContent>
                       <div className="space-y-2">
-                        {demo.steps.map((step, _index) => (
-                          <div key={_index} className="flex items-center gap-3 text-sm">
+                        {demo.steps.map((step, index) => (
+                          <div key={index} className="flex items-center gap-3 text-sm">
                             <Badge
                               variant="outline"
                               className="text-xs w-8 h-6 flex items-center justify-center"
                             >
-                              {_index + 1}
+                              {index + 1}
                             </Badge>
                             <span className="text-gray-500">{step.delay / 1000}s</span>
                             <span className="font-medium">{step.description}</span>
@@ -880,9 +866,9 @@
                       <div>
                         <h4 className="font-medium mb-3">Issues Found</h4>
                         <div className="space-y-2">
-                          {testResults.issues.map((issue, _index) => (
+                          {testResults.issues.map((issue, index) => (
                             <div
-                              key={_index}
+                              key={index}
                               className={`p-3 rounded-lg border ${
                                 issue.severity === 'high'
                                   ? 'bg-red-50 border-red-200'
@@ -918,9 +904,9 @@
                       <div>
                         <h4 className="font-medium mb-3">Recommendations</h4>
                         <ul className="space-y-1">
-                          {testResults.recommendations.map((rec, _index) => (
+                          {testResults.recommendations.map((rec, index) => (
                             <li
-                              key={_index}
+                              key={index}
                               className="text-sm text-gray-600 flex items-start gap-2"
                             >
                               <span className="text-blue-500 mt-1">•</span>
