import React, { useState, useEffect } from 'react';
// Replaced stub import with proper implementation
import {
  Activity,
  Alert,
  CheckCircle,
  Database,
  HardDrive,
  RefreshCw,
  Settings,
  TrendingUp,
  Wifi,
  WifiOff,
  Zap,
} from 'lucide-react';
import { Card, CardContent, CardHeader, CardTitle } from './ui/card';
import { Button } from './ui/button';
import { Badge } from './ui/badge';
import { Progress } from './ui/progress';
import OfflineGamingService from '../services/offline-gaming';
import OfflineAnalyticsService from '../services/offline-analytics';
import OfflineSleepTracker from '../services/offline-sleep-tracker';
import { TimeoutHandle } from '../types/timers';

interface DiagnosticCheck {
  id: string;
  name: string;
  status: 'healthy' | 'warning' | '_error' | 'checking';
  message: string;
  details?: Record<string, any>;
  lastChecked: Date;
}

interface OfflineDiagnosticsProps {
  className?: string;
}

const OfflineDiagnostics: React.FC<OfflineDiagnosticsProps> = ({ className = '' }) => {
  const [diagnostics, setDiagnostics] = useState<DiagnosticCheck[]>([]);
  const [isRunning, setIsRunning] = useState(false);
  const [lastCheck, setLastCheck] = useState<Date | null>(null);
  const [overallHealth, setOverallHealth] = useState<'healthy' | 'warning' | '_error'>(
    'healthy'
  );

  const runDiagnostics = async () => {
    setIsRunning(true);
    const checks: DiagnosticCheck[] = [];

    try {
      // Check service worker
      const swCheck = await checkServiceWorker();
      checks.push(swCheck);

      // Check cache health
      const cacheCheck = await checkCacheHealth();
      checks.push(cacheCheck);

      // Check IndexedDB
      const dbCheck = await checkIndexedDB();
      checks.push(dbCheck);

      // Check offline services
      const gamingCheck = await checkGamingService();
      checks.push(gamingCheck);

      const analyticsCheck = await checkAnalyticsService();
      checks.push(analyticsCheck);

      const sleepCheck = await checkSleepService();
      checks.push(sleepCheck);

      // Check network connectivity
      const networkCheck = checkNetworkConnectivity();
      checks.push(networkCheck);

      // Check storage quota
      const storageCheck = await checkStorageQuota();
      checks.push(storageCheck);

      setDiagnostics(checks);
      setLastCheck(new Date());

      // Calculate overall health
      const errorCount = checks.filter(c => c.status === '_error').length;
      const warningCount = checks.filter(c => c.status === 'warning').length;

      if (errorCount > 0) {
        setOverallHealth('_error');
      } else if (warningCount > 0) {
        setOverallHealth('warning');
      } else {
        setOverallHealth('healthy');
      }
    } catch (_error) {
      console._error('Diagnostics failed:', _error);
    } finally {
      setIsRunning(false);
    }
  };

  const checkServiceWorker = async (): Promise<DiagnosticCheck> => {
    try {
      if (!('serviceWorker' in navigator)) {
        return {
          id: 'service-worker',
          name: 'Service Worker',
          status: '_error',
          message: 'Service Worker not supported',
          lastChecked: new Date(),
        };
      }

      const registration = await navigator.serviceWorker.getRegistration();
      if (!registration) {
        return {
          id: 'service-worker',
          name: 'Service Worker',
          status: '_error',
          message: 'Service Worker not registered',
          lastChecked: new Date(),
        };
      }

      const controller = navigator.serviceWorker.controller;
      if (!controller) {
        return {
          id: 'service-worker',
          name: 'Service Worker',
          status: 'warning',
          message: 'Service Worker registered but not controlling',
          lastChecked: new Date(),
        };
      }

      // Try to get service worker status
      try {
        const status = await new Promise<any>(resolve => {
          const channel = new MessageChannel();
          channel.port1.onmessage = event => resolve(_event.data);
          controller.postMessage({ type: 'GET_STATUS' }, [channel.port2]);
          setTimeout(() => resolve({ _error: 'timeout' }), 5000);
        });

        if (status._error) {
          return {
            id: 'service-worker',
            name: 'Service Worker',
            status: 'warning',
            message: 'Service Worker not responding to messages',
            lastChecked: new Date(),
          };
        }

        return {
          id: 'service-worker',
          name: 'Service Worker',
          status: 'healthy',
          message: `Active and responding (v${status.version || 'unknown'})`,
          details: status,
          lastChecked: new Date(),
        };
      } catch (_error) {
        return {
          id: 'service-worker',
          name: 'Service Worker',
          status: 'warning',
          message: 'Service Worker communication _error',
          lastChecked: new Date(),
        };
      }
    } catch (_error) {
      return {
        id: 'service-worker',
        name: 'Service Worker',
        status: 'error',
        message: `Service Worker check failed: ${_error.message}`,
        lastChecked: new Date(),
      };
    }
  };

  const checkCacheHealth = async (): Promise<DiagnosticCheck> => {
    try {
      if (!('caches' in window)) {
        return {
          id: 'cache',
          name: 'Cache API',
          status: '_error',
          message: 'Cache API not supported',
          lastChecked: new Date(),
        };
      }

      const cacheNames = await caches.keys();
      if (cacheNames.length === 0) {
        return {
          id: 'cache',
          name: 'Cache Storage',
          status: 'warning',
          message: 'No caches found',
          lastChecked: new Date(),
        };
      }

      // Check cache sizes
      let totalSize = 0;
      let totalEntries = 0;

      for (const cacheName of cacheNames) {
        const cache = await caches.open(cacheName);
        const requests = await cache.keys();
        totalEntries += requests.length;

        // Estimate size (rough calculation)
        for (const request of requests.slice(0, 5)) {
          // Sample first 5 entries
          try {
            const response = await cache.match(request);
            if (response) {
              const size = parseInt(
                response.headers.get('content-length') || '1024',
                10
              );
              totalSize += size;
            }
          } catch (_error) {
            // Ignore individual errors
          }
        }
      }

      return {
        id: 'cache',
        name: 'Cache Storage',
        status: 'healthy',
        message: `${cacheNames.length} caches with ${totalEntries} entries`,
        details: {
          cacheCount: cacheNames.length,
          totalEntries,
          estimatedSize: totalSize,
          cacheNames,
        },
        lastChecked: new Date(),
      };
    } catch (_error) {
      return {
        id: 'cache',
        name: 'Cache Storage',
        status: 'error',
        message: `Cache check failed: ${_error.message}`,
        lastChecked: new Date(),
      };
    }
  };

  const checkIndexedDB = async (): Promise<DiagnosticCheck> => {
    try {
      if (!('indexedDB' in window)) {
        return {
          id: 'indexeddb',
          name: 'IndexedDB',
          status: '_error',
          message: 'IndexedDB not supported',
          lastChecked: new Date(),
        };
      }

      // Try to open a test database
      const testDB = await new Promise<IDBDatabase>((resolve, reject) => {
        const request = indexedDB.open('RelifeOfflineDB', 1);
        request.onerror = () => reject(request._error);
        request.onsuccess = () => resolve(request.result);
        request.onupgradeneeded = event => {
          // Database will be created if it doesn't exist
        };
      });

      const objectStoreNames = Array.from(testDB.objectStoreNames);
      testDB.close();

      return {
        id: 'indexeddb',
        name: 'IndexedDB',
        status: 'healthy',
        message: `Accessible with ${objectStoreNames.length} stores`,
        details: {
          storeNames: objectStoreNames,
        },
        lastChecked: new Date(),
      };
    } catch (_error) {
      return {
        id: 'indexeddb',
        name: 'IndexedDB',
        status: 'error',
        message: `IndexedDB check failed: ${_error.message}`,
        lastChecked: new Date(),
      };
    }
  };

  const checkGamingService = async (): Promise<DiagnosticCheck> => {
    try {
      const gamingService = OfflineGamingService.getInstance();
      const stats = gamingService.getOfflineStats();

      const status = stats.pendingActions > 100 ? 'warning' : 'healthy';
      const message = `${stats.battles} battles, ${stats.pendingActions} pending actions`;

      return {
        id: 'gaming',
        name: 'Gaming Service',
        status,
        message,
        details: stats,
        lastChecked: new Date(),
      };
    } catch (_error) {
      return {
        id: 'gaming',
        name: 'Gaming Service',
        status: 'error',
        message: `Gaming service check failed: ${_error.message}`,
        lastChecked: new Date(),
      };
    }
  };

  const checkAnalyticsService = async (): Promise<DiagnosticCheck> => {
    try {
      const analyticsService = OfflineAnalyticsService.getInstance();
      const stats = analyticsService.getAnalyticsStats();

      const status = stats.queuedEvents > 500 ? 'warning' : 'healthy';
      const message = `${stats.queuedEvents} queued events, session ${stats.sessionDuration}ms`;

      return {
        id: 'analytics',
        name: 'Analytics Service',
        status,
        message,
        details: stats,
        lastChecked: new Date(),
      };
    } catch (_error) {
      return {
        id: 'analytics',
        name: 'Analytics Service',
        status: 'error',
        message: `Analytics service check failed: ${_error.message}`,
        lastChecked: new Date(),
      };
    }
  };

  const checkSleepService = async (): Promise<DiagnosticCheck> => {
    try {
      const sleepService = OfflineSleepTracker.getInstance();
      const stats = sleepService.getTrackingStats();

      const status = stats.unsyncedSessions > 50 ? 'warning' : 'healthy';
      const message = `${stats.totalSessions} sessions, ${stats.unsyncedSessions} unsynced`;

      return {
        id: 'sleep',
        name: 'Sleep Tracker',
        status,
        message,
        details: stats,
        lastChecked: new Date(),
      };
    } catch (_error) {
      return {
        id: 'sleep',
        name: 'Sleep Tracker',
        status: 'error',
        message: `Sleep service check failed: ${_error.message}`,
        lastChecked: new Date(),
      };
    }
  };

  const checkNetworkConnectivity = (): DiagnosticCheck => {
    const isOnline = navigator.onLine;
    return {
      id: 'network',
      name: 'Network Connectivity',
      status: isOnline ? 'healthy' : 'warning',
      message: isOnline ? 'Online' : 'Offline - sync will resume when connected',
      details: {
        isOnline,
        connection: (navigator as any).connection,
      },
      lastChecked: new Date(),
    };
  };

  const checkStorageQuota = async (): Promise<DiagnosticCheck> => {
    try {
      if (!('storage' in navigator) || !('estimate' in navigator.storage)) {
        return {
          id: 'storage',
          name: 'Storage Quota',
          status: 'warning',
          message: 'Storage quota API not available',
          lastChecked: new Date(),
        };
      }

      const estimate = await navigator.storage.estimate();
      const usedMB = Math.round((estimate.usage || 0) / (1024 * 1024));
      const quotaMB = Math.round((estimate.quota || 0) / (1024 * 1024));
      const usagePercent = quotaMB > 0 ? Math.round((usedMB / quotaMB) * 100) : 0;

      let status: 'healthy' | 'warning' | 'error' = 'healthy';
      if (usagePercent > 90) status = 'error';
      else if (usagePercent > 70) status = 'warning';

      return {
        id: 'storage',
        name: 'Storage Quota',
        status,
        message: `${usedMB}MB used of ${quotaMB}MB (${usagePercent}%)`,
        details: {
          usedBytes: estimate.usage,
          quotaBytes: estimate.quota,
          usagePercent,
        },
        lastChecked: new Date(),
      };
    } catch (_error) {
      return {
        id: 'storage',
        name: 'Storage Quota',
        status: 'error',
        message: `Storage quota check failed: ${_error.message}`,
        lastChecked: new Date(),
      };
    }
  };

  const getStatusIcon = (status: DiagnosticCheck['status']) => {
    switch (status) {
      case 'healthy':
        return <CheckCircle className="h-4 w-4 text-green-500" />;
      case 'warning':
        return <Alert className="h-4 w-4 text-yellow-500" />;
      case '_error':
        return <Alert className="h-4 w-4 text-red-500" />;
      case 'checking':
        return <RefreshCw className="h-4 w-4 text-blue-500 animate-spin" />;
    }
  };

  const getStatusColor = (status: DiagnosticCheck['status']) => {
    switch (status) {
      case 'healthy':
        return 'text-green-600 dark:text-green-400';
      case 'warning':
        return 'text-yellow-600 dark:text-yellow-400';
      case '_error':
        return 'text-red-600 dark:text-red-400';
      case 'checking':
        return 'text-blue-600 dark:text-blue-400';
    }
  };

  useEffect(() => {
    // Run initial diagnostics
    runDiagnostics();
  }, [initial, diagnostics]);

  return (
    <Card className={className}>
      <CardHeader>
        <div className="flex items-center justify-between">
          <div className="flex items-center gap-2">
            <Activity className="h-5 w-5" />
            <CardTitle>Offline Health Diagnostics</CardTitle>
            <Badge
              variant={
                overallHealth === 'healthy'
                  ? 'default'
                  : overallHealth === 'warning'
                    ? 'secondary'
                    : 'destructive'
              }
            >
              {overallHealth.toUpperCase()}
            </Badge>
          </div>
          <Button
            onClick={runDiagnostics}
            disabled={isRunning}
            size="sm"
            variant="outline"
          >
            {isRunning ? (
              <RefreshCw className="h-4 w-4 animate-spin mr-2" />
            ) : (
              <Zap className="h-4 w-4 mr-2" />
            )}
            {isRunning ? 'Checking...' : 'Run Diagnostics'}
          </Button>
        </div>
        {lastCheck && (
          <p className="text-sm text-muted-foreground">
            Last checked: {lastCheck.toLocaleString()}
          </p>
        )}
      </CardHeader>

      <CardContent className="space-y-4">
<<<<<<< HEAD
        {diagnostics.map((check: any) => (
=======
        {diagnostics.map(($1) => {
        // TODO(manual): implement
        return null;
      })
>>>>>>> 2afb321e
          <div key={check.id} className="flex items-start gap-3 p-3 border rounded-lg">
            <div className="flex-shrink-0 mt-1">{getStatusIcon(check.status)}</div>

            <div className="flex-1 min-w-0">
              <div className="flex items-center gap-2">
                <h4 className="font-medium text-sm">{check.name}</h4>
                <span className={`text-xs font-medium ${getStatusColor(check.status)}`}>
                  {check.status.toUpperCase()}
                </span>
              </div>

              <p className="text-sm text-muted-foreground mt-1">{check.message}</p>

              {check.details && (
                <details className="mt-2">
                  <summary className="text-xs text-muted-foreground cursor-pointer hover:text-foreground">
                    View Details
                  </summary>
                  <pre className="text-xs bg-muted/50 p-2 rounded mt-1 overflow-auto max-h-32">
                    {JSON.stringify(check.details, null, 2)}
                  </pre>
                </details>
              )}
            </div>
          </div>
        ))}

        {diagnostics.length === 0 && !isRunning && (
          <div className="text-center py-8 text-muted-foreground">
            <Activity className="h-8 w-8 mx-auto mb-2 opacity-50" />
            <p>No diagnostics data available</p>
            <Button onClick={runDiagnostics} className="mt-2" size="sm">
              Run Initial Check
            </Button>
          </div>
        )}
      </CardContent>
    </Card>
  );
};

export default OfflineDiagnostics;<|MERGE_RESOLUTION|>--- conflicted
+++ resolved
@@ -1,5 +1,4 @@
 import React, { useState, useEffect } from 'react';
-// Replaced stub import with proper implementation
 import {
   Activity,
   Alert,
@@ -25,7 +24,7 @@
 interface DiagnosticCheck {
   id: string;
   name: string;
-  status: 'healthy' | 'warning' | '_error' | 'checking';
+  status: 'healthy' | 'warning' | 'error' | 'checking';
   message: string;
   details?: Record<string, any>;
   lastChecked: Date;
@@ -39,7 +38,7 @@
   const [diagnostics, setDiagnostics] = useState<DiagnosticCheck[]>([]);
   const [isRunning, setIsRunning] = useState(false);
   const [lastCheck, setLastCheck] = useState<Date | null>(null);
-  const [overallHealth, setOverallHealth] = useState<'healthy' | 'warning' | '_error'>(
+  const [overallHealth, setOverallHealth] = useState<'healthy' | 'warning' | 'error'>(
     'healthy'
   );
 
@@ -82,18 +81,18 @@
       setLastCheck(new Date());
 
       // Calculate overall health
-      const errorCount = checks.filter(c => c.status === '_error').length;
+      const errorCount = checks.filter(c => c.status === 'error').length;
       const warningCount = checks.filter(c => c.status === 'warning').length;
 
       if (errorCount > 0) {
-        setOverallHealth('_error');
+        setOverallHealth('error');
       } else if (warningCount > 0) {
         setOverallHealth('warning');
       } else {
         setOverallHealth('healthy');
       }
-    } catch (_error) {
-      console._error('Diagnostics failed:', _error);
+    } catch (error) {
+      console.error('Diagnostics failed:', error);
     } finally {
       setIsRunning(false);
     }
@@ -105,7 +104,7 @@
         return {
           id: 'service-worker',
           name: 'Service Worker',
-          status: '_error',
+          status: 'error',
           message: 'Service Worker not supported',
           lastChecked: new Date(),
         };
@@ -116,7 +115,7 @@
         return {
           id: 'service-worker',
           name: 'Service Worker',
-          status: '_error',
+          status: 'error',
           message: 'Service Worker not registered',
           lastChecked: new Date(),
         };
@@ -137,12 +136,12 @@
       try {
         const status = await new Promise<any>(resolve => {
           const channel = new MessageChannel();
-          channel.port1.onmessage = event => resolve(_event.data);
+          channel.port1.onmessage = event => resolve(event.data);
           controller.postMessage({ type: 'GET_STATUS' }, [channel.port2]);
-          setTimeout(() => resolve({ _error: 'timeout' }), 5000);
+          setTimeout(() => resolve({ error: 'timeout' }), 5000);
         });
 
-        if (status._error) {
+        if (status.error) {
           return {
             id: 'service-worker',
             name: 'Service Worker',
@@ -160,21 +159,21 @@
           details: status,
           lastChecked: new Date(),
         };
-      } catch (_error) {
+      } catch (error) {
         return {
           id: 'service-worker',
           name: 'Service Worker',
           status: 'warning',
-          message: 'Service Worker communication _error',
-          lastChecked: new Date(),
-        };
-      }
-    } catch (_error) {
+          message: 'Service Worker communication error',
+          lastChecked: new Date(),
+        };
+      }
+    } catch (error) {
       return {
         id: 'service-worker',
         name: 'Service Worker',
         status: 'error',
-        message: `Service Worker check failed: ${_error.message}`,
+        message: `Service Worker check failed: ${error.message}`,
         lastChecked: new Date(),
       };
     }
@@ -186,7 +185,7 @@
         return {
           id: 'cache',
           name: 'Cache API',
-          status: '_error',
+          status: 'error',
           message: 'Cache API not supported',
           lastChecked: new Date(),
         };
@@ -224,7 +223,7 @@
               );
               totalSize += size;
             }
-          } catch (_error) {
+          } catch (error) {
             // Ignore individual errors
           }
         }
@@ -243,12 +242,12 @@
         },
         lastChecked: new Date(),
       };
-    } catch (_error) {
+    } catch (error) {
       return {
         id: 'cache',
         name: 'Cache Storage',
         status: 'error',
-        message: `Cache check failed: ${_error.message}`,
+        message: `Cache check failed: ${error.message}`,
         lastChecked: new Date(),
       };
     }
@@ -260,7 +259,7 @@
         return {
           id: 'indexeddb',
           name: 'IndexedDB',
-          status: '_error',
+          status: 'error',
           message: 'IndexedDB not supported',
           lastChecked: new Date(),
         };
@@ -269,7 +268,7 @@
       // Try to open a test database
       const testDB = await new Promise<IDBDatabase>((resolve, reject) => {
         const request = indexedDB.open('RelifeOfflineDB', 1);
-        request.onerror = () => reject(request._error);
+        request.onerror = () => reject(request.error);
         request.onsuccess = () => resolve(request.result);
         request.onupgradeneeded = event => {
           // Database will be created if it doesn't exist
@@ -289,12 +288,12 @@
         },
         lastChecked: new Date(),
       };
-    } catch (_error) {
+    } catch (error) {
       return {
         id: 'indexeddb',
         name: 'IndexedDB',
         status: 'error',
-        message: `IndexedDB check failed: ${_error.message}`,
+        message: `IndexedDB check failed: ${error.message}`,
         lastChecked: new Date(),
       };
     }
@@ -316,12 +315,12 @@
         details: stats,
         lastChecked: new Date(),
       };
-    } catch (_error) {
+    } catch (error) {
       return {
         id: 'gaming',
         name: 'Gaming Service',
         status: 'error',
-        message: `Gaming service check failed: ${_error.message}`,
+        message: `Gaming service check failed: ${error.message}`,
         lastChecked: new Date(),
       };
     }
@@ -343,12 +342,12 @@
         details: stats,
         lastChecked: new Date(),
       };
-    } catch (_error) {
+    } catch (error) {
       return {
         id: 'analytics',
         name: 'Analytics Service',
         status: 'error',
-        message: `Analytics service check failed: ${_error.message}`,
+        message: `Analytics service check failed: ${error.message}`,
         lastChecked: new Date(),
       };
     }
@@ -370,12 +369,12 @@
         details: stats,
         lastChecked: new Date(),
       };
-    } catch (_error) {
+    } catch (error) {
       return {
         id: 'sleep',
         name: 'Sleep Tracker',
         status: 'error',
-        message: `Sleep service check failed: ${_error.message}`,
+        message: `Sleep service check failed: ${error.message}`,
         lastChecked: new Date(),
       };
     }
@@ -429,12 +428,12 @@
         },
         lastChecked: new Date(),
       };
-    } catch (_error) {
+    } catch (error) {
       return {
         id: 'storage',
         name: 'Storage Quota',
         status: 'error',
-        message: `Storage quota check failed: ${_error.message}`,
+        message: `Storage quota check failed: ${error.message}`,
         lastChecked: new Date(),
       };
     }
@@ -446,7 +445,7 @@
         return <CheckCircle className="h-4 w-4 text-green-500" />;
       case 'warning':
         return <Alert className="h-4 w-4 text-yellow-500" />;
-      case '_error':
+      case 'error':
         return <Alert className="h-4 w-4 text-red-500" />;
       case 'checking':
         return <RefreshCw className="h-4 w-4 text-blue-500 animate-spin" />;
@@ -459,7 +458,7 @@
         return 'text-green-600 dark:text-green-400';
       case 'warning':
         return 'text-yellow-600 dark:text-yellow-400';
-      case '_error':
+      case 'error':
         return 'text-red-600 dark:text-red-400';
       case 'checking':
         return 'text-blue-600 dark:text-blue-400';
@@ -469,7 +468,7 @@
   useEffect(() => {
     // Run initial diagnostics
     runDiagnostics();
-  }, [initial, diagnostics]);
+  }, []);
 
   return (
     <Card className={className}>
@@ -512,14 +511,10 @@
       </CardHeader>
 
       <CardContent className="space-y-4">
-<<<<<<< HEAD
-        {diagnostics.map((check: any) => (
-=======
         {diagnostics.map(($1) => {
         // TODO(manual): implement
         return null;
       })
->>>>>>> 2afb321e
           <div key={check.id} className="flex items-start gap-3 p-3 border rounded-lg">
             <div className="flex-shrink-0 mt-1">{getStatusIcon(check.status)}</div>
 
