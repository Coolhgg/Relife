import React, { createContext, useContext, useEffect, useRef } from 'react';
import type { ReactNode } from 'react';
<<<<<<< HEAD
import {
  useAnalytics,
  useEngagementAnalytics,
  usePerformanceAnalytics,
  ANALYTICS_EVENTS,
} from '../hooks/useAnalytics';
=======
import { useAnalytics, useEngagementAnalytics, usePerformanceAnalytics, ANALYTICS_EVENTS } from '../hooks/useAnalytics';
>>>>>>> 02f0594e

interface AnalyticsContextType {
  track: (eventName: string, properties?: Record<string, any>) => void;
  trackPageView: (pageName?: string, properties?: Record<string, any>) => void;
<<<<<<< HEAD
  trackFeatureUsage: (
    featureName: string,
    action: string,
    properties?: Record<string, any>
  ) => void;
  trackError: (error: Error, context?: string) => void;
  trackPerformance: (metric: string, value: number, context?: string) => void;
  trackUserInteraction: (
    element: string,
    action: string,
    properties?: Record<string, any>
  ) => void;
=======
  trackFeatureUsage: (featureName: string, action: string, properties?: Record<string, any>) => void;
  trackError: (error: Error, context?: string) => void;
  trackPerformance: (metric: string, value: number, context?: string) => void;
  trackUserInteraction: (element: string, action: string, properties?: Record<string, any>) => void;
>>>>>>> 02f0594e
}

const AnalyticsContext = createContext<AnalyticsContextType | null>(null);

interface AnalyticsProviderProps {
  children: ReactNode;
}

export const AnalyticsProvider: React.FC<AnalyticsProviderProps> = ({ children }) => {
  const { track, trackPageView, trackFeatureUsage } = useAnalytics();
  const { trackFeatureDiscovery } = useEngagementAnalytics();
  const { trackComponentRenderTime } = usePerformanceAnalytics();

  const sessionStartTime = useRef<number>(Date.now());
  const interactionCount = useRef<number>(0);
  const pageViews = useRef<Set<string>>(new Set());
  const featuresUsed = useRef<Set<string>>(new Set());

  // Track session metrics
  useEffect(() => {
    const handleBeforeUnload = () => {
      const sessionDuration = Date.now() - sessionStartTime.current;
      track(ANALYTICS_EVENTS.SESSION_ENDED, {
        timestamp: new Date().toISOString(),
        metadata: {
          duration: sessionDuration,
          interactions: interactionCount.current,
          pages_viewed: pageViews.current.size,
          features_used: featuresUsed.current.size
        }
      });
    };

    const handleVisibilityChange = () => {
      if (document.hidden) {
        // Track when user minimizes/backgrounds the app
        track('app_backgrounded', {
          timestamp: new Date().toISOString(),
          metadata: {
            duration_active: Date.now() - sessionStartTime.current
          }
        });
      } else {
        // Track when user returns to the app
        track('app_foregrounded', {
<<<<<<< HEAD
          timestamp: new Date().toISOString(),
=======
          timestamp: new Date().toISOString()
>>>>>>> 02f0594e
        });
      }
    };

    window.addEventListener('beforeunload', handleBeforeUnload);
    document.addEventListener('visibilitychange', handleVisibilityChange);

    return () => {
      window.removeEventListener('beforeunload', handleBeforeUnload);
      document.removeEventListener('visibilitychange', handleVisibilityChange);
    };
  }, [track]);

  // Enhanced tracking functions
  const trackEnhanced = (eventName: string, properties?: Record<string, any>) => {
    interactionCount.current += 1;
    track(eventName, {
      ...properties,
      timestamp: new Date().toISOString(),
      metadata: {
        session_interaction_count: interactionCount.current,
        ...(properties?.metadata || {})
      }
    });
  };

<<<<<<< HEAD
  const trackPageViewEnhanced = (
    pageName?: string,
    properties?: Record<string, any>
  ) => {
=======
  const trackPageViewEnhanced = (pageName?: string, properties?: Record<string, any>) => {
>>>>>>> 02f0594e
    if (pageName) {
      pageViews.current.add(pageName);

      // Track page discovery if first time viewing
      const pageViewKey = `page_viewed_${pageName}`;
      if (!localStorage.getItem(pageViewKey)) {
        trackFeatureDiscovery(pageName, 'page_navigation');
        localStorage.setItem(pageViewKey, 'true');
      }
    }

    trackPageView(pageName, {
      ...properties,
      timestamp: new Date().toISOString(),
      metadata: {
        total_page_views: pageViews.current.size,
        ...(properties?.metadata || {})
      }
    });
  };

<<<<<<< HEAD
  const trackFeatureUsageEnhanced = (
    featureName: string,
    action: string,
    properties?: Record<string, any>
  ) => {
=======
  const trackFeatureUsageEnhanced = (featureName: string, action: string, properties?: Record<string, any>) => {
>>>>>>> 02f0594e
    featuresUsed.current.add(featureName);

    // Track feature discovery if first time using
    const featureKey = `feature_used_${featureName}`;
    if (!localStorage.getItem(featureKey)) {
      trackFeatureDiscovery(featureName, action);
      localStorage.setItem(featureKey, 'true');
    }

    trackFeatureUsage(featureName, action, {
      ...properties,
      timestamp: new Date().toISOString(),
      metadata: {
        total_features_used: featuresUsed.current.size,
        ...(properties?.metadata || {})
      }
    });
  };

  const trackErrorEnhanced = (error: Error, context?: string) => {
    track(ANALYTICS_EVENTS.ERROR_OCCURRED, {
      timestamp: new Date().toISOString(),
      metadata: {
        error_message: error.message,
        error_stack: error.stack,
        error_name: error.name,
        context: context || 'unknown',
        user_agent: navigator.userAgent,
        url: window.location.href
      }
    });
  };

<<<<<<< HEAD
  const trackPerformanceEnhanced = (
    metric: string,
    value: number,
    context?: string
  ) => {
=======
  const trackPerformanceEnhanced = (metric: string, value: number, context?: string) => {
>>>>>>> 02f0594e
    track('performance_metric', {
      timestamp: new Date().toISOString(),
      metadata: {
        metric_name: metric,
        metric_value: value,
        context: context || 'unknown',
<<<<<<< HEAD
        user_agent: navigator.userAgent,
      },
    });
  };

  const trackUserInteractionEnhanced = (
    element: string,
    action: string,
    properties?: Record<string, any>
  ) => {
=======
        user_agent: navigator.userAgent
      }
    });
  };

  const trackUserInteractionEnhanced = (element: string, action: string, properties?: Record<string, any>) => {
>>>>>>> 02f0594e
    interactionCount.current += 1;

    track('user_interaction', {
      timestamp: new Date().toISOString(),
      metadata: {
        element_type: element,
        action_type: action,
        interaction_count: interactionCount.current,
        ...(properties?.metadata || {})
      }
    });
  };

  const contextValue: AnalyticsContextType = {
    track: trackEnhanced,
    trackPageView: trackPageViewEnhanced,
    trackFeatureUsage: trackFeatureUsageEnhanced,
    trackError: trackErrorEnhanced,
    trackPerformance: trackPerformanceEnhanced,
    trackUserInteraction: trackUserInteractionEnhanced
  };

  return (
    <AnalyticsContext.Provider value={contextValue}>
      {children}
    </AnalyticsContext.Provider>
  );
};

export const useAnalyticsContext = (): AnalyticsContextType => {
  const context = useContext(AnalyticsContext);
  if (!context) {
    throw new Error('useAnalyticsContext must be used within an AnalyticsProvider');
  }
  return context;
};

// Higher-order component for automatic component performance tracking
export const withAnalytics = <P extends object>(
  WrappedComponent: React.ComponentType<P>,
  componentName: string
) => {
  const WithAnalyticsComponent: React.FC<P> = props => {
    const { trackPerformance } = useAnalyticsContext();
    const renderStartTime = useRef<number>();

    useEffect(() => {
      renderStartTime.current = performance.now();
    });

    useEffect(() => {
      if (renderStartTime.current) {
        const renderTime = performance.now() - renderStartTime.current;
<<<<<<< HEAD
        trackPerformance(
          `${componentName}_render_time`,
          renderTime,
          'component_render'
        );
=======
        trackPerformance(`${componentName}_render_time`, renderTime, 'component_render');
>>>>>>> 02f0594e
      }
    });

    return <WrappedComponent {...props} />;
  };

  WithAnalyticsComponent.displayName = `withAnalytics(${componentName})`;
  return WithAnalyticsComponent;
};

// Hook for component-specific analytics
export const useComponentAnalytics = (componentName: string) => {
  const analytics = useAnalyticsContext();
  const mountTime = useRef<number>(Date.now());
  const interactionCount = useRef<number>(0);

  useEffect(() => {
    // Track component mount
    analytics.track('component_mounted', {
      component_name: componentName,
      timestamp: new Date().toISOString()
    });

    return () => {
      // Track component unmount and usage duration
      const usageDuration = Date.now() - mountTime.current;
      analytics.track('component_unmounted', {
        component_name: componentName,
        usage_duration: usageDuration,
        interactions: interactionCount.current,
        timestamp: new Date().toISOString()
      });
    };
  }, [componentName, analytics]);

  const trackInteraction = (action: string, properties?: Record<string, any>) => {
    interactionCount.current += 1;
    analytics.trackUserInteraction(componentName, action, {
      ...properties,
      component_interactions: interactionCount.current
    });
  };

<<<<<<< HEAD
  const trackFeature = (
    featureName: string,
    action: string,
    properties?: Record<string, any>
  ) => {
=======
  const trackFeature = (featureName: string, action: string, properties?: Record<string, any>) => {
>>>>>>> 02f0594e
    analytics.trackFeatureUsage(`${componentName}_${featureName}`, action, properties);
  };

  return {
    ...analytics,
    trackInteraction,
    trackFeature,
    componentName
  };
};<|MERGE_RESOLUTION|>--- conflicted
+++ resolved
@@ -1,38 +1,14 @@
 import React, { createContext, useContext, useEffect, useRef } from 'react';
 import type { ReactNode } from 'react';
-<<<<<<< HEAD
-import {
-  useAnalytics,
-  useEngagementAnalytics,
-  usePerformanceAnalytics,
-  ANALYTICS_EVENTS,
-} from '../hooks/useAnalytics';
-=======
 import { useAnalytics, useEngagementAnalytics, usePerformanceAnalytics, ANALYTICS_EVENTS } from '../hooks/useAnalytics';
->>>>>>> 02f0594e
 
 interface AnalyticsContextType {
   track: (eventName: string, properties?: Record<string, any>) => void;
   trackPageView: (pageName?: string, properties?: Record<string, any>) => void;
-<<<<<<< HEAD
-  trackFeatureUsage: (
-    featureName: string,
-    action: string,
-    properties?: Record<string, any>
-  ) => void;
-  trackError: (error: Error, context?: string) => void;
-  trackPerformance: (metric: string, value: number, context?: string) => void;
-  trackUserInteraction: (
-    element: string,
-    action: string,
-    properties?: Record<string, any>
-  ) => void;
-=======
   trackFeatureUsage: (featureName: string, action: string, properties?: Record<string, any>) => void;
   trackError: (error: Error, context?: string) => void;
   trackPerformance: (metric: string, value: number, context?: string) => void;
   trackUserInteraction: (element: string, action: string, properties?: Record<string, any>) => void;
->>>>>>> 02f0594e
 }
 
 const AnalyticsContext = createContext<AnalyticsContextType | null>(null);
@@ -78,11 +54,7 @@
       } else {
         // Track when user returns to the app
         track('app_foregrounded', {
-<<<<<<< HEAD
-          timestamp: new Date().toISOString(),
-=======
           timestamp: new Date().toISOString()
->>>>>>> 02f0594e
         });
       }
     };
@@ -109,14 +81,7 @@
     });
   };
 
-<<<<<<< HEAD
-  const trackPageViewEnhanced = (
-    pageName?: string,
-    properties?: Record<string, any>
-  ) => {
-=======
   const trackPageViewEnhanced = (pageName?: string, properties?: Record<string, any>) => {
->>>>>>> 02f0594e
     if (pageName) {
       pageViews.current.add(pageName);
 
@@ -138,15 +103,7 @@
     });
   };
 
-<<<<<<< HEAD
-  const trackFeatureUsageEnhanced = (
-    featureName: string,
-    action: string,
-    properties?: Record<string, any>
-  ) => {
-=======
   const trackFeatureUsageEnhanced = (featureName: string, action: string, properties?: Record<string, any>) => {
->>>>>>> 02f0594e
     featuresUsed.current.add(featureName);
 
     // Track feature discovery if first time using
@@ -180,40 +137,19 @@
     });
   };
 
-<<<<<<< HEAD
-  const trackPerformanceEnhanced = (
-    metric: string,
-    value: number,
-    context?: string
-  ) => {
-=======
   const trackPerformanceEnhanced = (metric: string, value: number, context?: string) => {
->>>>>>> 02f0594e
     track('performance_metric', {
       timestamp: new Date().toISOString(),
       metadata: {
         metric_name: metric,
         metric_value: value,
         context: context || 'unknown',
-<<<<<<< HEAD
-        user_agent: navigator.userAgent,
-      },
-    });
-  };
-
-  const trackUserInteractionEnhanced = (
-    element: string,
-    action: string,
-    properties?: Record<string, any>
-  ) => {
-=======
         user_agent: navigator.userAgent
       }
     });
   };
 
   const trackUserInteractionEnhanced = (element: string, action: string, properties?: Record<string, any>) => {
->>>>>>> 02f0594e
     interactionCount.current += 1;
 
     track('user_interaction', {
@@ -267,15 +203,7 @@
     useEffect(() => {
       if (renderStartTime.current) {
         const renderTime = performance.now() - renderStartTime.current;
-<<<<<<< HEAD
-        trackPerformance(
-          `${componentName}_render_time`,
-          renderTime,
-          'component_render'
-        );
-=======
         trackPerformance(`${componentName}_render_time`, renderTime, 'component_render');
->>>>>>> 02f0594e
       }
     });
 
@@ -319,15 +247,7 @@
     });
   };
 
-<<<<<<< HEAD
-  const trackFeature = (
-    featureName: string,
-    action: string,
-    properties?: Record<string, any>
-  ) => {
-=======
   const trackFeature = (featureName: string, action: string, properties?: Record<string, any>) => {
->>>>>>> 02f0594e
     analytics.trackFeatureUsage(`${componentName}_${featureName}`, action, properties);
   };
 
