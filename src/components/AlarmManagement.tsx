--- conflicted
+++ resolved
@@ -38,9 +38,12 @@
 
 interface AlarmManagementProps {
   alarms: Alarm[];
-  onUpdateAlarm: (id: string, updates: Partial<Alarm>) => void;
-  onDeleteAlarm: (id: string) => void;
-  onCreateAlarm: (alarm: Omit<Alarm, 'id' | 'createdAt' | 'updatedAt'>) => void;
+  onUpdateAlarm: (id: string, updates: Partial<Alarm>
+) => void;
+  onDeleteAlarm: (id: string
+) => void;
+  onCreateAlarm: (alarm: Omit<Alarm, 'id' | 'createdAt' | 'updatedAt'>
+) => void;
   userId: string;
 }
 
@@ -106,8 +109,10 @@
   const [hasNuclearMode, setHasNuclearMode] = useState(false);
 
   // Check premium access on component mount
-  useEffect(() => {
-    const checkAccess = async () => {
+  useEffect((
+) => {
+    const checkAccess = async (
+) => {
       const access = await SubscriptionService.hasFeatureAccess(userId, 'nuclearMode');
       setHasNuclearMode(access);
     };
@@ -131,14 +136,16 @@
     difficulty: 'medium' as AlarmDifficulty,
   });
 
-  const formatTime = (time: string) => {
+  const formatTime = (time: string
+) => {
     const [hours, minutes] = time.split(':');
     const hour12 = parseInt(hours) > 12 ? parseInt(hours) - 12 : parseInt(hours);
     const ampm = parseInt(hours) >= 12 ? 'PM' : 'AM';
     return `${hour12}:${minutes} ${ampm}`;
   };
 
-  const getNextAlarmTime = (alarm: Alarm) => {
+  const getNextAlarmTime = (alarm: Alarm
+) => {
     const now = new Date();
     const _currentDay = now.getDay(); // 0 = Sunday, 1 = Monday, etc.
     const dayMap = {
@@ -180,7 +187,8 @@
     return 'Not scheduled';
   };
 
-  const startEditing = (alarm: Alarm) => {
+  const startEditing = (alarm: Alarm
+) => {
     setEditingAlarm(alarm.id);
     setFormData({
       time: alarm.time,
@@ -193,7 +201,8 @@
     });
   };
 
-  const handleSave = () => {
+  const handleSave = (
+) => {
     if (editingAlarm) {
       onUpdateAlarm(editingAlarm, formData);
       setEditingAlarm(null);
@@ -204,7 +213,9 @@
         enabled: true,
         voiceMood: 'motivational' as VoiceMood,
         snoozeCount: 0,
-        dayNames: formData.days.map((dayNum: any) => { // auto
+        dayNames: formData.days.map((dayNum: any
+) => {
+          // auto: implicit any
           const dayNames = [
             'sunday',
             'monday',
@@ -232,21 +243,26 @@
     }
   };
 
-  const handleCancel = () => {
+  const handleCancel = (
+) => {
     setEditingAlarm(null);
     setShowCreateForm(false);
   };
 
-  const toggleDay = (dayNumber: number) => {
-    setFormData((prev: any) => ({ // auto: implicit any
-      ...prev,
+  const toggleDay = (dayNumber: number
+) => {
+    setFormData((prev: any
+) => ({
+       ...prev,
       days: prev.days.includes(dayNumber)
-        ? prev.days.filter((d: any) => d // auto: implicit any !== dayNumber)
+        ? prev.days.filter((d: any
+) => d !== dayNumber)
         : [...prev.days, dayNumber].sort(),
     }));
   };
 
-  const getDaysSummary = (days: number[]) => {
+  const getDaysSummary = (days: number[]
+) => {
     if (days.length === 7) return 'Every day';
     if (days.length === 5 && !days.includes(6) && !days.includes(0)) return 'Weekdays';
     if (days.length === 2 && days.includes(6) && days.includes(0)) return 'Weekends';
@@ -263,7 +279,8 @@
             {alarms.length} alarm{alarms.length !== 1 ? 's' : ''} set
           </p>
         </div>
-        <Button onClick={() => setShowCreateForm(true)} className="gap-2">
+        <Button onClick={(
+) => setShowCreateForm(true)} className="gap-2">
           <Plus size={16} />
           New Alarm
         </Button>
@@ -302,10 +319,6 @@
                         id="edit-time"
                         type="time"
                         value={formData.time}
-<<<<<<< HEAD
-                        onChange={(e: any) => // auto: implicit any
-                          setFormData((prev: any) => ({ // auto: implicit any ...prev, time: e.target.value }))
-=======
                         onChange={(e: React.ChangeEvent<HTMLInputElement> 
 ) =>
                           setFormData((prev: any
@@ -313,7 +326,6 @@
                              ...prev,
                             time: e.target.value,
                           }))
->>>>>>> 40328250
                         }
                         className="text-sm"
                       />
@@ -325,10 +337,6 @@
                       <Input
                         id="edit-label"
                         value={formData.label}
-<<<<<<< HEAD
-                        onChange={(e: any) => // auto: implicit any
-                          setFormData((prev: any) => ({ // auto: implicit any ...prev, label: e.target.value }))
-=======
                         onChange={(e: React.ChangeEvent<HTMLInputElement> 
 ) =>
                           setFormData((prev: any
@@ -336,7 +344,6 @@
                              ...prev,
                             label: e.target.value,
                           }))
->>>>>>> 40328250
                         }
                         className="text-sm"
                       />
@@ -354,7 +361,8 @@
                             formData.days.includes(day.number) ? 'default' : 'secondary'
                           }
                           className="cursor-pointer text-xs"
-                          onClick={() => toggleDay(day.number)}
+                          onClick={(
+) => toggleDay(day.number)}
                         >
                           {day.short}
                         </Badge>
@@ -370,8 +378,13 @@
                       </Label>
                       <Select
                         value={formData.sound}
-                        onValueChange={(value: any) => // auto: implicit any
-                          setFormData((prev: any) => ({ // auto: implicit any ...prev, sound: value }))
+                        onValueChange={(value: any 
+) =>
+                          setFormData((prev: any
+) => ({
+                             ...prev,
+                            sound: value,
+                          }))
                         }
                       >
                         <SelectTrigger className="text-sm">
@@ -392,9 +405,11 @@
                       </Label>
                       <Select
                         value={formData.difficulty}
-                        onValueChange={(value: any) => // auto: implicit any
-                          setFormData((prev: any) => ({ // auto: implicit any
-                            ...prev,
+                        onValueChange={(value: any 
+) =>
+                          setFormData((prev: any
+) => ({
+                             ...prev,
                             difficulty: value as AlarmDifficulty,
                           }))
                         }
@@ -439,7 +454,8 @@
                     <div className="flex items-center gap-2">
                       <Switch
                         checked={alarm.isActive}
-                        onCheckedChange={(checked: any) => // auto: implicit any
+                        onCheckedChange={(checked: any 
+) =>
                           onUpdateAlarm(alarm.id, { isActive: checked })
                         }
                       />
@@ -478,7 +494,8 @@
                       <Button
                         size="sm"
                         variant="ghost"
-                        onClick={() => {
+                        onClick={(
+) => {
                           setSelectedAlarmForSmart(alarm);
                           setShowSmartSettings(true);
                         }}
@@ -489,14 +506,16 @@
                       <Button
                         size="sm"
                         variant="ghost"
-                        onClick={() => startEditing(alarm)}
+                        onClick={(
+) => startEditing(alarm)}
                       >
                         <Edit size={16} />
                       </Button>
                       <Button
                         size="sm"
                         variant="ghost"
-                        onClick={() => onDeleteAlarm(alarm.id)}
+                        onClick={(
+) => onDeleteAlarm(alarm.id)}
                       >
                         <Trash2 size={16} />
                       </Button>
@@ -516,7 +535,8 @@
               <p className="text-sm text-muted-foreground mb-4">
                 Create your first alarm to start waking up on time!
               </p>
-              <Button onClick={() => setShowCreateForm(true)}>
+              <Button onClick={(
+) => setShowCreateForm(true)}>
                 <Plus size={16} className="mr-2" />
                 Create First Alarm
               </Button>
@@ -540,10 +560,6 @@
                   id="new-time"
                   type="time"
                   value={formData.time}
-<<<<<<< HEAD
-                  onChange={(e: any) => // auto: implicit any
-                    setFormData((prev: any) => ({ // auto: implicit any ...prev, time: e.target.value }))
-=======
                   onChange={(e: React.ChangeEvent<HTMLInputElement> 
 ) =>
                     setFormData((prev: any
@@ -551,7 +567,6 @@
                        ...prev,
                       time: e.target.value,
                     }))
->>>>>>> 40328250
                   }
                 />
               </div>
@@ -560,10 +575,6 @@
                 <Input
                   id="new-label"
                   value={formData.label}
-<<<<<<< HEAD
-                  onChange={(e: any) => // auto: implicit any
-                    setFormData((prev: any) => ({ // auto: implicit any ...prev, label: e.target.value }))
-=======
                   onChange={(e: React.ChangeEvent<HTMLInputElement> 
 ) =>
                     setFormData((prev: any
@@ -571,7 +582,6 @@
                        ...prev,
                       label: e.target.value,
                     }))
->>>>>>> 40328250
                   }
                 />
               </div>
@@ -587,7 +597,8 @@
                       formData.days.includes(day.number) ? 'default' : 'secondary'
                     }
                     className="cursor-pointer"
-                    onClick={() => toggleDay(day.number)}
+                    onClick={(
+) => toggleDay(day.number)}
                   >
                     {day.short}
                   </Badge>
@@ -599,8 +610,13 @@
               <Label htmlFor="new-sound">Sound</Label>
               <Select
                 value={formData.sound}
-                onValueChange={(value: any) => // auto: implicit any
-                  setFormData((prev: any) => ({ // auto: implicit any ...prev, sound: value }))
+                onValueChange={(value: any 
+) =>
+                  setFormData((prev: any
+) => ({
+                     ...prev,
+                    sound: value,
+                  }))
                 }
               >
                 <SelectTrigger>
@@ -620,9 +636,11 @@
               <Label htmlFor="new-difficulty">Difficulty</Label>
               <Select
                 value={formData.difficulty}
-                onValueChange={(value: any) => // auto: implicit any
-                  setFormData((prev: any) => ({ // auto: implicit any
-                    ...prev,
+                onValueChange={(value: any 
+) =>
+                  setFormData((prev: any
+) => ({
+                     ...prev,
                     difficulty: value as AlarmDifficulty,
                   }))
                 }
@@ -690,8 +708,13 @@
                 <Switch
                   id="new-snooze"
                   checked={formData.snoozeEnabled}
-                  onCheckedChange={(checked: any) => // auto: implicit any
-                    setFormData((prev: any) => ({ // auto: implicit any ...prev, snoozeEnabled: checked }))
+                  onCheckedChange={(checked: any 
+) =>
+                    setFormData((prev: any
+) => ({
+                       ...prev,
+                      snoozeEnabled: checked,
+                    }))
                   }
                 />
               </div>
@@ -701,9 +724,11 @@
                   <Label htmlFor="snooze-interval">Snooze Interval (minutes)</Label>
                   <Select
                     value={formData.snoozeInterval.toString()}
-                    onValueChange={(value: any) => // auto: implicit any
-                      setFormData((prev: any) => ({ // auto: implicit any
-                        ...prev,
+                    onValueChange={(value: any 
+) =>
+                      setFormData((prev: any
+) => ({
+                         ...prev,
                         snoozeInterval: parseInt(value),
                       }))
                     }
@@ -738,12 +763,14 @@
       {/* Enhanced Smart Alarm Settings Modal */}
       <EnhancedSmartAlarmSettings
         isOpen={showSmartSettings}
-        onClose={() => {
+        onClose={(
+) => {
           setShowSmartSettings(false);
           setSelectedAlarmForSmart(null);
         }}
         alarm={selectedAlarmForSmart as EnhancedSmartAlarm | undefined}
-        onSave={async (alarmData: Partial<EnhancedSmartAlarm>) => {
+        onSave={async (alarmData: Partial<EnhancedSmartAlarm>
+) => {
           if (selectedAlarmForSmart) {
             // Update the alarm with enhanced settings
             onUpdateAlarm(selectedAlarmForSmart.id, alarmData);
