/// <reference lib="dom" />
/**
 * Performance Profiler Wrapper Component
 *
 * Automatically wraps the entire app with React Profiler in development mode
 * and provides performance monitoring dashboard for developers.
 */

import React, { useState, useEffect } from 'react';
import { Profiler } from 'react';
import { performanceProfiler } from '../utils/performance-profiler';
import { TimeoutHandle } from '../types/timers';

interface PerformanceProfilerWrapperProps {
  children: React.ReactNode;
  enabled?: boolean;
}

interface PerformanceDashboardProps {
  isOpen: boolean;
  onToggle: () => void;
}

/**
 * Performance Dashboard Component for Development
 */
const PerformanceDashboard: React.FC<PerformanceDashboardProps> = ({
  isOpen,
  onToggle,
}) => {
  const [summary, setSummary] = useState(performanceProfiler.getSummary());
  const [autoRefresh, setAutoRefresh] = useState(true);

  useEffect(() => {
    if (!autoRefresh || !isOpen) return;

    const interval = setInterval(() => {
      setSummary(performanceProfiler.getSummary());
    }, 2000);

    return () => clearInterval(interval);
  }, [autoRefresh, isOpen]);

  const refreshSummary = () => {
    setSummary(performanceProfiler.getSummary());
  };

  const clearData = () => {
    performanceProfiler.clear();
    setSummary(performanceProfiler.getSummary());
  };

  const exportData = () => {
    const data = performanceProfiler.exportData();
    const blob = new Blob([JSON.stringify(data, null, 2)], {
      type: 'application/json',
    });
    const url = URL.createObjectURL(blob);
    const a = document.createElement('a');
    a.href = url;
    a.download = `performance-data-${Date.now()}.json`;
    a.click();
    URL.revokeObjectURL(url);
  };

  const logToConsole = () => {
    performanceProfiler.logSummary();
  };

  if (!isOpen) {
    return (
      <div className="fixed bottom-4 right-4 z-50">
        <button
          onClick={onToggle}
          className="bg-blue-600 text-white p-3 rounded-full shadow-lg hover:bg-blue-700 transition-colors"
          title="Open Performance Dashboard"
        >
          🔬
        </button>
      </div>
    );
  }

  return (
    <div className="fixed bottom-4 right-4 z-50 bg-white dark:bg-gray-800 rounded-lg shadow-xl border dark:border-gray-700 p-4 w-96 max-h-96 overflow-y-auto">
      <div className="flex justify-between items-center mb-3">
        <h3 className="font-bold text-gray-900 dark:text-gray-100">
          🔬 Performance Dashboard
        </h3>
        <button
          onClick={onToggle}
          className="text-gray-500 hover:text-gray-700 dark:text-gray-400 dark:hover:text-gray-200"
        >
          ✕
        </button>
      </div>

      <div className="space-y-3 text-sm">
        {/* Summary Stats */}
        <div className="grid grid-cols-2 gap-2 text-xs">
          <div className="bg-gray-50 dark:bg-gray-700 p-2 rounded">
            <div className="font-medium text-gray-900 dark:text-gray-100">
              Components
            </div>
            <div className="text-blue-600 dark:text-blue-400">
              {summary.totalComponents}
            </div>
          </div>
          <div className="bg-gray-50 dark:bg-gray-700 p-2 rounded">
            <div className="font-medium text-gray-900 dark:text-gray-100">
              Avg Render
            </div>
            <div className="text-green-600 dark:text-green-400">
              {summary.averageRenderTime.toFixed(2)}ms
            </div>
          </div>
        </div>

        {/* Slow Components */}
        {summary.slowComponents.length > 0 && (
          <div>
            <div className="font-medium text-red-600 dark:text-red-400 mb-1">
              🐌 Slow Components ({summary.slowComponents.length})
            </div>
            <div className="space-y-1 max-h-20 overflow-y-auto">
              {summary.slowComponents.slice(0, 3).map(($1) => {
        // TODO(manual): implement
        return null;
      })
                <div
                  key={comp.id}
                  className="text-xs bg-red-50 dark:bg-red-900/20 p-1 rounded"
                >
                  <div className="font-mono truncate">{comp.id}</div>
                  <div className="text-red-600 dark:text-red-400">
                    {comp.averageTime.toFixed(2)}ms avg, {comp.renderCount} renders
                  </div>
                </div>
              ))}
            </div>
          </div>
        )}

        {/* Frequent Components */}
        {summary.frequentComponents.length > 0 && (
          <div>
            <div className="font-medium text-orange-600 dark:text-orange-400 mb-1">
              🔄 Frequent Renders
            </div>
            <div className="space-y-1 max-h-20 overflow-y-auto">
              {summary.frequentComponents.slice(0, 3).map(($1) => {
        // TODO(manual): implement
        return null;
      })
                <div
                  key={comp.id}
                  className="text-xs bg-orange-50 dark:bg-orange-900/20 p-1 rounded"
                >
                  <div className="font-mono truncate">{comp.id}</div>
                  <div className="text-orange-600 dark:text-orange-400">
                    {comp.renderCount} renders, {comp.averageTime.toFixed(2)}ms avg
                  </div>
                </div>
              ))}
            </div>
          </div>
        )}

        {/* Controls */}
        <div className="flex gap-2 pt-2 border-t dark:border-gray-700">
          <label className="flex items-center text-xs">
            <input
              type="checkbox"
              checked={autoRefresh}
<<<<<<< HEAD
              onChange={(e: any) => s // auto: implicit anyetAutoRefresh(e.target.checked)}
=======
              
              onChange={(e: React.ChangeEvent<HTMLInputElement>) => setAutoRefresh(e.target.checked)}
>>>>>>> 5d3ec329
              className="mr-1"
            />
            Auto-refresh
          </label>
        </div>

        <div className="grid grid-cols-2 gap-2">
          <button
            onClick={refreshSummary}
            className="text-xs bg-blue-100 dark:bg-blue-900/30 text-blue-700 dark:text-blue-300 px-2 py-1 rounded hover:bg-blue-200 dark:hover:bg-blue-900/50"
          >
            🔄 Refresh
          </button>
          <button
            onClick={logToConsole}
            className="text-xs bg-green-100 dark:bg-green-900/30 text-green-700 dark:text-green-300 px-2 py-1 rounded hover:bg-green-200 dark:hover:bg-green-900/50"
          >
            📋 Log
          </button>
        </div>

        <div className="grid grid-cols-2 gap-2">
          <button
            onClick={clearData}
            className="text-xs bg-red-100 dark:bg-red-900/30 text-red-700 dark:text-red-300 px-2 py-1 rounded hover:bg-red-200 dark:hover:bg-red-900/50"
          >
            🗑️ Clear
          </button>
          <button
            onClick={exportData}
            className="text-xs bg-purple-100 dark:bg-purple-900/30 text-purple-700 dark:text-purple-300 px-2 py-1 rounded hover:bg-purple-200 dark:hover:bg-purple-900/50"
          >
            💾 Export
          </button>
        </div>
      </div>
    </div>
  );
};

/**
 * Main Performance Profiler Wrapper
 */
export const PerformanceProfilerWrapper: React.FC<PerformanceProfilerWrapperProps> = ({
  children,
  enabled = process.env.NODE_ENV === 'development' &&
    process.env.REACT_APP_PERFORMANCE_PROFILING === 'true',
}) => {
  const [dashboardOpen, setDashboardOpen] = useState(false);
  const [showDevTools, setShowDevTools] = useState(false);

  useEffect(() => {
    // Enable dev tools if in development and profiling is enabled
    setShowDevTools(
      enabled &&
        process.env.NODE_ENV === 'development' &&
        process.env.REACT_APP_SHOW_PERF_DASHBOARD !== 'false'
    );

    // Add keyboard shortcut for performance dashboard
    const handleKeyPress = (event: KeyboardEvent) => {
      if (event.ctrlKey && event.shiftKey && event.key === 'P') {
        setDashboardOpen((prev: any) => ! // auto: implicit anyprev);
        event.preventDefault();
      }
    };

    if (enabled) {
      window.addEventListener('keydown', handleKeyPress);
      return () => window.removeEventListener('keydown', handleKeyPress);
    }
  }, [enabled]);

  // Performance warning effect
  useEffect(() => {
    if (!enabled) return;

    console.log('🔬 React Performance Profiler active');
    console.log('📊 Press Ctrl+Shift+P to toggle performance dashboard');

    // Add performance warning styles to slow components
    const addPerformanceWarnings = () => {
      const summary = performanceProfiler.getSummary();
      summary.slowComponents.forEach(comp => {
        const elements = document.querySelectorAll(`[data-profiler-id="${comp.id}"]`);
        elements.forEach(element => {
          (element as HTMLElement).style.outline = '2px solid orange';
          (element as HTMLElement).title =
            `Slow component: ${comp.averageTime.toFixed(2)}ms average`;
        });
      });
    };

    const interval = setInterval(addPerformanceWarnings, 5000);
    return () => clearInterval(interval);
  }, [enabled]);

  if (!enabled) {
    return <>{children}</>;
  }

  return (
    <>
      <Profiler id="App" onRender={performanceProfiler.onRender}>
        {children}
      </Profiler>

      {showDevTools && (
        <PerformanceDashboard
          isOpen={dashboardOpen}
          onToggle={() => setDashboardOpen((prev: any) => ! // auto: implicit anyprev)}
        />
      )}
    </>
  );
};

export default PerformanceProfilerWrapper;<|MERGE_RESOLUTION|>--- conflicted
+++ resolved
@@ -123,10 +123,7 @@
               🐌 Slow Components ({summary.slowComponents.length})
             </div>
             <div className="space-y-1 max-h-20 overflow-y-auto">
-              {summary.slowComponents.slice(0, 3).map(($1) => {
-        // TODO(manual): implement
-        return null;
-      })
+              {summary.slowComponents.slice(0, 3).map((comp: any) => (
                 <div
                   key={comp.id}
                   className="text-xs bg-red-50 dark:bg-red-900/20 p-1 rounded"
@@ -148,10 +145,7 @@
               🔄 Frequent Renders
             </div>
             <div className="space-y-1 max-h-20 overflow-y-auto">
-              {summary.frequentComponents.slice(0, 3).map(($1) => {
-        // TODO(manual): implement
-        return null;
-      })
+              {summary.frequentComponents.slice(0, 3).map((comp: any) => (
                 <div
                   key={comp.id}
                   className="text-xs bg-orange-50 dark:bg-orange-900/20 p-1 rounded"
@@ -172,12 +166,8 @@
             <input
               type="checkbox"
               checked={autoRefresh}
-<<<<<<< HEAD
-              onChange={(e: any) => s // auto: implicit anyetAutoRefresh(e.target.checked)}
-=======
               
               onChange={(e: React.ChangeEvent<HTMLInputElement>) => setAutoRefresh(e.target.checked)}
->>>>>>> 5d3ec329
               className="mr-1"
             />
             Auto-refresh
@@ -240,7 +230,7 @@
     // Add keyboard shortcut for performance dashboard
     const handleKeyPress = (event: KeyboardEvent) => {
       if (event.ctrlKey && event.shiftKey && event.key === 'P') {
-        setDashboardOpen((prev: any) => ! // auto: implicit anyprev);
+        setDashboardOpen((prev: any) => !prev);
         event.preventDefault();
       }
     };
@@ -288,7 +278,7 @@
       {showDevTools && (
         <PerformanceDashboard
           isOpen={dashboardOpen}
-          onToggle={() => setDashboardOpen((prev: any) => ! // auto: implicit anyprev)}
+          onToggle={() => setDashboardOpen((prev: any) => !prev)}
         />
       )}
     </>
