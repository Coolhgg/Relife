--- conflicted
+++ resolved
@@ -123,14 +123,10 @@
               🐌 Slow Components ({summary.slowComponents.length})
             </div>
             <div className="space-y-1 max-h-20 overflow-y-auto">
-<<<<<<< HEAD
-              {summary.slowComponents.slice(0, 3).map((comp: any) => (
-=======
               {summary.slowComponents.slice(0, 3).map(($1) => {
         // TODO(manual): implement
         return null;
       })
->>>>>>> 2afb321e
                 <div
                   key={comp.id}
                   className="text-xs bg-red-50 dark:bg-red-900/20 p-1 rounded"
@@ -152,14 +148,10 @@
               🔄 Frequent Renders
             </div>
             <div className="space-y-1 max-h-20 overflow-y-auto">
-<<<<<<< HEAD
-              {summary.frequentComponents.slice(0, 3).map((comp: any) => (
-=======
               {summary.frequentComponents.slice(0, 3).map(($1) => {
         // TODO(manual): implement
         return null;
       })
->>>>>>> 2afb321e
                 <div
                   key={comp.id}
                   className="text-xs bg-orange-50 dark:bg-orange-900/20 p-1 rounded"
@@ -180,9 +172,7 @@
             <input
               type="checkbox"
               checked={autoRefresh}
-              onChange={(e: React.ChangeEvent<HTMLInputElement>) =>
-                setAutoRefresh(e.target.checked)
-              }
+              onChange={(e: any) => s // auto: implicit anyetAutoRefresh(e.target.checked)}
               className="mr-1"
             />
             Auto-refresh
@@ -243,9 +233,9 @@
     );
 
     // Add keyboard shortcut for performance dashboard
-    const handleKeyPress = (_event: KeyboardEvent) => {
-      if (event.ctrlKey && event.shiftKey && _event.key === 'P') {
-        setDashboardOpen((prev: any) => !prev);
+    const handleKeyPress = (event: KeyboardEvent) => {
+      if (event.ctrlKey && event.shiftKey && event.key === 'P') {
+        setDashboardOpen((prev: any) => ! // auto: implicit anyprev);
         event.preventDefault();
       }
     };
@@ -293,7 +283,7 @@
       {showDevTools && (
         <PerformanceDashboard
           isOpen={dashboardOpen}
-          onToggle={() => setDashboardOpen((prev: any) => !prev)}
+          onToggle={() => setDashboardOpen((prev: any) => ! // auto: implicit anyprev)}
         />
       )}
     </>
