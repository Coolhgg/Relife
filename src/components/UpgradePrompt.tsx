import React from 'react';
import {
  Crown,
  Star,
  Zap,
  X,
  Check,
  Mic,
  Target,
  Infinity,
  Shield,
  BarChart3,
  Palette,
<<<<<<< HEAD
  Headphones
} from 'lucide-react';
import type { PremiumFeature, SubscriptionTier } from '../types';
=======
  Headphones,
} from "lucide-react";
>>>>>>> a2085a2a

interface UpgradePromptProps {
  /** The feature that triggered the upgrade prompt */
  feature: PremiumFeature | string;
  /** Whether to show as modal or inline */
  variant?: 'modal' | 'inline' | 'banner';
  /** Callback when user clicks upgrade */
  /** Callback when user dismisses prompt */
  onDismiss?: () => void;
  /** Custom title override */
  title?: string;
  /** Custom description override */
  description?: string;
  /** Whether to show pricing */
  showPricing?: boolean;
  /** Current user tier for comparison */
}

const UpgradePrompt: React.FC<UpgradePromptProps> = ({
  feature,
  variant = 'modal',
  onUpgrade,
  onDismiss,
  title,
  description,
  showPricing = true,
  currentTier = 'free'
}) => {
  const getFeatureInfo = (featureId: string) => {
<<<<<<< HEAD
    const featureMap: Record<string, {
      title: string;
      description: string;
      icon: React.ComponentType<any>;
      tier: SubscriptionTier;
      benefits: string[];
    }> = {
      'nuclear_mode': {
        title: 'Nuclear Mode',
        description: 'Extreme difficulty challenges that guarantee you wake up',
        icon: Target,
        tier: 'premium' as SubscriptionTier,
=======
    const featureMap: Record<
      string,
      {
        title: string;
        description: string;
        icon: React.ComponentType<any>;
        benefits: string[];
      }
    > = {
      nuclear_mode: {
        title: "Nuclear Mode",
        description: "Extreme difficulty challenges that guarantee you wake up",
        icon: Target,
>>>>>>> a2085a2a
        benefits: [
          'Mathematical gauntlets',
          'Memory challenges',
          'Physical movement detection',
          'Photo proof requirements',
          'Voice recognition tasks'
        ]
      },
      'custom_voices': {
        title: 'Premium Voices',
        description: '20+ unique AI personalities to wake you up',
        icon: Mic,
<<<<<<< HEAD
        tier: 'premium' as SubscriptionTier,
=======
>>>>>>> a2085a2a
        benefits: [
          'Celebrity chef motivation',
          'Zen master mindfulness',
          'Robot companion efficiency',
          'Pirate captain adventure',
          'And 16+ more personalities'
        ]
      },
      'voice_cloning': {
        title: 'Voice Cloning',
        description: 'Create a custom AI voice clone of yourself or loved ones',
        icon: Headphones,
<<<<<<< HEAD
        tier: 'ultimate' as SubscriptionTier,
=======
>>>>>>> a2085a2a
        benefits: [
          'Upload voice samples',
          'AI generates your voice',
          'Personalized wake-up calls',
          'Share with family members',
          'High-quality speech synthesis'
        ]
      },
      'unlimited_alarms': {
        title: 'Unlimited Alarms',
        description: 'Create as many alarms as you need without limits',
        icon: Infinity,
<<<<<<< HEAD
        tier: 'premium' as SubscriptionTier,
=======
>>>>>>> a2085a2a
        benefits: [
          'No 10-alarm limit',
          'Complex schedules',
          'Multiple time zones',
          'Backup alarms',
          'Event-specific alarms'
        ]
      },
      'advanced_analytics': {
        title: 'Advanced Analytics',
        description: 'Detailed insights into your sleep and wake patterns',
        icon: BarChart3,
<<<<<<< HEAD
        tier: 'premium' as SubscriptionTier,
=======
>>>>>>> a2085a2a
        benefits: [
          'Sleep quality tracking',
          'Wake time optimization',
          'Performance trends',
          'Personalized insights',
          'Export data reports'
        ]
      },
      'priority_support': {
        title: 'Priority Support',
        description: 'Get help faster with dedicated premium support',
        icon: Shield,
<<<<<<< HEAD
        tier: 'premium' as SubscriptionTier,
=======
>>>>>>> a2085a2a
        benefits: [
          'Faster response times',
          'Dedicated support team',
          'Phone support option',
          'Feature request priority',
          '24/7 availability'
        ]
      },
      'theme_store': {
        title: 'Premium Themes',
        description: 'Beautiful themes and customization options',
        icon: Palette,
<<<<<<< HEAD
        tier: 'premium' as SubscriptionTier,
=======
>>>>>>> a2085a2a
        benefits: [
          'Exclusive themes',
          'Custom color schemes',
          'Animated backgrounds',
          'Dark mode variants',
          'Seasonal themes'
        ]
      }
    };

<<<<<<< HEAD
    return featureMap[featureId] || {
      title: 'Premium Feature',
      description: 'This feature requires a premium subscription',
      icon: Crown,
      tier: 'premium' as SubscriptionTier,
      benefits: ['Enhanced functionality', 'Premium experience', 'Advanced features']
    };
  };

  const featureInfo = typeof feature === 'string' ? getFeatureInfo(feature) : {
    title: 'Premium Feature',
    description: 'This feature requires a premium subscription',
    icon: Crown,
    tier: 'premium' as SubscriptionTier,
    benefits: ['Enhanced functionality']
  };
=======
    return (
      featureMap[featureId] || {
        title: "Premium Feature",
        description: "This feature requires a premium subscription",
        icon: Crown,
        benefits: [
          "Enhanced functionality",
          "Premium experience",
          "Advanced features",
        ],
      }
    );
  };

  const featureInfo =
    typeof feature === "string"
      ? getFeatureInfo(feature)
      : {
          title: "Premium Feature",
          description: "This feature requires a premium subscription",
          icon: Crown,
          benefits: ["Enhanced functionality"],
        };
>>>>>>> a2085a2a

  const Icon = featureInfo.icon;

  const plans = [
    {
<<<<<<< HEAD
      tier: 'premium' as SubscriptionTier,
      name: 'Premium',
      price: '$9.99/month',
=======
      name: "Premium",
      price: "$9.99/month",
>>>>>>> a2085a2a
      icon: Crown,
      color: 'from-orange-500 to-red-500',
      textColor: 'text-orange-600',
      bgColor: 'bg-orange-50',
      features: [
        'Nuclear Mode challenges',
        '20+ Premium voices',
        'Unlimited alarms',
        'Advanced analytics',
        'Priority support',
        'Premium themes'
      ]
    },
    {
<<<<<<< HEAD
      tier: 'ultimate' as SubscriptionTier,
      name: 'Ultimate',
      price: '$19.99/month',
=======
      name: "Ultimate",
      price: "$19.99/month",
>>>>>>> a2085a2a
      icon: Star,
      color: 'from-purple-500 to-pink-500',
      textColor: 'text-purple-600',
      bgColor: 'bg-purple-50',
      features: [
        'Everything in Premium',
        'Voice cloning',
        'White label options',
        'API access',
        'Custom integrations',
        'Dedicated support'
      ]
    }
  ];

  const getRequiredPlan = () => {
    return plans.find(plan => plan.tier === featureInfo.tier) || plans[0];
  };

  const requiredPlan = getRequiredPlan();

  if (variant === 'banner') {
    return (
      <div className="bg-gradient-to-r from-orange-500 to-red-500 text-white p-4">
        <div className="flex items-center justify-between">
          <div className="flex items-center gap-3">
            <div className="bg-white bg-opacity-20 p-2 rounded-lg">
              <Icon className="h-5 w-5" />
            </div>
            <div>
              <h3 className="font-semibold">{title || featureInfo.title}</h3>
              <p className="text-orange-100 text-sm">{description || featureInfo.description}</p>
            </div>
          </div>
          <div className="flex items-center gap-2">
            <button
              onClick={() => onUpgrade(featureInfo.tier)}
              className="bg-white text-orange-600 px-4 py-2 rounded-lg font-medium hover:bg-orange-50 transition-colors text-sm"
            >
              Upgrade Now
            </button>
            {onDismiss && (
              <button
                onClick={onDismiss}
                className="text-white hover:text-orange-200 transition-colors p-1"
              >
                <X className="h-4 w-4" />
              </button>
            )}
          </div>
        </div>
      </div>
    );
  }

  if (variant === 'inline') {
    return (
      <div className="bg-white border-2 border-gray-200 rounded-xl p-6">
        <div className="text-center">
          <div className={`w-16 h-16 mx-auto mb-4 rounded-full flex items-center justify-center bg-gradient-to-br ${requiredPlan.color}`}>
            <Icon className="h-8 w-8 text-white" />
          </div>
          <h3 className="text-xl font-bold text-gray-900 mb-2">
            {title || `Unlock ${featureInfo.title}`}
          </h3>
          <p className="text-gray-600 mb-4">{description || featureInfo.description}</p>
          <div className="mb-6">
            <div className="text-sm text-gray-500 mb-2">What you'll get:</div>
            <div className="space-y-1">
              {featureInfo.benefits.slice(0, 3).map((benefit, index) => (
                <div key={index} className="flex items-center gap-2 text-sm text-gray-700">
                  <Check className="h-4 w-4 text-green-500" />
                  {benefit}
                </div>
              ))}
            </div>
          </div>
          <button
            onClick={() => onUpgrade(featureInfo.tier)}
            className={`bg-gradient-to-r ${requiredPlan.color} text-white px-6 py-3 rounded-lg font-medium hover:shadow-lg transition-all duration-200 flex items-center justify-center gap-2 w-full`}
          >
            <requiredPlan.icon className="h-4 w-4" />
            Upgrade to {requiredPlan.name}
          </button>
        </div>
      </div>
    );
  }

  // Modal variant
  return (
    <div className="fixed inset-0 bg-black bg-opacity-50 flex items-center justify-center z-50 p-4">
      <div className="bg-white rounded-xl max-w-2xl w-full max-h-[90vh] overflow-y-auto">
        {/* Header */}
        <div className={`bg-gradient-to-r ${requiredPlan.color} text-white p-6 rounded-t-xl relative`}>
          {onDismiss && (
            <button
              onClick={onDismiss}
              className="absolute top-4 right-4 text-white hover:text-gray-200 transition-colors"
            >
              <X className="h-6 w-6" />
            </button>
          )}
          <div className="flex items-center gap-4">
            <div className="bg-white bg-opacity-20 p-3 rounded-lg">
              <Icon className="h-8 w-8" />
            </div>
            <div>
              <h2 className="text-2xl font-bold mb-1">
                {title || `Unlock ${featureInfo.title}`}
              </h2>
              <p className="text-white text-opacity-90">
                {description || featureInfo.description}
              </p>
            </div>
          </div>
        </div>

        <div className="p-6">
          {/* Feature benefits */}
          <div className="mb-8">
            <h3 className="text-lg font-semibold text-gray-900 mb-4">
              What you'll get with {featureInfo.title}:
            </h3>
            <div className="grid gap-3">
              {featureInfo.benefits.map((benefit, index) => (
                <div key={index} className="flex items-center gap-3">
                  <div className="bg-green-100 text-green-600 p-1 rounded-full">
                    <Check className="h-4 w-4" />
                  </div>
                  <span className="text-gray-700">{benefit}</span>
                </div>
              ))}
            </div>
          </div>

          {/* Pricing plans */}
          {showPricing && (
            <div>
              <h3 className="text-lg font-semibold text-gray-900 mb-4">Choose Your Plan:</h3>
              <div className="grid gap-4 md:grid-cols-2">
                {plans.map(plan => {
                  const isRequired = plan.tier === featureInfo.tier;
                  const isHigherTier = plan.tier === 'ultimate' && featureInfo.tier === 'premium';
                  const showPlan = isRequired || isHigherTier;

                  if (!showPlan) return null;

                  return (
                    <div
                      key={plan.tier}
                      className={`border-2 rounded-xl p-6 relative ${
                        isRequired ? 'border-blue-500 bg-blue-50' : 'border-gray-200'
                      }`}
                    >
                      {isRequired && (
                        <div className="absolute -top-3 left-1/2 transform -translate-x-1/2">
                          <div className="bg-blue-500 text-white px-3 py-1 rounded-full text-sm font-medium">
                            Required
                          </div>
                        </div>
                      )}

                      <div className="text-center">
                        <div className={`w-12 h-12 mx-auto mb-3 rounded-full flex items-center justify-center bg-gradient-to-br ${plan.color}`}>
                          <plan.icon className="h-6 w-6 text-white" />
                        </div>
                        <h4 className="text-xl font-bold text-gray-900 mb-1">{plan.name}</h4>
                        <div className="text-2xl font-bold mb-4">
                          <span className={plan.textColor}>{plan.price}</span>
                        </div>

                        <div className="space-y-2 mb-6">
                          {plan.features.map((feature, index) => (
                            <div key={index} className="flex items-center gap-2 text-sm text-gray-600">
                              <Check className="h-4 w-4 text-green-500 flex-shrink-0" />
                              <span>{feature}</span>
                            </div>
                          ))}
                        </div>

                        <button
                          onClick={() => onUpgrade(plan.tier)}
                          className={`w-full py-3 px-4 rounded-lg font-medium transition-all duration-200 ${
                            isRequired
                              ? `bg-gradient-to-r ${plan.color} text-white hover:shadow-lg`
                              : `border-2 ${plan.textColor} border-current hover:bg-opacity-10 ${plan.bgColor}`
                          }`}
                        >
                          {isRequired ? `Unlock with ${plan.name}` : `Upgrade to ${plan.name}`}
                        </button>
                      </div>
                    </div>
                  );
                })}
              </div>
            </div>
          )}

          {/* Simple upgrade button for non-pricing version */}
          {!showPricing && (
            <div className="text-center">
              <button
                onClick={() => onUpgrade(featureInfo.tier)}
                className={`bg-gradient-to-r ${requiredPlan.color} text-white px-8 py-3 rounded-lg font-medium hover:shadow-lg transition-all duration-200 flex items-center justify-center gap-2 mx-auto`}
              >
                <requiredPlan.icon className="h-5 w-5" />
                Upgrade to {requiredPlan.name}
              </button>
            </div>
          )}
        </div>
      </div>
    </div>
  );
};

export default UpgradePrompt;<|MERGE_RESOLUTION|>--- conflicted
+++ resolved
@@ -11,14 +11,8 @@
   Shield,
   BarChart3,
   Palette,
-<<<<<<< HEAD
-  Headphones
-} from 'lucide-react';
-import type { PremiumFeature, SubscriptionTier } from '../types';
-=======
   Headphones,
 } from "lucide-react";
->>>>>>> a2085a2a
 
 interface UpgradePromptProps {
   /** The feature that triggered the upgrade prompt */
@@ -48,20 +42,6 @@
   currentTier = 'free'
 }) => {
   const getFeatureInfo = (featureId: string) => {
-<<<<<<< HEAD
-    const featureMap: Record<string, {
-      title: string;
-      description: string;
-      icon: React.ComponentType<any>;
-      tier: SubscriptionTier;
-      benefits: string[];
-    }> = {
-      'nuclear_mode': {
-        title: 'Nuclear Mode',
-        description: 'Extreme difficulty challenges that guarantee you wake up',
-        icon: Target,
-        tier: 'premium' as SubscriptionTier,
-=======
     const featureMap: Record<
       string,
       {
@@ -75,7 +55,6 @@
         title: "Nuclear Mode",
         description: "Extreme difficulty challenges that guarantee you wake up",
         icon: Target,
->>>>>>> a2085a2a
         benefits: [
           'Mathematical gauntlets',
           'Memory challenges',
@@ -88,10 +67,6 @@
         title: 'Premium Voices',
         description: '20+ unique AI personalities to wake you up',
         icon: Mic,
-<<<<<<< HEAD
-        tier: 'premium' as SubscriptionTier,
-=======
->>>>>>> a2085a2a
         benefits: [
           'Celebrity chef motivation',
           'Zen master mindfulness',
@@ -104,10 +79,6 @@
         title: 'Voice Cloning',
         description: 'Create a custom AI voice clone of yourself or loved ones',
         icon: Headphones,
-<<<<<<< HEAD
-        tier: 'ultimate' as SubscriptionTier,
-=======
->>>>>>> a2085a2a
         benefits: [
           'Upload voice samples',
           'AI generates your voice',
@@ -120,10 +91,6 @@
         title: 'Unlimited Alarms',
         description: 'Create as many alarms as you need without limits',
         icon: Infinity,
-<<<<<<< HEAD
-        tier: 'premium' as SubscriptionTier,
-=======
->>>>>>> a2085a2a
         benefits: [
           'No 10-alarm limit',
           'Complex schedules',
@@ -136,10 +103,6 @@
         title: 'Advanced Analytics',
         description: 'Detailed insights into your sleep and wake patterns',
         icon: BarChart3,
-<<<<<<< HEAD
-        tier: 'premium' as SubscriptionTier,
-=======
->>>>>>> a2085a2a
         benefits: [
           'Sleep quality tracking',
           'Wake time optimization',
@@ -152,10 +115,6 @@
         title: 'Priority Support',
         description: 'Get help faster with dedicated premium support',
         icon: Shield,
-<<<<<<< HEAD
-        tier: 'premium' as SubscriptionTier,
-=======
->>>>>>> a2085a2a
         benefits: [
           'Faster response times',
           'Dedicated support team',
@@ -168,10 +127,6 @@
         title: 'Premium Themes',
         description: 'Beautiful themes and customization options',
         icon: Palette,
-<<<<<<< HEAD
-        tier: 'premium' as SubscriptionTier,
-=======
->>>>>>> a2085a2a
         benefits: [
           'Exclusive themes',
           'Custom color schemes',
@@ -182,24 +137,6 @@
       }
     };
 
-<<<<<<< HEAD
-    return featureMap[featureId] || {
-      title: 'Premium Feature',
-      description: 'This feature requires a premium subscription',
-      icon: Crown,
-      tier: 'premium' as SubscriptionTier,
-      benefits: ['Enhanced functionality', 'Premium experience', 'Advanced features']
-    };
-  };
-
-  const featureInfo = typeof feature === 'string' ? getFeatureInfo(feature) : {
-    title: 'Premium Feature',
-    description: 'This feature requires a premium subscription',
-    icon: Crown,
-    tier: 'premium' as SubscriptionTier,
-    benefits: ['Enhanced functionality']
-  };
-=======
     return (
       featureMap[featureId] || {
         title: "Premium Feature",
@@ -223,20 +160,13 @@
           icon: Crown,
           benefits: ["Enhanced functionality"],
         };
->>>>>>> a2085a2a
 
   const Icon = featureInfo.icon;
 
   const plans = [
     {
-<<<<<<< HEAD
-      tier: 'premium' as SubscriptionTier,
-      name: 'Premium',
-      price: '$9.99/month',
-=======
       name: "Premium",
       price: "$9.99/month",
->>>>>>> a2085a2a
       icon: Crown,
       color: 'from-orange-500 to-red-500',
       textColor: 'text-orange-600',
@@ -251,14 +181,8 @@
       ]
     },
     {
-<<<<<<< HEAD
-      tier: 'ultimate' as SubscriptionTier,
-      name: 'Ultimate',
-      price: '$19.99/month',
-=======
       name: "Ultimate",
       price: "$19.99/month",
->>>>>>> a2085a2a
       icon: Star,
       color: 'from-purple-500 to-pink-500',
       textColor: 'text-purple-600',
