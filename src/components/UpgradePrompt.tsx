--- conflicted
+++ resolved
@@ -1,6 +1,4 @@
 import React from 'react';
-import path from 'path';
-import { PremiumFeature } from '@/types';
 import {
   Crown,
   Star,
@@ -22,11 +20,7 @@
   /** Whether to show as modal or inline */
   variant?: 'modal' | 'inline' | 'banner';
   /** Callback when user clicks upgrade */
-<<<<<<< HEAD
-  onUpgrade?: ((...args: any[]) => void) | undefined;
-=======
   onUpgrade?: ((...args: any[]) => void) | undefined; // auto: widened function prop
->>>>>>> ff7f7fa3
   /** Callback when user dismisses prompt */
   onDismiss?: () => void;
   /** Custom title override */
@@ -36,11 +30,7 @@
   /** Whether to show pricing */
   showPricing?: boolean;
   /** Current user tier for comparison */
-<<<<<<< HEAD
-  currentTier?: string;
-=======
   currentTier?: string; // auto: added for prop compatibility
->>>>>>> ff7f7fa3
 }
 
 const UpgradePrompt: React.FC<UpgradePromptProps> = ({
@@ -61,7 +51,6 @@
         description: string;
         icon: React.ComponentType<any>;
         benefits: string[];
-        tier: string;
       }
     > = {
       nuclear_mode: {
@@ -75,7 +64,6 @@
           'Photo proof requirements',
           'Voice recognition tasks',
         ],
-        tier: 'premium',
       },
       custom_voices: {
         title: 'Premium Voices',
@@ -84,11 +72,10 @@
         benefits: [
           'Celebrity chef motivation',
           'Zen master mindfulness',
-          'Bot companion efficiency',
+          'Robot companion efficiency',
           'Pirate captain adventure',
           'And 16+ more personalities',
         ],
-        tier: 'premium',
       },
       voice_cloning: {
         title: 'Voice Cloning',
@@ -101,7 +88,6 @@
           'Share with family members',
           'High-quality speech synthesis',
         ],
-        tier: 'ultimate',
       },
       unlimited_alarms: {
         title: 'Unlimited Alarms',
@@ -114,7 +100,6 @@
           'Backup alarms',
           'Event-specific alarms',
         ],
-        tier: 'premium',
       },
       advanced_analytics: {
         title: 'Advanced Analytics',
@@ -127,7 +112,6 @@
           'Personalized insights',
           'Export data reports',
         ],
-        tier: 'premium',
       },
       priority_support: {
         title: 'Priority Support',
@@ -140,7 +124,6 @@
           'Feature request priority',
           '24/7 availability',
         ],
-        tier: 'premium',
       },
       theme_store: {
         title: 'Premium Themes',
@@ -153,7 +136,6 @@
           'Dark mode variants',
           'Seasonal themes',
         ],
-        tier: 'premium',
       },
     };
 
@@ -163,7 +145,6 @@
         description: 'This feature requires a premium subscription',
         icon: Crown,
         benefits: ['Enhanced functionality', 'Premium experience', 'Advanced features'],
-        tier: 'premium',
       }
     );
   };
@@ -176,7 +157,6 @@
           description: 'This feature requires a premium subscription',
           icon: Crown,
           benefits: ['Enhanced functionality'],
-          tier: 'premium',
         };
 
   const Icon = featureInfo.icon;
@@ -184,7 +164,6 @@
   const plans = [
     {
       name: 'Premium',
-      tier: 'premium',
       price: '$9.99/month',
       icon: Crown,
       color: 'from-orange-500 to-red-500',
@@ -201,7 +180,6 @@
     },
     {
       name: 'Ultimate',
-      tier: 'ultimate',
       price: '$19.99/month',
       icon: Star,
       color: 'from-purple-500 to-pink-500',
@@ -276,9 +254,9 @@
           <div className="mb-6">
             <div className="text-sm text-gray-500 mb-2">What you'll get:</div>
             <div className="space-y-1">
-              {featureInfo.benefits.slice(0, 3).map((benefit, _index) => (
+              {featureInfo.benefits.slice(0, 3).map((benefit, index) => (
                 <div
-                  key={_index}
+                  key={index}
                   className="flex items-center gap-2 text-sm text-gray-700"
                 >
                   <Check className="h-4 w-4 text-green-500" />
@@ -337,8 +315,8 @@
               What you'll get with {featureInfo.title}:
             </h3>
             <div className="grid gap-3">
-              {featureInfo.benefits.map((benefit, _index) => (
-                <div key={_index} className="flex items-center gap-3">
+              {featureInfo.benefits.map((benefit, index) => (
+                <div key={index} className="flex items-center gap-3">
                   <div className="bg-green-100 text-green-600 p-1 rounded-full">
                     <Check className="h-4 w-4" />
                   </div>
@@ -392,9 +370,9 @@
                         </div>
 
                         <div className="space-y-2 mb-6">
-                          {plan.features.map((feature, _index) => (
+                          {plan.features.map((feature, index) => (
                             <div
-                              key={_index}
+                              key={index}
                               className="flex items-center gap-2 text-sm text-gray-600"
                             >
                               <Check className="h-4 w-4 text-green-500 flex-shrink-0" />
