/// <reference lib="dom" />
import React, { useState, useCallback, useRef } from 'react';
import {
  Upload,
  X,
  Play,
  Pause,
  Volume2,
  FileAudio,
  AlertCircle,
  CheckCircle,
  Loader2,
  Trash2,
} from 'lucide-react';
import { Card, CardContent, CardHeader, CardTitle } from './ui/card';
import { Button } from './ui/button';
import { Input } from './ui/input';
import { Label } from './ui/label';
import { Textarea } from './ui/textarea';
import { Badge } from './ui/badge';
import { Progress } from './ui/progress';
import { Alert, AlertDescription } from './ui/alert';
import {
  Select,
  SelectContent,
  SelectItem,
  SelectTrigger,
  SelectValue,
} from './ui/select';
import { ScrollArea } from './ui/scroll-area';
import {
  Dialog,
  DialogContent,
  DialogHeader,
  DialogTitle,
  DialogTrigger,
} from './ui/dialog';
import { CustomSoundManager } from '../services/custom-sound-manager';
import type {
  CustomSound,
  SoundCategory,
  SoundUploadProgress,
  SoundUploadResult,
  UploadedFile,
} from '../types/custom-sound-themes';

interface SoundUploaderProps {
  userId: string;
  onSoundUploaded?: (sound: CustomSound) => void;
  onSoundDeleted?: (soundId: string) => void;
  maxFiles?: number;
  allowedCategories?: SoundCategory[];
  className?: string;
}

interface UploadItem extends UploadedFile {
  file?: File;
  previewUrl?: string;
  isPlaying?: boolean;
  audio?: HTMLAudioElement;
}

const SOUND_CATEGORIES: Array<{
  value: SoundCategory;
  label: string;
  description: string;
}> = [
  {
    value: 'ui',
    label: 'UI Sounds',
    description: 'Click, hover, success, error sounds',
  },
  {
    value: 'notification',
    label: 'Notifications',
    description: 'Alert and notification sounds',
  },
  { value: 'alarm', label: 'Alarms', description: 'Wake-up and alarm sounds' },
  {
    value: 'ambient',
    label: 'Ambient',
    description: 'Background and atmospheric sounds',
  },
  { value: 'voice', label: 'Voice', description: 'Voice recordings and speech' },
  { value: 'music', label: 'Music', description: 'Musical compositions and melodies' },
  { value: 'effect', label: 'Sound Effects', description: 'General sound effects' },
  {
    value: 'nature',
    label: 'Nature',
    description: 'Natural sounds like birds, water, wind',
  },
  {
    value: 'mechanical',
    label: 'Mechanical',
    description: 'Machine and mechanical sounds',
  },
  {
    value: 'electronic',
    label: 'Electronic',
    description: 'Digital and synthetic sounds',
  },
  { value: 'organic', label: 'Organic', description: 'Human and organic sounds' },
];

export const SoundUploader: React.FC<SoundUploaderProps> = ({
  userId,
  onSoundUploaded,
  onSoundDeleted,
  maxFiles = 10,
  allowedCategories,
  className = '',
}) => {
  const [uploadItems, setUploadItems] = useState<UploadItem[]>([]);
  const [uploadedSounds, setUploadedSounds] = useState<CustomSound[]>([]);
  const [isDragActive, setIsDragActive] = useState(false);
  const [isLoading, setIsLoading] = useState(false);
  const [selectedSound, setSelectedSound] = useState<CustomSound | null>(null);
  const [showUploadDialog, setShowUploadDialog] = useState(false);

  const fileInputRef = useRef<HTMLInputElement>(null);
  const dropZoneRef = useRef<HTMLDivElement>(null);
  const customSoundManager = CustomSoundManager.getInstance();

  // Filter categories based on allowed ones
  const availableCategories = allowedCategories
    ? SOUND_CATEGORIES.filter(cat => allowedCategories.includes(cat.value))
    : SOUND_CATEGORIES;

  // Load existing sounds on mount
  React.useEffect(() => {
    loadExistingSounds();
  }, [userId]);

  const loadExistingSounds = async () => {
    setIsLoading(true);
    try {
      const sounds = await customSoundManager.getUserCustomSounds(userId);
      setUploadedSounds(sounds);
    } catch (error) {
      console.error('Error loading existing sounds:', error);
    } finally {
      setIsLoading(false);
    }
  };

  // Drag and drop handlers
  const handleDragEnter = useCallback((e: React.DragEvent) => {
    e.preventDefault();
    e.stopPropagation();
    setIsDragActive(true);
  }, []);

  const handleDragLeave = useCallback((e: React.DragEvent) => {
    e.preventDefault();
    e.stopPropagation();
    if (!dropZoneRef.current?.contains(e.relatedTarget as Node)) {
      setIsDragActive(false);
    }
  }, []);

  const handleDragOver = useCallback((e: React.DragEvent) => {
    e.preventDefault();
    e.stopPropagation();
  }, []);

  const handleDrop = useCallback((e: React.DragEvent) => {
    e.preventDefault();
    e.stopPropagation();
    setIsDragActive(false);

    const files = Array.from(e.dataTransfer.files);
    handleFiles(files);
  }, []);

  // File handling
  const handleFileInput = (e: React.ChangeEvent<HTMLInputElement>) => {
    const files = Array.from(e.target.files || []);
    handleFiles(files);
  };

  const handleFiles = (files: File[]) => {
    if (uploadItems.length + files.length > maxFiles) {
      alert(`Maximum ${maxFiles} files allowed`);
      return;
    }

    const newItems: UploadItem[] = files.map(file => ({
      id: `upload_${Date.now()}_${Math.random().toString(36).substr(2, 9)}`,
      fileName: file.name,
      fileSize: file.size,
      fileType: file.type,
      uploadProgress: 0,
      status: 'uploading',
      file,
      previewUrl: URL.createObjectURL(file),
      isPlaying: false,
    }));

    setUploadItems((prev: any) => [...prev, ...newItems]);

    // Start uploading each file
    newItems.forEach(item => {
      if (item.file) {
        uploadFile(item);
      }
    });
  };

  const uploadFile = async (item: UploadItem) => {
    if (!item.file) return;

    try {
      // Update status to uploading
      updateUploadItem(item.id, { status: 'uploading' });

      const metadata = {
        name: item.file.name.replace(/\.[^/.]+$/, ''), // Remove extension
        description: '',
        category: 'effect' as SoundCategory, // Default category
        tags: [],
      };

      const result: SoundUploadResult = await customSoundManager.uploadCustomSound(
        item.file,
        metadata,
        userId,
        (progress: SoundUploadProgress) => {
          updateUploadItem(item.id, {
            uploadProgress: progress.percentage,
            status: progress.stage === 'complete' ? 'ready' : 'processing',
          });
        }
      );

      if (result.success && result.customSound) {
        updateUploadItem(item.id, {
          status: 'ready',
          uploadProgress: 100,
        });

        // Add to uploaded sounds list
        setUploadedSounds((prev: any) => [...prev, result.customSound!]);
        onSoundUploaded?.(result.customSound);
      } else {
        updateUploadItem(item.id, {
          status: 'error',
          error: result.error || 'Upload failed',
        });
      }
    } catch (error) {
      updateUploadItem(item.id, {
        status: 'error',
        error: error instanceof Error ? error.message : 'Upload failed',
      });
    }
  };

  const updateUploadItem = (id: string, updates: Partial<UploadItem>) => {
    setUploadItems((prev: any) => // auto: implicit any
      prev.map(($1) => {
        // TODO(manual): implement
        return null;
      })
    );
  };

  const removeUploadItem = (id: string) => {
    setUploadItems((prev: any) => { // auto
      const item = prev.find((i: any) => i.id === id);
      if (item?.previewUrl) {
        URL.revokeObjectURL(item.previewUrl);
      }
      if (item?.audio) {
        item.audio.pause();
      }
      return prev.filter((i: any) => i.id !== id);
    });
  };

  const deleteUploadedSound = async (sound: CustomSound) => {
    try {
      const success = await customSoundManager.deleteCustomSound(sound.id, userId);
      if (success) {
<<<<<<< HEAD
        setUploadedSounds((prev: any) => p // auto: implicit anyrev.filter((s: any) => s.id !== sound.id));
=======
        setUploadedSounds((prev: any) => prev.filter((s: any) => s
>>>>>>> 76d4fab9
        onSoundDeleted?.(sound.id);
      }
    } catch (error) {
      console.error('Error deleting sound:', error);
    }
  };

  // Audio preview handlers
  const togglePreview = async (item: UploadItem) => {
    if (!item.previewUrl) return;

    if (item.isPlaying && item.audio) {
      item.audio.pause();
      updateUploadItem(item.id, { isPlaying: false });
    } else {
      // Stop all other previews
      uploadItems.forEach((i: any) => { // auto
        if (i.audio && i.isPlaying) {
          i.audio.pause();
          updateUploadItem(i.id, { isPlaying: false });
        }
      });

      if (!item.audio) {
        const audio = new Audio(item.previewUrl);
        audio.addEventListener('ended', () => {
          updateUploadItem(item.id, { isPlaying: false });
        });
        updateUploadItem(item.id, { audio });
        item.audio = audio;
      }

      item.audio.play();
      updateUploadItem(item.id, { isPlaying: true });
    }
  };

  const toggleSoundPreview = async (sound: CustomSound) => {
    try {
      const audio = await customSoundManager.previewCustomSound(sound);
      audio.play();
    } catch (error) {
      console.error('Error playing sound preview:', error);
    }
  };

  const formatFileSize = (bytes: number): string => {
    if (bytes === 0) return '0 Bytes';
    const k = 1024;
    const sizes = ['Bytes', 'KB', 'MB', 'GB'];
    const i = Math.floor(Math.log(bytes) / Math.log(k));
    return parseFloat((bytes / Math.pow(k, i)).toFixed(2)) + ' ' + sizes[i];
  };

  const getStatusIcon = (status: UploadItem['status']) => {
    switch (status) {
      case 'uploading':
      case 'processing':
        return <Loader2 className="w-4 h-4 animate-spin text-blue-500" />;
      case 'ready':
        return <CheckCircle className="w-4 h-4 text-green-500" />;
      case 'error':
        return <AlertCircle className="w-4 h-4 text-red-500" />;
      default:
        return <FileAudio className="w-4 h-4 text-gray-500" />;
    }
  };

  const getStatusColor = (status: UploadItem['status']) => {
    switch (status) {
      case 'uploading':
      case 'processing':
        return 'bg-blue-500';
      case 'ready':
        return 'bg-green-500';
      case 'error':
        return 'bg-red-500';
      default:
        return 'bg-gray-500';
    }
  };

  return (
    <div className={`space-y-6 ${className}`}>
      {/* Upload Area */}
      <Card>
        <CardHeader>
          <CardTitle className="flex items-center gap-2">
            <Upload className="w-5 h-5" />
            Upload Custom Sounds
          </CardTitle>
        </CardHeader>
        <CardContent>
          <div
            ref={dropZoneRef}
            onDragEnter={handleDragEnter}
            onDragLeave={handleDragLeave}
            onDragOver={handleDragOver}
            onDrop={handleDrop}
            className={`
              border-2 border-dashed rounded-lg p-8 text-center transition-colors cursor-pointer
              ${isDragActive ? 'border-blue-500 bg-blue-50' : 'border-gray-300 hover:border-gray-400'}
            `}
            onClick={() => fileInputRef.current?.click()}
          >
            <FileAudio className="w-12 h-12 mx-auto mb-4 text-gray-400" />
            <h3 className="text-lg font-medium mb-2">
              {isDragActive ? 'Drop files here' : 'Upload Audio Files'}
            </h3>
            <p className="text-gray-600 mb-4">
              Drag and drop your audio files here, or click to browse
            </p>
            <p className="text-sm text-gray-500">
              Supported formats: MP3, WAV, OGG, AAC, M4A (Max 10MB each)
            </p>

            <input
              ref={fileInputRef}
              type="file"
              multiple
              accept="audio/*"
              onChange={handleFileInput}
              className="hidden"
            />
          </div>

          {/* Upload Progress */}
          {uploadItems.length > 0 && (
            <div className="mt-6 space-y-3">
              <h4 className="font-medium">Uploading Files</h4>
              <ScrollArea className="h-64">
                {uploadItems.map(($1) => {
        // TODO(manual): implement
        return null;
      })
                  <div
                    key={item.id}
                    className="flex items-center gap-3 p-3 border rounded-lg"
                  >
                    {getStatusIcon(item.status)}

                    <div className="flex-1 min-w-0">
                      <div className="flex items-center justify-between mb-1">
                        <p className="text-sm font-medium truncate">{item.fileName}</p>
                        <Badge variant="outline" className="text-xs">
                          {formatFileSize(item.fileSize)}
                        </Badge>
                      </div>

                      {item.status !== 'error' && (
                        <Progress value={item.uploadProgress} className="h-1" />
                      )}

                      {item.error && (
                        <Alert className="mt-2">
                          <AlertCircle className="w-4 h-4" />
                          <AlertDescription className="text-sm">
                            {item.error}
                          </AlertDescription>
                        </Alert>
                      )}
                    </div>

                    <div className="flex items-center gap-2">
                      {item.previewUrl && (
                        <Button
                          size="sm"
                          variant="outline"
                          onClick={() => togglePreview(item)}
                          disabled={item.status === 'error'}
                        >
                          {item.isPlaying ? (
                            <Pause className="w-4 h-4" />
                          ) : (
                            <Play className="w-4 h-4" />
                          )}
                        </Button>
                      )}

                      <Button
                        size="sm"
                        variant="outline"
                        onClick={() => removeUploadItem(item.id)}
                      >
                        <X className="w-4 h-4" />
                      </Button>
                    </div>
                  </div>
                ))}
              </ScrollArea>
            </div>
          )}
        </CardContent>
      </Card>

      {/* Uploaded Sounds Library */}
      <Card>
        <CardHeader>
          <CardTitle className="flex items-center justify-between">
            <div className="flex items-center gap-2">
              <Volume2 className="w-5 h-5" />
              Your Sound Library ({uploadedSounds.length})
            </div>
            <Button onClick={loadExistingSounds} disabled={isLoading} size="sm">
              {isLoading ? <Loader2 className="w-4 h-4 animate-spin" /> : 'Refresh'}
            </Button>
          </CardTitle>
        </CardHeader>
        <CardContent>
          {uploadedSounds.length === 0 ? (
            <div className="text-center py-8 text-gray-500">
              <FileAudio className="w-12 h-12 mx-auto mb-4 opacity-50" />
              <p>No sounds uploaded yet</p>
              <p className="text-sm">Upload some audio files to get started</p>
            </div>
          ) : (
            <ScrollArea className="h-96">
              <div className="space-y-3">
                {uploadedSounds.map(($1) => {
        // TODO(manual): implement
        return null;
      })
                  <div
                    key={sound.id}
                    className="flex items-center gap-3 p-4 border rounded-lg hover:bg-gray-50"
                  >
                    <FileAudio className="w-8 h-8 text-blue-500" />

                    <div className="flex-1 min-w-0">
                      <div className="flex items-center gap-2 mb-1">
                        <h4 className="font-medium truncate">{sound.name}</h4>
                        <Badge variant="secondary" className="text-xs">
                          {SOUND_CATEGORIES.find(cat => cat.value === sound.category)
                            ?.label || sound.category}
                        </Badge>
                      </div>
                      {sound.description && (
                        <p className="text-sm text-gray-600 truncate">
                          {sound.description}
                        </p>
                      )}
                      <div className="flex items-center gap-2 mt-1 text-xs text-gray-500">
                        <span>{formatFileSize(sound.fileSize || 0)}</span>
                        <span>•</span>
                        <span>
                          {sound.duration
                            ? `${Math.round(sound.duration)}s`
                            : 'Unknown'}
                        </span>
                        {sound.tags && sound.tags.length > 0 && (
                          <>
                            <span>•</span>
                            <span>{sound.tags.join(', ')}</span>
                          </>
                        )}
                      </div>
                    </div>

                    <div className="flex items-center gap-2">
                      <Button
                        size="sm"
                        variant="outline"
                        onClick={() => toggleSoundPreview(sound)}
                      >
                        <Play className="w-4 h-4" />
                      </Button>

                      <Dialog>
                        <DialogTrigger asChild>
                          <Button size="sm" variant="outline">
                            Edit
                          </Button>
                        </DialogTrigger>
                        <DialogContent>
                          <DialogHeader>
                            <DialogTitle>Edit Sound</DialogTitle>
                          </DialogHeader>
                          <SoundEditForm
                            sound={sound}
                            onSave={(updatedSound: any) => { // auto
                              setUploadedSounds((prev: any) => // auto: implicit any
                                prev.map((s: any) => // auto: implicit any
                                  s.id === updatedSound.id ? updatedSound : s
                                )
                              );
                            }}
                          />
                        </DialogContent>
                      </Dialog>

                      <Button
                        size="sm"
                        variant="destructive"
                        onClick={() => deleteUploadedSound(sound)}
                      >
                        <Trash2 className="w-4 h-4" />
                      </Button>
                    </div>
                  </div>
                ))}
              </div>
            </ScrollArea>
          )}
        </CardContent>
      </Card>
    </div>
  );
};

// Sound editing form component
const SoundEditForm: React.FC<{
  sound: CustomSound;
  onSave: (sound: CustomSound) => void;
}> = ({ sound, onSave }) => {
  const [name, setName] = useState(sound.name);
  const [description, setDescription] = useState(sound.description || '');
  const [category, setCategory] = useState<SoundCategory>(sound.category);
  const [tags, setTags] = useState(sound.tags?.join(', ') || '');
  const [isSaving, setIsSaving] = useState(false);

  const customSoundManager = CustomSoundManager.getInstance();

  const handleSave = async () => {
    setIsSaving(true);
    try {
      const success = await customSoundManager.updateCustomSound(
        sound.id,
        sound.uploadedBy,
        {
          name: name.trim(),
          description: description.trim() || undefined,
          category,
          tags: tags
            .split(',')
            .map((tag: any) => t // auto: implicit anyag.trim())
            .filter(Boolean),
        }
      );

      if (success) {
        const updatedSound: CustomSound = {
          ...sound,
          name: name.trim(),
          description: description.trim() || undefined,
          category,
          tags: tags
            .split(',')
            .map((tag: any) => t // auto: implicit anyag.trim())
            .filter(Boolean),
        };
        onSave(updatedSound);
      }
    } catch (error) {
      console.error('Error updating sound:', error);
    } finally {
      setIsSaving(false);
    }
  };

  return (
    <div className="space-y-4">
      <div>
        <Label htmlFor="sound-name">Name</Label>
        <Input
          id="sound-name"
          value={name}
          onChange={(e: any) => s // auto: implicit anyetName(e.target.value)}
          placeholder="Sound name"
        />
      </div>

      <div>
        <Label htmlFor="sound-description">Description</Label>
        <Textarea
          id="sound-description"
          value={description}
          onChange={(e: any) => s // auto: implicit anyetDescription(e.target.value)}
          placeholder="Describe this sound..."
          rows={3}
        />
      </div>

      <div>
        <Label htmlFor="sound-category">Category</Label>
        <Select
          value={category}
          onValueChange={(value: SoundCategory) => setCategory(value)}
        >
          <SelectTrigger>
            <SelectValue />
          </SelectTrigger>
          <SelectContent>
            {SOUND_CATEGORIES.map(cat => (
              <SelectItem key={cat.value} value={cat.value}>
                {cat.label} - {cat.description}
              </SelectItem>
            ))}
          </SelectContent>
        </Select>
      </div>

      <div>
        <Label htmlFor="sound-tags">Tags</Label>
        <Input
          id="sound-tags"
          value={tags}
          onChange={(e: any) => s // auto: implicit anyetTags(e.target.value)}
          placeholder="tag1, tag2, tag3"
        />
        <p className="text-sm text-gray-500 mt-1">Separate tags with commas</p>
      </div>

      <Button
        onClick={handleSave}
        disabled={isSaving || !name.trim()}
        className="w-full"
      >
        {isSaving ? <Loader2 className="w-4 h-4 animate-spin mr-2" /> : null}
        Save Changes
      </Button>
    </div>
  );
};

export default SoundUploader;<|MERGE_RESOLUTION|>--- conflicted
+++ resolved
@@ -256,16 +256,14 @@
   };
 
   const updateUploadItem = (id: string, updates: Partial<UploadItem>) => {
-    setUploadItems((prev: any) => // auto: implicit any
-      prev.map(($1) => {
-        // TODO(manual): implement
-        return null;
-      })
+    setUploadItems((prev: any) =>
+      prev.map((item: any) => (item.id === id ? { ...item, ...updates } : item))
     );
   };
 
   const removeUploadItem = (id: string) => {
-    setUploadItems((prev: any) => { // auto
+    setUploadItems((prev: any) => {
+      // auto: implicit any
       const item = prev.find((i: any) => i.id === id);
       if (item?.previewUrl) {
         URL.revokeObjectURL(item.previewUrl);
@@ -281,11 +279,7 @@
     try {
       const success = await customSoundManager.deleteCustomSound(sound.id, userId);
       if (success) {
-<<<<<<< HEAD
-        setUploadedSounds((prev: any) => p // auto: implicit anyrev.filter((s: any) => s.id !== sound.id));
-=======
         setUploadedSounds((prev: any) => prev.filter((s: any) => s
->>>>>>> 76d4fab9
         onSoundDeleted?.(sound.id);
       }
     } catch (error) {
@@ -302,7 +296,8 @@
       updateUploadItem(item.id, { isPlaying: false });
     } else {
       // Stop all other previews
-      uploadItems.forEach((i: any) => { // auto
+      uploadItems.forEach((i: any) => {
+        // auto: implicit any
         if (i.audio && i.isPlaying) {
           i.audio.pause();
           updateUploadItem(i.id, { isPlaying: false });
@@ -417,10 +412,7 @@
             <div className="mt-6 space-y-3">
               <h4 className="font-medium">Uploading Files</h4>
               <ScrollArea className="h-64">
-                {uploadItems.map(($1) => {
-        // TODO(manual): implement
-        return null;
-      })
+                {uploadItems.map((item: any) => (
                   <div
                     key={item.id}
                     className="flex items-center gap-3 p-3 border rounded-lg"
@@ -504,10 +496,7 @@
           ) : (
             <ScrollArea className="h-96">
               <div className="space-y-3">
-                {uploadedSounds.map(($1) => {
-        // TODO(manual): implement
-        return null;
-      })
+                {uploadedSounds.map((sound: any) => (
                   <div
                     key={sound.id}
                     className="flex items-center gap-3 p-4 border rounded-lg hover:bg-gray-50"
@@ -565,9 +554,9 @@
                           </DialogHeader>
                           <SoundEditForm
                             sound={sound}
-                            onSave={(updatedSound: any) => { // auto
-                              setUploadedSounds((prev: any) => // auto: implicit any
-                                prev.map((s: any) => // auto: implicit any
+                            onSave={(updatedSound: any) => {
+                              setUploadedSounds((prev: any) =>
+                                prev.map((s: any) =>
                                   s.id === updatedSound.id ? updatedSound : s
                                 )
                               );
@@ -620,7 +609,7 @@
           category,
           tags: tags
             .split(',')
-            .map((tag: any) => t // auto: implicit anyag.trim())
+            .map((tag: any) => tag.trim())
             .filter(Boolean),
         }
       );
@@ -633,7 +622,7 @@
           category,
           tags: tags
             .split(',')
-            .map((tag: any) => t // auto: implicit anyag.trim())
+            .map((tag: any) => tag.trim())
             .filter(Boolean),
         };
         onSave(updatedSound);
@@ -652,7 +641,7 @@
         <Input
           id="sound-name"
           value={name}
-          onChange={(e: any) => s // auto: implicit anyetName(e.target.value)}
+          onChange={(e: React.ChangeEvent<HTMLTextAreaElement>) => setName(e.target.value)}
           placeholder="Sound name"
         />
       </div>
@@ -662,7 +651,7 @@
         <Textarea
           id="sound-description"
           value={description}
-          onChange={(e: any) => s // auto: implicit anyetDescription(e.target.value)}
+          onChange={(e: React.ChangeEvent<HTMLTextAreaElement>) => setDescription(e.target.value)}
           placeholder="Describe this sound..."
           rows={3}
         />
@@ -692,7 +681,7 @@
         <Input
           id="sound-tags"
           value={tags}
-          onChange={(e: any) => s // auto: implicit anyetTags(e.target.value)}
+          onChange={(e: React.ChangeEvent<HTMLTextAreaElement>) => setTags(e.target.value)}
           placeholder="tag1, tag2, tag3"
         />
         <p className="text-sm text-gray-500 mt-1">Separate tags with commas</p>
