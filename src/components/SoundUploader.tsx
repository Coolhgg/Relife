--- conflicted
+++ resolved
@@ -641,11 +641,7 @@
         <Input
           id="sound-name"
           value={name}
-<<<<<<< HEAD
           onChange={(e: React.ChangeEvent<HTMLTextAreaElement>) => setName(e.target.value)}
-=======
-          onChange={(e: any) => setName(e.target.value)}
->>>>>>> 0a801929
           placeholder="Sound name"
         />
       </div>
@@ -655,11 +651,7 @@
         <Textarea
           id="sound-description"
           value={description}
-<<<<<<< HEAD
           onChange={(e: React.ChangeEvent<HTMLTextAreaElement>) => setDescription(e.target.value)}
-=======
-          onChange={(e: any) => setDescription(e.target.value)}
->>>>>>> 0a801929
           placeholder="Describe this sound..."
           rows={3}
         />
@@ -689,11 +681,7 @@
         <Input
           id="sound-tags"
           value={tags}
-<<<<<<< HEAD
           onChange={(e: React.ChangeEvent<HTMLTextAreaElement>) => setTags(e.target.value)}
-=======
-          onChange={(e: any) => setTags(e.target.value)}
->>>>>>> 0a801929
           placeholder="tag1, tag2, tag3"
         />
         <p className="text-sm text-gray-500 mt-1">Separate tags with commas</p>
