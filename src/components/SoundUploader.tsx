<<<<<<< HEAD
import React, { useState, useCallback, useRef } from 'react';
import { Upload, X, Play, Pause, Volume2, FileAudio, AlertCircle, CheckCircle, Loader2, Trash2 } from 'lucide-react';
import { Card, CardContent, CardHeader, CardTitle } from './ui/card';
import { Button } from './ui/button';
import { Input } from './ui/input';
import { Label } from './ui/label';
import { Textarea } from './ui/textarea';
import { Badge } from './ui/badge';
import { Progress } from './ui/progress';
import { Alert, AlertDescription } from './ui/alert';
import { Select, SelectContent, SelectItem, SelectTrigger, SelectValue } from './ui/select';
import { ScrollArea } from './ui/scroll-area';
import { Dialog, DialogContent, DialogHeader, DialogTitle, DialogTrigger } from './ui/dialog';
import { CustomSoundManager } from '../services/custom-sound-manager';
=======
/// <reference lib="dom" />
import React, { useState, useCallback, useRef } from "react";
import {
  Upload,
  X,
  Play,
  Pause,
  Volume2,
  FileAudio,
  AlertCircle,
  CheckCircle,
  Loader2,
  Trash2,
} from "lucide-react";
import { Card, CardContent, CardHeader, CardTitle } from "./ui/card";
import { Button } from "./ui/button";
import { Input } from "./ui/input";
import { Label } from "./ui/label";
import { Textarea } from "./ui/textarea";
import { Badge } from "./ui/badge";
import { Progress } from "./ui/progress";
import { Alert, AlertDescription } from "./ui/alert";
import {
  Select,
  SelectContent,
  SelectItem,
  SelectTrigger,
  SelectValue,
} from "./ui/select";
import { ScrollArea } from "./ui/scroll-area";
import {
  Dialog,
  DialogContent,
  DialogHeader,
  DialogTitle,
  DialogTrigger,
} from "./ui/dialog";
import { CustomSoundManager } from "../services/custom-sound-manager";
>>>>>>> a2085a2a
import type {
  CustomSound,
  SoundCategory,
  SoundUploadProgress,
  SoundUploadResult,
  UploadedFile
} from '../types/custom-sound-themes';

interface SoundUploaderProps {
  userId: string;
  onSoundUploaded?: (sound: CustomSound) => void;
  onSoundDeleted?: (soundId: string) => void;
  maxFiles?: number;
  allowedCategories?: SoundCategory[];
  className?: string;
}

interface UploadItem extends UploadedFile {
  file?: File;
  previewUrl?: string;
  isPlaying?: boolean;
  audio?: HTMLAudioElement;
}

const SOUND_CATEGORIES: Array<{ value: SoundCategory; label: string; description: string }> = [
  { value: 'ui', label: 'UI Sounds', description: 'Click, hover, success, error sounds' },
  { value: 'notification', label: 'Notifications', description: 'Alert and notification sounds' },
  { value: 'alarm', label: 'Alarms', description: 'Wake-up and alarm sounds' },
  { value: 'ambient', label: 'Ambient', description: 'Background and atmospheric sounds' },
  { value: 'voice', label: 'Voice', description: 'Voice recordings and speech' },
  { value: 'music', label: 'Music', description: 'Musical compositions and melodies' },
  { value: 'effect', label: 'Sound Effects', description: 'General sound effects' },
  { value: 'nature', label: 'Nature', description: 'Natural sounds like birds, water, wind' },
  { value: 'mechanical', label: 'Mechanical', description: 'Machine and mechanical sounds' },
  { value: 'electronic', label: 'Electronic', description: 'Digital and synthetic sounds' },
  { value: 'organic', label: 'Organic', description: 'Human and organic sounds' }
];

export const SoundUploader: React.FC<SoundUploaderProps> = ({
  userId,
  onSoundUploaded,
  onSoundDeleted,
  maxFiles = 10,
  allowedCategories,
  className = ''
}) => {
  const [uploadItems, setUploadItems] = useState<UploadItem[]>([]);
  const [uploadedSounds, setUploadedSounds] = useState<CustomSound[]>([]);
  const [isDragActive, setIsDragActive] = useState(false);
  const [isLoading, setIsLoading] = useState(false);
  const [selectedSound, setSelectedSound] = useState<CustomSound | null>(null);
  const [showUploadDialog, setShowUploadDialog] = useState(false);

  const fileInputRef = useRef<HTMLInputElement>(null);
  const dropZoneRef = useRef<HTMLDivElement>(null);
  const customSoundManager = CustomSoundManager.getInstance();

  // Filter categories based on allowed ones
  const availableCategories = allowedCategories
    ? SOUND_CATEGORIES.filter(cat => allowedCategories.includes(cat.value))
    : SOUND_CATEGORIES;

  // Load existing sounds on mount
  React.useEffect(() => {
    loadExistingSounds();
  }, [userId]);

  const loadExistingSounds = async () => {
    setIsLoading(true);
    try {
      const sounds = await customSoundManager.getUserCustomSounds(userId);
      setUploadedSounds(sounds);
    } catch (error) {
      console.error('Error loading existing sounds:', error);
    } finally {
      setIsLoading(false);
    }
  };

  // Drag and drop handlers
  const handleDragEnter = useCallback((e: React.DragEvent) => {
    e.preventDefault();
    e.stopPropagation();
    setIsDragActive(true);
  }, []);

  const handleDragLeave = useCallback((e: React.DragEvent) => {
    e.preventDefault();
    e.stopPropagation();
    if (!dropZoneRef.current?.contains(e.relatedTarget as Node)) {
      setIsDragActive(false);
    }
  }, []);

  const handleDragOver = useCallback((e: React.DragEvent) => {
    e.preventDefault();
    e.stopPropagation();
  }, []);

  const handleDrop = useCallback((e: React.DragEvent) => {
    e.preventDefault();
    e.stopPropagation();
    setIsDragActive(false);

    const files = Array.from(e.dataTransfer.files);
    handleFiles(files);
  }, []);

  // File handling
  const handleFileInput = (e: React.ChangeEvent<HTMLInputElement>) => {
    const files = Array.from(e.target.files || []);
    handleFiles(files);
  };

  const handleFiles = (files: File[]) => {
    if (uploadItems.length + files.length > maxFiles) {
      alert(`Maximum ${maxFiles} files allowed`);
      return;
    }

    const newItems: UploadItem[] = files.map(file => ({
      id: `upload_${Date.now()}_${Math.random().toString(36).substr(2, 9)}`,
      fileName: file.name,
      fileSize: file.size,
      fileType: file.type,
      uploadProgress: 0,
      status: 'uploading',
      file,
      previewUrl: URL.createObjectURL(file),
      isPlaying: false
    }));

    setUploadItems(prev => [...prev, ...newItems]);

    // Start uploading each file
    newItems.forEach(item => {
      if (item.file) {
        uploadFile(item);
      }
    });
  };

  const uploadFile = async (item: UploadItem) => {
    if (!item.file) return;

    try {
      // Update status to uploading
      updateUploadItem(item.id, { status: 'uploading' });

      const metadata = {
        name: item.file.name.replace(/\.[^/.]+$/, ""), // Remove extension
        description: '',
        category: 'effect' as SoundCategory, // Default category
        tags: []
      };

      const result: SoundUploadResult = await customSoundManager.uploadCustomSound(
        item.file,
        metadata,
        userId,
        (progress: SoundUploadProgress) => {
          updateUploadItem(item.id, {
            uploadProgress: progress.percentage,
            status: progress.stage === 'complete' ? 'ready' : 'processing'
          });
        }
      );

      if (result.success && result.customSound) {
        updateUploadItem(item.id, {
          status: 'ready',
          uploadProgress: 100
        });

        // Add to uploaded sounds list
        setUploadedSounds(prev => [...prev, result.customSound!]);
        onSoundUploaded?.(result.customSound);
      } else {
        updateUploadItem(item.id, {
          status: 'error',
          error: result.error || 'Upload failed'
        });
      }
    } catch (error) {
      updateUploadItem(item.id, {
        status: 'error',
        error: error instanceof Error ? error.message : 'Upload failed'
      });
    }
  };

  const updateUploadItem = (id: string, updates: Partial<UploadItem>) => {
    setUploadItems(prev => prev.map(item =>
      item.id === id ? { ...item, ...updates } : item
    ));
  };

  const removeUploadItem = (id: string) => {
    setUploadItems(prev => {
      const item = prev.find(i => i.id === id);
      if (item?.previewUrl) {
        URL.revokeObjectURL(item.previewUrl);
      }
      if (item?.audio) {
        item.audio.pause();
      }
      return prev.filter(i => i.id !== id);
    });
  };

  const deleteUploadedSound = async (sound: CustomSound) => {
    try {
      const success = await customSoundManager.deleteCustomSound(sound.id, userId);
      if (success) {
        setUploadedSounds(prev => prev.filter(s => s.id !== sound.id));
        onSoundDeleted?.(sound.id);
      }
    } catch (error) {
      console.error('Error deleting sound:', error);
    }
  };

  // Audio preview handlers
  const togglePreview = async (item: UploadItem) => {
    if (!item.previewUrl) return;

    if (item.isPlaying && item.audio) {
      item.audio.pause();
      updateUploadItem(item.id, { isPlaying: false });
    } else {
      // Stop all other previews
      uploadItems.forEach(i => {
        if (i.audio && i.isPlaying) {
          i.audio.pause();
          updateUploadItem(i.id, { isPlaying: false });
        }
      });

      if (!item.audio) {
        const audio = new Audio(item.previewUrl);
        audio.addEventListener('ended', () => {
          updateUploadItem(item.id, { isPlaying: false });
        });
        updateUploadItem(item.id, { audio });
        item.audio = audio;
      }

      item.audio.play();
      updateUploadItem(item.id, { isPlaying: true });
    }
  };

  const toggleSoundPreview = async (sound: CustomSound) => {
    try {
      const audio = await customSoundManager.previewCustomSound(sound);
      audio.play();
    } catch (error) {
      console.error('Error playing sound preview:', error);
    }
  };

  const formatFileSize = (bytes: number): string => {
    if (bytes === 0) return '0 Bytes';
    const k = 1024;
    const sizes = ['Bytes', 'KB', 'MB', 'GB'];
    const i = Math.floor(Math.log(bytes) / Math.log(k));
    return parseFloat((bytes / Math.pow(k, i)).toFixed(2)) + ' ' + sizes[i];
  };

  const getStatusIcon = (status: UploadItem['status']) => {
    switch (status) {
      case 'uploading':
      case 'processing':
        return <Loader2 className="w-4 h-4 animate-spin text-blue-500" />;
      case 'ready':
        return <CheckCircle className="w-4 h-4 text-green-500" />;
      case 'error':
        return <AlertCircle className="w-4 h-4 text-red-500" />;
      default:
        return <FileAudio className="w-4 h-4 text-gray-500" />;
    }
  };

  const getStatusColor = (status: UploadItem['status']) => {
    switch (status) {
      case 'uploading':
      case 'processing':
        return 'bg-blue-500';
      case 'ready':
        return 'bg-green-500';
      case 'error':
        return 'bg-red-500';
      default:
        return 'bg-gray-500';
    }
  };

  return (
    <div className={`space-y-6 ${className}`}>
      {/* Upload Area */}
      <Card>
        <CardHeader>
          <CardTitle className="flex items-center gap-2">
            <Upload className="w-5 h-5" />
            Upload Custom Sounds
          </CardTitle>
        </CardHeader>
        <CardContent>
          <div
            ref={dropZoneRef}
            onDragEnter={handleDragEnter}
            onDragLeave={handleDragLeave}
            onDragOver={handleDragOver}
            onDrop={handleDrop}
            className={`
              border-2 border-dashed rounded-lg p-8 text-center transition-colors cursor-pointer
              ${isDragActive ? 'border-blue-500 bg-blue-50' : 'border-gray-300 hover:border-gray-400'}
            `}
            onClick={() => fileInputRef.current?.click()}
          >
            <FileAudio className="w-12 h-12 mx-auto mb-4 text-gray-400" />
            <h3 className="text-lg font-medium mb-2">
              {isDragActive ? 'Drop files here' : 'Upload Audio Files'}
            </h3>
            <p className="text-gray-600 mb-4">
              Drag and drop your audio files here, or click to browse
            </p>
            <p className="text-sm text-gray-500">
              Supported formats: MP3, WAV, OGG, AAC, M4A (Max 10MB each)
            </p>

            <input
              ref={fileInputRef}
              type="file"
              multiple
              accept="audio/*"
              onChange={handleFileInput}
              className="hidden"
            />
          </div>

          {/* Upload Progress */}
          {uploadItems.length > 0 && (
            <div className="mt-6 space-y-3">
              <h4 className="font-medium">Uploading Files</h4>
              <ScrollArea className="h-64">
                {uploadItems.map(item => (
                  <div key={item.id} className="flex items-center gap-3 p-3 border rounded-lg">
                    {getStatusIcon(item.status)}

                    <div className="flex-1 min-w-0">
                      <div className="flex items-center justify-between mb-1">
                        <p className="text-sm font-medium truncate">{item.fileName}</p>
                        <Badge variant="outline" className="text-xs">
                          {formatFileSize(item.fileSize)}
                        </Badge>
                      </div>

                      {item.status !== 'error' && (
                        <Progress value={item.uploadProgress} className="h-1" />
                      )}

                      {item.error && (
                        <Alert className="mt-2">
                          <AlertCircle className="w-4 h-4" />
                          <AlertDescription className="text-sm">{item.error}</AlertDescription>
                        </Alert>
                      )}
                    </div>

                    <div className="flex items-center gap-2">
                      {item.previewUrl && (
                        <Button
                          size="sm"
                          variant="outline"
                          onClick={() => togglePreview(item)}
                          disabled={item.status === 'error'}
                        >
                          {item.isPlaying ? <Pause className="w-4 h-4" /> : <Play className="w-4 h-4" />}
                        </Button>
                      )}

                      <Button
                        size="sm"
                        variant="outline"
                        onClick={() => removeUploadItem(item.id)}
                      >
                        <X className="w-4 h-4" />
                      </Button>
                    </div>
                  </div>
                ))}
              </ScrollArea>
            </div>
          )}
        </CardContent>
      </Card>

      {/* Uploaded Sounds Library */}
      <Card>
        <CardHeader>
          <CardTitle className="flex items-center justify-between">
            <div className="flex items-center gap-2">
              <Volume2 className="w-5 h-5" />
              Your Sound Library ({uploadedSounds.length})
            </div>
            <Button onClick={loadExistingSounds} disabled={isLoading} size="sm">
              {isLoading ? <Loader2 className="w-4 h-4 animate-spin" /> : 'Refresh'}
            </Button>
          </CardTitle>
        </CardHeader>
        <CardContent>
          {uploadedSounds.length === 0 ? (
            <div className="text-center py-8 text-gray-500">
              <FileAudio className="w-12 h-12 mx-auto mb-4 opacity-50" />
              <p>No sounds uploaded yet</p>
              <p className="text-sm">Upload some audio files to get started</p>
            </div>
          ) : (
            <ScrollArea className="h-96">
              <div className="space-y-3">
                {uploadedSounds.map(sound => (
                  <div key={sound.id} className="flex items-center gap-3 p-4 border rounded-lg hover:bg-gray-50">
                    <FileAudio className="w-8 h-8 text-blue-500" />

                    <div className="flex-1 min-w-0">
                      <div className="flex items-center gap-2 mb-1">
                        <h4 className="font-medium truncate">{sound.name}</h4>
                        <Badge variant="secondary" className="text-xs">
                          {SOUND_CATEGORIES.find(cat => cat.value === sound.category)?.label || sound.category}
                        </Badge>
                      </div>
                      {sound.description && (
                        <p className="text-sm text-gray-600 truncate">{sound.description}</p>
                      )}
                      <div className="flex items-center gap-2 mt-1 text-xs text-gray-500">
                        <span>{formatFileSize(sound.fileSize || 0)}</span>
                        <span>•</span>
                        <span>{sound.duration ? `${Math.round(sound.duration)}s` : 'Unknown'}</span>
                        {sound.tags && sound.tags.length > 0 && (
                          <>
                            <span>•</span>
                            <span>{sound.tags.join(', ')}</span>
                          </>
                        )}
                      </div>
                    </div>

                    <div className="flex items-center gap-2">
                      <Button
                        size="sm"
                        variant="outline"
                        onClick={() => toggleSoundPreview(sound)}
                      >
                        <Play className="w-4 h-4" />
                      </Button>

                      <Dialog>
                        <DialogTrigger asChild>
                          <Button size="sm" variant="outline">
                            Edit
                          </Button>
                        </DialogTrigger>
                        <DialogContent>
                          <DialogHeader>
                            <DialogTitle>Edit Sound</DialogTitle>
                          </DialogHeader>
                          <SoundEditForm
                            sound={sound}
                            onSave={(updatedSound) => {
                              setUploadedSounds(prev => prev.map(s =>
                                s.id === updatedSound.id ? updatedSound : s
                              ));
                            }}
                          />
                        </DialogContent>
                      </Dialog>

                      <Button
                        size="sm"
                        variant="destructive"
                        onClick={() => deleteUploadedSound(sound)}
                      >
                        <Trash2 className="w-4 h-4" />
                      </Button>
                    </div>
                  </div>
                ))}
              </div>
            </ScrollArea>
          )}
        </CardContent>
      </Card>
    </div>
  );
};

// Sound editing form component
const SoundEditForm: React.FC<{
  sound: CustomSound;
  onSave: (sound: CustomSound) => void;
}> = ({ sound, onSave }) => {
  const [name, setName] = useState(sound.name);
  const [description, setDescription] = useState(sound.description || '');
  const [category, setCategory] = useState<SoundCategory>(sound.category);
  const [tags, setTags] = useState(sound.tags?.join(', ') || '');
  const [isSaving, setIsSaving] = useState(false);

  const customSoundManager = CustomSoundManager.getInstance();

  const handleSave = async () => {
    setIsSaving(true);
    try {
      const success = await customSoundManager.updateCustomSound(
        sound.id,
        sound.uploadedBy,
        {
          name: name.trim(),
          description: description.trim() || undefined,
          category,
          tags: tags.split(',').map(tag => tag.trim()).filter(Boolean)
        }
      );

      if (success) {
        const updatedSound: CustomSound = {
          ...sound,
          name: name.trim(),
          description: description.trim() || undefined,
          category,
          tags: tags.split(',').map(tag => tag.trim()).filter(Boolean)
        };
        onSave(updatedSound);
      }
    } catch (error) {
      console.error('Error updating sound:', error);
    } finally {
      setIsSaving(false);
    }
  };

  return (
    <div className="space-y-4">
      <div>
        <Label htmlFor="sound-name">Name</Label>
        <Input
          id="sound-name"
          value={name}
          onChange={e => setName(e.target.value)}
          placeholder="Sound name"
        />
      </div>

      <div>
        <Label htmlFor="sound-description">Description</Label>
        <Textarea
          id="sound-description"
          value={description}
          onChange={e => setDescription(e.target.value)}
          placeholder="Describe this sound..."
          rows={3}
        />
      </div>

      <div>
        <Label htmlFor="sound-category">Category</Label>
        <Select value={category} onValueChange={(value: SoundCategory) => setCategory(value)}>
          <SelectTrigger>
            <SelectValue />
          </SelectTrigger>
          <SelectContent>
            {SOUND_CATEGORIES.map(cat => (
              <SelectItem key={cat.value} value={cat.value}>
                {cat.label} - {cat.description}
              </SelectItem>
            ))}
          </SelectContent>
        </Select>
      </div>

      <div>
        <Label htmlFor="sound-tags">Tags</Label>
        <Input
          id="sound-tags"
          value={tags}
          onChange={e => setTags(e.target.value)}
          placeholder="tag1, tag2, tag3"
        />
        <p className="text-sm text-gray-500 mt-1">Separate tags with commas</p>
      </div>

      <Button onClick={handleSave} disabled={isSaving || !name.trim()} className="w-full">
        {isSaving ? <Loader2 className="w-4 h-4 animate-spin mr-2" /> : null}
        Save Changes
      </Button>
    </div>
  );
};

export default SoundUploader;<|MERGE_RESOLUTION|>--- conflicted
+++ resolved
@@ -1,19 +1,3 @@
-<<<<<<< HEAD
-import React, { useState, useCallback, useRef } from 'react';
-import { Upload, X, Play, Pause, Volume2, FileAudio, AlertCircle, CheckCircle, Loader2, Trash2 } from 'lucide-react';
-import { Card, CardContent, CardHeader, CardTitle } from './ui/card';
-import { Button } from './ui/button';
-import { Input } from './ui/input';
-import { Label } from './ui/label';
-import { Textarea } from './ui/textarea';
-import { Badge } from './ui/badge';
-import { Progress } from './ui/progress';
-import { Alert, AlertDescription } from './ui/alert';
-import { Select, SelectContent, SelectItem, SelectTrigger, SelectValue } from './ui/select';
-import { ScrollArea } from './ui/scroll-area';
-import { Dialog, DialogContent, DialogHeader, DialogTitle, DialogTrigger } from './ui/dialog';
-import { CustomSoundManager } from '../services/custom-sound-manager';
-=======
 /// <reference lib="dom" />
 import React, { useState, useCallback, useRef } from "react";
 import {
@@ -52,7 +36,6 @@
   DialogTrigger,
 } from "./ui/dialog";
 import { CustomSoundManager } from "../services/custom-sound-manager";
->>>>>>> a2085a2a
 import type {
   CustomSound,
   SoundCategory,
