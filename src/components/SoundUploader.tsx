--- conflicted
+++ resolved
@@ -279,11 +279,7 @@
     try {
       const success = await customSoundManager.deleteCustomSound(sound.id, userId);
       if (success) {
-<<<<<<< HEAD
-        setUploadedSounds((prev: any) => prev.filter((s: any) => s // auto: implicit any.id !== sound.id));
-=======
-        setUploadedSounds((prev: any) => prev.filter((s: any) => s.id !== sound.id));
->>>>>>> 0a801929
+        setUploadedSounds((prev: any) => prev.filter((s: any) => s
         onSoundDeleted?.(sound.id);
       }
     } catch (error) {
