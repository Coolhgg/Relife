--- conflicted
+++ resolved
@@ -1,20 +1,5 @@
 import React, { useState, useCallback, useRef } from 'react';
-<<<<<<< HEAD
-import {
-  Upload,
-  X,
-  Play,
-  Pause,
-  Volume2,
-  FileAudio,
-  AlertCircle,
-  CheckCircle,
-  Loader2,
-  Trash2,
-} from 'lucide-react';
-=======
 import { Upload, X, Play, Pause, Volume2, FileAudio, AlertCircle, CheckCircle, Loader2, Trash2 } from 'lucide-react';
->>>>>>> 02f0594e
 import { Card, CardContent, CardHeader, CardTitle } from './ui/card';
 import { Button } from './ui/button';
 import { Input } from './ui/input';
@@ -23,38 +8,16 @@
 import { Badge } from './ui/badge';
 import { Progress } from './ui/progress';
 import { Alert, AlertDescription } from './ui/alert';
-<<<<<<< HEAD
-import {
-  Select,
-  SelectContent,
-  SelectItem,
-  SelectTrigger,
-  SelectValue,
-} from './ui/select';
-import { ScrollArea } from './ui/scroll-area';
-import {
-  Dialog,
-  DialogContent,
-  DialogHeader,
-  DialogTitle,
-  DialogTrigger,
-} from './ui/dialog';
-=======
 import { Select, SelectContent, SelectItem, SelectTrigger, SelectValue } from './ui/select';
 import { ScrollArea } from './ui/scroll-area';
 import { Dialog, DialogContent, DialogHeader, DialogTitle, DialogTrigger } from './ui/dialog';
->>>>>>> 02f0594e
 import { CustomSoundManager } from '../services/custom-sound-manager';
 import type {
   CustomSound,
   SoundCategory,
   SoundUploadProgress,
   SoundUploadResult,
-<<<<<<< HEAD
-  UploadedFile,
-=======
   UploadedFile
->>>>>>> 02f0594e
 } from '../types/custom-sound-themes';
 
 interface SoundUploaderProps {
@@ -73,48 +36,6 @@
   audio?: HTMLAudioElement;
 }
 
-<<<<<<< HEAD
-const SOUND_CATEGORIES: Array<{
-  value: SoundCategory;
-  label: string;
-  description: string;
-}> = [
-  {
-    value: 'ui',
-    label: 'UI Sounds',
-    description: 'Click, hover, success, error sounds',
-  },
-  {
-    value: 'notification',
-    label: 'Notifications',
-    description: 'Alert and notification sounds',
-  },
-  { value: 'alarm', label: 'Alarms', description: 'Wake-up and alarm sounds' },
-  {
-    value: 'ambient',
-    label: 'Ambient',
-    description: 'Background and atmospheric sounds',
-  },
-  { value: 'voice', label: 'Voice', description: 'Voice recordings and speech' },
-  { value: 'music', label: 'Music', description: 'Musical compositions and melodies' },
-  { value: 'effect', label: 'Sound Effects', description: 'General sound effects' },
-  {
-    value: 'nature',
-    label: 'Nature',
-    description: 'Natural sounds like birds, water, wind',
-  },
-  {
-    value: 'mechanical',
-    label: 'Mechanical',
-    description: 'Machine and mechanical sounds',
-  },
-  {
-    value: 'electronic',
-    label: 'Electronic',
-    description: 'Digital and synthetic sounds',
-  },
-  { value: 'organic', label: 'Organic', description: 'Human and organic sounds' },
-=======
 const SOUND_CATEGORIES: Array<{ value: SoundCategory; label: string; description: string }> = [
   { value: 'ui', label: 'UI Sounds', description: 'Click, hover, success, error sounds' },
   { value: 'notification', label: 'Notifications', description: 'Alert and notification sounds' },
@@ -127,7 +48,6 @@
   { value: 'mechanical', label: 'Mechanical', description: 'Machine and mechanical sounds' },
   { value: 'electronic', label: 'Electronic', description: 'Digital and synthetic sounds' },
   { value: 'organic', label: 'Organic', description: 'Human and organic sounds' }
->>>>>>> 02f0594e
 ];
 
 export const SoundUploader: React.FC<SoundUploaderProps> = ({
@@ -136,11 +56,7 @@
   onSoundDeleted,
   maxFiles = 10,
   allowedCategories,
-<<<<<<< HEAD
-  className = '',
-=======
   className = ''
->>>>>>> 02f0594e
 }) => {
   const [uploadItems, setUploadItems] = useState<UploadItem[]>([]);
   const [uploadedSounds, setUploadedSounds] = useState<CustomSound[]>([]);
@@ -246,17 +162,10 @@
       updateUploadItem(item.id, { status: 'uploading' });
 
       const metadata = {
-<<<<<<< HEAD
-        name: item.file.name.replace(/\.[^/.]+$/, ''), // Remove extension
-        description: '',
-        category: 'effect' as SoundCategory, // Default category
-        tags: [],
-=======
         name: item.file.name.replace(/\.[^/.]+$/, ""), // Remove extension
         description: '',
         category: 'effect' as SoundCategory, // Default category
         tags: []
->>>>>>> 02f0594e
       };
 
       const result: SoundUploadResult = await customSoundManager.uploadCustomSound(
@@ -266,11 +175,7 @@
         (progress: SoundUploadProgress) => {
           updateUploadItem(item.id, {
             uploadProgress: progress.percentage,
-<<<<<<< HEAD
-            status: progress.stage === 'complete' ? 'ready' : 'processing',
-=======
             status: progress.stage === 'complete' ? 'ready' : 'processing'
->>>>>>> 02f0594e
           });
         }
       );
@@ -278,11 +183,7 @@
       if (result.success && result.customSound) {
         updateUploadItem(item.id, {
           status: 'ready',
-<<<<<<< HEAD
-          uploadProgress: 100,
-=======
           uploadProgress: 100
->>>>>>> 02f0594e
         });
 
         // Add to uploaded sounds list
@@ -291,35 +192,21 @@
       } else {
         updateUploadItem(item.id, {
           status: 'error',
-<<<<<<< HEAD
-          error: result.error || 'Upload failed',
-=======
           error: result.error || 'Upload failed'
->>>>>>> 02f0594e
         });
       }
     } catch (error) {
       updateUploadItem(item.id, {
         status: 'error',
-<<<<<<< HEAD
-        error: error instanceof Error ? error.message : 'Upload failed',
-=======
         error: error instanceof Error ? error.message : 'Upload failed'
->>>>>>> 02f0594e
       });
     }
   };
 
   const updateUploadItem = (id: string, updates: Partial<UploadItem>) => {
-<<<<<<< HEAD
-    setUploadItems(prev =>
-      prev.map(item => (item.id === id ? { ...item, ...updates } : item))
-    );
-=======
     setUploadItems(prev => prev.map(item =>
       item.id === id ? { ...item, ...updates } : item
     ));
->>>>>>> 02f0594e
   };
 
   const removeUploadItem = (id: string) => {
@@ -472,14 +359,7 @@
               <h4 className="font-medium">Uploading Files</h4>
               <ScrollArea className="h-64">
                 {uploadItems.map(item => (
-<<<<<<< HEAD
-                  <div
-                    key={item.id}
-                    className="flex items-center gap-3 p-3 border rounded-lg"
-                  >
-=======
                   <div key={item.id} className="flex items-center gap-3 p-3 border rounded-lg">
->>>>>>> 02f0594e
                     {getStatusIcon(item.status)}
 
                     <div className="flex-1 min-w-0">
@@ -554,26 +434,14 @@
             <ScrollArea className="h-96">
               <div className="space-y-3">
                 {uploadedSounds.map(sound => (
-<<<<<<< HEAD
-                  <div
-                    key={sound.id}
-                    className="flex items-center gap-3 p-4 border rounded-lg hover:bg-gray-50"
-                  >
-=======
                   <div key={sound.id} className="flex items-center gap-3 p-4 border rounded-lg hover:bg-gray-50">
->>>>>>> 02f0594e
                     <FileAudio className="w-8 h-8 text-blue-500" />
 
                     <div className="flex-1 min-w-0">
                       <div className="flex items-center gap-2 mb-1">
                         <h4 className="font-medium truncate">{sound.name}</h4>
                         <Badge variant="secondary" className="text-xs">
-<<<<<<< HEAD
-                          {SOUND_CATEGORIES.find(cat => cat.value === sound.category)
-                            ?.label || sound.category}
-=======
                           {SOUND_CATEGORIES.find(cat => cat.value === sound.category)?.label || sound.category}
->>>>>>> 02f0594e
                         </Badge>
                       </div>
                       {sound.description && (
@@ -582,15 +450,7 @@
                       <div className="flex items-center gap-2 mt-1 text-xs text-gray-500">
                         <span>{formatFileSize(sound.fileSize || 0)}</span>
                         <span>•</span>
-<<<<<<< HEAD
-                        <span>
-                          {sound.duration
-                            ? `${Math.round(sound.duration)}s`
-                            : 'Unknown'}
-                        </span>
-=======
                         <span>{sound.duration ? `${Math.round(sound.duration)}s` : 'Unknown'}</span>
->>>>>>> 02f0594e
                         {sound.tags && sound.tags.length > 0 && (
                           <>
                             <span>•</span>
@@ -621,19 +481,10 @@
                           </DialogHeader>
                           <SoundEditForm
                             sound={sound}
-<<<<<<< HEAD
-                            onSave={updatedSound => {
-                              setUploadedSounds(prev =>
-                                prev.map(s =>
-                                  s.id === updatedSound.id ? updatedSound : s
-                                )
-                              );
-=======
                             onSave={(updatedSound) => {
                               setUploadedSounds(prev => prev.map(s =>
                                 s.id === updatedSound.id ? updatedSound : s
                               ));
->>>>>>> 02f0594e
                             }}
                           />
                         </DialogContent>
@@ -681,14 +532,7 @@
           name: name.trim(),
           description: description.trim() || undefined,
           category,
-<<<<<<< HEAD
-          tags: tags
-            .split(',')
-            .map(tag => tag.trim())
-            .filter(Boolean),
-=======
           tags: tags.split(',').map(tag => tag.trim()).filter(Boolean)
->>>>>>> 02f0594e
         }
       );
 
@@ -698,14 +542,7 @@
           name: name.trim(),
           description: description.trim() || undefined,
           category,
-<<<<<<< HEAD
-          tags: tags
-            .split(',')
-            .map(tag => tag.trim())
-            .filter(Boolean),
-=======
           tags: tags.split(',').map(tag => tag.trim()).filter(Boolean)
->>>>>>> 02f0594e
         };
         onSave(updatedSound);
       }
