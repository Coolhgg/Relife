import React, { useState, useEffect, useRef, useCallback } from 'react';
import { Card, CardContent, CardHeader, CardTitle } from './ui/card';
import { Button } from './ui/button';
import { Badge } from './ui/badge';
import { Input } from './ui/input';
import { Label } from './ui/label';
import { Progress } from './ui/progress';
import { Tabs, TabsContent, TabsList, TabsTrigger } from './ui/tabs';
import { Textarea } from './ui/textarea';
import { Slider } from './ui/slider';
import {
  Music,
  Upload,
  Download,
  Play,
  Pause,
  Heart,
  Share,
  Camera,
  Quote,
  Volume2,
  FileAudio,
  Star,
  Plus,
  Search,
  Filter,
  Shuffle,
  SkipForward,
  SkipBack,
  Mic,
  Headphones,
  MessageSquare,
  Sparkles,
  Trophy,
  CheckCircle,
  Loader2,
  AlertCircle,
  Settings,
  VolumeX,
} from 'lucide-react';

// Import our audio services
import { audioManager } from '../services/audio-manager';
import { lazyAudioLoader } from '../services/lazy-audio-loader';
import {
  useAudioLazyLoading,
  usePlaylistLazyLoading,
} from '../hooks/useAudioLazyLoading';
import { useEnhancedCaching } from '../hooks/useEnhancedCaching';
import { TimeoutHandle } from '../types/timers';
import type {
  CustomSound,
  Playlist,
  MotivationalQuote,
  MediaLibrary,
} from '../services/types/media';

interface EnhancedMediaContentProps {
  currentUser: { id: string; username: string; displayName: string };
  mediaLibrary?: MediaLibrary;
  onUploadSound?: (file: File) => Promise<void>;
  onCreatePlaylist?: (playlist: Partial<Playlist>) => Promise<void>;
  onSubmitQuote?: (quote: Partial<MotivationalQuote>) => Promise<void>;
  onCompletePhotoChallenge?: (
    challengeId: string,
    photo: File,
    caption?: string
  ) => Promise<void>;
}

// Enhanced mock data with real audio capabilities
const ENHANCED_MOCK_SOUNDS: CustomSound[] = [
  {
    id: '1',
    name: 'Morning Birds',
    description: 'Peaceful chirping birds to start your day',
    fileName: 'morning-birds.mp3',
    fileUrl: 'https://www.soundjay.com/misc/sounds/nature.mp3', // Using placeholder URL
    duration: 120,
    category: 'nature',
    tags: ['peaceful', 'birds', 'morning'],
    isCustom: false,
    downloads: 1542,
    rating: 4.8,
    format: 'audio/mpeg',
    size: 1920000, // ~1.9MB
    compressionLevel: 'light',
  },
  {
    id: '2',
    name: 'Energetic Beat',
    description: 'Upbeat music to energize your morning',
    fileName: 'energetic-beat.mp3',
    fileUrl: 'https://www.soundjay.com/misc/sounds/energetic.mp3', // Using placeholder URL
    duration: 90,
    category: 'music',
    tags: ['upbeat', 'energetic', 'workout'],
    isCustom: false,
    downloads: 2103,
    rating: 4.6,
    format: 'audio/mpeg',
    size: 1440000, // ~1.4MB
    compressionLevel: 'medium',
  },
  {
    id: '3',
    name: 'Ocean Waves',
    description: 'Calming ocean waves for relaxation',
    fileName: 'ocean-waves.mp3',
    fileUrl: 'https://www.soundjay.com/misc/sounds/waves.mp3', // Using placeholder URL
    duration: 180,
    category: 'ambient',
    tags: ['ocean', 'waves', 'calm', 'relaxation'],
    isCustom: false,
    downloads: 890,
    rating: 4.7,
    format: 'audio/mpeg',
    size: 2880000, // ~2.8MB
    compressionLevel: 'light',
  },
];

const ENHANCED_MOCK_PLAYLISTS: Playlist[] = [
  {
    id: '1',
    name: 'Morning Energy',
    description: 'Perfect playlist to start your day with energy',
    sounds: [
      {
        soundId: '2',
        sound: ENHANCED_MOCK_SOUNDS[1],
        order: 1,
        volume: 0.8,
        fadeIn: 2,
      },
      {
        soundId: '1',
        sound: ENHANCED_MOCK_SOUNDS[0],
        order: 2,
        volume: 0.6,
        fadeIn: 5,
      },
    ],
    isPublic: true,
    createdBy: 'user1',
    createdAt: new Date(Date.now() - 86400000).toISOString(),
    updatedAt: new Date().toISOString(),
    tags: ['morning', 'energy', 'motivation'],
    playCount: 156,
    likeCount: 23,
    shareCount: 7,
    totalDuration: 210,
    isPreloaded: false,
  },
];

interface AudioPlayerState {
  isPlaying: boolean;
  currentTrack: string | null;
  currentPlaylist: string | null;
  volume: number;
  currentTime: number;
  duration: number;
  loading: boolean;
  error: string | null;
}

export function EnhancedMediaContent({
  currentUser,
  mediaLibrary,
  onUploadSound,
  onCreatePlaylist,
  onSubmitQuote,
  onCompletePhotoChallenge,
}: EnhancedMediaContentProps) {
  const [selectedTab, setSelectedTab] = useState('sounds');
  const [searchQuery, setSearchQuery] = useState('');
  const [selectedCategory, setSelectedCategory] = useState<string>('all');
  const [uploadProgress, setUploadProgress] = useState(0);
  const [isUploading, setIsUploading] = useState(false);

  // Audio player state
  const [playerState, setPlayerState] = useState<AudioPlayerState>({
    isPlaying: false,
    currentTrack: null,
    currentPlaylist: null,
    volume: 0.7,
    currentTime: 0,
    duration: 0,
    loading: false,
    error: null,
  });

  // Audio context and source
  const currentAudioSource = useRef<AudioBufferSourceNode | null>(null);
  const [audioSources, setAudioSources] = useState<Map<string, AudioBufferSourceNode>>(
    new Map()
  );

  // Use our enhanced caching
  const { cacheState, warmCache, getCacheEntry } = useEnhancedCaching();

  // Mock media library if not provided
  const effectiveMediaLibrary: MediaLibrary = mediaLibrary || {
    id: '1',
    userId: currentUser.id,
    sounds: ENHANCED_MOCK_SOUNDS,
    playlists: ENHANCED_MOCK_PLAYLISTS,
    quotes: [
      {
        id: '1',
        text: 'The way to get started is to quit talking and begin doing.',
        author: 'Walt Disney',
        category: 'motivation',
        tags: ['action', 'success', 'start'],
        isCustom: false,
        likes: 342,
        uses: 1205,
      },
    ],
    photos: [],
    storage: {
      used: cacheState.stats.totalSize,
      total: 104857600, // 100MB
      percentage: (cacheState.stats.totalSize / 104857600) * 100,
      audioCache: cacheState.stats.totalSize,
      availableForPreload: 104857600 - cacheState.stats.totalSize,
    },
    cacheSettings: {
      maxCacheSize: 150 * 1024 * 1024,
      preloadDistance: 15,
      compressionEnabled: true,
      priorityLoading: true,
      autoCleanup: true,
      cleanupThreshold: 80,
    },
    compressionSettings: {
      enabledForLargeFiles: true,
      largeFileThreshold: 1024 * 1024,
      defaultCompressionLevel: 'medium',
      preserveQualityForFavorites: true,
    },
  };

  // Initialize audio manager
  useEffect(() => {
    audioManager.initialize();

    // Warm cache with popular sounds
    warmCache(effectiveMediaLibrary.sounds.slice(0, 5));
  }, []);

  // Audio loading hook for individual sounds
  const soundLoadingStates = new Map();
  effectiveMediaLibrary.sounds.forEach(sound => {
    const loadingState = useAudioLazyLoading(sound, 'medium');
    soundLoadingStates.set(sound.id, loadingState);
  });

  // Playlist loading hook
  const playlistLoadingState = usePlaylistLazyLoading(
    playerState.currentPlaylist
      ? effectiveMediaLibrary.playlists.find(
          p => p.id === playerState.currentPlaylist
        ) || null
      : null
  );

  const playSound = useCallback(
    async (sound: CustomSound) => {
      setPlayerState((prev: any) => ({ // auto: implicit any ...prev, loading: true, error: null }));

      try {
        // Stop current audio if playing
        if (currentAudioSource.current) {
          currentAudioSource.current.stop();
          currentAudioSource.current = null;
        }

        // Load and play audio using our audio manager
        const audioSource = await audioManager.playAudioFile(sound.fileUrl, {
          volume: playerState.volume,
          onEnded: () => {
            setPlayerState((prev: any) => ({ // auto: implicit any
              ...prev,
              isPlaying: false,
              currentTrack: null,
              currentTime: 0,
            }));
          },
        });

        if (audioSource) {
          currentAudioSource.current = audioSource;
          setPlayerState((prev: any) => ({ // auto: implicit any
            ...prev,
            isPlaying: true,
            currentTrack: sound.id,
            loading: false,
            duration: sound.duration,
            currentTime: 0,
          }));

          // Set up time updates
          const startTime = performance.now();
          const updateTime = () => {
            if (currentAudioSource.current === audioSource) {
              const elapsed = (performance.now() - startTime) / 1000;
              setPlayerState((prev: any) => ({ // auto: implicit any
                ...prev,
                currentTime: Math.min(elapsed, sound.duration),
              }));

              if (elapsed < sound.duration) {
                requestAnimationFrame(updateTime);
              }
            }
          };
          requestAnimationFrame(updateTime);
        } else {
          throw new Error('Failed to create audio source');
        }
      } catch (error) {
        console.error('Error playing sound:', error);
        setPlayerState((prev: any) => ({ // auto: implicit any
          ...prev,
          loading: false,
          error: error instanceof Error ? error.message : 'Unknown error',
        }));

        // Fallback to beep if audio fails
        try {
          await audioManager.playFallbackBeep('single');
        } catch (fallbackError) {
          console.error('Fallback beep also failed:', fallbackError);
        }
      }
    },
    [playerState.volume]
  );

  const pauseSound = useCallback(() => {
    if (currentAudioSource.current) {
      currentAudioSource.current.stop();
      currentAudioSource.current = null;
    }
    setPlayerState((prev: any) => ({ // auto: implicit any
      ...prev,
      isPlaying: false,
      currentTrack: null,
    }));
  }, []);

  const handleVolumeChange = useCallback((newVolume: number[]) => {
    const volume = newVolume[0] / 100;
    setPlayerState((prev: any) => ({ // auto: implicit any ...prev, volume }));

    // Update current audio volume if playing
    // Note: Web Audio API doesn't allow real-time volume changes easily
    // In a real implementation, you'd use a GainNode for this
  }, []);

  const playPlaylist = useCallback(
    async (playlist: Playlist) => {
      if (playlist.sounds.length === 0) return;

      setPlayerState((prev: any) => ({ // auto: implicit any ...prev, currentPlaylist: playlist.id }));

      // Start with the first sound
      const firstSound = playlist.sounds.sort((a, b) => a.order - b.order)[0];

      await playSound(firstSound.sound);
    },
    [playSound]
  );

  const handleFileUpload = async (event: React.ChangeEvent<HTMLInputElement>) => {
    const file = event.target.files?.[0];
    if (!file) return;

    // Validate file type
    if (!file.type.startsWith('audio/')) {
      alert('Please select an audio file');
      return;
    }

    // Validate file size (max 10MB)
    if (file.size > 10 * 1024 * 1024) {
      alert('File size must be less than 10MB');
      return;
    }

    setIsUploading(true);
    setUploadProgress(0);

    try {
      // Simulate upload progress
      const progressInterval = setInterval(() => {
<<<<<<< HEAD
        setUploadProgress((prev: any) => { // auto
=======
        setUploadProgress((prev: any) => {
>>>>>>> 32eec1fa
          const next = prev + 10;
          if (next >= 100) {
            clearInterval(progressInterval);
            return 100;
          }
          return next;
        });
      }, 200);

      // Call the upload handler if provided
      if (onUploadSound) {
        await onUploadSound(file);
      }

      // Simulate processing time
      await new Promise(resolve => setTimeout(resolve, 1000));

      alert('File uploaded successfully!');
    } catch (error) {
      console.error('Upload failed:', error);
      alert('Upload failed. Please try again.');
    } finally {
      setIsUploading(false);
      setUploadProgress(0);
    }
  };

  // Filter sounds based on search and category
  const filteredSounds = effectiveMediaLibrary.sounds.filter(sound => {
    const matchesSearch =
      sound.name.toLowerCase().includes(searchQuery.toLowerCase()) ||
      sound.tags.some(tag => tag.toLowerCase().includes(searchQuery.toLowerCase()));
    const matchesCategory =
      selectedCategory === 'all' || sound.category === selectedCategory;
    return matchesSearch && matchesCategory;
  });

  const categories = [
    'all',
    ...new Set(effectiveMediaLibrary.sounds.map(s => s.category)),
  ];

  const formatDuration = (seconds: number) => {
    const mins = Math.floor(seconds / 60);
    const secs = seconds % 60;
    return `${mins}:${secs.toString().padStart(2, '0')}`;
  };

  const formatFileSize = (bytes: number) => {
    if (bytes === 0) return '0 Bytes';
    const k = 1024;
    const sizes = ['Bytes', 'KB', 'MB', 'GB'];
    const i = Math.floor(Math.log(bytes) / Math.log(k));
    return parseFloat((bytes / Math.pow(k, i)).toFixed(2)) + ' ' + sizes[i];
  };

  const getCategoryIcon = (category: string) => {
    switch (category) {
      case 'nature':
        return <Music className="h-4 w-4 text-green-500" />;
      case 'music':
        return <Headphones className="h-4 w-4 text-blue-500" />;
      case 'voice':
        return <Mic className="h-4 w-4 text-purple-500" />;
      case 'ambient':
        return <Volume2 className="h-4 w-4 text-gray-500" />;
      default:
        return <FileAudio className="h-4 w-4 text-gray-500" />;
    }
  };

  const renderAudioPlayer = () => (
    <Card className="border-2 border-primary/20">
      <CardContent className="p-4">
        <div className="flex items-center justify-between mb-3">
          <div className="flex items-center gap-3">
            <div className="w-12 h-12 bg-primary/10 rounded-lg flex items-center justify-center">
              <Music className="h-6 w-6 text-primary" />
            </div>
            <div>
              <div className="font-medium">
                {playerState.currentTrack
                  ? effectiveMediaLibrary.sounds.find(
                      s => s.id === playerState.currentTrack
                    )?.name || 'Unknown'
                  : 'No track selected'}
              </div>
              <div className="text-sm text-muted-foreground">
                {formatDuration(playerState.currentTime)} /{' '}
                {formatDuration(playerState.duration)}
              </div>
            </div>
          </div>

          <div className="flex items-center gap-2">
            <Button size="sm" variant="outline">
              <SkipBack className="h-4 w-4" />
            </Button>

            <Button
              size="sm"
              onClick={
                playerState.isPlaying
                  ? pauseSound
                  : () => {
                      if (playerState.currentTrack) {
                        const sound = effectiveMediaLibrary.sounds.find(
                          s => s.id === playerState.currentTrack
                        );
                        if (sound) playSound(sound);
                      }
                    }
              }
              disabled={playerState.loading}
            >
              {playerState.loading ? (
                <Loader2 className="h-4 w-4 animate-spin" />
              ) : playerState.isPlaying ? (
                <Pause className="h-4 w-4" />
              ) : (
                <Play className="h-4 w-4" />
              )}
            </Button>

            <Button size="sm" variant="outline">
              <SkipForward className="h-4 w-4" />
            </Button>
          </div>
        </div>

        {/* Progress bar */}
        <Progress
          value={
            playerState.duration > 0
              ? (playerState.currentTime / playerState.duration) * 100
              : 0
          }
          className="mb-3"
        />

        {/* Volume control */}
        <div className="flex items-center gap-3">
          <VolumeX className="h-4 w-4 text-muted-foreground" />
          <Slider
            value={[playerState.volume * 100]}
            onValueChange={handleVolumeChange}
            max={100}
            step={1}
            className="flex-1"
          />
          <Volume2 className="h-4 w-4 text-muted-foreground" />
          <span className="text-sm font-medium w-8">
            {Math.round(playerState.volume * 100)}%
          </span>
        </div>

        {/* Error display */}
        {playerState.error && (
          <div className="mt-3 p-2 bg-destructive/10 border border-destructive/20 rounded text-sm text-destructive flex items-center gap-2">
            <AlertCircle className="h-4 w-4" />
            {playerState.error}
          </div>
        )}
      </CardContent>
    </Card>
  );

  return (
    <div className="space-y-6">
      {/* Audio Player */}
      {(playerState.currentTrack || playerState.isPlaying) && renderAudioPlayer()}

      {/* Cache Status */}
      <Card>
        <CardContent className="p-4">
          <div className="flex items-center justify-between mb-2">
            <span className="text-sm font-medium">Audio Cache</span>
            <span className="text-sm text-muted-foreground">
              {formatFileSize(cacheState.stats.totalSize)} •{' '}
              {cacheState.stats.totalEntries} files
            </span>
          </div>
          <div className="flex items-center gap-2 text-sm text-muted-foreground">
            <span>Hit Rate: {Math.round(cacheState.stats.hitRate * 100)}%</span>
            <span>•</span>
            <span>Memory: {cacheState.memoryPressure}</span>
            {cacheState.isOptimizing && (
              <>
                <span>•</span>
                <Loader2 className="h-3 w-3 animate-spin" />
                <span>Optimizing</span>
              </>
            )}
          </div>
        </CardContent>
      </Card>

      <Tabs value={selectedTab} onValueChange={setSelectedTab} className="w-full">
        <TabsList className="grid w-full grid-cols-4">
          <TabsTrigger value="sounds">Sounds</TabsTrigger>
          <TabsTrigger value="playlists">Playlists</TabsTrigger>
          <TabsTrigger value="quotes">Quotes</TabsTrigger>
          <TabsTrigger value="challenges">Photos</TabsTrigger>
        </TabsList>

        <TabsContent value="sounds" className="space-y-4">
          {/* Upload & Search */}
          <div className="flex flex-col gap-4">
            <div className="flex gap-2">
              <div className="flex-1">
                <Input
                  placeholder="Search sounds..."
                  value={searchQuery}
                  onChange={(e: any) => setSearchQuery(e.target.value)}
                />
              </div>
              <label htmlFor="category-filter" className="sr-only">
                Filter by category
              </label>
              <select
                id="category-filter"
                value={selectedCategory}
                onChange={(e: any) => setSelectedCategory(e.target.value)}
                className="px-3 py-2 border rounded-md bg-background"
                aria-label="Filter media by category"
              >
                {categories.map(cat => (
                  <option key={cat} value={cat}>
                    {cat === 'all'
                      ? 'All Categories'
                      : cat.charAt(0).toUpperCase() + cat.slice(1)}
                  </option>
                ))}
              </select>
            </div>

            <div className="flex gap-2">
              <label htmlFor="file-upload" className="cursor-pointer">
                <Button asChild disabled={isUploading}>
                  <span>
                    <Upload className="h-4 w-4 mr-2" />
                    Upload Audio
                  </span>
                </Button>
              </label>
              <input
                id="file-upload"
                type="file"
                accept="audio/*"
                onChange={handleFileUpload}
                className="hidden"
              />
              <Button
                variant="outline"
                onClick={() => warmCache(filteredSounds.slice(0, 5))}
              >
                <Download className="h-4 w-4 mr-2" />
                Preload Popular
              </Button>
            </div>

            {/* Upload Progress */}
            {isUploading && (
              <Card>
                <CardContent className="p-4">
                  <div className="flex items-center gap-3">
                    <Loader2 className="h-4 w-4 animate-spin" />
                    <div className="flex-1">
                      <div className="text-sm font-medium mb-1">
                        Uploading audio file...
                      </div>
                      <Progress value={uploadProgress} />
                    </div>
                    <span className="text-sm font-medium">{uploadProgress}%</span>
                  </div>
                </CardContent>
              </Card>
            )}
          </div>

          {/* Sounds List */}
          <div className="grid gap-3">
            {filteredSounds.map(sound => {
              const loadingState = soundLoadingStates.get(sound.id);
              const isCurrentTrack = playerState.currentTrack === sound.id;

              return (
                <Card key={sound.id} className={isCurrentTrack ? 'border-primary' : ''}>
                  <CardContent className="p-4">
                    <div className="flex items-center justify-between">
                      <div className="flex items-center gap-3">
                        {getCategoryIcon(sound.category)}
                        <div>
                          <div className="font-medium flex items-center gap-2">
                            {sound.name}
                            {sound.isCustom && (
                              <Badge variant="secondary" className="text-xs">
                                Custom
                              </Badge>
                            )}
                            {loadingState?.state === 'loading' && (
                              <Loader2 className="h-3 w-3 animate-spin text-blue-500" />
                            )}
                          </div>
                          <div className="text-sm text-muted-foreground flex items-center gap-2">
                            <span>{formatDuration(sound.duration)}</span>
                            <span>•</span>
                            <span className="capitalize">{sound.category}</span>
                            <span>•</span>
                            <span>{formatFileSize(sound.size || 0)}</span>
                            {sound.rating && (
                              <>
                                <span>•</span>
                                <div className="flex items-center gap-1">
                                  <Star className="h-3 w-3 fill-yellow-400 text-yellow-400" />
                                  <span>{sound.rating}</span>
                                </div>
                              </>
                            )}
                          </div>
                        </div>
                      </div>

                      <div className="flex items-center gap-2">
                        <Button
                          size="sm"
                          variant="ghost"
                          onClick={() => {
                            if (isCurrentTrack && playerState.isPlaying) {
                              pauseSound();
                            } else {
                              playSound(sound);
                            }
                          }}
                          disabled={loadingState?.state === 'loading'}
                        >
                          {loadingState?.state === 'loading' ? (
                            <Loader2 className="h-4 w-4 animate-spin" />
                          ) : isCurrentTrack && playerState.isPlaying ? (
                            <Pause className="h-4 w-4" />
                          ) : (
                            <Play className="h-4 w-4" />
                          )}
                        </Button>

                        <Button size="sm" variant="ghost">
                          <Heart className="h-4 w-4" />
                        </Button>

                        <Button size="sm" variant="ghost">
                          <Share className="h-4 w-4" />
                        </Button>
                      </div>
                    </div>

                    {/* Loading Progress */}
                    {loadingState?.state === 'loading' && loadingState.progress > 0 && (
                      <div className="mt-3">
                        <Progress value={loadingState.progress} className="h-1" />
                        <div className="text-xs text-muted-foreground mt-1">
                          Loading... {Math.round(loadingState.progress)}%
                          {loadingState.estimatedTimeRemaining && (
                            <span>
                              {' '}
                              • ~{Math.round(loadingState.estimatedTimeRemaining)}s
                              remaining
                            </span>
                          )}
                        </div>
                      </div>
                    )}
                  </CardContent>
                </Card>
              );
            })}
          </div>
        </TabsContent>

        <TabsContent value="playlists" className="space-y-4">
          <div className="flex justify-between items-center">
            <h3 className="text-lg font-semibold">Your Playlists</h3>
            <Button onClick={() => onCreatePlaylist?.({ name: 'New Playlist' })}>
              <Plus className="h-4 w-4 mr-2" />
              Create Playlist
            </Button>
          </div>

          {effectiveMediaLibrary.playlists.map(playlist => (
            <Card key={playlist.id}>
              <CardContent className="p-4">
                <div className="flex items-center justify-between mb-3">
                  <div>
                    <h3 className="font-medium">{playlist.name}</h3>
                    <p className="text-sm text-muted-foreground">
                      {playlist.description}
                    </p>
                  </div>
                  <Badge variant={playlist.isPublic ? 'default' : 'secondary'}>
                    {playlist.isPublic ? 'Public' : 'Private'}
                  </Badge>
                </div>

                <div className="space-y-2 mb-3">
                  {playlist.sounds.map(playlistSound => (
                    <div
                      key={playlistSound.soundId}
                      className="flex items-center gap-2 text-sm"
                    >
                      <span className="text-muted-foreground w-6">
                        {playlistSound.order}.
                      </span>
                      <div className="flex-1">{playlistSound.sound.name}</div>
                      <span className="text-muted-foreground">
                        {formatDuration(playlistSound.sound.duration)}
                      </span>
                    </div>
                  ))}
                </div>

                <div className="flex items-center justify-between">
                  <div className="flex items-center gap-4 text-sm text-muted-foreground">
                    <span>Duration: {formatDuration(playlist.totalDuration || 0)}</span>
                    <span>•</span>
                    <span>{playlist.playCount} plays</span>
                  </div>
                  <div className="flex gap-2">
                    <Button
                      size="sm"
                      onClick={() => playPlaylist(playlist)}
                      disabled={playlist.sounds.length === 0}
                    >
                      <Play className="h-4 w-4 mr-2" />
                      Play
                    </Button>
                  </div>
                </div>
              </CardContent>
            </Card>
          ))}
        </TabsContent>

        <TabsContent value="quotes" className="space-y-4">
          <div className="flex justify-between items-center">
            <h3 className="text-lg font-semibold">Motivational Quotes</h3>
            <Button
              onClick={() => onSubmitQuote?.({ text: '', category: 'motivation' })}
            >
              <Plus className="h-4 w-4 mr-2" />
              Add Quote
            </Button>
          </div>

          {effectiveMediaLibrary.quotes.map(quote => (
            <Card key={quote.id}>
              <CardContent className="p-4">
                <div className="flex items-start gap-3">
                  <Quote className="h-6 w-6 text-primary mt-1 flex-shrink-0" />
                  <div className="flex-1">
                    <blockquote className="text-lg font-medium leading-relaxed mb-2">
                      "{quote.text}"
                    </blockquote>
                    {quote.author && (
                      <cite className="text-sm text-muted-foreground">
                        — {quote.author}
                      </cite>
                    )}
                  </div>
                </div>

                <div className="flex items-center justify-between mt-4">
                  <Badge variant="outline" className="capitalize">
                    {quote.category}
                  </Badge>
                  <div className="flex items-center gap-4 text-sm text-muted-foreground">
                    <span>{quote.likes} likes</span>
                    <span>•</span>
                    <span>{quote.uses} uses</span>
                  </div>
                </div>
              </CardContent>
            </Card>
          ))}
        </TabsContent>

        <TabsContent value="challenges" className="space-y-4">
          <Card>
            <CardHeader>
              <CardTitle className="flex items-center gap-2">
                <Camera className="h-5 w-5" />
                Photo Challenges
              </CardTitle>
            </CardHeader>
            <CardContent>
              <div className="text-center py-8 text-muted-foreground">
                <Camera className="h-12 w-12 mx-auto mb-4 opacity-50" />
                <p>Photo challenges feature coming soon!</p>
                <p className="text-sm mt-2">
                  Capture moments and earn rewards for completing daily challenges.
                </p>
              </div>
            </CardContent>
          </Card>
        </TabsContent>
      </Tabs>
    </div>
  );
}

export default EnhancedMediaContent;<|MERGE_RESOLUTION|>--- conflicted
+++ resolved
@@ -268,7 +268,7 @@
 
   const playSound = useCallback(
     async (sound: CustomSound) => {
-      setPlayerState((prev: any) => ({ // auto: implicit any ...prev, loading: true, error: null }));
+      setPlayerState((prev: any) => ({ ...prev, loading: true, error: null }));
 
       try {
         // Stop current audio if playing
@@ -281,7 +281,7 @@
         const audioSource = await audioManager.playAudioFile(sound.fileUrl, {
           volume: playerState.volume,
           onEnded: () => {
-            setPlayerState((prev: any) => ({ // auto: implicit any
+            setPlayerState((prev: any) => ({
               ...prev,
               isPlaying: false,
               currentTrack: null,
@@ -292,7 +292,8 @@
 
         if (audioSource) {
           currentAudioSource.current = audioSource;
-          setPlayerState((prev: any) => ({ // auto: implicit any
+
+          setPlayerState((prev: any) => ({
             ...prev,
             isPlaying: true,
             currentTrack: sound.id,
@@ -306,7 +307,8 @@
           const updateTime = () => {
             if (currentAudioSource.current === audioSource) {
               const elapsed = (performance.now() - startTime) / 1000;
-              setPlayerState((prev: any) => ({ // auto: implicit any
+
+              setPlayerState((prev: any) => ({
                 ...prev,
                 currentTime: Math.min(elapsed, sound.duration),
               }));
@@ -322,7 +324,8 @@
         }
       } catch (error) {
         console.error('Error playing sound:', error);
-        setPlayerState((prev: any) => ({ // auto: implicit any
+
+        setPlayerState((prev: any) => ({
           ...prev,
           loading: false,
           error: error instanceof Error ? error.message : 'Unknown error',
@@ -344,7 +347,8 @@
       currentAudioSource.current.stop();
       currentAudioSource.current = null;
     }
-    setPlayerState((prev: any) => ({ // auto: implicit any
+
+    setPlayerState((prev: any) => ({
       ...prev,
       isPlaying: false,
       currentTrack: null,
@@ -353,7 +357,8 @@
 
   const handleVolumeChange = useCallback((newVolume: number[]) => {
     const volume = newVolume[0] / 100;
-    setPlayerState((prev: any) => ({ // auto: implicit any ...prev, volume }));
+
+    setPlayerState((prev: any) => ({ ...prev, volume }));
 
     // Update current audio volume if playing
     // Note: Web Audio API doesn't allow real-time volume changes easily
@@ -364,7 +369,10 @@
     async (playlist: Playlist) => {
       if (playlist.sounds.length === 0) return;
 
-      setPlayerState((prev: any) => ({ // auto: implicit any ...prev, currentPlaylist: playlist.id }));
+      setPlayerState((prev: any) => ({
+        ...prev,
+        currentPlaylist: playlist.id,
+      }));
 
       // Start with the first sound
       const firstSound = playlist.sounds.sort((a, b) => a.order - b.order)[0];
@@ -396,11 +404,7 @@
     try {
       // Simulate upload progress
       const progressInterval = setInterval(() => {
-<<<<<<< HEAD
-        setUploadProgress((prev: any) => { // auto
-=======
         setUploadProgress((prev: any) => {
->>>>>>> 32eec1fa
           const next = prev + 10;
           if (next >= 100) {
             clearInterval(progressInterval);
