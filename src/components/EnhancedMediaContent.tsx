--- conflicted
+++ resolved
@@ -8,7 +8,6 @@
 import { Tabs, TabsContent, TabsList, TabsTrigger } from './ui/tabs';
 import { Textarea } from './ui/textarea';
 import { Slider } from './ui/slider';
-import { ErrorHandler } from '../services/error-handler';
 import {
   Music,
   Upload,
@@ -163,7 +162,7 @@
   currentTime: number;
   duration: number;
   loading: boolean;
-  _error: string | null;
+  error: string | null;
 }
 
 export function EnhancedMediaContent({
@@ -189,7 +188,7 @@
     currentTime: 0,
     duration: 0,
     loading: false,
-    _error: null,
+    error: null,
   });
 
   // Audio context and source
@@ -269,7 +268,7 @@
 
   const playSound = useCallback(
     async (sound: CustomSound) => {
-      setPlayerState((prev: unknown) => ({ ...prev, loading: true, _error: null }));
+      setPlayerState(prev => ({ ...prev, loading: true, error: null }));
 
       try {
         // Stop current audio if playing
@@ -282,7 +281,7 @@
         const audioSource = await audioManager.playAudioFile(sound.fileUrl, {
           volume: playerState.volume,
           onEnded: () => {
-            setPlayerState((prev: unknown) => ({
+            setPlayerState(prev => ({
               ...prev,
               isPlaying: false,
               currentTrack: null,
@@ -293,8 +292,7 @@
 
         if (audioSource) {
           currentAudioSource.current = audioSource;
-
-          setPlayerState((prev: unknown) => ({
+          setPlayerState(prev => ({
             ...prev,
             isPlaying: true,
             currentTrack: sound.id,
@@ -308,8 +306,7 @@
           const updateTime = () => {
             if (currentAudioSource.current === audioSource) {
               const elapsed = (performance.now() - startTime) / 1000;
-
-              setPlayerState((prev: unknown) => ({
+              setPlayerState(prev => ({
                 ...prev,
                 currentTime: Math.min(elapsed, sound.duration),
               }));
@@ -323,20 +320,19 @@
         } else {
           throw new Error('Failed to create audio source');
         }
-      } catch (_error) {
-        console.error('Error playing sound:', _error);
-
-        setPlayerState((prev: unknown) => ({
+      } catch (error) {
+        console.error('Error playing sound:', error);
+        setPlayerState(prev => ({
           ...prev,
           loading: false,
-          error: error instanceof Error ? _error.message : 'Unknown _error',
+          error: error instanceof Error ? error.message : 'Unknown error',
         }));
 
         // Fallback to beep if audio fails
         try {
           await audioManager.playFallbackBeep('single');
         } catch (fallbackError) {
-          console._error('Fallback beep also failed:', fallbackError);
+          console.error('Fallback beep also failed:', fallbackError);
         }
       }
     },
@@ -348,8 +344,7 @@
       currentAudioSource.current.stop();
       currentAudioSource.current = null;
     }
-
-    setPlayerState((prev: unknown) => ({
+    setPlayerState(prev => ({
       ...prev,
       isPlaying: false,
       currentTrack: null,
@@ -358,8 +353,7 @@
 
   const handleVolumeChange = useCallback((newVolume: number[]) => {
     const volume = newVolume[0] / 100;
-
-    setPlayerState((prev: unknown) => ({ ...prev, volume }));
+    setPlayerState(prev => ({ ...prev, volume }));
 
     // Update current audio volume if playing
     // Note: Web Audio API doesn't allow real-time volume changes easily
@@ -370,10 +364,7 @@
     async (playlist: Playlist) => {
       if (playlist.sounds.length === 0) return;
 
-      setPlayerState((prev: unknown) => ({
-        ...prev,
-        currentPlaylist: playlist.id,
-      }));
+      setPlayerState(prev => ({ ...prev, currentPlaylist: playlist.id }));
 
       // Start with the first sound
       const firstSound = playlist.sounds.sort((a, b) => a.order - b.order)[0];
@@ -383,7 +374,7 @@
     [playSound]
   );
 
-  const handleFileUpload = async (_event: React.ChangeEvent<HTMLInputElement>) => {
+  const handleFileUpload = async (event: React.ChangeEvent<HTMLInputElement>) => {
     const file = event.target.files?.[0];
     if (!file) return;
 
@@ -405,7 +396,7 @@
     try {
       // Simulate upload progress
       const progressInterval = setInterval(() => {
-        setUploadProgress((prev: unknown) => {
+        setUploadProgress(prev => {
           const next = prev + 10;
           if (next >= 100) {
             clearInterval(progressInterval);
@@ -424,8 +415,8 @@
       await new Promise(resolve => setTimeout(resolve, 1000));
 
       alert('File uploaded successfully!');
-    } catch (_error) {
-      console._error('Upload failed:', _error);
+    } catch (error) {
+      console.error('Upload failed:', error);
       alert('Upload failed. Please try again.');
     } finally {
       setIsUploading(false);
@@ -563,15 +554,10 @@
         </div>
 
         {/* Error display */}
-        {playerState._error && (
+        {playerState.error && (
           <div className="mt-3 p-2 bg-destructive/10 border border-destructive/20 rounded text-sm text-destructive flex items-center gap-2">
-<<<<<<< HEAD
-            <AlertCircle className="h-4 w-4" />
-            {playerState._error}
-=======
             <AlertCircleCircle className="h-4 w-4" />
             {playerState.error}
->>>>>>> a260cd41
           </div>
         )}
       </CardContent>
@@ -624,9 +610,7 @@
                 <Input
                   placeholder="Search sounds..."
                   value={searchQuery}
-                  onChange={(e: React.ChangeEvent<HTMLInputElement>) =>
-                    setSearchQuery(e.target.value)
-                  }
+                  onChange={e => setSearchQuery(e.target.value)}
                 />
               </div>
               <label htmlFor="category-filter" className="sr-only">
@@ -635,9 +619,7 @@
               <select
                 id="category-filter"
                 value={selectedCategory}
-                onChange={(e: React.ChangeEvent<HTMLInputElement>) =>
-                  setSelectedCategory(e.target.value)
-                }
+                onChange={e => setSelectedCategory(e.target.value)}
                 className="px-3 py-2 border rounded-md bg-background"
                 aria-label="Filter media by category"
               >
