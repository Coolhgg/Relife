import React, { useState, useEffect, useRef, useCallback } from 'react';
import { Card, CardContent, CardHeader, CardTitle } from './ui/card';
import { Button } from './ui/button';
import { Badge } from './ui/badge';
import { Input } from './ui/input';
import { Label } from './ui/label';
import { Progress } from './ui/progress';
import { Tabs, TabsContent, TabsList, TabsTrigger } from './ui/tabs';
import { Textarea } from './ui/textarea';
import { Slider } from './ui/slider';
import {
  Music,
  Upload,
  Download,
  Play,
  Pause,
  Heart,
  Share,
  Camera,
  Quote,
  Volume2,
  FileAudio,
  Star,
  Plus,
  Search,
  Filter,
  Shuffle,
  SkipForward,
  SkipBack,
  Mic,
  Headphones,
  MessageSquare,
  Sparkles,
  Trophy,
  CheckCircle,
  Loader2,
  AlertCircle,
  Settings,
<<<<<<< HEAD
  VolumeX,
=======
  VolumeX
>>>>>>> 02f0594e
} from 'lucide-react';

// Import our audio services
import { audioManager } from '../services/audio-manager';
import { lazyAudioLoader } from '../services/lazy-audio-loader';
<<<<<<< HEAD
import {
  useAudioLazyLoading,
  usePlaylistLazyLoading,
} from '../hooks/useAudioLazyLoading';
import { useEnhancedCaching } from '../hooks/useEnhancedCaching';
import type {
  CustomSound,
  Playlist,
  MotivationalQuote,
  MediaLibrary,
} from '../services/types/media';
=======
import { useAudioLazyLoading, usePlaylistLazyLoading } from '../hooks/useAudioLazyLoading';
import { useEnhancedCaching } from '../hooks/useEnhancedCaching';
import type { CustomSound, Playlist, MotivationalQuote, MediaLibrary } from '../services/types/media';
>>>>>>> 02f0594e

interface EnhancedMediaContentProps {
  currentUser: { id: string; username: string; displayName: string };
  mediaLibrary?: MediaLibrary;
  onUploadSound?: (file: File) => Promise<void>;
  onCreatePlaylist?: (playlist: Partial<Playlist>) => Promise<void>;
  onSubmitQuote?: (quote: Partial<MotivationalQuote>) => Promise<void>;
<<<<<<< HEAD
  onCompletePhotoChallenge?: (
    challengeId: string,
    photo: File,
    caption?: string
  ) => Promise<void>;
=======
  onCompletePhotoChallenge?: (challengeId: string, photo: File, caption?: string) => Promise<void>;
>>>>>>> 02f0594e
}

// Enhanced mock data with real audio capabilities
const ENHANCED_MOCK_SOUNDS: CustomSound[] = [
  {
    id: '1',
    name: 'Morning Birds',
    description: 'Peaceful chirping birds to start your day',
    fileName: 'morning-birds.mp3',
    fileUrl: 'https://www.soundjay.com/misc/sounds/nature.mp3', // Using placeholder URL
    duration: 120,
    category: 'nature',
    tags: ['peaceful', 'birds', 'morning'],
    isCustom: false,
    downloads: 1542,
    rating: 4.8,
    format: 'audio/mpeg',
    size: 1920000, // ~1.9MB
<<<<<<< HEAD
    compressionLevel: 'light',
=======
    compressionLevel: 'light'
>>>>>>> 02f0594e
  },
  {
    id: '2',
    name: 'Energetic Beat',
    description: 'Upbeat music to energize your morning',
    fileName: 'energetic-beat.mp3',
    fileUrl: 'https://www.soundjay.com/misc/sounds/energetic.mp3', // Using placeholder URL
    duration: 90,
    category: 'music',
    tags: ['upbeat', 'energetic', 'workout'],
    isCustom: false,
    downloads: 2103,
    rating: 4.6,
    format: 'audio/mpeg',
    size: 1440000, // ~1.4MB
<<<<<<< HEAD
    compressionLevel: 'medium',
=======
    compressionLevel: 'medium'
>>>>>>> 02f0594e
  },
  {
    id: '3',
    name: 'Ocean Waves',
    description: 'Calming ocean waves for relaxation',
    fileName: 'ocean-waves.mp3',
    fileUrl: 'https://www.soundjay.com/misc/sounds/waves.mp3', // Using placeholder URL
    duration: 180,
    category: 'ambient',
    tags: ['ocean', 'waves', 'calm', 'relaxation'],
    isCustom: false,
    downloads: 890,
    rating: 4.7,
    format: 'audio/mpeg',
    size: 2880000, // ~2.8MB
<<<<<<< HEAD
    compressionLevel: 'light',
  },
=======
    compressionLevel: 'light'
  }
>>>>>>> 02f0594e
];

const ENHANCED_MOCK_PLAYLISTS: Playlist[] = [
  {
    id: '1',
    name: 'Morning Energy',
    description: 'Perfect playlist to start your day with energy',
    sounds: [
<<<<<<< HEAD
      {
        soundId: '2',
        sound: ENHANCED_MOCK_SOUNDS[1],
        order: 1,
        volume: 0.8,
        fadeIn: 2,
      },
      {
        soundId: '1',
        sound: ENHANCED_MOCK_SOUNDS[0],
        order: 2,
        volume: 0.6,
        fadeIn: 5,
      },
=======
      { soundId: '2', sound: ENHANCED_MOCK_SOUNDS[1], order: 1, volume: 0.8, fadeIn: 2 },
      { soundId: '1', sound: ENHANCED_MOCK_SOUNDS[0], order: 2, volume: 0.6, fadeIn: 5 }
>>>>>>> 02f0594e
    ],
    isPublic: true,
    createdBy: 'user1',
    createdAt: new Date(Date.now() - 86400000).toISOString(),
    updatedAt: new Date().toISOString(),
    tags: ['morning', 'energy', 'motivation'],
    playCount: 156,
    likeCount: 23,
    shareCount: 7,
    totalDuration: 210,
    isPreloaded: false
  }
];

interface AudioPlayerState {
  isPlaying: boolean;
  currentTrack: string | null;
  currentPlaylist: string | null;
  volume: number;
  currentTime: number;
  duration: number;
  loading: boolean;
  error: string | null;
}

export function EnhancedMediaContent({
  currentUser,
  mediaLibrary,
  onUploadSound,
  onCreatePlaylist,
  onSubmitQuote,
  onCompletePhotoChallenge
}: EnhancedMediaContentProps) {
  const [selectedTab, setSelectedTab] = useState('sounds');
  const [searchQuery, setSearchQuery] = useState('');
  const [selectedCategory, setSelectedCategory] = useState<string>('all');
  const [uploadProgress, setUploadProgress] = useState(0);
  const [isUploading, setIsUploading] = useState(false);

  // Audio player state
  const [playerState, setPlayerState] = useState<AudioPlayerState>({
    isPlaying: false,
    currentTrack: null,
    currentPlaylist: null,
    volume: 0.7,
    currentTime: 0,
    duration: 0,
    loading: false,
    error: null
  });

  // Audio context and source
  const currentAudioSource = useRef<AudioBufferSourceNode | null>(null);
<<<<<<< HEAD
  const [audioSources, setAudioSources] = useState<Map<string, AudioBufferSourceNode>>(
    new Map()
  );
=======
  const [audioSources, setAudioSources] = useState<Map<string, AudioBufferSourceNode>>(new Map());
>>>>>>> 02f0594e

  // Use our enhanced caching
  const { cacheState, warmCache, getCacheEntry } = useEnhancedCaching();

  // Mock media library if not provided
  const effectiveMediaLibrary: MediaLibrary = mediaLibrary || {
    id: '1',
    userId: currentUser.id,
    sounds: ENHANCED_MOCK_SOUNDS,
    playlists: ENHANCED_MOCK_PLAYLISTS,
    quotes: [
      {
        id: '1',
        text: 'The way to get started is to quit talking and begin doing.',
        author: 'Walt Disney',
        category: 'motivation',
        tags: ['action', 'success', 'start'],
        isCustom: false,
        likes: 342,
        uses: 1205
      }
    ],
    photos: [],
    storage: {
      used: cacheState.stats.totalSize,
      total: 104857600, // 100MB
      percentage: (cacheState.stats.totalSize / 104857600) * 100,
      audioCache: cacheState.stats.totalSize,
      availableForPreload: 104857600 - cacheState.stats.totalSize
    },
    cacheSettings: {
      maxCacheSize: 150 * 1024 * 1024,
      preloadDistance: 15,
      compressionEnabled: true,
      priorityLoading: true,
      autoCleanup: true,
      cleanupThreshold: 80
    },
    compressionSettings: {
      enabledForLargeFiles: true,
      largeFileThreshold: 1024 * 1024,
      defaultCompressionLevel: 'medium',
<<<<<<< HEAD
      preserveQualityForFavorites: true,
    },
=======
      preserveQualityForFavorites: true
    }
>>>>>>> 02f0594e
  };

  // Initialize audio manager
  useEffect(() => {
    audioManager.initialize();

    // Warm cache with popular sounds
    warmCache(effectiveMediaLibrary.sounds.slice(0, 5));
  }, []);

  // Audio loading hook for individual sounds
  const soundLoadingStates = new Map();
  effectiveMediaLibrary.sounds.forEach(sound => {
    const loadingState = useAudioLazyLoading(sound, 'medium');
    soundLoadingStates.set(sound.id, loadingState);
  });

  // Playlist loading hook
  const playlistLoadingState = usePlaylistLazyLoading(
<<<<<<< HEAD
    playerState.currentPlaylist
      ? effectiveMediaLibrary.playlists.find(
          p => p.id === playerState.currentPlaylist
        ) || null
      : null
  );

  const playSound = useCallback(
    async (sound: CustomSound) => {
      setPlayerState(prev => ({ ...prev, loading: true, error: null }));

      try {
        // Stop current audio if playing
        if (currentAudioSource.current) {
          currentAudioSource.current.stop();
          currentAudioSource.current = null;
        }

        // Load and play audio using our audio manager
        const audioSource = await audioManager.playAudioFile(sound.fileUrl, {
          volume: playerState.volume,
          onEnded: () => {
            setPlayerState(prev => ({
              ...prev,
              isPlaying: false,
              currentTrack: null,
              currentTime: 0,
            }));
          },
        });

        if (audioSource) {
          currentAudioSource.current = audioSource;
=======
    playerState.currentPlaylist ?
      effectiveMediaLibrary.playlists.find(p => p.id === playerState.currentPlaylist) || null :
      null
  );

  const playSound = useCallback(async (sound: CustomSound) => {
    setPlayerState(prev => ({ ...prev, loading: true, error: null }));

    try {
      // Stop current audio if playing
      if (currentAudioSource.current) {
        currentAudioSource.current.stop();
        currentAudioSource.current = null;
      }

      // Load and play audio using our audio manager
      const audioSource = await audioManager.playAudioFile(sound.fileUrl, {
        volume: playerState.volume,
        onEnded: () => {
>>>>>>> 02f0594e
          setPlayerState(prev => ({
            ...prev,
            isPlaying: false,
            currentTrack: null,
            currentTime: 0
          }));
<<<<<<< HEAD

          // Set up time updates
          const startTime = performance.now();
          const updateTime = () => {
            if (currentAudioSource.current === audioSource) {
              const elapsed = (performance.now() - startTime) / 1000;
              setPlayerState(prev => ({
                ...prev,
                currentTime: Math.min(elapsed, sound.duration),
              }));

              if (elapsed < sound.duration) {
                requestAnimationFrame(updateTime);
              }
            }
          };
          requestAnimationFrame(updateTime);
        } else {
          throw new Error('Failed to create audio source');
        }
      } catch (error) {
        console.error('Error playing sound:', error);
=======
        }
      });

      if (audioSource) {
        currentAudioSource.current = audioSource;
>>>>>>> 02f0594e
        setPlayerState(prev => ({
          ...prev,
          isPlaying: true,
          currentTrack: sound.id,
          loading: false,
<<<<<<< HEAD
          error: error instanceof Error ? error.message : 'Unknown error',
        }));

        // Fallback to beep if audio fails
        try {
          await audioManager.playFallbackBeep('single');
        } catch (fallbackError) {
          console.error('Fallback beep also failed:', fallbackError);
        }
      }
    },
    [playerState.volume]
  );
=======
          duration: sound.duration,
          currentTime: 0
        }));

        // Set up time updates
        const startTime = performance.now();
        const updateTime = () => {
          if (currentAudioSource.current === audioSource) {
            const elapsed = (performance.now() - startTime) / 1000;
            setPlayerState(prev => ({
              ...prev,
              currentTime: Math.min(elapsed, sound.duration)
            }));

            if (elapsed < sound.duration) {
              requestAnimationFrame(updateTime);
            }
          }
        };
        requestAnimationFrame(updateTime);
      } else {
        throw new Error('Failed to create audio source');
      }
    } catch (error) {
      console.error('Error playing sound:', error);
      setPlayerState(prev => ({
        ...prev,
        loading: false,
        error: error instanceof Error ? error.message : 'Unknown error'
      }));

      // Fallback to beep if audio fails
      try {
        await audioManager.playFallbackBeep('single');
      } catch (fallbackError) {
        console.error('Fallback beep also failed:', fallbackError);
      }
    }
  }, [playerState.volume]);
>>>>>>> 02f0594e

  const pauseSound = useCallback(() => {
    if (currentAudioSource.current) {
      currentAudioSource.current.stop();
      currentAudioSource.current = null;
    }
    setPlayerState(prev => ({
      ...prev,
      isPlaying: false,
      currentTrack: null
    }));
  }, []);

  const handleVolumeChange = useCallback((newVolume: number[]) => {
    const volume = newVolume[0] / 100;
    setPlayerState(prev => ({ ...prev, volume }));

    // Update current audio volume if playing
    // Note: Web Audio API doesn't allow real-time volume changes easily
    // In a real implementation, you'd use a GainNode for this
  }, []);

  const playPlaylist = useCallback(async (playlist: Playlist) => {
    if (playlist.sounds.length === 0) return;

<<<<<<< HEAD
      setPlayerState(prev => ({ ...prev, currentPlaylist: playlist.id }));
=======
    setPlayerState(prev => ({ ...prev, currentPlaylist: playlist.id }));
>>>>>>> 02f0594e

    // Start with the first sound
    const firstSound = playlist.sounds
      .sort((a, b) => a.order - b.order)[0];

<<<<<<< HEAD
      await playSound(firstSound.sound);
    },
    [playSound]
  );
=======
    await playSound(firstSound.sound);
  }, [playSound]);
>>>>>>> 02f0594e

  const handleFileUpload = async (event: React.ChangeEvent<HTMLInputElement>) => {
    const file = event.target.files?.[0];
    if (!file) return;

    // Validate file type
    if (!file.type.startsWith('audio/')) {
      alert('Please select an audio file');
      return;
    }

    // Validate file size (max 10MB)
    if (file.size > 10 * 1024 * 1024) {
      alert('File size must be less than 10MB');
      return;
    }

    setIsUploading(true);
    setUploadProgress(0);

    try {
      // Simulate upload progress
      const progressInterval = setInterval(() => {
        setUploadProgress(prev => {
          const next = prev + 10;
          if (next >= 100) {
            clearInterval(progressInterval);
            return 100;
          }
          return next;
        });
      }, 200);

      // Call the upload handler if provided
      if (onUploadSound) {
        await onUploadSound(file);
      }

      // Simulate processing time
      await new Promise(resolve => setTimeout(resolve, 1000));

      alert('File uploaded successfully!');
    } catch (error) {
      console.error('Upload failed:', error);
      alert('Upload failed. Please try again.');
    } finally {
      setIsUploading(false);
      setUploadProgress(0);
    }
  };

  // Filter sounds based on search and category
  const filteredSounds = effectiveMediaLibrary.sounds.filter(sound => {
<<<<<<< HEAD
    const matchesSearch =
      sound.name.toLowerCase().includes(searchQuery.toLowerCase()) ||
      sound.tags.some(tag => tag.toLowerCase().includes(searchQuery.toLowerCase()));
    const matchesCategory =
      selectedCategory === 'all' || sound.category === selectedCategory;
    return matchesSearch && matchesCategory;
  });

  const categories = [
    'all',
    ...new Set(effectiveMediaLibrary.sounds.map(s => s.category)),
  ];
=======
    const matchesSearch = sound.name.toLowerCase().includes(searchQuery.toLowerCase()) ||
                         sound.tags.some(tag => tag.toLowerCase().includes(searchQuery.toLowerCase()));
    const matchesCategory = selectedCategory === 'all' || sound.category === selectedCategory;
    return matchesSearch && matchesCategory;
  });

  const categories = ['all', ...new Set(effectiveMediaLibrary.sounds.map(s => s.category))];
>>>>>>> 02f0594e

  const formatDuration = (seconds: number) => {
    const mins = Math.floor(seconds / 60);
    const secs = seconds % 60;
    return `${mins}:${secs.toString().padStart(2, '0')}`;
  };

  const formatFileSize = (bytes: number) => {
    if (bytes === 0) return '0 Bytes';
    const k = 1024;
    const sizes = ['Bytes', 'KB', 'MB', 'GB'];
    const i = Math.floor(Math.log(bytes) / Math.log(k));
    return parseFloat((bytes / Math.pow(k, i)).toFixed(2)) + ' ' + sizes[i];
  };

  const getCategoryIcon = (category: string) => {
    switch (category) {
<<<<<<< HEAD
      case 'nature':
        return <Music className="h-4 w-4 text-green-500" />;
      case 'music':
        return <Headphones className="h-4 w-4 text-blue-500" />;
      case 'voice':
        return <Mic className="h-4 w-4 text-purple-500" />;
      case 'ambient':
        return <Volume2 className="h-4 w-4 text-gray-500" />;
      default:
        return <FileAudio className="h-4 w-4 text-gray-500" />;
=======
      case 'nature': return <Music className="h-4 w-4 text-green-500" />;
      case 'music': return <Headphones className="h-4 w-4 text-blue-500" />;
      case 'voice': return <Mic className="h-4 w-4 text-purple-500" />;
      case 'ambient': return <Volume2 className="h-4 w-4 text-gray-500" />;
      default: return <FileAudio className="h-4 w-4 text-gray-500" />;
>>>>>>> 02f0594e
    }
  };

  const renderAudioPlayer = () => (
    <Card className="border-2 border-primary/20">
      <CardContent className="p-4">
        <div className="flex items-center justify-between mb-3">
          <div className="flex items-center gap-3">
            <div className="w-12 h-12 bg-primary/10 rounded-lg flex items-center justify-center">
              <Music className="h-6 w-6 text-primary" />
            </div>
            <div>
              <div className="font-medium">
<<<<<<< HEAD
                {playerState.currentTrack
                  ? effectiveMediaLibrary.sounds.find(
                      s => s.id === playerState.currentTrack
                    )?.name || 'Unknown'
                  : 'No track selected'}
              </div>
              <div className="text-sm text-muted-foreground">
                {formatDuration(playerState.currentTime)} /{' '}
                {formatDuration(playerState.duration)}
=======
                {playerState.currentTrack ?
                  effectiveMediaLibrary.sounds.find(s => s.id === playerState.currentTrack)?.name || 'Unknown'
                  : 'No track selected'
                }
              </div>
              <div className="text-sm text-muted-foreground">
                {formatDuration(playerState.currentTime)} / {formatDuration(playerState.duration)}
>>>>>>> 02f0594e
              </div>
            </div>
          </div>

          <div className="flex items-center gap-2">
            <Button size="sm" variant="outline">
              <SkipBack className="h-4 w-4" />
            </Button>

            <Button
              size="sm"
<<<<<<< HEAD
              onClick={
                playerState.isPlaying
                  ? pauseSound
                  : () => {
                      if (playerState.currentTrack) {
                        const sound = effectiveMediaLibrary.sounds.find(
                          s => s.id === playerState.currentTrack
                        );
                        if (sound) playSound(sound);
                      }
                    }
              }
=======
              onClick={playerState.isPlaying ? pauseSound : () => {
                if (playerState.currentTrack) {
                  const sound = effectiveMediaLibrary.sounds.find(s => s.id === playerState.currentTrack);
                  if (sound) playSound(sound);
                }
              }}
>>>>>>> 02f0594e
              disabled={playerState.loading}
            >
              {playerState.loading ? (
                <Loader2 className="h-4 w-4 animate-spin" />
              ) : playerState.isPlaying ? (
                <Pause className="h-4 w-4" />
              ) : (
                <Play className="h-4 w-4" />
              )}
            </Button>

            <Button size="sm" variant="outline">
              <SkipForward className="h-4 w-4" />
            </Button>
          </div>
        </div>

        {/* Progress bar */}
        <Progress
          value={playerState.duration > 0 ? (playerState.currentTime / playerState.duration) * 100 : 0}
          className="mb-3"
        />

        {/* Volume control */}
        <div className="flex items-center gap-3">
          <VolumeX className="h-4 w-4 text-muted-foreground" />
          <Slider
            value={[playerState.volume * 100]}
            onValueChange={handleVolumeChange}
            max={100}
            step={1}
            className="flex-1"
          />
          <Volume2 className="h-4 w-4 text-muted-foreground" />
          <span className="text-sm font-medium w-8">
            {Math.round(playerState.volume * 100)}%
          </span>
        </div>

        {/* Error display */}
        {playerState.error && (
          <div className="mt-3 p-2 bg-destructive/10 border border-destructive/20 rounded text-sm text-destructive flex items-center gap-2">
            <AlertCircle className="h-4 w-4" />
            {playerState.error}
          </div>
        )}
      </CardContent>
    </Card>
  );

  return (
    <div className="space-y-6">
      {/* Audio Player */}
      {(playerState.currentTrack || playerState.isPlaying) && renderAudioPlayer()}

      {/* Cache Status */}
      <Card>
        <CardContent className="p-4">
          <div className="flex items-center justify-between mb-2">
            <span className="text-sm font-medium">Audio Cache</span>
            <span className="text-sm text-muted-foreground">
<<<<<<< HEAD
              {formatFileSize(cacheState.stats.totalSize)} •{' '}
              {cacheState.stats.totalEntries} files
=======
              {formatFileSize(cacheState.stats.totalSize)} • {cacheState.stats.totalEntries} files
>>>>>>> 02f0594e
            </span>
          </div>
          <div className="flex items-center gap-2 text-sm text-muted-foreground">
            <span>Hit Rate: {Math.round(cacheState.stats.hitRate * 100)}%</span>
            <span>•</span>
            <span>Memory: {cacheState.memoryPressure}</span>
            {cacheState.isOptimizing && (
              <>
                <span>•</span>
                <Loader2 className="h-3 w-3 animate-spin" />
                <span>Optimizing</span>
              </>
            )}
          </div>
        </CardContent>
      </Card>

      <Tabs value={selectedTab} onValueChange={setSelectedTab} className="w-full">
        <TabsList className="grid w-full grid-cols-4">
          <TabsTrigger value="sounds">Sounds</TabsTrigger>
          <TabsTrigger value="playlists">Playlists</TabsTrigger>
          <TabsTrigger value="quotes">Quotes</TabsTrigger>
          <TabsTrigger value="challenges">Photos</TabsTrigger>
        </TabsList>

        <TabsContent value="sounds" className="space-y-4">
          {/* Upload & Search */}
          <div className="flex flex-col gap-4">
            <div className="flex gap-2">
              <div className="flex-1">
                <Input
                  placeholder="Search sounds..."
                  value={searchQuery}
                  onChange={e => setSearchQuery(e.target.value)}
                />
              </div>
              <label htmlFor="category-filter" className="sr-only">Filter by category</label>
              <select
                id="category-filter"
                value={selectedCategory}
                onChange={e => setSelectedCategory(e.target.value)}
                className="px-3 py-2 border rounded-md bg-background"
                aria-label="Filter media by category"
              >
                {categories.map(cat => (
                  <option key={cat} value={cat}>
<<<<<<< HEAD
                    {cat === 'all'
                      ? 'All Categories'
                      : cat.charAt(0).toUpperCase() + cat.slice(1)}
=======
                    {cat === 'all' ? 'All Categories' : cat.charAt(0).toUpperCase() + cat.slice(1)}
>>>>>>> 02f0594e
                  </option>
                ))}
              </select>
            </div>

            <div className="flex gap-2">
              <label htmlFor="file-upload" className="cursor-pointer">
                <Button asChild disabled={isUploading}>
                  <span>
                    <Upload className="h-4 w-4 mr-2" />
                    Upload Audio
                  </span>
                </Button>
              </label>
              <input
                id="file-upload"
                type="file"
                accept="audio/*"
                onChange={handleFileUpload}
                className="hidden"
              />
              <Button variant="outline" onClick={() => warmCache(filteredSounds.slice(0, 5))}>
                <Download className="h-4 w-4 mr-2" />
                Preload Popular
              </Button>
            </div>

            {/* Upload Progress */}
            {isUploading && (
              <Card>
                <CardContent className="p-4">
                  <div className="flex items-center gap-3">
                    <Loader2 className="h-4 w-4 animate-spin" />
                    <div className="flex-1">
                      <div className="text-sm font-medium mb-1">Uploading audio file...</div>
                      <Progress value={uploadProgress} />
                    </div>
                    <span className="text-sm font-medium">{uploadProgress}%</span>
                  </div>
                </CardContent>
              </Card>
            )}
          </div>

          {/* Sounds List */}
          <div className="grid gap-3">
            {filteredSounds.map(sound => {
              const loadingState = soundLoadingStates.get(sound.id);
              const isCurrentTrack = playerState.currentTrack === sound.id;

              return (
                <Card key={sound.id} className={isCurrentTrack ? 'border-primary' : ''}>
                  <CardContent className="p-4">
                    <div className="flex items-center justify-between">
                      <div className="flex items-center gap-3">
                        {getCategoryIcon(sound.category)}
                        <div>
                          <div className="font-medium flex items-center gap-2">
                            {sound.name}
                            {sound.isCustom && (
                              <Badge variant="secondary" className="text-xs">Custom</Badge>
                            )}
                            {loadingState?.state === 'loading' && (
                              <Loader2 className="h-3 w-3 animate-spin text-blue-500" />
                            )}
                          </div>
                          <div className="text-sm text-muted-foreground flex items-center gap-2">
                            <span>{formatDuration(sound.duration)}</span>
                            <span>•</span>
                            <span className="capitalize">{sound.category}</span>
                            <span>•</span>
                            <span>{formatFileSize(sound.size || 0)}</span>
                            {sound.rating && (
                              <>
                                <span>•</span>
                                <div className="flex items-center gap-1">
                                  <Star className="h-3 w-3 fill-yellow-400 text-yellow-400" />
                                  <span>{sound.rating}</span>
                                </div>
                              </>
                            )}
                          </div>
                        </div>
                      </div>

                      <div className="flex items-center gap-2">
                        <Button
                          size="sm"
                          variant="ghost"
                          onClick={() => {
                            if (isCurrentTrack && playerState.isPlaying) {
                              pauseSound();
                            } else {
                              playSound(sound);
                            }
                          }}
                          disabled={loadingState?.state === 'loading'}
                        >
                          {loadingState?.state === 'loading' ? (
                            <Loader2 className="h-4 w-4 animate-spin" />
                          ) : isCurrentTrack && playerState.isPlaying ? (
                            <Pause className="h-4 w-4" />
                          ) : (
                            <Play className="h-4 w-4" />
                          )}
                        </Button>

                        <Button size="sm" variant="ghost">
                          <Heart className="h-4 w-4" />
                        </Button>

                        <Button size="sm" variant="ghost">
                          <Share className="h-4 w-4" />
                        </Button>
                      </div>
                    </div>

                    {/* Loading Progress */}
                    {loadingState?.state === 'loading' && loadingState.progress > 0 && (
                      <div className="mt-3">
                        <Progress value={loadingState.progress} className="h-1" />
                        <div className="text-xs text-muted-foreground mt-1">
                          Loading... {Math.round(loadingState.progress)}%
                          {loadingState.estimatedTimeRemaining && (
<<<<<<< HEAD
                            <span>
                              {' '}
                              • ~{Math.round(loadingState.estimatedTimeRemaining)}s
                              remaining
                            </span>
=======
                            <span> • ~{Math.round(loadingState.estimatedTimeRemaining)}s remaining</span>
>>>>>>> 02f0594e
                          )}
                        </div>
                      </div>
                    )}
                  </CardContent>
                </Card>
              );
            })}
          </div>
        </TabsContent>

        <TabsContent value="playlists" className="space-y-4">
          <div className="flex justify-between items-center">
            <h3 className="text-lg font-semibold">Your Playlists</h3>
            <Button onClick={() => onCreatePlaylist?.({ name: 'New Playlist' })}>
              <Plus className="h-4 w-4 mr-2" />
              Create Playlist
            </Button>
          </div>

          {effectiveMediaLibrary.playlists.map(playlist => (
            <Card key={playlist.id}>
              <CardContent className="p-4">
                <div className="flex items-center justify-between mb-3">
                  <div>
                    <h3 className="font-medium">{playlist.name}</h3>
                    <p className="text-sm text-muted-foreground">{playlist.description}</p>
                  </div>
                  <Badge variant={playlist.isPublic ? 'default' : 'secondary'}>
                    {playlist.isPublic ? 'Public' : 'Private'}
                  </Badge>
                </div>

                <div className="space-y-2 mb-3">
<<<<<<< HEAD
                  {playlist.sounds.map(playlistSound => (
                    <div
                      key={playlistSound.soundId}
                      className="flex items-center gap-2 text-sm"
                    >
                      <span className="text-muted-foreground w-6">
                        {playlistSound.order}.
                      </span>
=======
                  {playlist.sounds.map((playlistSound) => (
                    <div key={playlistSound.soundId} className="flex items-center gap-2 text-sm">
                      <span className="text-muted-foreground w-6">{playlistSound.order}.</span>
>>>>>>> 02f0594e
                      <div className="flex-1">{playlistSound.sound.name}</div>
                      <span className="text-muted-foreground">
                        {formatDuration(playlistSound.sound.duration)}
                      </span>
                    </div>
                  ))}
                </div>

                <div className="flex items-center justify-between">
                  <div className="flex items-center gap-4 text-sm text-muted-foreground">
                    <span>Duration: {formatDuration(playlist.totalDuration || 0)}</span>
                    <span>•</span>
                    <span>{playlist.playCount} plays</span>
                  </div>
                  <div className="flex gap-2">
                    <Button
                      size="sm"
                      onClick={() => playPlaylist(playlist)}
                      disabled={playlist.sounds.length === 0}
                    >
                      <Play className="h-4 w-4 mr-2" />
                      Play
                    </Button>
                  </div>
                </div>
              </CardContent>
            </Card>
          ))}
        </TabsContent>

        <TabsContent value="quotes" className="space-y-4">
          <div className="flex justify-between items-center">
            <h3 className="text-lg font-semibold">Motivational Quotes</h3>
<<<<<<< HEAD
            <Button
              onClick={() => onSubmitQuote?.({ text: '', category: 'motivation' })}
            >
=======
            <Button onClick={() => onSubmitQuote?.({ text: '', category: 'motivation' })}>
>>>>>>> 02f0594e
              <Plus className="h-4 w-4 mr-2" />
              Add Quote
            </Button>
          </div>

          {effectiveMediaLibrary.quotes.map(quote => (
            <Card key={quote.id}>
              <CardContent className="p-4">
                <div className="flex items-start gap-3">
                  <Quote className="h-6 w-6 text-primary mt-1 flex-shrink-0" />
                  <div className="flex-1">
                    <blockquote className="text-lg font-medium leading-relaxed mb-2">
                      "{quote.text}"
                    </blockquote>
                    {quote.author && (
                      <cite className="text-sm text-muted-foreground">— {quote.author}</cite>
                    )}
                  </div>
                </div>

                <div className="flex items-center justify-between mt-4">
                  <Badge variant="outline" className="capitalize">
                    {quote.category}
                  </Badge>
                  <div className="flex items-center gap-4 text-sm text-muted-foreground">
                    <span>{quote.likes} likes</span>
                    <span>•</span>
                    <span>{quote.uses} uses</span>
                  </div>
                </div>
              </CardContent>
            </Card>
          ))}
        </TabsContent>

        <TabsContent value="challenges" className="space-y-4">
          <Card>
            <CardHeader>
              <CardTitle className="flex items-center gap-2">
                <Camera className="h-5 w-5" />
                Photo Challenges
              </CardTitle>
            </CardHeader>
            <CardContent>
              <div className="text-center py-8 text-muted-foreground">
                <Camera className="h-12 w-12 mx-auto mb-4 opacity-50" />
                <p>Photo challenges feature coming soon!</p>
<<<<<<< HEAD
                <p className="text-sm mt-2">
                  Capture moments and earn rewards for completing daily challenges.
                </p>
=======
                <p className="text-sm mt-2">Capture moments and earn rewards for completing daily challenges.</p>
>>>>>>> 02f0594e
              </div>
            </CardContent>
          </Card>
        </TabsContent>
      </Tabs>
    </div>
  );
}

export default EnhancedMediaContent;<|MERGE_RESOLUTION|>--- conflicted
+++ resolved
@@ -36,33 +36,15 @@
   Loader2,
   AlertCircle,
   Settings,
-<<<<<<< HEAD
-  VolumeX,
-=======
   VolumeX
->>>>>>> 02f0594e
 } from 'lucide-react';
 
 // Import our audio services
 import { audioManager } from '../services/audio-manager';
 import { lazyAudioLoader } from '../services/lazy-audio-loader';
-<<<<<<< HEAD
-import {
-  useAudioLazyLoading,
-  usePlaylistLazyLoading,
-} from '../hooks/useAudioLazyLoading';
-import { useEnhancedCaching } from '../hooks/useEnhancedCaching';
-import type {
-  CustomSound,
-  Playlist,
-  MotivationalQuote,
-  MediaLibrary,
-} from '../services/types/media';
-=======
 import { useAudioLazyLoading, usePlaylistLazyLoading } from '../hooks/useAudioLazyLoading';
 import { useEnhancedCaching } from '../hooks/useEnhancedCaching';
 import type { CustomSound, Playlist, MotivationalQuote, MediaLibrary } from '../services/types/media';
->>>>>>> 02f0594e
 
 interface EnhancedMediaContentProps {
   currentUser: { id: string; username: string; displayName: string };
@@ -70,15 +52,7 @@
   onUploadSound?: (file: File) => Promise<void>;
   onCreatePlaylist?: (playlist: Partial<Playlist>) => Promise<void>;
   onSubmitQuote?: (quote: Partial<MotivationalQuote>) => Promise<void>;
-<<<<<<< HEAD
-  onCompletePhotoChallenge?: (
-    challengeId: string,
-    photo: File,
-    caption?: string
-  ) => Promise<void>;
-=======
   onCompletePhotoChallenge?: (challengeId: string, photo: File, caption?: string) => Promise<void>;
->>>>>>> 02f0594e
 }
 
 // Enhanced mock data with real audio capabilities
@@ -97,11 +71,7 @@
     rating: 4.8,
     format: 'audio/mpeg',
     size: 1920000, // ~1.9MB
-<<<<<<< HEAD
-    compressionLevel: 'light',
-=======
     compressionLevel: 'light'
->>>>>>> 02f0594e
   },
   {
     id: '2',
@@ -117,11 +87,7 @@
     rating: 4.6,
     format: 'audio/mpeg',
     size: 1440000, // ~1.4MB
-<<<<<<< HEAD
-    compressionLevel: 'medium',
-=======
     compressionLevel: 'medium'
->>>>>>> 02f0594e
   },
   {
     id: '3',
@@ -137,13 +103,8 @@
     rating: 4.7,
     format: 'audio/mpeg',
     size: 2880000, // ~2.8MB
-<<<<<<< HEAD
-    compressionLevel: 'light',
-  },
-=======
     compressionLevel: 'light'
   }
->>>>>>> 02f0594e
 ];
 
 const ENHANCED_MOCK_PLAYLISTS: Playlist[] = [
@@ -152,25 +113,8 @@
     name: 'Morning Energy',
     description: 'Perfect playlist to start your day with energy',
     sounds: [
-<<<<<<< HEAD
-      {
-        soundId: '2',
-        sound: ENHANCED_MOCK_SOUNDS[1],
-        order: 1,
-        volume: 0.8,
-        fadeIn: 2,
-      },
-      {
-        soundId: '1',
-        sound: ENHANCED_MOCK_SOUNDS[0],
-        order: 2,
-        volume: 0.6,
-        fadeIn: 5,
-      },
-=======
       { soundId: '2', sound: ENHANCED_MOCK_SOUNDS[1], order: 1, volume: 0.8, fadeIn: 2 },
       { soundId: '1', sound: ENHANCED_MOCK_SOUNDS[0], order: 2, volume: 0.6, fadeIn: 5 }
->>>>>>> 02f0594e
     ],
     isPublic: true,
     createdBy: 'user1',
@@ -224,13 +168,7 @@
 
   // Audio context and source
   const currentAudioSource = useRef<AudioBufferSourceNode | null>(null);
-<<<<<<< HEAD
-  const [audioSources, setAudioSources] = useState<Map<string, AudioBufferSourceNode>>(
-    new Map()
-  );
-=======
   const [audioSources, setAudioSources] = useState<Map<string, AudioBufferSourceNode>>(new Map());
->>>>>>> 02f0594e
 
   // Use our enhanced caching
   const { cacheState, warmCache, getCacheEntry } = useEnhancedCaching();
@@ -273,13 +211,8 @@
       enabledForLargeFiles: true,
       largeFileThreshold: 1024 * 1024,
       defaultCompressionLevel: 'medium',
-<<<<<<< HEAD
-      preserveQualityForFavorites: true,
-    },
-=======
       preserveQualityForFavorites: true
     }
->>>>>>> 02f0594e
   };
 
   // Initialize audio manager
@@ -299,41 +232,6 @@
 
   // Playlist loading hook
   const playlistLoadingState = usePlaylistLazyLoading(
-<<<<<<< HEAD
-    playerState.currentPlaylist
-      ? effectiveMediaLibrary.playlists.find(
-          p => p.id === playerState.currentPlaylist
-        ) || null
-      : null
-  );
-
-  const playSound = useCallback(
-    async (sound: CustomSound) => {
-      setPlayerState(prev => ({ ...prev, loading: true, error: null }));
-
-      try {
-        // Stop current audio if playing
-        if (currentAudioSource.current) {
-          currentAudioSource.current.stop();
-          currentAudioSource.current = null;
-        }
-
-        // Load and play audio using our audio manager
-        const audioSource = await audioManager.playAudioFile(sound.fileUrl, {
-          volume: playerState.volume,
-          onEnded: () => {
-            setPlayerState(prev => ({
-              ...prev,
-              isPlaying: false,
-              currentTrack: null,
-              currentTime: 0,
-            }));
-          },
-        });
-
-        if (audioSource) {
-          currentAudioSource.current = audioSource;
-=======
     playerState.currentPlaylist ?
       effectiveMediaLibrary.playlists.find(p => p.id === playerState.currentPlaylist) || null :
       null
@@ -353,63 +251,22 @@
       const audioSource = await audioManager.playAudioFile(sound.fileUrl, {
         volume: playerState.volume,
         onEnded: () => {
->>>>>>> 02f0594e
           setPlayerState(prev => ({
             ...prev,
             isPlaying: false,
             currentTrack: null,
             currentTime: 0
           }));
-<<<<<<< HEAD
-
-          // Set up time updates
-          const startTime = performance.now();
-          const updateTime = () => {
-            if (currentAudioSource.current === audioSource) {
-              const elapsed = (performance.now() - startTime) / 1000;
-              setPlayerState(prev => ({
-                ...prev,
-                currentTime: Math.min(elapsed, sound.duration),
-              }));
-
-              if (elapsed < sound.duration) {
-                requestAnimationFrame(updateTime);
-              }
-            }
-          };
-          requestAnimationFrame(updateTime);
-        } else {
-          throw new Error('Failed to create audio source');
-        }
-      } catch (error) {
-        console.error('Error playing sound:', error);
-=======
         }
       });
 
       if (audioSource) {
         currentAudioSource.current = audioSource;
->>>>>>> 02f0594e
         setPlayerState(prev => ({
           ...prev,
           isPlaying: true,
           currentTrack: sound.id,
           loading: false,
-<<<<<<< HEAD
-          error: error instanceof Error ? error.message : 'Unknown error',
-        }));
-
-        // Fallback to beep if audio fails
-        try {
-          await audioManager.playFallbackBeep('single');
-        } catch (fallbackError) {
-          console.error('Fallback beep also failed:', fallbackError);
-        }
-      }
-    },
-    [playerState.volume]
-  );
-=======
           duration: sound.duration,
           currentTime: 0
         }));
@@ -449,7 +306,6 @@
       }
     }
   }, [playerState.volume]);
->>>>>>> 02f0594e
 
   const pauseSound = useCallback(() => {
     if (currentAudioSource.current) {
@@ -475,25 +331,14 @@
   const playPlaylist = useCallback(async (playlist: Playlist) => {
     if (playlist.sounds.length === 0) return;
 
-<<<<<<< HEAD
-      setPlayerState(prev => ({ ...prev, currentPlaylist: playlist.id }));
-=======
     setPlayerState(prev => ({ ...prev, currentPlaylist: playlist.id }));
->>>>>>> 02f0594e
 
     // Start with the first sound
     const firstSound = playlist.sounds
       .sort((a, b) => a.order - b.order)[0];
 
-<<<<<<< HEAD
-      await playSound(firstSound.sound);
-    },
-    [playSound]
-  );
-=======
     await playSound(firstSound.sound);
   }, [playSound]);
->>>>>>> 02f0594e
 
   const handleFileUpload = async (event: React.ChangeEvent<HTMLInputElement>) => {
     const file = event.target.files?.[0];
@@ -547,20 +392,6 @@
 
   // Filter sounds based on search and category
   const filteredSounds = effectiveMediaLibrary.sounds.filter(sound => {
-<<<<<<< HEAD
-    const matchesSearch =
-      sound.name.toLowerCase().includes(searchQuery.toLowerCase()) ||
-      sound.tags.some(tag => tag.toLowerCase().includes(searchQuery.toLowerCase()));
-    const matchesCategory =
-      selectedCategory === 'all' || sound.category === selectedCategory;
-    return matchesSearch && matchesCategory;
-  });
-
-  const categories = [
-    'all',
-    ...new Set(effectiveMediaLibrary.sounds.map(s => s.category)),
-  ];
-=======
     const matchesSearch = sound.name.toLowerCase().includes(searchQuery.toLowerCase()) ||
                          sound.tags.some(tag => tag.toLowerCase().includes(searchQuery.toLowerCase()));
     const matchesCategory = selectedCategory === 'all' || sound.category === selectedCategory;
@@ -568,7 +399,6 @@
   });
 
   const categories = ['all', ...new Set(effectiveMediaLibrary.sounds.map(s => s.category))];
->>>>>>> 02f0594e
 
   const formatDuration = (seconds: number) => {
     const mins = Math.floor(seconds / 60);
@@ -586,24 +416,11 @@
 
   const getCategoryIcon = (category: string) => {
     switch (category) {
-<<<<<<< HEAD
-      case 'nature':
-        return <Music className="h-4 w-4 text-green-500" />;
-      case 'music':
-        return <Headphones className="h-4 w-4 text-blue-500" />;
-      case 'voice':
-        return <Mic className="h-4 w-4 text-purple-500" />;
-      case 'ambient':
-        return <Volume2 className="h-4 w-4 text-gray-500" />;
-      default:
-        return <FileAudio className="h-4 w-4 text-gray-500" />;
-=======
       case 'nature': return <Music className="h-4 w-4 text-green-500" />;
       case 'music': return <Headphones className="h-4 w-4 text-blue-500" />;
       case 'voice': return <Mic className="h-4 w-4 text-purple-500" />;
       case 'ambient': return <Volume2 className="h-4 w-4 text-gray-500" />;
       default: return <FileAudio className="h-4 w-4 text-gray-500" />;
->>>>>>> 02f0594e
     }
   };
 
@@ -617,17 +434,6 @@
             </div>
             <div>
               <div className="font-medium">
-<<<<<<< HEAD
-                {playerState.currentTrack
-                  ? effectiveMediaLibrary.sounds.find(
-                      s => s.id === playerState.currentTrack
-                    )?.name || 'Unknown'
-                  : 'No track selected'}
-              </div>
-              <div className="text-sm text-muted-foreground">
-                {formatDuration(playerState.currentTime)} /{' '}
-                {formatDuration(playerState.duration)}
-=======
                 {playerState.currentTrack ?
                   effectiveMediaLibrary.sounds.find(s => s.id === playerState.currentTrack)?.name || 'Unknown'
                   : 'No track selected'
@@ -635,7 +441,6 @@
               </div>
               <div className="text-sm text-muted-foreground">
                 {formatDuration(playerState.currentTime)} / {formatDuration(playerState.duration)}
->>>>>>> 02f0594e
               </div>
             </div>
           </div>
@@ -647,27 +452,12 @@
 
             <Button
               size="sm"
-<<<<<<< HEAD
-              onClick={
-                playerState.isPlaying
-                  ? pauseSound
-                  : () => {
-                      if (playerState.currentTrack) {
-                        const sound = effectiveMediaLibrary.sounds.find(
-                          s => s.id === playerState.currentTrack
-                        );
-                        if (sound) playSound(sound);
-                      }
-                    }
-              }
-=======
               onClick={playerState.isPlaying ? pauseSound : () => {
                 if (playerState.currentTrack) {
                   const sound = effectiveMediaLibrary.sounds.find(s => s.id === playerState.currentTrack);
                   if (sound) playSound(sound);
                 }
               }}
->>>>>>> 02f0594e
               disabled={playerState.loading}
             >
               {playerState.loading ? (
@@ -729,12 +519,7 @@
           <div className="flex items-center justify-between mb-2">
             <span className="text-sm font-medium">Audio Cache</span>
             <span className="text-sm text-muted-foreground">
-<<<<<<< HEAD
-              {formatFileSize(cacheState.stats.totalSize)} •{' '}
-              {cacheState.stats.totalEntries} files
-=======
               {formatFileSize(cacheState.stats.totalSize)} • {cacheState.stats.totalEntries} files
->>>>>>> 02f0594e
             </span>
           </div>
           <div className="flex items-center gap-2 text-sm text-muted-foreground">
@@ -781,13 +566,7 @@
               >
                 {categories.map(cat => (
                   <option key={cat} value={cat}>
-<<<<<<< HEAD
-                    {cat === 'all'
-                      ? 'All Categories'
-                      : cat.charAt(0).toUpperCase() + cat.slice(1)}
-=======
                     {cat === 'all' ? 'All Categories' : cat.charAt(0).toUpperCase() + cat.slice(1)}
->>>>>>> 02f0594e
                   </option>
                 ))}
               </select>
@@ -912,15 +691,7 @@
                         <div className="text-xs text-muted-foreground mt-1">
                           Loading... {Math.round(loadingState.progress)}%
                           {loadingState.estimatedTimeRemaining && (
-<<<<<<< HEAD
-                            <span>
-                              {' '}
-                              • ~{Math.round(loadingState.estimatedTimeRemaining)}s
-                              remaining
-                            </span>
-=======
                             <span> • ~{Math.round(loadingState.estimatedTimeRemaining)}s remaining</span>
->>>>>>> 02f0594e
                           )}
                         </div>
                       </div>
@@ -955,20 +726,9 @@
                 </div>
 
                 <div className="space-y-2 mb-3">
-<<<<<<< HEAD
-                  {playlist.sounds.map(playlistSound => (
-                    <div
-                      key={playlistSound.soundId}
-                      className="flex items-center gap-2 text-sm"
-                    >
-                      <span className="text-muted-foreground w-6">
-                        {playlistSound.order}.
-                      </span>
-=======
                   {playlist.sounds.map((playlistSound) => (
                     <div key={playlistSound.soundId} className="flex items-center gap-2 text-sm">
                       <span className="text-muted-foreground w-6">{playlistSound.order}.</span>
->>>>>>> 02f0594e
                       <div className="flex-1">{playlistSound.sound.name}</div>
                       <span className="text-muted-foreground">
                         {formatDuration(playlistSound.sound.duration)}
@@ -1002,13 +762,7 @@
         <TabsContent value="quotes" className="space-y-4">
           <div className="flex justify-between items-center">
             <h3 className="text-lg font-semibold">Motivational Quotes</h3>
-<<<<<<< HEAD
-            <Button
-              onClick={() => onSubmitQuote?.({ text: '', category: 'motivation' })}
-            >
-=======
             <Button onClick={() => onSubmitQuote?.({ text: '', category: 'motivation' })}>
->>>>>>> 02f0594e
               <Plus className="h-4 w-4 mr-2" />
               Add Quote
             </Button>
@@ -1056,13 +810,7 @@
               <div className="text-center py-8 text-muted-foreground">
                 <Camera className="h-12 w-12 mx-auto mb-4 opacity-50" />
                 <p>Photo challenges feature coming soon!</p>
-<<<<<<< HEAD
-                <p className="text-sm mt-2">
-                  Capture moments and earn rewards for completing daily challenges.
-                </p>
-=======
                 <p className="text-sm mt-2">Capture moments and earn rewards for completing daily challenges.</p>
->>>>>>> 02f0594e
               </div>
             </CardContent>
           </Card>
