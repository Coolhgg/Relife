import React, { useState, useEffect } from 'react';
import {
  Palette,
  Plus,
  Edit,
  Trash2,
  Copy,
  Share,
  Download,
  Upload,
  Search,
  Filter,
  Grid,
  List,
  Star,
  Calendar,
  User,
  Users,
  Music,
  Play,
  MoreHorizontal,
  Settings,
  Eye,
} from 'lucide-react';
import { Card, CardContent, CardHeader, CardTitle } from './ui/card';
import { Button } from './ui/button';
import { Input } from './ui/input';
import { Badge } from './ui/badge';
import {
  Select,
  SelectContent,
  SelectItem,
  SelectTrigger,
  SelectValue,
} from './ui/select';
import {
  Dialog,
  DialogContent,
  DialogHeader,
  DialogTitle,
  DialogTrigger,
} from './ui/dialog';
import {
  DropdownMenu,
  DropdownMenuContent,
  DropdownMenuItem,
  DropdownMenuTrigger,
} from './ui/dropdown-menu';
import { Tabs, TabsContent, TabsList, TabsTrigger } from './ui/tabs';
import { ScrollArea } from './ui/scroll-area';
import { Alert, AlertDescription } from './ui/alert';
import { CustomSoundThemeCreator } from './CustomSoundThemeCreator';
import { SoundPreviewSystem } from './SoundPreviewSystem';
import { soundEffectsService } from '../services/sound-effects';
import type {
  CustomSoundTheme,
  CustomSoundThemeCategory,
  CustomSoundThemeLibrary,
} from '../types/custom-sound-themes';

interface CustomThemeManagerProps {
  userId?: string;
  className?: string;
  onClose?: () => void;
  onThemeUpdated?: (theme: CustomSoundTheme) => void;
}

type ViewMode = 'grid' | 'list';
type SortOption = 'name' | 'created' | 'updated' | 'rating' | 'downloads';
type FilterCategory = 'all' | CustomSoundThemeCategory;

export const CustomThemeManager: React.FC<CustomThemeManagerProps> = ({
  userId,
  className = '',
  onClose,
  onThemeUpdated,
}
) => {
  const [themes, setThemes] = useState<CustomSoundTheme[]>([]);
  const [filteredThemes, setFilteredThemes] = useState<CustomSoundTheme[]>([]);
  const [isLoading, setIsLoading] = useState(true);
  const [viewMode, setViewMode] = useState<ViewMode>('grid');
  const [sortBy, setSortBy] = useState<SortOption>('updated');
  const [filterCategory, setFilterCategory] = useState<FilterCategory>('all');
  const [searchQuery, setSearchQuery] = useState('');

  const [showCreator, setShowCreator] = useState(false);
  const [editingTheme, setEditingTheme] = useState<CustomSoundTheme | null>(null);
  const [previewTheme, setPreviewTheme] = useState<CustomSoundTheme | null>(null);
  const [selectedThemes, setSelectedThemes] = useState<Set<string>>(new Set());
  const [showCommunityThemes, setShowCommunityThemes] = useState(false);
  const [communityThemes, setCommunityThemes] = useState<CustomSoundTheme[]>([]);
  const [isLoadingCommunity, setIsLoadingCommunity] = useState(false);

  useEffect(() => {
    if (userId) {
      loadThemes();
    } else {
      loadCommunityThemes();
    }
  }, [userId, showCommunityThemes]);

  useEffect(() => {
    filterAndSortThemes();
  }, [themes, searchQuery, filterCategory, sortBy]);

  const loadThemes = async () => {
    if (!userId) return;

    setIsLoading(true);
    try {
      const userThemes = soundEffectsService.getCustomThemesByUser(userId);
      setThemes(userThemes);
    } catch (error) {
      console.error('Error loading themes:', error);
    } finally {
      setIsLoading(false);
    }
  };

  const loadCommunityThemes = async () => {
    setIsLoadingCommunity(true);
    try {
      // Fetch public/shared themes from community
      const publicThemes = await soundEffectsService.getCommunityThemes();
      setCommunityThemes(publicThemes);
      setThemes(publicThemes);
    } catch (error) {
      console.error('Error loading community themes:', error);
    } finally {
      setIsLoadingCommunity(false);
    }
  };

  const filterAndSortThemes = () => {
    let filtered = themes;

    // Apply search filter
    if (searchQuery.trim()) {
      const query = searchQuery.toLowerCase();
      filtered = filtered.filter(
        theme => theme.name.toLowerCase().includes(query) ||
          theme.description.toLowerCase().includes(query) ||
          theme.tags.some((tag: any) => tag.toLowerCase().includes(query))
      );
    }

    // Apply category filter
    if (filterCategory !== 'all') {
      filtered = filtered.filter((theme: any) => theme.category === filterCategory);
    }

    // Apply sorting
    filtered.sort((a, b) => {
      switch (sortBy) {
        case 'name':
          return a.name.localeCompare(b.name);
        case 'created':
          return new Date(b.createdAt).getTime() - new Date(a.createdAt).getTime();
        case 'updated':
          return new Date(b.updatedAt).getTime() - new Date(a.updatedAt).getTime();
        case 'rating':
          return b.rating - a.rating;
        case 'downloads':
          return b.downloads - a.downloads;
        default:
          return 0;
      }
    });

    setFilteredThemes(filtered);
  };

  const handleThemeCreated = (theme: CustomSoundTheme) => {
    setThemes((prev: any) => [theme, ...prev]);
    setShowCreator(false);
  };

  const handleThemeUpdated = (theme: CustomSoundTheme) => {
    setThemes((prev: any) => prev.map((t: any) => (t.id === theme.id ? theme : t)));
    setEditingTheme(null);
  };

  const handleDeleteTheme = async (themeId: string) => {
    try {
      const success = await soundEffectsService.deleteCustomTheme(themeId, userId);
      if (success) {
        setThemes((prev: any) => prev.filter((t: any) => t.id !== themeId));
      }
    } catch (error) {
      console.error('Error deleting theme:', error);
    }
  };

  const handleDuplicateTheme = async (theme: CustomSoundTheme) => {
    const duplicatedTheme: CustomSoundTheme = {
      ...theme,
      id: `custom_${Date.now()}`,
      name: `${theme.name} (Copy)`,
      displayName: `${theme.displayName} (Copy)`,
      createdAt: new Date(),
      updatedAt: new Date(),
      downloads: 0,
      rating: 0,
    };

    const success = await soundEffectsService.saveCustomTheme(duplicatedTheme);
    if (success) {
<<<<<<< HEAD
      setThemes((prev: any
) => [ // auto: implicit any
duplicatedTheme, ...prev]);
=======
      setThemes((prev: any) => [duplicatedTheme, ...prev]);
>>>>>>> 0a801929
    }
  };

  const handleSetActiveTheme = async (theme: CustomSoundTheme) => {
    try {
      await soundEffectsService.setSoundTheme(theme.id);
    } catch (error) {
      console.error('Error setting active theme:', error);
    }
  };

  const formatDate = (date: Date | string): string => {
    const d = new Date(date);
    return d.toLocaleDateString('en-US', {
      year: 'numeric',
      month: 'short',
      day: 'numeric',
    });
  };

  const getCategoryIcon = (category: CustomSoundThemeCategory) => {
    const icons = {
      ambient: Music,
      musical: Music,
      nature: Music,
      electronic: Music,
      voice: User,
      experimental: Settings,
      seasonal: Calendar,
      gaming: Play,
      professional: User,
      relaxation: Music,
      energizing: Music,
      custom: Palette,
    };
    return icons[category] || Music;
  };

  // Import/Export Functions
  const handleExportTheme = async (theme: CustomSoundTheme) => {
    try {
      const exportData = {
        version: '1.0',
        exportedAt: new Date().toISOString(),
        theme: {
          ...theme,
          id: undefined, // Remove ID for import compatibility
          createdBy: undefined, // Remove user-specific data
          downloads: undefined,
          rating: undefined,
          createdAt: undefined,
          updatedAt: undefined,
        },
      };

      const fileName = `${theme.name.replace(/[^a-z0-9]/gi, '_').toLowerCase()}_theme.json`;
      const blob = new Blob([JSON.stringify(exportData, null, 2)], {
        type: 'application/json',
      });
      const url = URL.createObjectURL(blob);

      const link = document.createElement('a');
      link.href = url;
      link.download = fileName;
      document.body.appendChild(link);
      link.click();
      document.body.removeChild(link);
      URL.revokeObjectURL(url);

      console.log(`Theme "${theme.name}" exported successfully`);
    } catch (error) {
      console.error('Error exporting theme:', error);
    }
  };

  const handleExportMultipleThemes = async (themeIds: string[]) => {
    try {
      const themesToExport = themes.filter((theme: any) => themeIds.includes(theme.id));
      const exportData = {
        version: '1.0',
        exportedAt: new Date().toISOString(),
        themes: themesToExport
      .map((theme: any
) => ({
          ...theme,
          id: undefined,
          createdBy: undefined,
          downloads: undefined,
          rating: undefined,
          createdAt: undefined,
          updatedAt: undefined,
        })),
      };

      const fileName = `custom_themes_${new Date().toISOString().split('T')[0]}.json`;
      const blob = new Blob([JSON.stringify(exportData, null, 2)], {
        type: 'application/json',
      });
      const url = URL.createObjectURL(blob);

      const link = document.createElement('a');
      link.href = url;
      link.download = fileName;
      document.body.appendChild(link);
      link.click();
      document.body.removeChild(link);
      URL.revokeObjectURL(url);

      console.log(`${themesToExport.length} themes exported successfully`);
      setSelectedThemes(new Set()); // Clear selection
    } catch (error) {
      console.error('Error exporting themes:', error);
    }
  };

  const handleImportTheme = () => {
    const input = document.createElement('input');
    input.type = 'file';
    input.accept = '.json';
    input.onchange = async event => {
      const file = (event.target as HTMLInputElement).files?.[0];
      if (!file) return;

      try {
        const text = await file.text();
        const importData = JSON.parse(text);

        // Validate import data
        if (!importData.version || (!importData.theme && !importData.themes)) {
          throw new Error('Invalid theme file format');
        }

        const themesToImport = importData.themes || [importData.theme];
        const importedThemes: CustomSoundTheme[] = [];

        for (const themeData of themesToImport) {
          // Validate theme structure
          if (!themeData.name || !themeData.sounds) {
            console.warn('Skipping invalid theme:', themeData);
            continue;
          }

          // Check if theme with same name exists
          const existingTheme = themes.find((t: any) => t.name === themeData.name);
          let finalName = themeData.name;
          if (existingTheme) {
            finalName = `${themeData.name} (Imported)`;
          }

          const newTheme: CustomSoundTheme = {
            ...themeData,
            id: `custom_${Date.now()}_${Math.random().toString(36).substr(2, 9)}`,
            name: finalName,
            displayName: themeData.displayName || finalName,
            createdBy: userId,
            createdAt: new Date(),
            updatedAt: new Date(),
            downloads: 0,
            rating: 0,
            tags: themeData.tags || [],
            category: themeData.category || 'custom',
            description: themeData.description || '',
          };

          const success = await soundEffectsService.saveCustomTheme(newTheme);
          if (success) {
            importedThemes.push(newTheme);
          }
        }

        if (importedThemes.length > 0) {
          setThemes((prev: any) => [...importedThemes, ...prev]);
          console.log(`Successfully imported ${importedThemes.length} theme(s)`);
        } else {
          console.warn('No valid themes found in import file');
        }
      } catch (error) {
        console.error('Error importing theme:', error);
        alert('Failed to import theme. Please check the file format.');
      }
    };

    input.click();
  };

  const handleBulkExport = () => {
    if (selectedThemes.size === 0) {
      alert('Please select themes to export');
      return;
    }
    handleExportMultipleThemes(Array.from(selectedThemes));
  };

<<<<<<< HEAD
  const toggleThemeSelection = (themeId: string
) => {
=======
  const toggleThemeSelection = (themeId: string) => {
>>>>>>> 0a801929
    setSelectedThemes((prev: any) => {
      const newSelection = new Set(prev);
      if (newSelection.has(themeId)) {
        newSelection.delete(themeId);
      } else {
        newSelection.add(themeId);
      }
      return newSelection;
    });
  };

  const selectAllThemes = () => {
    setSelectedThemes(new Set(filteredThemes.map((t: any) => t.id)));
  };

  const clearSelection = () => {
    setSelectedThemes(new Set());
  };

  const handleShareTheme = async (theme: CustomSoundTheme) => {
    try {
      const updatedTheme = {
        ...theme,
        isPublic: true,
        isShared: true,
        permissions: {
          ...theme.permissions,
          canView: 'public' as const,
          canDownload: 'registered' as const,
          canRate: 'registered' as const,
          canComment: 'registered' as const,
        },
      };

      const success = await soundEffectsService.shareThemeWithCommunity(updatedTheme);
      if (success) {
        setThemes((prev: any) => prev.map((t: any) => (t.id === theme.id ? updatedTheme : t)));
        if (onThemeUpdated) {
          onThemeUpdated(updatedTheme);
        }
        console.log(`Theme "${theme.name}" shared with community`);
      }
    } catch (error) {
      console.error('Error sharing theme:', error);
    }
  };

  const handleRateTheme = async (themeId: string, rating: number) => {
    if (!userId) return;

    try {
      const success = await soundEffectsService.rateTheme(themeId, userId, rating);
      if (success) {
        // Update local theme rating
        setThemes((prev: any) => prev.map((theme: any) => {
            if (theme.id === themeId) {
              return {
                ...theme,
                rating: rating, // In real implementation, this would be the updated average
              };
            }
            return theme;
          })
        );
      }
    } catch (error) {
      console.error('Error rating theme:', error);
    }
  };

  const handleInstallCommunityTheme = async (theme: CustomSoundTheme) => {
    if (!userId) return;

    try {
      const installedTheme: CustomSoundTheme = {
        ...theme,
        id: `custom_${Date.now()}_${Math.random().toString(36).substr(2, 9)}`,
        createdBy: userId,
        createdAt: new Date(),
        updatedAt: new Date(),
        isPublic: false,
        isShared: false,
        downloads: theme.downloads + 1,
      };

      const success = await soundEffectsService.saveCustomTheme(installedTheme);
      if (success) {
        console.log(`Theme "${theme.name}" installed successfully`);
        // Update download count
        await soundEffectsService.incrementThemeDownloads(theme.id);
      }
    } catch (error) {
      console.error('Error installing theme:', error);
    }
  };

  const renderThemeCard = (theme: CustomSoundTheme) => {
    const CategoryIcon = getCategoryIcon(theme.category);

    return (
      <Card
        key={theme.id}
        className={`group hover:shadow-lg transition-shadow ${
          selectedThemes.has(theme.id) ? 'ring-2 ring-blue-500' : ''
        }`}
      >
        <div className="absolute top-2 left-2 z-10">
          <input
            type="checkbox"
            checked={selectedThemes.has(theme.id)}
            onChange={() => toggleThemeSelection(theme.id)}
            className="w-4 h-4 text-blue-600 border-gray-300 rounded focus:ring-blue-500"
          />
        </div>
        <CardHeader className="pb-3">
          <div className="flex items-start justify-between">
            <div className="flex items-center gap-2">
              <CategoryIcon className="w-5 h-5 text-blue-500" />
              <div>
                <CardTitle className="text-base line-clamp-1">
                  {theme.displayName || theme.name}
                </CardTitle>
                <p className="text-sm text-gray-600 capitalize">{theme.category}</p>
              </div>
            </div>

            <DropdownMenu>
              <DropdownMenuTrigger asChild>
                <Button
                  variant="ghost"
                  size="sm"
                  className="opacity-0 group-hover:opacity-100 transition-opacity"
                >
                  <MoreHorizontal className="w-4 h-4" />
                </Button>
              </DropdownMenuTrigger>
              <DropdownMenuContent align="end">
                <DropdownMenuItem onClick={() => setPreviewTheme(theme)}>
                  <Eye className="w-4 h-4 mr-2" />
                  Preview
                </DropdownMenuItem>
                <DropdownMenuItem onClick={() => setEditingTheme(theme)}>
                  <Edit className="w-4 h-4 mr-2" />
                  Edit
                </DropdownMenuItem>
                <DropdownMenuItem onClick={() => handleDuplicateTheme(theme)}>
                  <Copy className="w-4 h-4 mr-2" />
                  Duplicate
                </DropdownMenuItem>
                <DropdownMenuItem onClick={() => handleSetActiveTheme(theme)}>
                  <Play className="w-4 h-4 mr-2" />
                  Use Theme
                </DropdownMenuItem>
                <DropdownMenuItem onClick={() => handleExportTheme(theme)}>
                  <Download className="w-4 h-4 mr-2" />
                  Export
                </DropdownMenuItem>
                {userId && theme.createdBy === userId && !theme.isShared && (
                  <DropdownMenuItem onClick={() => handleShareTheme(theme)}>
                    <Share className="w-4 h-4 mr-2" />
                    Share with Community
                  </DropdownMenuItem>
                )}
                {!userId && (
                  <DropdownMenuItem onClick={() => handleInstallCommunityTheme(theme)}>
                    <Download className="w-4 h-4 mr-2" />
                    Install Theme
                  </DropdownMenuItem>
                )}
                <DropdownMenuItem
                  onClick={() => handleDeleteTheme(theme.id)}
                  className="text-red-600"
                >
                  <Trash2 className="w-4 h-4 mr-2" />
                  Delete
                </DropdownMenuItem>
              </DropdownMenuContent>
            </DropdownMenu>
          </div>
        </CardHeader>

        <CardContent>
          <div className="space-y-3">
            {theme.description && (
              <p className="text-sm text-gray-600 line-clamp-2">{theme.description}</p>
            )}

            <div className="flex items-center gap-2 flex-wrap">
              {theme.tags.slice(0, 3).map(tag => (
                <Badge key={tag} variant="secondary" className="text-xs">
                  {tag}
                </Badge>
              ))}
              {theme.tags.length > 3 && (
                <Badge variant="outline" className="text-xs">
                  +{theme.tags.length - 3}
                </Badge>
              )}
            </div>

            <div className="flex items-center justify-between text-xs text-gray-500">
              <div className="flex items-center gap-4">
                <div className="flex items-center gap-1">
                  <Star className="w-3 h-3" />
                  {theme.rating.toFixed(1)}
                  {!userId && (
                    <div className="flex ml-2">
                      {[1, 2, 3, 4, 5].map(star => (
                        <button
                          key={star}
                          onClick={() => handleRateTheme(theme.id, star)}
                          className={`w-3 h-3 ${star <= theme.rating ? 'text-yellow-400' : 'text-gray-300'} hover:text-yellow-400`}
                        >
                          ★
                        </button>
                      ))}
                    </div>
                  )}
                </div>
                <span className="flex items-center gap-1">
                  <Download className="w-3 h-3" />
                  {theme.downloads}
                </span>
                {theme.isShared && (
                  <Badge variant="secondary" className="text-xs">
                    Shared
                  </Badge>
                )}
              </div>
              <span>Updated {formatDate(theme.updatedAt)}</span>
            </div>

            <div className="flex gap-2 pt-2">
              <Button
                size="sm"
                variant="outline"
                className="flex-1"
                onClick={() => setPreviewTheme(theme)}
              >
                <Play className="w-4 h-4 mr-2" />
                Preview
              </Button>
              <Button
                size="sm"
                className="flex-1"
                onClick={() => userId
                    ? handleSetActiveTheme(theme)
                    : handleInstallCommunityTheme(theme)
                }>userId ? 'Use Theme' : 'Install'</Button>
            </div>
          </div>
        </CardContent>
      </Card>
    );
  };

  const renderThemeListItem = (theme: CustomSoundTheme) => {
    const CategoryIcon = getCategoryIcon(theme.category);

    return (
      <div
        key={theme.id}
        className="flex items-center gap-4 p-4 border rounded-lg hover:bg-gray-50"
      >
        <CategoryIcon className="w-8 h-8 text-blue-500" />

        <div className="flex-1 min-w-0">
          <div className="flex items-center gap-2 mb-1">
            <h3 className="font-medium truncate">{theme.displayName || theme.name}</h3>
            <Badge variant="secondary" className="text-xs capitalize">
              {theme.category}
            </Badge>
          </div>
          {theme.description && (
            <p className="text-sm text-gray-600 truncate">{theme.description}</p>
          )}
          <div className="flex items-center gap-4 mt-2 text-xs text-gray-500">
            <span>Updated {formatDate(theme.updatedAt)}</span>
            <span>{theme.rating.toFixed(1)} ★</span>
            <span>{theme.downloads} downloads</span>
          </div>
        </div>

        <div className="flex items-center gap-2">
          <Button size="sm" variant="outline" onClick={() => setPreviewTheme(theme)}>
            <Play className="w-4 h-4" />
          </Button>
          <Button size="sm" onClick={() => handleSetActiveTheme(theme)}>
            Use
          </Button>

          <DropdownMenu>
            <DropdownMenuTrigger asChild>
              <Button variant="ghost" size="sm">
                <MoreHorizontal className="w-4 h-4" />
              </Button>
            </DropdownMenuTrigger>
            <DropdownMenuContent align="end">
              <DropdownMenuItem onClick={() => setEditingTheme(theme)}>
                <Edit className="w-4 h-4 mr-2" />
                Edit
              </DropdownMenuItem>
              <DropdownMenuItem onClick={() => handleDuplicateTheme(theme)}>
                <Copy className="w-4 h-4 mr-2" />
                Duplicate
              </DropdownMenuItem>
              <DropdownMenuItem
                onClick={() => handleDeleteTheme(theme.id)}
                className="text-red-600"
              >
                <Trash2 className="w-4 h-4 mr-2" />
                Delete
              </DropdownMenuItem>
            </DropdownMenuContent>
          </DropdownMenu>
        </div>
      </div>
    );
  };

  if (showCreator) {
    return (
      <CustomSoundThemeCreator
        userId={userId}
        onThemeCreated={handleThemeCreated}
        onCancel={() => setShowCreator(false)}
        className={className}
      />
    );
  }

  if (editingTheme) {
    return (
      <CustomSoundThemeCreator
        userId={userId}
        existingTheme={editingTheme}
        onThemeCreated={handleThemeUpdated}
        onCancel={() => setEditingTheme(null)}
        className={className}
      />
    );
  }

  return (
    <div className={`space-y-6 ${className}`}>
      {/* Header */}
      <div className="flex items-center justify-between">
        <div>
          <h1 className="text-2xl font-bold flex items-center gap-2">
            <Palette className="w-6 h-6" />
            {userId ? 'My Sound Themes' : 'Community Sound Themes'}
          </h1>
          <p className="text-gray-600">
            {userId
              ? 'Create, manage, and organize your personal sound themes'
              : 'Discover and install sound themes created by the community'}
          </p>
        </div>

        <div className="flex gap-2">
          {userId ? (
            <>
              <Button
                variant="outline"
                onClick={() => setShowCommunityThemes(!showCommunityThemes)}
              >
                <Users className="w-4 h-4 mr-2" />
                {showCommunityThemes ? 'My Themes' : 'Community'}
              </Button>
              <Button variant="outline" onClick={handleImportTheme}>
                <Upload className="w-4 h-4 mr-2" />
                Import
              </Button>
              <Button onClick={() => setShowCreator(true)}>
                <Plus className="w-4 h-4 mr-2" />
                Create Theme
              </Button>
            </>
          ) : (
            <Button variant="outline" onClick={onClose}>
              Close
            </Button>
          )}
        </div>
      </div>

      {/* Controls */}
      <Card>
        <CardContent className="p-4">
          <div className="flex flex-col sm:flex-row gap-4 items-center">
            {/* Search */}
            <div className="relative flex-1">
              <Search className="absolute left-3 top-1/2 transform -translate-y-1/2 w-4 h-4 text-gray-400" />
              <Input
                placeholder="Search themes..."
                value={searchQuery}
<<<<<<< HEAD
                onChange={(e: React.ChangeEvent<HTMLInputElement>) => setSearchQuery(e.target.value)}
=======
                onChange={(e: any) => setSearchQuery(e.target.value)}
>>>>>>> 0a801929
                className="pl-10"
              />
            </div>

            {/* Selection Controls */}
            <div className="flex items-center gap-2">
              <Button size="sm" variant="ghost" onClick={selectAllThemes}>
                Select All ({filteredThemes.length})
              </Button>
              {selectedThemes.size > 0 && (
                <Button size="sm" variant="ghost" onClick={clearSelection}>
                  Clear Selection
                </Button>
              )}
            </div>

            {/* Filters */}
            <div className="flex items-center gap-2">
              <Select
                value={filterCategory}
                onValueChange={(value: FilterCategory) => setFilterCategory(value)}
              >
                <SelectTrigger className="w-40">
                  <Filter className="w-4 h-4 mr-2" />
                  <SelectValue />
                </SelectTrigger>
                <SelectContent>
                  <SelectItem value="all">All Categories</SelectItem>
                  <SelectItem value="ambient">Ambient</SelectItem>
                  <SelectItem value="musical">Musical</SelectItem>
                  <SelectItem value="nature">Nature</SelectItem>
                  <SelectItem value="electronic">Electronic</SelectItem>
                  <SelectItem value="voice">Voice</SelectItem>
                  <SelectItem value="gaming">Gaming</SelectItem>
                  <SelectItem value="relaxation">Relaxation</SelectItem>
                  <SelectItem value="energizing">Energizing</SelectItem>
                  <SelectItem value="custom">Custom</SelectItem>
                </SelectContent>
              </Select>

              <Select
                value={sortBy}
                onValueChange={(value: SortOption) => setSortBy(value)}
              >
                <SelectTrigger className="w-32">
                  <SelectValue />
                </SelectTrigger>
                <SelectContent>
                  <SelectItem value="updated">Recent</SelectItem>
                  <SelectItem value="created">Created</SelectItem>
                  <SelectItem value="name">Name</SelectItem>
                  <SelectItem value="rating">Rating</SelectItem>
                  <SelectItem value="downloads">Downloads</SelectItem>
                </SelectContent>
              </Select>

              {/* View Mode */}
              <div className="flex border rounded-md">
                <Button
                  variant={viewMode === 'grid' ? 'default' : 'ghost'}
                  size="sm"
                  onClick={() => setViewMode('grid')}
                  className="rounded-r-none"
                >
                  <Grid className="w-4 h-4" />
                </Button>
                <Button
                  variant={viewMode === 'list' ? 'default' : 'ghost'}
                  size="sm"
                  onClick={() => setViewMode('list')}
                  className="rounded-l-none"
                >
                  <List className="w-4 h-4" />
                </Button>
              </div>
            </div>

            {/* Bulk Actions */}
            {selectedThemes.size > 0 && (
              <div className="flex items-center gap-2 p-2 bg-blue-50 border border-blue-200 rounded-md">
                <span className="text-sm text-blue-700 font-medium">
                  {selectedThemes.size} theme{selectedThemes.size > 1 ? 's' : ''}{' '}
                  selected
                </span>
                <Button size="sm" variant="outline" onClick={handleBulkExport}>
                  <Download className="w-3 h-3 mr-1" />
                  Export
                </Button>
                <Button size="sm" variant="outline" onClick={clearSelection}>
                  Clear
                </Button>
              </div>
            )}
          </div>
        </CardContent>
      </Card>

      {/* Themes List */}
      {isLoading ? (
        <div className="text-center py-12">
          <Music className="w-12 h-12 mx-auto mb-4 opacity-50 animate-pulse" />
          <p>Loading your themes...</p>
        </div>
      ) : filteredThemes.length === 0 ? (
        <Card>
          <CardContent className="text-center py-12">
            <Palette className="w-16 h-16 mx-auto mb-4 opacity-50" />
            {searchQuery || filterCategory !== 'all' ? (
              <>
                <h3 className="text-lg font-medium mb-2">No matching themes</h3>
                <p className="text-gray-600 mb-4">
                  Try adjusting your search or filters
                </p>
                <Button
                  variant="outline"
                  onClick={() => {
                    setSearchQuery('');
                    setFilterCategory('all');
                  }}
                >
                  Clear Filters
                </Button>
              </>
            ) : (
              <>
                <h3 className="text-lg font-medium mb-2">No themes yet</h3>
                <p className="text-gray-600 mb-4">
                  Create your first custom sound theme to get started
                </p>
                <Button onClick={() => setShowCreator(true)}>
                  <Plus className="w-4 h-4 mr-2" />
                  Create Your First Theme
                </Button>
              </>
            )}
          </CardContent>
        </Card>
      ) : (
        <div
          className={
            viewMode === 'grid'
              ? 'grid grid-cols-1 md:grid-cols-2 lg:grid-cols-3 xl:grid-cols-4 gap-6'
              : 'space-y-4'
          }
        >
          {filteredThemes.map((theme: any) => viewMode === 'grid' ? renderThemeCard(theme) : renderThemeListItem(theme)
          )}
        </div>
      )}

      {/* Preview Dialog */}
      <Dialog open={!!previewTheme} onOpenChange={() => setPreviewTheme(null)}>
        <DialogContent className="max-w-4xl max-h-[80vh]">
          <DialogHeader>
            <DialogTitle>Preview Theme: {previewTheme?.name}</DialogTitle>
          </DialogHeader>
          {previewTheme && (
            <ScrollArea className="h-96">
              <SoundPreviewSystem theme={previewTheme} />
            </ScrollArea>
          )}
        </DialogContent>
      </Dialog>
    </div>
  );
};

export default CustomThemeManager;<|MERGE_RESOLUTION|>--- conflicted
+++ resolved
@@ -206,13 +206,9 @@
 
     const success = await soundEffectsService.saveCustomTheme(duplicatedTheme);
     if (success) {
-<<<<<<< HEAD
       setThemes((prev: any
 ) => [ // auto: implicit any
 duplicatedTheme, ...prev]);
-=======
-      setThemes((prev: any) => [duplicatedTheme, ...prev]);
->>>>>>> 0a801929
     }
   };
 
@@ -406,12 +402,8 @@
     handleExportMultipleThemes(Array.from(selectedThemes));
   };
 
-<<<<<<< HEAD
   const toggleThemeSelection = (themeId: string
 ) => {
-=======
-  const toggleThemeSelection = (themeId: string) => {
->>>>>>> 0a801929
     setSelectedThemes((prev: any) => {
       const newSelection = new Set(prev);
       if (newSelection.has(themeId)) {
@@ -808,11 +800,7 @@
               <Input
                 placeholder="Search themes..."
                 value={searchQuery}
-<<<<<<< HEAD
                 onChange={(e: React.ChangeEvent<HTMLInputElement>) => setSearchQuery(e.target.value)}
-=======
-                onChange={(e: any) => setSearchQuery(e.target.value)}
->>>>>>> 0a801929
                 className="pl-10"
               />
             </div>
