import React, { useState, useEffect } from 'react';
import {
  Palette,
  Plus,
  Edit,
  Trash2,
  Copy,
  Share,
  Download,
  Upload,
  Search,
  Filter,
  Grid,
  List,
  Star,
  Calendar,
  User,
  Users,
  Music,
  Play,
  MoreHorizontal,
  Settings,
<<<<<<< HEAD
  Eye,
=======
  Eye
>>>>>>> 02f0594e
} from 'lucide-react';
import { Card, CardContent, CardHeader, CardTitle } from './ui/card';
import { Button } from './ui/button';
import { Input } from './ui/input';
import { Badge } from './ui/badge';
<<<<<<< HEAD
import {
  Select,
  SelectContent,
  SelectItem,
  SelectTrigger,
  SelectValue,
} from './ui/select';
import {
  Dialog,
  DialogContent,
  DialogHeader,
  DialogTitle,
  DialogTrigger,
} from './ui/dialog';
import {
  DropdownMenu,
  DropdownMenuContent,
  DropdownMenuItem,
  DropdownMenuTrigger,
} from './ui/dropdown-menu';
=======
import { Select, SelectContent, SelectItem, SelectTrigger, SelectValue } from './ui/select';
import { Dialog, DialogContent, DialogHeader, DialogTitle, DialogTrigger } from './ui/dialog';
import { DropdownMenu, DropdownMenuContent, DropdownMenuItem, DropdownMenuTrigger } from './ui/dropdown-menu';
>>>>>>> 02f0594e
import { Tabs, TabsContent, TabsList, TabsTrigger } from './ui/tabs';
import { ScrollArea } from './ui/scroll-area';
import { Alert, AlertDescription } from './ui/alert';
import { CustomSoundThemeCreator } from './CustomSoundThemeCreator';
import { SoundPreviewSystem } from './SoundPreviewSystem';
import { soundEffectsService } from '../services/sound-effects';
import type {
  CustomSoundTheme,
  CustomSoundThemeCategory,
<<<<<<< HEAD
  CustomSoundThemeLibrary,
=======
  CustomSoundThemeLibrary
>>>>>>> 02f0594e
} from '../types/custom-sound-themes';

interface CustomThemeManagerProps {
  userId?: string;
  className?: string;
  onClose?: () => void;
  onThemeUpdated?: (theme: CustomSoundTheme) => void;
}

type ViewMode = 'grid' | 'list';
type SortOption = 'name' | 'created' | 'updated' | 'rating' | 'downloads';
type FilterCategory = 'all' | CustomSoundThemeCategory;

export const CustomThemeManager: React.FC<CustomThemeManagerProps> = ({
  userId,
  className = '',
  onClose,
  onThemeUpdated
}) => {
  const [themes, setThemes] = useState<CustomSoundTheme[]>([]);
  const [filteredThemes, setFilteredThemes] = useState<CustomSoundTheme[]>([]);
  const [isLoading, setIsLoading] = useState(true);
  const [viewMode, setViewMode] = useState<ViewMode>('grid');
  const [sortBy, setSortBy] = useState<SortOption>('updated');
  const [filterCategory, setFilterCategory] = useState<FilterCategory>('all');
  const [searchQuery, setSearchQuery] = useState('');

  const [showCreator, setShowCreator] = useState(false);
  const [editingTheme, setEditingTheme] = useState<CustomSoundTheme | null>(null);
  const [previewTheme, setPreviewTheme] = useState<CustomSoundTheme | null>(null);
  const [selectedThemes, setSelectedThemes] = useState<Set<string>>(new Set());
  const [showCommunityThemes, setShowCommunityThemes] = useState(false);
  const [communityThemes, setCommunityThemes] = useState<CustomSoundTheme[]>([]);
  const [isLoadingCommunity, setIsLoadingCommunity] = useState(false);

  useEffect(() => {
    if (userId) {
      loadThemes();
    } else {
      loadCommunityThemes();
    }
  }, [userId, showCommunityThemes]);

  useEffect(() => {
    filterAndSortThemes();
  }, [themes, searchQuery, filterCategory, sortBy]);

  const loadThemes = async () => {
    if (!userId) return;

    setIsLoading(true);
    try {
      const userThemes = soundEffectsService.getCustomThemesByUser(userId);
      setThemes(userThemes);
    } catch (error) {
      console.error('Error loading themes:', error);
    } finally {
      setIsLoading(false);
    }
  };

  const loadCommunityThemes = async () => {
    setIsLoadingCommunity(true);
    try {
      // Fetch public/shared themes from community
      const publicThemes = await soundEffectsService.getCommunityThemes();
      setCommunityThemes(publicThemes);
      setThemes(publicThemes);
    } catch (error) {
      console.error('Error loading community themes:', error);
    } finally {
      setIsLoadingCommunity(false);
    }
  };

  const filterAndSortThemes = () => {
    let filtered = themes;

    // Apply search filter
    if (searchQuery.trim()) {
      const query = searchQuery.toLowerCase();
<<<<<<< HEAD
      filtered = filtered.filter(
        theme =>
          theme.name.toLowerCase().includes(query) ||
          theme.description.toLowerCase().includes(query) ||
          theme.tags.some(tag => tag.toLowerCase().includes(query))
=======
      filtered = filtered.filter(theme =>
        theme.name.toLowerCase().includes(query) ||
        theme.description.toLowerCase().includes(query) ||
        theme.tags.some(tag => tag.toLowerCase().includes(query))
>>>>>>> 02f0594e
      );
    }

    // Apply category filter
    if (filterCategory !== 'all') {
      filtered = filtered.filter(theme => theme.category === filterCategory);
    }

    // Apply sorting
    filtered.sort((a, b) => {
      switch (sortBy) {
        case 'name':
          return a.name.localeCompare(b.name);
        case 'created':
          return new Date(b.createdAt).getTime() - new Date(a.createdAt).getTime();
        case 'updated':
          return new Date(b.updatedAt).getTime() - new Date(a.updatedAt).getTime();
        case 'rating':
          return b.rating - a.rating;
        case 'downloads':
          return b.downloads - a.downloads;
        default:
          return 0;
      }
    });

    setFilteredThemes(filtered);
  };

  const handleThemeCreated = (theme: CustomSoundTheme) => {
    setThemes(prev => [theme, ...prev]);
    setShowCreator(false);
  };

  const handleThemeUpdated = (theme: CustomSoundTheme) => {
<<<<<<< HEAD
    setThemes(prev => prev.map(t => (t.id === theme.id ? theme : t)));
=======
    setThemes(prev => prev.map(t => t.id === theme.id ? theme : t));
>>>>>>> 02f0594e
    setEditingTheme(null);
  };

  const handleDeleteTheme = async (themeId: string) => {
    try {
      const success = await soundEffectsService.deleteCustomTheme(themeId, userId);
      if (success) {
        setThemes(prev => prev.filter(t => t.id !== themeId));
      }
    } catch (error) {
      console.error('Error deleting theme:', error);
    }
  };

  const handleDuplicateTheme = async (theme: CustomSoundTheme) => {
    const duplicatedTheme: CustomSoundTheme = {
      ...theme,
      id: `custom_${Date.now()}`,
      name: `${theme.name} (Copy)`,
      displayName: `${theme.displayName} (Copy)`,
      createdAt: new Date(),
      updatedAt: new Date(),
      downloads: 0,
      rating: 0
    };

    const success = await soundEffectsService.saveCustomTheme(duplicatedTheme);
    if (success) {
      setThemes(prev => [duplicatedTheme, ...prev]);
    }
  };

  const handleSetActiveTheme = async (theme: CustomSoundTheme) => {
    try {
      await soundEffectsService.setSoundTheme(theme.id);
    } catch (error) {
      console.error('Error setting active theme:', error);
    }
  };

  const formatDate = (date: Date | string): string => {
    const d = new Date(date);
    return d.toLocaleDateString('en-US', {
      year: 'numeric',
      month: 'short',
<<<<<<< HEAD
      day: 'numeric',
=======
      day: 'numeric'
>>>>>>> 02f0594e
    });
  };

  const getCategoryIcon = (category: CustomSoundThemeCategory) => {
    const icons = {
      ambient: Music,
      musical: Music,
      nature: Music,
      electronic: Music,
      voice: User,
      experimental: Settings,
      seasonal: Calendar,
      gaming: Play,
      professional: User,
      relaxation: Music,
      energizing: Music,
      custom: Palette
    };
    return icons[category] || Music;
  };

  // Import/Export Functions
  const handleExportTheme = async (theme: CustomSoundTheme) => {
    try {
      const exportData = {
        version: '1.0',
        exportedAt: new Date().toISOString(),
        theme: {
          ...theme,
          id: undefined, // Remove ID for import compatibility
          createdBy: undefined, // Remove user-specific data
          downloads: undefined,
          rating: undefined,
          createdAt: undefined,
          updatedAt: undefined
        }
      };

      const fileName = `${theme.name.replace(/[^a-z0-9]/gi, '_').toLowerCase()}_theme.json`;
<<<<<<< HEAD
      const blob = new Blob([JSON.stringify(exportData, null, 2)], {
        type: 'application/json',
      });
=======
      const blob = new Blob([JSON.stringify(exportData, null, 2)], { type: 'application/json' });
>>>>>>> 02f0594e
      const url = URL.createObjectURL(blob);

      const link = document.createElement('a');
      link.href = url;
      link.download = fileName;
      document.body.appendChild(link);
      link.click();
      document.body.removeChild(link);
      URL.revokeObjectURL(url);

      console.log(`Theme "${theme.name}" exported successfully`);
    } catch (error) {
      console.error('Error exporting theme:', error);
    }
  };

  const handleExportMultipleThemes = async (themeIds: string[]) => {
    try {
      const themesToExport = themes.filter(theme => themeIds.includes(theme.id));
      const exportData = {
        version: '1.0',
        exportedAt: new Date().toISOString(),
        themes: themesToExport.map(theme => ({
          ...theme,
          id: undefined,
          createdBy: undefined,
          downloads: undefined,
          rating: undefined,
          createdAt: undefined,
          updatedAt: undefined
        }))
      };

      const fileName = `custom_themes_${new Date().toISOString().split('T')[0]}.json`;
<<<<<<< HEAD
      const blob = new Blob([JSON.stringify(exportData, null, 2)], {
        type: 'application/json',
      });
=======
      const blob = new Blob([JSON.stringify(exportData, null, 2)], { type: 'application/json' });
>>>>>>> 02f0594e
      const url = URL.createObjectURL(blob);

      const link = document.createElement('a');
      link.href = url;
      link.download = fileName;
      document.body.appendChild(link);
      link.click();
      document.body.removeChild(link);
      URL.revokeObjectURL(url);

      console.log(`${themesToExport.length} themes exported successfully`);
      setSelectedThemes(new Set()); // Clear selection
    } catch (error) {
      console.error('Error exporting themes:', error);
    }
  };

  const handleImportTheme = () => {
    const input = document.createElement('input');
    input.type = 'file';
    input.accept = '.json';
<<<<<<< HEAD
    input.onchange = async event => {
=======
    input.onchange = async (event) => {
>>>>>>> 02f0594e
      const file = (event.target as HTMLInputElement).files?.[0];
      if (!file) return;

      try {
        const text = await file.text();
        const importData = JSON.parse(text);

        // Validate import data
        if (!importData.version || (!importData.theme && !importData.themes)) {
          throw new Error('Invalid theme file format');
        }

        const themesToImport = importData.themes || [importData.theme];
        const importedThemes: CustomSoundTheme[] = [];

        for (const themeData of themesToImport) {
          // Validate theme structure
          if (!themeData.name || !themeData.sounds) {
            console.warn('Skipping invalid theme:', themeData);
            continue;
          }

          // Check if theme with same name exists
          const existingTheme = themes.find(t => t.name === themeData.name);
          let finalName = themeData.name;
          if (existingTheme) {
            finalName = `${themeData.name} (Imported)`;
          }

          const newTheme: CustomSoundTheme = {
            ...themeData,
            id: `custom_${Date.now()}_${Math.random().toString(36).substr(2, 9)}`,
            name: finalName,
            displayName: themeData.displayName || finalName,
            createdBy: userId,
            createdAt: new Date(),
            updatedAt: new Date(),
            downloads: 0,
            rating: 0,
            tags: themeData.tags || [],
            category: themeData.category || 'custom',
<<<<<<< HEAD
            description: themeData.description || '',
=======
            description: themeData.description || ''
>>>>>>> 02f0594e
          };

          const success = await soundEffectsService.saveCustomTheme(newTheme);
          if (success) {
            importedThemes.push(newTheme);
          }
        }

        if (importedThemes.length > 0) {
          setThemes(prev => [...importedThemes, ...prev]);
          console.log(`Successfully imported ${importedThemes.length} theme(s)`);
        } else {
          console.warn('No valid themes found in import file');
        }
      } catch (error) {
        console.error('Error importing theme:', error);
        alert('Failed to import theme. Please check the file format.');
      }
    };

    input.click();
  };

  const handleBulkExport = () => {
    if (selectedThemes.size === 0) {
      alert('Please select themes to export');
      return;
    }
    handleExportMultipleThemes(Array.from(selectedThemes));
  };

  const toggleThemeSelection = (themeId: string) => {
    setSelectedThemes(prev => {
      const newSelection = new Set(prev);
      if (newSelection.has(themeId)) {
        newSelection.delete(themeId);
      } else {
        newSelection.add(themeId);
      }
      return newSelection;
    });
  };

  const selectAllThemes = () => {
    setSelectedThemes(new Set(filteredThemes.map(t => t.id)));
  };

  const clearSelection = () => {
    setSelectedThemes(new Set());
  };

  const handleShareTheme = async (theme: CustomSoundTheme) => {
    try {
      const updatedTheme = {
        ...theme,
        isPublic: true,
        isShared: true,
        permissions: {
          ...theme.permissions,
          canView: 'public' as const,
          canDownload: 'registered' as const,
          canRate: 'registered' as const,
<<<<<<< HEAD
          canComment: 'registered' as const,
        },
=======
          canComment: 'registered' as const
        }
>>>>>>> 02f0594e
      };

      const success = await soundEffectsService.shareThemeWithCommunity(updatedTheme);
      if (success) {
<<<<<<< HEAD
        setThemes(prev => prev.map(t => (t.id === theme.id ? updatedTheme : t)));
=======
        setThemes(prev => prev.map(t => t.id === theme.id ? updatedTheme : t));
>>>>>>> 02f0594e
        if (onThemeUpdated) {
          onThemeUpdated(updatedTheme);
        }
        console.log(`Theme "${theme.name}" shared with community`);
      }
    } catch (error) {
      console.error('Error sharing theme:', error);
    }
  };

  const handleRateTheme = async (themeId: string, rating: number) => {
    if (!userId) return;

    try {
      const success = await soundEffectsService.rateTheme(themeId, userId, rating);
      if (success) {
        // Update local theme rating
<<<<<<< HEAD
        setThemes(prev =>
          prev.map(theme => {
            if (theme.id === themeId) {
              return {
                ...theme,
                rating: rating, // In real implementation, this would be the updated average
              };
            }
            return theme;
          })
        );
=======
        setThemes(prev => prev.map(theme => {
          if (theme.id === themeId) {
            return {
              ...theme,
              rating: rating // In real implementation, this would be the updated average
            };
          }
          return theme;
        }));
>>>>>>> 02f0594e
      }
    } catch (error) {
      console.error('Error rating theme:', error);
    }
  };

  const handleInstallCommunityTheme = async (theme: CustomSoundTheme) => {
    if (!userId) return;

    try {
      const installedTheme: CustomSoundTheme = {
        ...theme,
        id: `custom_${Date.now()}_${Math.random().toString(36).substr(2, 9)}`,
        createdBy: userId,
        createdAt: new Date(),
        updatedAt: new Date(),
        isPublic: false,
        isShared: false,
        downloads: theme.downloads + 1
      };

      const success = await soundEffectsService.saveCustomTheme(installedTheme);
      if (success) {
        console.log(`Theme "${theme.name}" installed successfully`);
        // Update download count
        await soundEffectsService.incrementThemeDownloads(theme.id);
      }
    } catch (error) {
      console.error('Error installing theme:', error);
    }
  };

  const renderThemeCard = (theme: CustomSoundTheme) => {
    const CategoryIcon = getCategoryIcon(theme.category);

    return (
<<<<<<< HEAD
      <Card
        key={theme.id}
        className={`group hover:shadow-lg transition-shadow ${
          selectedThemes.has(theme.id) ? 'ring-2 ring-blue-500' : ''
        }`}
      >
=======
      <Card key={theme.id} className={`group hover:shadow-lg transition-shadow ${
        selectedThemes.has(theme.id) ? 'ring-2 ring-blue-500' : ''
      }`}>
>>>>>>> 02f0594e
        <div className="absolute top-2 left-2 z-10">
          <input
            type="checkbox"
            checked={selectedThemes.has(theme.id)}
            onChange={() => toggleThemeSelection(theme.id)}
            className="w-4 h-4 text-blue-600 border-gray-300 rounded focus:ring-blue-500"
          />
        </div>
        <CardHeader className="pb-3">
          <div className="flex items-start justify-between">
            <div className="flex items-center gap-2">
              <CategoryIcon className="w-5 h-5 text-blue-500" />
              <div>
<<<<<<< HEAD
                <CardTitle className="text-base line-clamp-1">
                  {theme.displayName || theme.name}
                </CardTitle>
=======
                <CardTitle className="text-base line-clamp-1">{theme.displayName || theme.name}</CardTitle>
>>>>>>> 02f0594e
                <p className="text-sm text-gray-600 capitalize">{theme.category}</p>
              </div>
            </div>

            <DropdownMenu>
              <DropdownMenuTrigger asChild>
                <Button variant="ghost" size="sm" className="opacity-0 group-hover:opacity-100 transition-opacity">
                  <MoreHorizontal className="w-4 h-4" />
                </Button>
              </DropdownMenuTrigger>
              <DropdownMenuContent align="end">
                <DropdownMenuItem onClick={() => setPreviewTheme(theme)}>
                  <Eye className="w-4 h-4 mr-2" />
                  Preview
                </DropdownMenuItem>
                <DropdownMenuItem onClick={() => setEditingTheme(theme)}>
                  <Edit className="w-4 h-4 mr-2" />
                  Edit
                </DropdownMenuItem>
                <DropdownMenuItem onClick={() => handleDuplicateTheme(theme)}>
                  <Copy className="w-4 h-4 mr-2" />
                  Duplicate
                </DropdownMenuItem>
                <DropdownMenuItem onClick={() => handleSetActiveTheme(theme)}>
                  <Play className="w-4 h-4 mr-2" />
                  Use Theme
                </DropdownMenuItem>
                <DropdownMenuItem onClick={() => handleExportTheme(theme)}>
                  <Download className="w-4 h-4 mr-2" />
                  Export
                </DropdownMenuItem>
                {userId && theme.createdBy === userId && !theme.isShared && (
                  <DropdownMenuItem onClick={() => handleShareTheme(theme)}>
                    <Share className="w-4 h-4 mr-2" />
                    Share with Community
                  </DropdownMenuItem>
                )}
                {!userId && (
                  <DropdownMenuItem onClick={() => handleInstallCommunityTheme(theme)}>
                    <Download className="w-4 h-4 mr-2" />
                    Install Theme
                  </DropdownMenuItem>
                )}
                <DropdownMenuItem
                  onClick={() => handleDeleteTheme(theme.id)}
                  className="text-red-600"
                >
                  <Trash2 className="w-4 h-4 mr-2" />
                  Delete
                </DropdownMenuItem>
              </DropdownMenuContent>
            </DropdownMenu>
          </div>
        </CardHeader>

        <CardContent>
          <div className="space-y-3">
            {theme.description && (
              <p className="text-sm text-gray-600 line-clamp-2">{theme.description}</p>
            )}

            <div className="flex items-center gap-2 flex-wrap">
              {theme.tags.slice(0, 3).map(tag => (
                <Badge key={tag} variant="secondary" className="text-xs">
                  {tag}
                </Badge>
              ))}
              {theme.tags.length > 3 && (
                <Badge variant="outline" className="text-xs">
                  +{theme.tags.length - 3}
                </Badge>
              )}
            </div>

            <div className="flex items-center justify-between text-xs text-gray-500">
              <div className="flex items-center gap-4">
                <div className="flex items-center gap-1">
                  <Star className="w-3 h-3" />
                  {theme.rating.toFixed(1)}
                  {!userId && (
                    <div className="flex ml-2">
                      {[1, 2, 3, 4, 5].map(star => (
                        <button
                          key={star}
                          onClick={() => handleRateTheme(theme.id, star)}
                          className={`w-3 h-3 ${star <= theme.rating ? 'text-yellow-400' : 'text-gray-300'} hover:text-yellow-400`}
                        >
                          ★
                        </button>
                      ))}
                    </div>
                  )}
                </div>
                <span className="flex items-center gap-1">
                  <Download className="w-3 h-3" />
                  {theme.downloads}
                </span>
                {theme.isShared && (
                  <Badge variant="secondary" className="text-xs">
                    Shared
                  </Badge>
                )}
              </div>
              <span>Updated {formatDate(theme.updatedAt)}</span>
            </div>

            <div className="flex gap-2 pt-2">
              <Button
                size="sm"
                variant="outline"
                className="flex-1"
                onClick={() => setPreviewTheme(theme)}
              >
                <Play className="w-4 h-4 mr-2" />
                Preview
              </Button>
              <Button
                size="sm"
                className="flex-1"
                onClick={() => userId ? handleSetActiveTheme(theme) : handleInstallCommunityTheme(theme)}
              >
                {userId ? 'Use Theme' : 'Install'}
              </Button>
            </div>
          </div>
        </CardContent>
      </Card>
    );
  };

  const renderThemeListItem = (theme: CustomSoundTheme) => {
    const CategoryIcon = getCategoryIcon(theme.category);

    return (
      <div key={theme.id} className="flex items-center gap-4 p-4 border rounded-lg hover:bg-gray-50">
        <CategoryIcon className="w-8 h-8 text-blue-500" />

        <div className="flex-1 min-w-0">
          <div className="flex items-center gap-2 mb-1">
            <h3 className="font-medium truncate">{theme.displayName || theme.name}</h3>
            <Badge variant="secondary" className="text-xs capitalize">
              {theme.category}
            </Badge>
          </div>
          {theme.description && (
            <p className="text-sm text-gray-600 truncate">{theme.description}</p>
          )}
          <div className="flex items-center gap-4 mt-2 text-xs text-gray-500">
            <span>Updated {formatDate(theme.updatedAt)}</span>
            <span>{theme.rating.toFixed(1)} ★</span>
            <span>{theme.downloads} downloads</span>
          </div>
        </div>

        <div className="flex items-center gap-2">
          <Button size="sm" variant="outline" onClick={() => setPreviewTheme(theme)}>
            <Play className="w-4 h-4" />
          </Button>
          <Button size="sm" onClick={() => handleSetActiveTheme(theme)}>
            Use
          </Button>

          <DropdownMenu>
            <DropdownMenuTrigger asChild>
              <Button variant="ghost" size="sm">
                <MoreHorizontal className="w-4 h-4" />
              </Button>
            </DropdownMenuTrigger>
            <DropdownMenuContent align="end">
              <DropdownMenuItem onClick={() => setEditingTheme(theme)}>
                <Edit className="w-4 h-4 mr-2" />
                Edit
              </DropdownMenuItem>
              <DropdownMenuItem onClick={() => handleDuplicateTheme(theme)}>
                <Copy className="w-4 h-4 mr-2" />
                Duplicate
              </DropdownMenuItem>
              <DropdownMenuItem
                onClick={() => handleDeleteTheme(theme.id)}
                className="text-red-600"
              >
                <Trash2 className="w-4 h-4 mr-2" />
                Delete
              </DropdownMenuItem>
            </DropdownMenuContent>
          </DropdownMenu>
        </div>
      </div>
    );
  };

  if (showCreator) {
    return (
      <CustomSoundThemeCreator
        userId={userId}
        onThemeCreated={handleThemeCreated}
        onCancel={() => setShowCreator(false)}
        className={className}
      />
    );
  }

  if (editingTheme) {
    return (
      <CustomSoundThemeCreator
        userId={userId}
        existingTheme={editingTheme}
        onThemeCreated={handleThemeUpdated}
        onCancel={() => setEditingTheme(null)}
        className={className}
      />
    );
  }

  return (
    <div className={`space-y-6 ${className}`}>
      {/* Header */}
      <div className="flex items-center justify-between">
        <div>
          <h1 className="text-2xl font-bold flex items-center gap-2">
            <Palette className="w-6 h-6" />
            {userId ? 'My Sound Themes' : 'Community Sound Themes'}
          </h1>
          <p className="text-gray-600">
            {userId
              ? 'Create, manage, and organize your personal sound themes'
<<<<<<< HEAD
              : 'Discover and install sound themes created by the community'}
=======
              : 'Discover and install sound themes created by the community'
            }
>>>>>>> 02f0594e
          </p>
        </div>

        <div className="flex gap-2">
          {userId ? (
            <>
              <Button variant="outline" onClick={() => setShowCommunityThemes(!showCommunityThemes)}>
                <Users className="w-4 h-4 mr-2" />
                {showCommunityThemes ? 'My Themes' : 'Community'}
              </Button>
              <Button variant="outline" onClick={handleImportTheme}>
                <Upload className="w-4 h-4 mr-2" />
                Import
              </Button>
              <Button onClick={() => setShowCreator(true)}>
                <Plus className="w-4 h-4 mr-2" />
                Create Theme
              </Button>
            </>
          ) : (
            <Button variant="outline" onClick={onClose}>
              Close
            </Button>
          )}
        </div>
      </div>

      {/* Controls */}
      <Card>
        <CardContent className="p-4">
          <div className="flex flex-col sm:flex-row gap-4 items-center">
            {/* Search */}
            <div className="relative flex-1">
              <Search className="absolute left-3 top-1/2 transform -translate-y-1/2 w-4 h-4 text-gray-400" />
              <Input
                placeholder="Search themes..."
                value={searchQuery}
                onChange={e => setSearchQuery(e.target.value)}
                className="pl-10"
              />
            </div>

            {/* Selection Controls */}
            <div className="flex items-center gap-2">
              <Button size="sm" variant="ghost" onClick={selectAllThemes}>
                Select All ({filteredThemes.length})
              </Button>
              {selectedThemes.size > 0 && (
                <Button size="sm" variant="ghost" onClick={clearSelection}>
                  Clear Selection
                </Button>
              )}
            </div>

            {/* Filters */}
            <div className="flex items-center gap-2">
<<<<<<< HEAD
              <Select
                value={filterCategory}
                onValueChange={(value: FilterCategory) => setFilterCategory(value)}
              >
=======
              <Select value={filterCategory} onValueChange={(value: FilterCategory) => setFilterCategory(value)}>
>>>>>>> 02f0594e
                <SelectTrigger className="w-40">
                  <Filter className="w-4 h-4 mr-2" />
                  <SelectValue />
                </SelectTrigger>
                <SelectContent>
                  <SelectItem value="all">All Categories</SelectItem>
                  <SelectItem value="ambient">Ambient</SelectItem>
                  <SelectItem value="musical">Musical</SelectItem>
                  <SelectItem value="nature">Nature</SelectItem>
                  <SelectItem value="electronic">Electronic</SelectItem>
                  <SelectItem value="voice">Voice</SelectItem>
                  <SelectItem value="gaming">Gaming</SelectItem>
                  <SelectItem value="relaxation">Relaxation</SelectItem>
                  <SelectItem value="energizing">Energizing</SelectItem>
                  <SelectItem value="custom">Custom</SelectItem>
                </SelectContent>
              </Select>

              <Select value={sortBy} onValueChange={(value: SortOption) => setSortBy(value)}>
                <SelectTrigger className="w-32">
                  <SelectValue />
                </SelectTrigger>
                <SelectContent>
                  <SelectItem value="updated">Recent</SelectItem>
                  <SelectItem value="created">Created</SelectItem>
                  <SelectItem value="name">Name</SelectItem>
                  <SelectItem value="rating">Rating</SelectItem>
                  <SelectItem value="downloads">Downloads</SelectItem>
                </SelectContent>
              </Select>

              {/* View Mode */}
              <div className="flex border rounded-md">
                <Button
                  variant={viewMode === 'grid' ? 'default' : 'ghost'}
                  size="sm"
                  onClick={() => setViewMode('grid')}
                  className="rounded-r-none"
                >
                  <Grid className="w-4 h-4" />
                </Button>
                <Button
                  variant={viewMode === 'list' ? 'default' : 'ghost'}
                  size="sm"
                  onClick={() => setViewMode('list')}
                  className="rounded-l-none"
                >
                  <List className="w-4 h-4" />
                </Button>
              </div>
            </div>

            {/* Bulk Actions */}
            {selectedThemes.size > 0 && (
              <div className="flex items-center gap-2 p-2 bg-blue-50 border border-blue-200 rounded-md">
                <span className="text-sm text-blue-700 font-medium">
<<<<<<< HEAD
                  {selectedThemes.size} theme{selectedThemes.size > 1 ? 's' : ''}{' '}
                  selected
=======
                  {selectedThemes.size} theme{selectedThemes.size > 1 ? 's' : ''} selected
>>>>>>> 02f0594e
                </span>
                <Button size="sm" variant="outline" onClick={handleBulkExport}>
                  <Download className="w-3 h-3 mr-1" />
                  Export
                </Button>
                <Button size="sm" variant="outline" onClick={clearSelection}>
                  Clear
                </Button>
              </div>
            )}
          </div>
        </CardContent>
      </Card>

      {/* Themes List */}
      {isLoading ? (
        <div className="text-center py-12">
          <Music className="w-12 h-12 mx-auto mb-4 opacity-50 animate-pulse" />
          <p>Loading your themes...</p>
        </div>
      ) : filteredThemes.length === 0 ? (
        <Card>
          <CardContent className="text-center py-12">
            <Palette className="w-16 h-16 mx-auto mb-4 opacity-50" />
            {searchQuery || filterCategory !== 'all' ? (
              <>
                <h3 className="text-lg font-medium mb-2">No matching themes</h3>
<<<<<<< HEAD
                <p className="text-gray-600 mb-4">
                  Try adjusting your search or filters
                </p>
                <Button
                  variant="outline"
                  onClick={() => {
                    setSearchQuery('');
                    setFilterCategory('all');
                  }}
                >
=======
                <p className="text-gray-600 mb-4">Try adjusting your search or filters</p>
                <Button variant="outline" onClick={() => {
                  setSearchQuery('');
                  setFilterCategory('all');
                }}>
>>>>>>> 02f0594e
                  Clear Filters
                </Button>
              </>
            ) : (
              <>
                <h3 className="text-lg font-medium mb-2">No themes yet</h3>
                <p className="text-gray-600 mb-4">Create your first custom sound theme to get started</p>
                <Button onClick={() => setShowCreator(true)}>
                  <Plus className="w-4 h-4 mr-2" />
                  Create Your First Theme
                </Button>
              </>
            )}
          </CardContent>
        </Card>
      ) : (
<<<<<<< HEAD
        <div
          className={
            viewMode === 'grid'
              ? 'grid grid-cols-1 md:grid-cols-2 lg:grid-cols-3 xl:grid-cols-4 gap-6'
              : 'space-y-4'
          }
        >
=======
        <div className={
          viewMode === 'grid'
            ? 'grid grid-cols-1 md:grid-cols-2 lg:grid-cols-3 xl:grid-cols-4 gap-6'
            : 'space-y-4'
        }>
>>>>>>> 02f0594e
          {filteredThemes.map(theme =>
            viewMode === 'grid' ? renderThemeCard(theme) : renderThemeListItem(theme)
          )}
        </div>
      )}

      {/* Preview Dialog */}
      <Dialog open={!!previewTheme} onOpenChange={() => setPreviewTheme(null)}>
        <DialogContent className="max-w-4xl max-h-[80vh]">
          <DialogHeader>
            <DialogTitle>Preview Theme: {previewTheme?.name}</DialogTitle>
          </DialogHeader>
          {previewTheme && (
            <ScrollArea className="h-96">
              <SoundPreviewSystem theme={previewTheme} />
            </ScrollArea>
          )}
        </DialogContent>
      </Dialog>
    </div>
  );
};

export default CustomThemeManager;<|MERGE_RESOLUTION|>--- conflicted
+++ resolved
@@ -20,42 +20,15 @@
   Play,
   MoreHorizontal,
   Settings,
-<<<<<<< HEAD
-  Eye,
-=======
   Eye
->>>>>>> 02f0594e
 } from 'lucide-react';
 import { Card, CardContent, CardHeader, CardTitle } from './ui/card';
 import { Button } from './ui/button';
 import { Input } from './ui/input';
 import { Badge } from './ui/badge';
-<<<<<<< HEAD
-import {
-  Select,
-  SelectContent,
-  SelectItem,
-  SelectTrigger,
-  SelectValue,
-} from './ui/select';
-import {
-  Dialog,
-  DialogContent,
-  DialogHeader,
-  DialogTitle,
-  DialogTrigger,
-} from './ui/dialog';
-import {
-  DropdownMenu,
-  DropdownMenuContent,
-  DropdownMenuItem,
-  DropdownMenuTrigger,
-} from './ui/dropdown-menu';
-=======
 import { Select, SelectContent, SelectItem, SelectTrigger, SelectValue } from './ui/select';
 import { Dialog, DialogContent, DialogHeader, DialogTitle, DialogTrigger } from './ui/dialog';
 import { DropdownMenu, DropdownMenuContent, DropdownMenuItem, DropdownMenuTrigger } from './ui/dropdown-menu';
->>>>>>> 02f0594e
 import { Tabs, TabsContent, TabsList, TabsTrigger } from './ui/tabs';
 import { ScrollArea } from './ui/scroll-area';
 import { Alert, AlertDescription } from './ui/alert';
@@ -65,11 +38,7 @@
 import type {
   CustomSoundTheme,
   CustomSoundThemeCategory,
-<<<<<<< HEAD
-  CustomSoundThemeLibrary,
-=======
   CustomSoundThemeLibrary
->>>>>>> 02f0594e
 } from '../types/custom-sound-themes';
 
 interface CustomThemeManagerProps {
@@ -151,18 +120,10 @@
     // Apply search filter
     if (searchQuery.trim()) {
       const query = searchQuery.toLowerCase();
-<<<<<<< HEAD
-      filtered = filtered.filter(
-        theme =>
-          theme.name.toLowerCase().includes(query) ||
-          theme.description.toLowerCase().includes(query) ||
-          theme.tags.some(tag => tag.toLowerCase().includes(query))
-=======
       filtered = filtered.filter(theme =>
         theme.name.toLowerCase().includes(query) ||
         theme.description.toLowerCase().includes(query) ||
         theme.tags.some(tag => tag.toLowerCase().includes(query))
->>>>>>> 02f0594e
       );
     }
 
@@ -198,11 +159,7 @@
   };
 
   const handleThemeUpdated = (theme: CustomSoundTheme) => {
-<<<<<<< HEAD
-    setThemes(prev => prev.map(t => (t.id === theme.id ? theme : t)));
-=======
     setThemes(prev => prev.map(t => t.id === theme.id ? theme : t));
->>>>>>> 02f0594e
     setEditingTheme(null);
   };
 
@@ -248,11 +205,7 @@
     return d.toLocaleDateString('en-US', {
       year: 'numeric',
       month: 'short',
-<<<<<<< HEAD
-      day: 'numeric',
-=======
       day: 'numeric'
->>>>>>> 02f0594e
     });
   };
 
@@ -292,13 +245,7 @@
       };
 
       const fileName = `${theme.name.replace(/[^a-z0-9]/gi, '_').toLowerCase()}_theme.json`;
-<<<<<<< HEAD
-      const blob = new Blob([JSON.stringify(exportData, null, 2)], {
-        type: 'application/json',
-      });
-=======
       const blob = new Blob([JSON.stringify(exportData, null, 2)], { type: 'application/json' });
->>>>>>> 02f0594e
       const url = URL.createObjectURL(blob);
 
       const link = document.createElement('a');
@@ -333,13 +280,7 @@
       };
 
       const fileName = `custom_themes_${new Date().toISOString().split('T')[0]}.json`;
-<<<<<<< HEAD
-      const blob = new Blob([JSON.stringify(exportData, null, 2)], {
-        type: 'application/json',
-      });
-=======
       const blob = new Blob([JSON.stringify(exportData, null, 2)], { type: 'application/json' });
->>>>>>> 02f0594e
       const url = URL.createObjectURL(blob);
 
       const link = document.createElement('a');
@@ -361,11 +302,7 @@
     const input = document.createElement('input');
     input.type = 'file';
     input.accept = '.json';
-<<<<<<< HEAD
-    input.onchange = async event => {
-=======
     input.onchange = async (event) => {
->>>>>>> 02f0594e
       const file = (event.target as HTMLInputElement).files?.[0];
       if (!file) return;
 
@@ -407,11 +344,7 @@
             rating: 0,
             tags: themeData.tags || [],
             category: themeData.category || 'custom',
-<<<<<<< HEAD
-            description: themeData.description || '',
-=======
             description: themeData.description || ''
->>>>>>> 02f0594e
           };
 
           const success = await soundEffectsService.saveCustomTheme(newTheme);
@@ -474,22 +407,13 @@
           canView: 'public' as const,
           canDownload: 'registered' as const,
           canRate: 'registered' as const,
-<<<<<<< HEAD
-          canComment: 'registered' as const,
-        },
-=======
           canComment: 'registered' as const
         }
->>>>>>> 02f0594e
       };
 
       const success = await soundEffectsService.shareThemeWithCommunity(updatedTheme);
       if (success) {
-<<<<<<< HEAD
-        setThemes(prev => prev.map(t => (t.id === theme.id ? updatedTheme : t)));
-=======
         setThemes(prev => prev.map(t => t.id === theme.id ? updatedTheme : t));
->>>>>>> 02f0594e
         if (onThemeUpdated) {
           onThemeUpdated(updatedTheme);
         }
@@ -507,19 +431,6 @@
       const success = await soundEffectsService.rateTheme(themeId, userId, rating);
       if (success) {
         // Update local theme rating
-<<<<<<< HEAD
-        setThemes(prev =>
-          prev.map(theme => {
-            if (theme.id === themeId) {
-              return {
-                ...theme,
-                rating: rating, // In real implementation, this would be the updated average
-              };
-            }
-            return theme;
-          })
-        );
-=======
         setThemes(prev => prev.map(theme => {
           if (theme.id === themeId) {
             return {
@@ -529,7 +440,6 @@
           }
           return theme;
         }));
->>>>>>> 02f0594e
       }
     } catch (error) {
       console.error('Error rating theme:', error);
@@ -566,18 +476,9 @@
     const CategoryIcon = getCategoryIcon(theme.category);
 
     return (
-<<<<<<< HEAD
-      <Card
-        key={theme.id}
-        className={`group hover:shadow-lg transition-shadow ${
-          selectedThemes.has(theme.id) ? 'ring-2 ring-blue-500' : ''
-        }`}
-      >
-=======
       <Card key={theme.id} className={`group hover:shadow-lg transition-shadow ${
         selectedThemes.has(theme.id) ? 'ring-2 ring-blue-500' : ''
       }`}>
->>>>>>> 02f0594e
         <div className="absolute top-2 left-2 z-10">
           <input
             type="checkbox"
@@ -591,13 +492,7 @@
             <div className="flex items-center gap-2">
               <CategoryIcon className="w-5 h-5 text-blue-500" />
               <div>
-<<<<<<< HEAD
-                <CardTitle className="text-base line-clamp-1">
-                  {theme.displayName || theme.name}
-                </CardTitle>
-=======
                 <CardTitle className="text-base line-clamp-1">{theme.displayName || theme.name}</CardTitle>
->>>>>>> 02f0594e
                 <p className="text-sm text-gray-600 capitalize">{theme.category}</p>
               </div>
             </div>
@@ -824,12 +719,8 @@
           <p className="text-gray-600">
             {userId
               ? 'Create, manage, and organize your personal sound themes'
-<<<<<<< HEAD
-              : 'Discover and install sound themes created by the community'}
-=======
               : 'Discover and install sound themes created by the community'
             }
->>>>>>> 02f0594e
           </p>
         </div>
 
@@ -886,14 +777,7 @@
 
             {/* Filters */}
             <div className="flex items-center gap-2">
-<<<<<<< HEAD
-              <Select
-                value={filterCategory}
-                onValueChange={(value: FilterCategory) => setFilterCategory(value)}
-              >
-=======
               <Select value={filterCategory} onValueChange={(value: FilterCategory) => setFilterCategory(value)}>
->>>>>>> 02f0594e
                 <SelectTrigger className="w-40">
                   <Filter className="w-4 h-4 mr-2" />
                   <SelectValue />
@@ -950,12 +834,7 @@
             {selectedThemes.size > 0 && (
               <div className="flex items-center gap-2 p-2 bg-blue-50 border border-blue-200 rounded-md">
                 <span className="text-sm text-blue-700 font-medium">
-<<<<<<< HEAD
-                  {selectedThemes.size} theme{selectedThemes.size > 1 ? 's' : ''}{' '}
-                  selected
-=======
                   {selectedThemes.size} theme{selectedThemes.size > 1 ? 's' : ''} selected
->>>>>>> 02f0594e
                 </span>
                 <Button size="sm" variant="outline" onClick={handleBulkExport}>
                   <Download className="w-3 h-3 mr-1" />
@@ -983,24 +862,11 @@
             {searchQuery || filterCategory !== 'all' ? (
               <>
                 <h3 className="text-lg font-medium mb-2">No matching themes</h3>
-<<<<<<< HEAD
-                <p className="text-gray-600 mb-4">
-                  Try adjusting your search or filters
-                </p>
-                <Button
-                  variant="outline"
-                  onClick={() => {
-                    setSearchQuery('');
-                    setFilterCategory('all');
-                  }}
-                >
-=======
                 <p className="text-gray-600 mb-4">Try adjusting your search or filters</p>
                 <Button variant="outline" onClick={() => {
                   setSearchQuery('');
                   setFilterCategory('all');
                 }}>
->>>>>>> 02f0594e
                   Clear Filters
                 </Button>
               </>
@@ -1017,21 +883,11 @@
           </CardContent>
         </Card>
       ) : (
-<<<<<<< HEAD
-        <div
-          className={
-            viewMode === 'grid'
-              ? 'grid grid-cols-1 md:grid-cols-2 lg:grid-cols-3 xl:grid-cols-4 gap-6'
-              : 'space-y-4'
-          }
-        >
-=======
         <div className={
           viewMode === 'grid'
             ? 'grid grid-cols-1 md:grid-cols-2 lg:grid-cols-3 xl:grid-cols-4 gap-6'
             : 'space-y-4'
         }>
->>>>>>> 02f0594e
           {filteredThemes.map(theme =>
             viewMode === 'grid' ? renderThemeCard(theme) : renderThemeListItem(theme)
           )}
