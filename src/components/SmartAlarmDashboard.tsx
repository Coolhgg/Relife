--- conflicted
+++ resolved
@@ -71,13 +71,7 @@
       // Load optimal times for each alarm
       const timesMap = new Map<string, OptimalTimeSlot[]>();
 
-<<<<<<< HEAD
       for (const alarm of alarms.filter((a: any) => a.smartEnabled)) {
-=======
-      
-      for (const alarm of alarms.filter((a: any
-) => a.smartEnabled)) {
->>>>>>> 0a801929
         try {
           const times =
             await EnhancedSmartAlarmScheduler.calculateOptimalTimeSlots(alarm);
@@ -122,13 +116,7 @@
     return <Alert className="w-4 h-4 text-red-400" />;
   };
 
-<<<<<<< HEAD
   const smartAlarms = alarms.filter((alarm: any) => a.larm.smartEnabled);
-=======
-  
-  const smartAlarms = alarms.filter((alarm: any
-) => alarm.smartEnabled);
->>>>>>> 0a801929
 
   if (smartAlarms.length === 0) {
     return (
