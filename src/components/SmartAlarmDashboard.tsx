--- conflicted
+++ resolved
@@ -436,11 +436,7 @@
 ) => c.isEnabled)
                             
                             .map((condition: any) => (
-<<<<<<< HEAD
-        <div
-=======
                               <div
->>>>>>> 0a801929
                                 key={condition.id}
                                 className="flex items-center justify-between p-2 bg-white/5 rounded border border-white/10"
                               >
