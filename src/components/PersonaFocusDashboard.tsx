--- conflicted
+++ resolved
@@ -254,10 +254,7 @@
   };
 
   const ConversionFunnel = () => {
-    const funnelData = metrics.map(($1) => {
-        // TODO(manual): implement
-        return null;
-      })
+    const funnelData = metrics.map((persona: any) => ({
       name: persona.personaName,
       users: persona.count,
       conversions: Math.round(persona.count * persona.conversionRate),
@@ -292,10 +289,7 @@
   };
 
   const RevenueDistribution = () => {
-    const pieData = metrics.map(($1) => {
-        // TODO(manual): implement
-        return null;
-      })
+    const pieData = metrics.map((persona: any) => ({
       name: persona.personaName,
       value: persona.revenueContribution,
       revenue: persona.ltv * persona.count * persona.conversionRate,
@@ -324,7 +318,8 @@
               ))}
             </Pie>
             <Tooltip
-              formatter={(value: any) => [ // auto: implicit any
+              formatter={(value: any) => [
+                // auto: implicit any
                 `${((value as number) * 100).toFixed(1)}%`,
                 'Revenue Share',
               ]}
@@ -366,12 +361,8 @@
           <div className="flex items-center space-x-4">
             <select
               value={timeRange}
-<<<<<<< HEAD
-              onChange={(e: any) => o // auto: implicit anynTimeRangeChange(e.target.value)}
-=======
               
               onChange={(e: React.ChangeEvent<HTMLInputElement>) => onTimeRangeChange(e.target.value)}
->>>>>>> 5d3ec329
               className="px-4 py-2 border border-gray-300 rounded-lg focus:ring-2 focus:ring-blue-500"
             >
               <option value="7d">Last 7 days</option>
@@ -443,10 +434,7 @@
 
         {/* Persona Cards Grid */}
         <div className="grid grid-cols-1 md:grid-cols-2 lg:grid-cols-3 gap-6 mb-8">
-          {metrics.map(($1) => {
-        // TODO(manual): implement
-        return null;
-      })
+          {metrics.map((persona: any) => (
             <PersonaCard key={persona.personaId} persona={persona} />
           ))}
         </div>
