--- conflicted
+++ resolved
@@ -1,35 +1,5 @@
 import React, { useState, useEffect, useMemo } from 'react';
 import {
-<<<<<<< HEAD
-  BarChart,
-  Bar,
-  XAxis,
-  YAxis,
-  CartesianGrid,
-  Tooltip,
-  ResponsiveContainer,
-  PieChart,
-  Pie,
-  Cell,
-  LineChart,
-  Line,
-  Legend,
-  FunnelChart,
-  Funnel,
-  LabelList,
-} from 'recharts';
-import {
-  Users,
-  TrendingUp,
-  Target,
-  DollarSign,
-  Clock,
-  UserCheck,
-  UserX,
-  Award,
-  ArrowUp,
-  ArrowDown,
-=======
   BarChart, Bar, XAxis, YAxis, CartesianGrid, Tooltip, ResponsiveContainer,
   PieChart, Pie, Cell, LineChart, Line, Legend,
   FunnelChart, Funnel, LabelList
@@ -37,7 +7,6 @@
 import {
   Users, TrendingUp, Target, DollarSign, Clock,
   UserCheck, UserX, Award, ArrowUp, ArrowDown
->>>>>>> 02f0594e
 } from 'lucide-react';
 
 interface PersonaMetrics {
@@ -80,11 +49,7 @@
       topFeatures: ['basic_alarm', 'free_sounds', 'simple_snooze'],
       revenueContribution: 0.08,
       trend: 'up',
-<<<<<<< HEAD
-      color: '#ef4444',
-=======
       color: '#ef4444'
->>>>>>> 02f0594e
     },
     {
       personaId: 'busy_ben',
@@ -97,11 +62,7 @@
       topFeatures: ['custom_sounds', 'multiple_alarms', 'family_mode'],
       revenueContribution: 0.35,
       trend: 'stable',
-<<<<<<< HEAD
-      color: '#3b82f6',
-=======
       color: '#3b82f6'
->>>>>>> 02f0594e
     },
     {
       personaId: 'professional_paula',
@@ -114,11 +75,7 @@
       topFeatures: ['ai_optimization', 'calendar_sync', 'analytics'],
       revenueContribution: 0.42,
       trend: 'up',
-<<<<<<< HEAD
-      color: '#10b981',
-=======
       color: '#10b981'
->>>>>>> 02f0594e
     },
     {
       personaId: 'enterprise_emma',
@@ -131,11 +88,7 @@
       topFeatures: ['team_management', 'admin_dashboard', 'bulk_scheduling'],
       revenueContribution: 0.12,
       trend: 'up',
-<<<<<<< HEAD
-      color: '#8b5cf6',
-=======
       color: '#8b5cf6'
->>>>>>> 02f0594e
     },
     {
       personaId: 'student_sarah',
@@ -148,11 +101,7 @@
       topFeatures: ['study_timer', 'class_schedule', 'group_alarms'],
       revenueContribution: 0.08,
       trend: 'down',
-<<<<<<< HEAD
-      color: '#f59e0b',
-=======
       color: '#f59e0b'
->>>>>>> 02f0594e
     },
     {
       personaId: 'lifetime_larry',
@@ -165,13 +114,8 @@
       topFeatures: ['all_premium', 'early_access', 'vip_support'],
       revenueContribution: 0.15,
       trend: 'stable',
-<<<<<<< HEAD
-      color: '#d97706',
-    },
-=======
       color: '#d97706'
     }
->>>>>>> 02f0594e
   ];
 
   useEffect(() => {
@@ -182,44 +126,20 @@
     }, 1000);
   }, [timeRange]);
 
-<<<<<<< HEAD
-  const totalUsers = useMemo(
-    () => metrics.reduce((sum, persona) => sum + persona.count, 0),
-    [metrics]
-  );
-
-  const totalRevenue = useMemo(
-    () =>
-      metrics.reduce(
-        (sum, persona) => sum + persona.ltv * persona.count * persona.conversionRate,
-        0
-      ),
-    [metrics]
-=======
   const totalUsers = useMemo(() =>
     metrics.reduce((sum, persona) => sum + persona.count, 0), [metrics]
   );
 
   const totalRevenue = useMemo(() =>
     metrics.reduce((sum, persona) => sum + (persona.ltv * persona.count * persona.conversionRate), 0), [metrics]
->>>>>>> 02f0594e
   );
 
   const PersonaCard = ({ persona }: { persona: PersonaMetrics }) => {
     const getTrendIcon = (trend: string) => {
       switch (trend) {
-<<<<<<< HEAD
-        case 'up':
-          return <ArrowUp className="w-4 h-4 text-green-500" />;
-        case 'down':
-          return <ArrowDown className="w-4 h-4 text-red-500" />;
-        default:
-          return <div className="w-4 h-4" />;
-=======
         case 'up': return <ArrowUp className="w-4 h-4 text-green-500" />;
         case 'down': return <ArrowDown className="w-4 h-4 text-red-500" />;
         default: return <div className="w-4 h-4" />;
->>>>>>> 02f0594e
       }
     };
 
@@ -278,34 +198,17 @@
         <div className="mt-4 pt-4 border-t border-gray-100">
           <div className="flex justify-between items-center">
             <span className="text-sm text-gray-600">Churn Rate</span>
-<<<<<<< HEAD
-            <span
-              className={`text-sm font-medium ${
-                persona.churnRate < 0.1
-                  ? 'text-green-600'
-                  : persona.churnRate < 0.2
-                    ? 'text-yellow-600'
-                    : 'text-red-600'
-              }`}
-            >
-=======
             <span className={`text-sm font-medium ${
               persona.churnRate < 0.1 ? 'text-green-600' :
               persona.churnRate < 0.2 ? 'text-yellow-600' : 'text-red-600'
             }`}>
->>>>>>> 02f0594e
               {(persona.churnRate * 100).toFixed(1)}%
             </span>
           </div>
           <div className="flex justify-between items-center mt-1">
             <span className="text-sm text-gray-600">Avg Session</span>
             <span className="text-sm font-medium text-gray-900">
-<<<<<<< HEAD
-              {Math.floor(persona.avgSessionDuration / 60)}m{' '}
-              {persona.avgSessionDuration % 60}s
-=======
               {Math.floor(persona.avgSessionDuration / 60)}m {persona.avgSessionDuration % 60}s
->>>>>>> 02f0594e
             </span>
           </div>
         </div>
@@ -334,15 +237,8 @@
             <YAxis />
             <Tooltip
               formatter={(value, name) => [
-<<<<<<< HEAD
-                name === 'users'
-                  ? `${value.toLocaleString()} users`
-                  : `${value.toLocaleString()} conversions`,
-                name === 'users' ? 'Total Users' : 'Conversions',
-=======
                 name === 'users' ? `${value.toLocaleString()} users` : `${value.toLocaleString()} conversions`,
                 name === 'users' ? 'Total Users' : 'Conversions'
->>>>>>> 02f0594e
               ]}
             />
             <Bar dataKey="users" fill="#e5e7eb" />
@@ -373,11 +269,7 @@
               cx="50%"
               cy="50%"
               labelLine={false}
-<<<<<<< HEAD
-              label={({ name, value }) => `${name}: ${(value * 100).toFixed(1)}%`}
-=======
               label={({name, value}) => `${name}: ${(value * 100).toFixed(1)}%`}
->>>>>>> 02f0594e
               outerRadius={80}
               fill="#8884d8"
               dataKey="value"
@@ -387,14 +279,7 @@
               ))}
             </Pie>
             <Tooltip
-<<<<<<< HEAD
-              formatter={value => [
-                `${((value as number) * 100).toFixed(1)}%`,
-                'Revenue Share',
-              ]}
-=======
               formatter={(value) => [`${(value as number * 100).toFixed(1)}%`, 'Revenue Share']}
->>>>>>> 02f0594e
             />
           </PieChart>
         </ResponsiveContainer>
