--- conflicted
+++ resolved
@@ -7,23 +7,6 @@
 import { Tabs, TabsContent, TabsList, TabsTrigger } from './ui/tabs';
 import { Input } from './ui/input';
 import { Label } from './ui/label';
-<<<<<<< HEAD
-import {
-  Select,
-  SelectContent,
-  SelectItem,
-  SelectTrigger,
-  SelectValue,
-} from './ui/select';
-import {
-  Dialog,
-  DialogContent,
-  DialogHeader,
-  DialogTitle,
-  DialogTrigger,
-} from './ui/dialog';
-import { Trophy, Users, Crown, Calendar, Award, Shield, Plus } from 'lucide-react';
-=======
 import { Select, SelectContent, SelectItem, SelectTrigger, SelectValue } from './ui/select';
 import { Dialog, DialogContent, DialogHeader, DialogTitle, DialogTrigger } from './ui/dialog';
 import {
@@ -35,7 +18,6 @@
   Shield,
   Plus
 } from 'lucide-react';
->>>>>>> 02f0594e
 import { useGamingAnnouncements } from '../hooks/useGamingAnnouncements';
 import type { Tournament, Team, Season, User as UserType } from '../types/index';
 
@@ -59,13 +41,7 @@
     maxParticipants: 16,
     rounds: [],
     currentRound: 0,
-<<<<<<< HEAD
-    prizePool: [
-      { experience: 1000, title: 'Weekend Champion', badge: 'Champion Crown' },
-    ],
-=======
     prizePool: [{ experience: 1000, title: 'Weekend Champion', badge: 'Champion Crown' }],
->>>>>>> 02f0594e
     startTime: new Date(Date.now() + 86400000).toISOString(),
     endTime: new Date(Date.now() + 259200000).toISOString(),
     entryFee: 50,
@@ -108,11 +84,7 @@
           joinDate: '2023-12-01',
           lastActive: new Date().toISOString(),
           preferences: {} as any,
-<<<<<<< HEAD
-          createdAt: '2023-12-01',
-=======
           createdAt: '2023-12-01'
->>>>>>> 02f0594e
         },
         role: 'captain',
         joinedAt: '2024-01-01',
@@ -135,13 +107,8 @@
       seasonPoints: 1890,
       averageScore: 82.4
     },
-<<<<<<< HEAD
-    createdAt: '2024-01-01',
-  },
-=======
     createdAt: '2024-01-01'
   }
->>>>>>> 02f0594e
 ];
 
 const MOCK_SEASON: Season = {
@@ -155,29 +122,6 @@
   leaderboard: [],
   tournaments: MOCK_TOURNAMENTS,
   rewards: [
-<<<<<<< HEAD
-    {
-      rank: 1,
-      experience: 5000,
-      title: 'Summer Champion',
-      badge: 'Golden Sun',
-      exclusiveContent: 'Champion Avatar Frame',
-    },
-    { rank: 2, experience: 3000, title: 'Summer Runner-up', badge: 'Silver Moon' },
-    { rank: 3, experience: 2000, title: 'Summer Bronze', badge: 'Bronze Star' },
-  ],
-  theme: 'Summer Vibes',
-  rules: ['Weekly tournaments', 'Team battles count double', 'Consistency bonuses'],
-};
-
-export function EnhancedBattles({
-  currentUser,
-  onCreateTournament,
-  onJoinTournament,
-  onCreateTeam,
-  onJoinTeam,
-}: EnhancedBattlesProps) {
-=======
     { rank: 1, experience: 5000, title: 'Summer Champion', badge: 'Golden Sun', exclusiveContent: 'Champion Avatar Frame' },
     { rank: 2, experience: 3000, title: 'Summer Runner-up', badge: 'Silver Moon' },
     { rank: 3, experience: 2000, title: 'Summer Bronze', badge: 'Bronze Star' }
@@ -187,7 +131,6 @@
 };
 
 export function EnhancedBattles({ currentUser, onCreateTournament, onJoinTournament, onCreateTeam, onJoinTeam }: EnhancedBattlesProps) {
->>>>>>> 02f0594e
   const [selectedTab, setSelectedTab] = useState('tournaments');
   const [showCreateTournament, setShowCreateTournament] = useState(false);
   const [showCreateTeam, setShowCreateTeam] = useState(false);
@@ -263,26 +206,14 @@
                       <p className="text-sm text-muted-foreground">{tournament.description}</p>
                     </div>
                   </div>
-<<<<<<< HEAD
-                  <Badge
-                    variant={tournament.status === 'active' ? 'default' : 'secondary'}
-                  >
-=======
                   <Badge variant={tournament.status === 'active' ? 'default' : 'secondary'}>
->>>>>>> 02f0594e
                     {tournament.status}
                   </Badge>
                 </div>
 
                 <div className="grid grid-cols-3 gap-3 mb-3 text-center">
                   <div>
-<<<<<<< HEAD
-                    <div className="text-sm font-bold">
-                      {tournament.participants.length}/{tournament.maxParticipants}
-                    </div>
-=======
                     <div className="text-sm font-bold">{tournament.participants.length}/{tournament.maxParticipants}</div>
->>>>>>> 02f0594e
                     <div className="text-xs text-muted-foreground">Participants</div>
                   </div>
                   <div>
@@ -290,27 +221,14 @@
                     <div className="text-xs text-muted-foreground">Entry Fee</div>
                   </div>
                   <div>
-<<<<<<< HEAD
-                    <div className="text-sm font-bold">
-                      {formatTimeLeft(tournament.endTime)}
-                    </div>
-=======
                     <div className="text-sm font-bold">{formatTimeLeft(tournament.endTime)}</div>
->>>>>>> 02f0594e
                     <div className="text-xs text-muted-foreground">Time Left</div>
                   </div>
                 </div>
 
                 <div className="flex items-center gap-2">
                   <Progress
-<<<<<<< HEAD
-                    value={
-                      (tournament.participants.length / tournament.maxParticipants) *
-                      100
-                    }
-=======
                     value={(tournament.participants.length / tournament.maxParticipants) * 100}
->>>>>>> 02f0594e
                     className="flex-1 h-2"
                   />
                   <Button
@@ -326,25 +244,13 @@
                         announceGaming({
                           type: 'tournament',
                           customMessage: `Viewing tournament: ${tournament.name}. Status: ${tournament.status}.`,
-<<<<<<< HEAD
-                          priority: 'polite',
-=======
                           priority: 'polite'
->>>>>>> 02f0594e
                         });
                       }
                       onJoinTournament?.(tournament.id);
                     }}
                     disabled={tournament.status !== 'registration'}
-<<<<<<< HEAD
-                    aria-label={
-                      tournament.status === 'registration'
-                        ? `Join tournament: ${tournament.name}`
-                        : `View tournament: ${tournament.name}`
-                    }
-=======
                     aria-label={tournament.status === 'registration' ? `Join tournament: ${tournament.name}` : `View tournament: ${tournament.name}`}
->>>>>>> 02f0594e
                   >
                     {tournament.status === 'registration' ? 'Join' : 'View'}
                   </Button>
@@ -375,13 +281,7 @@
                     <div className="text-xs text-muted-foreground">Members</div>
                   </div>
                   <div>
-<<<<<<< HEAD
-                    <div className="text-sm font-bold">
-                      {Math.round(team.stats.winRate * 100)}%
-                    </div>
-=======
                     <div className="text-sm font-bold">{Math.round(team.stats.winRate * 100)}%</div>
->>>>>>> 02f0594e
                     <div className="text-xs text-muted-foreground">Win Rate</div>
                   </div>
                   <div>
@@ -392,20 +292,9 @@
 
                 <div className="flex items-center gap-2">
                   <div className="flex -space-x-2">
-<<<<<<< HEAD
-                    {team.members.slice(0, 3).map(member => (
-                      <Avatar
-                        key={member.userId}
-                        className="h-6 w-6 border-2 border-background"
-                      >
-                        <AvatarFallback className="text-xs">
-                          {member.user.displayName[0]}
-                        </AvatarFallback>
-=======
                     {team.members.slice(0, 3).map((member) => (
                       <Avatar key={member.userId} className="h-6 w-6 border-2 border-background">
                         <AvatarFallback className="text-xs">{member.user.displayName[0]}</AvatarFallback>
->>>>>>> 02f0594e
                       </Avatar>
                     ))}
                     {team.members.length > 3 && (
@@ -421,11 +310,7 @@
                         announceGaming({
                           type: 'friend',
                           customMessage: `Joined team: ${team.name}. ${team.members.length + 1} of ${team.maxMembers} members.`,
-<<<<<<< HEAD
-                          priority: 'assertive',
-=======
                           priority: 'assertive'
->>>>>>> 02f0594e
                         });
                         onJoinTeam?.(team.id);
                       }
@@ -450,23 +335,6 @@
               </CardTitle>
             </CardHeader>
             <CardContent className="space-y-3">
-<<<<<<< HEAD
-              {MOCK_SEASON.rewards.map(reward => (
-                <div
-                  key={reward.rank}
-                  className="flex items-center justify-between p-3 bg-muted/50 rounded-lg"
-                >
-                  <div className="flex items-center gap-3">
-                    <div
-                      className={`p-2 rounded-full ${
-                        reward.rank === 1
-                          ? 'bg-yellow-500/20 text-yellow-500'
-                          : reward.rank === 2
-                            ? 'bg-gray-400/20 text-gray-400'
-                            : 'bg-amber-600/20 text-amber-600'
-                      }`}
-                    >
-=======
               {MOCK_SEASON.rewards.map((reward) => (
                 <div key={reward.rank} className="flex items-center justify-between p-3 bg-muted/50 rounded-lg">
                   <div className="flex items-center gap-3">
@@ -475,18 +343,11 @@
                       reward.rank === 2 ? 'bg-gray-400/20 text-gray-400' :
                       'bg-amber-600/20 text-amber-600'
                     }`}>
->>>>>>> 02f0594e
                       <Award className="h-4 w-4" />
                     </div>
                     <div>
                       <div className="font-medium">Rank #{reward.rank}</div>
-<<<<<<< HEAD
-                      <div className="text-sm text-muted-foreground">
-                        {reward.title}
-                      </div>
-=======
                       <div className="text-sm text-muted-foreground">{reward.title}</div>
->>>>>>> 02f0594e
                     </div>
                   </div>
                   <div className="text-right">
@@ -539,11 +400,7 @@
                       announceTournamentEvent('joined', {
                         name: 'New Tournament',
                         description: 'Tournament created successfully!',
-<<<<<<< HEAD
-                        participantCount: 0,
-=======
                         participantCount: 0
->>>>>>> 02f0594e
                       });
                       setShowCreateTournament(false);
                       onCreateTournament?.({});
@@ -583,14 +440,8 @@
                     onClick={() => {
                       announceGaming({
                         type: 'friend',
-<<<<<<< HEAD
-                        customMessage:
-                          'Team created successfully! You are now the team captain.',
-                        priority: 'assertive',
-=======
                         customMessage: 'Team created successfully! You are now the team captain.',
                         priority: 'assertive'
->>>>>>> 02f0594e
                       });
                       setShowCreateTeam(false);
                       onCreateTeam?.({});
