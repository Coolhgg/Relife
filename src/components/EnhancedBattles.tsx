import React, { useState } from 'react';
import { Card, CardContent, CardHeader, CardTitle } from './ui/card';
import { Button } from './ui/button';
import { Badge } from './ui/badge';
import { Avatar, AvatarFallback } from './ui/avatar';
import { Progress } from './ui/progress';
import { Tabs, TabsContent, TabsList, TabsTrigger } from './ui/tabs';
import { Input } from './ui/input';
import { Label } from './ui/label';
import { Users } from 'lucide-react';
import {
  Select,
  SelectContent,
  SelectItem,
  SelectTrigger,
  SelectValue,
} from './ui/select';
import {
  Dialog,
  DialogContent,
  DialogHeader,
  DialogTitle,
  DialogTrigger,
} from './ui/dialog';
import { Trophy, Crown, Award, Shield, Plus } from 'lucide-react';
import { useGamingAnnouncements } from '../hooks/useGamingAnnouncements';
import type { Tournament, Team, Season, User as UserType } from '../types/index';

interface EnhancedBattlesProps {
  currentUser: UserType;
  onCreateTournament?: (tournament: Partial<Tournament>) => void;
  onJoinTournament?: (tournamentId: string) => void;
  onCreateTeam?: (team: Partial<Team>) => void;
  onJoinTeam?: (teamId: string) => void;
}

// Mock data for enhanced battles
const MOCK_TOURNAMENTS: Tournament[] = [
  {
    id: '1',
    name: 'Weekend Warriors Cup',
    description: 'Battle for supremacy this weekend!',
    type: 'single-elimination',
    status: 'registration',
    participants: [],
    maxParticipants: 16,
    rounds: [],
    currentRound: 0,
    prizePool: [
      { experience: 1000, title: 'Weekend Champion', badge: 'Champion Crown' },
    ],
    startTime: new Date(Date.now() + 86400000).toISOString(),
    endTime: new Date(Date.now() + 259200000).toISOString(),
    entryFee: 50,
    createdAt: new Date().toISOString(),
  },
  {
    id: '2',
    name: 'Speed Demons League',
    description: 'Fast-paced speed battles',
    type: 'round-robin',
    status: 'active',
    participants: [],
    maxParticipants: 8,
    rounds: [],
    currentRound: 1,
    prizePool: [{ experience: 750, badge: 'Speed Master' }],
    startTime: new Date(Date.now() - 3600000).toISOString(),
    endTime: new Date(Date.now() + 172800000).toISOString(),
    entryFee: 30,
    createdAt: new Date().toISOString(),
  },
];

const MOCK_TEAMS: Team[] = [
  {
    id: '1',
    name: 'Early Birds',
    description: 'Rise and grind together!',
    captainId: '2',
    members: [
      {
        userId: '2',
        user: {
          id: '2',
          email: 'sarah.chen@example.com',
          username: 'sarah.chen',
          displayName: 'Sarah Chen',
          level: 22,
          experience: 3200,
          joinDate: '2023-12-01',
          lastActive: new Date().toISOString(),
          preferences: {} as unknown,
          createdAt: '2023-12-01',
        },
        role: 'captain',
        joinedAt: '2024-01-01',
        contribution: {
          battlesParticipated: 45,
          battlesWon: 32,
          totalScore: 1580,
          averagePerformance: 0.71,
        },
      },
    ],
    maxMembers: 5,
    isPublic: true,
    stats: {
      totalBattles: 67,
      wins: 45,
      losses: 22,
      winRate: 0.67,
      rank: 3,
      seasonPoints: 1890,
      averageScore: 82.4,
    },
    createdAt: '2024-01-01',
  },
];

const MOCK_SEASON: Season = {
  id: 'summer2024',
  name: 'Summer Showdown 2024',
  description: 'The biggest competitive season yet!',
  status: 'active',
  startDate: '2024-06-01',
  endDate: '2024-08-31',
  type: 'mixed',
  leaderboard: [],
  tournaments: MOCK_TOURNAMENTS,
  rewards: [
    {
      rank: 1,
      experience: 5000,
      title: 'Summer Champion',
      badge: 'Golden Sun',
      exclusiveContent: 'Champion Avatar Frame',
    },
    {
      rank: 2,
      experience: 3000,
      title: 'Summer Runner-up',
      badge: 'Silver Moon',
    },
    { rank: 3, experience: 2000, title: 'Summer Bronze', badge: 'Bronze Star' },
  ],
  theme: 'Summer Vibes',
  rules: ['Weekly tournaments', 'Team battles count double', 'Consistency bonuses'],
};

export function EnhancedBattles({
  currentUser,
  onCreateTournament,
  onJoinTournament,
  onCreateTeam,
  onJoinTeam,
}: EnhancedBattlesProps) {
  const [selectedTab, setSelectedTab] = useState('tournaments');
  const [showCreateTournament, setShowCreateTournament] = useState(false);
  const [showCreateTeam, setShowCreateTeam] = useState(false);

  // Gaming announcements
  const { announceTournamentEvent, announceGaming } = useGamingAnnouncements();

  const formatTimeLeft = (endTime: string) => {
    const now = new Date();
    const end = new Date(endTime);
    const diff = end.getTime() - now.getTime();

    if (diff <= 0) return 'Ended';

    const days = Math.floor(diff / (1000 * 60 * 60 * 24));
    const hours = Math.floor((diff % (1000 * 60 * 60 * 24)) / (1000 * 60 * 60));

    if (days > 0) return `${days}d ${hours}h left`;
    return `${hours}h left`;
  };

  return (
    <div className="space-y-6">
      {/* Season Header */}
      <Card className="border-2 border-primary/20 bg-gradient-to-r from-primary/5 to-secondary/5">
        <CardContent className="p-4">
          <div className="flex items-center justify-between">
            <div className="flex items-center gap-3">
              <div className="p-2 bg-primary/10 rounded-full">
                <Crown className="h-6 w-6 text-primary" />
              </div>
              <div>
                <h3 className="font-bold">{MOCK_SEASON.name}</h3>
                <p className="text-sm text-muted-foreground">
                  {MOCK_SEASON.description}
                </p>
              </div>
            </div>
            <Badge variant="default">Active Season</Badge>
          </div>
          <div className="mt-3 grid grid-cols-3 gap-4 text-center">
            <div>
              <div className="text-lg font-bold text-primary">47</div>
              <div className="text-xs text-muted-foreground">Days Left</div>
            </div>
            <div>
              <div className="text-lg font-bold text-primary">#12</div>
              <div className="text-xs text-muted-foreground">Your Rank</div>
            </div>
            <div>
              <div className="text-lg font-bold text-primary">1,250</div>
              <div className="text-xs text-muted-foreground">Season Points</div>
            </div>
          </div>
        </CardContent>
      </Card>

      <Tabs value={selectedTab} onValueChange={setSelectedTab} className="w-full">
        <TabsList className="grid w-full grid-cols-4">
          <TabsTrigger value="tournaments">Tournaments</TabsTrigger>
          <TabsTrigger value="teams">Teams</TabsTrigger>
          <TabsTrigger value="seasons">Seasons</TabsTrigger>
          <TabsTrigger value="create">Create</TabsTrigger>
        </TabsList>

        <TabsContent value="tournaments" className="space-y-4">
          {MOCK_TOURNAMENTS.map(tournament => (
            <Card key={tournament.id}>
              <CardContent className="p-4">
                <div className="flex items-center justify-between mb-3">
                  <div className="flex items-center gap-2">
                    <Trophy className="h-5 w-5 text-yellow-500" />
                    <div>
                      <h3 className="font-medium">{tournament.name}</h3>
                      <p className="text-sm text-muted-foreground">
                        {tournament.description}
                      </p>
                    </div>
                  </div>
                  <Badge
                    variant={tournament.status === 'active' ? 'default' : 'secondary'}
                  >
                    {tournament.status}
                  </Badge>
                </div>

                <div className="grid grid-cols-3 gap-3 mb-3 text-center">
                  <div>
                    <div className="text-sm font-bold">
                      {tournament.participants.length}/{tournament.maxParticipants}
                    </div>
                    <div className="text-xs text-muted-foreground">Participants</div>
                  </div>
                  <div>
                    <div className="text-sm font-bold">{tournament.entryFee} XP</div>
                    <div className="text-xs text-muted-foreground">Entry Fee</div>
                  </div>
                  <div>
                    <div className="text-sm font-bold">
                      {formatTimeLeft(tournament.endTime)}
                    </div>
                    <div className="text-xs text-muted-foreground">Time Left</div>
                  </div>
                </div>

                <div className="flex items-center gap-2">
                  <Progress
                    value={
                      (tournament.participants.length / tournament.maxParticipants) *
                      100
                    }
                    className="flex-1 h-2"
                  />
                  <Button
                    size="sm"
                    onClick={() => {
                      if (tournament.status === 'registration') {
                        announceTournamentEvent('joined', {
                          name: tournament.name,
                          description: tournament.description,
                          participantCount: tournament.participants.length,
                        });
                      } else {
                        announceGaming({
                          type: 'tournament',
                          customMessage: `Viewing tournament: ${tournament.name}. Status: ${tournament.status}.`,
                          priority: 'polite',
                        });
                      }
                      onJoinTournament?.(tournament.id);
                    }}
                    disabled={tournament.status !== 'registration'}
                    aria-label={
                      tournament.status === 'registration'
                        ? `Join tournament: ${tournament.name}`
                        : `View tournament: ${tournament.name}`
                    }
                  >
                    {tournament.status === 'registration' ? 'Join' : 'View'}
                  </Button>
                </div>
              </CardContent>
            </Card>
          ))}
        </TabsContent>

        <TabsContent value="teams" className="space-y-4">
          {MOCK_TEAMS.map(team => (
            <Card key={team.id}>
              <CardContent className="p-4">
                <div className="flex items-center justify-between mb-3">
                  <div className="flex items-center gap-2">
                    <Shield className="h-5 w-5 text-blue-500" />
                    <div>
                      <h3 className="font-medium">{team.name}</h3>
                      <p className="text-sm text-muted-foreground">
                        {team.description}
                      </p>
                    </div>
                  </div>
                  <Badge variant="outline">Rank #{team.stats.rank}</Badge>
                </div>

                <div className="grid grid-cols-3 gap-3 mb-3 text-center">
                  <div>
                    <div className="text-sm font-bold">
                      {team.members.length}/{team.maxMembers}
                    </div>
                    <div className="text-xs text-muted-foreground">Members</div>
                  </div>
                  <div>
                    <div className="text-sm font-bold">
                      {Math.round(team.stats.winRate * 100)}%
                    </div>
                    <div className="text-xs text-muted-foreground">Win Rate</div>
                  </div>
                  <div>
                    <div className="text-sm font-bold">{team.stats.seasonPoints}</div>
                    <div className="text-xs text-muted-foreground">Season Points</div>
                  </div>
                </div>

                <div className="flex items-center gap-2">
                  <div className="flex -space-x-2">
                    {team.members.slice(0, 3).map(member => (
                      <Avatar
                        key={member.userId}
                        className="h-6 w-6 border-2 border-background"
                      >
                        <AvatarFallback className="text-xs">
                          {member._user.displayName[0]}
                        </AvatarFallback>
                      </Avatar>
                    ))}
                    {team.members.length > 3 && (
                      <div className="h-6 w-6 bg-muted rounded-full border-2 border-background flex items-center justify-center">
                        <span className="text-xs">+{team.members.length - 3}</span>
                      </div>
                    )}
                  </div>
                  <Button
                    size="sm"
                    onClick={() => {
                      if (team.members.length < team.maxMembers) {
                        announceGaming({
                          type: 'friend',
                          customMessage: `Joined team: ${team.name}. ${team.members.length + 1} of ${team.maxMembers} members.`,
                          priority: 'assertive',
                        });
                        onJoinTeam?.(team.id);
                      }
                    }}
                    disabled={team.members.length >= team.maxMembers}
                    aria-label={
                      team.members.length >= team.maxMembers
                        ? `Team ${team.name} is full`
                        : `Join team: ${team.name}`
                    }
                  >
                    {team.members.length >= team.maxMembers ? 'Full' : 'Join'}
                  </Button>
                </div>
              </CardContent>
            </Card>
          ))}
        </TabsContent>

        <TabsContent value="seasons" className="space-y-4">
          <Card>
            <CardHeader>
              <CardTitle className="flex items-center gap-2">
                <Calendar className="h-5 w-5" />
                Season Rewards
              </CardTitle>
            </CardHeader>
            <CardContent className="space-y-3">
<<<<<<< HEAD
              {MOCK_SEASON.rewards.map((reward: unknown) => (
=======
              {MOCK_SEASON.rewards.map((reward: any) => (
>>>>>>> a260cd41
                <div
                  key={reward.rank}
                  className="flex items-center justify-between p-3 bg-muted/50 rounded-lg"
                >
                  <div className="flex items-center gap-3">
                    <div
                      className={`p-2 rounded-full ${
                        reward.rank === 1
                          ? 'bg-yellow-500/20 text-yellow-500'
                          : reward.rank === 2
                            ? 'bg-gray-400/20 text-gray-400'
                            : 'bg-amber-600/20 text-amber-600'
                      }`}
                    >
                      <Award className="h-4 w-4" />
                    </div>
                    <div>
                      <div className="font-medium">Rank #{reward.rank}</div>
                      <div className="text-sm text-muted-foreground">
                        {reward.title}
                      </div>
                    </div>
                  </div>
                  <div className="text-right">
                    <div className="font-bold">{reward.experience} XP</div>
                    <div className="text-xs text-muted-foreground">{reward.badge}</div>
                  </div>
                </div>
              ))}
            </CardContent>
          </Card>
        </TabsContent>

        <TabsContent value="create" className="space-y-4">
          <div className="grid grid-cols-1 gap-4">
            <Dialog open={showCreateTournament} onOpenChange={setShowCreateTournament}>
              <DialogTrigger asChild>
                <Card className="cursor-pointer hover:bg-muted/50 transition-colors">
                  <CardContent className="p-4 text-center">
                    <Trophy className="h-12 w-12 mx-auto mb-2 text-primary" />
                    <h3 className="font-medium">Create Tournament</h3>
                    <p className="text-sm text-muted-foreground">
                      Organize competitive brackets
                    </p>
                  </CardContent>
                </Card>
              </DialogTrigger>
              <DialogContent>
                <DialogHeader>
                  <DialogTitle>Create Tournament</DialogTitle>
                </DialogHeader>
                <div className="space-y-4">
                  <div>
                    <Label htmlFor="tournament-name">Tournament Name</Label>
                    <Input id="tournament-name" placeholder="Enter tournament name" />
                  </div>
                  <div>
                    <Label htmlFor="tournament-type">Type</Label>
                    <Select>
                      <SelectTrigger>
                        <SelectValue placeholder="Select tournament type" />
                      </SelectTrigger>
                      <SelectContent>
                        <SelectItem value="single-elimination">
                          Single Elimination
                        </SelectItem>
                        <SelectItem value="round-robin">Round Robin</SelectItem>
                        <SelectItem value="swiss">Swiss System</SelectItem>
                      </SelectContent>
                    </Select>
                  </div>
                  <Button
                    className="w-full"
                    onClick={() => {
                      announceTournamentEvent('joined', {
                        name: 'New Tournament',
                        description: 'Tournament created successfully!',
                        participantCount: 0,
                      });
                      setShowCreateTournament(false);
                      onCreateTournament?.({});
                    }}
                  >
                    Create Tournament
                  </Button>
                </div>
              </DialogContent>
            </Dialog>

            <Dialog open={showCreateTeam} onOpenChange={setShowCreateTeam}>
              <DialogTrigger asChild>
                <Card className="cursor-pointer hover:bg-muted/50 transition-colors">
                  <CardContent className="p-4 text-center">
                    <Users className="h-12 w-12 mx-auto mb-2 text-primary" />
                    <h3 className="font-medium">Create Team</h3>
                    <p className="text-sm text-muted-foreground">Build your squad</p>
                  </CardContent>
                </Card>
              </DialogTrigger>
              <DialogContent>
                <DialogHeader>
                  <DialogTitle>Create Team</DialogTitle>
                </DialogHeader>
                <div className="space-y-4">
                  <div>
                    <Label htmlFor="team-name">Team Name</Label>
                    <Input id="team-name" placeholder="Enter team name" />
                  </div>
                  <div>
                    <Label htmlFor="team-description">Description</Label>
                    <Input id="team-description" placeholder="Describe your team" />
                  </div>
                  <Button
                    className="w-full"
                    onClick={() => {
                      announceGaming({
                        type: 'friend',
                        customMessage:
                          'Team created successfully! You are now the team captain.',
                        priority: 'assertive',
                      });
                      setShowCreateTeam(false);
                      onCreateTeam?.({});
                    }}
                  >
                    Create Team
                  </Button>
                </div>
              </DialogContent>
            </Dialog>
          </div>
        </TabsContent>
      </Tabs>
    </div>
  );
}

export default EnhancedBattles;<|MERGE_RESOLUTION|>--- conflicted
+++ resolved
@@ -7,7 +7,6 @@
 import { Tabs, TabsContent, TabsList, TabsTrigger } from './ui/tabs';
 import { Input } from './ui/input';
 import { Label } from './ui/label';
-import { Users } from 'lucide-react';
 import {
   Select,
   SelectContent,
@@ -22,7 +21,7 @@
   DialogTitle,
   DialogTrigger,
 } from './ui/dialog';
-import { Trophy, Crown, Award, Shield, Plus } from 'lucide-react';
+import { Trophy, Users, Crown, Calendar, Award, Shield, Plus } from 'lucide-react';
 import { useGamingAnnouncements } from '../hooks/useGamingAnnouncements';
 import type { Tournament, Team, Season, User as UserType } from '../types/index';
 
@@ -90,7 +89,7 @@
           experience: 3200,
           joinDate: '2023-12-01',
           lastActive: new Date().toISOString(),
-          preferences: {} as unknown,
+          preferences: {} as any,
           createdAt: '2023-12-01',
         },
         role: 'captain',
@@ -136,12 +135,7 @@
       badge: 'Golden Sun',
       exclusiveContent: 'Champion Avatar Frame',
     },
-    {
-      rank: 2,
-      experience: 3000,
-      title: 'Summer Runner-up',
-      badge: 'Silver Moon',
-    },
+    { rank: 2, experience: 3000, title: 'Summer Runner-up', badge: 'Silver Moon' },
     { rank: 3, experience: 2000, title: 'Summer Bronze', badge: 'Bronze Star' },
   ],
   theme: 'Summer Vibes',
@@ -345,7 +339,7 @@
                         className="h-6 w-6 border-2 border-background"
                       >
                         <AvatarFallback className="text-xs">
-                          {member._user.displayName[0]}
+                          {member.user.displayName[0]}
                         </AvatarFallback>
                       </Avatar>
                     ))}
@@ -391,11 +385,7 @@
               </CardTitle>
             </CardHeader>
             <CardContent className="space-y-3">
-<<<<<<< HEAD
-              {MOCK_SEASON.rewards.map((reward: unknown) => (
-=======
               {MOCK_SEASON.rewards.map((reward: any) => (
->>>>>>> a260cd41
                 <div
                   key={reward.rank}
                   className="flex items-center justify-between p-3 bg-muted/50 rounded-lg"
