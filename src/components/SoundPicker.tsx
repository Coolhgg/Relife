/// <reference lib="dom" />
import React, { useState, useRef } from 'react';
import {
  Play,
  Pause,
  Volume2,
  Upload,
  Music,
  Check,
  X,
  Search,
  Filter,
  ChevronDown,
} from 'lucide-react';
import { Card, CardContent, CardHeader, CardTitle } from './ui/card';
import { Button } from './ui/button';
import { Input } from './ui/input';
import { Badge } from './ui/badge';
import { ScrollArea } from './ui/scroll-area';
import {
  Select,
  SelectContent,
  SelectItem,
  SelectTrigger,
  SelectValue,
} from './ui/select';
import {
  Dialog,
  DialogContent,
  DialogHeader,
  DialogTitle,
  DialogTrigger,
} from './ui/dialog';
import { Tabs, TabsContent, TabsList, TabsTrigger } from './ui/tabs';
import { Collapsible, CollapsibleContent, CollapsibleTrigger } from './ui/collapsible';
import { soundEffectsService, SoundEffectId } from '../services/sound-effects';
import type {
  CustomSound,
  CustomSoundAssignment,
  CustomSoundType,
  SoundCategory,
} from '../types/custom-sound-themes';

interface SoundPickerProps {
  title: string;
  description?: string;
  selectedSound?: CustomSoundAssignment;
  onSoundSelected: (assignment: CustomSoundAssignment) => void;
  onClear?: () => void;
  availableCustomSounds?: CustomSound[];
  allowedSoundTypes?: CustomSoundType[];
  category?: SoundCategory;
  className?: string;
}

interface BuiltInSound {
  id: SoundEffectId;
  name: string;
  category: string;
  url: string;
}

export const SoundPicker: React.FC<SoundPickerProps> = ({
  title,
  description,
  selectedSound,
  onSoundSelected,
  onClear,
  availableCustomSounds = [],
  allowedSoundTypes = ['uploaded', 'builtin', 'generated', 'url'],
  category,
  className = '',
}) => {
  const [isOpen, setIsOpen] = useState(false);
  const [activeTab, setActiveTab] = useState<CustomSoundType>('uploaded');
  const [searchQuery, setSearchQuery] = useState('');
  const [filterCategory, setFilterCategory] = useState<string>('all');
  const [playingSound, setPlayingSound] = useState<string | null>(null);
  const [generatedSoundConfig, setGeneratedSoundConfig] = useState({
    type: 'sine_wave' as const,
    frequency: 440,
    duration: 2,
  });
  const [urlInput, setUrlInput] = useState('');

  const audioRefs = useRef<Map<string, HTMLAudioElement>>(new Map());

  // Get built-in sounds
  const builtInSounds: BuiltInSound[] = React.useMemo(() => {
    const allSounds = soundEffectsService.getAllSoundEffects();
    return allSounds.map(sound => ({
      id: sound.id as SoundEffectId,
      name: sound.name,
      category: sound.category,
      url: sound.url,
    }));
  }, []);

  // Filter sounds based on search and category
  const filteredCustomSounds = availableCustomSounds.filter(sound => {
    const matchesSearch =
      sound.name.toLowerCase().includes(searchQuery.toLowerCase()) ||
      sound.description?.toLowerCase().includes(searchQuery.toLowerCase()) ||
      sound.tags?.some((tag: unknown) =>
        tag.toLowerCase().includes(searchQuery.toLowerCase())
      );

    const matchesCategory =
      filterCategory === 'all' || sound.category === filterCategory;

    return matchesSearch && matchesCategory;
  });

  const filteredBuiltInSounds = builtInSounds.filter(sound => {
    const matchesSearch = sound.name.toLowerCase().includes(searchQuery.toLowerCase());
    const matchesCategory =
      filterCategory === 'all' || sound.category === filterCategory;

    return matchesSearch && matchesCategory;
  });

  // Audio playback functions
  const playSound = async (soundId: string, soundUrl: string) => {
    // Stop any currently playing sound
    stopAllSounds();

    try {
      let audio = audioRefs.current.get(soundId);
      if (!audio) {
        audio = new Audio(soundUrl);
        audioRefs.current.set(soundId, audio);

        audio.addEventListener('ended', () => {
          setPlayingSound(null);
        });
      }

      await audio.play();
      setPlayingSound(soundId);
    } catch (_error) {
      console._error('Error playing sound:', _error);
    }
  };

  const stopAllSounds = () => {
    audioRefs.current.forEach((audio: unknown) => {
      if (!audio.paused) {
        audio.pause();
        audio.currentTime = 0;
      }
    });
    setPlayingSound(null);
  };

  const selectCustomSound = (sound: CustomSound) => {
    const assignment: CustomSoundAssignment = {
      type: 'uploaded',
      source: sound.fileUrl,
      volume: 0.8,
      customSound: sound,
    };
    onSoundSelected(assignment);
    setIsOpen(false);
    stopAllSounds();
  };

  const selectBuiltInSound = (sound: BuiltInSound) => {
    const assignment: CustomSoundAssignment = {
      type: 'builtin',
      source: sound.url,
      volume: 0.8,
      builtInSoundId: sound.id,
    };
    onSoundSelected(assignment);
    setIsOpen(false);
    stopAllSounds();
  };

  const selectUrlSound = () => {
    if (!urlInput.trim()) return;

    const assignment: CustomSoundAssignment = {
      type: 'url',
      source: urlInput.trim(),
      volume: 0.8,
    };
    onSoundSelected(assignment);
    setIsOpen(false);
    setUrlInput('');
  };

  const generateSound = () => {
    // This would integrate with a sound generation system
    const assignment: CustomSoundAssignment = {
      type: 'generated',
      source: `generated://${JSON.stringify(generatedSoundConfig)}`,
      volume: 0.8,
      generatedConfig: {
        type: generatedSoundConfig.type,
        parameters: {
          frequency: generatedSoundConfig.frequency,
        },
        duration: generatedSoundConfig.duration,
      },
    };
    onSoundSelected(assignment);
    setIsOpen(false);
  };

  const formatFileSize = (bytes: number): string => {
    if (bytes === 0) return '0 Bytes';
    const k = 1024;
    const sizes = ['Bytes', 'KB', 'MB', 'GB'];
    const i = Math.floor(Math.log(bytes) / Math.log(k));
    return parseFloat((bytes / Math.pow(k, i)).toFixed(2)) + ' ' + sizes[i];
  };

  const getSoundTypeIcon = (type: CustomSoundType) => {
    switch (type) {
      case 'uploaded':
        return <Upload className="w-4 h-4" />;
      case 'builtin':
        return <Music className="w-4 h-4" />;
      case 'generated':
        return <Volume2 className="w-4 h-4" />;
      case 'url':
        return <Volume2 className="w-4 h-4" />;
      default:
        return <Volume2 className="w-4 h-4" />;
    }
  };

  return (
    <div className={`space-y-2 ${className}`}>
      {/* Selected Sound Display */}
      <div className="flex items-center justify-between p-3 border rounded-lg">
        <div className="flex-1">
          <h4 className="font-medium">{title}</h4>
          {description && <p className="text-sm text-gray-600">{description}</p>}
          {selectedSound && (
            <div className="flex items-center gap-2 mt-2">
              {getSoundTypeIcon(selectedSound.type)}
              <Badge variant="outline" className="text-xs">
                {selectedSound.type}
              </Badge>
              {selectedSound.customSound && (
                <span className="text-sm text-gray-600">
                  {selectedSound.customSound.name}
                </span>
              )}
              {selectedSound.builtInSoundId && (
                <span className="text-sm text-gray-600">
                  {builtInSounds.find(s => s.id === selectedSound.builtInSoundId)?.name}
                </span>
              )}
            </div>
          )}
        </div>

        <div className="flex items-center gap-2">
          {selectedSound && (
            <>
              <Button
                size="sm"
                variant="outline"
                onClick={() => playSound('selected', selectedSound.source)}
              >
                {playingSound === 'selected' ? (
                  <Pause className="w-4 h-4" />
                ) : (
                  <Play className="w-4 h-4" />
                )}
              </Button>
              {onClear && (
                <Button size="sm" variant="outline" onClick={onClear}>
                  <X className="w-4 h-4" />
                </Button>
              )}
            </>
          )}

          <Dialog open={isOpen} onOpenChange={setIsOpen}>
            <DialogTrigger asChild>
              <Button size="sm">{selectedSound ? 'Change' : 'Select Sound'}</Button>
            </DialogTrigger>
            <DialogContent className="max-w-4xl max-h-[80vh]">
              <DialogHeader>
                <DialogTitle>Select Sound - {title}</DialogTitle>
              </DialogHeader>

              <div className="space-y-4">
                {/* Search and Filter */}
                <div className="flex gap-4">
                  <div className="flex-1">
                    <div className="relative">
                      <Search className="absolute left-3 top-1/2 transform -translate-y-1/2 w-4 h-4 text-gray-400" />
                      <Input
                        placeholder="Search sounds..."
                        value={searchQuery}
                        onChange={(e: React.ChangeEvent<HTMLInputElement>) =>
                          setSearchQuery(e.target.value)
                        }
                        className="pl-10"
                      />
                    </div>
                  </div>
                  <Select value={filterCategory} onValueChange={setFilterCategory}>
                    <SelectTrigger className="w-48">
                      <Filter className="w-4 h-4 mr-2" />
                      <SelectValue />
                    </SelectTrigger>
                    <SelectContent>
                      <SelectItem value="all">All Categories</SelectItem>
                      <SelectItem value="ui">UI</SelectItem>
                      <SelectItem value="notification">Notification</SelectItem>
                      <SelectItem value="alarm">Alarm</SelectItem>
                      <SelectItem value="ambient">Ambient</SelectItem>
                    </SelectContent>
                  </Select>
                </div>

                {/* Sound Type Tabs */}
                <Tabs
                  value={activeTab}
                  onValueChange={(value: unknown) =>
                    setActiveTab(value as CustomSoundType)
                  }
                >
                  <TabsList>
                    {allowedSoundTypes.includes('uploaded') && (
                      <TabsTrigger value="uploaded">
                        <Upload className="w-4 h-4 mr-2" />
                        Uploaded ({availableCustomSounds.length})
                      </TabsTrigger>
                    )}
                    {allowedSoundTypes.includes('builtin') && (
                      <TabsTrigger value="builtin">
                        <Music className="w-4 h-4 mr-2" />
                        Built-in ({builtInSounds.length})
                      </TabsTrigger>
                    )}
                    {allowedSoundTypes.includes('generated') && (
                      <TabsTrigger value="generated">
                        <Volume2 className="w-4 h-4 mr-2" />
                        Generate
                      </TabsTrigger>
                    )}
                    {allowedSoundTypes.includes('url') && (
                      <TabsTrigger value="url">
                        <Volume2 className="w-4 h-4 mr-2" />
                        From URL
                      </TabsTrigger>
                    )}
                  </TabsList>

                  {/* Uploaded Sounds */}
                  <TabsContent value="uploaded">
                    <ScrollArea className="h-96">
                      {filteredCustomSounds.length === 0 ? (
                        <div className="text-center py-12 text-gray-500">
                          <Upload className="w-12 h-12 mx-auto mb-4 opacity-50" />
                          <p>No custom sounds available</p>
                          <p className="text-sm">Upload some sounds first</p>
                        </div>
                      ) : (
                        <div className="space-y-2">
                          {filteredCustomSounds.map(sound => (
                            <div
                              key={sound.id}
                              className="flex items-center gap-3 p-3 border rounded-lg hover:bg-gray-50 cursor-pointer"
                              onClick={() => selectCustomSound(sound)}
                            >
                              <Upload className="w-8 h-8 text-blue-500" />

                              <div className="flex-1 min-w-0">
                                <div className="flex items-center gap-2 mb-1">
                                  <h4 className="font-medium truncate">{sound.name}</h4>
                                  <Badge variant="secondary" className="text-xs">
                                    {sound.category}
                                  </Badge>
                                </div>
                                {sound.description && (
                                  <p className="text-sm text-gray-600 truncate">
                                    {sound.description}
                                  </p>
                                )}
                                <div className="flex items-center gap-2 mt-1 text-xs text-gray-500">
                                  <span>{formatFileSize(sound.fileSize || 0)}</span>
                                  <span>•</span>
                                  <span>
                                    {sound.duration
                                      ? `${Math.round(sound.duration)}s`
                                      : 'Unknown'}
                                  </span>
                                  {sound.tags && sound.tags.length > 0 && (
                                    <>
                                      <span>•</span>
                                      <span>{sound.tags.join(', ')}</span>
                                    </>
                                  )}
                                </div>
                              </div>

                              <Button
                                size="sm"
                                variant="outline"
<<<<<<< HEAD
                                onClick={(e: React.MouseEvent<HTMLButtonElement>) => {
=======
                                onClick={(e: React.MouseEvent) => {
>>>>>>> a260cd41
                                  e.stopPropagation();
                                  playSound(sound.id, sound.fileUrl);
                                }}
                              >
                                {playingSound === sound.id ? (
                                  <Pause className="w-4 h-4" />
                                ) : (
                                  <Play className="w-4 h-4" />
                                )}
                              </Button>
                            </div>
                          ))}
                        </div>
                      )}
                    </ScrollArea>
                  </TabsContent>

                  {/* Built-in Sounds */}
                  <TabsContent value="builtin">
                    <ScrollArea className="h-96">
                      <div className="space-y-2">
                        {filteredBuiltInSounds.map(sound => (
                          <div
                            key={sound.id}
                            className="flex items-center gap-3 p-3 border rounded-lg hover:bg-gray-50 cursor-pointer"
                            onClick={() => selectBuiltInSound(sound)}
                          >
                            <Music className="w-8 h-8 text-green-500" />

                            <div className="flex-1 min-w-0">
                              <div className="flex items-center gap-2 mb-1">
                                <h4 className="font-medium truncate">{sound.name}</h4>
                                <Badge variant="secondary" className="text-xs">
                                  {sound.category}
                                </Badge>
                              </div>
                            </div>

                            <Button
                              size="sm"
                              variant="outline"
<<<<<<< HEAD
                              onClick={(e: React.MouseEvent<HTMLButtonElement>) => {
=======
                              onClick={(e: React.MouseEvent) => {
>>>>>>> a260cd41
                                e.stopPropagation();
                                playSound(sound.id, sound.url);
                              }}
                            >
                              {playingSound === sound.id ? (
                                <Pause className="w-4 h-4" />
                              ) : (
                                <Play className="w-4 h-4" />
                              )}
                            </Button>
                          </div>
                        ))}
                      </div>
                    </ScrollArea>
                  </TabsContent>

                  {/* Generated Sounds */}
                  <TabsContent value="generated">
                    <div className="space-y-4">
                      <Card>
                        <CardHeader>
                          <CardTitle className="text-base">Generate Sound</CardTitle>
                        </CardHeader>
                        <CardContent className="space-y-4">
                          <div>
                            <label className="block text-sm font-medium mb-2">
                              Wave Type
                            </label>
                            <Select
                              value={generatedSoundConfig.type}
                              onValueChange={(value: unknown) =>
                                setGeneratedSoundConfig((prev: unknown) => ({
                                  ...prev,
                                  type: value,
                                }))
                              }
                            >
                              <SelectTrigger>
                                <SelectValue />
                              </SelectTrigger>
                              <SelectContent>
                                <SelectItem value="sine_wave">Sine Wave</SelectItem>
                                <SelectItem value="square_wave">Square Wave</SelectItem>
                                <SelectItem value="sawtooth_wave">
                                  Sawtooth Wave
                                </SelectItem>
                                <SelectItem value="triangle_wave">
                                  Triangle Wave
                                </SelectItem>
                                <SelectItem value="noise">White Noise</SelectItem>
                              </SelectContent>
                            </Select>
                          </div>

                          <div>
                            <label className="block text-sm font-medium mb-2">
                              Frequency: {generatedSoundConfig.frequency} Hz
                            </label>
                            <input
                              type="range"
                              min="100"
                              max="2000"
                              value={generatedSoundConfig.frequency}
                              onChange={(e: React.ChangeEvent<HTMLInputElement>) =>
                                setGeneratedSoundConfig((prev: unknown) => ({
                                  ...prev,
                                  frequency: parseInt(e.target.value),
                                }))
                              }
                              className="w-full"
                            />
                          </div>

                          <div>
                            <label className="block text-sm font-medium mb-2">
                              Duration: {generatedSoundConfig.duration}s
                            </label>
                            <input
                              type="range"
                              min="0.5"
                              max="10"
                              step="0.5"
                              value={generatedSoundConfig.duration}
                              onChange={(e: React.ChangeEvent<HTMLInputElement>) =>
                                setGeneratedSoundConfig((prev: unknown) => ({
                                  ...prev,
                                  duration: parseFloat(e.target.value),
                                }))
                              }
                              className="w-full"
                            />
                          </div>

                          <div className="flex gap-2">
                            <Button variant="outline" className="flex-1">
                              Preview
                            </Button>
                            <Button onClick={generateSound} className="flex-1">
                              Use Generated Sound
                            </Button>
                          </div>
                        </CardContent>
                      </Card>
                    </div>
                  </TabsContent>

                  {/* URL Sounds */}
                  <TabsContent value="url">
                    <Card>
                      <CardHeader>
                        <CardTitle className="text-base">Sound from URL</CardTitle>
                      </CardHeader>
                      <CardContent className="space-y-4">
                        <div>
                          <label className="block text-sm font-medium mb-2">
                            Audio URL
                          </label>
                          <Input
                            placeholder="https://example.com/sound.mp3"
                            value={urlInput}
                            onChange={(e: React.ChangeEvent<HTMLSelectElement>) =>
                              setUrlInput(e.target.value)
                            }
                          />
                        </div>

                        <div className="flex gap-2">
                          <Button
                            variant="outline"
                            className="flex-1"
                            disabled={!urlInput.trim()}
                          >
                            Preview
                          </Button>
                          <Button
                            onClick={selectUrlSound}
                            className="flex-1"
                            disabled={!urlInput.trim()}
                          >
                            Use URL Sound
                          </Button>
                        </div>
                      </CardContent>
                    </Card>
                  </TabsContent>
                </Tabs>
              </div>
            </DialogContent>
          </Dialog>
        </div>
      </div>
    </div>
  );
};

export default SoundPicker;<|MERGE_RESOLUTION|>--- conflicted
+++ resolved
@@ -101,9 +101,7 @@
     const matchesSearch =
       sound.name.toLowerCase().includes(searchQuery.toLowerCase()) ||
       sound.description?.toLowerCase().includes(searchQuery.toLowerCase()) ||
-      sound.tags?.some((tag: unknown) =>
-        tag.toLowerCase().includes(searchQuery.toLowerCase())
-      );
+      sound.tags?.some(tag => tag.toLowerCase().includes(searchQuery.toLowerCase()));
 
     const matchesCategory =
       filterCategory === 'all' || sound.category === filterCategory;
@@ -137,13 +135,13 @@
 
       await audio.play();
       setPlayingSound(soundId);
-    } catch (_error) {
-      console._error('Error playing sound:', _error);
+    } catch (error) {
+      console.error('Error playing sound:', error);
     }
   };
 
   const stopAllSounds = () => {
-    audioRefs.current.forEach((audio: unknown) => {
+    audioRefs.current.forEach(audio => {
       if (!audio.paused) {
         audio.pause();
         audio.currentTime = 0;
@@ -297,9 +295,7 @@
                       <Input
                         placeholder="Search sounds..."
                         value={searchQuery}
-                        onChange={(e: React.ChangeEvent<HTMLInputElement>) =>
-                          setSearchQuery(e.target.value)
-                        }
+                        onChange={e => setSearchQuery(e.target.value)}
                         className="pl-10"
                       />
                     </div>
@@ -322,9 +318,7 @@
                 {/* Sound Type Tabs */}
                 <Tabs
                   value={activeTab}
-                  onValueChange={(value: unknown) =>
-                    setActiveTab(value as CustomSoundType)
-                  }
+                  onValueChange={value => setActiveTab(value as CustomSoundType)}
                 >
                   <TabsList>
                     {allowedSoundTypes.includes('uploaded') && (
@@ -404,11 +398,7 @@
                               <Button
                                 size="sm"
                                 variant="outline"
-<<<<<<< HEAD
-                                onClick={(e: React.MouseEvent<HTMLButtonElement>) => {
-=======
                                 onClick={(e: React.MouseEvent) => {
->>>>>>> a260cd41
                                   e.stopPropagation();
                                   playSound(sound.id, sound.fileUrl);
                                 }}
@@ -450,11 +440,7 @@
                             <Button
                               size="sm"
                               variant="outline"
-<<<<<<< HEAD
-                              onClick={(e: React.MouseEvent<HTMLButtonElement>) => {
-=======
                               onClick={(e: React.MouseEvent) => {
->>>>>>> a260cd41
                                 e.stopPropagation();
                                 playSound(sound.id, sound.url);
                               }}
@@ -485,8 +471,8 @@
                             </label>
                             <Select
                               value={generatedSoundConfig.type}
-                              onValueChange={(value: unknown) =>
-                                setGeneratedSoundConfig((prev: unknown) => ({
+                              onValueChange={(value: any) =>
+                                setGeneratedSoundConfig(prev => ({
                                   ...prev,
                                   type: value,
                                 }))
@@ -518,8 +504,8 @@
                               min="100"
                               max="2000"
                               value={generatedSoundConfig.frequency}
-                              onChange={(e: React.ChangeEvent<HTMLInputElement>) =>
-                                setGeneratedSoundConfig((prev: unknown) => ({
+                              onChange={e =>
+                                setGeneratedSoundConfig(prev => ({
                                   ...prev,
                                   frequency: parseInt(e.target.value),
                                 }))
@@ -538,8 +524,8 @@
                               max="10"
                               step="0.5"
                               value={generatedSoundConfig.duration}
-                              onChange={(e: React.ChangeEvent<HTMLInputElement>) =>
-                                setGeneratedSoundConfig((prev: unknown) => ({
+                              onChange={e =>
+                                setGeneratedSoundConfig(prev => ({
                                   ...prev,
                                   duration: parseFloat(e.target.value),
                                 }))
@@ -575,9 +561,7 @@
                           <Input
                             placeholder="https://example.com/sound.mp3"
                             value={urlInput}
-                            onChange={(e: React.ChangeEvent<HTMLSelectElement>) =>
-                              setUrlInput(e.target.value)
-                            }
+                            onChange={e => setUrlInput(e.target.value)}
                           />
                         </div>
 
