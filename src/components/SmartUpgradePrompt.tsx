import React, { useState, useEffect } from 'react';
import { motion, AnimatePresence } from 'framer-motion';
import { Card, CardContent } from './ui/card';
import { Button } from './ui/button';
import { Badge } from './ui/badge';
import { Progress } from './ui/progress';
import {
  Crown,
  X,
  Sparkles,
  Users,
  Zap,
  Gift,
  Clock,
  Star,
  TrendingUp,
  Shield,
<<<<<<< HEAD
  Heart,
=======
  Heart
>>>>>>> 02f0594e
} from 'lucide-react';
import {
  SmartUpgradePrompt as SmartUpgradePromptType,
  UpgradePromptType,
<<<<<<< HEAD
  UpgradeTriggerType,
=======
  UpgradeTriggerType
>>>>>>> 02f0594e
} from '../types/struggling-sam';

interface SmartUpgradePromptProps {
  prompt: SmartUpgradePromptType | null;
  onUpgrade?: (prompt: SmartUpgradePromptType) => void;
  onDismiss?: (prompt: SmartUpgradePromptType) => void;
  onLearnMore?: (prompt: SmartUpgradePromptType) => void;
}

const PROMPT_TYPE_CONFIGS = {
  celebration_offer: {
    icon: Gift,
    color: '#f59e0b',
    bgGradient: 'from-amber-500/15 to-orange-500/15',
    title: 'Celebration Time!',
<<<<<<< HEAD
    ctaText: 'Celebrate with Premium',
=======
    ctaText: 'Celebrate with Premium'
>>>>>>> 02f0594e
  },
  feature_unlock: {
    icon: Zap,
    color: '#8b5cf6',
    bgGradient: 'from-purple-500/15 to-violet-500/15',
    title: 'Unlock Your Potential',
<<<<<<< HEAD
    ctaText: 'Unlock Features',
=======
    ctaText: 'Unlock Features'
>>>>>>> 02f0594e
  },
  social_proof: {
    icon: Users,
    color: '#06b6d4',
    bgGradient: 'from-cyan-500/15 to-blue-500/15',
    title: 'Join the Community',
<<<<<<< HEAD
    ctaText: 'Join Premium Users',
=======
    ctaText: 'Join Premium Users'
>>>>>>> 02f0594e
  },
  limited_time: {
    icon: Clock,
    color: '#ef4444',
    bgGradient: 'from-red-500/15 to-rose-500/15',
    title: 'Limited Time Offer',
<<<<<<< HEAD
    ctaText: 'Claim Offer Now',
=======
    ctaText: 'Claim Offer Now'
>>>>>>> 02f0594e
  },
  habit_milestone: {
    icon: TrendingUp,
    color: '#10b981',
    bgGradient: 'from-emerald-500/15 to-green-500/15',
    title: 'Supercharge Your Success',
<<<<<<< HEAD
    ctaText: 'Power Up Your Habits',
=======
    ctaText: 'Power Up Your Habits'
>>>>>>> 02f0594e
  },
  gentle_nudge: {
    icon: Heart,
    color: '#ec4899',
    bgGradient: 'from-pink-500/15 to-rose-500/15',
    title: 'Ready for More?',
<<<<<<< HEAD
    ctaText: 'Explore Premium',
  },
=======
    ctaText: 'Explore Premium'
  }
>>>>>>> 02f0594e
};

const TRIGGER_MESSAGES = {
  streak_milestone: 'Amazing streak achievement!',
  achievement_unlock: 'New achievement unlocked!',
  social_sharing: 'You shared your success!',
  challenge_completion: 'Challenge completed!',
  habit_formation: 'Habit successfully formed!',
<<<<<<< HEAD
  feature_limitation: "You've hit the free limit",
  peer_influence: 'Your friends are succeeding!',
=======
  feature_limitation: 'You\'ve hit the free limit',
  peer_influence: 'Your friends are succeeding!'
>>>>>>> 02f0594e
};

export const SmartUpgradePrompt: React.FC<SmartUpgradePromptProps> = ({
  prompt,
  onUpgrade,
  onDismiss,
  onLearnMore
}) => {
  const [timeRemaining, setTimeRemaining] = useState<string>('');
  const [isVisible, setIsVisible] = useState(false);

  useEffect(() => {
    if (prompt && prompt.urgency.expiresAt) {
      const updateTimer = () => {
        const now = new Date().getTime();
        const expiry = new Date(prompt.urgency.expiresAt!).getTime();
        const diff = expiry - now;

        if (diff <= 0) {
          setTimeRemaining('Expired');
          return;
        }

        const hours = Math.floor(diff / (1000 * 60 * 60));
        const minutes = Math.floor((diff % (1000 * 60 * 60)) / (1000 * 60));

        if (hours > 0) {
          setTimeRemaining(`${hours}h ${minutes}m`);
        } else {
          setTimeRemaining(`${minutes}m`);
        }
      };

      updateTimer();
      const interval = setInterval(updateTimer, 60000); // Update every minute

      return () => clearInterval(interval);
    }
  }, [prompt]);

  useEffect(() => {
    if (prompt) {
      setIsVisible(true);
    }
  }, [prompt]);

  const handleUpgrade = () => {
    if (prompt) {
      onUpgrade?.(prompt);
      setIsVisible(false);
    }
  };

  const handleDismiss = () => {
    if (prompt) {
      onDismiss?.(prompt);
      setIsVisible(false);
    }
  };

  const handleLearnMore = () => {
    if (prompt) {
      onLearnMore?.(prompt);
    }
  };

  if (!prompt || !isVisible) return null;

  const config = PROMPT_TYPE_CONFIGS[prompt.promptType];
  const IconComponent = config.icon;
  const hasDiscount = prompt.discount && prompt.discount.percentage > 0;
  const urgencyLevel = prompt.urgency.level;

  return (
    <AnimatePresence>
      <motion.div
        className="fixed inset-0 z-50 flex items-center justify-center p-4 bg-background/80 backdrop-blur-sm"
        initial={{ opacity: 0 }}
        animate={{ opacity: 1 }}
        exit={{ opacity: 0 }}
      >
        <motion.div
          initial={{ scale: 0.9, opacity: 0, y: 20 }}
          animate={{ scale: 1, opacity: 1, y: 0 }}
          exit={{ scale: 0.9, opacity: 0, y: 20 }}
          transition={{ type: 'spring', damping: 25, stiffness: 300 }}
          className="relative max-w-md w-full"
        >
          <Card className={`relative overflow-hidden bg-gradient-to-br ${config.bgGradient} border-2`}
                style={{ borderColor: `${config.color}40` }}>

            {/* Close Button */}
            <Button
              variant="ghost"
              size="sm"
              className="absolute top-4 right-4 z-10"
              onClick={handleDismiss}
            >
              <X className="w-4 h-4" />
            </Button>

            <CardContent className="p-6">
              {/* Header Section */}
              <div className="text-center mb-6">
                {/* Trigger Context */}
                <motion.div
                  className="inline-flex items-center gap-2 px-3 py-1 bg-muted/20 rounded-full mb-4"
                  initial={{ scale: 0 }}
                  animate={{ scale: 1 }}
                  transition={{ delay: 0.2 }}
                >
                  <Sparkles className="w-3 h-3 text-yellow-500" />
                  <span className="text-xs font-medium">
                    {TRIGGER_MESSAGES[prompt.triggerType]}
                  </span>
                </motion.div>

                {/* Main Icon */}
                <motion.div
                  className="w-16 h-16 mx-auto mb-4 rounded-full flex items-center justify-center relative"
                  style={{ backgroundColor: `${config.color}20` }}
                  animate={{
                    scale: [1, 1.05, 1],
                    rotate: [0, 5, -5, 0]
                  }}
                  transition={{
                    duration: 3,
                    repeat: Infinity
                  }}
                >
                  <IconComponent className="w-8 h-8" style={{ color: config.color }} />

                  {urgencyLevel === 'high' && (
                    <motion.div
                      className="absolute inset-0 rounded-full"
                      style={{ backgroundColor: config.color }}
                      animate={{
                        scale: [1, 1.2, 1],
                        opacity: [0.2, 0.1, 0.2]
                      }}
                      transition={{
                        duration: 1.5,
                        repeat: Infinity
                      }}
                    />
                  )}
                </motion.div>

                {/* Title */}
                <h2 className="text-xl font-bold mb-2" style={{ color: config.color }}>
                  {prompt.title}
                </h2>

                {/* Context Info */}
                {prompt.context.streakDays > 0 && (
                  <div className="flex items-center justify-center gap-2 mb-3">
                    <Star className="w-4 h-4 text-yellow-500" />
                    <span className="text-sm font-medium">
                      {prompt.context.streakDays} day streak achieved!
                    </span>
                  </div>
                )}

                {/* Description */}
                <p className="text-muted-foreground text-sm leading-relaxed">
                  {prompt.description}
                </p>
              </div>

              {/* Benefits Section */}
              <div className="mb-6">
                <h3 className="font-medium mb-3 flex items-center gap-2">
                  <Crown className="w-4 h-4 text-yellow-500" />
                  Premium Benefits
                </h3>
                <div className="space-y-2">
                  {prompt.benefits.slice(0, 3).map((benefit, index) => (
                    <motion.div
                      key={index}
                      className="flex items-start gap-3 text-sm"
                      initial={{ opacity: 0, x: -20 }}
                      animate={{ opacity: 1, x: 0 }}
                      transition={{ delay: 0.3 + index * 0.1 }}
                    >
                      <div className="w-2 h-2 rounded-full bg-green-500 mt-2 flex-shrink-0" />
                      <span>{benefit}</span>
                    </motion.div>
                  ))}
                </div>
              </div>

              {/* Discount Section */}
              {hasDiscount && (
                <motion.div
                  className="mb-6 p-3 bg-gradient-to-r from-green-500/10 to-emerald-500/10 rounded-lg border border-green-500/20"
                  initial={{ scale: 0.95 }}
                  animate={{ scale: 1 }}
                  transition={{ delay: 0.5 }}
                >
                  <div className="flex items-center justify-center gap-2 mb-2">
                    <Gift className="w-5 h-5 text-green-600" />
                    <span className="font-bold text-lg text-green-600">
                      {prompt.discount!.percentage}% OFF
                    </span>
                  </div>
                  <p className="text-sm text-center text-green-700">
                    {prompt.discount!.reason}
                  </p>
                  {prompt.discount!.code && (
                    <div className="mt-2 p-2 bg-green-100 rounded border-2 border-dashed border-green-300 text-center">
                      <span className="font-mono font-bold text-green-800">
                        {prompt.discount!.code}
                      </span>
                    </div>
                  )}
                </motion.div>
              )}

              {/* Social Proof */}
              {prompt.socialProof && (
                <motion.div
                  className="mb-6 p-3 bg-muted/20 rounded-lg text-center"
                  initial={{ opacity: 0 }}
                  animate={{ opacity: 1 }}
                  transition={{ delay: 0.4 }}
                >
                  <p className="text-sm text-muted-foreground">{prompt.socialProof}</p>
                </motion.div>
              )}

              {/* Urgency Timer */}
              {prompt.urgency.expiresAt && timeRemaining !== 'Expired' && (
                <motion.div
                  className={`mb-6 p-3 rounded-lg text-center ${
<<<<<<< HEAD
                    urgencyLevel === 'high'
                      ? 'bg-red-500/10 border border-red-500/20'
                      : urgencyLevel === 'medium'
                        ? 'bg-orange-500/10 border border-orange-500/20'
                        : 'bg-blue-500/10 border border-blue-500/20'
                  }`}
                  animate={
                    urgencyLevel === 'high'
                      ? {
                          scale: [1, 1.02, 1],
                        }
                      : {}
                  }
=======
                    urgencyLevel === 'high' ? 'bg-red-500/10 border border-red-500/20' :
                    urgencyLevel === 'medium' ? 'bg-orange-500/10 border border-orange-500/20' :
                    'bg-blue-500/10 border border-blue-500/20'
                  }`}
                  animate={urgencyLevel === 'high' ? {
                    scale: [1, 1.02, 1]
                  } : {}}
>>>>>>> 02f0594e
                  transition={{
                    duration: 2,
                    repeat: Infinity
                  }}
                >
                  <div className="flex items-center justify-center gap-2 mb-1">
<<<<<<< HEAD
                    <Clock
                      className={`w-4 h-4 ${
                        urgencyLevel === 'high'
                          ? 'text-red-500'
                          : urgencyLevel === 'medium'
                            ? 'text-orange-500'
                            : 'text-blue-500'
                      }`}
                    />
=======
                    <Clock className={`w-4 h-4 ${
                      urgencyLevel === 'high' ? 'text-red-500' :
                      urgencyLevel === 'medium' ? 'text-orange-500' :
                      'text-blue-500'
                    }`} />
>>>>>>> 02f0594e
                    <span className="font-medium text-sm">
                      {prompt.urgency.message}
                    </span>
                  </div>
<<<<<<< HEAD
                  <div
                    className={`font-bold ${
                      urgencyLevel === 'high'
                        ? 'text-red-600'
                        : urgencyLevel === 'medium'
                          ? 'text-orange-600'
                          : 'text-blue-600'
                    }`}
                  >
=======
                  <div className={`font-bold ${
                    urgencyLevel === 'high' ? 'text-red-600' :
                    urgencyLevel === 'medium' ? 'text-orange-600' :
                    'text-blue-600'
                  }`}>
>>>>>>> 02f0594e
                    {timeRemaining} remaining
                  </div>
                </motion.div>
              )}

              {/* Action Buttons */}
              <div className="flex gap-3">
                <Button variant="outline" className="flex-1" onClick={handleLearnMore}>
                  Learn More
                </Button>
                <Button
                  className="flex-2"
                  onClick={handleUpgrade}
                  style={{ backgroundColor: config.color }}
                >
                  <Crown className="w-4 h-4 mr-2" />
                  {config.ctaText}
                </Button>
              </div>

              {/* Trust Indicators */}
              <div className="flex items-center justify-center gap-4 mt-4 pt-4 border-t border-muted/20">
                <div className="flex items-center gap-1">
                  <Shield className="w-3 h-3 text-green-500" />
                  <span className="text-xs text-muted-foreground">30-day guarantee</span>
                </div>
                <div className="flex items-center gap-1">
                  <Users className="w-3 h-3 text-blue-500" />
                  <span className="text-xs text-muted-foreground">Join 15k+ users</span>
                </div>
                <div className="flex items-center gap-1">
                  <Star className="w-3 h-3 text-yellow-500" />
                  <span className="text-xs text-muted-foreground">4.9/5 rating</span>
                </div>
              </div>
            </CardContent>

            {/* Background Pattern */}
            <div
              className="absolute inset-0 opacity-5 pointer-events-none"
              style={{
                backgroundImage: `radial-gradient(circle at 30% 70%, ${config.color} 1px, transparent 1px)`,
<<<<<<< HEAD
                backgroundSize: '25px 25px',
=======
                backgroundSize: '25px 25px'
>>>>>>> 02f0594e
              }}
            />
          </Card>
        </motion.div>
      </motion.div>
    </AnimatePresence>
  );
};<|MERGE_RESOLUTION|>--- conflicted
+++ resolved
@@ -15,20 +15,12 @@
   Star,
   TrendingUp,
   Shield,
-<<<<<<< HEAD
-  Heart,
-=======
   Heart
->>>>>>> 02f0594e
 } from 'lucide-react';
 import {
   SmartUpgradePrompt as SmartUpgradePromptType,
   UpgradePromptType,
-<<<<<<< HEAD
-  UpgradeTriggerType,
-=======
   UpgradeTriggerType
->>>>>>> 02f0594e
 } from '../types/struggling-sam';
 
 interface SmartUpgradePromptProps {
@@ -44,68 +36,43 @@
     color: '#f59e0b',
     bgGradient: 'from-amber-500/15 to-orange-500/15',
     title: 'Celebration Time!',
-<<<<<<< HEAD
-    ctaText: 'Celebrate with Premium',
-=======
     ctaText: 'Celebrate with Premium'
->>>>>>> 02f0594e
   },
   feature_unlock: {
     icon: Zap,
     color: '#8b5cf6',
     bgGradient: 'from-purple-500/15 to-violet-500/15',
     title: 'Unlock Your Potential',
-<<<<<<< HEAD
-    ctaText: 'Unlock Features',
-=======
     ctaText: 'Unlock Features'
->>>>>>> 02f0594e
   },
   social_proof: {
     icon: Users,
     color: '#06b6d4',
     bgGradient: 'from-cyan-500/15 to-blue-500/15',
     title: 'Join the Community',
-<<<<<<< HEAD
-    ctaText: 'Join Premium Users',
-=======
     ctaText: 'Join Premium Users'
->>>>>>> 02f0594e
   },
   limited_time: {
     icon: Clock,
     color: '#ef4444',
     bgGradient: 'from-red-500/15 to-rose-500/15',
     title: 'Limited Time Offer',
-<<<<<<< HEAD
-    ctaText: 'Claim Offer Now',
-=======
     ctaText: 'Claim Offer Now'
->>>>>>> 02f0594e
   },
   habit_milestone: {
     icon: TrendingUp,
     color: '#10b981',
     bgGradient: 'from-emerald-500/15 to-green-500/15',
     title: 'Supercharge Your Success',
-<<<<<<< HEAD
-    ctaText: 'Power Up Your Habits',
-=======
     ctaText: 'Power Up Your Habits'
->>>>>>> 02f0594e
   },
   gentle_nudge: {
     icon: Heart,
     color: '#ec4899',
     bgGradient: 'from-pink-500/15 to-rose-500/15',
     title: 'Ready for More?',
-<<<<<<< HEAD
-    ctaText: 'Explore Premium',
-  },
-=======
     ctaText: 'Explore Premium'
   }
->>>>>>> 02f0594e
 };
 
 const TRIGGER_MESSAGES = {
@@ -114,13 +81,8 @@
   social_sharing: 'You shared your success!',
   challenge_completion: 'Challenge completed!',
   habit_formation: 'Habit successfully formed!',
-<<<<<<< HEAD
-  feature_limitation: "You've hit the free limit",
-  peer_influence: 'Your friends are succeeding!',
-=======
   feature_limitation: 'You\'ve hit the free limit',
   peer_influence: 'Your friends are succeeding!'
->>>>>>> 02f0594e
 };
 
 export const SmartUpgradePrompt: React.FC<SmartUpgradePromptProps> = ({
@@ -355,21 +317,6 @@
               {prompt.urgency.expiresAt && timeRemaining !== 'Expired' && (
                 <motion.div
                   className={`mb-6 p-3 rounded-lg text-center ${
-<<<<<<< HEAD
-                    urgencyLevel === 'high'
-                      ? 'bg-red-500/10 border border-red-500/20'
-                      : urgencyLevel === 'medium'
-                        ? 'bg-orange-500/10 border border-orange-500/20'
-                        : 'bg-blue-500/10 border border-blue-500/20'
-                  }`}
-                  animate={
-                    urgencyLevel === 'high'
-                      ? {
-                          scale: [1, 1.02, 1],
-                        }
-                      : {}
-                  }
-=======
                     urgencyLevel === 'high' ? 'bg-red-500/10 border border-red-500/20' :
                     urgencyLevel === 'medium' ? 'bg-orange-500/10 border border-orange-500/20' :
                     'bg-blue-500/10 border border-blue-500/20'
@@ -377,51 +324,26 @@
                   animate={urgencyLevel === 'high' ? {
                     scale: [1, 1.02, 1]
                   } : {}}
->>>>>>> 02f0594e
                   transition={{
                     duration: 2,
                     repeat: Infinity
                   }}
                 >
                   <div className="flex items-center justify-center gap-2 mb-1">
-<<<<<<< HEAD
-                    <Clock
-                      className={`w-4 h-4 ${
-                        urgencyLevel === 'high'
-                          ? 'text-red-500'
-                          : urgencyLevel === 'medium'
-                            ? 'text-orange-500'
-                            : 'text-blue-500'
-                      }`}
-                    />
-=======
                     <Clock className={`w-4 h-4 ${
                       urgencyLevel === 'high' ? 'text-red-500' :
                       urgencyLevel === 'medium' ? 'text-orange-500' :
                       'text-blue-500'
                     }`} />
->>>>>>> 02f0594e
                     <span className="font-medium text-sm">
                       {prompt.urgency.message}
                     </span>
                   </div>
-<<<<<<< HEAD
-                  <div
-                    className={`font-bold ${
-                      urgencyLevel === 'high'
-                        ? 'text-red-600'
-                        : urgencyLevel === 'medium'
-                          ? 'text-orange-600'
-                          : 'text-blue-600'
-                    }`}
-                  >
-=======
                   <div className={`font-bold ${
                     urgencyLevel === 'high' ? 'text-red-600' :
                     urgencyLevel === 'medium' ? 'text-orange-600' :
                     'text-blue-600'
                   }`}>
->>>>>>> 02f0594e
                     {timeRemaining} remaining
                   </div>
                 </motion.div>
@@ -464,11 +386,7 @@
               className="absolute inset-0 opacity-5 pointer-events-none"
               style={{
                 backgroundImage: `radial-gradient(circle at 30% 70%, ${config.color} 1px, transparent 1px)`,
-<<<<<<< HEAD
-                backgroundSize: '25px 25px',
-=======
                 backgroundSize: '25px 25px'
->>>>>>> 02f0594e
               }}
             />
           </Card>
