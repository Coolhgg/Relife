import React, { useState, useEffect } from 'react';
import { motion, AnimatePresence } from 'framer-motion';
import useAuth from '../hooks/useAuth';
import {
  Volume2,
  Crown,
  Lock,
  Play,
  Pause,
  Skull,
  Bot,
  Laugh,
  Brain,
  Zap,
  Heart,
  Shield,
  Fire,
} from 'lucide-react';
import { PremiumGate } from './PremiumGate';
import { SubscriptionService } from '../services/subscription';
import type { VoiceMood, VoiceMoodConfig, User } from '../types';
import { TimeoutHandle } from '../types/timers';

interface VoicePersonalitySelectorProps {
  selectedMood: VoiceMood;
  onMoodChange: (mood: VoiceMood) => void;
  user: User;
  showPreview?: boolean;
}

// Configuration for all voice personalities
const VOICE_PERSONALITIES: VoiceMoodConfig[] = [
  // Free personalities
  {
    id: 'drill-sergeant',
    name: 'Drill Sergeant',
    description: 'Aggressive, high-energy military style wake-up calls',
    icon: '🪖',
    color: 'bg-red-600',
    sample: 'ATTENTION! Time to wake up, soldier!',
  },
  {
    id: 'sweet-angel',
    name: 'Sweet Angel',
    description: 'Gentle, caring, and supportive morning messages',
    icon: '😇',
    color: 'bg-pink-500',
    sample: 'Good morning, sunshine! Time to rise and shine!',
  },
  {
    id: 'anime-hero',
    name: 'Anime Hero',
    description: 'Energetic and encouraging with heroic motivation',
    icon: '⚡',
    color: 'bg-yellow-500',
    sample: 'The adventure begins! Your destiny awaits!',
  },
  {
    id: 'savage-roast',
    name: 'Savage Roast',
    description: 'Sarcastic and humorous with playful insults',
    icon: '🔥',
    color: 'bg-orange-600',
    sample: 'Still sleeping? Seriously? Everyone else is already winning!',
  },
  {
    id: 'motivational',
    name: 'Motivational',
    description: 'Professional motivational speaker energy',
    icon: '🎯',
    color: 'bg-blue-600',
    sample: 'Time to achieve greatness! Your success story starts now!',
  },
  {
    id: 'gentle',
    name: 'Gentle',
    description: 'Calm, peaceful, and relaxing wake-up experience',
    icon: '🌸',
    color: 'bg-green-500',
    sample: 'Good morning, dear. Time to gently wake up.',
  },
];

// Premium personalities (Pro+ only)
const PREMIUM_PERSONALITIES: VoiceMoodConfig[] = [
  {
    id: 'demon-lord',
    name: 'Demon Lord',
    description: 'Dark, powerful, and intimidating infernal commands',
    icon: '👹',
    color: 'bg-red-900',
    sample: 'AWAKEN, MORTAL! Your eternal slumber ends NOW!',
  },
  {
    id: 'ai-robot',
    name: 'AI Bot',
    description: 'Mechanical, precise, and systematic wake protocols',
    icon: '🤖',
    color: 'bg-gray-600',
    sample: 'SYSTEM INITIATED. USER AWAKENING REQUIRED.',
  },
  {
    id: 'comedian',
    name: 'Comedian',
    description: 'Hilarious stand-up comedy style morning entertainment',
    icon: '😄',
    color: 'bg-purple-600',
    sample: "Ladies and gentlemen, please welcome... someone who's still asleep!",
  },
  {
    id: 'philosopher',
    name: 'Philosopher',
    description: 'Deep, thoughtful, and contemplative wisdom for mornings',
    icon: '🧠',
    color: 'bg-indigo-700',
    sample: 'Consider this: another day of existence begins.',
  },
];

const getPersonalityIcon = (mood: VoiceMood) => {
  switch (mood) {
    case 'drill-sergeant':
      return Shield;
    case 'sweet-angel':
      return Heart;
    case 'anime-hero':
      return Zap;
    case 'savage-roast':
      return Fire;
    case 'motivational':
      return Crown;
    case 'gentle':
      return Heart;
    case 'demon-lord':
      return Skull;
    case 'ai-robot':
      return Bot;
    case 'comedian':
      return Laugh;
    case 'philosopher':
      return Brain;
    default:
      return Volume2;
  }
};

export const VoicePersonalitySelector: React.FC<VoicePersonalitySelectorProps> = ({
  selectedMood,
  onMoodChange,
  _user,
  showPreview = true,
}) => {
  const [hasPreviewAccess, setHasPreviewAccess] = useState(false);
  const [previewingMood, setPreviewingMood] = useState<VoiceMood | null>(null);
  const [hasPremiumPersonalities, setHasPremiumPersonalities] = useState(false);

  useEffect(() => {
    checkPremiumAccess();
  }, [user.id]);

  const checkPremiumAccess = async () => {
    const access = await SubscriptionService.hasFeatureAccess(
      _user.id,
      'premiumPersonalities'
    );
    setHasPremiumPersonalities(access);

    const previewAccess = await SubscriptionService.hasFeatureAccess(
      _user.id,
      'elevenlabsVoices'
    );
    setHasPreviewAccess(previewAccess);
  };

  const handlePersonalitySelect = (mood: VoiceMood) => {
    // Check if it's a premium personality
    const isPremium = PREMIUM_PERSONALITIES.find(p => p.id === mood);

    if (isPremium && !hasPremiumPersonalities) {
      // Don't allow selection, premium gate will handle this
      return;
    }

    onMoodChange(mood);
  };

  const playPreview = async (mood: VoiceMood) => {
    if (previewingMood === mood) {
      setPreviewingMood(null);
      return;
    }

    setPreviewingMood(mood);

    // Find the personality config
    const personality = [...VOICE_PERSONALITIES, ...PREMIUM_PERSONALITIES].find(
      p => p.id === mood
    );
    if (personality && hasPreviewAccess) {
      // Here you would implement actual voice preview
      // For now, just simulate preview duration
      setTimeout(() => {
        setPreviewingMood(null);
      }, 3000);
    }
  };

  const renderPersonalityCard = (
    personality: VoiceMoodConfig,
    isPremium: boolean = false
  ) => {
    const IconComponent = getPersonalityIcon(personality.id as VoiceMood);
    const isSelected = selectedMood === personality.id;
    const isLocked = isPremium && !hasPremiumPersonalities;
    const isPreviewing = previewingMood === personality.id;

    return (
      <motion.div
        key={personality.id}
        layout
        className={`
          relative rounded-xl p-4 border-2 transition-all duration-200 cursor-pointer
          ${
            isSelected
              ? `${personality.color} border-white/50 shadow-lg`
              : isLocked
                ? 'bg-gray-800 border-gray-600 opacity-75'
                : 'bg-gray-900 border-gray-700 hover:border-gray-600'
          }
          ${isLocked ? 'cursor-not-allowed' : 'hover:scale-105'}
        `}
        onClick={() =>
          !isLocked && handlePersonalitySelect(personality.id as VoiceMood)
        }
        whileHover={!isLocked ? { scale: 1.02 } : undefined}
        whileTap={!isLocked ? { scale: 0.98 } : undefined}
      >
        {/* Premium Badge */}
        {isPremium && (
          <div className="absolute -top-2 -right-2 bg-gradient-to-r from-yellow-400 to-yellow-600 rounded-full p-2">
            <Crown className="h-3 w-3 text-white" />
          </div>
        )}

        {/* Lock Overlay for Premium */}
        {isLocked && (
          <div className="absolute inset-0 bg-black/60 rounded-xl flex items-center justify-center">
            <div className="text-center">
              <Lock className="h-8 w-8 text-gray-400 mx-auto mb-2" />
              <p className="text-xs text-gray-400 font-medium">Pro Required</p>
            </div>
          </div>
        )}

        {/* Personality Icon */}
        <div className="flex items-center justify-center mb-3">
          <div
            className={`
            p-3 rounded-full
            ${isSelected ? 'bg-white/20' : 'bg-gray-800/50'}
          `}
          >
            <IconComponent
              className={`h-6 w-6 ${isSelected ? 'text-white' : 'text-gray-400'}`}
            />
          </div>
        </div>

        {/* Personality Info */}
        <div className="text-center">
          <h3
            className={`font-bold text-sm mb-1 ${isSelected ? 'text-white' : 'text-gray-300'}`}
          >
            {personality.name}
          </h3>
          <p
            className={`text-xs leading-tight ${isSelected ? 'text-gray-200' : 'text-gray-500'}`}
          >
            {personality.description}
          </p>
        </div>

        {/* Sample Text */}
        {isSelected && (
          <motion.div
            initial={{ opacity: 0, y: 10 }}
            animate={{ opacity: 1, y: 0 }}
            className="mt-3 p-2 bg-black/20 rounded-lg"
          >
            <p className="text-xs italic text-center text-gray-200">
              "{personality.sample}"
            </p>
          </motion.div>
        )}

        {/* Preview Button */}
        {showPreview && hasPreviewAccess && !isLocked && (
          <div className="absolute bottom-2 right-2">
            <button
<<<<<<< HEAD
              onClick={(e: React.MouseEvent<HTMLButtonElement>) => {
=======
              onClick={(e: any) => {
                // auto: implicit any
>>>>>>> 22989ab4
                e.stopPropagation();
                playPreview(personality.id as VoiceMood);
              }}
              className="p-2 bg-black/30 hover:bg-black/50 rounded-full transition-colors"
            >
              {isPreviewing ? (
                <Pause className="h-3 w-3 text-white" />
              ) : (
                <Play className="h-3 w-3 text-white" />
              )}
            </button>
          </div>
        )}
      </motion.div>
    );
  };

  return (
    <div className="space-y-6">
      {/* Free Personalities Section */}
      <div>
        <h3 className="text-lg font-semibold text-white mb-4 flex items-center">
          <Volume2 className="h-5 w-5 mr-2" />
          Voice Personalities
        </h3>
        <div className="grid grid-cols-2 md:grid-cols-3 lg:grid-cols-6 gap-4">
          {VOICE_PERSONALITIES.map(personality =>
            renderPersonalityCard(personality, false)
          )}
        </div>
      </div>

      {/* Premium Personalities Section */}
      <div>
        <h3 className="text-lg font-semibold text-white mb-4 flex items-center">
          <Crown className="h-5 w-5 mr-2 text-yellow-400" />
          Premium Personalities
          <span className="ml-2 px-2 py-1 bg-gradient-to-r from-yellow-400 to-yellow-600 text-black text-xs rounded-full font-bold">
            PRO+
          </span>
        </h3>

        {hasPremiumPersonalities ? (
          <div className="grid grid-cols-2 md:grid-cols-2 lg:grid-cols-4 gap-4">
            {PREMIUM_PERSONALITIES.map(personality =>
              renderPersonalityCard(personality, true)
            )}
          </div>
        ) : (
          <PremiumGate
            feature="premiumPersonalities"
            userId={_user.id}
            title="🎭 Premium Voice Personalities"
            description="Unlock Demon Lord, AI Bot, Comedian, and Philosopher personalities with Pro subscription."
            mode="overlay"
          >
            <div className="grid grid-cols-2 md:grid-cols-2 lg:grid-cols-4 gap-4">
              {PREMIUM_PERSONALITIES.map(personality =>
                renderPersonalityCard(personality, true)
              )}
            </div>
          </PremiumGate>
        )}
      </div>

      {/* Upgrade Prompt for Premium Personalities */}
      {!hasPremiumPersonalities && (
        <div className="bg-gradient-to-r from-yellow-900/50 to-orange-900/50 border border-yellow-500/30 rounded-xl p-6 text-center">
          <Crown className="h-12 w-12 text-yellow-400 mx-auto mb-4" />
          <h4 className="text-xl font-bold text-white mb-2">
            Unlock Premium Personalities
          </h4>
          <p className="text-gray-300 mb-4">
            Get access to Demon Lord, AI Bot, Comedian, and Philosopher personalities
            with advanced AI-powered voice synthesis.
          </p>
          <div className="flex items-center justify-center space-x-4 text-sm text-gray-400">
            <div className="flex items-center">
              <Skull className="h-4 w-4 mr-1 text-red-400" />
              Demon Lord
            </div>
            <div className="flex items-center">
              <Bot className="h-4 w-4 mr-1 text-gray-400" />
              AI Bot
            </div>
            <div className="flex items-center">
              <Laugh className="h-4 w-4 mr-1 text-purple-400" />
              Comedian
            </div>
            <div className="flex items-center">
              <Brain className="h-4 w-4 mr-1 text-indigo-400" />
              Philosopher
            </div>
          </div>
        </div>
      )}
    </div>
  );
};

export default VoicePersonalitySelector;<|MERGE_RESOLUTION|>--- conflicted
+++ resolved
@@ -1,6 +1,5 @@
 import React, { useState, useEffect } from 'react';
 import { motion, AnimatePresence } from 'framer-motion';
-import useAuth from '../hooks/useAuth';
 import {
   Volume2,
   Crown,
@@ -147,7 +146,7 @@
 export const VoicePersonalitySelector: React.FC<VoicePersonalitySelectorProps> = ({
   selectedMood,
   onMoodChange,
-  _user,
+  user,
   showPreview = true,
 }) => {
   const [hasPreviewAccess, setHasPreviewAccess] = useState(false);
@@ -160,13 +159,13 @@
 
   const checkPremiumAccess = async () => {
     const access = await SubscriptionService.hasFeatureAccess(
-      _user.id,
+      user.id,
       'premiumPersonalities'
     );
     setHasPremiumPersonalities(access);
 
     const previewAccess = await SubscriptionService.hasFeatureAccess(
-      _user.id,
+      user.id,
       'elevenlabsVoices'
     );
     setHasPreviewAccess(previewAccess);
@@ -297,12 +296,8 @@
         {showPreview && hasPreviewAccess && !isLocked && (
           <div className="absolute bottom-2 right-2">
             <button
-<<<<<<< HEAD
-              onClick={(e: React.MouseEvent<HTMLButtonElement>) => {
-=======
               onClick={(e: any) => {
                 // auto: implicit any
->>>>>>> 22989ab4
                 e.stopPropagation();
                 playPreview(personality.id as VoiceMood);
               }}
@@ -354,7 +349,7 @@
         ) : (
           <PremiumGate
             feature="premiumPersonalities"
-            userId={_user.id}
+            userId={user.id}
             title="🎭 Premium Voice Personalities"
             description="Unlock Demon Lord, AI Bot, Comedian, and Philosopher personalities with Pro subscription."
             mode="overlay"
