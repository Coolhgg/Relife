--- conflicted
+++ resolved
@@ -1,7 +1,6 @@
 /// <reference lib="dom" />
 import React from 'react';
 import { useState, useEffect, useRef } from 'react';
-// Replaced stub import with proper implementation
 import {
   X,
   Clock,
@@ -53,7 +52,7 @@
   onSave,
   onCancel,
   userId,
-  _user,
+  user,
 }) => {
   const [formData, setFormData] = useState({
     time: alarm?.time || '07:00',
@@ -92,18 +91,17 @@
 
   useEffect(() => {
     checkNuclearAccess();
-    // eslint-disable-next-line react-hooks/exhaustive-deps -- auto: manual review required; refs: checkNuclearAccess
   }, [user.id]);
 
   const checkNuclearAccess = async () => {
     try {
       const access = await PremiumService.getInstance().hasFeatureAccess(
-        _user.id,
+        user.id,
         'nuclear_mode'
       );
       setHasNuclearAccess(access);
-    } catch (_error) {
-      console._error('Error checking nuclear mode access:', _error);
+    } catch (error) {
+      console.error('Error checking nuclear mode access:', error);
       setHasNuclearAccess(false);
     }
   };
@@ -162,7 +160,6 @@
     };
 
     loadCustomSounds();
-    // eslint-disable-next-line react-hooks/exhaustive-deps -- auto: manual review required; refs: customSoundManager
   }, [userId]);
 
   // Enhanced cleanup for preview audio on unmount
@@ -179,10 +176,10 @@
           previewAudio.currentTime = 0;
           previewAudio.removeAttribute('src'); // Release resource
           previewAudio.load(); // Force garbage collection
-        } catch (_error) {
+        } catch (error) {
           // Silently handle cleanup errors in production
           if (process.env.NODE_ENV === 'development') {
-            console.warn('Error during audio cleanup:', _error);
+            console.warn('Error during audio cleanup:', error);
           }
         }
       }
@@ -284,9 +281,9 @@
   };
 
   const toggleDay = (dayId: number) => {
-    setFormData((prev: unknown) => {
+    setFormData((prev: any) => {
       const newDays = prev.days.includes(dayId)
-        ? prev.days.filter((d: unknown) => d !== dayId)
+        ? prev.days.filter((d: any) => d !== dayId)
         : [...prev.days, dayId].sort();
 
       // Announce the day toggle
@@ -309,7 +306,7 @@
   const selectedMoodConfig = VOICE_MOODS.find(vm => vm.id === selectedVoiceMood);
 
   // Custom sound handlers
-  const handleFileUpload = async (_event: React.ChangeEvent<HTMLInputElement>) => {
+  const handleFileUpload = async (event: React.ChangeEvent<HTMLInputElement>) => {
     const file = event.target.files?.[0];
     if (!file) return;
 
@@ -330,8 +327,9 @@
       );
 
       if (result.success && result.customSound) {
-        setCustomSounds((prev: unknown) => [result.customSound!, ...prev]);
-        setFormData((prev: unknown) => ({
+        setCustomSounds((prev: boolean) => [result.customSound!, ...prev]);
+        setFormData((prev: any
+) => ({ 
           ...prev,
           soundType: 'custom',
           customSoundId: result.customSound!.id,
@@ -340,11 +338,11 @@
           `Custom sound "${result.customSound.name}" uploaded successfully`
         );
       } else {
-        announceError(`Upload failed: ${result._error}`);
+        announceError(`Upload failed: ${result.error}`);
       }
-    } catch (_error) {
+    } catch (error) {
       announceError(
-        `Upload failed: ${error instanceof Error ? _error.message : 'Unknown _error'}`
+        `Upload failed: ${error instanceof Error ? error.message : 'Unknown error'}`
       );
     } finally {
       setIsUploadingSound(false);
@@ -357,7 +355,7 @@
   };
 
   const handleSoundTypeChange = (soundType: 'built-in' | 'custom' | 'voice-only') => {
-    setFormData((prev: unknown) => ({
+    setFormData((prev: any) => ({
       ...prev,
       soundType,
       customSoundId: soundType === 'custom' ? prev.customSoundId : '',
@@ -365,7 +363,7 @@
   };
 
   const handleCustomSoundSelect = (soundId: string) => {
-    setFormData((prev: unknown) => ({
+    setFormData((prev: any) => ({
       ...prev,
       soundType: 'custom',
       customSoundId: soundId,
@@ -423,14 +421,14 @@
           announceError('Audio playback failed');
         };
 
-        audio.addEventListener('_error', errorHandler);
+        audio.addEventListener('error', errorHandler);
 
         setPreviewingSound(sound.id);
         setPreviewAudio(audio);
         audio.play();
-      } catch (_error) {
+      } catch (error) {
         announceError(
-          `Failed to preview sound: ${error instanceof Error ? _error.message : 'Unknown _error'}`
+          `Failed to preview sound: ${error instanceof Error ? error.message : 'Unknown error'}`
         );
         setPreviewingSound(null);
         setPreviewAudio(null);
@@ -442,16 +440,10 @@
     if (confirm(`Are you sure you want to delete "${sound.name}"?`)) {
       const success = await customSoundManager.deleteCustomSound(sound.id, userId);
       if (success) {
-<<<<<<< HEAD
-        setCustomSounds((prev: unknown) =>
-          prev.filter((s: unknown) => s.id !== sound.id)
-        );
-=======
         setCustomSounds((prev: any) => prev.filter((s: any) => s
->>>>>>> 76d4fab9
         // If the deleted sound was selected, reset to voice-only
         if (formData.customSoundId === sound.id) {
-          setFormData((prev: unknown) => ({
+          setFormData((prev: any) => ({
             ...prev,
             soundType: 'voice-only',
             customSoundId: '',
@@ -544,15 +536,10 @@
               id="alarm-time"
               type="time"
               value={formData.time}
-              // TODO: Performance optimization - Use useCallback for event handlers
-              // const handleTimeChange = useCallback((e: React.ChangeEvent<HTMLInputElement>) => {
-              //   const newTime = e.target.value;
-              //   setFormData(prev => ({ ...prev, time: newTime }));
-              //   announceFieldChange(...)
-              // }, []);
-              onChange={(e: React.ChangeEvent<HTMLInputElement>) => {
+              onChange={(e: React.ChangeEvent<HTMLInputElement>
+) => { // auto: implicit any
                 const newTime = e.target.value;
-                setFormData((prev: unknown) => ({ ...prev, time: newTime }));
+                setFormData((prev: any) => ({ ...prev, time: newTime }));
                 announceFieldChange(
                   {
                     fieldName: 'Alarm time',
@@ -568,7 +555,7 @@
                   announceFieldValidation('Time', true);
                 }
               }}
-              onKeyDown={(e: React.KeyboardEvent<HTMLInputElement>) => {
+              onKeyDown={(e: any) => {
                 if (e.key === 'F1') {
                   e.preventDefault();
                   announceFieldDescription(
@@ -581,7 +568,7 @@
               className={`alarm-input text-2xl font-mono ${errors.time ? 'border-red-500 focus:border-red-500' : ''}`}
               required
               aria-invalid={errors.time ? 'true' : 'false'}
-              aria-describedby={errors.time ? 'time-_error' : 'time-help'}
+              aria-describedby={errors.time ? 'time-error' : 'time-help'}
               ref={errors.time ? firstErrorRef : undefined}
             />
             <div id="time-help" className="sr-only">
@@ -589,7 +576,7 @@
             </div>
             {errors.time && (
               <div
-                id="time-_error"
+                id="time-error"
                 className="text-sm text-red-600 dark:text-red-400 mt-1"
                 role="alert"
                 aria-live="polite"
@@ -612,9 +599,10 @@
               id="alarm-label"
               type="text"
               value={formData.label}
-              onChange={(e: React.ChangeEvent<HTMLInputElement>) => {
+              onChange={(e: React.ChangeEvent<HTMLInputElement>
+) => { // auto: implicit any
                 const newLabel = e.target.value;
-                setFormData((prev: unknown) => ({ ...prev, label: newLabel }));
+                setFormData((prev: any) => ({ ...prev, label: newLabel }));
                 announceFieldChange(
                   {
                     fieldName: 'Alarm label',
@@ -632,7 +620,7 @@
                   announceFieldValidation('Label', false, 'Label is required');
                 }
               }}
-              onKeyDown={(e: React.KeyboardEvent<HTMLInputElement>) => {
+              onKeyDown={(e: any) => {
                 if (e.key === 'F1') {
                   e.preventDefault();
                   announceFieldDescription(
@@ -648,7 +636,7 @@
               maxLength={100}
               required
               aria-invalid={errors.label ? 'true' : 'false'}
-              aria-describedby={errors.label ? 'label-_error' : 'label-help'}
+              aria-describedby={errors.label ? 'label-error' : 'label-help'}
               ref={errors.label && !errors.time ? firstErrorRef : undefined}
             />
             <div id="label-help" className="sr-only">
@@ -657,7 +645,7 @@
             </div>
             {errors.label && (
               <div
-                id="label-_error"
+                id="label-error"
                 className="text-sm text-red-600 dark:text-red-400 mt-1"
                 role="alert"
                 aria-live="polite"
@@ -677,7 +665,7 @@
               className="grid grid-cols-7 gap-2"
               role="group"
               aria-labelledby="days-legend"
-              aria-describedby={errors.days ? 'days-_error' : undefined}
+              aria-describedby={errors.days ? 'days-error' : undefined}
               aria-invalid={errors.days ? 'true' : 'false'}
             >
               <div id="days-legend" className="sr-only">
@@ -688,7 +676,7 @@
                   key={day.id}
                   type="button"
                   onClick={() => toggleDay(day.id)}
-                  onKeyDown={(e: React.KeyboardEvent<HTMLButtonElement>) => {
+                  onKeyDown={(e: any) => {
                     if (e.key === 'Enter' || e.key === ' ') {
                       e.preventDefault();
                       toggleDay(day.id);
@@ -722,7 +710,7 @@
             </div>
             {errors.days && (
               <div
-                id="days-_error"
+                id="days-error"
                 className="text-sm text-red-600 dark:text-red-400 mt-1"
                 role="alert"
                 aria-live="polite"
@@ -764,7 +752,7 @@
               className="grid grid-cols-2 gap-3"
               role="radiogroup"
               aria-labelledby="voice-mood-legend"
-              aria-describedby={errors.voiceMood ? 'voice-mood-_error' : undefined}
+              aria-describedby={errors.voiceMood ? 'voice-mood-error' : undefined}
               aria-invalid={errors.voiceMood ? 'true' : 'false'}
             >
               <div id="voice-mood-legend" className="sr-only">
@@ -775,7 +763,7 @@
                   key={mood.id}
                   type="button"
                   onClick={() => handleVoiceMoodSelect(mood.id)}
-                  onKeyDown={(e: React.KeyboardEvent<HTMLButtonElement>) => {
+                  onKeyDown={(e: any) => {
                     if (e.key === 'Enter' || e.key === ' ') {
                       e.preventDefault();
                       handleVoiceMoodSelect(mood.id);
@@ -821,7 +809,7 @@
             </div>
             {errors.voiceMood && (
               <div
-                id="voice-mood-_error"
+                id="voice-mood-error"
                 className="text-sm text-red-600 dark:text-red-400 mt-1"
                 role="alert"
                 aria-live="polite"
@@ -870,16 +858,13 @@
                   key={difficulty.id}
                   type="button"
                   onClick={() => {
-                    setFormData((prev: unknown) => ({
+                    setFormData((prev: any) => ({
                       ...prev,
                       difficulty: difficulty.id as AlarmDifficulty,
                     }));
                     // Clear nuclear challenges when changing difficulty
                     if (difficulty.id !== 'nuclear') {
-                      setFormData((prev: unknown) => ({
-                        ...prev,
-                        nuclearChallenges: [],
-                      }));
+                      setFormData((prev: any) => ({ ...prev, nuclearChallenges: [] }));
                     }
                   }}
                   className={`p-3 rounded-lg border-2 text-left transition-all ${
@@ -911,7 +896,7 @@
                 type="button"
                 onClick={() => {
                   if (hasNuclearAccess) {
-                    setFormData((prev: unknown) => ({
+                    setFormData((prev: any) => ({
                       ...prev,
                       difficulty:
                         formData.difficulty === 'nuclear' ? 'extreme' : 'nuclear',
@@ -1004,15 +989,16 @@
                           checked={
                             formData.nuclearChallenges?.includes(challenge.id) || false
                           }
-                          onChange={(e: React.ChangeEvent<HTMLInputElement>) => {
+                          onChange={(e: React.ChangeEvent<HTMLInputElement>
+) => { // auto: implicit any
                             const challenges = formData.nuclearChallenges || [];
                             if (e.target.checked) {
-                              setFormData((prev: unknown) => ({
+                              setFormData((prev: any) => ({
                                 ...prev,
                                 nuclearChallenges: [...challenges, challenge.id],
                               }));
                             } else {
-                              setFormData((prev: unknown) => ({
+                              setFormData((prev: any) => ({
                                 ...prev,
                                 nuclearChallenges: challenges.filter(
                                   c => c !== challenge.id
@@ -1146,7 +1132,7 @@
                       Your Custom Sounds
                     </div>
                     <div className="max-h-40 overflow-y-auto space-y-2">
-                      {customSounds.map((sound: unknown) => (
+                      {customSounds.map((sound: any) => (
                         <div
                           key={sound.id}
                           className={`flex items-center gap-3 p-3 rounded-lg border transition-all ${
@@ -1267,7 +1253,7 @@
                 id="snooze-enabled"
                 onClick={() => {
                   if (formData.difficulty !== 'nuclear') {
-                    setFormData((prev: unknown) => ({
+                    setFormData((prev: any) => ({
                       ...prev,
                       snoozeEnabled: !prev.snoozeEnabled,
                     }));
@@ -1313,12 +1299,14 @@
                   <select
                     id="snooze-interval"
                     value={formData.snoozeInterval}
-                    onChange={(e: React.ChangeEvent<HTMLSelectElement>) => {
-                      setFormData((prev: unknown) => ({
+                    onChange={(e: React.ChangeEvent<HTMLInputElement>
+) => 
+                      setFormData((prev: any
+) => ({ 
                         ...prev,
                         snoozeInterval: parseInt(e.target.value),
                       }));
-                    }}
+                    }
                     className="alarm-input text-sm"
                   >
                     <option value={1}>1 minute</option>
@@ -1343,12 +1331,14 @@
                   <select
                     id="max-snoozes"
                     value={formData.maxSnoozes}
-                    onChange={(e: React.ChangeEvent<HTMLSelectElement>) => {
-                      setFormData((prev: unknown) => ({
+                    onChange={(e: React.ChangeEvent<HTMLInputElement>
+) => 
+                      setFormData((prev: any
+) => ({ 
                         ...prev,
                         maxSnoozes: parseInt(e.target.value),
                       }));
-                    }}
+                    }
                     className="alarm-input text-sm"
                   >
                     <option value={1}>1 time</option>
@@ -1391,7 +1381,7 @@
       {showNuclearModeUpgrade && (
         <UpgradePrompt
           feature="nuclear_mode"
-          onUpgrade={(tier: unknown) => {
+          onUpgrade={(tier: any) => {
             setShowNuclearModeUpgrade(false);
             // In a real app, redirect to upgrade flow
             console.log(`Upgrading to ${tier} for Nuclear Mode`);
