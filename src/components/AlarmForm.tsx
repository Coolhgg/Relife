/// <reference lib="dom" />
import React from 'react';
import { useState, useEffect, useRef } from 'react';
import {
  X,
  Clock,
  Tag,
  Calendar,
  Volume2,
  Upload,
  Play,
  Pause,
  Trash2,
  Target,
  Crown,
  Lock,
} from 'lucide-react';
import type { Alarm, VoiceMood, CustomSound, AlarmDifficulty, User } from '../types';
import { CustomSoundManager } from '../services/custom-sound-manager';
import { VOICE_MOODS, DAYS_OF_WEEK } from '../utils';
import { validateAlarmData, type AlarmValidationErrors } from '../utils/validation';
import { useDynamicFocus } from '../hooks/useDynamicFocus';
import { useFormAnnouncements } from '../hooks/useFormAnnouncements';
import { useFocusAnnouncements } from '../hooks/useScreenReaderAnnouncements';
import { PremiumService } from '../services/premium';
import NuclearModeSelector from './NuclearModeSelector';
import UpgradePrompt from './UpgradePrompt';
import { TimeoutHandle } from '../types/timers';

interface AlarmFormProps {
  alarm?: Alarm | null;
  onSave: (data: {
    time: string;
    label: string;
    days: number[];
    voiceMood: VoiceMood;
    difficulty?: AlarmDifficulty;
    nuclearChallenges?: string[];
    soundType?: 'built-in' | 'custom' | 'voice-only';
    customSoundId?: string;
    snoozeEnabled?: boolean;
    snoozeInterval?: number;
    maxSnoozes?: number;
  }) => void;
  onCancel: () => void;
  userId: string; // Required for custom sound management
  user: User; // Required for premium feature checks
}

const AlarmForm: React.FC<AlarmFormProps> = ({
  alarm,
  onSave,
  onCancel,
  userId,
  user,
}) => {
  const [formData, setFormData] = useState({
    time: alarm?.time || '07:00',
    label: alarm?.label || '',
    days: alarm?.days || [1, 2, 3, 4, 5], // Default to weekdays
    voiceMood: alarm?.voiceMood || ('motivational' as VoiceMood),
    difficulty: alarm?.difficulty || ('easy' as AlarmDifficulty),
    nuclearChallenges: alarm?.nuclearChallenges || [],
    soundType:
      alarm?.soundType || ('voice-only' as 'built-in' | 'custom' | 'voice-only'),
    customSoundId: alarm?.customSoundId || '',
    snoozeEnabled: alarm?.snoozeEnabled ?? true,
    snoozeInterval: alarm?.snoozeInterval || 5,
    maxSnoozes: alarm?.maxSnoozes || 3,
  });

  const [errors, setErrors] = useState<AlarmValidationErrors>({});
  const [selectedVoiceMood, setSelectedVoiceMood] = useState(formData.voiceMood);
  const [errorAnnouncement, setErrorAnnouncement] = useState('');
  const formRef = useRef<HTMLFormElement>(null);
  const firstErrorRef = useRef<HTMLInputElement>(null);

  // Custom sound management state
  const [customSounds, setCustomSounds] = useState<CustomSound[]>([]);
  const [isUploadingSound, setIsUploadingSound] = useState(false);
  const [uploadProgress, setUploadProgress] = useState<{
    loaded: number;
    total: number;
    percentage: number;
    stage: string;
  } | null>(null);

  // Premium feature state
  const [showNuclearModeUpgrade, setShowNuclearModeUpgrade] = useState(false);
  const [hasNuclearAccess, setHasNuclearAccess] = useState(false);

  useEffect(() => {
    checkNuclearAccess();
  }, [user.id]);

  const checkNuclearAccess = async () => {
    try {
      const access = await PremiumService.getInstance().hasFeatureAccess(
        user.id,
        'nuclear_mode'
      );
      setHasNuclearAccess(access);
    } catch (error) {
      console.error('Error checking nuclear mode access:', error);
      setHasNuclearAccess(false);
    }
  };
  const [previewingSound, setPreviewingSound] = useState<string | null>(null);
  const [previewAudio, setPreviewAudio] = useState<HTMLAudioElement | null>(null);
  const fileInputRef = useRef<HTMLInputElement>(null);
  const customSoundManager = CustomSoundManager.getInstance();

  // Dynamic focus management for form validation and updates
  const { announceValidation, announceSuccess, announceError } = useDynamicFocus({
    announceChanges: true,
    focusOnChange: false,
    debounceMs: 150,
    liveRegionPoliteness: 'polite',
  });

  // Enhanced form-specific announcements
  const {
    announceFieldChange,
    announceDayToggle,
    announceVoiceMoodSelection,
    announceValidationErrors,
    announceFormSuccess,
    announceFormCancel,
    announceFormReady,
    announceFieldValidation,
    announceFieldDescription,
  } = useFormAnnouncements();

  const { _announceEnter } = useFocusAnnouncements('Alarm Form');

  useEffect(() => {
    if (alarm) {
      setFormData({
        time: alarm.time,
        label: alarm.label,
        days: alarm.days,
        voiceMood: alarm.voiceMood,
        difficulty: alarm.difficulty || 'easy',
        nuclearChallenges: alarm.nuclearChallenges || [],
        soundType: alarm.soundType || 'voice-only',
        customSoundId: alarm.customSoundId || '',
        snoozeEnabled: alarm.snoozeEnabled ?? true,
        snoozeInterval: alarm.snoozeInterval || 5,
        maxSnoozes: alarm.maxSnoozes || 3,
      });
      setSelectedVoiceMood(alarm.voiceMood);
    }
  }, [alarm]);

  // Load user's custom sounds on mount
  useEffect(() => {
    const loadCustomSounds = async () => {
      const sounds = await customSoundManager.getUserCustomSounds(userId);
      setCustomSounds(sounds);
    };

    loadCustomSounds();
  }, [userId]);

  // Enhanced cleanup for preview audio on unmount
  useEffect(() => {
    return () => {
      if (previewAudio) {
        try {
          // Remove all event listeners to prevent memory leaks
          const newAudio = previewAudio.cloneNode(false) as HTMLAudioElement;
          previewAudio.parentNode?.replaceChild(newAudio, previewAudio);

          // Stop playback and clear resources
          previewAudio.pause();
          previewAudio.currentTime = 0;
          previewAudio.removeAttribute('src'); // Release resource
          previewAudio.load(); // Force garbage collection
        } catch (error) {
          // Silently handle cleanup errors in production
          if (process.env.NODE_ENV === 'development') {
            console.warn('Error during audio cleanup:', error);
          }
        }
      }

      // Clear preview states
      setPreviewingSound(null);
      setPreviewAudio(null);
    };
  }, [previewAudio]);

  // Handle keyboard navigation
  useEffect(() => {
    const handleKeyDown = (e: KeyboardEvent) => {
      if (e.key === 'Escape') {
        onCancel();
      }
    };

    document.addEventListener('keydown', handleKeyDown);
    return () => document.removeEventListener('keydown', handleKeyDown);
  }, [onCancel]);

  // Handle voice mood keyboard navigation
  const _handleVoiceMoodKeyDown = (
    e: React.KeyboardEvent<HTMLButtonElement>,
    mood: VoiceMood
  ) => {
    if (e.key === 'Enter' || e.key === ' ') {
      e.preventDefault();
      handleVoiceMoodSelect(mood);
    }
  };

  // Focus management and form ready announcement
  useEffect(() => {
    // Announce form is ready
    announceFormReady(alarm ? 'Edit alarm' : 'New alarm', Boolean(alarm));

    // Focus first form element when component mounts
    setTimeout(() => {
      const timeInput = document.getElementById('alarm-time');
      if (timeInput) {
        timeInput.focus();
      }
    }, 100);
  }, [alarm, announceFormReady]);

  const handleSubmit = (e: React.FormEvent) => {
    e.preventDefault();

    const validation = validateAlarmData(formData);
    if (!validation.isValid) {
      setErrors(validation.errors);

      // Announce validation errors for accessibility
      announceValidationErrors(validation.errors);
      const errorCount = Object.keys(validation.errors).length;
      const errorMessage = `Form has ${errorCount} error${errorCount > 1 ? 's' : ''}. Please review and correct the highlighted fields.`;
      announceError(errorMessage);

      // Announce individual field errors
      Object.entries(validation.errors).forEach(([field, message]) => {
        const fieldElement = formRef.current?.querySelector(
          `[name="${field}"]`
        ) as HTMLElement;
        if (fieldElement && message) {
          announceValidation(fieldElement, false, message);
        }
      });

      // Focus first error field
      setTimeout(() => {
        if (firstErrorRef.current) {
          firstErrorRef.current.focus();
        }
      }, 100);

      return;
    }

    setErrors({});
    setErrorAnnouncement('');
    // Announce successful submission for accessibility
    announceSuccess(
      alarm ? 'Alarm updated successfully' : 'Alarm created successfully'
    );
    announceFormSuccess(alarm ? 'update' : 'create', 'Alarm');
    onSave({
      ...formData,
      voiceMood: selectedVoiceMood,
      difficulty: formData.difficulty,
      nuclearChallenges: formData.nuclearChallenges,
      soundType: formData.soundType,
      customSoundId: formData.customSoundId,
      snoozeEnabled: formData.difficulty === 'nuclear' ? false : formData.snoozeEnabled,
      snoozeInterval: formData.snoozeInterval,
      maxSnoozes: formData.maxSnoozes,
    });
  };

  const toggleDay = (dayId: number) => {
    setFormData((prev: any) => {
      const newDays = prev.days.includes(dayId)
        ? prev.days.filter((d: any) => d !== dayId)
        : [...prev.days, dayId].sort();

      // Announce the day toggle
      const dayName = DAYS_OF_WEEK.find(d => d.id === dayId)?.full || 'Day';
      const isSelected = newDays.includes(dayId);
      announceDayToggle(dayName, isSelected, newDays.length);

      return {
        ...prev,
        days: newDays,
      };
    });
  };

  const handleVoiceMoodSelect = (mood: VoiceMood) => {
    setSelectedVoiceMood(mood);
    announceVoiceMoodSelection(mood);
  };

  const selectedMoodConfig = VOICE_MOODS.find(vm => vm.id === selectedVoiceMood);

  // Custom sound handlers
  const handleFileUpload = async (event: React.ChangeEvent<HTMLInputElement>) => {
    const file = event.target.files?.[0];
    if (!file) return;

    setIsUploadingSound(true);
    setUploadProgress(null);

    try {
      const result = await customSoundManager.uploadCustomSound(
        file,
        {
          name: file.name.replace(/\.[^/.]+$/, ''), // Remove extension
          description: `Custom alarm sound uploaded from ${file.name}`,
          category: 'custom',
          tags: ['custom', 'uploaded'],
        },
        userId,
        progress => setUploadProgress(progress)
      );

      if (result.success && result.customSound) {
        setCustomSounds((prev: any) => [result.customSound!, ...prev]);
        setFormData((prev: any) => ({
          ...prev,
          soundType: 'custom',
          customSoundId: result.customSound!.id,
        }));
        announceSuccess(
          `Custom sound "${result.customSound.name}" uploaded successfully`
        );
      } else {
        announceError(`Upload failed: ${result.error}`);
      }
    } catch (error) {
      announceError(
        `Upload failed: ${error instanceof Error ? error.message : 'Unknown error'}`
      );
    } finally {
      setIsUploadingSound(false);
      setUploadProgress(null);
      // Clear the file input
      if (fileInputRef.current) {
        fileInputRef.current.value = '';
      }
    }
  };

  const handleSoundTypeChange = (soundType: 'built-in' | 'custom' | 'voice-only') => {
    setFormData((prev: any) => ({
      ...prev,
      soundType,
      customSoundId: soundType === 'custom' ? prev.customSoundId : '',
    }));
  };

  const handleCustomSoundSelect = (soundId: string) => {
    setFormData((prev: any) => ({
      ...prev,
      soundType: 'custom',
      customSoundId: soundId,
    }));
  };

  const handlePreviewSound = async (sound: CustomSound) => {
    if (previewingSound === sound.id) {
      // Stop preview with enhanced cleanup
      if (previewAudio) {
        try {
          previewAudio.pause();
          previewAudio.currentTime = 0;
          // Remove all event listeners by cloning the element
          const cleanAudio = previewAudio.cloneNode(false) as HTMLAudioElement;
          previewAudio.parentNode?.replaceChild(cleanAudio, previewAudio);
          previewAudio.removeAttribute('src');
          previewAudio.load();
        } catch (_error) {
          // Silently handle cleanup errors
        }
      }
      setPreviewingSound(null);
      setPreviewAudio(null);
    } else {
      // Start preview with proper cleanup of previous audio
      try {
        // Clean up previous audio if exists
        if (previewAudio) {
          previewAudio.pause();
          try {
            const oldAudio = previewAudio.cloneNode(false) as HTMLAudioElement;
            previewAudio.parentNode?.replaceChild(oldAudio, previewAudio);
            previewAudio.removeAttribute('src');
            previewAudio.load();
          } catch (_cleanupError) {
            // Continue even if cleanup fails
          }
        }

        const audio = await customSoundManager.previewCustomSound(sound);

        // Add event listener with proper cleanup reference
        const endedHandler = () => {
          setPreviewingSound(null);
          setPreviewAudio(null);
        };

        audio.addEventListener('ended', endedHandler);

        // Error handler to clean up on audio errors
        const errorHandler = () => {
          setPreviewingSound(null);
          setPreviewAudio(null);
          announceError('Audio playback failed');
        };

        audio.addEventListener('error', errorHandler);

        setPreviewingSound(sound.id);
        setPreviewAudio(audio);
        audio.play();
      } catch (error) {
        announceError(
          `Failed to preview sound: ${error instanceof Error ? error.message : 'Unknown error'}`
        );
        setPreviewingSound(null);
        setPreviewAudio(null);
      }
    }
  };

  const handleDeleteCustomSound = async (sound: CustomSound) => {
    if (confirm(`Are you sure you want to delete "${sound.name}"?`)) {
      const success = await customSoundManager.deleteCustomSound(sound.id, userId);
      if (success) {
<<<<<<< HEAD
        setCustomSounds((prev: any) => prev.filter((s: any) => s // auto: implicit any.id !== sound.id));
=======
        setCustomSounds((prev: any) => prev.filter((s: any) => s.id !== sound.id));
>>>>>>> 0a801929
        // If the deleted sound was selected, reset to voice-only
        if (formData.customSoundId === sound.id) {
          setFormData((prev: any) => ({
            ...prev,
            soundType: 'voice-only',
            customSoundId: '',
          }));
        }
        announceSuccess(`Custom sound "${sound.name}" deleted successfully`);
      } else {
        announceError('Failed to delete custom sound');
      }
    }
  };

  return (
    <div
      className="fixed inset-0 bg-black bg-opacity-50 flex items-end justify-center z-50"
      role="dialog"
      aria-modal="true"
      aria-labelledby="alarm-form-title"
    >
      {/* Screen reader announcement for errors */}
      {errorAnnouncement && (
        <div role="alert" aria-live="assertive" className="sr-only">
          {errorAnnouncement}
        </div>
      )}

      <div className="bg-white dark:bg-dark-800 w-full max-w-lg rounded-t-2xl max-h-[90vh] overflow-y-auto safe-bottom">
        {/* Header */}
        <div className="flex items-center justify-between p-4 border-b border-gray-200 dark:border-dark-300">
          <h2
            id="alarm-form-title"
            className="text-xl font-semibold text-gray-900 dark:text-white"
          >
            {alarm ? 'Edit Alarm' : 'New Alarm'}
          </h2>
          <button
            onClick={() => {
              announceFormCancel('Alarm form');
              onCancel();
            }}
            className="p-2 hover:bg-gray-100 dark:hover:bg-dark-200 rounded-full transition-colors"
            aria-label="Close alarm form"
          >
            <X
              className="w-5 h-5 text-gray-600 dark:text-gray-400"
              aria-hidden="true"
            />
          </button>
        </div>

        <form
          ref={formRef}
          onSubmit={handleSubmit}
          className="p-4 space-y-6"
          noValidate
          aria-describedby={Object.keys(errors).length > 0 ? 'form-errors' : undefined}
        >
          {/* General Errors */}
          {Object.keys(errors).length > 0 && (
            <div
              id="form-errors"
              role="alert"
              aria-live="polite"
              className="bg-red-50 dark:bg-red-900/20 border border-red-200 dark:border-red-800 rounded-lg p-3"
            >
              <div className="text-sm text-red-700 dark:text-red-300">
                <div className="font-medium mb-2">Please fix the following issues:</div>
                <ul className="space-y-1" role="list">
                  {errors.time && <li role="listitem">• Time: {errors.time}</li>}
                  {errors.label && <li role="listitem">• Label: {errors.label}</li>}
                  {errors.days && <li role="listitem">• Days: {errors.days}</li>}
                  {errors.voiceMood && (
                    <li role="listitem">• Voice Mood: {errors.voiceMood}</li>
                  )}
                </ul>
              </div>
            </div>
          )}

          {/* Time */}
          <div className="space-y-2">
            <label
              htmlFor="alarm-time"
              className="flex items-center gap-2 text-sm font-medium text-gray-700 dark:text-gray-300"
            >
              <Clock className="w-4 h-4" aria-hidden="true" />
              Time
            </label>
            <input
              id="alarm-time"
              type="time"
              value={formData.time}
              onChange={(e: any) => {
                const newTime = e.target.value;
                setFormData((prev: any) => ({ ...prev, time: newTime }));
                announceFieldChange(
                  {
                    fieldName: 'Alarm time',
                    newValue: newTime,
                    fieldType: 'time',
                  },
                  0
                ); // No debounce for time input
              }}
              onBlur={() => {
                // Validate on blur
                if (formData.time) {
                  announceFieldValidation('Time', true);
                }
              }}
              onKeyDown={(e: any) => {
                if (e.key === 'F1') {
                  e.preventDefault();
                  announceFieldDescription(
                    'Alarm time',
                    formData.time,
                    'Set the time for your alarm using 24-hour format'
                  );
                }
              }}
              className={`alarm-input text-2xl font-mono ${errors.time ? 'border-red-500 focus:border-red-500' : ''}`}
              required
              aria-invalid={errors.time ? 'true' : 'false'}
              aria-describedby={errors.time ? 'time-error' : 'time-help'}
              ref={errors.time ? firstErrorRef : undefined}
            />
            <div id="time-help" className="sr-only">
              Press F1 for field description
            </div>
            {errors.time && (
              <div
                id="time-error"
                className="text-sm text-red-600 dark:text-red-400 mt-1"
                role="alert"
                aria-live="polite"
              >
                {errors.time}
              </div>
            )}
          </div>

          {/* Label */}
          <div className="space-y-2">
            <label
              htmlFor="alarm-label"
              className="flex items-center gap-2 text-sm font-medium text-gray-700 dark:text-gray-300"
            >
              <Tag className="w-4 h-4" aria-hidden="true" />
              Label
            </label>
            <input
              id="alarm-label"
              type="text"
              value={formData.label}
              onChange={(e: any) => {
                const newLabel = e.target.value;
                setFormData((prev: any) => ({ ...prev, label: newLabel }));
                announceFieldChange(
                  {
                    fieldName: 'Alarm label',
                    newValue: newLabel,
                    fieldType: 'text',
                  },
                  500
                ); // Debounce for text input
              }}
              onBlur={() => {
                // Validate on blur
                if (formData.label.trim()) {
                  announceFieldValidation('Label', true);
                } else {
                  announceFieldValidation('Label', false, 'Label is required');
                }
              }}
              onKeyDown={(e: any) => {
                if (e.key === 'F1') {
                  e.preventDefault();
                  announceFieldDescription(
                    'Alarm label',
                    formData.label,
                    'Give your alarm a descriptive name to help you identify it',
                    'Maximum 100 characters'
                  );
                }
              }}
              placeholder="Wake up time!"
              className={`alarm-input ${errors.label ? 'border-red-500 focus:border-red-500' : ''}`}
              maxLength={100}
              required
              aria-invalid={errors.label ? 'true' : 'false'}
              aria-describedby={errors.label ? 'label-error' : 'label-help'}
              ref={errors.label && !errors.time ? firstErrorRef : undefined}
            />
            <div id="label-help" className="sr-only">
              Press F1 for field description. Character count: {formData.label.length}
              /100
            </div>
            {errors.label && (
              <div
                id="label-error"
                className="text-sm text-red-600 dark:text-red-400 mt-1"
                role="alert"
                aria-live="polite"
              >
                {errors.label}
              </div>
            )}
          </div>

          {/* Days */}
          <fieldset className="space-y-2">
            <legend className="flex items-center gap-2 text-sm font-medium text-gray-700 dark:text-gray-300">
              <Calendar className="w-4 h-4" aria-hidden="true" />
              Days
            </legend>
            <div
              className="grid grid-cols-7 gap-2"
              role="group"
              aria-labelledby="days-legend"
              aria-describedby={errors.days ? 'days-error' : undefined}
              aria-invalid={errors.days ? 'true' : 'false'}
            >
              <div id="days-legend" className="sr-only">
                Select the days for your alarm to repeat
              </div>
              {DAYS_OF_WEEK.map(day => (
                <button
                  key={day.id}
                  type="button"
                  onClick={() => toggleDay(day.id)}
                  onKeyDown={(e: any) => {
                    if (e.key === 'Enter' || e.key === ' ') {
                      e.preventDefault();
                      toggleDay(day.id);
                    } else if (e.key === 'F1') {
                      e.preventDefault();
                      const selectedDays = DAYS_OF_WEEK.filter(d =>
                        formData.days.includes(d.id)
                      )
                        .map(d => d.full)
                        .join(', ');
                      announceFieldDescription(
                        'Days selection',
                        selectedDays || 'None',
                        'Select which days of the week this alarm should repeat'
                      );
                    }
                  }}
                  className={`p-3 rounded-lg text-sm font-medium transition-colors focus:outline-none focus:ring-2 focus:ring-primary-500 focus:ring-offset-2 dark:focus:ring-offset-dark-800 ${
                    formData.days.includes(day.id)
                      ? 'bg-primary-600 text-white'
                      : 'bg-gray-100 dark:bg-dark-200 text-gray-700 dark:text-gray-300 hover:bg-gray-200 dark:hover:bg-dark-300'
                  } ${errors.days ? 'ring-2 ring-red-500' : ''}`}
                  aria-pressed={formData.days.includes(day.id)}
                  aria-label={`${day.full} - ${formData.days.includes(day.id) ? 'selected' : 'not selected'}`}
                  role="switch"
                >
                  <span aria-hidden="true">{day.short}</span>
                  <span className="sr-only">{day.full}</span>
                </button>
              ))}
            </div>
            {errors.days && (
              <div
                id="days-error"
                className="text-sm text-red-600 dark:text-red-400 mt-1"
                role="alert"
                aria-live="polite"
              >
                {errors.days}
              </div>
            )}
          </fieldset>

          {/* Voice Mood */}
          <fieldset className="space-y-2">
            <legend className="flex items-center gap-2 text-sm font-medium text-gray-700 dark:text-gray-300">
              <Volume2 className="w-4 h-4" aria-hidden="true" />
              Voice Mood
            </legend>

            {/* Selected mood preview */}
            {selectedMoodConfig && (
              <div className="alarm-card bg-gradient-to-r from-gray-50 to-gray-100 dark:from-dark-200 dark:to-dark-300">
                <div className="flex items-center gap-3 mb-2">
                  <span className="text-2xl">{selectedMoodConfig.icon}</span>
                  <div>
                    <div className="font-medium text-gray-900 dark:text-white">
                      {selectedMoodConfig.name}
                    </div>
                    <div className="text-sm text-gray-600 dark:text-gray-400">
                      {selectedMoodConfig.description}
                    </div>
                  </div>
                </div>
                <div className="text-sm italic text-gray-700 dark:text-gray-300 bg-white dark:bg-dark-800 p-2 rounded border-l-4 border-primary-500">
                  "{selectedMoodConfig.sample}"
                </div>
              </div>
            )}

            {/* Mood options */}
            <div
              className="grid grid-cols-2 gap-3"
              role="radiogroup"
              aria-labelledby="voice-mood-legend"
              aria-describedby={errors.voiceMood ? 'voice-mood-error' : undefined}
              aria-invalid={errors.voiceMood ? 'true' : 'false'}
            >
              <div id="voice-mood-legend" className="sr-only">
                Select a voice mood for your alarm
              </div>
              {VOICE_MOODS.map(mood => (
                <button
                  key={mood.id}
                  type="button"
                  onClick={() => handleVoiceMoodSelect(mood.id)}
                  onKeyDown={(e: any) => {
                    if (e.key === 'Enter' || e.key === ' ') {
                      e.preventDefault();
                      handleVoiceMoodSelect(mood.id);
                    } else if (e.key === 'F1') {
                      e.preventDefault();
                      const selectedMoodName =
                        VOICE_MOODS.find(m => m.id === selectedVoiceMood)?.name ||
                        'None';
                      announceFieldDescription(
                        'Voice mood',
                        selectedMoodName,
                        'Select the tone and style for your alarm wake-up message',
                        VOICE_MOODS.map(m => m.name).join(', ')
                      );
                    }
                  }}
                  className={`p-3 rounded-lg border-2 text-left transition-all ${
                    selectedVoiceMood === mood.id
                      ? 'border-primary-500 bg-primary-50 dark:bg-primary-900/20'
                      : 'border-gray-200 dark:border-dark-300 hover:border-gray-300 dark:hover:border-dark-200'
                  } ${errors.voiceMood ? 'ring-2 ring-red-500' : ''}`}
                  role="radio"
                  aria-checked={selectedVoiceMood === mood.id}
                  aria-label={`${mood.name}: ${mood.description}`}
                  aria-describedby={`mood-${mood.id}-desc`}
                >
                  <div className="flex items-center gap-2 mb-1">
                    <span className="text-lg" aria-hidden="true">
                      {mood.icon}
                    </span>
                    <div className="text-sm font-medium text-gray-900 dark:text-white">
                      {mood.name}
                    </div>
                  </div>
                  <div
                    id={`mood-${mood.id}-desc`}
                    className="text-xs text-gray-600 dark:text-gray-400"
                  >
                    {mood.description}
                  </div>
                </button>
              ))}
            </div>
            {errors.voiceMood && (
              <div
                id="voice-mood-error"
                className="text-sm text-red-600 dark:text-red-400 mt-1"
                role="alert"
                aria-live="polite"
              >
                {errors.voiceMood}
              </div>
            )}
          </fieldset>

          {/* Difficulty Level & Nuclear Mode */}
          <fieldset className="space-y-4">
            <legend className="flex items-center gap-2 text-sm font-medium text-gray-700 dark:text-gray-300">
              <Target className="w-4 h-4" aria-hidden="true" />
              Alarm Difficulty
            </legend>

            {/* Difficulty Selection */}
            <div className="grid grid-cols-2 md:grid-cols-4 gap-2">
              {[
                {
                  id: 'easy',
                  name: 'Easy',
                  description: 'Simple tap to dismiss',
                  icon: '😊',
                },
                {
                  id: 'medium',
                  name: 'Medium',
                  description: 'Math problem or task',
                  icon: '🤔',
                },
                {
                  id: 'hard',
                  name: 'Hard',
                  description: 'Multiple challenges',
                  icon: '😤',
                },
                {
                  id: 'extreme',
                  name: 'Extreme',
                  description: 'Complex sequences',
                  icon: '🔥',
                },
              ].map(difficulty => (
                <button
                  key={difficulty.id}
                  type="button"
                  onClick={() => {
                    setFormData((prev: any) => ({
                      ...prev,
                      difficulty: difficulty.id as AlarmDifficulty,
                    }));
                    // Clear nuclear challenges when changing difficulty
                    if (difficulty.id !== 'nuclear') {
                      setFormData((prev: any) => ({ ...prev, nuclearChallenges: [] }));
                    }
                  }}
                  className={`p-3 rounded-lg border-2 text-left transition-all ${
                    formData.difficulty === difficulty.id
                      ? 'border-primary-500 bg-primary-50 dark:bg-primary-900/20'
                      : 'border-gray-200 dark:border-dark-300 hover:border-gray-300 dark:hover:border-dark-200'
                  }`}
                  role="radio"
                  aria-checked={formData.difficulty === difficulty.id}
                >
                  <div className="flex items-center gap-2 mb-1">
                    <span className="text-lg" aria-hidden="true">
                      {difficulty.icon}
                    </span>
                    <div className="text-sm font-medium text-gray-900 dark:text-white">
                      {difficulty.name}
                    </div>
                  </div>
                  <div className="text-xs text-gray-600 dark:text-gray-400">
                    {difficulty.description}
                  </div>
                </button>
              ))}
            </div>

            {/* Nuclear Mode Section */}
            <div className="relative">
              <button
                type="button"
                onClick={() => {
                  if (hasNuclearAccess) {
                    setFormData((prev: any) => ({
                      ...prev,
                      difficulty:
                        formData.difficulty === 'nuclear' ? 'extreme' : 'nuclear',
                    }));
                  } else {
                    setShowNuclearModeUpgrade(true);
                  }
                }}
                className={`w-full p-4 rounded-xl border-2 text-left transition-all relative overflow-hidden ${
                  formData.difficulty === 'nuclear'
                    ? 'border-red-500 bg-gradient-to-r from-red-50 to-orange-50 dark:from-red-900/20 dark:to-orange-900/20'
                    : hasNuclearAccess
                      ? 'border-gray-200 dark:border-dark-300 hover:border-red-300 hover:bg-red-50 dark:hover:bg-red-900/10'
                      : 'border-gray-200 dark:border-dark-300 opacity-75'
                }`}
                role="radio"
                aria-checked={formData.difficulty === 'nuclear'}
              >
                {!hasNuclearAccess && (
                  <div className="absolute top-2 right-2 flex items-center gap-1 bg-gradient-to-r from-orange-500 to-red-500 text-white px-2 py-1 rounded-full text-xs font-bold">
                    <Crown className="h-3 w-3" />
                    PREMIUM
                  </div>
                )}

                <div className="flex items-center gap-3 mb-2">
                  <div className="text-2xl" aria-hidden="true">
                    ☢️
                  </div>
                  <div>
                    <div className="flex items-center gap-2">
                      <div className="text-lg font-bold text-red-600 dark:text-red-400">
                        Nuclear Mode
                      </div>
                      {!hasNuclearAccess && (
                        <Lock className="h-4 w-4 text-orange-500" />
                      )}
                    </div>
                    <div className="text-sm text-gray-600 dark:text-gray-400">
                      Extreme challenges that guarantee you wake up
                    </div>
                  </div>
                </div>

                <div className="grid grid-cols-2 gap-2 text-xs text-gray-600 dark:text-gray-400">
                  <div className="flex items-center gap-1">
                    <span>🧮</span> Math problems
                  </div>
                  <div className="flex items-center gap-1">
                    <span>📸</span> Photo proof
                  </div>
                  <div className="flex items-center gap-1">
                    <span>🗣️</span> Voice tasks
                  </div>
                  <div className="flex items-center gap-1">
                    <span>🚶</span> Physical movement
                  </div>
                </div>

                {!hasNuclearAccess && (
                  <div className="mt-2 text-xs text-orange-600 dark:text-orange-400 font-medium">
                    Upgrade to Premium to unlock Nuclear Mode
                  </div>
                )}
              </button>

              {formData.difficulty === 'nuclear' && hasNuclearAccess && (
                <div className="mt-4 p-4 bg-red-50 dark:bg-red-900/10 rounded-lg border border-red-200 dark:border-red-800">
                  <div className="text-sm text-red-700 dark:text-red-300 mb-2 font-medium">
                    Nuclear Mode Configuration
                  </div>
                  <div className="text-xs text-red-600 dark:text-red-400 mb-3">
                    Select the challenge types you want to face:
                  </div>
                  <div className="grid grid-cols-2 gap-2 text-xs">
                    {[
                      { id: 'math', name: 'Math Problems', icon: '🧮' },
                      { id: 'memory', name: 'Memory Test', icon: '🧠' },
                      { id: 'photo', name: 'Photo Proof', icon: '📸' },
                      { id: 'voice', name: 'Voice Tasks', icon: '🗣️' },
                      { id: 'movement', name: 'Movement', icon: '🚶' },
                      { id: 'typing', name: 'Speed Typing', icon: '⌨️' },
                    ].map(challenge => (
                      <label
                        key={challenge.id}
                        className="flex items-center gap-2 p-2 bg-white dark:bg-dark-800 rounded border hover:bg-gray-50 dark:hover:bg-dark-700 cursor-pointer"
                      >
                        <input
                          type="checkbox"
                          checked={
                            formData.nuclearChallenges?.includes(challenge.id) || false
                          }
                          onChange={(e: any) => {
                            const challenges = formData.nuclearChallenges || [];
                            if (e.target.checked) {
                              setFormData((prev: any) => ({
                                ...prev,
                                nuclearChallenges: [...challenges, challenge.id],
                              }));
                            } else {
                              setFormData((prev: any) => ({
                                ...prev,
                                nuclearChallenges: challenges.filter(
                                  c => c !== challenge.id
                                ),
                              }));
                            }
                          }}
                          className="text-red-500 focus:ring-red-500"
                        />
                        <span>{challenge.icon}</span>
                        <span className="text-gray-700 dark:text-gray-300">
                          {challenge.name}
                        </span>
                      </label>
                    ))}
                  </div>
                </div>
              )}
            </div>

            {formData.difficulty === 'nuclear' && hasNuclearAccess && (
              <div className="bg-red-50 dark:bg-red-900/20 border border-red-200 dark:border-red-800 rounded-lg p-3">
                <div className="flex items-center gap-2 text-red-700 dark:text-red-300 text-sm">
                  <Target className="h-4 w-4" />
                  <span className="font-medium">Nuclear Mode Active:</span>
                </div>
                <div className="text-red-600 dark:text-red-400 text-xs mt-1">
                  Snoozing will be disabled. You must complete all challenges to dismiss
                  the alarm.
                </div>
              </div>
            )}
          </fieldset>

          {/* Sound Selection */}
          <fieldset className="space-y-4">
            <legend className="flex items-center gap-2 text-sm font-medium text-gray-700 dark:text-gray-300">
              <span className="text-lg" aria-hidden="true">
                🔊
              </span>
              Alarm Sound
            </legend>

            {/* Sound Type Selection */}
            <div className="space-y-3">
              <div className="flex flex-wrap gap-2">
                <button
                  type="button"
                  onClick={() => handleSoundTypeChange('voice-only')}
                  className={`px-3 py-2 rounded-md text-sm transition-all ${
                    formData.soundType === 'voice-only'
                      ? 'bg-primary-500 text-white'
                      : 'bg-gray-100 dark:bg-dark-300 text-gray-700 dark:text-gray-300 hover:bg-gray-200 dark:hover:bg-dark-200'
                  }`}
                >
                  Voice Only
                </button>
                <button
                  type="button"
                  onClick={() => handleSoundTypeChange('built-in')}
                  className={`px-3 py-2 rounded-md text-sm transition-all ${
                    formData.soundType === 'built-in'
                      ? 'bg-primary-500 text-white'
                      : 'bg-gray-100 dark:bg-dark-300 text-gray-700 dark:text-gray-300 hover:bg-gray-200 dark:hover:bg-dark-200'
                  }`}
                >
                  Built-in Sounds
                </button>
                <button
                  type="button"
                  onClick={() => handleSoundTypeChange('custom')}
                  className={`px-3 py-2 rounded-md text-sm transition-all ${
                    formData.soundType === 'custom'
                      ? 'bg-primary-500 text-white'
                      : 'bg-gray-100 dark:bg-dark-300 text-gray-700 dark:text-gray-300 hover:bg-gray-200 dark:hover:bg-dark-200'
                  }`}
                >
                  Custom Sounds
                </button>
              </div>
            </div>

            {/* Custom Sound Management */}
            {formData.soundType === 'custom' && (
              <div className="space-y-4">
                {/* Upload Section */}
                <div className="border-2 border-dashed border-gray-300 dark:border-dark-300 rounded-lg p-4">
                  <div className="text-center">
                    <Upload className="w-8 h-8 mx-auto mb-2 text-gray-400" />
                    <div className="text-sm text-gray-600 dark:text-gray-400 mb-3">
                      Upload a custom alarm sound (MP3, WAV, OGG, AAC, M4A)
                    </div>
                    <button
                      type="button"
                      onClick={() => fileInputRef.current?.click()}
                      disabled={isUploadingSound}
                      className="alarm-button alarm-button-secondary text-sm px-4 py-2"
                    >
                      {isUploadingSound ? 'Uploading...' : 'Choose File'}
                    </button>
                    <input
                      ref={fileInputRef}
                      type="file"
                      accept="audio/*"
                      onChange={handleFileUpload}
                      className="hidden"
                    />
                  </div>

                  {/* Upload Progress */}
                  {uploadProgress && (
                    <div className="mt-3">
                      <div className="flex justify-between text-xs text-gray-600 dark:text-gray-400 mb-1">
                        <span>{uploadProgress.stage}</span>
                        <span>{uploadProgress.percentage}%</span>
                      </div>
                      <div className="w-full bg-gray-200 dark:bg-dark-300 rounded-full h-2">
                        <div
                          className="bg-primary-500 h-2 rounded-full transition-all"
                          style={{ width: `${uploadProgress.percentage}%` }}
                        />
                      </div>
                    </div>
                  )}
                </div>

                {/* Custom Sounds List */}
                {customSounds.length > 0 && (
                  <div className="space-y-2">
                    <div className="text-sm font-medium text-gray-700 dark:text-gray-300">
                      Your Custom Sounds
                    </div>
                    <div className="max-h-40 overflow-y-auto space-y-2">
                      {customSounds.map((sound: any) => (
                        <div
                          key={sound.id}
                          className={`flex items-center gap-3 p-3 rounded-lg border transition-all ${
                            formData.customSoundId === sound.id
                              ? 'border-primary-500 bg-primary-50 dark:bg-primary-900/20'
                              : 'border-gray-200 dark:border-dark-300 hover:border-gray-300 dark:hover:border-dark-200'
                          }`}
                        >
                          <button
                            type="button"
                            onClick={() => handleCustomSoundSelect(sound.id)}
                            className="flex-1 text-left"
                          >
                            <div className="text-sm font-medium text-gray-900 dark:text-white">
                              {sound.name}
                            </div>
                            <div className="text-xs text-gray-600 dark:text-gray-400">
                              {Math.round(sound.duration)}s • {sound.category}
                            </div>
                          </button>

                          <button
                            type="button"
                            onClick={() => handlePreviewSound(sound)}
                            className="p-2 text-gray-400 hover:text-primary-500 transition-colors"
                            title={
                              previewingSound === sound.id
                                ? 'Stop preview'
                                : 'Preview sound'
                            }
                          >
                            {previewingSound === sound.id ? (
                              <Pause className="w-4 h-4" />
                            ) : (
                              <Play className="w-4 h-4" />
                            )}
                          </button>

                          <button
                            type="button"
                            onClick={() => handleDeleteCustomSound(sound)}
                            className="p-2 text-gray-400 hover:text-red-500 transition-colors"
                            title="Delete sound"
                          >
                            <Trash2 className="w-4 h-4" />
                          </button>
                        </div>
                      ))}
                    </div>
                  </div>
                )}

                {customSounds.length === 0 && !isUploadingSound && (
                  <div className="text-center text-gray-500 dark:text-gray-400 text-sm py-4">
                    No custom sounds yet. Upload one to get started!
                  </div>
                )}
              </div>
            )}

            {/* Built-in Sounds Selection */}
            {formData.soundType === 'built-in' && (
              <div className="text-center text-gray-500 dark:text-gray-400 text-sm py-4">
                Built-in sound selection will be implemented here.
              </div>
            )}

            {/* Voice Only Info */}
            {formData.soundType === 'voice-only' && (
              <div className="text-center text-gray-600 dark:text-gray-400 text-sm py-2">
                Only the voice message will play based on your selected mood above.
              </div>
            )}
          </fieldset>

          {/* Snooze Settings */}
          <fieldset className="space-y-4">
            <legend className="text-sm font-medium text-gray-700 dark:text-gray-300 flex items-center gap-2">
              <span className="text-lg" aria-hidden="true">
                ⏰
              </span>
              Snooze Settings
            </legend>

            {/* Enable Snooze Toggle */}
            <div
              className={`flex items-center justify-between p-3 rounded-lg ${
                formData.difficulty === 'nuclear'
                  ? 'bg-red-50 dark:bg-red-900/10 border border-red-200 dark:border-red-800'
                  : 'bg-gray-50 dark:bg-dark-200'
              }`}
            >
              <div>
                <label
                  htmlFor="snooze-enabled"
                  className={`text-sm font-medium ${
                    formData.difficulty === 'nuclear'
                      ? 'text-red-700 dark:text-red-300'
                      : 'text-gray-700 dark:text-gray-300'
                  }`}
                >
                  Enable Snooze
                </label>
                <p
                  className={`text-xs ${
                    formData.difficulty === 'nuclear'
                      ? 'text-red-600 dark:text-red-400'
                      : 'text-gray-600 dark:text-gray-400'
                  }`}
                >
                  {formData.difficulty === 'nuclear'
                    ? 'Snoozing is automatically disabled in Nuclear Mode'
                    : 'Allow delaying the alarm when it goes off'}
                </p>
              </div>
              <button
                type="button"
                id="snooze-enabled"
                onClick={() => {
                  if (formData.difficulty !== 'nuclear') {
                    setFormData((prev: any) => ({
                      ...prev,
                      snoozeEnabled: !prev.snoozeEnabled,
                    }));
                  }
                }}
                disabled={formData.difficulty === 'nuclear'}
                className={`relative inline-flex h-6 w-11 items-center rounded-full transition-colors focus:outline-none focus:ring-2 focus:ring-primary-500 focus:ring-offset-2 dark:focus:ring-offset-dark-800 ${
                  formData.difficulty === 'nuclear'
                    ? 'bg-gray-300 dark:bg-dark-300 cursor-not-allowed'
                    : formData.snoozeEnabled
                      ? 'bg-primary-600'
                      : 'bg-gray-300 dark:bg-dark-300'
                }`}
                role="switch"
                aria-checked={
                  formData.difficulty === 'nuclear' ? false : formData.snoozeEnabled
                }
                aria-label="Toggle snooze functionality"
              >
                <span
                  className={`inline-block h-4 w-4 transform rounded-full bg-white transition-transform ${
                    formData.difficulty === 'nuclear'
                      ? 'translate-x-1'
                      : formData.snoozeEnabled
                        ? 'translate-x-6'
                        : 'translate-x-1'
                  }`}
                />
              </button>
            </div>

            {/* Snooze Interval & Max Snoozes - only show when snooze is enabled and not nuclear mode */}
            {formData.snoozeEnabled && formData.difficulty !== 'nuclear' && (
              <div className="grid grid-cols-2 gap-4">
                {/* Snooze Interval */}
                <div className="space-y-2">
                  <label
                    htmlFor="snooze-interval"
                    className="text-sm font-medium text-gray-700 dark:text-gray-300"
                  >
                    Snooze Duration
                  </label>
                  <select
                    id="snooze-interval"
                    value={formData.snoozeInterval}
                    onChange={(e: any) =>
                      setFormData((prev: any) => ({
                        ...prev,
                        snoozeInterval: parseInt(e.target.value),
                      }));
                    }
                    className="alarm-input text-sm"
                  >
                    <option value={1}>1 minute</option>
                    <option value={2}>2 minutes</option>
                    <option value={3}>3 minutes</option>
                    <option value={5}>5 minutes</option>
                    <option value={10}>10 minutes</option>
                    <option value={15}>15 minutes</option>
                    <option value={20}>20 minutes</option>
                    <option value={30}>30 minutes</option>
                  </select>
                </div>

                {/* Max Snoozes */}
                <div className="space-y-2">
                  <label
                    htmlFor="max-snoozes"
                    className="text-sm font-medium text-gray-700 dark:text-gray-300"
                  >
                    Max Snoozes
                  </label>
                  <select
                    id="max-snoozes"
                    value={formData.maxSnoozes}
                    onChange={(e: any) =>
                      setFormData((prev: any) => ({
                        ...prev,
                        maxSnoozes: parseInt(e.target.value),
                      }));
                    }
                    className="alarm-input text-sm"
                  >
                    <option value={1}>1 time</option>
                    <option value={2}>2 times</option>
                    <option value={3}>3 times</option>
                    <option value={5}>5 times</option>
                    <option value={10}>10 times</option>
                    <option value={0}>Unlimited</option>
                  </select>
                </div>
              </div>
            )}
          </fieldset>

          {/* Actions */}
          <div className="flex gap-3 pt-4">
            <button
              type="button"
              onClick={() => {
                announceFormCancel('Alarm creation');
                onCancel();
              }}
              className="flex-1 alarm-button alarm-button-secondary py-3"
              aria-label="Cancel alarm creation"
            >
              Cancel
            </button>
            <button
              type="submit"
              className="flex-1 alarm-button alarm-button-primary py-3"
              aria-label={alarm ? 'Update existing alarm' : 'Create new alarm'}
            >
              {alarm ? 'Update' : 'Create'} Alarm
            </button>
          </div>
        </form>
      </div>

      {/* Nuclear Mode Upgrade Modal */}
      {showNuclearModeUpgrade && (
        <UpgradePrompt
          feature="nuclear_mode"
          onUpgrade={(tier: any) => {
            setShowNuclearModeUpgrade(false);
            // In a real app, redirect to upgrade flow
            console.log(`Upgrading to ${tier} for Nuclear Mode`);
          }}
          onDismiss={() => setShowNuclearModeUpgrade(false)}
        />
      )}
    </div>
  );
};

export default AlarmForm;<|MERGE_RESOLUTION|>--- conflicted
+++ resolved
@@ -439,11 +439,7 @@
     if (confirm(`Are you sure you want to delete "${sound.name}"?`)) {
       const success = await customSoundManager.deleteCustomSound(sound.id, userId);
       if (success) {
-<<<<<<< HEAD
-        setCustomSounds((prev: any) => prev.filter((s: any) => s // auto: implicit any.id !== sound.id));
-=======
-        setCustomSounds((prev: any) => prev.filter((s: any) => s.id !== sound.id));
->>>>>>> 0a801929
+        setCustomSounds((prev: any) => prev.filter((s: any) => s
         // If the deleted sound was selected, reset to voice-only
         if (formData.customSoundId === sound.id) {
           setFormData((prev: any) => ({
