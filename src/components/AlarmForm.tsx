--- conflicted
+++ resolved
@@ -281,9 +281,9 @@
   };
 
   const toggleDay = (dayId: number) => {
-    setFormData((prev: any) => { // auto
+    setFormData((prev: any) => {
       const newDays = prev.days.includes(dayId)
-        ? prev.days.filter((d: any) => d // auto: implicit any !== dayId)
+        ? prev.days.filter((d: any) => d !== dayId)
         : [...prev.days, dayId].sort();
 
       // Announce the day toggle
@@ -327,8 +327,9 @@
       );
 
       if (result.success && result.customSound) {
-        setCustomSounds((prev: any) => [ // auto: implicit anyresult.customSound!, ...prev]);
-        setFormData((prev: any) => ({ // auto: implicit any
+        setCustomSounds((prev: boolean) => [result.customSound!, ...prev]);
+        setFormData((prev: any
+) => ({ 
           ...prev,
           soundType: 'custom',
           customSoundId: result.customSound!.id,
@@ -354,7 +355,7 @@
   };
 
   const handleSoundTypeChange = (soundType: 'built-in' | 'custom' | 'voice-only') => {
-    setFormData((prev: any) => ({ // auto: implicit any
+    setFormData((prev: any) => ({
       ...prev,
       soundType,
       customSoundId: soundType === 'custom' ? prev.customSoundId : '',
@@ -362,7 +363,7 @@
   };
 
   const handleCustomSoundSelect = (soundId: string) => {
-    setFormData((prev: any) => ({ // auto: implicit any
+    setFormData((prev: any) => ({
       ...prev,
       soundType: 'custom',
       customSoundId: soundId,
@@ -439,14 +440,10 @@
     if (confirm(`Are you sure you want to delete "${sound.name}"?`)) {
       const success = await customSoundManager.deleteCustomSound(sound.id, userId);
       if (success) {
-<<<<<<< HEAD
-        setCustomSounds((prev: any) => p // auto: implicit anyrev.filter((s: any) => s.id !== sound.id));
-=======
         setCustomSounds((prev: any) => prev.filter((s: any) => s
->>>>>>> 76d4fab9
         // If the deleted sound was selected, reset to voice-only
         if (formData.customSoundId === sound.id) {
-          setFormData((prev: any) => ({ // auto: implicit any
+          setFormData((prev: any) => ({
             ...prev,
             soundType: 'voice-only',
             customSoundId: '',
@@ -539,9 +536,10 @@
               id="alarm-time"
               type="time"
               value={formData.time}
-              onChange={(e: any) => { // auto
+              onChange={(e: React.ChangeEvent<HTMLInputElement>
+) => { // auto: implicit any
                 const newTime = e.target.value;
-                setFormData((prev: any) => ({ // auto: implicit any ...prev, time: newTime }));
+                setFormData((prev: any) => ({ ...prev, time: newTime }));
                 announceFieldChange(
                   {
                     fieldName: 'Alarm time',
@@ -557,7 +555,7 @@
                   announceFieldValidation('Time', true);
                 }
               }}
-              onKeyDown={(e: any) => { // auto
+              onKeyDown={(e: any) => {
                 if (e.key === 'F1') {
                   e.preventDefault();
                   announceFieldDescription(
@@ -601,9 +599,10 @@
               id="alarm-label"
               type="text"
               value={formData.label}
-              onChange={(e: any) => { // auto
+              onChange={(e: React.ChangeEvent<HTMLInputElement>
+) => { // auto: implicit any
                 const newLabel = e.target.value;
-                setFormData((prev: any) => ({ // auto: implicit any ...prev, label: newLabel }));
+                setFormData((prev: any) => ({ ...prev, label: newLabel }));
                 announceFieldChange(
                   {
                     fieldName: 'Alarm label',
@@ -621,7 +620,7 @@
                   announceFieldValidation('Label', false, 'Label is required');
                 }
               }}
-              onKeyDown={(e: any) => { // auto
+              onKeyDown={(e: any) => {
                 if (e.key === 'F1') {
                   e.preventDefault();
                   announceFieldDescription(
@@ -677,7 +676,7 @@
                   key={day.id}
                   type="button"
                   onClick={() => toggleDay(day.id)}
-                  onKeyDown={(e: any) => { // auto
+                  onKeyDown={(e: any) => {
                     if (e.key === 'Enter' || e.key === ' ') {
                       e.preventDefault();
                       toggleDay(day.id);
@@ -764,7 +763,7 @@
                   key={mood.id}
                   type="button"
                   onClick={() => handleVoiceMoodSelect(mood.id)}
-                  onKeyDown={(e: any) => { // auto
+                  onKeyDown={(e: any) => {
                     if (e.key === 'Enter' || e.key === ' ') {
                       e.preventDefault();
                       handleVoiceMoodSelect(mood.id);
@@ -859,13 +858,13 @@
                   key={difficulty.id}
                   type="button"
                   onClick={() => {
-                    setFormData((prev: any) => ({ // auto: implicit any
+                    setFormData((prev: any) => ({
                       ...prev,
                       difficulty: difficulty.id as AlarmDifficulty,
                     }));
                     // Clear nuclear challenges when changing difficulty
                     if (difficulty.id !== 'nuclear') {
-                      setFormData((prev: any) => ({ // auto: implicit any ...prev, nuclearChallenges: [] }));
+                      setFormData((prev: any) => ({ ...prev, nuclearChallenges: [] }));
                     }
                   }}
                   className={`p-3 rounded-lg border-2 text-left transition-all ${
@@ -897,7 +896,7 @@
                 type="button"
                 onClick={() => {
                   if (hasNuclearAccess) {
-                    setFormData((prev: any) => ({ // auto: implicit any
+                    setFormData((prev: any) => ({
                       ...prev,
                       difficulty:
                         formData.difficulty === 'nuclear' ? 'extreme' : 'nuclear',
@@ -990,15 +989,16 @@
                           checked={
                             formData.nuclearChallenges?.includes(challenge.id) || false
                           }
-                          onChange={(e: any) => { // auto
+                          onChange={(e: React.ChangeEvent<HTMLInputElement>
+) => { // auto: implicit any
                             const challenges = formData.nuclearChallenges || [];
                             if (e.target.checked) {
-                              setFormData((prev: any) => ({ // auto: implicit any
+                              setFormData((prev: any) => ({
                                 ...prev,
                                 nuclearChallenges: [...challenges, challenge.id],
                               }));
                             } else {
-                              setFormData((prev: any) => ({ // auto: implicit any
+                              setFormData((prev: any) => ({
                                 ...prev,
                                 nuclearChallenges: challenges.filter(
                                   c => c !== challenge.id
@@ -1132,10 +1132,7 @@
                       Your Custom Sounds
                     </div>
                     <div className="max-h-40 overflow-y-auto space-y-2">
-                      {customSounds.map(($1) => {
-        // TODO(manual): implement
-        return null;
-      })
+                      {customSounds.map((sound: any) => (
                         <div
                           key={sound.id}
                           className={`flex items-center gap-3 p-3 rounded-lg border transition-all ${
@@ -1256,7 +1253,7 @@
                 id="snooze-enabled"
                 onClick={() => {
                   if (formData.difficulty !== 'nuclear') {
-                    setFormData((prev: any) => ({ // auto: implicit any
+                    setFormData((prev: any) => ({
                       ...prev,
                       snoozeEnabled: !prev.snoozeEnabled,
                     }));
@@ -1302,11 +1299,13 @@
                   <select
                     id="snooze-interval"
                     value={formData.snoozeInterval}
-                    onChange={(e: any) => // auto: implicit any
-                      setFormData((prev: any) => ({ // auto: implicit any
+                    onChange={(e: React.ChangeEvent<HTMLInputElement>
+) => 
+                      setFormData((prev: any
+) => ({ 
                         ...prev,
                         snoozeInterval: parseInt(e.target.value),
-                      }))
+                      }));
                     }
                     className="alarm-input text-sm"
                   >
@@ -1332,11 +1331,13 @@
                   <select
                     id="max-snoozes"
                     value={formData.maxSnoozes}
-                    onChange={(e: any) => // auto: implicit any
-                      setFormData((prev: any) => ({ // auto: implicit any
+                    onChange={(e: React.ChangeEvent<HTMLInputElement>
+) => 
+                      setFormData((prev: any
+) => ({ 
                         ...prev,
                         maxSnoozes: parseInt(e.target.value),
-                      }))
+                      }));
                     }
                     className="alarm-input text-sm"
                   >
@@ -1380,7 +1381,7 @@
       {showNuclearModeUpgrade && (
         <UpgradePrompt
           feature="nuclear_mode"
-          onUpgrade={(tier: any) => { // auto
+          onUpgrade={(tier: any) => {
             setShowNuclearModeUpgrade(false);
             // In a real app, redirect to upgrade flow
             console.log(`Upgrading to ${tier} for Nuclear Mode`);
