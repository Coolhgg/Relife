--- conflicted
+++ resolved
@@ -14,11 +14,7 @@
   TrendingUp,
   Settings,
   Info,
-<<<<<<< HEAD
-  X,
-=======
   X
->>>>>>> 02f0594e
 } from 'lucide-react';
 
 interface CacheStats {
@@ -58,22 +54,10 @@
   showDetailed?: boolean;
 }
 
-<<<<<<< HEAD
-const OfflineIndicator: React.FC<OfflineIndicatorProps> = ({
-  className = '',
-  showDetailed = false,
-}) => {
-  const [isOnline, setIsOnline] = useState(navigator.onLine);
-  const [showOfflineMessage, setShowOfflineMessage] = useState(false);
-  const [syncStatus, setSyncStatus] = useState<
-    'synced' | 'pending' | 'error' | 'offline'
-  >('synced');
-=======
 const OfflineIndicator: React.FC<OfflineIndicatorProps> = ({ className = '', showDetailed = false }) => {
   const [isOnline, setIsOnline] = useState(navigator.onLine);
   const [showOfflineMessage, setShowOfflineMessage] = useState(false);
   const [syncStatus, setSyncStatus] = useState<'synced' | 'pending' | 'error' | 'offline'>('synced');
->>>>>>> 02f0594e
   const [cacheStats, setCacheStats] = useState<CacheStats | null>(null);
   const [swStatus, setSwStatus] = useState<ServiceWorkerStatus | null>(null);
   const [pendingChanges, setPendingChanges] = useState(0);
@@ -88,30 +72,16 @@
         // Get service worker status
         const swResponse = await new Promise<ServiceWorkerStatus>(resolve => {
           const channel = new MessageChannel();
-<<<<<<< HEAD
-          channel.port1.onmessage = (event: MessageEvent) => resolve(event.data);
-          navigator.serviceWorker.controller!.postMessage({ type: 'GET_STATUS' }, [
-            channel.port2,
-          ]);
-=======
           channel.port1.onmessage = (event) => resolve(event.data);
           navigator.serviceWorker.controller!.postMessage({ type: 'GET_STATUS' }, [channel.port2]);
->>>>>>> 02f0594e
         });
         setSwStatus(swResponse);
 
         // Get cache statistics
         const cacheResponse = await new Promise<CacheStats>(resolve => {
           const channel = new MessageChannel();
-<<<<<<< HEAD
-          channel.port1.onmessage = (event: MessageEvent) => resolve(event.data);
-          navigator.serviceWorker.controller!.postMessage({ type: 'GET_CACHE_STATS' }, [
-            channel.port2,
-          ]);
-=======
           channel.port1.onmessage = (event) => resolve(event.data);
           navigator.serviceWorker.controller!.postMessage({ type: 'GET_CACHE_STATS' }, [channel.port2]);
->>>>>>> 02f0594e
         });
         setCacheStats(cacheResponse);
 
@@ -135,11 +105,7 @@
       // Trigger comprehensive sync when coming back online
       if ('serviceWorker' in navigator && navigator.serviceWorker.controller) {
         navigator.serviceWorker.controller.postMessage({
-<<<<<<< HEAD
-          type: 'FORCE_SYNC',
-=======
           type: 'FORCE_SYNC'
->>>>>>> 02f0594e
         });
       }
 
@@ -201,17 +167,9 @@
 
     switch (syncStatus) {
       case 'synced':
-<<<<<<< HEAD
-        return conflicts > 0 ? (
-          <AlertCircle className="w-4 h-4 text-orange-500" />
-        ) : (
-          <CheckCircle className="w-4 h-4 text-green-500" />
-        );
-=======
         return conflicts > 0 ?
           <AlertCircle className="w-4 h-4 text-orange-500" /> :
           <CheckCircle className="w-4 h-4 text-green-500" />;
->>>>>>> 02f0594e
       case 'pending':
         return <RefreshCw className="w-4 h-4 text-yellow-500 animate-spin" />;
       case 'error':
@@ -251,18 +209,8 @@
     const parts = [];
 
     if (swStatus) {
-<<<<<<< HEAD
-      if (
-        swStatus.cacheStats.hitRatio &&
-        parseFloat(swStatus.cacheStats.hitRatio) > 0
-      ) {
-        parts.push(
-          `${Math.round(parseFloat(swStatus.cacheStats.hitRatio) * 100)}% cache hit`
-        );
-=======
       if (swStatus.cacheStats.hitRatio && parseFloat(swStatus.cacheStats.hitRatio) > 0) {
         parts.push(`${Math.round(parseFloat(swStatus.cacheStats.hitRatio) * 100)}% cache hit`);
->>>>>>> 02f0594e
       }
       if (swStatus.alarmCount > 0) {
         parts.push(`${swStatus.alarmCount} alarms`);
@@ -270,14 +218,7 @@
     }
 
     if (cacheStats && Object.keys(cacheStats.caches).length > 0) {
-<<<<<<< HEAD
-      const totalEntries = Object.values(cacheStats.caches).reduce(
-        (sum, cache) => sum + cache.entries,
-        0
-      );
-=======
       const totalEntries = Object.values(cacheStats.caches).reduce((sum, cache) => sum + cache.entries, 0);
->>>>>>> 02f0594e
       parts.push(`${totalEntries} cached items`);
     }
 
@@ -325,22 +266,10 @@
     if ('serviceWorker' in navigator && navigator.serviceWorker.controller) {
       try {
         setSyncStatus('pending');
-<<<<<<< HEAD
-        const response = await new Promise<{
-          success: boolean;
-          message: string;
-        }>(resolve => {
-          const channel = new MessageChannel();
-          channel.port1.onmessage = (event: MessageEvent) => resolve(event.data);
-          navigator.serviceWorker.controller!.postMessage({ type: 'OPTIMIZE_CACHE' }, [
-            channel.port2,
-          ]);
-=======
         const response = await new Promise<{success: boolean, message: string}>((resolve) => {
           const channel = new MessageChannel();
           channel.port1.onmessage = (event) => resolve(event.data);
           navigator.serviceWorker.controller!.postMessage({ type: 'OPTIMIZE_CACHE' }, [channel.port2]);
->>>>>>> 02f0594e
         });
 
         if (response.success) {
@@ -360,22 +289,10 @@
     if ('serviceWorker' in navigator && navigator.serviceWorker.controller) {
       try {
         setSyncStatus('pending');
-<<<<<<< HEAD
-        const response = await new Promise<{
-          success: boolean;
-          message: string;
-        }>(resolve => {
-          const channel = new MessageChannel();
-          channel.port1.onmessage = (event: MessageEvent) => resolve(event.data);
-          navigator.serviceWorker.controller!.postMessage({ type: 'CLEAR_CACHE' }, [
-            channel.port2,
-          ]);
-=======
         const response = await new Promise<{success: boolean, message: string}>((resolve) => {
           const channel = new MessageChannel();
           channel.port1.onmessage = (event) => resolve(event.data);
           navigator.serviceWorker.controller!.postMessage({ type: 'CLEAR_CACHE' }, [channel.port2]);
->>>>>>> 02f0594e
         });
 
         if (response.success) {
@@ -457,35 +374,17 @@
               <div className="space-y-1 text-xs">
                 <div className="flex justify-between">
                   <span className="text-gray-600 dark:text-gray-400">Hit Ratio:</span>
-<<<<<<< HEAD
-                  <span
-                    className={`font-medium ${
-                      cacheStats.performance.hitRatio > 0.8
-                        ? 'text-green-600 dark:text-green-400'
-                        : cacheStats.performance.hitRatio > 0.5
-                          ? 'text-yellow-600 dark:text-yellow-400'
-                          : 'text-red-600 dark:text-red-400'
-                    }`}
-                  >
-=======
                   <span className={`font-medium ${
                     cacheStats.performance.hitRatio > 0.8 ? 'text-green-600 dark:text-green-400' :
                     cacheStats.performance.hitRatio > 0.5 ? 'text-yellow-600 dark:text-yellow-400' :
                     'text-red-600 dark:text-red-400'
                   }`}>
->>>>>>> 02f0594e
                     {Math.round(cacheStats.performance.hitRatio * 100)}%
                   </span>
                 </div>
                 <div className="flex justify-between">
                   <span className="text-gray-600 dark:text-gray-400">Cache Hits:</span>
-<<<<<<< HEAD
-                  <span className="text-gray-900 dark:text-gray-100">
-                    {cacheStats.performance.hits}
-                  </span>
-=======
                   <span className="text-gray-900 dark:text-gray-100">{cacheStats.performance.hits}</span>
->>>>>>> 02f0594e
                 </div>
                 <div className="flex justify-between">
                   <span className="text-gray-600 dark:text-gray-400">Last Cleanup:</span>
@@ -584,14 +483,7 @@
           <div className="flex items-center justify-center gap-2 text-sm">
             <WifiOff className="w-4 h-4 text-yellow-600 dark:text-yellow-400" aria-hidden="true" />
             <span className="text-yellow-800 dark:text-yellow-200 font-medium">
-<<<<<<< HEAD
-              You're offline.{' '}
-              {pendingChanges > 0
-                ? `${pendingChanges} changes pending.`
-                : 'Alarms will still work!'}
-=======
               You're offline. {pendingChanges > 0 ? `${pendingChanges} changes pending.` : 'Alarms will still work!'}
->>>>>>> 02f0594e
             </span>
           </div>
         </div>
@@ -615,13 +507,7 @@
                 Sync Failed
               </h4>
               <p className="text-xs text-red-700 dark:text-red-300 mt-1">
-<<<<<<< HEAD
-                Unable to sync your data.{' '}
-                {pendingChanges > 0 && `${pendingChanges} changes pending.`} Will retry
-                automatically.
-=======
                 Unable to sync your data. {pendingChanges > 0 && `${pendingChanges} changes pending.`} Will retry automatically.
->>>>>>> 02f0594e
               </p>
               <button
                 onClick={fetchServiceWorkerStats}
