--- conflicted
+++ resolved
@@ -1,9 +1,5 @@
-<<<<<<< HEAD
-import React, { useState, useEffect } from 'react';
-=======
 /// <reference lib="dom" />
 import React, { useState, useEffect } from "react";
->>>>>>> a2085a2a
 import {
   Wifi,
   WifiOff,
