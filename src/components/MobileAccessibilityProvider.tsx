import React, { createContext, useContext, useEffect, useState } from 'react';
import {
  useAccessibility,
  useMobileAccessibility,
  useScreenReader,
  useFocusManagement,
} from '../hooks/useAccessibility';
import { useMobilePerformance } from '../hooks/useMobilePerformance';
import { mobilePerformance } from '../services/mobile-performance';
import AccessibilityPreferencesService from '../services/accessibility-preferences';

interface MobileAccessibilityContextValue {
  // Accessibility state
  isAccessibilityEnabled: boolean;
  isMobileScreenReaderActive: boolean;
  preferences: any;

  // Performance state
  performanceMetrics: any;
  optimizations: any;

  // Methods
  announce: (message: string, priority?: 'polite' | 'assertive') => void;
  announceError: (message: string) => void;
  announceSuccess: (message: string) => void;
  updatePreferences: (updates: any) => void;
  enableLowPowerMode: () => void;
  disableLowPowerMode: () => void;
}

const MobileAccessibilityContext = createContext<MobileAccessibilityContextValue | null>(null);

export const useMobileAccessibilityContext = () => {
  const context = useContext(MobileAccessibilityContext);
  if (!context) {
<<<<<<< HEAD
    throw new Error(
      'useMobileAccessibilityContext must be used within MobileAccessibilityProvider'
    );
=======
    throw new Error('useMobileAccessibilityContext must be used within MobileAccessibilityProvider');
>>>>>>> 02f0594e
  }
  return context;
};

interface MobileAccessibilityProviderProps {
  children: React.ReactNode;
}

export const MobileAccessibilityProvider: React.FC<MobileAccessibilityProviderProps> = ({
  children,
}) => {
  const { preferences, updatePreferences, isInitialized } = useAccessibility();
  const {
    isMobileScreenReaderActive,
    optimizeForMobileScreenReader,
  } = useMobileAccessibility();
  const { announce, announceError, announceSuccess } = useScreenReader();
  const {
    metrics: performanceMetrics,
    optimizations,
    enableLowPowerMode,
    disableLowPowerMode,
  } = useMobilePerformance();

  const [isAccessibilityEnabled, setIsAccessibilityEnabled] = useState(false);

  // Initialize mobile accessibility and performance services
  useEffect(() => {
    if (!isInitialized) return;

    try {
      // Initialize performance monitoring
      mobilePerformance.initialize({
        enableMemoryMonitoring: true,
        enableBatteryOptimization: true,
        enableNetworkOptimization: true,
        lazyLoadingThreshold: 0.1,
        memoryWarningThreshold: 0.8,
        batteryLowThreshold: 0.2,
      });

      // Initialize accessibility preferences service
      const accessibilityService = AccessibilityPreferencesService.getInstance();

      setIsAccessibilityEnabled(true);
      console.log('[MobileAccessibility] Services initialized successfully');

      // Announce initialization
      if (preferences.announceTransitions) {
        setTimeout(() => {
          announce('Mobile accessibility features initialized', 'polite');
        }, 1000);
      }

    } catch (error) {
      console.error('[MobileAccessibility] Initialization failed:', error);
      announceError('Failed to initialize accessibility features');
    }
  }, [isInitialized, preferences.announceTransitions, announce, announceError]);

  // Apply mobile-specific accessibility optimizations
  useEffect(() => {
    if (!isAccessibilityEnabled) return;

    // Mobile screen reader optimizations
    if (isMobileScreenReaderActive) {
      optimizeForMobileScreenReader();
    }

    // Apply touch target optimizations
    if (preferences.largerTouchTargets) {
      document.body.classList.add('mobile-large-touch-targets');
    } else {
      document.body.classList.remove('mobile-large-touch-targets');
    }

    // Apply high contrast mode for mobile
    if (preferences.highContrastMode) {
      document.body.classList.add('mobile-high-contrast');
    } else {
      document.body.classList.remove('mobile-high-contrast');
    }

    // Apply reduced motion for mobile
    if (preferences.reducedMotion || optimizations.reducedAnimations) {
      document.body.classList.add('mobile-reduce-motion');
    } else {
      document.body.classList.remove('mobile-reduce-motion');
    }

    // Apply low power mode styles
    if (optimizations.lowBatteryMode) {
      document.body.classList.add('mobile-low-power');
    } else {
      document.body.classList.remove('mobile-low-power');
    }

  }, [
    isAccessibilityEnabled,
    isMobileScreenReaderActive,
    preferences.largerTouchTargets,
    preferences.highContrastMode,
    preferences.reducedMotion,
    optimizations.reducedAnimations,
    optimizations.lowBatteryMode,
    optimizeForMobileScreenReader,
  ]);

  // Monitor performance and adjust accessibility features accordingly
  useEffect(() => {
    if (!isAccessibilityEnabled) return;

    // Enable accessibility optimizations for low-performance devices
    if (performanceMetrics.devicePerformance === 'low') {
      updatePreferences({
        reducedMotion: true,
        enhancedFocusRings: false, // Reduce visual complexity
      });
    }

    // Adjust for low battery
    if (performanceMetrics.batteryLevel && performanceMetrics.batteryLevel < 0.2) {
      updatePreferences({
        reducedMotion: true,
        hapticFeedback: false, // Save battery
      });
    }

    // Adjust for slow network
    if (performanceMetrics.networkSpeed === 'slow') {
      // Could adjust announcement frequency or disable non-essential features
      console.log('[MobileAccessibility] Adjusting for slow network');
    }

  }, [
    isAccessibilityEnabled,
    performanceMetrics.devicePerformance,
    performanceMetrics.batteryLevel,
    performanceMetrics.networkSpeed,
    updatePreferences,
  ]);

  // Add mobile accessibility CSS classes
  useEffect(() => {
    const addMobileAccessibilityStyles = () => {
      const style = document.createElement('style');
      style.id = 'mobile-accessibility-styles';
      style.textContent = `
        /* Mobile accessibility enhancements */
        .mobile-large-touch-targets button,
        .mobile-large-touch-targets [role="button"],
        .mobile-large-touch-targets input,
        .mobile-large-touch-targets select,
        .mobile-large-touch-targets textarea,
        .mobile-large-touch-targets a {
          min-height: 48px !important;
          min-width: 48px !important;
          padding: 14px 18px !important;
          font-size: 1rem !important;
        }

        .mobile-large-touch-targets .alarm-card button {
          min-height: 52px !important;
          min-width: 52px !important;
        }

        /* High contrast for mobile */
        .mobile-high-contrast {
          filter: contrast(150%) brightness(110%);
        }

        .mobile-high-contrast .bg-gradient-to-r {
          background: linear-gradient(to right, #000000, #333333) !important;
          color: #ffffff !important;
        }

        .mobile-high-contrast .text-gray-400,
        .mobile-high-contrast .text-gray-500,
        .mobile-high-contrast .text-gray-600 {
          color: #000000 !important;
        }

        /* Reduced motion for mobile */
        .mobile-reduce-motion *,
        .mobile-reduce-motion *::before,
        .mobile-reduce-motion *::after {
          animation-duration: 0.01ms !important;
          animation-iteration-count: 1 !important;
          transition-duration: 0.01ms !important;
          scroll-behavior: auto !important;
          transform: none !important;
        }

        /* Low power mode */
        .mobile-low-power {
          filter: grayscale(0.3);
        }

        .mobile-low-power .bg-gradient-to-r,
        .mobile-low-power .bg-gradient-to-br {
          background: #4a5568 !important;
        }

        .mobile-low-power .shadow-xl {
          box-shadow: 0 4px 6px -1px rgba(0, 0, 0, 0.1) !important;
        }

        /* Mobile screen reader optimizations */
        .mobile-screen-reader .sr-only {
          position: static !important;
          width: auto !important;
          height: auto !important;
          padding: 0 !important;
          margin: 0 !important;
          overflow: visible !important;
          clip: auto !important;
          white-space: normal !important;
        }

        .mobile-screen-reader [aria-hidden="true"] {
          display: none !important;
        }

        /* Enhanced focus for mobile */
        .mobile-screen-reader *:focus {
          outline: 4px solid #007AFF !important;
          outline-offset: 2px !important;
          border-radius: 6px !important;
          box-shadow: 0 0 0 8px rgba(0, 122, 255, 0.3) !important;
        }

        /* Touch feedback */
        @media (hover: none) and (pointer: coarse) {
          button:active,
          [role="button"]:active {
            transform: scale(0.98);
            background-color: rgba(0, 0, 0, 0.1);
          }

          .mobile-large-touch-targets button:active {
            transform: scale(0.96);
          }
        }

        /* Safe area handling */
        @supports (padding: max(0px)) {
          .mobile-safe-area {
            padding-left: max(16px, env(safe-area-inset-left));
            padding-right: max(16px, env(safe-area-inset-right));
            padding-top: max(16px, env(safe-area-inset-top));
            padding-bottom: max(16px, env(safe-area-inset-bottom));
          }
        }

        /* Responsive text sizes */
        @media (max-width: 640px) {
          .mobile-large-touch-targets .text-xs { font-size: 0.875rem !important; }
          .mobile-large-touch-targets .text-sm { font-size: 1rem !important; }
          .mobile-large-touch-targets .text-base { font-size: 1.125rem !important; }
          .mobile-large-touch-targets .text-lg { font-size: 1.25rem !important; }
        }
      `;

      document.head.appendChild(style);
    };

    // Add styles only once
    if (!document.getElementById('mobile-accessibility-styles')) {
      addMobileAccessibilityStyles();
    }

    return () => {
      const existingStyle = document.getElementById('mobile-accessibility-styles');
      if (existingStyle) {
        existingStyle.remove();
      }
    };
  }, []);

  const contextValue: MobileAccessibilityContextValue = {
    isAccessibilityEnabled,
    isMobileScreenReaderActive,
    preferences,
    performanceMetrics,
    optimizations,
    announce,
    announceError,
    announceSuccess,
    updatePreferences,
    enableLowPowerMode,
    disableLowPowerMode,
  };

  return (
    <MobileAccessibilityContext.Provider value={contextValue}>
      {children}
    </MobileAccessibilityContext.Provider>
  );
};

export default MobileAccessibilityProvider;<|MERGE_RESOLUTION|>--- conflicted
+++ resolved
@@ -33,13 +33,7 @@
 export const useMobileAccessibilityContext = () => {
   const context = useContext(MobileAccessibilityContext);
   if (!context) {
-<<<<<<< HEAD
-    throw new Error(
-      'useMobileAccessibilityContext must be used within MobileAccessibilityProvider'
-    );
-=======
     throw new Error('useMobileAccessibilityContext must be used within MobileAccessibilityProvider');
->>>>>>> 02f0594e
   }
   return context;
 };
