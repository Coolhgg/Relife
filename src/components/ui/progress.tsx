<<<<<<< HEAD
import * as React from 'react';
import * as ProgressPrimitive from '@radix-ui/react-progress';

import { cn } from '@/lib/utils';
=======
import * as React from "react"
import * as ProgressPrimitive from "@radix-ui/react-progress"

import { cn } from "@/lib/utils"
>>>>>>> 02f0594e

function Progress({
  className,
  value,
  ...props
}: React.ComponentProps<typeof ProgressPrimitive.Root>) {
  return (
    <ProgressPrimitive.Root
      data-slot="progress"
      className={cn(
<<<<<<< HEAD
        'bg-primary/20 relative h-2 w-full overflow-hidden rounded-full',
=======
        "bg-primary/20 relative h-2 w-full overflow-hidden rounded-full",
>>>>>>> 02f0594e
        className
      )}
      {...props}
    >
      <ProgressPrimitive.Indicator
        data-slot="progress-indicator"
        className="bg-primary h-full w-full flex-1 transition-all"
        style={{ transform: `translateX(-${100 - (value || 0)}%)` }}
      />
    </ProgressPrimitive.Root>
  )
}

export { Progress }<|MERGE_RESOLUTION|>--- conflicted
+++ resolved
@@ -1,14 +1,7 @@
-<<<<<<< HEAD
-import * as React from 'react';
-import * as ProgressPrimitive from '@radix-ui/react-progress';
-
-import { cn } from '@/lib/utils';
-=======
 import * as React from "react"
 import * as ProgressPrimitive from "@radix-ui/react-progress"
 
 import { cn } from "@/lib/utils"
->>>>>>> 02f0594e
 
 function Progress({
   className,
@@ -19,11 +12,7 @@
     <ProgressPrimitive.Root
       data-slot="progress"
       className={cn(
-<<<<<<< HEAD
-        'bg-primary/20 relative h-2 w-full overflow-hidden rounded-full',
-=======
         "bg-primary/20 relative h-2 w-full overflow-hidden rounded-full",
->>>>>>> 02f0594e
         className
       )}
       {...props}
