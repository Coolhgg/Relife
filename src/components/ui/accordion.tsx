--- conflicted
+++ resolved
@@ -1,13 +1,3 @@
-<<<<<<< HEAD
-import * as React from 'react';
-import * as AccordionPrimitive from '@radix-ui/react-accordion';
-import { ChevronDownIcon } from 'lucide-react';
-
-import { cn } from '@/lib/utils';
-
-function Accordion({ ...props }: React.ComponentProps<typeof AccordionPrimitive.Root>) {
-  return <AccordionPrimitive.Root data-slot="accordion" {...props} />;
-=======
 import * as React from "react"
 import * as AccordionPrimitive from "@radix-ui/react-accordion"
 import { ChevronDownIcon } from "lucide-react"
@@ -18,7 +8,6 @@
   ...props
 }: React.ComponentProps<typeof AccordionPrimitive.Root>) {
   return <AccordionPrimitive.Root data-slot="accordion" {...props} />
->>>>>>> 02f0594e
 }
 
 function AccordionItem({
@@ -44,11 +33,7 @@
       <AccordionPrimitive.Trigger
         data-slot="accordion-trigger"
         className={cn(
-<<<<<<< HEAD
-          'focus-visible:border-ring focus-visible:ring-ring/50 flex flex-1 items-start justify-between gap-4 rounded-md py-4 text-left text-sm font-medium transition-all outline-none hover:underline focus-visible:ring-[3px] disabled:pointer-events-none disabled:opacity-50 [&[data-state=open]>svg]:rotate-180',
-=======
           "focus-visible:border-ring focus-visible:ring-ring/50 flex flex-1 items-start justify-between gap-4 rounded-md py-4 text-left text-sm font-medium transition-all outline-none hover:underline focus-visible:ring-[3px] disabled:pointer-events-none disabled:opacity-50 [&[data-state=open]>svg]:rotate-180",
->>>>>>> 02f0594e
           className
         )}
         {...props}
