--- conflicted
+++ resolved
@@ -1,13 +1,3 @@
-<<<<<<< HEAD
-import * as React from 'react';
-import { Slot } from '@radix-ui/react-slot';
-import { ChevronRight, MoreHorizontal } from 'lucide-react';
-
-import { cn } from '@/lib/utils';
-
-function Breadcrumb({ ...props }: React.ComponentProps<'nav'>) {
-  return <nav aria-label="breadcrumb" data-slot="breadcrumb" {...props} />;
-=======
 import * as React from "react"
 import { Slot } from "@radix-ui/react-slot"
 import { ChevronRight, MoreHorizontal } from "lucide-react"
@@ -16,7 +6,6 @@
 
 function Breadcrumb({ ...props }: React.ComponentProps<"nav">) {
   return <nav aria-label="breadcrumb" data-slot="breadcrumb" {...props} />
->>>>>>> 02f0594e
 }
 
 function BreadcrumbList({ className, ...props }: React.ComponentProps<'ol'>) {
@@ -24,11 +13,7 @@
     <ol
       data-slot="breadcrumb-list"
       className={cn(
-<<<<<<< HEAD
-        'text-muted-foreground flex flex-wrap items-center gap-1.5 text-sm break-words sm:gap-2.5',
-=======
         "text-muted-foreground flex flex-wrap items-center gap-1.5 text-sm break-words sm:gap-2.5",
->>>>>>> 02f0594e
         className
       )}
       {...props}
@@ -50,17 +35,10 @@
   asChild,
   className,
   ...props
-<<<<<<< HEAD
-}: React.ComponentProps<'a'> & {
-  asChild?: boolean;
-}) {
-  const Comp = asChild ? Slot : 'a';
-=======
 }: React.ComponentProps<"a"> & {
   asChild?: boolean
 }) {
   const Comp = asChild ? Slot : "a"
->>>>>>> 02f0594e
 
   return (
     <Comp
