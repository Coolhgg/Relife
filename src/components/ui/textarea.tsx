<<<<<<< HEAD
import * as React from 'react';

import { cn } from '@/lib/utils';
=======
import * as React from "react"

import { cn } from "@/lib/utils"
>>>>>>> 02f0594e

function Textarea({ className, ...props }: React.ComponentProps<'textarea'>) {
  return (
    <textarea
      data-slot="textarea"
      className={cn(
<<<<<<< HEAD
        'border-input placeholder:text-muted-foreground focus-visible:border-ring focus-visible:ring-ring/50 aria-invalid:ring-destructive/20 dark:aria-invalid:ring-destructive/40 aria-invalid:border-destructive dark:bg-input/30 flex field-sizing-content min-h-16 w-full rounded-md border bg-transparent px-3 py-2 text-base shadow-xs transition-[color,box-shadow] outline-none focus-visible:ring-[3px] disabled:cursor-not-allowed disabled:opacity-50 md:text-sm',
=======
        "border-input placeholder:text-muted-foreground focus-visible:border-ring focus-visible:ring-ring/50 aria-invalid:ring-destructive/20 dark:aria-invalid:ring-destructive/40 aria-invalid:border-destructive dark:bg-input/30 flex field-sizing-content min-h-16 w-full rounded-md border bg-transparent px-3 py-2 text-base shadow-xs transition-[color,box-shadow] outline-none focus-visible:ring-[3px] disabled:cursor-not-allowed disabled:opacity-50 md:text-sm",
>>>>>>> 02f0594e
        className
      )}
      {...props}
    />
  )
}

export { Textarea }<|MERGE_RESOLUTION|>--- conflicted
+++ resolved
@@ -1,23 +1,13 @@
-<<<<<<< HEAD
-import * as React from 'react';
-
-import { cn } from '@/lib/utils';
-=======
 import * as React from "react"
 
 import { cn } from "@/lib/utils"
->>>>>>> 02f0594e
 
 function Textarea({ className, ...props }: React.ComponentProps<'textarea'>) {
   return (
     <textarea
       data-slot="textarea"
       className={cn(
-<<<<<<< HEAD
-        'border-input placeholder:text-muted-foreground focus-visible:border-ring focus-visible:ring-ring/50 aria-invalid:ring-destructive/20 dark:aria-invalid:ring-destructive/40 aria-invalid:border-destructive dark:bg-input/30 flex field-sizing-content min-h-16 w-full rounded-md border bg-transparent px-3 py-2 text-base shadow-xs transition-[color,box-shadow] outline-none focus-visible:ring-[3px] disabled:cursor-not-allowed disabled:opacity-50 md:text-sm',
-=======
         "border-input placeholder:text-muted-foreground focus-visible:border-ring focus-visible:ring-ring/50 aria-invalid:ring-destructive/20 dark:aria-invalid:ring-destructive/40 aria-invalid:border-destructive dark:bg-input/30 flex field-sizing-content min-h-16 w-full rounded-md border bg-transparent px-3 py-2 text-base shadow-xs transition-[color,box-shadow] outline-none focus-visible:ring-[3px] disabled:cursor-not-allowed disabled:opacity-50 md:text-sm",
->>>>>>> 02f0594e
         className
       )}
       {...props}
