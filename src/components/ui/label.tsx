<<<<<<< HEAD
'use client';

import * as React from 'react';
import * as LabelPrimitive from '@radix-ui/react-label';

import { cn } from '@/lib/utils';
=======
"use client"

import * as React from "react"
import * as LabelPrimitive from "@radix-ui/react-label"

import { cn } from "@/lib/utils"
>>>>>>> 02f0594e

function Label({
  className,
  ...props
}: React.ComponentProps<typeof LabelPrimitive.Root>) {
  return (
    <LabelPrimitive.Root
      data-slot="label"
      className={cn(
<<<<<<< HEAD
        'flex items-center gap-2 text-sm leading-none font-medium select-none group-data-[disabled=true]:pointer-events-none group-data-[disabled=true]:opacity-50 peer-disabled:cursor-not-allowed peer-disabled:opacity-50',
=======
        "flex items-center gap-2 text-sm leading-none font-medium select-none group-data-[disabled=true]:pointer-events-none group-data-[disabled=true]:opacity-50 peer-disabled:cursor-not-allowed peer-disabled:opacity-50",
>>>>>>> 02f0594e
        className
      )}
      {...props}
    />
  )
}

export { Label }<|MERGE_RESOLUTION|>--- conflicted
+++ resolved
@@ -1,18 +1,9 @@
-<<<<<<< HEAD
-'use client';
-
-import * as React from 'react';
-import * as LabelPrimitive from '@radix-ui/react-label';
-
-import { cn } from '@/lib/utils';
-=======
 "use client"
 
 import * as React from "react"
 import * as LabelPrimitive from "@radix-ui/react-label"
 
 import { cn } from "@/lib/utils"
->>>>>>> 02f0594e
 
 function Label({
   className,
@@ -22,11 +13,7 @@
     <LabelPrimitive.Root
       data-slot="label"
       className={cn(
-<<<<<<< HEAD
-        'flex items-center gap-2 text-sm leading-none font-medium select-none group-data-[disabled=true]:pointer-events-none group-data-[disabled=true]:opacity-50 peer-disabled:cursor-not-allowed peer-disabled:opacity-50',
-=======
         "flex items-center gap-2 text-sm leading-none font-medium select-none group-data-[disabled=true]:pointer-events-none group-data-[disabled=true]:opacity-50 peer-disabled:cursor-not-allowed peer-disabled:opacity-50",
->>>>>>> 02f0594e
         className
       )}
       {...props}
