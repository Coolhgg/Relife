<<<<<<< HEAD
'use client';

import * as React from 'react';
import * as TabsPrimitive from '@radix-ui/react-tabs';

import { cn } from '@/lib/utils';
=======
"use client"

import * as React from "react"
import * as TabsPrimitive from "@radix-ui/react-tabs"

import { cn } from "@/lib/utils"
>>>>>>> 02f0594e

function Tabs({
  className,
  ...props
}: React.ComponentProps<typeof TabsPrimitive.Root>) {
  return (
    <TabsPrimitive.Root
      data-slot="tabs"
      className={cn('flex flex-col gap-2', className)}
      {...props}
    />
  )
}

function TabsList({
  className,
  ...props
}: React.ComponentProps<typeof TabsPrimitive.List>) {
  return (
    <TabsPrimitive.List
      data-slot="tabs-list"
      className={cn(
<<<<<<< HEAD
        'bg-muted text-muted-foreground inline-flex h-9 w-fit items-center justify-center rounded-lg p-[3px]',
=======
        "bg-muted text-muted-foreground inline-flex h-9 w-fit items-center justify-center rounded-lg p-[3px]",
>>>>>>> 02f0594e
        className
      )}
      {...props}
    />
  )
}

function TabsTrigger({
  className,
  ...props
}: React.ComponentProps<typeof TabsPrimitive.Trigger>) {
  return (
    <TabsPrimitive.Trigger
      data-slot="tabs-trigger"
      className={cn(
        "data-[state=active]:bg-background dark:data-[state=active]:text-foreground focus-visible:border-ring focus-visible:ring-ring/50 focus-visible:outline-ring dark:data-[state=active]:border-input dark:data-[state=active]:bg-input/30 text-foreground dark:text-muted-foreground inline-flex h-[calc(100%-1px)] flex-1 items-center justify-center gap-1.5 rounded-md border border-transparent px-2 py-1 text-sm font-medium whitespace-nowrap transition-[color,box-shadow] focus-visible:ring-[3px] focus-visible:outline-1 disabled:pointer-events-none disabled:opacity-50 data-[state=active]:shadow-sm [&_svg]:pointer-events-none [&_svg]:shrink-0 [&_svg:not([class*='size-'])]:size-4",
        className
      )}
      {...props}
    />
  )
}

function TabsContent({
  className,
  ...props
}: React.ComponentProps<typeof TabsPrimitive.Content>) {
  return (
    <TabsPrimitive.Content
      data-slot="tabs-content"
      className={cn('flex-1 outline-none', className)}
      {...props}
    />
  )
}

export { Tabs, TabsList, TabsTrigger, TabsContent }<|MERGE_RESOLUTION|>--- conflicted
+++ resolved
@@ -1,18 +1,9 @@
-<<<<<<< HEAD
-'use client';
-
-import * as React from 'react';
-import * as TabsPrimitive from '@radix-ui/react-tabs';
-
-import { cn } from '@/lib/utils';
-=======
 "use client"
 
 import * as React from "react"
 import * as TabsPrimitive from "@radix-ui/react-tabs"
 
 import { cn } from "@/lib/utils"
->>>>>>> 02f0594e
 
 function Tabs({
   className,
@@ -35,11 +26,7 @@
     <TabsPrimitive.List
       data-slot="tabs-list"
       className={cn(
-<<<<<<< HEAD
-        'bg-muted text-muted-foreground inline-flex h-9 w-fit items-center justify-center rounded-lg p-[3px]',
-=======
         "bg-muted text-muted-foreground inline-flex h-9 w-fit items-center justify-center rounded-lg p-[3px]",
->>>>>>> 02f0594e
         className
       )}
       {...props}
