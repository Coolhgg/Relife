--- conflicted
+++ resolved
@@ -1,12 +1,3 @@
-<<<<<<< HEAD
-import * as React from 'react';
-import * as RechartsPrimitive from 'recharts';
-
-import { cn } from '@/lib/utils';
-
-// Format: { THEME_NAME: CSS_SELECTOR }
-const THEMES = { light: '', dark: '.dark' } as const;
-=======
 import * as React from "react"
 import * as RechartsPrimitive from "recharts"
 
@@ -14,7 +5,6 @@
 
 // Format: { THEME_NAME: CSS_SELECTOR }
 const THEMES = { light: "", dark: ".dark" } as const
->>>>>>> 02f0594e
 
 export type ChartConfig = {
   [k in string]: {
@@ -36,11 +26,7 @@
   const context = React.useContext(ChartContext)
 
   if (!context) {
-<<<<<<< HEAD
-    throw new Error('useChart must be used within a <ChartContainer />');
-=======
     throw new Error("useChart must be used within a <ChartContainer />")
->>>>>>> 02f0594e
   }
 
   return context
@@ -52,16 +38,6 @@
   children,
   config,
   ...props
-<<<<<<< HEAD
-}: React.ComponentProps<'div'> & {
-  config: ChartConfig;
-  children: React.ComponentProps<
-    typeof RechartsPrimitive.ResponsiveContainer
-  >['children'];
-}) {
-  const uniqueId = React.useId();
-  const chartId = `chart-${id || uniqueId.replace(/:/g, '')}`;
-=======
 }: React.ComponentProps<"div"> & {
   config: ChartConfig
   children: React.ComponentProps<
@@ -70,7 +46,6 @@
 }) {
   const uniqueId = React.useId()
   const chartId = `chart-${id || uniqueId.replace(/:/g, "")}`
->>>>>>> 02f0594e
 
   return (
     <ChartContext.Provider value={{ config }}>
@@ -95,11 +70,7 @@
 const ChartStyle = ({ id, config }: { id: string; config: ChartConfig }) => {
   const colorConfig = Object.entries(config).filter(
     ([, config]) => config.theme || config.color
-<<<<<<< HEAD
-  );
-=======
-  )
->>>>>>> 02f0594e
+  )
 
   if (!colorConfig.length) {
     return null
@@ -115,14 +86,9 @@
 ${colorConfig
   .map(([key, itemConfig]) => {
     const color =
-<<<<<<< HEAD
-      itemConfig.theme?.[theme as keyof typeof itemConfig.theme] || itemConfig.color;
-    return color ? `  --color-${key}: ${color};` : null;
-=======
       itemConfig.theme?.[theme as keyof typeof itemConfig.theme] ||
       itemConfig.color
     return color ? `  --color-${key}: ${color};` : null
->>>>>>> 02f0594e
   })
   .join('\n')}
 }
@@ -151,21 +117,12 @@
   nameKey,
   labelKey,
 }: React.ComponentProps<typeof RechartsPrimitive.Tooltip> &
-<<<<<<< HEAD
-  React.ComponentProps<'div'> & {
-    hideLabel?: boolean;
-    hideIndicator?: boolean;
-    indicator?: 'line' | 'dot' | 'dashed';
-    nameKey?: string;
-    labelKey?: string;
-=======
   React.ComponentProps<"div"> & {
     hideLabel?: boolean
     hideIndicator?: boolean
     indicator?: "line" | "dot" | "dashed"
     nameKey?: string
     labelKey?: string
->>>>>>> 02f0594e
   }) {
   const { config } = useChart()
 
@@ -174,15 +131,9 @@
       return null
     }
 
-<<<<<<< HEAD
-    const [item] = payload;
-    const key = `${labelKey || item?.dataKey || item?.name || 'value'}`;
-    const itemConfig = getPayloadConfigFromPayload(config, item, key);
-=======
     const [item] = payload
     const key = `${labelKey || item?.dataKey || item?.name || "value"}`
     const itemConfig = getPayloadConfigFromPayload(config, item, key)
->>>>>>> 02f0594e
     const value =
       !labelKey && typeof label === 'string'
         ? config[label as keyof typeof config]?.label || label
@@ -200,10 +151,6 @@
       return null
     }
 
-<<<<<<< HEAD
-    return <div className={cn('font-medium', labelClassName)}>{value}</div>;
-  }, [label, labelFormatter, payload, hideLabel, labelClassName, config, labelKey]);
-=======
     return <div className={cn("font-medium", labelClassName)}>{value}</div>
   }, [
     label,
@@ -214,53 +161,33 @@
     config,
     labelKey,
   ])
->>>>>>> 02f0594e
 
   if (!active || !payload?.length) {
     return null
   }
 
-<<<<<<< HEAD
-  const nestLabel = payload.length === 1 && indicator !== 'dot';
-=======
   const nestLabel = payload.length === 1 && indicator !== "dot"
->>>>>>> 02f0594e
 
   return (
     <div
       className={cn(
-<<<<<<< HEAD
-        'border-border/50 bg-background grid min-w-[8rem] items-start gap-1.5 rounded-lg border px-2.5 py-1.5 text-xs shadow-xl',
-=======
         "border-border/50 bg-background grid min-w-[8rem] items-start gap-1.5 rounded-lg border px-2.5 py-1.5 text-xs shadow-xl",
->>>>>>> 02f0594e
         className
       )}
     >
       {!nestLabel ? tooltipLabel : null}
       <div className="grid gap-1.5">
         {payload.map((item, index) => {
-<<<<<<< HEAD
-          const key = `${nameKey || item.name || item.dataKey || 'value'}`;
-          const itemConfig = getPayloadConfigFromPayload(config, item, key);
-          const indicatorColor = color || item.payload.fill || item.color;
-=======
           const key = `${nameKey || item.name || item.dataKey || "value"}`
           const itemConfig = getPayloadConfigFromPayload(config, item, key)
           const indicatorColor = color || item.payload.fill || item.color
->>>>>>> 02f0594e
 
           return (
             <div
               key={item.dataKey}
               className={cn(
-<<<<<<< HEAD
-                '[&>svg]:text-muted-foreground flex w-full flex-wrap items-stretch gap-2 [&>svg]:h-2.5 [&>svg]:w-2.5',
-                indicator === 'dot' && 'items-center'
-=======
                 "[&>svg]:text-muted-foreground flex w-full flex-wrap items-stretch gap-2 [&>svg]:h-2.5 [&>svg]:w-2.5",
                 indicator === "dot" && "items-center"
->>>>>>> 02f0594e
               )}
             >
               {formatter && item?.value !== undefined && item.name ? (
@@ -275,19 +202,11 @@
                         className={cn(
                           'shrink-0 rounded-[2px] border-(--color-border) bg-(--color-bg)',
                           {
-<<<<<<< HEAD
-                            'h-2.5 w-2.5': indicator === 'dot',
-                            'w-1': indicator === 'line',
-                            'w-0 border-[1.5px] border-dashed bg-transparent':
-                              indicator === 'dashed',
-                            'my-0.5': nestLabel && indicator === 'dashed',
-=======
                             "h-2.5 w-2.5": indicator === "dot",
                             "w-1": indicator === "line",
                             "w-0 border-[1.5px] border-dashed bg-transparent":
                               indicator === "dashed",
                             "my-0.5": nestLabel && indicator === "dashed",
->>>>>>> 02f0594e
                           }
                         )}
                         style={
@@ -301,13 +220,8 @@
                   )}
                   <div
                     className={cn(
-<<<<<<< HEAD
-                      'flex flex-1 justify-between leading-none',
-                      nestLabel ? 'items-end' : 'items-center'
-=======
                       "flex flex-1 justify-between leading-none",
                       nestLabel ? "items-end" : "items-center"
->>>>>>> 02f0594e
                     )}
                   >
                     <div className="grid gap-1.5">
@@ -340,17 +254,10 @@
   payload,
   verticalAlign = 'bottom',
   nameKey,
-<<<<<<< HEAD
-}: React.ComponentProps<'div'> &
-  Pick<RechartsPrimitive.LegendProps, 'payload' | 'verticalAlign'> & {
-    hideIcon?: boolean;
-    nameKey?: string;
-=======
 }: React.ComponentProps<"div"> &
   Pick<RechartsPrimitive.LegendProps, "payload" | "verticalAlign"> & {
     hideIcon?: boolean
     nameKey?: string
->>>>>>> 02f0594e
   }) {
   const { config } = useChart()
 
@@ -361,16 +268,6 @@
   return (
     <div
       className={cn(
-<<<<<<< HEAD
-        'flex items-center justify-center gap-4',
-        verticalAlign === 'top' ? 'pb-3' : 'pt-3',
-        className
-      )}
-    >
-      {payload.map(item => {
-        const key = `${nameKey || item.dataKey || 'value'}`;
-        const itemConfig = getPayloadConfigFromPayload(config, item, key);
-=======
         "flex items-center justify-center gap-4",
         verticalAlign === "top" ? "pb-3" : "pt-3",
         className
@@ -379,17 +276,12 @@
       {payload.map((item) => {
         const key = `${nameKey || item.dataKey || "value"}`
         const itemConfig = getPayloadConfigFromPayload(config, item, key)
->>>>>>> 02f0594e
 
         return (
           <div
             key={item.value}
             className={cn(
-<<<<<<< HEAD
-              '[&>svg]:text-muted-foreground flex items-center gap-1.5 [&>svg]:h-3 [&>svg]:w-3'
-=======
               "[&>svg]:text-muted-foreground flex items-center gap-1.5 [&>svg]:h-3 [&>svg]:w-3"
->>>>>>> 02f0594e
             )}
           >
             {itemConfig?.icon && !hideIcon ? (
@@ -416,13 +308,8 @@
   payload: unknown,
   key: string
 ) {
-<<<<<<< HEAD
-  if (typeof payload !== 'object' || payload === null) {
-    return undefined;
-=======
   if (typeof payload !== "object" || payload === null) {
     return undefined
->>>>>>> 02f0594e
   }
 
   const payloadPayload =
@@ -434,28 +321,19 @@
 
   let configLabelKey: string = key
 
-<<<<<<< HEAD
-  if (key in payload && typeof payload[key as keyof typeof payload] === 'string') {
-    configLabelKey = payload[key as keyof typeof payload] as string;
-=======
   if (
     key in payload &&
     typeof payload[key as keyof typeof payload] === "string"
   ) {
     configLabelKey = payload[key as keyof typeof payload] as string
->>>>>>> 02f0594e
   } else if (
     payloadPayload &&
     key in payloadPayload &&
     typeof payloadPayload[key as keyof typeof payloadPayload] === 'string'
   ) {
-<<<<<<< HEAD
-    configLabelKey = payloadPayload[key as keyof typeof payloadPayload] as string;
-=======
     configLabelKey = payloadPayload[
       key as keyof typeof payloadPayload
     ] as string
->>>>>>> 02f0594e
   }
 
   return configLabelKey in config
