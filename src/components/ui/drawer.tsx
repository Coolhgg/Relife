--- conflicted
+++ resolved
@@ -1,12 +1,3 @@
-<<<<<<< HEAD
-import * as React from 'react';
-import { Drawer as DrawerPrimitive } from 'vaul';
-
-import { cn } from '@/lib/utils';
-
-function Drawer({ ...props }: React.ComponentProps<typeof DrawerPrimitive.Root>) {
-  return <DrawerPrimitive.Root data-slot="drawer" {...props} />;
-=======
 import * as React from "react"
 import { Drawer as DrawerPrimitive } from "vaul"
 
@@ -16,7 +7,6 @@
   ...props
 }: React.ComponentProps<typeof DrawerPrimitive.Root>) {
   return <DrawerPrimitive.Root data-slot="drawer" {...props} />
->>>>>>> 02f0594e
 }
 
 function DrawerTrigger({
@@ -31,15 +21,10 @@
   return <DrawerPrimitive.Portal data-slot="drawer-portal" {...props} />
 }
 
-<<<<<<< HEAD
-function DrawerClose({ ...props }: React.ComponentProps<typeof DrawerPrimitive.Close>) {
-  return <DrawerPrimitive.Close data-slot="drawer-close" {...props} />;
-=======
 function DrawerClose({
   ...props
 }: React.ComponentProps<typeof DrawerPrimitive.Close>) {
   return <DrawerPrimitive.Close data-slot="drawer-close" {...props} />
->>>>>>> 02f0594e
 }
 
 function DrawerOverlay({
@@ -50,11 +35,7 @@
     <DrawerPrimitive.Overlay
       data-slot="drawer-overlay"
       className={cn(
-<<<<<<< HEAD
-        'data-[state=open]:animate-in data-[state=closed]:animate-out data-[state=closed]:fade-out-0 data-[state=open]:fade-in-0 fixed inset-0 z-50 bg-black/50',
-=======
         "data-[state=open]:animate-in data-[state=closed]:animate-out data-[state=closed]:fade-out-0 data-[state=open]:fade-in-0 fixed inset-0 z-50 bg-black/50",
->>>>>>> 02f0594e
         className
       )}
       {...props}
@@ -73,19 +54,11 @@
       <DrawerPrimitive.Content
         data-slot="drawer-content"
         className={cn(
-<<<<<<< HEAD
-          'group/drawer-content bg-background fixed z-50 flex h-auto flex-col',
-          'data-[vaul-drawer-direction=top]:inset-x-0 data-[vaul-drawer-direction=top]:top-0 data-[vaul-drawer-direction=top]:mb-24 data-[vaul-drawer-direction=top]:max-h-[80vh] data-[vaul-drawer-direction=top]:rounded-b-lg data-[vaul-drawer-direction=top]:border-b',
-          'data-[vaul-drawer-direction=bottom]:inset-x-0 data-[vaul-drawer-direction=bottom]:bottom-0 data-[vaul-drawer-direction=bottom]:mt-24 data-[vaul-drawer-direction=bottom]:max-h-[80vh] data-[vaul-drawer-direction=bottom]:rounded-t-lg data-[vaul-drawer-direction=bottom]:border-t',
-          'data-[vaul-drawer-direction=right]:inset-y-0 data-[vaul-drawer-direction=right]:right-0 data-[vaul-drawer-direction=right]:w-3/4 data-[vaul-drawer-direction=right]:border-l data-[vaul-drawer-direction=right]:sm:max-w-sm',
-          'data-[vaul-drawer-direction=left]:inset-y-0 data-[vaul-drawer-direction=left]:left-0 data-[vaul-drawer-direction=left]:w-3/4 data-[vaul-drawer-direction=left]:border-r data-[vaul-drawer-direction=left]:sm:max-w-sm',
-=======
           "group/drawer-content bg-background fixed z-50 flex h-auto flex-col",
           "data-[vaul-drawer-direction=top]:inset-x-0 data-[vaul-drawer-direction=top]:top-0 data-[vaul-drawer-direction=top]:mb-24 data-[vaul-drawer-direction=top]:max-h-[80vh] data-[vaul-drawer-direction=top]:rounded-b-lg data-[vaul-drawer-direction=top]:border-b",
           "data-[vaul-drawer-direction=bottom]:inset-x-0 data-[vaul-drawer-direction=bottom]:bottom-0 data-[vaul-drawer-direction=bottom]:mt-24 data-[vaul-drawer-direction=bottom]:max-h-[80vh] data-[vaul-drawer-direction=bottom]:rounded-t-lg data-[vaul-drawer-direction=bottom]:border-t",
           "data-[vaul-drawer-direction=right]:inset-y-0 data-[vaul-drawer-direction=right]:right-0 data-[vaul-drawer-direction=right]:w-3/4 data-[vaul-drawer-direction=right]:border-l data-[vaul-drawer-direction=right]:sm:max-w-sm",
           "data-[vaul-drawer-direction=left]:inset-y-0 data-[vaul-drawer-direction=left]:left-0 data-[vaul-drawer-direction=left]:w-3/4 data-[vaul-drawer-direction=left]:border-r data-[vaul-drawer-direction=left]:sm:max-w-sm",
->>>>>>> 02f0594e
           className
         )}
         {...props}
