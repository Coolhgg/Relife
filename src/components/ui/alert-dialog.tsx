--- conflicted
+++ resolved
@@ -1,12 +1,3 @@
-<<<<<<< HEAD
-'use client';
-
-import * as React from 'react';
-import * as AlertDialogPrimitive from '@radix-ui/react-alert-dialog';
-
-import { cn } from '../../lib/utils';
-import { buttonVariants } from './button';
-=======
 "use client"
 
 import * as React from "react"
@@ -14,7 +5,6 @@
 
 import { cn } from "../../lib/utils"
 import { buttonVariants } from "./button"
->>>>>>> 02f0594e
 
 function AlertDialog({
   ...props
@@ -25,25 +15,17 @@
 function AlertDialogTrigger({
   ...props
 }: React.ComponentProps<typeof AlertDialogPrimitive.Trigger>) {
-<<<<<<< HEAD
-  return <AlertDialogPrimitive.Trigger data-slot="alert-dialog-trigger" {...props} />;
-=======
   return (
     <AlertDialogPrimitive.Trigger data-slot="alert-dialog-trigger" {...props} />
   )
->>>>>>> 02f0594e
 }
 
 function AlertDialogPortal({
   ...props
 }: React.ComponentProps<typeof AlertDialogPrimitive.Portal>) {
-<<<<<<< HEAD
-  return <AlertDialogPrimitive.Portal data-slot="alert-dialog-portal" {...props} />;
-=======
   return (
     <AlertDialogPrimitive.Portal data-slot="alert-dialog-portal" {...props} />
   )
->>>>>>> 02f0594e
 }
 
 function AlertDialogOverlay({
@@ -54,11 +36,7 @@
     <AlertDialogPrimitive.Overlay
       data-slot="alert-dialog-overlay"
       className={cn(
-<<<<<<< HEAD
-        'data-[state=open]:animate-in data-[state=closed]:animate-out data-[state=closed]:fade-out-0 data-[state=open]:fade-in-0 fixed inset-0 z-50 bg-black/50',
-=======
         "data-[state=open]:animate-in data-[state=closed]:animate-out data-[state=closed]:fade-out-0 data-[state=open]:fade-in-0 fixed inset-0 z-50 bg-black/50",
->>>>>>> 02f0594e
         className
       )}
       {...props}
@@ -76,11 +54,7 @@
       <AlertDialogPrimitive.Content
         data-slot="alert-dialog-content"
         className={cn(
-<<<<<<< HEAD
-          'bg-background data-[state=open]:animate-in data-[state=closed]:animate-out data-[state=closed]:fade-out-0 data-[state=open]:fade-in-0 data-[state=closed]:zoom-out-95 data-[state=open]:zoom-in-95 fixed top-[50%] left-[50%] z-50 grid w-full max-w-[calc(100%-2rem)] translate-x-[-50%] translate-y-[-50%] gap-4 rounded-lg border p-6 shadow-lg duration-200 sm:max-w-lg',
-=======
           "bg-background data-[state=open]:animate-in data-[state=closed]:animate-out data-[state=closed]:fade-out-0 data-[state=open]:fade-in-0 data-[state=closed]:zoom-out-95 data-[state=open]:zoom-in-95 fixed top-[50%] left-[50%] z-50 grid w-full max-w-[calc(100%-2rem)] translate-x-[-50%] translate-y-[-50%] gap-4 rounded-lg border p-6 shadow-lg duration-200 sm:max-w-lg",
->>>>>>> 02f0594e
           className
         )}
         {...props}
@@ -104,11 +78,7 @@
     <div
       data-slot="alert-dialog-footer"
       className={cn(
-<<<<<<< HEAD
-        'flex flex-col-reverse gap-2 sm:flex-row sm:justify-end',
-=======
         "flex flex-col-reverse gap-2 sm:flex-row sm:justify-end",
->>>>>>> 02f0594e
         className
       )}
       {...props}
