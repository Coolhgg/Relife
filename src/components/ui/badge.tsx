<<<<<<< HEAD
import * as React from 'react';
import { Slot } from '@radix-ui/react-slot';
import { cva, type VariantProps } from 'class-variance-authority';

import { cn } from '@/lib/utils';
=======
import * as React from "react"
import { Slot } from "@radix-ui/react-slot"
import { cva, type VariantProps } from "class-variance-authority"

import { cn } from "@/lib/utils"
>>>>>>> 02f0594e

const badgeVariants = cva(
  'inline-flex items-center justify-center rounded-md border px-2 py-0.5 text-xs font-medium w-fit whitespace-nowrap shrink-0 [&>svg]:size-3 gap-1 [&>svg]:pointer-events-none focus-visible:border-ring focus-visible:ring-ring/50 focus-visible:ring-[3px] aria-invalid:ring-destructive/20 dark:aria-invalid:ring-destructive/40 aria-invalid:border-destructive transition-[color,box-shadow] overflow-hidden',
  {
    variants: {
      variant: {
        default:
          'border-transparent bg-primary text-primary-foreground [a&]:hover:bg-primary/90',
        secondary:
          'border-transparent bg-secondary text-secondary-foreground [a&]:hover:bg-secondary/90',
        destructive:
          'border-transparent bg-destructive text-white [a&]:hover:bg-destructive/90 focus-visible:ring-destructive/20 dark:focus-visible:ring-destructive/40 dark:bg-destructive/60',
        outline:
          'text-foreground [a&]:hover:bg-accent [a&]:hover:text-accent-foreground',
      },
    },
    defaultVariants: {
      variant: 'default',
    },
  }
<<<<<<< HEAD
);
=======
)
>>>>>>> 02f0594e

function Badge({
  className,
  variant,
  asChild = false,
  ...props
}: React.ComponentProps<'span'> &
  VariantProps<typeof badgeVariants> & { asChild?: boolean }) {
<<<<<<< HEAD
  const Comp = asChild ? Slot : 'span';
=======
  const Comp = asChild ? Slot : "span"
>>>>>>> 02f0594e

  return (
    <Comp
      data-slot="badge"
      className={cn(badgeVariants({ variant }), className)}
      {...props}
    />
  )
}

export { Badge, badgeVariants }<|MERGE_RESOLUTION|>--- conflicted
+++ resolved
@@ -1,16 +1,8 @@
-<<<<<<< HEAD
-import * as React from 'react';
-import { Slot } from '@radix-ui/react-slot';
-import { cva, type VariantProps } from 'class-variance-authority';
-
-import { cn } from '@/lib/utils';
-=======
 import * as React from "react"
 import { Slot } from "@radix-ui/react-slot"
 import { cva, type VariantProps } from "class-variance-authority"
 
 import { cn } from "@/lib/utils"
->>>>>>> 02f0594e
 
 const badgeVariants = cva(
   'inline-flex items-center justify-center rounded-md border px-2 py-0.5 text-xs font-medium w-fit whitespace-nowrap shrink-0 [&>svg]:size-3 gap-1 [&>svg]:pointer-events-none focus-visible:border-ring focus-visible:ring-ring/50 focus-visible:ring-[3px] aria-invalid:ring-destructive/20 dark:aria-invalid:ring-destructive/40 aria-invalid:border-destructive transition-[color,box-shadow] overflow-hidden',
@@ -31,11 +23,7 @@
       variant: 'default',
     },
   }
-<<<<<<< HEAD
-);
-=======
 )
->>>>>>> 02f0594e
 
 function Badge({
   className,
@@ -44,11 +32,7 @@
   ...props
 }: React.ComponentProps<'span'> &
   VariantProps<typeof badgeVariants> & { asChild?: boolean }) {
-<<<<<<< HEAD
-  const Comp = asChild ? Slot : 'span';
-=======
   const Comp = asChild ? Slot : "span"
->>>>>>> 02f0594e
 
   return (
     <Comp
