--- conflicted
+++ resolved
@@ -1,12 +1,3 @@
-<<<<<<< HEAD
-'use client';
-
-import * as React from 'react';
-import * as DropdownMenuPrimitive from '@radix-ui/react-dropdown-menu';
-import { CheckIcon, ChevronRightIcon, CircleIcon } from 'lucide-react';
-
-import { cn } from '@/lib/utils';
-=======
 "use client"
 
 import * as React from "react"
@@ -14,7 +5,6 @@
 import { CheckIcon, ChevronRightIcon, CircleIcon } from "lucide-react"
 
 import { cn } from "@/lib/utils"
->>>>>>> 02f0594e
 
 function DropdownMenu({
   ...props
@@ -25,28 +15,20 @@
 function DropdownMenuPortal({
   ...props
 }: React.ComponentProps<typeof DropdownMenuPrimitive.Portal>) {
-<<<<<<< HEAD
-  return <DropdownMenuPrimitive.Portal data-slot="dropdown-menu-portal" {...props} />;
-=======
   return (
     <DropdownMenuPrimitive.Portal data-slot="dropdown-menu-portal" {...props} />
   )
->>>>>>> 02f0594e
 }
 
 function DropdownMenuTrigger({
   ...props
 }: React.ComponentProps<typeof DropdownMenuPrimitive.Trigger>) {
-<<<<<<< HEAD
-  return <DropdownMenuPrimitive.Trigger data-slot="dropdown-menu-trigger" {...props} />;
-=======
   return (
     <DropdownMenuPrimitive.Trigger
       data-slot="dropdown-menu-trigger"
       {...props}
     />
   )
->>>>>>> 02f0594e
 }
 
 function DropdownMenuContent({
@@ -60,11 +42,7 @@
         data-slot="dropdown-menu-content"
         sideOffset={sideOffset}
         className={cn(
-<<<<<<< HEAD
-          'bg-popover text-popover-foreground data-[state=open]:animate-in data-[state=closed]:animate-out data-[state=closed]:fade-out-0 data-[state=open]:fade-in-0 data-[state=closed]:zoom-out-95 data-[state=open]:zoom-in-95 data-[side=bottom]:slide-in-from-top-2 data-[side=left]:slide-in-from-right-2 data-[side=right]:slide-in-from-left-2 data-[side=top]:slide-in-from-bottom-2 z-50 max-h-(--radix-dropdown-menu-content-available-height) min-w-[8rem] origin-(--radix-dropdown-menu-content-transform-origin) overflow-x-hidden overflow-y-auto rounded-md border p-1 shadow-md',
-=======
           "bg-popover text-popover-foreground data-[state=open]:animate-in data-[state=closed]:animate-out data-[state=closed]:fade-out-0 data-[state=open]:fade-in-0 data-[state=closed]:zoom-out-95 data-[state=open]:zoom-in-95 data-[side=bottom]:slide-in-from-top-2 data-[side=left]:slide-in-from-right-2 data-[side=right]:slide-in-from-left-2 data-[side=top]:slide-in-from-bottom-2 z-50 max-h-(--radix-dropdown-menu-content-available-height) min-w-[8rem] origin-(--radix-dropdown-menu-content-transform-origin) overflow-x-hidden overflow-y-auto rounded-md border p-1 shadow-md",
->>>>>>> 02f0594e
           className
         )}
         {...props}
@@ -76,13 +54,9 @@
 function DropdownMenuGroup({
   ...props
 }: React.ComponentProps<typeof DropdownMenuPrimitive.Group>) {
-<<<<<<< HEAD
-  return <DropdownMenuPrimitive.Group data-slot="dropdown-menu-group" {...props} />;
-=======
   return (
     <DropdownMenuPrimitive.Group data-slot="dropdown-menu-group" {...props} />
   )
->>>>>>> 02f0594e
 }
 
 function DropdownMenuItem({
@@ -91,13 +65,8 @@
   variant = 'default',
   ...props
 }: React.ComponentProps<typeof DropdownMenuPrimitive.Item> & {
-<<<<<<< HEAD
-  inset?: boolean;
-  variant?: 'default' | 'destructive';
-=======
   inset?: boolean
   variant?: "default" | "destructive"
->>>>>>> 02f0594e
 }) {
   return (
     <DropdownMenuPrimitive.Item
@@ -185,14 +154,10 @@
     <DropdownMenuPrimitive.Label
       data-slot="dropdown-menu-label"
       data-inset={inset}
-<<<<<<< HEAD
-      className={cn('px-2 py-1.5 text-sm font-medium data-[inset]:pl-8', className)}
-=======
       className={cn(
         "px-2 py-1.5 text-sm font-medium data-[inset]:pl-8",
         className
       )}
->>>>>>> 02f0594e
       {...props}
     />
   )
@@ -215,14 +180,10 @@
   return (
     <span
       data-slot="dropdown-menu-shortcut"
-<<<<<<< HEAD
-      className={cn('text-muted-foreground ml-auto text-xs tracking-widest', className)}
-=======
       className={cn(
         "text-muted-foreground ml-auto text-xs tracking-widest",
         className
       )}
->>>>>>> 02f0594e
       {...props}
     />
   )
@@ -247,11 +208,7 @@
       data-slot="dropdown-menu-sub-trigger"
       data-inset={inset}
       className={cn(
-<<<<<<< HEAD
-        'focus:bg-accent focus:text-accent-foreground data-[state=open]:bg-accent data-[state=open]:text-accent-foreground flex cursor-default items-center rounded-sm px-2 py-1.5 text-sm outline-hidden select-none data-[inset]:pl-8',
-=======
         "focus:bg-accent focus:text-accent-foreground data-[state=open]:bg-accent data-[state=open]:text-accent-foreground flex cursor-default items-center rounded-sm px-2 py-1.5 text-sm outline-hidden select-none data-[inset]:pl-8",
->>>>>>> 02f0594e
         className
       )}
       {...props}
@@ -270,11 +227,7 @@
     <DropdownMenuPrimitive.SubContent
       data-slot="dropdown-menu-sub-content"
       className={cn(
-<<<<<<< HEAD
-        'bg-popover text-popover-foreground data-[state=open]:animate-in data-[state=closed]:animate-out data-[state=closed]:fade-out-0 data-[state=open]:fade-in-0 data-[state=closed]:zoom-out-95 data-[state=open]:zoom-in-95 data-[side=bottom]:slide-in-from-top-2 data-[side=left]:slide-in-from-right-2 data-[side=right]:slide-in-from-left-2 data-[side=top]:slide-in-from-bottom-2 z-50 min-w-[8rem] origin-(--radix-dropdown-menu-content-transform-origin) overflow-hidden rounded-md border p-1 shadow-lg',
-=======
         "bg-popover text-popover-foreground data-[state=open]:animate-in data-[state=closed]:animate-out data-[state=closed]:fade-out-0 data-[state=open]:fade-in-0 data-[state=closed]:zoom-out-95 data-[state=open]:zoom-in-95 data-[side=bottom]:slide-in-from-top-2 data-[side=left]:slide-in-from-right-2 data-[side=right]:slide-in-from-left-2 data-[side=top]:slide-in-from-bottom-2 z-50 min-w-[8rem] origin-(--radix-dropdown-menu-content-transform-origin) overflow-hidden rounded-md border p-1 shadow-lg",
->>>>>>> 02f0594e
         className
       )}
       {...props}
