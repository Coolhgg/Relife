--- conflicted
+++ resolved
@@ -1,14 +1,3 @@
-<<<<<<< HEAD
-'use client';
-
-import * as React from 'react';
-import * as PopoverPrimitive from '@radix-ui/react-popover';
-
-import { cn } from '@/lib/utils';
-
-function Popover({ ...props }: React.ComponentProps<typeof PopoverPrimitive.Root>) {
-  return <PopoverPrimitive.Root data-slot="popover" {...props} />;
-=======
 "use client"
 
 import * as React from "react"
@@ -20,7 +9,6 @@
   ...props
 }: React.ComponentProps<typeof PopoverPrimitive.Root>) {
   return <PopoverPrimitive.Root data-slot="popover" {...props} />
->>>>>>> 02f0594e
 }
 
 function PopoverTrigger({
@@ -42,11 +30,7 @@
         align={align}
         sideOffset={sideOffset}
         className={cn(
-<<<<<<< HEAD
-          'bg-popover text-popover-foreground data-[state=open]:animate-in data-[state=closed]:animate-out data-[state=closed]:fade-out-0 data-[state=open]:fade-in-0 data-[state=closed]:zoom-out-95 data-[state=open]:zoom-in-95 data-[side=bottom]:slide-in-from-top-2 data-[side=left]:slide-in-from-right-2 data-[side=right]:slide-in-from-left-2 data-[side=top]:slide-in-from-bottom-2 z-50 w-72 origin-(--radix-popover-content-transform-origin) rounded-md border p-4 shadow-md outline-hidden',
-=======
           "bg-popover text-popover-foreground data-[state=open]:animate-in data-[state=closed]:animate-out data-[state=closed]:fade-out-0 data-[state=open]:fade-in-0 data-[state=closed]:zoom-out-95 data-[state=open]:zoom-in-95 data-[side=bottom]:slide-in-from-top-2 data-[side=left]:slide-in-from-right-2 data-[side=right]:slide-in-from-left-2 data-[side=top]:slide-in-from-bottom-2 z-50 w-72 origin-(--radix-popover-content-transform-origin) rounded-md border p-4 shadow-md outline-hidden",
->>>>>>> 02f0594e
           className
         )}
         {...props}
