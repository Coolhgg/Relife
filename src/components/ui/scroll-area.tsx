--- conflicted
+++ resolved
@@ -1,18 +1,9 @@
-<<<<<<< HEAD
-'use client';
-
-import * as React from 'react';
-import * as ScrollAreaPrimitive from '@radix-ui/react-scroll-area';
-
-import { cn } from '@/lib/utils';
-=======
 "use client"
 
 import * as React from "react"
 import * as ScrollAreaPrimitive from "@radix-ui/react-scroll-area"
 
 import { cn } from "@/lib/utils"
->>>>>>> 02f0594e
 
 function ScrollArea({
   className,
@@ -47,17 +38,11 @@
       data-slot="scroll-area-scrollbar"
       orientation={orientation}
       className={cn(
-<<<<<<< HEAD
-        'flex touch-none p-px transition-colors select-none',
-        orientation === 'vertical' && 'h-full w-2.5 border-l border-l-transparent',
-        orientation === 'horizontal' && 'h-2.5 flex-col border-t border-t-transparent',
-=======
         "flex touch-none p-px transition-colors select-none",
         orientation === "vertical" &&
           "h-full w-2.5 border-l border-l-transparent",
         orientation === "horizontal" &&
           "h-2.5 flex-col border-t border-t-transparent",
->>>>>>> 02f0594e
         className
       )}
       {...props}
