--- conflicted
+++ resolved
@@ -1,18 +1,3 @@
-<<<<<<< HEAD
-'use client';
-
-import * as React from 'react';
-import * as ToggleGroupPrimitive from '@radix-ui/react-toggle-group';
-import { type VariantProps } from 'class-variance-authority';
-
-import { cn } from '@/lib/utils';
-import { toggleVariants } from '@/components/ui/toggle';
-
-const ToggleGroupContext = React.createContext<VariantProps<typeof toggleVariants>>({
-  size: 'default',
-  variant: 'default',
-});
-=======
 "use client"
 
 import * as React from "react"
@@ -28,7 +13,6 @@
   size: "default",
   variant: "default",
 })
->>>>>>> 02f0594e
 
 function ToggleGroup({
   className,
@@ -44,11 +28,7 @@
       data-variant={variant}
       data-size={size}
       className={cn(
-<<<<<<< HEAD
-        'group/toggle-group flex w-fit items-center rounded-md data-[variant=outline]:shadow-xs',
-=======
         "group/toggle-group flex w-fit items-center rounded-md data-[variant=outline]:shadow-xs",
->>>>>>> 02f0594e
         className
       )}
       {...props}
@@ -80,11 +60,7 @@
           variant: context.variant || variant,
           size: context.size || size,
         }),
-<<<<<<< HEAD
-        'min-w-0 flex-1 shrink-0 rounded-none shadow-none first:rounded-l-md last:rounded-r-md focus:z-10 focus-visible:z-10 data-[variant=outline]:border-l-0 data-[variant=outline]:first:border-l',
-=======
         "min-w-0 flex-1 shrink-0 rounded-none shadow-none first:rounded-l-md last:rounded-r-md focus:z-10 focus-visible:z-10 data-[variant=outline]:border-l-0 data-[variant=outline]:first:border-l",
->>>>>>> 02f0594e
         className
       )}
       {...props}
