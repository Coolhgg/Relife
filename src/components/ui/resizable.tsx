--- conflicted
+++ resolved
@@ -1,16 +1,8 @@
-<<<<<<< HEAD
-import * as React from 'react';
-import { GripVerticalIcon } from 'lucide-react';
-import * as ResizablePrimitive from 'react-resizable-panels';
-
-import { cn } from '@/lib/utils';
-=======
 import * as React from "react"
 import { GripVerticalIcon } from "lucide-react"
 import * as ResizablePrimitive from "react-resizable-panels"
 
 import { cn } from "@/lib/utils"
->>>>>>> 02f0594e
 
 function ResizablePanelGroup({
   className,
@@ -20,11 +12,7 @@
     <ResizablePrimitive.PanelGroup
       data-slot="resizable-panel-group"
       className={cn(
-<<<<<<< HEAD
-        'flex h-full w-full data-[panel-group-direction=vertical]:flex-col',
-=======
         "flex h-full w-full data-[panel-group-direction=vertical]:flex-col",
->>>>>>> 02f0594e
         className
       )}
       {...props}
@@ -49,11 +37,7 @@
     <ResizablePrimitive.PanelResizeHandle
       data-slot="resizable-handle"
       className={cn(
-<<<<<<< HEAD
-        'bg-border focus-visible:ring-ring relative flex w-px items-center justify-center after:absolute after:inset-y-0 after:left-1/2 after:w-1 after:-translate-x-1/2 focus-visible:ring-1 focus-visible:ring-offset-1 focus-visible:outline-hidden data-[panel-group-direction=vertical]:h-px data-[panel-group-direction=vertical]:w-full data-[panel-group-direction=vertical]:after:left-0 data-[panel-group-direction=vertical]:after:h-1 data-[panel-group-direction=vertical]:after:w-full data-[panel-group-direction=vertical]:after:-translate-y-1/2 data-[panel-group-direction=vertical]:after:translate-x-0 [&[data-panel-group-direction=vertical]>div]:rotate-90',
-=======
         "bg-border focus-visible:ring-ring relative flex w-px items-center justify-center after:absolute after:inset-y-0 after:left-1/2 after:w-1 after:-translate-x-1/2 focus-visible:ring-1 focus-visible:ring-offset-1 focus-visible:outline-hidden data-[panel-group-direction=vertical]:h-px data-[panel-group-direction=vertical]:w-full data-[panel-group-direction=vertical]:after:left-0 data-[panel-group-direction=vertical]:after:h-1 data-[panel-group-direction=vertical]:after:w-full data-[panel-group-direction=vertical]:after:-translate-y-1/2 data-[panel-group-direction=vertical]:after:translate-x-0 [&[data-panel-group-direction=vertical]>div]:rotate-90",
->>>>>>> 02f0594e
         className
       )}
       {...props}
