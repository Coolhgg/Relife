--- conflicted
+++ resolved
@@ -1,17 +1,3 @@
-<<<<<<< HEAD
-import * as React from 'react';
-
-import { cn } from '@/lib/utils';
-import { useRTL } from '../RTLLayout';
-
-function Card({
-  className,
-  dir,
-  ...props
-}: React.ComponentProps<'div'> & { dir?: 'ltr' | 'rtl' | 'auto' }) {
-  const { direction, isRTL } = useRTL();
-  const cardDir = dir === 'auto' || !dir ? direction : dir;
-=======
 import * as React from "react"
 
 import { cn } from "@/lib/utils"
@@ -20,17 +6,12 @@
 function Card({ className, dir, ...props }: React.ComponentProps<"div"> & { dir?: 'ltr' | 'rtl' | 'auto' }) {
   const { direction, isRTL } = useRTL()
   const cardDir = dir === 'auto' || !dir ? direction : dir
->>>>>>> 02f0594e
 
   return (
     <div
       data-slot="card"
       className={cn(
-<<<<<<< HEAD
-        'bg-card text-card-foreground flex flex-col gap-6 rounded-xl border py-6 shadow-sm',
-=======
         "bg-card text-card-foreground flex flex-col gap-6 rounded-xl border py-6 shadow-sm",
->>>>>>> 02f0594e
         className
       )}
       dir={cardDir}
@@ -45,11 +26,7 @@
     <div
       data-slot="card-header"
       className={cn(
-<<<<<<< HEAD
-        '@container/card-header grid auto-rows-min grid-rows-[auto_auto] items-start gap-1.5 px-6 has-data-[slot=card-action]:grid-cols-[1fr_auto] [.border-b]:pb-6',
-=======
         "@container/card-header grid auto-rows-min grid-rows-[auto_auto] items-start gap-1.5 px-6 has-data-[slot=card-action]:grid-cols-[1fr_auto] [.border-b]:pb-6",
->>>>>>> 02f0594e
         className
       )}
       {...props}
@@ -77,25 +54,15 @@
   )
 }
 
-<<<<<<< HEAD
-function CardAction({ className, ...props }: React.ComponentProps<'div'>) {
-  const { isRTL } = useRTL();
-=======
 function CardAction({ className, ...props }: React.ComponentProps<"div">) {
   const { isRTL } = useRTL()
->>>>>>> 02f0594e
 
   return (
     <div
       data-slot="card-action"
       className={cn(
-<<<<<<< HEAD
-        'col-start-2 row-span-2 row-start-1 self-start',
-        isRTL ? 'justify-self-start' : 'justify-self-end',
-=======
         "col-start-2 row-span-2 row-start-1 self-start",
         isRTL ? "justify-self-start" : "justify-self-end",
->>>>>>> 02f0594e
         className
       )}
       data-rtl={isRTL}
@@ -104,14 +71,6 @@
   )
 }
 
-<<<<<<< HEAD
-function CardContent({ className, ...props }: React.ComponentProps<'div'>) {
-  return <div data-slot="card-content" className={cn('px-6', className)} {...props} />;
-}
-
-function CardFooter({ className, ...props }: React.ComponentProps<'div'>) {
-  const { isRTL } = useRTL();
-=======
 function CardContent({ className, ...props }: React.ComponentProps<"div">) {
   return (
     <div
@@ -124,19 +83,13 @@
 
 function CardFooter({ className, ...props }: React.ComponentProps<"div">) {
   const { isRTL } = useRTL()
->>>>>>> 02f0594e
 
   return (
     <div
       data-slot="card-footer"
       className={cn(
-<<<<<<< HEAD
-        'flex items-center px-6 [.border-t]:pt-6',
-        isRTL ? 'flex-row-reverse' : 'flex-row',
-=======
         "flex items-center px-6 [.border-t]:pt-6",
         isRTL ? "flex-row-reverse" : "flex-row",
->>>>>>> 02f0594e
         className
       )}
       data-rtl={isRTL}
