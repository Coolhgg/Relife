--- conflicted
+++ resolved
@@ -1,18 +1,9 @@
-<<<<<<< HEAD
-'use client';
-
-import * as React from 'react';
-import * as SwitchPrimitive from '@radix-ui/react-switch';
-
-import { cn } from '@/lib/utils';
-=======
 "use client"
 
 import * as React from "react"
 import * as SwitchPrimitive from "@radix-ui/react-switch"
 
 import { cn } from "@/lib/utils"
->>>>>>> 02f0594e
 
 function Switch({
   className,
@@ -22,11 +13,7 @@
     <SwitchPrimitive.Root
       data-slot="switch"
       className={cn(
-<<<<<<< HEAD
-        'peer data-[state=checked]:bg-primary data-[state=unchecked]:bg-input focus-visible:border-ring focus-visible:ring-ring/50 dark:data-[state=unchecked]:bg-input/80 inline-flex h-[1.15rem] w-8 shrink-0 items-center rounded-full border border-transparent shadow-xs transition-all outline-none focus-visible:ring-[3px] disabled:cursor-not-allowed disabled:opacity-50',
-=======
         "peer data-[state=checked]:bg-primary data-[state=unchecked]:bg-input focus-visible:border-ring focus-visible:ring-ring/50 dark:data-[state=unchecked]:bg-input/80 inline-flex h-[1.15rem] w-8 shrink-0 items-center rounded-full border border-transparent shadow-xs transition-all outline-none focus-visible:ring-[3px] disabled:cursor-not-allowed disabled:opacity-50",
->>>>>>> 02f0594e
         className
       )}
       {...props}
@@ -34,11 +21,7 @@
       <SwitchPrimitive.Thumb
         data-slot="switch-thumb"
         className={cn(
-<<<<<<< HEAD
-          'bg-background dark:data-[state=unchecked]:bg-foreground dark:data-[state=checked]:bg-primary-foreground pointer-events-none block size-4 rounded-full ring-0 transition-transform data-[state=checked]:translate-x-[calc(100%-2px)] data-[state=unchecked]:translate-x-0'
-=======
           "bg-background dark:data-[state=unchecked]:bg-foreground dark:data-[state=checked]:bg-primary-foreground pointer-events-none block size-4 rounded-full ring-0 transition-transform data-[state=checked]:translate-x-[calc(100%-2px)] data-[state=unchecked]:translate-x-0"
->>>>>>> 02f0594e
         )}
       />
     </SwitchPrimitive.Root>
