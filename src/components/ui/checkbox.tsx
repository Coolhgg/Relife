--- conflicted
+++ resolved
@@ -1,12 +1,3 @@
-<<<<<<< HEAD
-'use client';
-
-import * as React from 'react';
-import * as CheckboxPrimitive from '@radix-ui/react-checkbox';
-import { CheckIcon } from 'lucide-react';
-
-import { cn } from '@/lib/utils';
-=======
 "use client"
 
 import * as React from "react"
@@ -14,7 +5,6 @@
 import { CheckIcon } from "lucide-react"
 
 import { cn } from "@/lib/utils"
->>>>>>> 02f0594e
 
 function Checkbox({
   className,
@@ -24,11 +14,7 @@
     <CheckboxPrimitive.Root
       data-slot="checkbox"
       className={cn(
-<<<<<<< HEAD
-        'peer border-input dark:bg-input/30 data-[state=checked]:bg-primary data-[state=checked]:text-primary-foreground dark:data-[state=checked]:bg-primary data-[state=checked]:border-primary focus-visible:border-ring focus-visible:ring-ring/50 aria-invalid:ring-destructive/20 dark:aria-invalid:ring-destructive/40 aria-invalid:border-destructive size-4 shrink-0 rounded-[4px] border shadow-xs transition-shadow outline-none focus-visible:ring-[3px] disabled:cursor-not-allowed disabled:opacity-50',
-=======
         "peer border-input dark:bg-input/30 data-[state=checked]:bg-primary data-[state=checked]:text-primary-foreground dark:data-[state=checked]:bg-primary data-[state=checked]:border-primary focus-visible:border-ring focus-visible:ring-ring/50 aria-invalid:ring-destructive/20 dark:aria-invalid:ring-destructive/40 aria-invalid:border-destructive size-4 shrink-0 rounded-[4px] border shadow-xs transition-shadow outline-none focus-visible:ring-[3px] disabled:cursor-not-allowed disabled:opacity-50",
->>>>>>> 02f0594e
         className
       )}
       {...props}
