<<<<<<< HEAD
import React from 'react';
import * as React from 'react';
import * as TogglePrimitive from '@radix-ui/react-toggle';
import { cva } from 'class-variance-authority';
=======
import * as React from "react"
import * as TogglePrimitive from "@radix-ui/react-toggle"
import { cva } from "class-variance-authority"
>>>>>>> 08547407

import { cn } from '@/lib/utils';
import { VariantProps } from 'class-variance-authority'; // auto: restored by scout - verify

const toggleVariants = cva(
  "inline-flex items-center justify-center gap-2 rounded-md text-sm font-medium hover:bg-muted hover:text-muted-foreground disabled:pointer-events-none disabled:opacity-50 data-[state=on]:bg-accent data-[state=on]:text-accent-foreground [&_svg]:pointer-events-none [&_svg:not([class*='size-'])]:size-4 [&_svg]:shrink-0 focus-visible:border-ring focus-visible:ring-ring/50 focus-visible:ring-[3px] outline-none transition-[color,box-shadow] aria-invalid:ring-destructive/20 dark:aria-invalid:ring-destructive/40 aria-invalid:border-destructive whitespace-nowrap",
  {
    variants: {
      variant: {
        default: 'bg-transparent',
        outline:
          'border border-input bg-transparent shadow-xs hover:bg-accent hover:text-accent-foreground',
      },
      size: {
        default: 'h-9 px-2 min-w-9',
        sm: 'h-8 px-1.5 min-w-8',
        lg: 'h-10 px-2.5 min-w-10',
      },
    },
    defaultVariants: {
      variant: 'default',
      size: 'default',
    },
  }
);

function Toggle({
  className,
  variant,
  size,
  ...props
}: React.ComponentProps<typeof TogglePrimitive.Root> &
  VariantProps<typeof toggleVariants>) {
  return (
    <TogglePrimitive.Root
      data-slot="toggle"
      className={cn(toggleVariants({ variant, size, className }))}
      {...props}
    />
  );
}

export { Toggle, toggleVariants };<|MERGE_RESOLUTION|>--- conflicted
+++ resolved
@@ -1,13 +1,6 @@
-<<<<<<< HEAD
-import React from 'react';
-import * as React from 'react';
-import * as TogglePrimitive from '@radix-ui/react-toggle';
-import { cva } from 'class-variance-authority';
-=======
 import * as React from "react"
 import * as TogglePrimitive from "@radix-ui/react-toggle"
 import { cva } from "class-variance-authority"
->>>>>>> 08547407
 
 import { cn } from '@/lib/utils';
 import { VariantProps } from 'class-variance-authority'; // auto: restored by scout - verify
