--- conflicted
+++ resolved
@@ -1,21 +1,3 @@
-<<<<<<< HEAD
-import * as React from 'react';
-import * as SelectPrimitive from '@radix-ui/react-select';
-import { CheckIcon, ChevronDownIcon, ChevronUpIcon } from 'lucide-react';
-
-import { cn } from '@/lib/utils';
-
-function Select({ ...props }: React.ComponentProps<typeof SelectPrimitive.Root>) {
-  return <SelectPrimitive.Root data-slot="select" {...props} />;
-}
-
-function SelectGroup({ ...props }: React.ComponentProps<typeof SelectPrimitive.Group>) {
-  return <SelectPrimitive.Group data-slot="select-group" {...props} />;
-}
-
-function SelectValue({ ...props }: React.ComponentProps<typeof SelectPrimitive.Value>) {
-  return <SelectPrimitive.Value data-slot="select-value" {...props} />;
-=======
 import * as React from "react"
 import * as SelectPrimitive from "@radix-ui/react-select"
 import { CheckIcon, ChevronDownIcon, ChevronUpIcon } from "lucide-react"
@@ -38,7 +20,6 @@
   ...props
 }: React.ComponentProps<typeof SelectPrimitive.Value>) {
   return <SelectPrimitive.Value data-slot="select-value" {...props} />
->>>>>>> 02f0594e
 }
 
 function SelectTrigger({
@@ -47,11 +28,7 @@
   children,
   ...props
 }: React.ComponentProps<typeof SelectPrimitive.Trigger> & {
-<<<<<<< HEAD
-  size?: 'sm' | 'default';
-=======
   size?: "sm" | "default"
->>>>>>> 02f0594e
 }) {
   return (
     <SelectPrimitive.Trigger
@@ -82,15 +59,9 @@
       <SelectPrimitive.Content
         data-slot="select-content"
         className={cn(
-<<<<<<< HEAD
-          'bg-popover text-popover-foreground data-[state=open]:animate-in data-[state=closed]:animate-out data-[state=closed]:fade-out-0 data-[state=open]:fade-in-0 data-[state=closed]:zoom-out-95 data-[state=open]:zoom-in-95 data-[side=bottom]:slide-in-from-top-2 data-[side=left]:slide-in-from-right-2 data-[side=right]:slide-in-from-left-2 data-[side=top]:slide-in-from-bottom-2 relative z-50 max-h-(--radix-select-content-available-height) min-w-[8rem] origin-(--radix-select-content-transform-origin) overflow-x-hidden overflow-y-auto rounded-md border shadow-md',
-          position === 'popper' &&
-            'data-[side=bottom]:translate-y-1 data-[side=left]:-translate-x-1 data-[side=right]:translate-x-1 data-[side=top]:-translate-y-1',
-=======
           "bg-popover text-popover-foreground data-[state=open]:animate-in data-[state=closed]:animate-out data-[state=closed]:fade-out-0 data-[state=open]:fade-in-0 data-[state=closed]:zoom-out-95 data-[state=open]:zoom-in-95 data-[side=bottom]:slide-in-from-top-2 data-[side=left]:slide-in-from-right-2 data-[side=right]:slide-in-from-left-2 data-[side=top]:slide-in-from-bottom-2 relative z-50 max-h-(--radix-select-content-available-height) min-w-[8rem] origin-(--radix-select-content-transform-origin) overflow-x-hidden overflow-y-auto rounded-md border shadow-md",
           position === "popper" &&
             "data-[side=bottom]:translate-y-1 data-[side=left]:-translate-x-1 data-[side=right]:translate-x-1 data-[side=top]:-translate-y-1",
->>>>>>> 02f0594e
           className
         )}
         position={position}
@@ -99,15 +70,9 @@
         <SelectScrollUpButton />
         <SelectPrimitive.Viewport
           className={cn(
-<<<<<<< HEAD
-            'p-1',
-            position === 'popper' &&
-              'h-[var(--radix-select-trigger-height)] w-full min-w-[var(--radix-select-trigger-width)] scroll-my-1'
-=======
             "p-1",
             position === "popper" &&
               "h-[var(--radix-select-trigger-height)] w-full min-w-[var(--radix-select-trigger-width)] scroll-my-1"
->>>>>>> 02f0594e
           )}
         >
           {children}
@@ -175,14 +140,10 @@
   return (
     <SelectPrimitive.ScrollUpButton
       data-slot="select-scroll-up-button"
-<<<<<<< HEAD
-      className={cn('flex cursor-default items-center justify-center py-1', className)}
-=======
       className={cn(
         "flex cursor-default items-center justify-center py-1",
         className
       )}
->>>>>>> 02f0594e
       {...props}
     >
       <ChevronUpIcon className="size-4" />
@@ -197,14 +158,10 @@
   return (
     <SelectPrimitive.ScrollDownButton
       data-slot="select-scroll-down-button"
-<<<<<<< HEAD
-      className={cn('flex cursor-default items-center justify-center py-1', className)}
-=======
       className={cn(
         "flex cursor-default items-center justify-center py-1",
         className
       )}
->>>>>>> 02f0594e
       {...props}
     >
       <ChevronDownIcon className="size-4" />
