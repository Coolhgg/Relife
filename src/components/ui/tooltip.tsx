--- conflicted
+++ resolved
@@ -1,14 +1,7 @@
-<<<<<<< HEAD
-import * as React from 'react';
-import * as TooltipPrimitive from '@radix-ui/react-tooltip';
-
-import { cn } from '@/lib/utils';
-=======
 import * as React from "react"
 import * as TooltipPrimitive from "@radix-ui/react-tooltip"
 
 import { cn } from "@/lib/utils"
->>>>>>> 02f0594e
 
 function TooltipProvider({
   delayDuration = 0,
@@ -49,11 +42,7 @@
         data-slot="tooltip-content"
         sideOffset={sideOffset}
         className={cn(
-<<<<<<< HEAD
-          'bg-primary text-primary-foreground animate-in fade-in-0 zoom-in-95 data-[state=closed]:animate-out data-[state=closed]:fade-out-0 data-[state=closed]:zoom-out-95 data-[side=bottom]:slide-in-from-top-2 data-[side=left]:slide-in-from-right-2 data-[side=right]:slide-in-from-left-2 data-[side=top]:slide-in-from-bottom-2 z-50 w-fit origin-(--radix-tooltip-content-transform-origin) rounded-md px-3 py-1.5 text-xs text-balance',
-=======
           "bg-primary text-primary-foreground animate-in fade-in-0 zoom-in-95 data-[state=closed]:animate-out data-[state=closed]:fade-out-0 data-[state=closed]:zoom-out-95 data-[side=bottom]:slide-in-from-top-2 data-[side=left]:slide-in-from-right-2 data-[side=right]:slide-in-from-left-2 data-[side=top]:slide-in-from-bottom-2 z-50 w-fit origin-(--radix-tooltip-content-transform-origin) rounded-md px-3 py-1.5 text-xs text-balance",
->>>>>>> 02f0594e
           className
         )}
         {...props}
