<<<<<<< HEAD
'use client';

import * as React from 'react';
import { OTPInput, OTPInputContext } from 'input-otp';
import { MinusIcon } from 'lucide-react';

import { cn } from '@/lib/utils';
=======
"use client"

import * as React from "react"
import { OTPInput, OTPInputContext } from "input-otp"
import { MinusIcon } from "lucide-react"

import { cn } from "@/lib/utils"
>>>>>>> 02f0594e

function InputOTP({
  className,
  containerClassName,
  ...props
}: React.ComponentProps<typeof OTPInput> & {
  containerClassName?: string
}) {
  return (
    <OTPInput
      data-slot="input-otp"
      containerClassName={cn(
<<<<<<< HEAD
        'flex items-center gap-2 has-disabled:opacity-50',
=======
        "flex items-center gap-2 has-disabled:opacity-50",
>>>>>>> 02f0594e
        containerClassName
      )}
      className={cn('disabled:cursor-not-allowed', className)}
      {...props}
    />
  )
}

function InputOTPGroup({ className, ...props }: React.ComponentProps<'div'>) {
  return (
    <div
      data-slot="input-otp-group"
      className={cn('flex items-center', className)}
      {...props}
    />
  )
}

function InputOTPSlot({
  index,
  className,
  ...props
<<<<<<< HEAD
}: React.ComponentProps<'div'> & {
  index: number;
=======
}: React.ComponentProps<"div"> & {
  index: number
>>>>>>> 02f0594e
}) {
  const inputOTPContext = React.useContext(OTPInputContext)
  const { char, hasFakeCaret, isActive } = inputOTPContext?.slots[index] ?? {}

  return (
    <div
      data-slot="input-otp-slot"
      data-active={isActive}
      className={cn(
<<<<<<< HEAD
        'data-[active=true]:border-ring data-[active=true]:ring-ring/50 data-[active=true]:aria-invalid:ring-destructive/20 dark:data-[active=true]:aria-invalid:ring-destructive/40 aria-invalid:border-destructive data-[active=true]:aria-invalid:border-destructive dark:bg-input/30 border-input relative flex h-9 w-9 items-center justify-center border-y border-r text-sm shadow-xs transition-all outline-none first:rounded-l-md first:border-l last:rounded-r-md data-[active=true]:z-10 data-[active=true]:ring-[3px]',
=======
        "data-[active=true]:border-ring data-[active=true]:ring-ring/50 data-[active=true]:aria-invalid:ring-destructive/20 dark:data-[active=true]:aria-invalid:ring-destructive/40 aria-invalid:border-destructive data-[active=true]:aria-invalid:border-destructive dark:bg-input/30 border-input relative flex h-9 w-9 items-center justify-center border-y border-r text-sm shadow-xs transition-all outline-none first:rounded-l-md first:border-l last:rounded-r-md data-[active=true]:z-10 data-[active=true]:ring-[3px]",
>>>>>>> 02f0594e
        className
      )}
      {...props}
    >
      {char}
      {hasFakeCaret && (
        <div className="pointer-events-none absolute inset-0 flex items-center justify-center">
          <div className="animate-caret-blink bg-foreground h-4 w-px duration-1000" />
        </div>
      )}
    </div>
  )
}

function InputOTPSeparator({ ...props }: React.ComponentProps<'div'>) {
  return (
    <div data-slot="input-otp-separator" role="separator" {...props}>
      <MinusIcon />
    </div>
  )
}

export { InputOTP, InputOTPGroup, InputOTPSlot, InputOTPSeparator }<|MERGE_RESOLUTION|>--- conflicted
+++ resolved
@@ -1,12 +1,3 @@
-<<<<<<< HEAD
-'use client';
-
-import * as React from 'react';
-import { OTPInput, OTPInputContext } from 'input-otp';
-import { MinusIcon } from 'lucide-react';
-
-import { cn } from '@/lib/utils';
-=======
 "use client"
 
 import * as React from "react"
@@ -14,7 +5,6 @@
 import { MinusIcon } from "lucide-react"
 
 import { cn } from "@/lib/utils"
->>>>>>> 02f0594e
 
 function InputOTP({
   className,
@@ -27,11 +17,7 @@
     <OTPInput
       data-slot="input-otp"
       containerClassName={cn(
-<<<<<<< HEAD
-        'flex items-center gap-2 has-disabled:opacity-50',
-=======
         "flex items-center gap-2 has-disabled:opacity-50",
->>>>>>> 02f0594e
         containerClassName
       )}
       className={cn('disabled:cursor-not-allowed', className)}
@@ -54,13 +40,8 @@
   index,
   className,
   ...props
-<<<<<<< HEAD
-}: React.ComponentProps<'div'> & {
-  index: number;
-=======
 }: React.ComponentProps<"div"> & {
   index: number
->>>>>>> 02f0594e
 }) {
   const inputOTPContext = React.useContext(OTPInputContext)
   const { char, hasFakeCaret, isActive } = inputOTPContext?.slots[index] ?? {}
@@ -70,11 +51,7 @@
       data-slot="input-otp-slot"
       data-active={isActive}
       className={cn(
-<<<<<<< HEAD
-        'data-[active=true]:border-ring data-[active=true]:ring-ring/50 data-[active=true]:aria-invalid:ring-destructive/20 dark:data-[active=true]:aria-invalid:ring-destructive/40 aria-invalid:border-destructive data-[active=true]:aria-invalid:border-destructive dark:bg-input/30 border-input relative flex h-9 w-9 items-center justify-center border-y border-r text-sm shadow-xs transition-all outline-none first:rounded-l-md first:border-l last:rounded-r-md data-[active=true]:z-10 data-[active=true]:ring-[3px]',
-=======
         "data-[active=true]:border-ring data-[active=true]:ring-ring/50 data-[active=true]:aria-invalid:ring-destructive/20 dark:data-[active=true]:aria-invalid:ring-destructive/40 aria-invalid:border-destructive data-[active=true]:aria-invalid:border-destructive dark:bg-input/30 border-input relative flex h-9 w-9 items-center justify-center border-y border-r text-sm shadow-xs transition-all outline-none first:rounded-l-md first:border-l last:rounded-r-md data-[active=true]:z-10 data-[active=true]:ring-[3px]",
->>>>>>> 02f0594e
         className
       )}
       {...props}
