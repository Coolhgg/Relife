<<<<<<< HEAD
import * as React from 'react';
import * as LabelPrimitive from '@radix-ui/react-label';
import { Slot } from '@radix-ui/react-slot';
=======
import * as React from "react"
import * as LabelPrimitive from "@radix-ui/react-label"
import { Slot } from "@radix-ui/react-slot"
>>>>>>> 02f0594e
import {
  Controller,
  FormProvider,
  useFormContext,
  useFormState,
  type ControllerProps,
  type FieldPath,
  type FieldValues,
<<<<<<< HEAD
} from 'react-hook-form';

import { cn } from '@/lib/utils';
import { Label } from '@/components/ui/label';
=======
} from "react-hook-form"

import { cn } from "@/lib/utils"
import { Label } from "@/components/ui/label"
>>>>>>> 02f0594e

const Form = FormProvider

type FormFieldContextValue<
  TFieldValues extends FieldValues = FieldValues,
  TName extends FieldPath<TFieldValues> = FieldPath<TFieldValues>,
> = {
  name: TName
}

const FormFieldContext = React.createContext<FormFieldContextValue>(
  {} as FormFieldContextValue
<<<<<<< HEAD
);
=======
)
>>>>>>> 02f0594e

const FormField = <
  TFieldValues extends FieldValues = FieldValues,
  TName extends FieldPath<TFieldValues> = FieldPath<TFieldValues>,
>({
  ...props
}: ControllerProps<TFieldValues, TName>) => {
  return (
    <FormFieldContext.Provider value={{ name: props.name }}>
      <Controller {...props} />
    </FormFieldContext.Provider>
  )
}

const useFormField = () => {
  const fieldContext = React.useContext(FormFieldContext)
  const itemContext = React.useContext(FormItemContext)
  const { getFieldState } = useFormContext()
  const formState = useFormState({ name: fieldContext.name })
  const fieldState = getFieldState(fieldContext.name, formState)

  if (!fieldContext) {
<<<<<<< HEAD
    throw new Error('useFormField should be used within <FormField>');
=======
    throw new Error("useFormField should be used within <FormField>")
>>>>>>> 02f0594e
  }

  const { id } = itemContext

  return {
    id,
    name: fieldContext.name,
    formItemId: `${id}-form-item`,
    formDescriptionId: `${id}-form-item-description`,
    formMessageId: `${id}-form-item-message`,
    ...fieldState,
  }
}

type FormItemContextValue = {
  id: string
}

const FormItemContext = React.createContext<FormItemContextValue>(
  {} as FormItemContextValue
<<<<<<< HEAD
);

function FormItem({ className, ...props }: React.ComponentProps<'div'>) {
  const id = React.useId();
=======
)

function FormItem({ className, ...props }: React.ComponentProps<"div">) {
  const id = React.useId()
>>>>>>> 02f0594e

  return (
    <FormItemContext.Provider value={{ id }}>
      <div data-slot="form-item" className={cn('grid gap-2', className)} {...props} />
    </FormItemContext.Provider>
  )
}

function FormLabel({
  className,
  ...props
}: React.ComponentProps<typeof LabelPrimitive.Root>) {
  const { error, formItemId } = useFormField()

  return (
    <Label
      data-slot="form-label"
      data-error={!!error}
      className={cn('data-[error=true]:text-destructive', className)}
      htmlFor={formItemId}
      {...props}
    />
  )
}

function FormControl({ ...props }: React.ComponentProps<typeof Slot>) {
<<<<<<< HEAD
  const { error, formItemId, formDescriptionId, formMessageId } = useFormField();
=======
  const { error, formItemId, formDescriptionId, formMessageId } = useFormField()
>>>>>>> 02f0594e

  return (
    <Slot
      data-slot="form-control"
      id={formItemId}
      aria-describedby={
        !error ? `${formDescriptionId}` : `${formDescriptionId} ${formMessageId}`
      }
      aria-invalid={!!error}
      {...props}
    />
  )
}

<<<<<<< HEAD
function FormDescription({ className, ...props }: React.ComponentProps<'p'>) {
  const { formDescriptionId } = useFormField();
=======
function FormDescription({ className, ...props }: React.ComponentProps<"p">) {
  const { formDescriptionId } = useFormField()
>>>>>>> 02f0594e

  return (
    <p
      data-slot="form-description"
      id={formDescriptionId}
      className={cn('text-muted-foreground text-sm', className)}
      {...props}
    />
  )
}

<<<<<<< HEAD
function FormMessage({ className, ...props }: React.ComponentProps<'p'>) {
  const { error, formMessageId } = useFormField();
  const body = error ? String(error?.message ?? '') : props.children;
=======
function FormMessage({ className, ...props }: React.ComponentProps<"p">) {
  const { error, formMessageId } = useFormField()
  const body = error ? String(error?.message ?? "") : props.children
>>>>>>> 02f0594e

  if (!body) {
    return null
  }

  return (
    <p
      data-slot="form-message"
      id={formMessageId}
      className={cn('text-destructive text-sm', className)}
      {...props}
    >
      {body}
    </p>
  )
}

export {
  useFormField,
  Form,
  FormItem,
  FormLabel,
  FormControl,
  FormDescription,
  FormMessage,
  FormField,
}<|MERGE_RESOLUTION|>--- conflicted
+++ resolved
@@ -1,12 +1,6 @@
-<<<<<<< HEAD
-import * as React from 'react';
-import * as LabelPrimitive from '@radix-ui/react-label';
-import { Slot } from '@radix-ui/react-slot';
-=======
 import * as React from "react"
 import * as LabelPrimitive from "@radix-ui/react-label"
 import { Slot } from "@radix-ui/react-slot"
->>>>>>> 02f0594e
 import {
   Controller,
   FormProvider,
@@ -15,17 +9,10 @@
   type ControllerProps,
   type FieldPath,
   type FieldValues,
-<<<<<<< HEAD
-} from 'react-hook-form';
-
-import { cn } from '@/lib/utils';
-import { Label } from '@/components/ui/label';
-=======
 } from "react-hook-form"
 
 import { cn } from "@/lib/utils"
 import { Label } from "@/components/ui/label"
->>>>>>> 02f0594e
 
 const Form = FormProvider
 
@@ -38,11 +25,7 @@
 
 const FormFieldContext = React.createContext<FormFieldContextValue>(
   {} as FormFieldContextValue
-<<<<<<< HEAD
-);
-=======
 )
->>>>>>> 02f0594e
 
 const FormField = <
   TFieldValues extends FieldValues = FieldValues,
@@ -65,11 +48,7 @@
   const fieldState = getFieldState(fieldContext.name, formState)
 
   if (!fieldContext) {
-<<<<<<< HEAD
-    throw new Error('useFormField should be used within <FormField>');
-=======
     throw new Error("useFormField should be used within <FormField>")
->>>>>>> 02f0594e
   }
 
   const { id } = itemContext
@@ -90,17 +69,10 @@
 
 const FormItemContext = React.createContext<FormItemContextValue>(
   {} as FormItemContextValue
-<<<<<<< HEAD
-);
-
-function FormItem({ className, ...props }: React.ComponentProps<'div'>) {
-  const id = React.useId();
-=======
 )
 
 function FormItem({ className, ...props }: React.ComponentProps<"div">) {
   const id = React.useId()
->>>>>>> 02f0594e
 
   return (
     <FormItemContext.Provider value={{ id }}>
@@ -127,11 +99,7 @@
 }
 
 function FormControl({ ...props }: React.ComponentProps<typeof Slot>) {
-<<<<<<< HEAD
-  const { error, formItemId, formDescriptionId, formMessageId } = useFormField();
-=======
   const { error, formItemId, formDescriptionId, formMessageId } = useFormField()
->>>>>>> 02f0594e
 
   return (
     <Slot
@@ -146,13 +114,8 @@
   )
 }
 
-<<<<<<< HEAD
-function FormDescription({ className, ...props }: React.ComponentProps<'p'>) {
-  const { formDescriptionId } = useFormField();
-=======
 function FormDescription({ className, ...props }: React.ComponentProps<"p">) {
   const { formDescriptionId } = useFormField()
->>>>>>> 02f0594e
 
   return (
     <p
@@ -164,15 +127,9 @@
   )
 }
 
-<<<<<<< HEAD
-function FormMessage({ className, ...props }: React.ComponentProps<'p'>) {
-  const { error, formMessageId } = useFormField();
-  const body = error ? String(error?.message ?? '') : props.children;
-=======
 function FormMessage({ className, ...props }: React.ComponentProps<"p">) {
   const { error, formMessageId } = useFormField()
   const body = error ? String(error?.message ?? "") : props.children
->>>>>>> 02f0594e
 
   if (!body) {
     return null
