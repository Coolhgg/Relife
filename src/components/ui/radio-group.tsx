<<<<<<< HEAD
'use client';

import * as React from 'react';
import * as RadioGroupPrimitive from '@radix-ui/react-radio-group';
import { CircleIcon } from 'lucide-react';

import { cn } from '@/lib/utils';
=======
"use client"

import * as React from "react"
import * as RadioGroupPrimitive from "@radix-ui/react-radio-group"
import { CircleIcon } from "lucide-react"

import { cn } from "@/lib/utils"
>>>>>>> 02f0594e

function RadioGroup({
  className,
  ...props
}: React.ComponentProps<typeof RadioGroupPrimitive.Root>) {
  return (
    <RadioGroupPrimitive.Root
      data-slot="radio-group"
      className={cn('grid gap-3', className)}
      {...props}
    />
  )
}

function RadioGroupItem({
  className,
  ...props
}: React.ComponentProps<typeof RadioGroupPrimitive.Item>) {
  return (
    <RadioGroupPrimitive.Item
      data-slot="radio-group-item"
      className={cn(
<<<<<<< HEAD
        'border-input text-primary focus-visible:border-ring focus-visible:ring-ring/50 aria-invalid:ring-destructive/20 dark:aria-invalid:ring-destructive/40 aria-invalid:border-destructive dark:bg-input/30 aspect-square size-4 shrink-0 rounded-full border shadow-xs transition-[color,box-shadow] outline-none focus-visible:ring-[3px] disabled:cursor-not-allowed disabled:opacity-50',
=======
        "border-input text-primary focus-visible:border-ring focus-visible:ring-ring/50 aria-invalid:ring-destructive/20 dark:aria-invalid:ring-destructive/40 aria-invalid:border-destructive dark:bg-input/30 aspect-square size-4 shrink-0 rounded-full border shadow-xs transition-[color,box-shadow] outline-none focus-visible:ring-[3px] disabled:cursor-not-allowed disabled:opacity-50",
>>>>>>> 02f0594e
        className
      )}
      {...props}
    >
      <RadioGroupPrimitive.Indicator
        data-slot="radio-group-indicator"
        className="relative flex items-center justify-center"
      >
        <CircleIcon className="fill-primary absolute top-1/2 left-1/2 size-2 -translate-x-1/2 -translate-y-1/2" />
      </RadioGroupPrimitive.Indicator>
    </RadioGroupPrimitive.Item>
  )
}

export { RadioGroup, RadioGroupItem }<|MERGE_RESOLUTION|>--- conflicted
+++ resolved
@@ -1,12 +1,3 @@
-<<<<<<< HEAD
-'use client';
-
-import * as React from 'react';
-import * as RadioGroupPrimitive from '@radix-ui/react-radio-group';
-import { CircleIcon } from 'lucide-react';
-
-import { cn } from '@/lib/utils';
-=======
 "use client"
 
 import * as React from "react"
@@ -14,7 +5,6 @@
 import { CircleIcon } from "lucide-react"
 
 import { cn } from "@/lib/utils"
->>>>>>> 02f0594e
 
 function RadioGroup({
   className,
@@ -37,11 +27,7 @@
     <RadioGroupPrimitive.Item
       data-slot="radio-group-item"
       className={cn(
-<<<<<<< HEAD
-        'border-input text-primary focus-visible:border-ring focus-visible:ring-ring/50 aria-invalid:ring-destructive/20 dark:aria-invalid:ring-destructive/40 aria-invalid:border-destructive dark:bg-input/30 aspect-square size-4 shrink-0 rounded-full border shadow-xs transition-[color,box-shadow] outline-none focus-visible:ring-[3px] disabled:cursor-not-allowed disabled:opacity-50',
-=======
         "border-input text-primary focus-visible:border-ring focus-visible:ring-ring/50 aria-invalid:ring-destructive/20 dark:aria-invalid:ring-destructive/40 aria-invalid:border-destructive dark:bg-input/30 aspect-square size-4 shrink-0 rounded-full border shadow-xs transition-[color,box-shadow] outline-none focus-visible:ring-[3px] disabled:cursor-not-allowed disabled:opacity-50",
->>>>>>> 02f0594e
         className
       )}
       {...props}
