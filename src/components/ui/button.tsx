--- conflicted
+++ resolved
@@ -1,13 +1,6 @@
-<<<<<<< HEAD
-import React from 'react';
-import * as React from 'react';
-import { Slot } from '@radix-ui/react-slot';
-import { cva } from 'class-variance-authority';
-=======
 import * as React from "react"
 import { Slot } from "@radix-ui/react-slot"
 import { cva } from "class-variance-authority"
->>>>>>> 08547407
 
 import { cn } from '@/lib/utils';
 import { useRTL } from '../RTLLayout';
