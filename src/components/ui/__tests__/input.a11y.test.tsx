/**
 * Input Component - Accessibility Tests
 * 
 * Tests WCAG 2.1 AA compliance for the Input component
 * including form labels, error states, and keyboard navigation.
 */

import React from 'react';
import { vi } from 'vitest';
import { screen } from '@testing-library/react';
import userEvent from '@testing-library/user-event';
import { vi } from 'vitest';
<<<<<<< HEAD
import {
  axeRender,
  axeRulesets,
  accessibilityPatterns,
} from '../../../../tests/utils/a11y-testing-utils';
=======
import { axeRender, axeRulesets, accessibilityPatterns } from '../../../../tests/utils/a11y-testing-utils';
>>>>>>> 02f0594e
import { Input } from '../input';

describe('Input - Accessibility Tests', () => {
  describe('Basic Accessibility Compliance', () => {
    it('should have no axe violations with basic input', async () => {
      await axeRender(
        <div>
          <label htmlFor="test-input">Test Input</label>
          <Input id="test-input" />
        </div>,
        { axeOptions: axeRulesets.forms }
      );
    });

    it('should have no axe violations with different input types', async () => {
<<<<<<< HEAD
      const inputTypes = [
        'text',
        'email',
        'password',
        'number',
        'tel',
        'url',
        'search',
      ];

=======
      const inputTypes = ['text', 'email', 'password', 'number', 'tel', 'url', 'search'];
      
>>>>>>> 02f0594e
      for (const type of inputTypes) {
        await axeRender(
          <div>
            <label htmlFor={`${type}-input`}>{type} Input</label>
            <Input id={`${type}-input`} type={type as any} />
          </div>,
          { axeOptions: axeRulesets.forms }
        );
      }
    });

    it('should have no axe violations when disabled', async () => {
      await axeRender(
        <div>
          <label htmlFor="disabled-input">Disabled Input</label>
          <Input id="disabled-input" disabled />
        </div>,
        { axeOptions: axeRulesets.forms }
      );
    });

    it('should have no axe violations with readonly state', async () => {
      await axeRender(
        <div>
          <label htmlFor="readonly-input">Readonly Input</label>
          <Input id="readonly-input" readOnly defaultValue="Read only value" />
        </div>,
        { axeOptions: axeRulesets.forms }
      );
    });
  });

  describe('Form Labels and Associations', () => {
    it('should be properly associated with label via htmlFor', async () => {
      await axeRender(
        <div>
          <label htmlFor="labeled-input">Email Address</label>
          <Input id="labeled-input" type="email" />
        </div>
      );
<<<<<<< HEAD

=======
      
>>>>>>> 02f0594e
      const input = screen.getByLabelText('Email Address');
      expect(input).toBeInTheDocument();
      expect(input).toHaveAttribute('type', 'email');
    });

    it('should support aria-label when no visible label', async () => {
<<<<<<< HEAD
      await axeRender(<Input aria-label="Search products" type="search" />, {
        axeOptions: axeRulesets.forms,
      });

=======
      await axeRender(
        <Input aria-label="Search products" type="search" />,
        { axeOptions: axeRulesets.forms }
      );
      
>>>>>>> 02f0594e
      const input = screen.getByLabelText('Search products');
      expect(input).toBeInTheDocument();
    });

    it('should support aria-labelledby for complex labels', async () => {
      await axeRender(
        <div>
          <h3 id="password-heading">Create Password</h3>
          <p id="password-help">Must be at least 8 characters</p>
<<<<<<< HEAD
          <Input type="password" aria-labelledby="password-heading password-help" />
=======
          <Input 
            type="password" 
            aria-labelledby="password-heading password-help"
          />
>>>>>>> 02f0594e
        </div>,
        { axeOptions: axeRulesets.forms }
      );
      
      // Password inputs don't expose textbox role for security, find by query selector
<<<<<<< HEAD
      const input = document.querySelector('input[type="password"]')!;
      expect(input).toHaveAttribute(
        'aria-labelledby',
        'password-heading password-help'
      );
=======
      const input = document.querySelector('input[type="password"]')!
      expect(input).toHaveAttribute('aria-labelledby', 'password-heading password-help');
>>>>>>> 02f0594e
    });

    it('should fail axe test without accessible name', async () => {
      await expect(async () => {
        await axeRender(
          <Input />,
          { axeOptions: axeRulesets.forms }
        );
      }).rejects.toThrow();
    });
  });

  describe('Focus Management', () => {
    it('should be focusable by default', async () => {
      await axeRender(
        <div>
          <label htmlFor="focus-test">Focus Test</label>
          <Input id="focus-test" />
        </div>
      );
<<<<<<< HEAD

=======
      
>>>>>>> 02f0594e
      const input = screen.getByRole('textbox');
      await accessibilityPatterns.testFocusable(input);
    });

    it('should not be focusable when disabled', async () => {
      await axeRender(
        <div>
          <label htmlFor="disabled-focus">Disabled Focus</label>
          <Input id="disabled-focus" disabled />
        </div>
      );
<<<<<<< HEAD

=======
      
>>>>>>> 02f0594e
      const input = screen.getByRole('textbox');
      expect(input).toBeDisabled();
      
      input.focus();
      expect(document.activeElement).not.toBe(input);
    });

    it('should have proper focus indicators', async () => {
      await axeRender(
        <div>
          <label htmlFor="focus-indicator">Focus Indicator Test</label>
          <Input id="focus-indicator" />
        </div>
      );
<<<<<<< HEAD

=======
      
>>>>>>> 02f0594e
      const input = screen.getByRole('textbox');
      expect(input).toHaveClass('focus-visible:ring-[3px]');
      expect(input).toHaveClass('focus-visible:ring-ring/50');
    });

    it('should maintain focus order in forms', async () => {
      const { container } = await axeRender(
        <form>
          <label htmlFor="first">First</label>
          <Input id="first" data-testid="first" />
          <label htmlFor="second">Second</label>
          <Input id="second" data-testid="second" />
          <label htmlFor="third">Third</label>
          <Input id="third" data-testid="third" />
        </form>
<<<<<<< HEAD
=======
      );
      
      await accessibilityPatterns.testKeyboardNavigation(
        container,
        ['[data-testid="first"]', '[data-testid="second"]', '[data-testid="third"]']
>>>>>>> 02f0594e
      );
    });
  });

  describe('Error States and Validation', () => {
    it('should handle aria-invalid state', async () => {
      await axeRender(
        <div>
          <label htmlFor="invalid-input">Required Field</label>
          <Input id="invalid-input" aria-invalid={true} />
        </div>,
        { axeOptions: axeRulesets.forms }
      );
<<<<<<< HEAD

=======
      
>>>>>>> 02f0594e
      const input = screen.getByRole('textbox');
      expect(input).toHaveAttribute('aria-invalid', 'true');
      expect(input).toHaveClass('aria-invalid:ring-destructive/20');
    });

    it('should associate with error messages via aria-describedby', async () => {
      await axeRender(
        <div>
          <label htmlFor="error-input">Email</label>
          <Input 
            id="error-input" 
            type="email" 
            aria-invalid={true}
            aria-describedby="email-error"
          />
          <div id="email-error" role="alert">
            Please enter a valid email address
          </div>
        </div>,
        { axeOptions: axeRulesets.forms }
      );
<<<<<<< HEAD

      const input = screen.getByRole('textbox');
      expect(input).toHaveAttribute('aria-describedby', 'email-error');

=======
      
      const input = screen.getByRole('textbox');
      expect(input).toHaveAttribute('aria-describedby', 'email-error');
      
>>>>>>> 02f0594e
      const errorMessage = screen.getByRole('alert');
      expect(errorMessage).toHaveTextContent('Please enter a valid email address');
    });

    it('should support multiple describedby references', async () => {
      await axeRender(
        <div>
          <label htmlFor="help-input">Password</label>
          <Input 
            id="help-input" 
            type="password"
            aria-describedby="help-text error-text"
          />
          <div id="help-text">Must contain 8+ characters</div>
          <div id="error-text" role="alert">Password is required</div>
        </div>,
        { axeOptions: axeRulesets.forms }
      );
<<<<<<< HEAD

=======
      
>>>>>>> 02f0594e
      const input = screen.getByLabelText('Password');
      expect(input).toHaveAttribute('aria-describedby', 'help-text error-text');
    });
  });

  describe('Required Fields', () => {
    it('should handle required attribute', async () => {
      await axeRender(
        <div>
          <label htmlFor="required-input">
            Required Field <span aria-label="required">*</span>
          </label>
          <Input id="required-input" required />
        </div>,
        { axeOptions: axeRulesets.forms }
      );
<<<<<<< HEAD

=======
      
>>>>>>> 02f0594e
      const input = screen.getByRole('textbox');
      expect(input).toBeRequired();
    });

    it('should use aria-required for custom validation', async () => {
      await axeRender(
        <div>
          <label htmlFor="aria-required-input">Custom Required Field</label>
          <Input id="aria-required-input" aria-required={true} />
        </div>,
        { axeOptions: axeRulesets.forms }
      );
<<<<<<< HEAD

=======
      
>>>>>>> 02f0594e
      const input = screen.getByRole('textbox');
      expect(input).toHaveAttribute('aria-required', 'true');
    });
  });

  describe('Placeholder and Help Text', () => {
    it('should have accessible placeholder text', async () => {
      await axeRender(
        <div>
          <label htmlFor="placeholder-input">Search</label>
<<<<<<< HEAD
          <Input id="placeholder-input" placeholder="Enter search terms..." />
        </div>
      );

=======
          <Input 
            id="placeholder-input" 
            placeholder="Enter search terms..." 
          />
        </div>
      );
      
>>>>>>> 02f0594e
      const input = screen.getByPlaceholderText('Enter search terms...');
      expect(input).toBeInTheDocument();
    });

    it('should not rely only on placeholder for labeling', async () => {
      // This should pass because we have a proper label
      await axeRender(
        <div>
          <label htmlFor="good-placeholder">Email Address</label>
<<<<<<< HEAD
          <Input id="good-placeholder" type="email" placeholder="user@example.com" />
=======
          <Input 
            id="good-placeholder" 
            type="email"
            placeholder="user@example.com"
          />
>>>>>>> 02f0594e
        </div>,
        { axeOptions: axeRulesets.forms }
      );
    });

    it('should support help text via aria-describedby', async () => {
      await axeRender(
        <div>
          <label htmlFor="help-input">Username</label>
          <Input id="help-input" aria-describedby="username-help" />
          <div id="username-help">
            Username must be 3-20 characters long
          </div>
        </div>,
        { axeOptions: axeRulesets.forms }
      );
<<<<<<< HEAD

=======
      
>>>>>>> 02f0594e
      const input = screen.getByLabelText('Username');
      expect(input).toHaveAttribute('aria-describedby', 'username-help');
    });
  });

  describe('Keyboard Navigation', () => {
    it('should accept text input via keyboard', async () => {
      await axeRender(
        <div>
          <label htmlFor="text-input">Text Input</label>
          <Input id="text-input" />
        </div>
      );
<<<<<<< HEAD

      const input = screen.getByRole('textbox');
      const user = userEvent.setup();

=======
      
      const input = screen.getByRole('textbox');
      const user = userEvent.setup();
      
>>>>>>> 02f0594e
      await user.type(input, 'Hello world');
      expect(input).toHaveValue('Hello world');
    });

    it('should support keyboard navigation in number inputs', async () => {
      await axeRender(
        <div>
          <label htmlFor="number-input">Age</label>
          <Input id="number-input" type="number" min="0" max="120" />
        </div>
      );
<<<<<<< HEAD

      const input = screen.getByRole('spinbutton');
      const user = userEvent.setup();

=======
      
      const input = screen.getByRole('spinbutton');
      const user = userEvent.setup();
      
>>>>>>> 02f0594e
      await user.type(input, '25');
      expect(input).toHaveValue(25); // Number inputs return numeric values
      
      // Test arrow key navigation - clear and type new value
      await user.clear(input);
      await user.type(input, '26');
      expect(input).toHaveValue(26); // Number inputs return numeric values
    });

    it('should handle Enter key in forms', async () => {
<<<<<<< HEAD
      const handleSubmit = vi.fn(e => e.preventDefault());
=======
      const handleSubmit = vi.fn((e) => e.preventDefault());
>>>>>>> 02f0594e
      await axeRender(
        <form onSubmit={handleSubmit}>
          <label htmlFor="submit-input">Name</label>
          <Input id="submit-input" />
          <button type="submit">Submit</button>
        </form>
      );
<<<<<<< HEAD

      const input = screen.getByRole('textbox');
      const user = userEvent.setup();

      await user.type(input, 'John Doe');
      await user.keyboard('{Enter}');

=======
      
      const input = screen.getByRole('textbox');
      const user = userEvent.setup();
      
      await user.type(input, 'John Doe');
      await user.keyboard('{Enter}');
      
>>>>>>> 02f0594e
      expect(handleSubmit).toHaveBeenCalled();
    });
  });

  describe('RTL (Right-to-Left) Support', () => {
    it('should render correctly in RTL context', async () => {
      // Use axeRender with RTL options to avoid router conflicts
      await axeRender(
        <div>
          <label htmlFor="rtl-input">RTL Input</label>
          <Input id="rtl-input" dir="rtl" />
        </div>,
        { testProviderOptions: { language: { dir: 'rtl' } } }
      );
<<<<<<< HEAD

=======
      
>>>>>>> 02f0594e
      const input = screen.getByRole('textbox');
      expect(input).toHaveAttribute('dir', 'rtl');
    });

    it('should handle explicit dir prop', async () => {
      await axeRender(
        <div>
          <label htmlFor="explicit-rtl">RTL Text</label>
          <Input id="explicit-rtl" dir="rtl" />
        </div>
      );
<<<<<<< HEAD

=======
      
>>>>>>> 02f0594e
      const input = screen.getByRole('textbox');
      expect(input).toHaveAttribute('dir', 'rtl');
    });

    it('should handle mixed content with dir="auto"', async () => {
      await axeRender(
        <div>
          <label htmlFor="auto-dir">Auto Direction</label>
          <Input id="auto-dir" dir="auto" />
        </div>
      );
<<<<<<< HEAD

=======
      
>>>>>>> 02f0594e
      const input = screen.getByRole('textbox');
      expect(input).toHaveAttribute('dir');
    });
  });

  describe('Input Types Accessibility', () => {
    it('should handle password input accessibility', async () => {
      await axeRender(
        <div>
          <label htmlFor="password">Password</label>
          <Input id="password" type="password" />
        </div>,
        { axeOptions: axeRulesets.forms }
      );
      
      // Password inputs don't expose their role as textbox for security
      const input = screen.getByLabelText('Password');
      expect(input).toHaveAttribute('type', 'password');
    });

    it('should handle email input with proper semantics', async () => {
      await axeRender(
        <div>
          <label htmlFor="email">Email</label>
          <Input id="email" type="email" />
        </div>,
        { axeOptions: axeRulesets.forms }
      );
<<<<<<< HEAD

=======
      
>>>>>>> 02f0594e
      const input = screen.getByRole('textbox');
      expect(input).toHaveAttribute('type', 'email');
    });

    it('should handle tel input accessibility', async () => {
      await axeRender(
        <div>
          <label htmlFor="phone">Phone Number</label>
          <Input id="phone" type="tel" />
        </div>,
        { axeOptions: axeRulesets.forms }
      );
<<<<<<< HEAD

=======
      
>>>>>>> 02f0594e
      const input = screen.getByRole('textbox');
      expect(input).toHaveAttribute('type', 'tel');
    });

    it('should handle search input with proper role', async () => {
      await axeRender(
        <div>
          <label htmlFor="search">Search</label>
          <Input id="search" type="search" />
        </div>,
        { axeOptions: axeRulesets.forms }
      );
<<<<<<< HEAD

=======
      
>>>>>>> 02f0594e
      const input = screen.getByRole('searchbox');
      expect(input).toHaveAttribute('type', 'search');
    });
  });

  describe('File Input Accessibility', () => {
    it('should handle file input accessibility', async () => {
      await axeRender(
        <div>
          <label htmlFor="file-input">Upload File</label>
          <Input id="file-input" type="file" accept=".jpg,.png" />
        </div>,
        { axeOptions: axeRulesets.forms }
      );
<<<<<<< HEAD

=======
      
>>>>>>> 02f0594e
      const input = screen.getByLabelText('Upload File');
      expect(input).toHaveAttribute('type', 'file');
      expect(input).toHaveAttribute('accept', '.jpg,.png');
    });

    it('should handle multiple file selection', async () => {
      await axeRender(
        <div>
          <label htmlFor="multi-file">Select Multiple Files</label>
          <Input id="multi-file" type="file" multiple />
        </div>,
        { axeOptions: axeRulesets.forms }
      );
<<<<<<< HEAD

=======
      
>>>>>>> 02f0594e
      const input = screen.getByLabelText('Select Multiple Files');
      expect(input).toHaveAttribute('multiple');
    });
  });

  describe('Color Contrast', () => {
    it('should maintain sufficient contrast for text', async () => {
      await axeRender(
        <div>
          <label htmlFor="contrast-test">Contrast Test</label>
          <Input id="contrast-test" defaultValue="Test content" />
        </div>,
        { axeOptions: { rules: { 'color-contrast': { enabled: true } } } }
      );
      
      // Axe will automatically check color contrast
      const input = screen.getByRole('textbox');
      expect(input).toBeInTheDocument();
    });

    it('should maintain contrast for placeholder text', async () => {
      await axeRender(
        <div>
          <label htmlFor="placeholder-contrast">Placeholder Test</label>
          <Input 
            id="placeholder-contrast" 
            placeholder="Placeholder text should have sufficient contrast"
          />
        </div>,
        { axeOptions: { rules: { 'color-contrast': { enabled: true } } } }
      );
<<<<<<< HEAD

=======
      
>>>>>>> 02f0594e
      const input = screen.getByRole('textbox');
      expect(input).toBeInTheDocument();
    });
  });
});<|MERGE_RESOLUTION|>--- conflicted
+++ resolved
@@ -10,15 +10,7 @@
 import { screen } from '@testing-library/react';
 import userEvent from '@testing-library/user-event';
 import { vi } from 'vitest';
-<<<<<<< HEAD
-import {
-  axeRender,
-  axeRulesets,
-  accessibilityPatterns,
-} from '../../../../tests/utils/a11y-testing-utils';
-=======
 import { axeRender, axeRulesets, accessibilityPatterns } from '../../../../tests/utils/a11y-testing-utils';
->>>>>>> 02f0594e
 import { Input } from '../input';
 
 describe('Input - Accessibility Tests', () => {
@@ -34,21 +26,8 @@
     });
 
     it('should have no axe violations with different input types', async () => {
-<<<<<<< HEAD
-      const inputTypes = [
-        'text',
-        'email',
-        'password',
-        'number',
-        'tel',
-        'url',
-        'search',
-      ];
-
-=======
       const inputTypes = ['text', 'email', 'password', 'number', 'tel', 'url', 'search'];
       
->>>>>>> 02f0594e
       for (const type of inputTypes) {
         await axeRender(
           <div>
@@ -89,29 +68,18 @@
           <Input id="labeled-input" type="email" />
         </div>
       );
-<<<<<<< HEAD
-
-=======
-      
->>>>>>> 02f0594e
+      
       const input = screen.getByLabelText('Email Address');
       expect(input).toBeInTheDocument();
       expect(input).toHaveAttribute('type', 'email');
     });
 
     it('should support aria-label when no visible label', async () => {
-<<<<<<< HEAD
-      await axeRender(<Input aria-label="Search products" type="search" />, {
-        axeOptions: axeRulesets.forms,
-      });
-
-=======
       await axeRender(
         <Input aria-label="Search products" type="search" />,
         { axeOptions: axeRulesets.forms }
       );
       
->>>>>>> 02f0594e
       const input = screen.getByLabelText('Search products');
       expect(input).toBeInTheDocument();
     });
@@ -121,29 +89,17 @@
         <div>
           <h3 id="password-heading">Create Password</h3>
           <p id="password-help">Must be at least 8 characters</p>
-<<<<<<< HEAD
-          <Input type="password" aria-labelledby="password-heading password-help" />
-=======
           <Input 
             type="password" 
             aria-labelledby="password-heading password-help"
           />
->>>>>>> 02f0594e
         </div>,
         { axeOptions: axeRulesets.forms }
       );
       
       // Password inputs don't expose textbox role for security, find by query selector
-<<<<<<< HEAD
-      const input = document.querySelector('input[type="password"]')!;
-      expect(input).toHaveAttribute(
-        'aria-labelledby',
-        'password-heading password-help'
-      );
-=======
       const input = document.querySelector('input[type="password"]')!
       expect(input).toHaveAttribute('aria-labelledby', 'password-heading password-help');
->>>>>>> 02f0594e
     });
 
     it('should fail axe test without accessible name', async () => {
@@ -164,11 +120,7 @@
           <Input id="focus-test" />
         </div>
       );
-<<<<<<< HEAD
-
-=======
-      
->>>>>>> 02f0594e
+      
       const input = screen.getByRole('textbox');
       await accessibilityPatterns.testFocusable(input);
     });
@@ -180,11 +132,7 @@
           <Input id="disabled-focus" disabled />
         </div>
       );
-<<<<<<< HEAD
-
-=======
-      
->>>>>>> 02f0594e
+      
       const input = screen.getByRole('textbox');
       expect(input).toBeDisabled();
       
@@ -199,11 +147,7 @@
           <Input id="focus-indicator" />
         </div>
       );
-<<<<<<< HEAD
-
-=======
-      
->>>>>>> 02f0594e
+      
       const input = screen.getByRole('textbox');
       expect(input).toHaveClass('focus-visible:ring-[3px]');
       expect(input).toHaveClass('focus-visible:ring-ring/50');
@@ -219,14 +163,11 @@
           <label htmlFor="third">Third</label>
           <Input id="third" data-testid="third" />
         </form>
-<<<<<<< HEAD
-=======
       );
       
       await accessibilityPatterns.testKeyboardNavigation(
         container,
         ['[data-testid="first"]', '[data-testid="second"]', '[data-testid="third"]']
->>>>>>> 02f0594e
       );
     });
   });
@@ -240,11 +181,7 @@
         </div>,
         { axeOptions: axeRulesets.forms }
       );
-<<<<<<< HEAD
-
-=======
-      
->>>>>>> 02f0594e
+      
       const input = screen.getByRole('textbox');
       expect(input).toHaveAttribute('aria-invalid', 'true');
       expect(input).toHaveClass('aria-invalid:ring-destructive/20');
@@ -266,17 +203,10 @@
         </div>,
         { axeOptions: axeRulesets.forms }
       );
-<<<<<<< HEAD
-
+      
       const input = screen.getByRole('textbox');
       expect(input).toHaveAttribute('aria-describedby', 'email-error');
-
-=======
-      
-      const input = screen.getByRole('textbox');
-      expect(input).toHaveAttribute('aria-describedby', 'email-error');
-      
->>>>>>> 02f0594e
+      
       const errorMessage = screen.getByRole('alert');
       expect(errorMessage).toHaveTextContent('Please enter a valid email address');
     });
@@ -295,11 +225,7 @@
         </div>,
         { axeOptions: axeRulesets.forms }
       );
-<<<<<<< HEAD
-
-=======
-      
->>>>>>> 02f0594e
+      
       const input = screen.getByLabelText('Password');
       expect(input).toHaveAttribute('aria-describedby', 'help-text error-text');
     });
@@ -316,11 +242,7 @@
         </div>,
         { axeOptions: axeRulesets.forms }
       );
-<<<<<<< HEAD
-
-=======
-      
->>>>>>> 02f0594e
+      
       const input = screen.getByRole('textbox');
       expect(input).toBeRequired();
     });
@@ -333,11 +255,7 @@
         </div>,
         { axeOptions: axeRulesets.forms }
       );
-<<<<<<< HEAD
-
-=======
-      
->>>>>>> 02f0594e
+      
       const input = screen.getByRole('textbox');
       expect(input).toHaveAttribute('aria-required', 'true');
     });
@@ -348,12 +266,6 @@
       await axeRender(
         <div>
           <label htmlFor="placeholder-input">Search</label>
-<<<<<<< HEAD
-          <Input id="placeholder-input" placeholder="Enter search terms..." />
-        </div>
-      );
-
-=======
           <Input 
             id="placeholder-input" 
             placeholder="Enter search terms..." 
@@ -361,7 +273,6 @@
         </div>
       );
       
->>>>>>> 02f0594e
       const input = screen.getByPlaceholderText('Enter search terms...');
       expect(input).toBeInTheDocument();
     });
@@ -371,15 +282,11 @@
       await axeRender(
         <div>
           <label htmlFor="good-placeholder">Email Address</label>
-<<<<<<< HEAD
-          <Input id="good-placeholder" type="email" placeholder="user@example.com" />
-=======
           <Input 
             id="good-placeholder" 
             type="email"
             placeholder="user@example.com"
           />
->>>>>>> 02f0594e
         </div>,
         { axeOptions: axeRulesets.forms }
       );
@@ -396,11 +303,7 @@
         </div>,
         { axeOptions: axeRulesets.forms }
       );
-<<<<<<< HEAD
-
-=======
-      
->>>>>>> 02f0594e
+      
       const input = screen.getByLabelText('Username');
       expect(input).toHaveAttribute('aria-describedby', 'username-help');
     });
@@ -414,17 +317,10 @@
           <Input id="text-input" />
         </div>
       );
-<<<<<<< HEAD
-
+      
       const input = screen.getByRole('textbox');
       const user = userEvent.setup();
-
-=======
-      
-      const input = screen.getByRole('textbox');
-      const user = userEvent.setup();
-      
->>>>>>> 02f0594e
+      
       await user.type(input, 'Hello world');
       expect(input).toHaveValue('Hello world');
     });
@@ -436,17 +332,10 @@
           <Input id="number-input" type="number" min="0" max="120" />
         </div>
       );
-<<<<<<< HEAD
-
+      
       const input = screen.getByRole('spinbutton');
       const user = userEvent.setup();
-
-=======
-      
-      const input = screen.getByRole('spinbutton');
-      const user = userEvent.setup();
-      
->>>>>>> 02f0594e
+      
       await user.type(input, '25');
       expect(input).toHaveValue(25); // Number inputs return numeric values
       
@@ -457,11 +346,7 @@
     });
 
     it('should handle Enter key in forms', async () => {
-<<<<<<< HEAD
-      const handleSubmit = vi.fn(e => e.preventDefault());
-=======
       const handleSubmit = vi.fn((e) => e.preventDefault());
->>>>>>> 02f0594e
       await axeRender(
         <form onSubmit={handleSubmit}>
           <label htmlFor="submit-input">Name</label>
@@ -469,23 +354,13 @@
           <button type="submit">Submit</button>
         </form>
       );
-<<<<<<< HEAD
-
+      
       const input = screen.getByRole('textbox');
       const user = userEvent.setup();
-
+      
       await user.type(input, 'John Doe');
       await user.keyboard('{Enter}');
-
-=======
-      
-      const input = screen.getByRole('textbox');
-      const user = userEvent.setup();
-      
-      await user.type(input, 'John Doe');
-      await user.keyboard('{Enter}');
-      
->>>>>>> 02f0594e
+      
       expect(handleSubmit).toHaveBeenCalled();
     });
   });
@@ -500,11 +375,7 @@
         </div>,
         { testProviderOptions: { language: { dir: 'rtl' } } }
       );
-<<<<<<< HEAD
-
-=======
-      
->>>>>>> 02f0594e
+      
       const input = screen.getByRole('textbox');
       expect(input).toHaveAttribute('dir', 'rtl');
     });
@@ -516,11 +387,7 @@
           <Input id="explicit-rtl" dir="rtl" />
         </div>
       );
-<<<<<<< HEAD
-
-=======
-      
->>>>>>> 02f0594e
+      
       const input = screen.getByRole('textbox');
       expect(input).toHaveAttribute('dir', 'rtl');
     });
@@ -532,11 +399,7 @@
           <Input id="auto-dir" dir="auto" />
         </div>
       );
-<<<<<<< HEAD
-
-=======
-      
->>>>>>> 02f0594e
+      
       const input = screen.getByRole('textbox');
       expect(input).toHaveAttribute('dir');
     });
@@ -565,11 +428,7 @@
         </div>,
         { axeOptions: axeRulesets.forms }
       );
-<<<<<<< HEAD
-
-=======
-      
->>>>>>> 02f0594e
+      
       const input = screen.getByRole('textbox');
       expect(input).toHaveAttribute('type', 'email');
     });
@@ -582,11 +441,7 @@
         </div>,
         { axeOptions: axeRulesets.forms }
       );
-<<<<<<< HEAD
-
-=======
-      
->>>>>>> 02f0594e
+      
       const input = screen.getByRole('textbox');
       expect(input).toHaveAttribute('type', 'tel');
     });
@@ -599,11 +454,7 @@
         </div>,
         { axeOptions: axeRulesets.forms }
       );
-<<<<<<< HEAD
-
-=======
-      
->>>>>>> 02f0594e
+      
       const input = screen.getByRole('searchbox');
       expect(input).toHaveAttribute('type', 'search');
     });
@@ -618,11 +469,7 @@
         </div>,
         { axeOptions: axeRulesets.forms }
       );
-<<<<<<< HEAD
-
-=======
-      
->>>>>>> 02f0594e
+      
       const input = screen.getByLabelText('Upload File');
       expect(input).toHaveAttribute('type', 'file');
       expect(input).toHaveAttribute('accept', '.jpg,.png');
@@ -636,11 +483,7 @@
         </div>,
         { axeOptions: axeRulesets.forms }
       );
-<<<<<<< HEAD
-
-=======
-      
->>>>>>> 02f0594e
+      
       const input = screen.getByLabelText('Select Multiple Files');
       expect(input).toHaveAttribute('multiple');
     });
@@ -672,11 +515,7 @@
         </div>,
         { axeOptions: { rules: { 'color-contrast': { enabled: true } } } }
       );
-<<<<<<< HEAD
-
-=======
-      
->>>>>>> 02f0594e
+      
       const input = screen.getByRole('textbox');
       expect(input).toBeInTheDocument();
     });
