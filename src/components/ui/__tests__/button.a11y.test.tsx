/**
 * Button Component - Accessibility Tests
 * 
 * Tests WCAG 2.1 AA compliance for the Button component
 * including focus management, ARIA attributes, and keyboard navigation.
 */

import React from 'react';
import { screen } from '@testing-library/react';
import userEvent from '@testing-library/user-event';
import { vi } from 'vitest';
<<<<<<< HEAD
import {
  axeRender,
  axeRulesets,
  accessibilityPatterns,
} from '../../../../tests/utils/a11y-testing-utils.tsx';
=======
import { axeRender, axeRulesets, accessibilityPatterns } from '../../../../tests/utils/a11y-testing-utils.tsx';
>>>>>>> 02f0594e
import { Button } from '../button';

describe('Button - Accessibility Tests', () => {
  describe('Basic Accessibility Compliance', () => {
    it('should have no axe violations with default props', async () => {
      await axeRender(<Button>Click me</Button>);
      // axe test automatically runs in axeRender
    });

    it('should have no axe violations with all variants', async () => {
<<<<<<< HEAD
      const variants = [
        'default',
        'destructive',
        'outline',
        'secondary',
        'ghost',
        'link',
      ] as const;

=======
      const variants = ['default', 'destructive', 'outline', 'secondary', 'ghost', 'link'] as const;
      
>>>>>>> 02f0594e
      for (const variant of variants) {
        await axeRender(
          <Button variant={variant} data-testid={`button-${variant}`}>
            {variant} Button
          </Button>,
          { axeOptions: axeRulesets.components }
        );
      }
    });

    it('should have no axe violations with all sizes', async () => {
      const sizes = ['default', 'sm', 'lg', 'icon'] as const;
<<<<<<< HEAD

=======
      
>>>>>>> 02f0594e
      for (const size of sizes) {
        await axeRender(
          <Button size={size} data-testid={`button-${size}`}>
            {size !== 'icon' ? `${size} Button` : '🔘'}
          </Button>,
          { axeOptions: axeRulesets.components }
        );
      }
    });

    it('should have no axe violations when disabled', async () => {
<<<<<<< HEAD
      await axeRender(<Button disabled>Disabled Button</Button>, {
        axeOptions: axeRulesets.components,
      });
=======
      await axeRender(
        <Button disabled>Disabled Button</Button>,
        { axeOptions: axeRulesets.components }
      );
>>>>>>> 02f0594e
    });
  });

  describe('Focus Management', () => {
    it('should be focusable by default', async () => {
      const { container } = await axeRender(<Button>Focus Test</Button>);
      const button = container.querySelector('button');
<<<<<<< HEAD

=======
      
>>>>>>> 02f0594e
      expect(button).toBeInTheDocument();
      await accessibilityPatterns.testFocusable(button!);
    });

    it('should not be focusable when disabled', async () => {
<<<<<<< HEAD
      const { container } = await axeRender(
        <Button disabled>Disabled Focus Test</Button>
      );
      const button = container.querySelector('button');

      expect(button).toBeInTheDocument();
      expect(button).toHaveAttribute('disabled');

=======
      const { container } = await axeRender(<Button disabled>Disabled Focus Test</Button>);
      const button = container.querySelector('button');
      
      expect(button).toBeInTheDocument();
      expect(button).toHaveAttribute('disabled');
      
>>>>>>> 02f0594e
      button?.focus();
      expect(document.activeElement).not.toBe(button);
    });

    it('should have proper focus indicators', async () => {
      await axeRender(<Button>Focus Indicator Test</Button>);
      const button = screen.getByRole('button');
<<<<<<< HEAD

=======
      
>>>>>>> 02f0594e
      // Check focus ring classes are present
      expect(button).toHaveClass('focus-visible:ring-[3px]');
      expect(button).toHaveClass('focus-visible:ring-ring/50');
    });

    it('should maintain focus order in a group', async () => {
      const { container } = await axeRender(
        <div>
          <Button data-testid="first">First</Button>
          <Button data-testid="second">Second</Button>
          <Button data-testid="third">Third</Button>
        </div>
<<<<<<< HEAD
=======
      );
      
      await accessibilityPatterns.testKeyboardNavigation(
        container,
        ['[data-testid="first"]', '[data-testid="second"]', '[data-testid="third"]']
>>>>>>> 02f0594e
      );
    });
  });

  describe('Keyboard Navigation', () => {
    it('should be activated by Enter key', async () => {
      const handleClick = vi.fn();
      await axeRender(<Button onClick={handleClick}>Enter Test</Button>);
<<<<<<< HEAD

=======
      
>>>>>>> 02f0594e
      const button = screen.getByRole('button');
      button.focus();
      
      const user = userEvent.setup();
      await user.keyboard('{Enter}');
<<<<<<< HEAD

=======
      
>>>>>>> 02f0594e
      expect(handleClick).toHaveBeenCalledTimes(1);
    });

    it('should be activated by Space key', async () => {
      const handleClick = vi.fn();
      await axeRender(<Button onClick={handleClick}>Space Test</Button>);
<<<<<<< HEAD

=======
      
>>>>>>> 02f0594e
      const button = screen.getByRole('button');
      button.focus();
      
      const user = userEvent.setup();
      await user.keyboard(' ');
<<<<<<< HEAD

=======
      
>>>>>>> 02f0594e
      expect(handleClick).toHaveBeenCalledTimes(1);
    });

    it('should not be activated when disabled', async () => {
      const handleClick = vi.fn();
<<<<<<< HEAD
      await axeRender(
        <Button disabled onClick={handleClick}>
          Disabled Test
        </Button>
      );

      const user = userEvent.setup();
      const button = screen.getByRole('button');

      // Try to activate with keyboard
      await user.type(button, '{Enter}');
      await user.type(button, ' ');

=======
      await axeRender(<Button disabled onClick={handleClick}>Disabled Test</Button>);
      
      const user = userEvent.setup();
      const button = screen.getByRole('button');
      
      // Try to activate with keyboard
      await user.type(button, '{Enter}');
      await user.type(button, ' ');
      
>>>>>>> 02f0594e
      expect(handleClick).not.toHaveBeenCalled();
    });
  });

  describe('ARIA Attributes and Labels', () => {
    it('should have accessible name from text content', async () => {
      await axeRender(<Button>Submit Form</Button>);
      const button = screen.getByRole('button');
<<<<<<< HEAD

=======
      
>>>>>>> 02f0594e
      const ariaInfo = accessibilityPatterns.testAriaLabeling(button);
      expect(ariaInfo.hasAccessibleName).toBe(true);
      expect(button).toHaveAccessibleName('Submit Form');
    });

    it('should use aria-label when provided', async () => {
      await axeRender(<Button aria-label="Close Dialog">×</Button>);
      const button = screen.getByRole('button');
<<<<<<< HEAD

=======
      
>>>>>>> 02f0594e
      const ariaInfo = accessibilityPatterns.testAriaLabeling(button);
      expect(ariaInfo.hasAccessibleName).toBe(true);
      expect(button).toHaveAccessibleName('Close Dialog');
    });

    it('should use aria-labelledby when provided', async () => {
      await axeRender(
        <div>
          <h2 id="submit-heading">Submit Your Application</h2>
          <Button aria-labelledby="submit-heading">Submit</Button>
        </div>
      );
<<<<<<< HEAD

=======
      
>>>>>>> 02f0594e
      const button = screen.getByRole('button');
      expect(button).toHaveAttribute('aria-labelledby', 'submit-heading');
    });

    it('should support aria-describedby for additional context', async () => {
      await axeRender(
        <div>
          <Button aria-describedby="help-text">Delete</Button>
          <div id="help-text">This action cannot be undone</div>
        </div>
      );
<<<<<<< HEAD

=======
      
>>>>>>> 02f0594e
      const button = screen.getByRole('button');
      expect(button).toHaveAttribute('aria-describedby', 'help-text');
    });

    it('should handle aria-expanded for toggle buttons', async () => {
      await axeRender(<Button aria-expanded={false}>Toggle Menu</Button>);
      const button = screen.getByRole('button');
<<<<<<< HEAD

=======
      
>>>>>>> 02f0594e
      expect(button).toHaveAttribute('aria-expanded', 'false');
    });

    it('should handle aria-pressed for toggle buttons', async () => {
      await axeRender(<Button aria-pressed={false}>Toggle Option</Button>);
      const button = screen.getByRole('button');
<<<<<<< HEAD

=======
      
>>>>>>> 02f0594e
      expect(button).toHaveAttribute('aria-pressed', 'false');
    });
  });

  describe('Error States and Validation', () => {
    it('should handle aria-invalid state', async () => {
      await axeRender(<Button aria-invalid={true}>Invalid Action</Button>);
      const button = screen.getByRole('button');
<<<<<<< HEAD

=======
      
>>>>>>> 02f0594e
      expect(button).toHaveAttribute('aria-invalid', 'true');
      expect(button).toHaveClass('aria-invalid:ring-destructive/20');
    });

    it('should maintain accessibility in error state', async () => {
      await axeRender(
        <Button aria-invalid={true} aria-describedby="error-msg">
          Submit
        </Button>,
        { axeOptions: axeRulesets.components }
      );
<<<<<<< HEAD

=======
      
>>>>>>> 02f0594e
      const button = screen.getByRole('button');
      expect(button).toHaveAttribute('aria-describedby', 'error-msg');
    });
  });

  describe('RTL (Right-to-Left) Support', () => {
    it('should render correctly in RTL context', async () => {
<<<<<<< HEAD
      await axeRender(<Button>RTL Button</Button>);

=======
      await axeRender(
        <Button>RTL Button</Button>
      );
      
>>>>>>> 02f0594e
      const button = screen.getByRole('button');
      // Button should be accessible in RTL context
      expect(button).toBeInTheDocument();
    });

    it('should handle explicit dir prop', async () => {
      await axeRender(<Button dir="rtl">Explicit RTL</Button>);
      const button = screen.getByRole('button');
<<<<<<< HEAD

=======
      
>>>>>>> 02f0594e
      expect(button).toHaveAttribute('dir', 'rtl');
    });

    it('should handle dir="auto"', async () => {
      await axeRender(<Button dir="auto">Auto Direction</Button>);
      const button = screen.getByRole('button');
<<<<<<< HEAD

=======
      
>>>>>>> 02f0594e
      // Should have some direction attribute set
      expect(button).toHaveAttribute('dir');
    });
  });

  describe('Interactive States', () => {
    it('should handle hover states accessibly', async () => {
      await axeRender(<Button>Hover Test</Button>);
      const user = userEvent.setup();
      const button = screen.getByRole('button');
<<<<<<< HEAD

=======
      
>>>>>>> 02f0594e
      await user.hover(button);
      
      // Button should maintain accessibility when hovered
      expect(button).toBeInTheDocument();
    });

    it('should handle active states accessibly', async () => {
      await axeRender(<Button>Active Test</Button>);
      const button = screen.getByRole('button');
      const user = userEvent.setup();
      
      // Test mouse down (active state)
      await user.pointer({ keys: '[MouseLeft>]', target: button });
<<<<<<< HEAD

=======
      
>>>>>>> 02f0594e
      // Button should still be accessible in active state
      expect(button).toBeInTheDocument();
    });

    it('should handle loading states accessibly', async () => {
      await axeRender(
        <Button disabled aria-label="Loading, please wait">
          Loading...
        </Button>
      );
<<<<<<< HEAD

=======
      
>>>>>>> 02f0594e
      const button = screen.getByRole('button');
      expect(button).toHaveAccessibleName('Loading, please wait');
      expect(button).toBeDisabled();
    });
  });

  describe('Icon Buttons', () => {
    it('should require accessible name for icon-only buttons', async () => {
      await axeRender(
        <Button size="icon" aria-label="Settings">
          ⚙️
        </Button>,
        { axeOptions: axeRulesets.components }
      );
<<<<<<< HEAD

=======
      
>>>>>>> 02f0594e
      const button = screen.getByRole('button');
      expect(button).toHaveAccessibleName('Settings');
    });

    it('should fail axe test without accessible name for icon buttons', async () => {
      // This should fail axe tests due to missing accessible name
      // Use a truly empty button to trigger the axe rule violation
      await expect(async () => {
        await axeRender(
          <Button size="icon" />, // Empty button with no text content
          { axeOptions: { rules: { 'button-name': { enabled: true } } } } // Specifically test button-name rule
        );
      }).rejects.toThrow();
    });
  });

  describe('As Child (Polymorphic) Behavior', () => {
    it('should maintain accessibility when used as child', async () => {
      await axeRender(
        <Button asChild>
          <a href="/link" role="button">
            Link styled as Button
          </a>
        </Button>,
        { axeOptions: axeRulesets.components }
      );
      
      // Should render as link but maintain button semantics
      const element = screen.getByRole('button');
      expect(element.tagName).toBe('A');
      expect(element).toHaveAttribute('href', '/link');
    });

    it('should handle custom components with accessibility', async () => {
<<<<<<< HEAD
      const CustomComponent = React.forwardRef<
        HTMLDivElement,
        React.ComponentProps<'div'>
      >((props, ref) => <div ref={ref} role="button" tabIndex={0} {...props} />);

=======
      const CustomComponent = React.forwardRef<HTMLDivElement, React.ComponentProps<'div'>>(
        (props, ref) => <div ref={ref} role="button" tabIndex={0} {...props} />
      );
      
>>>>>>> 02f0594e
      await axeRender(
        <Button asChild>
          <CustomComponent>Custom Button</CustomComponent>
        </Button>,
        { axeOptions: axeRulesets.components }
      );
<<<<<<< HEAD

=======
      
>>>>>>> 02f0594e
      const button = screen.getByRole('button');
      expect(button).toHaveAccessibleName('Custom Button');
    });
  });

  describe('Color Contrast', () => {
    it('should maintain sufficient contrast in all variants', async () => {
<<<<<<< HEAD
      const variants = [
        'default',
        'destructive',
        'outline',
        'secondary',
        'ghost',
      ] as const;

      for (const variant of variants) {
        const { container } = await axeRender(
          <Button variant={variant}>{variant} Button</Button>,
=======
      const variants = ['default', 'destructive', 'outline', 'secondary', 'ghost'] as const;
      
      for (const variant of variants) {
        const { container } = await axeRender(
          <Button variant={variant}>
            {variant} Button
          </Button>,
>>>>>>> 02f0594e
          { axeOptions: { rules: { 'color-contrast': { enabled: true } } } }
        );
        
        // Axe will automatically check color contrast ratios
        // Test passes if no axe violations are thrown
        expect(container.querySelector('button')).toBeInTheDocument();
      }
    });
  });

  describe('Touch Accessibility', () => {
    it('should have adequate touch target size', async () => {
      const { container } = await axeRender(<Button size="default">Touch Test</Button>);
      const button = container.querySelector('button');
<<<<<<< HEAD

=======
      
>>>>>>> 02f0594e
      // Default size should be h-9 (36px) which meets 44px minimum with padding
      expect(button).toHaveClass('h-9');
      expect(button).toHaveClass('px-4');
    });

    it('should have adequate touch target size for small buttons', async () => {
      const { container } = await axeRender(<Button size="sm">Small Touch</Button>);
      const button = container.querySelector('button');
<<<<<<< HEAD

=======
      
>>>>>>> 02f0594e
      expect(button).toHaveClass('h-8'); // 32px height
      expect(button).toHaveClass('px-3'); // Additional padding
    });
  });
});<|MERGE_RESOLUTION|>--- conflicted
+++ resolved
@@ -9,15 +9,7 @@
 import { screen } from '@testing-library/react';
 import userEvent from '@testing-library/user-event';
 import { vi } from 'vitest';
-<<<<<<< HEAD
-import {
-  axeRender,
-  axeRulesets,
-  accessibilityPatterns,
-} from '../../../../tests/utils/a11y-testing-utils.tsx';
-=======
 import { axeRender, axeRulesets, accessibilityPatterns } from '../../../../tests/utils/a11y-testing-utils.tsx';
->>>>>>> 02f0594e
 import { Button } from '../button';
 
 describe('Button - Accessibility Tests', () => {
@@ -28,20 +20,8 @@
     });
 
     it('should have no axe violations with all variants', async () => {
-<<<<<<< HEAD
-      const variants = [
-        'default',
-        'destructive',
-        'outline',
-        'secondary',
-        'ghost',
-        'link',
-      ] as const;
-
-=======
       const variants = ['default', 'destructive', 'outline', 'secondary', 'ghost', 'link'] as const;
       
->>>>>>> 02f0594e
       for (const variant of variants) {
         await axeRender(
           <Button variant={variant} data-testid={`button-${variant}`}>
@@ -54,11 +34,7 @@
 
     it('should have no axe violations with all sizes', async () => {
       const sizes = ['default', 'sm', 'lg', 'icon'] as const;
-<<<<<<< HEAD
-
-=======
-      
->>>>>>> 02f0594e
+      
       for (const size of sizes) {
         await axeRender(
           <Button size={size} data-testid={`button-${size}`}>
@@ -70,16 +46,10 @@
     });
 
     it('should have no axe violations when disabled', async () => {
-<<<<<<< HEAD
-      await axeRender(<Button disabled>Disabled Button</Button>, {
-        axeOptions: axeRulesets.components,
-      });
-=======
       await axeRender(
         <Button disabled>Disabled Button</Button>,
         { axeOptions: axeRulesets.components }
       );
->>>>>>> 02f0594e
     });
   });
 
@@ -87,33 +57,18 @@
     it('should be focusable by default', async () => {
       const { container } = await axeRender(<Button>Focus Test</Button>);
       const button = container.querySelector('button');
-<<<<<<< HEAD
-
-=======
-      
->>>>>>> 02f0594e
+      
       expect(button).toBeInTheDocument();
       await accessibilityPatterns.testFocusable(button!);
     });
 
     it('should not be focusable when disabled', async () => {
-<<<<<<< HEAD
-      const { container } = await axeRender(
-        <Button disabled>Disabled Focus Test</Button>
-      );
-      const button = container.querySelector('button');
-
-      expect(button).toBeInTheDocument();
-      expect(button).toHaveAttribute('disabled');
-
-=======
       const { container } = await axeRender(<Button disabled>Disabled Focus Test</Button>);
       const button = container.querySelector('button');
       
       expect(button).toBeInTheDocument();
       expect(button).toHaveAttribute('disabled');
       
->>>>>>> 02f0594e
       button?.focus();
       expect(document.activeElement).not.toBe(button);
     });
@@ -121,11 +76,7 @@
     it('should have proper focus indicators', async () => {
       await axeRender(<Button>Focus Indicator Test</Button>);
       const button = screen.getByRole('button');
-<<<<<<< HEAD
-
-=======
-      
->>>>>>> 02f0594e
+      
       // Check focus ring classes are present
       expect(button).toHaveClass('focus-visible:ring-[3px]');
       expect(button).toHaveClass('focus-visible:ring-ring/50');
@@ -138,14 +89,11 @@
           <Button data-testid="second">Second</Button>
           <Button data-testid="third">Third</Button>
         </div>
-<<<<<<< HEAD
-=======
       );
       
       await accessibilityPatterns.testKeyboardNavigation(
         container,
         ['[data-testid="first"]', '[data-testid="second"]', '[data-testid="third"]']
->>>>>>> 02f0594e
       );
     });
   });
@@ -154,72 +102,40 @@
     it('should be activated by Enter key', async () => {
       const handleClick = vi.fn();
       await axeRender(<Button onClick={handleClick}>Enter Test</Button>);
-<<<<<<< HEAD
-
-=======
-      
->>>>>>> 02f0594e
+      
       const button = screen.getByRole('button');
       button.focus();
       
       const user = userEvent.setup();
       await user.keyboard('{Enter}');
-<<<<<<< HEAD
-
-=======
-      
->>>>>>> 02f0594e
+      
       expect(handleClick).toHaveBeenCalledTimes(1);
     });
 
     it('should be activated by Space key', async () => {
       const handleClick = vi.fn();
       await axeRender(<Button onClick={handleClick}>Space Test</Button>);
-<<<<<<< HEAD
-
-=======
-      
->>>>>>> 02f0594e
+      
       const button = screen.getByRole('button');
       button.focus();
       
       const user = userEvent.setup();
       await user.keyboard(' ');
-<<<<<<< HEAD
-
-=======
-      
->>>>>>> 02f0594e
+      
       expect(handleClick).toHaveBeenCalledTimes(1);
     });
 
     it('should not be activated when disabled', async () => {
       const handleClick = vi.fn();
-<<<<<<< HEAD
-      await axeRender(
-        <Button disabled onClick={handleClick}>
-          Disabled Test
-        </Button>
-      );
-
-      const user = userEvent.setup();
-      const button = screen.getByRole('button');
-
+      await axeRender(<Button disabled onClick={handleClick}>Disabled Test</Button>);
+      
+      const user = userEvent.setup();
+      const button = screen.getByRole('button');
+      
       // Try to activate with keyboard
       await user.type(button, '{Enter}');
       await user.type(button, ' ');
-
-=======
-      await axeRender(<Button disabled onClick={handleClick}>Disabled Test</Button>);
-      
-      const user = userEvent.setup();
-      const button = screen.getByRole('button');
-      
-      // Try to activate with keyboard
-      await user.type(button, '{Enter}');
-      await user.type(button, ' ');
-      
->>>>>>> 02f0594e
+      
       expect(handleClick).not.toHaveBeenCalled();
     });
   });
@@ -228,11 +144,7 @@
     it('should have accessible name from text content', async () => {
       await axeRender(<Button>Submit Form</Button>);
       const button = screen.getByRole('button');
-<<<<<<< HEAD
-
-=======
-      
->>>>>>> 02f0594e
+      
       const ariaInfo = accessibilityPatterns.testAriaLabeling(button);
       expect(ariaInfo.hasAccessibleName).toBe(true);
       expect(button).toHaveAccessibleName('Submit Form');
@@ -241,11 +153,7 @@
     it('should use aria-label when provided', async () => {
       await axeRender(<Button aria-label="Close Dialog">×</Button>);
       const button = screen.getByRole('button');
-<<<<<<< HEAD
-
-=======
-      
->>>>>>> 02f0594e
+      
       const ariaInfo = accessibilityPatterns.testAriaLabeling(button);
       expect(ariaInfo.hasAccessibleName).toBe(true);
       expect(button).toHaveAccessibleName('Close Dialog');
@@ -258,11 +166,7 @@
           <Button aria-labelledby="submit-heading">Submit</Button>
         </div>
       );
-<<<<<<< HEAD
-
-=======
-      
->>>>>>> 02f0594e
+      
       const button = screen.getByRole('button');
       expect(button).toHaveAttribute('aria-labelledby', 'submit-heading');
     });
@@ -274,11 +178,7 @@
           <div id="help-text">This action cannot be undone</div>
         </div>
       );
-<<<<<<< HEAD
-
-=======
-      
->>>>>>> 02f0594e
+      
       const button = screen.getByRole('button');
       expect(button).toHaveAttribute('aria-describedby', 'help-text');
     });
@@ -286,22 +186,14 @@
     it('should handle aria-expanded for toggle buttons', async () => {
       await axeRender(<Button aria-expanded={false}>Toggle Menu</Button>);
       const button = screen.getByRole('button');
-<<<<<<< HEAD
-
-=======
-      
->>>>>>> 02f0594e
+      
       expect(button).toHaveAttribute('aria-expanded', 'false');
     });
 
     it('should handle aria-pressed for toggle buttons', async () => {
       await axeRender(<Button aria-pressed={false}>Toggle Option</Button>);
       const button = screen.getByRole('button');
-<<<<<<< HEAD
-
-=======
-      
->>>>>>> 02f0594e
+      
       expect(button).toHaveAttribute('aria-pressed', 'false');
     });
   });
@@ -310,11 +202,7 @@
     it('should handle aria-invalid state', async () => {
       await axeRender(<Button aria-invalid={true}>Invalid Action</Button>);
       const button = screen.getByRole('button');
-<<<<<<< HEAD
-
-=======
-      
->>>>>>> 02f0594e
+      
       expect(button).toHaveAttribute('aria-invalid', 'true');
       expect(button).toHaveClass('aria-invalid:ring-destructive/20');
     });
@@ -326,11 +214,7 @@
         </Button>,
         { axeOptions: axeRulesets.components }
       );
-<<<<<<< HEAD
-
-=======
-      
->>>>>>> 02f0594e
+      
       const button = screen.getByRole('button');
       expect(button).toHaveAttribute('aria-describedby', 'error-msg');
     });
@@ -338,15 +222,10 @@
 
   describe('RTL (Right-to-Left) Support', () => {
     it('should render correctly in RTL context', async () => {
-<<<<<<< HEAD
-      await axeRender(<Button>RTL Button</Button>);
-
-=======
       await axeRender(
         <Button>RTL Button</Button>
       );
       
->>>>>>> 02f0594e
       const button = screen.getByRole('button');
       // Button should be accessible in RTL context
       expect(button).toBeInTheDocument();
@@ -355,22 +234,14 @@
     it('should handle explicit dir prop', async () => {
       await axeRender(<Button dir="rtl">Explicit RTL</Button>);
       const button = screen.getByRole('button');
-<<<<<<< HEAD
-
-=======
-      
->>>>>>> 02f0594e
+      
       expect(button).toHaveAttribute('dir', 'rtl');
     });
 
     it('should handle dir="auto"', async () => {
       await axeRender(<Button dir="auto">Auto Direction</Button>);
       const button = screen.getByRole('button');
-<<<<<<< HEAD
-
-=======
-      
->>>>>>> 02f0594e
+      
       // Should have some direction attribute set
       expect(button).toHaveAttribute('dir');
     });
@@ -381,11 +252,7 @@
       await axeRender(<Button>Hover Test</Button>);
       const user = userEvent.setup();
       const button = screen.getByRole('button');
-<<<<<<< HEAD
-
-=======
-      
->>>>>>> 02f0594e
+      
       await user.hover(button);
       
       // Button should maintain accessibility when hovered
@@ -399,11 +266,7 @@
       
       // Test mouse down (active state)
       await user.pointer({ keys: '[MouseLeft>]', target: button });
-<<<<<<< HEAD
-
-=======
-      
->>>>>>> 02f0594e
+      
       // Button should still be accessible in active state
       expect(button).toBeInTheDocument();
     });
@@ -414,11 +277,7 @@
           Loading...
         </Button>
       );
-<<<<<<< HEAD
-
-=======
-      
->>>>>>> 02f0594e
+      
       const button = screen.getByRole('button');
       expect(button).toHaveAccessibleName('Loading, please wait');
       expect(button).toBeDisabled();
@@ -433,11 +292,7 @@
         </Button>,
         { axeOptions: axeRulesets.components }
       );
-<<<<<<< HEAD
-
-=======
-      
->>>>>>> 02f0594e
+      
       const button = screen.getByRole('button');
       expect(button).toHaveAccessibleName('Settings');
     });
@@ -472,29 +327,17 @@
     });
 
     it('should handle custom components with accessibility', async () => {
-<<<<<<< HEAD
-      const CustomComponent = React.forwardRef<
-        HTMLDivElement,
-        React.ComponentProps<'div'>
-      >((props, ref) => <div ref={ref} role="button" tabIndex={0} {...props} />);
-
-=======
       const CustomComponent = React.forwardRef<HTMLDivElement, React.ComponentProps<'div'>>(
         (props, ref) => <div ref={ref} role="button" tabIndex={0} {...props} />
       );
       
->>>>>>> 02f0594e
       await axeRender(
         <Button asChild>
           <CustomComponent>Custom Button</CustomComponent>
         </Button>,
         { axeOptions: axeRulesets.components }
       );
-<<<<<<< HEAD
-
-=======
-      
->>>>>>> 02f0594e
+      
       const button = screen.getByRole('button');
       expect(button).toHaveAccessibleName('Custom Button');
     });
@@ -502,19 +345,6 @@
 
   describe('Color Contrast', () => {
     it('should maintain sufficient contrast in all variants', async () => {
-<<<<<<< HEAD
-      const variants = [
-        'default',
-        'destructive',
-        'outline',
-        'secondary',
-        'ghost',
-      ] as const;
-
-      for (const variant of variants) {
-        const { container } = await axeRender(
-          <Button variant={variant}>{variant} Button</Button>,
-=======
       const variants = ['default', 'destructive', 'outline', 'secondary', 'ghost'] as const;
       
       for (const variant of variants) {
@@ -522,7 +352,6 @@
           <Button variant={variant}>
             {variant} Button
           </Button>,
->>>>>>> 02f0594e
           { axeOptions: { rules: { 'color-contrast': { enabled: true } } } }
         );
         
@@ -537,11 +366,7 @@
     it('should have adequate touch target size', async () => {
       const { container } = await axeRender(<Button size="default">Touch Test</Button>);
       const button = container.querySelector('button');
-<<<<<<< HEAD
-
-=======
-      
->>>>>>> 02f0594e
+      
       // Default size should be h-9 (36px) which meets 44px minimum with padding
       expect(button).toHaveClass('h-9');
       expect(button).toHaveClass('px-4');
@@ -550,11 +375,7 @@
     it('should have adequate touch target size for small buttons', async () => {
       const { container } = await axeRender(<Button size="sm">Small Touch</Button>);
       const button = container.querySelector('button');
-<<<<<<< HEAD
-
-=======
-      
->>>>>>> 02f0594e
+      
       expect(button).toHaveClass('h-8'); // 32px height
       expect(button).toHaveClass('px-3'); // Additional padding
     });
