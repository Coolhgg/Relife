--- conflicted
+++ resolved
@@ -1,13 +1,3 @@
-<<<<<<< HEAD
-'use client';
-
-import * as React from 'react';
-import useEmblaCarousel, { type UseEmblaCarouselType } from 'embla-carousel-react';
-import { ArrowLeft, ArrowRight } from 'lucide-react';
-
-import { cn } from '@/lib/utils';
-import { Button } from '@/components/ui/button';
-=======
 "use client"
 
 import * as React from "react"
@@ -18,7 +8,6 @@
 
 import { cn } from "@/lib/utils"
 import { Button } from "@/components/ui/button"
->>>>>>> 02f0594e
 
 type CarouselApi = UseEmblaCarouselType[1]
 type UseCarouselParameters = Parameters<typeof useEmblaCarousel>
@@ -26,19 +15,11 @@
 type CarouselPlugin = UseCarouselParameters[1]
 
 type CarouselProps = {
-<<<<<<< HEAD
-  opts?: CarouselOptions;
-  plugins?: CarouselPlugin;
-  orientation?: 'horizontal' | 'vertical';
-  setApi?: (api: CarouselApi) => void;
-};
-=======
   opts?: CarouselOptions
   plugins?: CarouselPlugin
   orientation?: "horizontal" | "vertical"
   setApi?: (api: CarouselApi) => void
 }
->>>>>>> 02f0594e
 
 type CarouselContextProps = {
   carouselRef: ReturnType<typeof useEmblaCarousel>[0]
@@ -55,11 +36,7 @@
   const context = React.useContext(CarouselContext)
 
   if (!context) {
-<<<<<<< HEAD
-    throw new Error('useCarousel must be used within a <Carousel />');
-=======
     throw new Error("useCarousel must be used within a <Carousel />")
->>>>>>> 02f0594e
   }
 
   return context
@@ -80,15 +57,9 @@
       axis: orientation === 'horizontal' ? 'x' : 'y',
     },
     plugins
-<<<<<<< HEAD
-  );
-  const [canScrollPrev, setCanScrollPrev] = React.useState(false);
-  const [canScrollNext, setCanScrollNext] = React.useState(false);
-=======
   )
   const [canScrollPrev, setCanScrollPrev] = React.useState(false)
   const [canScrollNext, setCanScrollNext] = React.useState(false)
->>>>>>> 02f0594e
 
   const onSelect = React.useCallback((api: CarouselApi) => {
     if (!api) return
@@ -106,18 +77,6 @@
 
   const handleKeyDown = React.useCallback(
     (event: React.KeyboardEvent<HTMLDivElement>) => {
-<<<<<<< HEAD
-      if (event.key === 'ArrowLeft') {
-        event.preventDefault();
-        scrollPrev();
-      } else if (event.key === 'ArrowRight') {
-        event.preventDefault();
-        scrollNext();
-      }
-    },
-    [scrollPrev, scrollNext]
-  );
-=======
       if (event.key === "ArrowLeft") {
         event.preventDefault()
         scrollPrev()
@@ -128,7 +87,6 @@
     },
     [scrollPrev, scrollNext]
   )
->>>>>>> 02f0594e
 
   React.useEffect(() => {
     if (!api || !setApi) return
@@ -136,17 +94,6 @@
   }, [api, setApi])
 
   React.useEffect(() => {
-<<<<<<< HEAD
-    if (!api) return;
-    onSelect(api);
-    api.on('reInit', onSelect);
-    api.on('select', onSelect);
-
-    return () => {
-      api?.off('select', onSelect);
-    };
-  }, [api, onSelect]);
-=======
     if (!api) return
     onSelect(api)
     api.on("reInit", onSelect)
@@ -156,7 +103,6 @@
       api?.off("select", onSelect)
     }
   }, [api, onSelect])
->>>>>>> 02f0594e
 
   return (
     <CarouselContext.Provider
@@ -185,25 +131,15 @@
   )
 }
 
-<<<<<<< HEAD
-function CarouselContent({ className, ...props }: React.ComponentProps<'div'>) {
-  const { carouselRef, orientation } = useCarousel();
-=======
 function CarouselContent({ className, ...props }: React.ComponentProps<"div">) {
   const { carouselRef, orientation } = useCarousel()
->>>>>>> 02f0594e
 
   return (
     <div ref={carouselRef} className="overflow-hidden" data-slot="carousel-content">
       <div
         className={cn(
-<<<<<<< HEAD
-          'flex',
-          orientation === 'horizontal' ? '-ml-4' : '-mt-4 flex-col',
-=======
           "flex",
           orientation === "horizontal" ? "-ml-4" : "-mt-4 flex-col",
->>>>>>> 02f0594e
           className
         )}
         {...props}
@@ -212,13 +148,8 @@
   )
 }
 
-<<<<<<< HEAD
-function CarouselItem({ className, ...props }: React.ComponentProps<'div'>) {
-  const { orientation } = useCarousel();
-=======
 function CarouselItem({ className, ...props }: React.ComponentProps<"div">) {
   const { orientation } = useCarousel()
->>>>>>> 02f0594e
 
   return (
     <div
@@ -226,13 +157,8 @@
       aria-roledescription="slide"
       data-slot="carousel-item"
       className={cn(
-<<<<<<< HEAD
-        'min-w-0 shrink-0 grow-0 basis-full',
-        orientation === 'horizontal' ? 'pl-4' : 'pt-4',
-=======
         "min-w-0 shrink-0 grow-0 basis-full",
         orientation === "horizontal" ? "pl-4" : "pt-4",
->>>>>>> 02f0594e
         className
       )}
       {...props}
@@ -254,17 +180,10 @@
       variant={variant}
       size={size}
       className={cn(
-<<<<<<< HEAD
-        'absolute size-8 rounded-full',
-        orientation === 'horizontal'
-          ? 'top-1/2 -left-12 -translate-y-1/2'
-          : '-top-12 left-1/2 -translate-x-1/2 rotate-90',
-=======
         "absolute size-8 rounded-full",
         orientation === "horizontal"
           ? "top-1/2 -left-12 -translate-y-1/2"
           : "-top-12 left-1/2 -translate-x-1/2 rotate-90",
->>>>>>> 02f0594e
         className
       )}
       disabled={!canScrollPrev}
@@ -291,17 +210,10 @@
       variant={variant}
       size={size}
       className={cn(
-<<<<<<< HEAD
-        'absolute size-8 rounded-full',
-        orientation === 'horizontal'
-          ? 'top-1/2 -right-12 -translate-y-1/2'
-          : '-bottom-12 left-1/2 -translate-x-1/2 rotate-90',
-=======
         "absolute size-8 rounded-full",
         orientation === "horizontal"
           ? "top-1/2 -right-12 -translate-y-1/2"
           : "-bottom-12 left-1/2 -translate-x-1/2 rotate-90",
->>>>>>> 02f0594e
         className
       )}
       disabled={!canScrollNext}
