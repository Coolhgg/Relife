--- conflicted
+++ resolved
@@ -1,17 +1,9 @@
 import React from 'react';
-<<<<<<< HEAD
-import { useTheme } from 'next-themes';
-import { Toaster as Sonner, ToasterProps } from 'sonner';
-
-const Toaster = ({ ...props }: ToasterProps) => {
-  const { theme = 'system' } = useTheme();
-=======
 import { useTheme } from "next-themes"
 import { Toaster as Sonner, ToasterProps } from "sonner"
 
 const Toaster = ({ ...props }: ToasterProps) => {
   const { theme = "system" } = useTheme()
->>>>>>> 02f0594e
 
   return (
     <Sonner
