--- conflicted
+++ resolved
@@ -1,12 +1,3 @@
-<<<<<<< HEAD
-'use client';
-
-import * as React from 'react';
-import * as ContextMenuPrimitive from '@radix-ui/react-context-menu';
-import { CheckIcon, ChevronRightIcon, CircleIcon } from 'lucide-react';
-
-import { cn } from '@/lib/utils';
-=======
 "use client"
 
 import * as React from "react"
@@ -14,7 +5,6 @@
 import { CheckIcon, ChevronRightIcon, CircleIcon } from "lucide-react"
 
 import { cn } from "@/lib/utils"
->>>>>>> 02f0594e
 
 function ContextMenu({
   ...props
@@ -25,37 +15,25 @@
 function ContextMenuTrigger({
   ...props
 }: React.ComponentProps<typeof ContextMenuPrimitive.Trigger>) {
-<<<<<<< HEAD
-  return <ContextMenuPrimitive.Trigger data-slot="context-menu-trigger" {...props} />;
-=======
   return (
     <ContextMenuPrimitive.Trigger data-slot="context-menu-trigger" {...props} />
   )
->>>>>>> 02f0594e
 }
 
 function ContextMenuGroup({
   ...props
 }: React.ComponentProps<typeof ContextMenuPrimitive.Group>) {
-<<<<<<< HEAD
-  return <ContextMenuPrimitive.Group data-slot="context-menu-group" {...props} />;
-=======
   return (
     <ContextMenuPrimitive.Group data-slot="context-menu-group" {...props} />
   )
->>>>>>> 02f0594e
 }
 
 function ContextMenuPortal({
   ...props
 }: React.ComponentProps<typeof ContextMenuPrimitive.Portal>) {
-<<<<<<< HEAD
-  return <ContextMenuPrimitive.Portal data-slot="context-menu-portal" {...props} />;
-=======
   return (
     <ContextMenuPrimitive.Portal data-slot="context-menu-portal" {...props} />
   )
->>>>>>> 02f0594e
 }
 
 function ContextMenuSub({
@@ -68,16 +46,11 @@
   ...props
 }: React.ComponentProps<typeof ContextMenuPrimitive.RadioGroup>) {
   return (
-<<<<<<< HEAD
-    <ContextMenuPrimitive.RadioGroup data-slot="context-menu-radio-group" {...props} />
-  );
-=======
     <ContextMenuPrimitive.RadioGroup
       data-slot="context-menu-radio-group"
       {...props}
     />
   )
->>>>>>> 02f0594e
 }
 
 function ContextMenuSubTrigger({
@@ -112,11 +85,7 @@
     <ContextMenuPrimitive.SubContent
       data-slot="context-menu-sub-content"
       className={cn(
-<<<<<<< HEAD
-        'bg-popover text-popover-foreground data-[state=open]:animate-in data-[state=closed]:animate-out data-[state=closed]:fade-out-0 data-[state=open]:fade-in-0 data-[state=closed]:zoom-out-95 data-[state=open]:zoom-in-95 data-[side=bottom]:slide-in-from-top-2 data-[side=left]:slide-in-from-right-2 data-[side=right]:slide-in-from-left-2 data-[side=top]:slide-in-from-bottom-2 z-50 min-w-[8rem] origin-(--radix-context-menu-content-transform-origin) overflow-hidden rounded-md border p-1 shadow-lg',
-=======
         "bg-popover text-popover-foreground data-[state=open]:animate-in data-[state=closed]:animate-out data-[state=closed]:fade-out-0 data-[state=open]:fade-in-0 data-[state=closed]:zoom-out-95 data-[state=open]:zoom-in-95 data-[side=bottom]:slide-in-from-top-2 data-[side=left]:slide-in-from-right-2 data-[side=right]:slide-in-from-left-2 data-[side=top]:slide-in-from-bottom-2 z-50 min-w-[8rem] origin-(--radix-context-menu-content-transform-origin) overflow-hidden rounded-md border p-1 shadow-lg",
->>>>>>> 02f0594e
         className
       )}
       {...props}
@@ -133,11 +102,7 @@
       <ContextMenuPrimitive.Content
         data-slot="context-menu-content"
         className={cn(
-<<<<<<< HEAD
-          'bg-popover text-popover-foreground data-[state=open]:animate-in data-[state=closed]:animate-out data-[state=closed]:fade-out-0 data-[state=open]:fade-in-0 data-[state=closed]:zoom-out-95 data-[state=open]:zoom-in-95 data-[side=bottom]:slide-in-from-top-2 data-[side=left]:slide-in-from-right-2 data-[side=right]:slide-in-from-left-2 data-[side=top]:slide-in-from-bottom-2 z-50 max-h-(--radix-context-menu-content-available-height) min-w-[8rem] origin-(--radix-context-menu-content-transform-origin) overflow-x-hidden overflow-y-auto rounded-md border p-1 shadow-md',
-=======
           "bg-popover text-popover-foreground data-[state=open]:animate-in data-[state=closed]:animate-out data-[state=closed]:fade-out-0 data-[state=open]:fade-in-0 data-[state=closed]:zoom-out-95 data-[state=open]:zoom-in-95 data-[side=bottom]:slide-in-from-top-2 data-[side=left]:slide-in-from-right-2 data-[side=right]:slide-in-from-left-2 data-[side=top]:slide-in-from-bottom-2 z-50 max-h-(--radix-context-menu-content-available-height) min-w-[8rem] origin-(--radix-context-menu-content-transform-origin) overflow-x-hidden overflow-y-auto rounded-md border p-1 shadow-md",
->>>>>>> 02f0594e
           className
         )}
         {...props}
@@ -152,13 +117,8 @@
   variant = 'default',
   ...props
 }: React.ComponentProps<typeof ContextMenuPrimitive.Item> & {
-<<<<<<< HEAD
-  inset?: boolean;
-  variant?: 'default' | 'destructive';
-=======
   inset?: boolean
   variant?: "default" | "destructive"
->>>>>>> 02f0594e
 }) {
   return (
     <ContextMenuPrimitive.Item
@@ -236,11 +196,7 @@
       data-slot="context-menu-label"
       data-inset={inset}
       className={cn(
-<<<<<<< HEAD
-        'text-foreground px-2 py-1.5 text-sm font-medium data-[inset]:pl-8',
-=======
         "text-foreground px-2 py-1.5 text-sm font-medium data-[inset]:pl-8",
->>>>>>> 02f0594e
         className
       )}
       {...props}
@@ -265,14 +221,10 @@
   return (
     <span
       data-slot="context-menu-shortcut"
-<<<<<<< HEAD
-      className={cn('text-muted-foreground ml-auto text-xs tracking-widest', className)}
-=======
       className={cn(
         "text-muted-foreground ml-auto text-xs tracking-widest",
         className
       )}
->>>>>>> 02f0594e
       {...props}
     />
   )
