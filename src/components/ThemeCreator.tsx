--- conflicted
+++ resolved
@@ -341,11 +341,7 @@
       <input
         type="color"
         value={color}
-<<<<<<< HEAD
         onChange={(e: React.ChangeEvent<HTMLTextAreaElement>) => onChange(e.target.value)}
-=======
-        onChange={(e: any) => onChange(e.target.value)}
->>>>>>> 0a801929
         className="w-full h-32 rounded-md border border-gray-200 cursor-pointer"
       />
       <div className="mt-3 flex gap-2">
@@ -372,11 +368,7 @@
         <input
           type="text"
           value={color}
-<<<<<<< HEAD
           onChange={(e: React.ChangeEvent<HTMLTextAreaElement>) => onChange(e.target.value)}
-=======
-          onChange={(e: any) => onChange(e.target.value)}
->>>>>>> 0a801929
           className="w-full px-3 py-2 text-sm border border-gray-200 rounded-md focus:outline-none focus:ring-2 focus:ring-blue-500"
           placeholder="#000000"
         />
@@ -494,11 +486,7 @@
                 <span>Based on</span>
                 <select
                   value={baseTheme}
-<<<<<<< HEAD
                   onChange={(e: React.ChangeEvent<HTMLTextAreaElement>) => setBaseTheme(e.target.value as Theme)}
-=======
-                  onChange={(e: any) => setBaseTheme(e.target.value as Theme)}
->>>>>>> 0a801929
                   className="px-3 py-1 border border-gray-200 rounded-md text-sm focus:outline-none focus:ring-2 focus:ring-blue-500"
                 >
                   <option value="light">Light Theme</option>
@@ -559,11 +547,7 @@
                     <input
                       type="text"
                       value={themeName}
-<<<<<<< HEAD
                       onChange={(e: React.ChangeEvent<HTMLTextAreaElement>) => setThemeName(e.target.value)}
-=======
-                      onChange={(e: any) => setThemeName(e.target.value)}
->>>>>>> 0a801929
                       placeholder="My Awesome Theme"
                       className="w-full px-3 py-2 border border-gray-200 rounded-md focus:outline-none focus:ring-2 focus:ring-blue-500"
                     />
@@ -574,11 +558,7 @@
                     </label>
                     <textarea
                       value={themeDescription}
-<<<<<<< HEAD
                       onChange={(e: React.ChangeEvent<HTMLTextAreaElement>) => setThemeDescription(e.target.value)}
-=======
-                      onChange={(e: any) => setThemeDescription(e.target.value)}
->>>>>>> 0a801929
                       placeholder="Describe your theme..."
                       rows={3}
                       className="w-full px-3 py-2 border border-gray-200 rounded-md focus:outline-none focus:ring-2 focus:ring-blue-500 resize-none"
@@ -631,11 +611,7 @@
                         <input
                           type="text"
                           value={color}
-<<<<<<< HEAD
                           onChange={(e: React.ChangeEvent<HTMLTextAreaElement>) => 
-=======
-                          onChange={(e: any) =>
->>>>>>> 0a801929
                             handleColorChange(
                               key as keyof ColorPaletteState,
                               e.target.value
