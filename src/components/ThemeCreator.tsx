import React, { useState, useEffect, useCallback, useMemo } from 'react';
import {
  Palette,
  Eye,
  Save,
  Download,
  Upload,
  Copy,
  Trash2,
  RefreshCw,
  ChevronDown,
  ChevronRight,
  Plus,
  Minus,
  Check,
  X,
  Settings,
  Sparkles,
  Layers,
  Type,
  Zap,
  Sliders,
  Sun,
  Moon,
  Monitor,
  Share2,
  Heart,
  Star,
  Edit3,
  Bell,
  User,
} from 'lucide-react';
import { useTheme } from '../hooks/useTheme';
import type {
  Theme,
  ThemeConfig,
  CustomThemeConfig,
  ThemeColors,
  ThemeTypography,
  ThemeSpacing,
  ThemeAnimations,
  ThemeEffects,
  ThemeAccessibility,
} from '../types';

interface ThemeCreatorProps {
  className?: string;
  onClose?: () => void;
}

interface ColorPaletteState {
  primary: string;
  secondary: string;
  accent: string;
  background: string;
  surface: string;
  text: string;
  border: string;
}

interface PreviewComponent {
  id: string;
  name: string;
  component: React.ReactNode;
}

const ThemeCreator: React.FC<ThemeCreatorProps> = ({ className = '', onClose }) => {
  const {
    theme,
    themeConfig,
    setTheme,
    createCustomTheme,
    saveThemePreset,
    availableThemes,
  } = useTheme();

  // State management
  const [currentEditingTheme, setCurrentEditingTheme] =
    useState<CustomThemeConfig | null>(null);
  const [baseTheme, setBaseTheme] = useState<Theme>('light');
  const [activeSection, setActiveSection] = useState<string>('colors');
  const [previewMode, setPreviewMode] = useState(false);
  const [themeName, setThemeName] = useState('');
  const [themeDescription, setThemeDescription] = useState('');
  const [colorPalette, setColorPalette] = useState<ColorPaletteState>({
    primary: '#0ea5e9',
    secondary: '#64748b',
    accent: '#ef4444',
    background: '#ffffff',
    surface: '#f8fafc',
    text: '#0f172a',
    border: '#e2e8f0',
  });
  const [showColorPicker, setShowColorPicker] = useState<string | null>(null);
  const [savedThemes, setSavedThemes] = useState<CustomThemeConfig[]>([]);
  const [isGeneratingTheme, setIsGeneratingTheme] = useState(false);

  // Initialize from base theme
  useEffect(() => {
    if (themeConfig) {
      setColorPalette({
        primary: themeConfig.colors.primary[500] || '#0ea5e9',
        secondary: themeConfig.colors.secondary[500] || '#64748b',
        accent: themeConfig.colors.accent[500] || '#ef4444',
        background: themeConfig.colors.background.primary || '#ffffff',
        surface: themeConfig.colors.surface.elevated || '#f8fafc',
        text: themeConfig.colors.text.primary || '#0f172a',
        border: themeConfig.colors.border.primary || '#e2e8f0',
      });
    }
  }, [themeConfig, baseTheme]);

  // Color generation utilities
  const generateColorShades = useCallback((baseColor: string) => {
    // Convert hex to RGB
    const hexToRgb = (hex: string) => {
      const result = /^#?([a-f\d]{2})([a-f\d]{2})([a-f\d]{2})$/i.exec(hex);
      return result
        ? {
            r: parseInt(result[1], 16),
            g: parseInt(result[2], 16),
            b: parseInt(result[3], 16),
          }
        : null;
    };

    // Convert RGB to HSL
    const rgbToHsl = (r: number, g: number, b: number) => {
      r /= 255;
      g /= 255;
      b /= 255;
      const max = Math.max(r, g, b);
      const min = Math.min(r, g, b);
      let h = 0,
        s = 0,
        l = (max + min) / 2;

      if (max !== min) {
        const d = max - min;
        s = l > 0.5 ? d / (2 - max - min) : d / (max + min);
        switch (max) {
          case r:
            h = (g - b) / d + (g < b ? 6 : 0);
            break;
          case g:
            h = (b - r) / d + 2;
            break;
          case b:
            h = (r - g) / d + 4;
            break;
        }
        h /= 6;
      }

      return [h * 360, s * 100, l * 100];
    };

    // Convert HSL to RGB
    const hslToRgb = (h: number, s: number, l: number) => {
      h /= 360;
      s /= 100;
      l /= 100;
      const a = s * Math.min(l, 1 - l);
      const f = (n: number) => {
        const k = (n + h * 12) % 12;
        return l - a * Math.max(Math.min(k - 3, 9 - k, 1), -1);
      };
      return [Math.round(f(0) * 255), Math.round(f(8) * 255), Math.round(f(4) * 255)];
    };

    // RGB to Hex
    const rgbToHex = (r: number, g: number, b: number) => {
      return '#' + ((1 << 24) + (r << 16) + (g << 8) + b).toString(16).slice(1);
    };

    const rgb = hexToRgb(baseColor);
    if (!rgb) return {};

    const [h, s, l] = rgbToHsl(rgb.r, rgb.g, rgb.b);

    const shades = {
      50: hslToRgb(h, Math.max(s - 40, 10), Math.min(l + 40, 95)),
      100: hslToRgb(h, Math.max(s - 30, 15), Math.min(l + 30, 90)),
      200: hslToRgb(h, Math.max(s - 20, 20), Math.min(l + 20, 85)),
      300: hslToRgb(h, Math.max(s - 10, 25), Math.min(l + 10, 75)),
      400: hslToRgb(h, s, Math.min(l + 5, 65)),
      500: [rgb.r, rgb.g, rgb.b],
      600: hslToRgb(h, Math.min(s + 5, 90), Math.max(l - 5, 35)),
      700: hslToRgb(h, Math.min(s + 10, 95), Math.max(l - 15, 25)),
      800: hslToRgb(h, Math.min(s + 15, 100), Math.max(l - 25, 15)),
      900: hslToRgb(h, Math.min(s + 20, 100), Math.max(l - 35, 10)),
      950: hslToRgb(h, Math.min(s + 25, 100), Math.max(l - 45, 5)),
    };

    const result: Record<string, string> = {};
    Object.entries(shades).forEach(([shade, [r, g, b]]) => {
      result[shade] = rgbToHex(r, g, b);
    });

    return result;
  }, []);

  // Generate theme from current palette
  const generateCustomTheme = useCallback(async () => {
    if (!themeName.trim()) {
      alert('Please enter a theme name');
      return;
    }

    setIsGeneratingTheme(true);

    try {
      const customizations = {
        colors: {
          primary: generateColorShades(colorPalette.primary),
          secondary: generateColorShades(colorPalette.secondary),
          accent: generateColorShades(colorPalette.accent),
          background: {
            primary: colorPalette.background,
            secondary: adjustColor(colorPalette.background, -5),
            tertiary: adjustColor(colorPalette.background, -10),
            overlay: 'rgba(0, 0, 0, 0.5)',
            modal: colorPalette.background,
            card: colorPalette.surface,
          },
          text: {
            primary: colorPalette.text,
            secondary: adjustColor(colorPalette.text, 20),
            tertiary: adjustColor(colorPalette.text, 40),
            inverse: getContrastColor(colorPalette.text),
            disabled: adjustColor(colorPalette.text, 60),
            link: colorPalette.primary,
          },
          border: {
            primary: colorPalette.border,
            secondary: adjustColor(colorPalette.border, -10),
            focus: colorPalette.primary,
            hover: adjustColor(colorPalette.border, -20),
            active: adjustColor(colorPalette.primary, -10),
          },
          surface: {
            elevated: colorPalette.surface,
            depressed: adjustColor(colorPalette.surface, -5),
            interactive: adjustColor(colorPalette.surface, 10),
            disabled: adjustColor(colorPalette.surface, -15),
          },
        },
      };

      const customTheme = await createCustomTheme(baseTheme, customizations);

      customTheme.displayName = themeName;
      customTheme.description =
        themeDescription || `Custom theme based on ${baseTheme}`;

      setCurrentEditingTheme(customTheme);
<<<<<<< HEAD
      setSavedThemes((prev: unknown) => [...prev, customTheme]);
=======
      setSavedThemes((prev: any) => [...prev, customTheme]);
>>>>>>> 2afb321e

      // Save to localStorage
      const savedCustomThemes = JSON.parse(
        localStorage.getItem('custom-themes') || '[]'
      );
      savedCustomThemes.push(customTheme);
      localStorage.setItem('custom-themes', JSON.stringify(savedCustomThemes));
    } catch (_error) {
      console._error('Error generating custom theme:', _error);
      alert('Failed to generate theme. Please try again.');
    } finally {
      setIsGeneratingTheme(false);
    }
  }, [
    themeName,
    themeDescription,
    colorPalette,
    baseTheme,
    createCustomTheme,
    generateColorShades,
  ]);

  // Utility functions
  const adjustColor = (color: string, amount: number) => {
    const num = parseInt(color.replace('#', ''), 16);
    const amt = Math.round(2.55 * amount);
    const R = (num >> 16) + amt;
    const G = ((num >> 8) & 0x00ff) + amt;
    const B = (num & 0x0000ff) + amt;
    return (
      '#' +
      (
        0x1000000 +
        (R < 255 ? (R < 1 ? 0 : R) : 255) * 0x10000 +
        (G < 255 ? (G < 1 ? 0 : G) : 255) * 0x100 +
        (B < 255 ? (B < 1 ? 0 : B) : 255)
      )
        .toString(16)
        .slice(1)
    );
  };

  const getContrastColor = (hexcolor: string) => {
    const r = parseInt(hexcolor.substr(1, 2), 16);
    const g = parseInt(hexcolor.substr(3, 2), 16);
    const b = parseInt(hexcolor.substr(5, 2), 16);
    const yiq = (r * 299 + g * 587 + b * 114) / 1000;
    return yiq >= 128 ? '#000000' : '#ffffff';
  };

  const handleColorChange = (colorKey: keyof ColorPaletteState, color: string) => {
<<<<<<< HEAD
    setColorPalette((prev: unknown) => ({
=======
    setColorPalette((prev: any) => ({ // auto: implicit any
>>>>>>> 2afb321e
      ...prev,
      [colorKey]: color,
    }));
  };

  const generateRandomPalette = () => {
    const hues = [Math.random() * 360, Math.random() * 360, Math.random() * 360];
    setColorPalette({
      primary: `hsl(${hues[0]}, 70%, 50%)`,
      secondary: `hsl(${hues[1]}, 60%, 40%)`,
      accent: `hsl(${hues[2]}, 80%, 55%)`,
      background: '#ffffff',
      surface: '#f8fafc',
      text: '#0f172a',
      border: '#e2e8f0',
    });
  };

  // Color picker component
  const ColorPicker: React.FC<{
    color: string;
    onChange: (color: string) => void;
    onClose: () => void;
  }> = ({ color, onChange, onClose }) => (
    <div className="absolute top-full left-0 mt-2 z-50 bg-white rounded-lg shadow-2xl border border-gray-200 p-4">
      <div className="flex items-center justify-between mb-3">
        <span className="text-sm font-medium text-gray-700">Choose Color</span>
        <button onClick={onClose} className="text-gray-400 hover:text-gray-600">
          <X size={16} />
        </button>
      </div>
      <input
        type="color"
        value={color}
        onChange={(e: React.ChangeEvent<HTMLTextAreaElement>) =>
          onChange(e.target.value)
        }
        className="w-full h-32 rounded-md border border-gray-200 cursor-pointer"
      />
      <div className="mt-3 flex gap-2">
        {[
          '#ef4444',
          '#f97316',
          '#eab308',
          '#22c55e',
          '#14b8a6',
          '#0ea5e9',
          '#6366f1',
          '#8b5cf6',
          '#ec4899',
        ].map(presetColor => (
          <button
            key={presetColor}
            onClick={() => onChange(presetColor)}
            className="w-6 h-6 rounded-full border-2 border-gray-200 hover:border-gray-300 transition-colors"
            style={{ backgroundColor: presetColor }}
          />
        ))}
      </div>
      <div className="mt-3">
        <input
          type="text"
          value={color}
          onChange={(e: React.ChangeEvent<HTMLTextAreaElement>) =>
            onChange(e.target.value)
          }
          className="w-full px-3 py-2 text-sm border border-gray-200 rounded-md focus:outline-none focus:ring-2 focus:ring-blue-500"
          placeholder="#000000"
        />
      </div>
    </div>
  );

  // Preview components
  const previewComponents: PreviewComponent[] = [
    {
      id: 'card',
      name: 'Card',
      component: (
        <div
          className="p-4 rounded-lg shadow-md"
          style={{
            backgroundColor: colorPalette.surface,
            border: `1px solid ${colorPalette.border}`,
            color: colorPalette.text,
          }}
        >
          <h3 className="font-semibold mb-2" style={{ color: colorPalette.primary }}>
            Sample Card
          </h3>
          <p className="text-sm opacity-80">
            This is how cards will look with your custom theme.
          </p>
        </div>
      ),
    },
    {
      id: 'button',
      name: 'Buttons',
      component: (
        <div className="flex gap-2">
          <button
            className="px-4 py-2 rounded-md text-white font-medium hover:opacity-90 transition-opacity"
            style={{ backgroundColor: colorPalette.primary }}
          >
            Primary
          </button>
          <button
            className="px-4 py-2 rounded-md font-medium hover:opacity-90 transition-opacity"
            style={{
              backgroundColor: 'transparent',
              color: colorPalette.primary,
              border: `2px solid ${colorPalette.primary}`,
            }}
          >
            Secondary
          </button>
          <button
            className="px-4 py-2 rounded-md text-white font-medium hover:opacity-90 transition-opacity"
            style={{ backgroundColor: colorPalette.accent }}
          >
            Accent
          </button>
        </div>
      ),
    },
    {
      id: 'form',
      name: 'Form Elements',
      component: (
        <div className="space-y-3">
          <input
            type="text"
            placeholder="Input field"
            className="w-full px-3 py-2 rounded-md"
            style={{
              backgroundColor: colorPalette.background,
              border: `1px solid ${colorPalette.border}`,
              color: colorPalette.text,
            }}
          />
          <select
            className="w-full px-3 py-2 rounded-md"
            style={{
              backgroundColor: colorPalette.background,
              border: `1px solid ${colorPalette.border}`,
              color: colorPalette.text,
            }}
          >
            <option>Select option</option>
            <option>Option 1</option>
            <option>Option 2</option>
          </select>
        </div>
      ),
    },
  ];

  const sections = [
    { id: 'colors', name: 'Colors', icon: Palette },
    { id: 'typography', name: 'Typography', icon: Type },
    { id: 'spacing', name: 'Spacing', icon: Sliders },
    { id: 'animations', name: 'Animations', icon: Zap },
    { id: 'effects', name: 'Effects', icon: Sparkles },
  ];

  return (
    <div
      className={`fixed inset-0 bg-black bg-opacity-50 z-50 flex items-center justify-center p-4 ${className}`}
    >
      <div className="bg-white rounded-2xl shadow-2xl w-full max-w-7xl h-[90vh] flex overflow-hidden">
        {/* Header */}
        <div className="absolute top-0 left-0 right-0 bg-white border-b border-gray-200 p-6 z-10">
          <div className="flex items-center justify-between">
            <div className="flex items-center gap-4">
              <div className="flex items-center gap-2">
                <Palette className="text-blue-600" size={24} />
                <h1 className="text-2xl font-bold text-gray-900">Theme Creator</h1>
              </div>
              <div className="flex items-center gap-2 text-sm text-gray-500">
                <span>Based on</span>
                <select
                  value={baseTheme}
                  onChange={(e: React.ChangeEvent<HTMLTextAreaElement>) =>
                    setBaseTheme(e.target.value as Theme)
                  }
                  className="px-3 py-1 border border-gray-200 rounded-md text-sm focus:outline-none focus:ring-2 focus:ring-blue-500"
                >
                  <option value="light">Light Theme</option>
                  <option value="dark">Dark Theme</option>
                  <option value="high-contrast">High Contrast</option>
                  <option value="nature">Nature</option>
                  <option value="ocean">Ocean</option>
                  <option value="cosmic">Cosmic</option>
                </select>
              </div>
            </div>
            <div className="flex items-center gap-3">
              <button
                onClick={generateRandomPalette}
                className="flex items-center gap-2 px-4 py-2 text-purple-600 border border-purple-200 rounded-lg hover:bg-purple-50 transition-colors"
              >
                <RefreshCw size={16} />
                <span>Random</span>
              </button>
              <button
                onClick={generateCustomTheme}
                disabled={isGeneratingTheme || !themeName.trim()}
                className="flex items-center gap-2 px-4 py-2 bg-blue-600 text-white rounded-lg hover:bg-blue-700 disabled:opacity-50 disabled:cursor-not-allowed transition-colors"
              >
                {isGeneratingTheme ? (
                  <RefreshCw size={16} className="animate-spin" />
                ) : (
                  <Save size={16} />
                )}
                <span>{isGeneratingTheme ? 'Generating...' : 'Save Theme'}</span>
              </button>
              <button
                onClick={onClose}
                className="flex items-center gap-2 px-4 py-2 text-gray-600 border border-gray-200 rounded-lg hover:bg-gray-50 transition-colors"
              >
                <X size={16} />
                <span>Close</span>
              </button>
            </div>
          </div>
        </div>

        {/* Main Content */}
        <div className="flex-1 flex mt-20">
          {/* Sidebar - Controls */}
          <div className="w-80 border-r border-gray-200 bg-gray-50 overflow-y-auto">
            <div className="p-6">
              {/* Theme Info */}
              <div className="mb-6">
                <h3 className="text-lg font-semibold text-gray-900 mb-4">
                  Theme Details
                </h3>
                <div className="space-y-3">
                  <div>
                    <label className="block text-sm font-medium text-gray-700 mb-1">
                      Theme Name *
                    </label>
                    <input
                      type="text"
                      value={themeName}
                      onChange={(e: React.ChangeEvent<HTMLTextAreaElement>) =>
                        setThemeName(e.target.value)
                      }
                      placeholder="My Awesome Theme"
                      className="w-full px-3 py-2 border border-gray-200 rounded-md focus:outline-none focus:ring-2 focus:ring-blue-500"
                    />
                  </div>
                  <div>
                    <label className="block text-sm font-medium text-gray-700 mb-1">
                      Description
                    </label>
                    <textarea
                      value={themeDescription}
                      onChange={(e: React.ChangeEvent<HTMLTextAreaElement>) =>
                        setThemeDescription(e.target.value)
                      }
                      placeholder="Describe your theme..."
                      rows={3}
                      className="w-full px-3 py-2 border border-gray-200 rounded-md focus:outline-none focus:ring-2 focus:ring-blue-500 resize-none"
                    />
                  </div>
                </div>
              </div>

              {/* Section Navigation */}
              <div className="mb-6">
                <h3 className="text-lg font-semibold text-gray-900 mb-4">Customize</h3>
                <nav className="space-y-1">
                  {sections.map(section => {
                    const Icon = section.icon;
                    return (
                      <button
                        key={section.id}
                        onClick={() => setActiveSection(section.id)}
                        className={`w-full flex items-center gap-3 px-4 py-3 rounded-lg text-left transition-colors ${
                          activeSection === section.id
                            ? 'bg-blue-100 text-blue-700 border border-blue-200'
                            : 'text-gray-700 hover:bg-gray-100'
                        }`}
                      >
                        <Icon size={18} />
                        <span className="font-medium">{section.name}</span>
                      </button>
                    );
                  })}
                </nav>
              </div>

              {/* Color Controls */}
              {activeSection === 'colors' && (
                <div className="space-y-4">
                  <h4 className="font-medium text-gray-900">Color Palette</h4>
                  {Object.entries(colorPalette).map(([key, color]) => (
                    <div key={key} className="relative">
                      <label className="block text-sm font-medium text-gray-700 mb-2 capitalize">
                        {key}
                      </label>
                      <div className="flex items-center gap-2">
                        <button
                          onClick={() =>
                            setShowColorPicker(showColorPicker === key ? null : key)
                          }
                          className="w-10 h-10 rounded-lg border-2 border-gray-200 shadow-sm hover:border-gray-300 transition-colors"
                          style={{ backgroundColor: color }}
                        />
                        <input
                          type="text"
                          value={color}
                          onChange={(e: React.ChangeEvent<HTMLTextAreaElement>) =>
                            handleColorChange(
                              key as keyof ColorPaletteState,
                              e.target.value
                            )
                          }
                          className="flex-1 px-3 py-2 text-sm border border-gray-200 rounded-md focus:outline-none focus:ring-2 focus:ring-blue-500"
                        />
                      </div>
                      {showColorPicker === key && (
                        <ColorPicker
                          color={color}
                          onChange={(newColor: unknown) =>
                            handleColorChange(key as keyof ColorPaletteState, newColor)
                          }
                          onClose={() => setShowColorPicker(null)}
                        />
                      )}
                    </div>
                  ))}
                </div>
              )}

              {/* Quick Actions */}
              <div className="mt-8 pt-6 border-t border-gray-200">
                <h4 className="font-medium text-gray-900 mb-3">Quick Actions</h4>
                <div className="grid grid-cols-2 gap-2">
                  <button
                    onClick={() => {
                      const exported = JSON.stringify(
                        { colorPalette, themeName, themeDescription },
                        null,
                        2
                      );
                      navigator.clipboard.writeText(exported);
                      alert('Theme data copied to clipboard!');
                    }}
                    className="flex items-center gap-2 px-3 py-2 text-sm text-gray-600 border border-gray-200 rounded-md hover:bg-gray-50 transition-colors"
                  >
                    <Copy size={14} />
                    <span>Copy</span>
                  </button>
                  <button
                    onClick={() => {
                      const element = document.createElement('a');
                      const file = new Blob(
                        [
                          JSON.stringify(
                            { colorPalette, themeName, themeDescription },
                            null,
                            2
                          ),
                        ],
                        { type: 'application/json' }
                      );
                      element.href = URL.createObjectURL(file);
                      element.download = `${themeName || 'custom-theme'}.json`;
                      document.body.appendChild(element);
                      element.click();
                      document.body.removeChild(element);
                    }}
                    className="flex items-center gap-2 px-3 py-2 text-sm text-gray-600 border border-gray-200 rounded-md hover:bg-gray-50 transition-colors"
                  >
                    <Download size={14} />
                    <span>Export</span>
                  </button>
                </div>
              </div>
            </div>
          </div>

          {/* Main Preview Area */}
          <div className="flex-1 overflow-y-auto">
            <div className="p-6">
              <div className="flex items-center justify-between mb-6">
                <div>
                  <h3 className="text-xl font-semibold text-gray-900">Live Preview</h3>
                  <p className="text-sm text-gray-500 mt-1">
                    See how your theme looks in real components
                  </p>
                </div>
                <div className="flex items-center gap-2">
                  <button
                    onClick={() => setPreviewMode(!previewMode)}
                    className={`flex items-center gap-2 px-4 py-2 rounded-lg border transition-colors ${
                      previewMode
                        ? 'bg-blue-100 text-blue-700 border-blue-200'
                        : 'text-gray-600 border-gray-200 hover:bg-gray-50'
                    }`}
                  >
                    <Eye size={16} />
                    <span>{previewMode ? 'Exit Preview' : 'Full Preview'}</span>
                  </button>
                </div>
              </div>

              {/* Preview Content */}
              <div
                className="rounded-xl border-2 border-gray-200 overflow-hidden"
                style={{
                  backgroundColor: colorPalette.background,
                  minHeight: '500px',
                }}
              >
                <div className="p-8 space-y-8">
                  {/* Header Preview */}
                  <div
                    className="flex items-center justify-between p-4 rounded-lg"
                    style={{
                      backgroundColor: colorPalette.primary,
                      color: getContrastColor(colorPalette.primary),
                    }}
                  >
                    <div className="flex items-center gap-3">
                      <div className="w-8 h-8 bg-white bg-opacity-20 rounded-full flex items-center justify-center">
                        <Settings size={16} />
                      </div>
                      <div>
                        <h2 className="font-semibold">Relife Alarm</h2>
                        <p className="text-sm opacity-80">Your custom theme</p>
                      </div>
                    </div>
                    <div className="flex items-center gap-2">
                      <button className="p-2 bg-white bg-opacity-20 rounded-lg hover:bg-opacity-30 transition-colors">
                        <Settings size={16} />
                      </button>
                      <button className="p-2 bg-white bg-opacity-20 rounded-lg hover:bg-opacity-30 transition-colors">
                        <Eye size={16} />
                      </button>
                    </div>
                  </div>

                  {/* Component Previews */}
                  <div className="grid grid-cols-1 lg:grid-cols-2 gap-6">
                    {previewComponents.map(({ id, name, component }) => (
                      <div key={id} className="space-y-3">
                        <h4
                          className="font-medium"
                          style={{ color: colorPalette.text }}
                        >
                          {name}
                        </h4>
                        {component}
                      </div>
                    ))}
                  </div>

                  {/* Dashboard Preview */}
                  <div className="grid grid-cols-1 md:grid-cols-3 gap-4">
                    <div
                      className="p-4 rounded-lg"
                      style={{
                        backgroundColor: colorPalette.surface,
                        border: `1px solid ${colorPalette.border}`,
                      }}
                    >
                      <div className="flex items-center gap-2 mb-3">
                        <div
                          className="w-3 h-3 rounded-full"
                          style={{ backgroundColor: colorPalette.primary }}
                        />
                        <span
                          className="text-sm font-medium"
                          style={{ color: colorPalette.text }}
                        >
                          Active Alarms
                        </span>
                      </div>
                      <p
                        className="text-2xl font-bold"
                        style={{ color: colorPalette.primary }}
                      >
                        5
                      </p>
                    </div>

                    <div
                      className="p-4 rounded-lg"
                      style={{
                        backgroundColor: colorPalette.surface,
                        border: `1px solid ${colorPalette.border}`,
                      }}
                    >
                      <div className="flex items-center gap-2 mb-3">
                        <div
                          className="w-3 h-3 rounded-full"
                          style={{ backgroundColor: colorPalette.accent }}
                        />
                        <span
                          className="text-sm font-medium"
                          style={{ color: colorPalette.text }}
                        >
                          Sleep Score
                        </span>
                      </div>
                      <p
                        className="text-2xl font-bold"
                        style={{ color: colorPalette.accent }}
                      >
                        85%
                      </p>
                    </div>

                    <div
                      className="p-4 rounded-lg"
                      style={{
                        backgroundColor: colorPalette.surface,
                        border: `1px solid ${colorPalette.border}`,
                      }}
                    >
                      <div className="flex items-center gap-2 mb-3">
                        <div
                          className="w-3 h-3 rounded-full"
                          style={{ backgroundColor: colorPalette.secondary }}
                        />
                        <span
                          className="text-sm font-medium"
                          style={{ color: colorPalette.text }}
                        >
                          Streak
                        </span>
                      </div>
                      <p
                        className="text-2xl font-bold"
                        style={{ color: colorPalette.secondary }}
                      >
                        12 days
                      </p>
                    </div>
                  </div>

                  {/* Form Preview */}
                  <div
                    className="p-6 rounded-lg"
                    style={{
                      backgroundColor: colorPalette.surface,
                      border: `1px solid ${colorPalette.border}`,
                    }}
                  >
                    <h3
                      className="text-lg font-semibold mb-4"
                      style={{ color: colorPalette.text }}
                    >
                      Create New Alarm
                    </h3>
                    <div className="grid grid-cols-1 md:grid-cols-2 gap-4">
                      <div>
                        <label
                          className="block text-sm font-medium mb-2"
                          style={{ color: colorPalette.text }}
                        >
                          Time
                        </label>
                        <input
                          type="time"
                          defaultValue="07:00"
                          className="w-full px-3 py-2 rounded-md"
                          style={{
                            backgroundColor: colorPalette.background,
                            border: `1px solid ${colorPalette.border}`,
                            color: colorPalette.text,
                          }}
                        />
                      </div>
                      <div>
                        <label
                          className="block text-sm font-medium mb-2"
                          style={{ color: colorPalette.text }}
                        >
                          Label
                        </label>
                        <input
                          type="text"
                          placeholder="Wake up for work"
                          className="w-full px-3 py-2 rounded-md"
                          style={{
                            backgroundColor: colorPalette.background,
                            border: `1px solid ${colorPalette.border}`,
                            color: colorPalette.text,
                          }}
                        />
                      </div>
                    </div>
                    <div className="mt-4 flex gap-2">
                      <button
                        className="px-4 py-2 rounded-md text-white font-medium hover:opacity-90 transition-opacity"
                        style={{ backgroundColor: colorPalette.primary }}
                      >
                        Create Alarm
                      </button>
                      <button
                        className="px-4 py-2 rounded-md font-medium hover:opacity-90 transition-opacity"
                        style={{
                          backgroundColor: 'transparent',
                          color: colorPalette.text,
                          border: `1px solid ${colorPalette.border}`,
                        }}
                      >
                        Cancel
                      </button>
                    </div>
                  </div>
                </div>
              </div>
            </div>
          </div>
        </div>
      </div>
    </div>
  );
};

export default ThemeCreator;<|MERGE_RESOLUTION|>--- conflicted
+++ resolved
@@ -254,11 +254,7 @@
         themeDescription || `Custom theme based on ${baseTheme}`;
 
       setCurrentEditingTheme(customTheme);
-<<<<<<< HEAD
-      setSavedThemes((prev: unknown) => [...prev, customTheme]);
-=======
       setSavedThemes((prev: any) => [...prev, customTheme]);
->>>>>>> 2afb321e
 
       // Save to localStorage
       const savedCustomThemes = JSON.parse(
@@ -266,8 +262,8 @@
       );
       savedCustomThemes.push(customTheme);
       localStorage.setItem('custom-themes', JSON.stringify(savedCustomThemes));
-    } catch (_error) {
-      console._error('Error generating custom theme:', _error);
+    } catch (error) {
+      console.error('Error generating custom theme:', error);
       alert('Failed to generate theme. Please try again.');
     } finally {
       setIsGeneratingTheme(false);
@@ -310,11 +306,7 @@
   };
 
   const handleColorChange = (colorKey: keyof ColorPaletteState, color: string) => {
-<<<<<<< HEAD
-    setColorPalette((prev: unknown) => ({
-=======
     setColorPalette((prev: any) => ({ // auto: implicit any
->>>>>>> 2afb321e
       ...prev,
       [colorKey]: color,
     }));
@@ -349,9 +341,7 @@
       <input
         type="color"
         value={color}
-        onChange={(e: React.ChangeEvent<HTMLTextAreaElement>) =>
-          onChange(e.target.value)
-        }
+        onChange={(e: any) => o // auto: implicit anynChange(e.target.value)}
         className="w-full h-32 rounded-md border border-gray-200 cursor-pointer"
       />
       <div className="mt-3 flex gap-2">
@@ -378,9 +368,7 @@
         <input
           type="text"
           value={color}
-          onChange={(e: React.ChangeEvent<HTMLTextAreaElement>) =>
-            onChange(e.target.value)
-          }
+          onChange={(e: any) => o // auto: implicit anynChange(e.target.value)}
           className="w-full px-3 py-2 text-sm border border-gray-200 rounded-md focus:outline-none focus:ring-2 focus:ring-blue-500"
           placeholder="#000000"
         />
@@ -498,9 +486,7 @@
                 <span>Based on</span>
                 <select
                   value={baseTheme}
-                  onChange={(e: React.ChangeEvent<HTMLTextAreaElement>) =>
-                    setBaseTheme(e.target.value as Theme)
-                  }
+                  onChange={(e: any) => s // auto: implicit anyetBaseTheme(e.target.value as Theme)}
                   className="px-3 py-1 border border-gray-200 rounded-md text-sm focus:outline-none focus:ring-2 focus:ring-blue-500"
                 >
                   <option value="light">Light Theme</option>
@@ -561,9 +547,7 @@
                     <input
                       type="text"
                       value={themeName}
-                      onChange={(e: React.ChangeEvent<HTMLTextAreaElement>) =>
-                        setThemeName(e.target.value)
-                      }
+                      onChange={(e: any) => s // auto: implicit anyetThemeName(e.target.value)}
                       placeholder="My Awesome Theme"
                       className="w-full px-3 py-2 border border-gray-200 rounded-md focus:outline-none focus:ring-2 focus:ring-blue-500"
                     />
@@ -574,9 +558,7 @@
                     </label>
                     <textarea
                       value={themeDescription}
-                      onChange={(e: React.ChangeEvent<HTMLTextAreaElement>) =>
-                        setThemeDescription(e.target.value)
-                      }
+                      onChange={(e: any) => s // auto: implicit anyetThemeDescription(e.target.value)}
                       placeholder="Describe your theme..."
                       rows={3}
                       className="w-full px-3 py-2 border border-gray-200 rounded-md focus:outline-none focus:ring-2 focus:ring-blue-500 resize-none"
@@ -629,7 +611,7 @@
                         <input
                           type="text"
                           value={color}
-                          onChange={(e: React.ChangeEvent<HTMLTextAreaElement>) =>
+                          onChange={(e: any) => // auto: implicit any
                             handleColorChange(
                               key as keyof ColorPaletteState,
                               e.target.value
@@ -641,7 +623,7 @@
                       {showColorPicker === key && (
                         <ColorPicker
                           color={color}
-                          onChange={(newColor: unknown) =>
+                          onChange={(newColor: any) => // auto: implicit any
                             handleColorChange(key as keyof ColorPaletteState, newColor)
                           }
                           onClose={() => setShowColorPicker(null)}
