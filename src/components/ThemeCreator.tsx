--- conflicted
+++ resolved
@@ -28,11 +28,7 @@
   Star,
   Edit3,
   Bell,
-<<<<<<< HEAD
-  User,
-=======
   User
->>>>>>> 02f0594e
 } from 'lucide-react';
 import { useTheme } from '../hooks/useTheme';
 import type {
@@ -44,11 +40,7 @@
   ThemeSpacing,
   ThemeAnimations,
   ThemeEffects,
-<<<<<<< HEAD
-  ThemeAccessibility,
-=======
   ThemeAccessibility
->>>>>>> 02f0594e
 } from '../types';
 
 interface ThemeCreatorProps {
@@ -72,14 +64,10 @@
   component: React.ReactNode;
 }
 
-<<<<<<< HEAD
-const ThemeCreator: React.FC<ThemeCreatorProps> = ({ className = '', onClose }) => {
-=======
 const ThemeCreator: React.FC<ThemeCreatorProps> = ({
   className = '',
   onClose
 }) => {
->>>>>>> 02f0594e
   const {
     theme,
     themeConfig,
@@ -90,12 +78,7 @@
   } = useTheme();
 
   // State management
-<<<<<<< HEAD
-  const [currentEditingTheme, setCurrentEditingTheme] =
-    useState<CustomThemeConfig | null>(null);
-=======
   const [currentEditingTheme, setCurrentEditingTheme] = useState<CustomThemeConfig | null>(null);
->>>>>>> 02f0594e
   const [baseTheme, setBaseTheme] = useState<Theme>('light');
   const [activeSection, setActiveSection] = useState<string>('colors');
   const [previewMode, setPreviewMode] = useState(false);
@@ -108,11 +91,7 @@
     background: '#ffffff',
     surface: '#f8fafc',
     text: '#0f172a',
-<<<<<<< HEAD
-    border: '#e2e8f0',
-=======
     border: '#e2e8f0'
->>>>>>> 02f0594e
   });
   const [showColorPicker, setShowColorPicker] = useState<string | null>(null);
   const [savedThemes, setSavedThemes] = useState<CustomThemeConfig[]>([]);
@@ -128,11 +107,7 @@
         background: themeConfig.colors.background.primary || '#ffffff',
         surface: themeConfig.colors.surface.elevated || '#f8fafc',
         text: themeConfig.colors.text.primary || '#0f172a',
-<<<<<<< HEAD
-        border: themeConfig.colors.border.primary || '#e2e8f0',
-=======
         border: themeConfig.colors.border.primary || '#e2e8f0'
->>>>>>> 02f0594e
       });
     }
   }, [themeConfig, baseTheme]);
@@ -273,18 +248,10 @@
       setSavedThemes(prev => [...prev, customTheme]);
 
       // Save to localStorage
-<<<<<<< HEAD
-      const savedCustomThemes = JSON.parse(
-        localStorage.getItem('custom-themes') || '[]'
-      );
-      savedCustomThemes.push(customTheme);
-      localStorage.setItem('custom-themes', JSON.stringify(savedCustomThemes));
-=======
       const savedCustomThemes = JSON.parse(localStorage.getItem('custom-themes') || '[]');
       savedCustomThemes.push(customTheme);
       localStorage.setItem('custom-themes', JSON.stringify(savedCustomThemes));
 
->>>>>>> 02f0594e
     } catch (error) {
       console.error('Error generating custom theme:', error);
       alert('Failed to generate theme. Please try again.');
@@ -298,40 +265,19 @@
     const num = parseInt(color.replace('#', ''), 16);
     const amt = Math.round(2.55 * amount);
     const R = (num >> 16) + amt;
-<<<<<<< HEAD
-    const G = ((num >> 8) & 0x00ff) + amt;
-    const B = (num & 0x0000ff) + amt;
-    return (
-      '#' +
-      (
-        0x1000000 +
-        (R < 255 ? (R < 1 ? 0 : R) : 255) * 0x10000 +
-        (G < 255 ? (G < 1 ? 0 : G) : 255) * 0x100 +
-        (B < 255 ? (B < 1 ? 0 : B) : 255)
-      )
-        .toString(16)
-        .slice(1)
-    );
-=======
     const G = (num >> 8 & 0x00FF) + amt;
     const B = (num & 0x0000FF) + amt;
     return '#' + (0x1000000 + (R < 255 ? R < 1 ? 0 : R : 255) * 0x10000 +
       (G < 255 ? G < 1 ? 0 : G : 255) * 0x100 +
       (B < 255 ? B < 1 ? 0 : B : 255)).toString(16).slice(1);
->>>>>>> 02f0594e
   };
 
   const getContrastColor = (hexcolor: string) => {
     const r = parseInt(hexcolor.substr(1, 2), 16);
     const g = parseInt(hexcolor.substr(3, 2), 16);
     const b = parseInt(hexcolor.substr(5, 2), 16);
-<<<<<<< HEAD
-    const yiq = (r * 299 + g * 587 + b * 114) / 1000;
-    return yiq >= 128 ? '#000000' : '#ffffff';
-=======
     const yiq = ((r * 299) + (g * 587) + (b * 114)) / 1000;
     return (yiq >= 128) ? '#000000' : '#ffffff';
->>>>>>> 02f0594e
   };
 
   const handleColorChange = (colorKey: keyof ColorPaletteState, color: string) => {
@@ -350,11 +296,7 @@
       background: '#ffffff',
       surface: '#f8fafc',
       text: '#0f172a',
-<<<<<<< HEAD
-      border: '#e2e8f0',
-=======
       border: '#e2e8f0'
->>>>>>> 02f0594e
     });
   };
 
@@ -378,21 +320,7 @@
         className="w-full h-32 rounded-md border border-gray-200 cursor-pointer"
       />
       <div className="mt-3 flex gap-2">
-<<<<<<< HEAD
-        {[
-          '#ef4444',
-          '#f97316',
-          '#eab308',
-          '#22c55e',
-          '#14b8a6',
-          '#0ea5e9',
-          '#6366f1',
-          '#8b5cf6',
-          '#ec4899',
-        ].map(presetColor => (
-=======
         {['#ef4444', '#f97316', '#eab308', '#22c55e', '#14b8a6', '#0ea5e9', '#6366f1', '#8b5cf6', '#ec4899'].map((presetColor) => (
->>>>>>> 02f0594e
           <button
             key={presetColor}
             onClick={() => onChange(presetColor)}
@@ -419,22 +347,6 @@
       id: 'card',
       name: 'Card',
       component: (
-<<<<<<< HEAD
-        <div
-          className="p-4 rounded-lg shadow-md"
-          style={{
-            backgroundColor: colorPalette.surface,
-            border: `1px solid ${colorPalette.border}`,
-            color: colorPalette.text,
-          }}
-        >
-          <h3 className="font-semibold mb-2" style={{ color: colorPalette.primary }}>
-            Sample Card
-          </h3>
-          <p className="text-sm opacity-80">
-            This is how cards will look with your custom theme.
-          </p>
-=======
         <div className="p-4 rounded-lg shadow-md" style={{
           backgroundColor: colorPalette.surface,
           border: `1px solid ${colorPalette.border}`,
@@ -442,7 +354,6 @@
         }}>
           <h3 className="font-semibold mb-2" style={{ color: colorPalette.primary }}>Sample Card</h3>
           <p className="text-sm opacity-80">This is how cards will look with your custom theme.</p>
->>>>>>> 02f0594e
         </div>
       )
     },
@@ -645,42 +556,21 @@
                       </label>
                       <div className="flex items-center gap-2">
                         <button
-<<<<<<< HEAD
-                          onClick={() =>
-                            setShowColorPicker(showColorPicker === key ? null : key)
-                          }
-=======
                           onClick={() => setShowColorPicker(showColorPicker === key ? null : key)}
->>>>>>> 02f0594e
                           className="w-10 h-10 rounded-lg border-2 border-gray-200 shadow-sm hover:border-gray-300 transition-colors"
                           style={{ backgroundColor: color }}
                         />
                         <input
                           type="text"
                           value={color}
-<<<<<<< HEAD
-                          onChange={e =>
-                            handleColorChange(
-                              key as keyof ColorPaletteState,
-                              e.target.value
-                            )
-                          }
-=======
                           onChange={(e) => handleColorChange(key as keyof ColorPaletteState, e.target.value)}
->>>>>>> 02f0594e
                           className="flex-1 px-3 py-2 text-sm border border-gray-200 rounded-md focus:outline-none focus:ring-2 focus:ring-blue-500"
                         />
                       </div>
                       {showColorPicker === key && (
                         <ColorPicker
                           color={color}
-<<<<<<< HEAD
-                          onChange={newColor =>
-                            handleColorChange(key as keyof ColorPaletteState, newColor)
-                          }
-=======
                           onChange={(newColor) => handleColorChange(key as keyof ColorPaletteState, newColor)}
->>>>>>> 02f0594e
                           onClose={() => setShowColorPicker(null)}
                         />
                       )}
@@ -695,15 +585,7 @@
                 <div className="grid grid-cols-2 gap-2">
                   <button
                     onClick={() => {
-<<<<<<< HEAD
-                      const exported = JSON.stringify(
-                        { colorPalette, themeName, themeDescription },
-                        null,
-                        2
-                      );
-=======
                       const exported = JSON.stringify({ colorPalette, themeName, themeDescription }, null, 2);
->>>>>>> 02f0594e
                       navigator.clipboard.writeText(exported);
                       alert('Theme data copied to clipboard!');
                     }}
@@ -715,20 +597,7 @@
                   <button
                     onClick={() => {
                       const element = document.createElement('a');
-<<<<<<< HEAD
-                      const file = new Blob(
-                        [
-                          JSON.stringify(
-                            { colorPalette, themeName, themeDescription },
-                            null,
-                            2
-                          ),
-                        ],
-                        { type: 'application/json' }
-                      );
-=======
                       const file = new Blob([JSON.stringify({ colorPalette, themeName, themeDescription }, null, 2)], { type: 'application/json' });
->>>>>>> 02f0594e
                       element.href = URL.createObjectURL(file);
                       element.download = `${themeName || 'custom-theme'}.json`;
                       document.body.appendChild(element);
@@ -775,11 +644,7 @@
                 className="rounded-xl border-2 border-gray-200 overflow-hidden"
                 style={{
                   backgroundColor: colorPalette.background,
-<<<<<<< HEAD
-                  minHeight: '500px',
-=======
                   minHeight: '500px'
->>>>>>> 02f0594e
                 }}
               >
                 <div className="p-8 space-y-8">
