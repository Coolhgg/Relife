--- conflicted
+++ resolved
@@ -11,12 +11,6 @@
   Clock,
   Zap,
   Gift,
-<<<<<<< HEAD
-  TrendingUp
-} from 'lucide-react';
-import type { User, SubscriptionStatus as SubscriptionStatusType, SubscriptionTier } from '../types';
-import { PremiumService } from '../services/premium';
-=======
   TrendingUp,
 } from "lucide-react";
 import type {
@@ -24,7 +18,6 @@
   SubscriptionStatus as SubscriptionStatusType,
 } from "../types";
 import { PremiumService } from "../services/premium";
->>>>>>> a2085a2a
 
 interface SubscriptionStatusProps {
   user: User;
