--- conflicted
+++ resolved
@@ -387,11 +387,7 @@
                 <select
                   className="text-sm bg-background border rounded px-2 py-1"
                   value={selectedType}
-<<<<<<< HEAD
-                  onChange={(e: any) => // auto: implicit any
-=======
                   onChange={(e: React.ChangeEvent<HTMLInputElement>) => 
->>>>>>> 5d3ec329
                     setSelectedType(e.target.value as SocialChallengeType | 'all')
                   }
                 >
@@ -407,11 +403,7 @@
                 <select
                   className="text-sm bg-background border rounded px-2 py-1"
                   value={selectedDifficulty}
-<<<<<<< HEAD
-                  onChange={(e: any) => // auto: implicit any
-=======
                   onChange={(e: React.ChangeEvent<HTMLInputElement>) => 
->>>>>>> 5d3ec329
                     setSelectedDifficulty(
                       e.target.value as 'all' | 'easy' | 'medium' | 'hard'
                     )
@@ -427,10 +419,7 @@
               {/* Challenge Grid */}
               <div className="grid md:grid-cols-2 gap-4">
                 <AnimatePresence>
-                  {filteredChallenges.map(($1) => {
-        // TODO(manual): implement
-        return null;
-      })
+                  {filteredChallenges.map((challenge: any) => (
                     <motion.div
                       key={challenge.id}
                       layout
@@ -464,10 +453,7 @@
           {activeTab === 'joined' && (
             <>
               <div className="grid md:grid-cols-2 gap-4">
-                {userChallenges.map(($1) => {
-        // TODO(manual): implement
-        return null;
-      })
+                {userChallenges.map((challenge: any) => (
                   <ChallengeCard
                     key={challenge.id}
                     challenge={challenge}
