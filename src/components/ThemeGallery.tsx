--- conflicted
+++ resolved
@@ -22,11 +22,7 @@
   Check,
   X,
   Monitor,
-<<<<<<< HEAD
-  Leaf,
-=======
   Leaf
->>>>>>> 02f0594e
 } from 'lucide-react';
 import { useTheme } from '../hooks/useTheme';
 import type { CustomThemeConfig, ThemePreset, Theme } from '../types';
@@ -69,13 +65,7 @@
   const [view, setView] = useState<'grid' | 'list'>('grid');
   const [searchQuery, setSearchQuery] = useState('');
   const [selectedCategory, setSelectedCategory] = useState<string>('all');
-<<<<<<< HEAD
-  const [sortBy, setSortBy] = useState<'name' | 'date' | 'rating' | 'downloads'>(
-    'name'
-  );
-=======
   const [sortBy, setSortBy] = useState<'name' | 'date' | 'rating' | 'downloads'>('name');
->>>>>>> 02f0594e
   const [favorites, setFavorites] = useState<Set<string>>(new Set());
   const [customThemes, setCustomThemes] = useState<ThemeCard[]>([]);
   const [showDeleteConfirm, setShowDeleteConfirm] = useState<string | null>(null);
@@ -88,11 +78,7 @@
     { id: 'abstract', name: 'Abstract', icon: Sparkles },
     { id: 'gradient', name: 'Gradient', icon: Palette },
     { id: 'custom', name: 'Custom', icon: Star },
-<<<<<<< HEAD
-    { id: 'favorites', name: 'Favorites', icon: Heart },
-=======
     { id: 'favorites', name: 'Favorites', icon: Heart }
->>>>>>> 02f0594e
   ];
 
   // Featured/built-in themes
@@ -106,11 +92,7 @@
         secondary: '#64748b',
         accent: '#ef4444',
         background: '#ffffff',
-<<<<<<< HEAD
-        surface: '#f8fafc',
-=======
         surface: '#f8fafc'
->>>>>>> 02f0594e
       },
       tags: ['system', 'default', 'bright'],
       author: 'Relife Team',
@@ -118,11 +100,7 @@
       rating: 4.8,
       isFavorite: favorites.has('light'),
       isCustom: false,
-<<<<<<< HEAD
-      lastModified: new Date('2024-01-01'),
-=======
       lastModified: new Date('2024-01-01')
->>>>>>> 02f0594e
     },
     {
       id: 'dark',
@@ -133,11 +111,7 @@
         secondary: '#64748b',
         accent: '#f87171',
         background: '#0f172a',
-<<<<<<< HEAD
-        surface: '#1e293b',
-=======
         surface: '#1e293b'
->>>>>>> 02f0594e
       },
       tags: ['system', 'default', 'dark'],
       author: 'Relife Team',
@@ -145,11 +119,7 @@
       rating: 4.9,
       isFavorite: favorites.has('dark'),
       isCustom: false,
-<<<<<<< HEAD
-      lastModified: new Date('2024-01-01'),
-=======
       lastModified: new Date('2024-01-01')
->>>>>>> 02f0594e
     },
     {
       id: 'nature',
@@ -160,11 +130,7 @@
         secondary: '#f59e0b',
         accent: '#15803d',
         background: '#f0fdf4',
-<<<<<<< HEAD
-        surface: '#dcfce7',
-=======
         surface: '#dcfce7'
->>>>>>> 02f0594e
       },
       tags: ['nature', 'green', 'calm'],
       author: 'Relife Team',
@@ -172,11 +138,7 @@
       rating: 4.7,
       isFavorite: favorites.has('nature'),
       isCustom: false,
-<<<<<<< HEAD
-      lastModified: new Date('2024-01-01'),
-=======
       lastModified: new Date('2024-01-01')
->>>>>>> 02f0594e
     },
     {
       id: 'ocean',
@@ -187,11 +149,7 @@
         secondary: '#0891b2',
         accent: '#22d3ee',
         background: '#ecfeff',
-<<<<<<< HEAD
-        surface: '#cffafe',
-=======
         surface: '#cffafe'
->>>>>>> 02f0594e
       },
       tags: ['nature', 'blue', 'calm'],
       author: 'Relife Team',
@@ -200,11 +158,7 @@
       isFavorite: favorites.has('ocean'),
       isPremium: true,
       isCustom: false,
-<<<<<<< HEAD
-      lastModified: new Date('2024-01-01'),
-=======
       lastModified: new Date('2024-01-01')
->>>>>>> 02f0594e
     },
     {
       id: 'cosmic',
@@ -215,11 +169,7 @@
         secondary: '#a855f7',
         accent: '#c084fc',
         background: '#0c0c0c',
-<<<<<<< HEAD
-        surface: '#1a1a2e',
-=======
         surface: '#1a1a2e'
->>>>>>> 02f0594e
       },
       tags: ['gradient', 'purple', 'space'],
       author: 'Relife Team',
@@ -228,11 +178,7 @@
       isFavorite: favorites.has('cosmic'),
       isPremium: true,
       isCustom: false,
-<<<<<<< HEAD
-      lastModified: new Date('2024-01-01'),
-=======
       lastModified: new Date('2024-01-01')
->>>>>>> 02f0594e
     },
     {
       id: 'sunset',
@@ -243,11 +189,7 @@
         secondary: '#feb47b',
         accent: '#ff6a6b',
         background: '#fff8e1',
-<<<<<<< HEAD
-        surface: '#ffecb3',
-=======
         surface: '#ffecb3'
->>>>>>> 02f0594e
       },
       tags: ['gradient', 'warm', 'orange'],
       author: 'Relife Team',
@@ -256,13 +198,8 @@
       isFavorite: favorites.has('sunset'),
       isPremium: true,
       isCustom: false,
-<<<<<<< HEAD
-      lastModified: new Date('2024-01-01'),
-    },
-=======
       lastModified: new Date('2024-01-01')
     }
->>>>>>> 02f0594e
   ];
 
   // Load custom themes and favorites from localStorage
@@ -276,28 +213,6 @@
     if (savedCustomThemes) {
       try {
         const parsed = JSON.parse(savedCustomThemes);
-<<<<<<< HEAD
-        const customThemeCards: ThemeCard[] = parsed.map(
-          (theme: CustomThemeConfig) => ({
-            id: theme.id,
-            name: theme.displayName || theme.name,
-            description: theme.description,
-            preview: {
-              primary: theme.colors?.primary?.[500] || '#0ea5e9',
-              secondary: theme.colors?.secondary?.[500] || '#64748b',
-              accent: theme.colors?.accent?.[500] || '#ef4444',
-              background: theme.colors?.background?.primary || '#ffffff',
-              surface: theme.colors?.surface?.elevated || '#f8fafc',
-            },
-            tags: ['custom'],
-            author: 'You',
-            isFavorite: favorites.has(theme.id),
-            isCustom: true,
-            lastModified: new Date(),
-            config: theme,
-          })
-        );
-=======
         const customThemeCards: ThemeCard[] = parsed.map((theme: CustomThemeConfig) => ({
           id: theme.id,
           name: theme.displayName || theme.name,
@@ -316,7 +231,6 @@
           lastModified: new Date(),
           config: theme
         }));
->>>>>>> 02f0594e
         setCustomThemes(customThemeCards);
       } catch (error) {
         console.error('Failed to load custom themes:', error);
@@ -344,18 +258,9 @@
 
   const filteredThemes = allThemes.filter(theme => {
     // Search filter
-<<<<<<< HEAD
-    if (
-      searchQuery &&
-      !theme.name.toLowerCase().includes(searchQuery.toLowerCase()) &&
-      !theme.description.toLowerCase().includes(searchQuery.toLowerCase()) &&
-      !theme.tags.some(tag => tag.toLowerCase().includes(searchQuery.toLowerCase()))
-    ) {
-=======
     if (searchQuery && !theme.name.toLowerCase().includes(searchQuery.toLowerCase()) &&
         !theme.description.toLowerCase().includes(searchQuery.toLowerCase()) &&
         !theme.tags.some(tag => tag.toLowerCase().includes(searchQuery.toLowerCase()))) {
->>>>>>> 02f0594e
       return false;
     }
 
@@ -434,22 +339,10 @@
   };
 
   // Theme card component
-<<<<<<< HEAD
-  const ThemeCardComponent: React.FC<{ theme: ThemeCard; isCompact?: boolean }> = ({
-    theme: themeCard,
-    isCompact = false,
-  }) => (
-    <div
-      className={`group relative rounded-xl border border-gray-200 overflow-hidden hover:shadow-lg transition-all duration-300 ${
-        theme === themeCard.id ? 'ring-2 ring-blue-500 border-blue-300' : ''
-      }`}
-    >
-=======
   const ThemeCardComponent: React.FC<{ theme: ThemeCard; isCompact?: boolean }> = ({ theme: themeCard, isCompact = false }) => (
     <div className={`group relative rounded-xl border border-gray-200 overflow-hidden hover:shadow-lg transition-all duration-300 ${
       theme === themeCard.id ? 'ring-2 ring-blue-500 border-blue-300' : ''
     }`}>
->>>>>>> 02f0594e
       {/* Preview */}
       <div className="relative">
         <div
@@ -517,15 +410,7 @@
           >
             <Heart
               size={16}
-<<<<<<< HEAD
-              className={
-                themeCard.isFavorite
-                  ? 'fill-red-500 text-red-500'
-                  : 'text-gray-400 hover:text-red-500'
-              }
-=======
               className={themeCard.isFavorite ? 'fill-red-500 text-red-500' : 'text-gray-400 hover:text-red-500'}
->>>>>>> 02f0594e
             />
           </button>
         </div>
@@ -534,14 +419,7 @@
         {!isCompact && (
           <div className="flex flex-wrap gap-1 mb-3">
             {themeCard.tags.slice(0, 3).map(tag => (
-<<<<<<< HEAD
-              <span
-                key={tag}
-                className="px-2 py-1 bg-gray-100 text-gray-600 text-xs rounded-full"
-              >
-=======
               <span key={tag} className="px-2 py-1 bg-gray-100 text-gray-600 text-xs rounded-full">
->>>>>>> 02f0594e
                 {tag}
               </span>
             ))}
@@ -696,14 +574,7 @@
       ) : (
         <div className="space-y-4">
           {sortedThemes.map(themeCard => (
-<<<<<<< HEAD
-            <div
-              key={themeCard.id}
-              className="flex gap-4 p-4 border border-gray-200 rounded-lg hover:shadow-md transition-shadow"
-            >
-=======
             <div key={themeCard.id} className="flex gap-4 p-4 border border-gray-200 rounded-lg hover:shadow-md transition-shadow">
->>>>>>> 02f0594e
               <div className="w-24 h-16 rounded-lg overflow-hidden">
                 <ThemeCardComponent theme={themeCard} isCompact />
               </div>
@@ -711,13 +582,7 @@
                 <div className="flex items-start justify-between">
                   <div>
                     <h3 className="font-semibold text-gray-900">{themeCard.name}</h3>
-<<<<<<< HEAD
-                    <p className="text-sm text-gray-500 mt-1">
-                      {themeCard.description}
-                    </p>
-=======
                     <p className="text-sm text-gray-500 mt-1">{themeCard.description}</p>
->>>>>>> 02f0594e
                     <div className="flex items-center gap-4 mt-2 text-sm text-gray-500">
                       {themeCard.author && <span>by {themeCard.author}</span>}
                       {themeCard.rating && (
@@ -735,15 +600,7 @@
                     >
                       <Heart
                         size={16}
-<<<<<<< HEAD
-                        className={
-                          themeCard.isFavorite
-                            ? 'fill-red-500 text-red-500'
-                            : 'text-gray-400 hover:text-red-500'
-                        }
-=======
                         className={themeCard.isFavorite ? 'fill-red-500 text-red-500' : 'text-gray-400 hover:text-red-500'}
->>>>>>> 02f0594e
                       />
                     </button>
                     <button
@@ -794,12 +651,7 @@
               </div>
             </div>
             <p className="text-gray-700 mb-6">
-<<<<<<< HEAD
-              Are you sure you want to delete this custom theme? All customizations will
-              be lost.
-=======
               Are you sure you want to delete this custom theme? All customizations will be lost.
->>>>>>> 02f0594e
             </p>
             <div className="flex gap-3 justify-end">
               <button
