import React, { useState } from 'react';
<<<<<<< HEAD
import {
  Settings,
  BarChart3,
  Accessibility,
  TestTube,
  Volume2,
  Palette,
} from 'lucide-react';
=======
import { Settings, BarChart3, Accessibility, TestTube, Volume2, Palette } from 'lucide-react';
>>>>>>> 02f0594e
import { Tabs, TabsContent, TabsList, TabsTrigger } from './ui/tabs';
import SettingsPage from './SettingsPage';
import PerformanceDashboard from './PerformanceDashboard';
import AccessibilityDashboard from './AccessibilityDashboard';
import PremiumFeatureTest from './PremiumFeatureTest';
import SoundThemeDemo from './SoundThemeDemo';
import ThemeManager from './ThemeManager';
import type { AppState, User } from '../types';

interface EnhancedSettingsProps {
  appState: AppState;
  setAppState: React.Dispatch<React.SetStateAction<AppState>>;
  onUpdateProfile: (profile: Partial<User>) => Promise<void>;
  onSignOut: () => void;
  isLoading: boolean;
  error: string | null;
}

const EnhancedSettings: React.FC<EnhancedSettingsProps> = ({
  appState,
  setAppState,
  onUpdateProfile,
  onSignOut,
  isLoading,
  error
}) => {
  const [activeTab, setActiveTab] = useState('settings');

  return (
    <div className="flex flex-col h-full bg-gray-50 dark:bg-dark-900">
      <div className="flex-shrink-0 bg-white dark:bg-dark-800 border-b border-gray-200 dark:border-dark-200">
        <div className="px-4 py-4">
          <h1 className="text-2xl font-bold text-gray-900 dark:text-white">
            Settings & Analytics
          </h1>
          <p className="text-sm text-gray-600 dark:text-gray-300 mt-1">
            Configure your app, manage themes, view analytics, and manage accessibility
          </p>
        </div>
      </div>

      <div className="flex-1 overflow-hidden">
        <Tabs value={activeTab} onValueChange={setActiveTab} className="h-full flex flex-col">
          <TabsList className="grid w-full grid-cols-6 mx-4 mt-4">
            <TabsTrigger value="settings" className="flex items-center gap-2">
              <Settings className="w-4 h-4" />
              <span className="hidden sm:inline">Settings</span>
            </TabsTrigger>
            <TabsTrigger value="analytics" className="flex items-center gap-2">
              <BarChart3 className="w-4 h-4" />
              <span className="hidden sm:inline">Analytics</span>
            </TabsTrigger>
            <TabsTrigger value="accessibility" className="flex items-center gap-2">
              <Accessibility className="w-4 h-4" />
              <span className="hidden sm:inline">Accessibility</span>
            </TabsTrigger>
            <TabsTrigger value="premium-test" className="flex items-center gap-2">
              <TestTube className="w-4 h-4" />
              <span className="hidden sm:inline">Premium Test</span>
            </TabsTrigger>
            <TabsTrigger value="themes" className="flex items-center gap-2">
              <Palette className="w-4 h-4" />
              <span className="hidden sm:inline">Themes</span>
            </TabsTrigger>
            <TabsTrigger value="sound-themes" className="flex items-center gap-2">
              <Volume2 className="w-4 h-4" />
              <span className="hidden sm:inline">Sound Themes</span>
            </TabsTrigger>
          </TabsList>

          <div className="flex-1 overflow-y-auto">
            <TabsContent value="settings" className="h-full mt-0 p-4">
              <SettingsPage
                appState={appState}
                setAppState={setAppState}
                onUpdateProfile={onUpdateProfile}
                onSignOut={onSignOut}
                isLoading={isLoading}
                error={error}
              />
            </TabsContent>

            <TabsContent value="analytics" className="h-full mt-0 p-4">
              <PerformanceDashboard />
            </TabsContent>

            <TabsContent value="accessibility" className="h-full mt-0 p-4">
              <AccessibilityDashboard />
            </TabsContent>

            <TabsContent value="premium-test" className="h-full mt-0 p-4">
              {appState.user && (
                <PremiumFeatureTest user={appState.user} />
              )}
            </TabsContent>

            <TabsContent value="themes" className="h-full mt-0 p-4">
              <ThemeManager />
            </TabsContent>

            <TabsContent value="sound-themes" className="h-full mt-0 p-4">
              <SoundThemeDemo />
            </TabsContent>
          </div>
        </Tabs>
      </div>
    </div>
  );
};

export default EnhancedSettings;<|MERGE_RESOLUTION|>--- conflicted
+++ resolved
@@ -1,16 +1,5 @@
 import React, { useState } from 'react';
-<<<<<<< HEAD
-import {
-  Settings,
-  BarChart3,
-  Accessibility,
-  TestTube,
-  Volume2,
-  Palette,
-} from 'lucide-react';
-=======
 import { Settings, BarChart3, Accessibility, TestTube, Volume2, Palette } from 'lucide-react';
->>>>>>> 02f0594e
 import { Tabs, TabsContent, TabsList, TabsTrigger } from './ui/tabs';
 import SettingsPage from './SettingsPage';
 import PerformanceDashboard from './PerformanceDashboard';
