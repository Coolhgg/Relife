--- conflicted
+++ resolved
@@ -7,16 +7,9 @@
   ChevronRight,
   Zap,
   Info,
-<<<<<<< HEAD
-  Eye
-} from 'lucide-react';
-import type { PremiumFeature, SubscriptionTier, User } from '../types';
-import UpgradePrompt from './UpgradePrompt';
-=======
   Eye,
 } from "lucide-react";
 import UpgradePrompt from "./UpgradePrompt";
->>>>>>> a2085a2a
 
 interface PremiumFeatureCardProps {
   /** Feature information */
