--- conflicted
+++ resolved
@@ -27,7 +27,7 @@
 
 const PremiumFeatureCard: React.FC<PremiumFeatureCardProps> = ({
   feature,
-  _user,
+  user,
   hasAccess,
   onClick,
   onUpgrade,
@@ -167,12 +167,8 @@
         <div className="flex items-center justify-between">
           {hasAccess ? (
             <button
-<<<<<<< HEAD
-              onClick={(e: React.MouseEvent<HTMLButtonElement>) => {
-=======
               onClick={(e: any) => {
                 // auto: implicit any
->>>>>>> 22989ab4
                 e.stopPropagation();
                 onClick?.();
               }}
@@ -183,12 +179,8 @@
             </button>
           ) : (
             <button
-<<<<<<< HEAD
-              onClick={(e: React.MouseEvent<HTMLButtonElement>) => {
-=======
               onClick={(e: any) => {
                 // auto: implicit any
->>>>>>> 22989ab4
                 e.stopPropagation();
                 handleUpgrade();
               }}
