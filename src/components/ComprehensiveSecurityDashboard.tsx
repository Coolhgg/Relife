/// <reference lib="dom" />
// Comprehensive Security Dashboard Component
// Provides a unified interface for monitoring all alarm security features
// Styled to match the Relife app's design system with glassmorphism and modern effects

import React, { useState, useEffect } from 'react';
import {
  Shield,
  Alert,
  CheckCircle,
  XCircle,
  RefreshCw,
  Archive,
  Eye,
  Zap,
  Lock,
  Activity,
  ShieldCheck,
} from 'lucide-react';
import AlarmSecurityIntegrationService from '../services/alarm-security-integration';
import SecurityMonitoringForensicsService from '../services/security-monitoring-forensics';
import _AlarmBackupRedundancyService from '../services/alarm-backup-redundancy';
import _AlarmRateLimitingService from '../services/alarm-rate-limiting';
import { TimeoutHandle } from '../types/timers';

interface SecurityStatus {
  overall: 'secure' | 'warning' | 'critical' | 'compromised';
  components: {
    storage: 'active' | 'degraded' | 'failed';
    integrity: 'monitoring' | 'degraded' | 'compromised';
    pushSecurity: 'active' | 'degraded' | 'failed';
    accessControl: 'active' | 'bypassed' | 'failed';
    backup: 'healthy' | 'degraded' | 'failed';
    monitoring: 'active' | 'degraded' | 'offline';
    rateLimiting: 'active' | 'degraded' | 'bypassed';
    apiSecurity: 'active' | 'degraded' | 'failed';
  };
  metrics: {
    totalThreats: number;
    activeAlerts: number;
    backupHealth: number;
    integrityScore: number;
    lastUpdate: Date;
  };
  recommendations: string[];
}

interface SecurityAlert {
  id: string;
  timestamp: Date;
  type: 'immediate' | 'hourly' | 'daily';
  severity: 'low' | 'medium' | 'high' | 'critical';
  title: string;
  description: string;
  acknowledged: boolean;
  resolved: boolean;
}

const ComprehensiveSecurityDashboard: React.FC = () => {
  const [securityStatus, setSecurityStatus] = useState<SecurityStatus | null>(null);
  const [activeAlerts, setActiveAlerts] = useState<SecurityAlert[]>([]);
  const [diagnosticsResults, setDiagnosticsResults] = useState<unknown>(null);
  const [loading, setLoading] = useState(true);
  const [selectedTab, setSelectedTab] = useState<
    'overview' | 'alerts' | 'diagnostics' | 'backup'
  >('overview');
  const [autoRefresh, setAutoRefresh] = useState(true);

  useEffect(() => {
    loadSecurityData();

    if (autoRefresh) {
      const interval = setInterval(loadSecurityData, 30000); // Refresh every 30 seconds
      return () => clearInterval(interval);
    }
  }, [autoRefresh]);

  useEffect(() => {
    // Listen for real-time security events
    const handleSecurityAlert = (_event: unknown) => {
      console.log('New security alert:', _event.detail);
      loadSecurityData(); // Refresh data when new alerts come in
    };

    const handleTamperDetection = (_event: unknown) => {
      console._error('Tamper detection:', _event.detail);
      loadSecurityData();
    };

    window.addEventListener('security-alert-created', handleSecurityAlert);
    window.addEventListener('alarm-tamper-detected', handleTamperDetection);

    return () => {
      window.removeEventListener('security-alert-created', handleSecurityAlert);
      window.removeEventListener('alarm-tamper-detected', handleTamperDetection);
    };
  }, []);

  const loadSecurityData = async () => {
    try {
      setLoading(true);

      // Load security status
      const status = await AlarmSecurityIntegrationService.getSecurityStatus();
      setSecurityStatus(status);

      // Load active alerts
      const alerts = await SecurityMonitoringForensicsService.getActiveAlerts();
      setActiveAlerts(alerts);
    } catch (_error) {
      console._error('Failed to load security data:', _error);
    } finally {
      setLoading(false);
    }
  };

  const runDiagnostics = async () => {
    try {
      setLoading(true);
      const results = await AlarmSecurityIntegrationService.runSecurityDiagnostics();
      setDiagnosticsResults(results);
    } catch (_error) {
      console._error('Failed to run diagnostics:', _error);
    } finally {
      setLoading(false);
    }
  };

  const acknowledgeAlert = async (alertId: string) => {
    try {
      await SecurityMonitoringForensicsService.acknowledgeAlert(alertId);
      await loadSecurityData();
    } catch (_error) {
      console._error('Failed to acknowledge alert:', _error);
    }
  };

  const resolveAlert = async (alertId: string) => {
    try {
      await SecurityMonitoringForensicsService.resolveAlert(alertId);
      await loadSecurityData();
    } catch (_error) {
      console._error('Failed to resolve alert:', _error);
    }
  };

  const getStatusColor = (status: string) => {
    switch (status) {
      case 'secure':
      case 'active':
      case 'healthy':
      case 'monitoring':
        return 'text-green-700 dark:text-green-300 bg-green-100/80 dark:bg-green-900/40 border border-green-200/50 dark:border-green-700/30';
      case 'warning':
      case 'degraded':
        return 'text-yellow-700 dark:text-yellow-300 bg-yellow-100/80 dark:bg-yellow-900/40 border border-yellow-200/50 dark:border-yellow-700/30';
      case 'critical':
      case 'failed':
      case 'compromised':
      case 'offline':
      case 'bypassed':
        return 'text-red-700 dark:text-red-300 bg-red-100/80 dark:bg-red-900/40 border border-red-200/50 dark:border-red-700/30';
      default:
        return 'text-gray-700 dark:text-gray-300 bg-gray-100/80 dark:bg-gray-800/40 border border-gray-200/50 dark:border-gray-700/30';
    }
  };

  const getStatusIcon = (status: string) => {
    switch (status) {
      case 'secure':
      case 'active':
      case 'healthy':
      case 'monitoring':
      case 'passed':
        return (
          <CheckCircle
            className="w-5 h-5 text-green-600 dark:text-green-400"
            aria-hidden="true"
          />
        );
      case 'warning':
      case 'degraded':
        return (
          <Alert
            className="w-5 h-5 text-yellow-600 dark:text-yellow-400"
            aria-hidden="true"
          />
        );
      case 'critical':
      case 'failed':
      case 'compromised':
      case 'offline':
      case 'bypassed':
        return (
          <XCircle
            className="w-5 h-5 text-red-600 dark:text-red-400"
            aria-hidden="true"
          />
        );
      default:
        return (
          <RefreshCw
            className="w-5 h-5 text-gray-600 dark:text-gray-400"
            aria-hidden="true"
          />
        );
    }
  };

  const getSeverityColor = (severity: string) => {
    switch (severity) {
      case 'low':
        return 'text-primary-700 dark:text-primary-300 bg-primary-100/80 dark:bg-primary-900/40 border border-primary-200/50 dark:border-primary-700/30';
      case 'medium':
        return 'text-yellow-700 dark:text-yellow-300 bg-yellow-100/80 dark:bg-yellow-900/40 border border-yellow-200/50 dark:border-yellow-700/30';
      case 'high':
        return 'text-orange-700 dark:text-orange-300 bg-orange-100/80 dark:bg-orange-900/40 border border-orange-200/50 dark:border-orange-700/30';
      case 'critical':
        return 'text-red-700 dark:text-red-300 bg-red-100/80 dark:bg-red-900/40 border border-red-200/50 dark:border-red-700/30';
      default:
        return 'text-gray-700 dark:text-gray-300 bg-gray-100/80 dark:bg-gray-800/40 border border-gray-200/50 dark:border-gray-700/30';
    }
  };

  if (loading && !securityStatus) {
    return (
      <div className="flex items-center justify-center p-8 min-h-screen">
        <div className="text-center">
          <RefreshCw className="w-12 h-12 animate-spin text-primary-500 mx-auto mb-4" />
          <h2 className="text-xl font-semibold text-gray-900 dark:text-white mb-2">
            Loading Security Dashboard
          </h2>
          <p className="text-gray-600 dark:text-gray-400">
            Initializing security monitoring systems...
          </p>
        </div>
      </div>
    );
  }

  return (
    <main
      className="min-h-screen bg-gray-50 dark:bg-dark-900"
      role="main"
      aria-labelledby="security-dashboard-heading"
    >
      <div className="max-w-6xl mx-auto p-4 space-y-6">
        {/* Header */}
        <section
          className="alarm-card bg-gradient-to-br from-primary-500 to-primary-700 text-white"
          role="region"
          aria-labelledby="security-header"
        >
          <div className="flex items-center justify-between">
            <div className="flex items-center space-x-3">
              <div className="p-3 rounded-full bg-white/20 backdrop-blur-sm">
                <Shield className="w-8 h-8" aria-hidden="true" />
              </div>
              <div>
                <h1 id="security-dashboard-heading" className="text-3xl font-bold">
                  Security Dashboard
                </h1>
                <p className="text-white/90 text-sm">
                  Monitor and manage alarm security systems
                </p>
              </div>
            </div>

            <div className="flex items-center space-x-4">
              <label className="flex items-center space-x-2 glass-card px-3 py-2 rounded-lg">
                <input
                  type="checkbox"
                  checked={autoRefresh}
                  onChange={(e: React.ChangeEvent<HTMLInputElement>) =>
                    setAutoRefresh(e.target.checked)
                  }
                  className="alarm-toggle rounded border-white/30 text-primary-500 focus:ring-primary-300 bg-white/10"
                  aria-describedby="auto-refresh-desc"
                />
                <span id="auto-refresh-desc" className="text-sm text-white/90">
                  Auto-refresh
                </span>
              </label>

              <button
                onClick={loadSecurityData}
                disabled={loading}
                className="alarm-button alarm-button-secondary flex items-center space-x-2 px-4 py-2 bg-white/20 hover:bg-white/30 text-white rounded-lg backdrop-blur-sm transition-all disabled:opacity-50"
                aria-label="Refresh security data"
              >
                <RefreshCw
                  className={`w-4 h-4 ${loading ? 'animate-spin' : ''}`}
                  aria-hidden="true"
                />
                <span>Refresh</span>
              </button>
            </div>
          </div>
        </section>

        {/* Overall Status Card */}
        {securityStatus && (
          <section
            className={`alarm-card glass-card border-2 ${
              securityStatus.overall === 'secure'
                ? 'border-green-300/50 bg-gradient-to-br from-green-50/80 to-emerald-50/80 dark:from-green-900/20 dark:to-emerald-900/20 dark:border-green-700/50'
                : securityStatus.overall === 'warning'
                  ? 'border-yellow-300/50 bg-gradient-to-br from-yellow-50/80 to-amber-50/80 dark:from-yellow-900/20 dark:to-amber-900/20 dark:border-yellow-700/50'
                  : 'border-red-300/50 bg-gradient-to-br from-red-50/80 to-rose-50/80 dark:from-red-900/20 dark:to-rose-900/20 dark:border-red-700/50'
            } backdrop-blur-lg`}
            role="region"
            aria-labelledby="overall-status-heading"
            aria-live="polite"
          >
            <div className="flex items-center justify-between mb-6">
              <div className="flex items-center space-x-3">
                <div
                  className={`p-3 rounded-full ${
                    securityStatus.overall === 'secure'
                      ? 'bg-green-100/80 dark:bg-green-900/40'
                      : securityStatus.overall === 'warning'
                        ? 'bg-yellow-100/80 dark:bg-yellow-900/40'
                        : 'bg-red-100/80 dark:bg-red-900/40'
                  } backdrop-blur-sm`}
                >
                  {getStatusIcon(securityStatus.overall)}
                </div>
                <div>
                  <h2
                    id="overall-status-heading"
                    className="text-2xl font-semibold text-gray-900 dark:text-white"
                  >
                    System Status:{' '}
                    <span className="capitalize time-display">
                      {securityStatus.overall}
                    </span>
                  </h2>
                  <p className="text-sm text-gray-600 dark:text-gray-300 mt-1">
                    Last updated:{' '}
                    {securityStatus.metrics.lastUpdate.toLocaleTimeString()}
                  </p>
                </div>
              </div>
            </div>

            <div className="grid grid-cols-2 md:grid-cols-4 gap-4 mb-6">
              <div className="glass-card text-center p-4 bg-white/50 dark:bg-dark-800/50 backdrop-blur-sm hover:bg-white/70 dark:hover:bg-dark-700/50 transition-all">
                <div className="text-3xl font-bold text-primary-600 dark:text-primary-400 time-display">
                  {securityStatus.metrics.totalThreats}
                </div>
                <div className="text-sm text-gray-600 dark:text-gray-300 mt-1">
                  Total Threats
                </div>
              </div>
              <div className="glass-card text-center p-4 bg-white/50 dark:bg-dark-800/50 backdrop-blur-sm hover:bg-white/70 dark:hover:bg-dark-700/50 transition-all">
                <div className="text-3xl font-bold text-orange-600 dark:text-orange-400 time-display">
                  {securityStatus.metrics.activeAlerts}
                </div>
                <div className="text-sm text-gray-600 dark:text-gray-300 mt-1">
                  Active Alerts
                </div>
              </div>
              <div className="glass-card text-center p-4 bg-white/50 dark:bg-dark-800/50 backdrop-blur-sm hover:bg-white/70 dark:hover:bg-dark-700/50 transition-all">
                <div className="text-3xl font-bold text-green-600 dark:text-green-400 time-display">
                  {securityStatus.metrics.backupHealth}%
                </div>
                <div className="text-sm text-gray-600 dark:text-gray-300 mt-1">
                  Backup Health
                </div>
              </div>
              <div className="glass-card text-center p-4 bg-white/50 dark:bg-dark-800/50 backdrop-blur-sm hover:bg-white/70 dark:hover:bg-dark-700/50 transition-all">
                <div className="text-3xl font-bold text-purple-600 dark:text-purple-400 time-display">
                  {securityStatus.metrics.integrityScore}%
                </div>
                <div className="text-sm text-gray-600 dark:text-gray-300 mt-1">
                  Integrity Score
                </div>
              </div>
            </div>

            {securityStatus.recommendations.length > 0 && (
              <div className="glass-card bg-white/30 dark:bg-dark-800/30 p-4 backdrop-blur-sm">
                <h3 className="font-semibold mb-3 flex items-center gap-2 text-gray-900 dark:text-white">
                  <ShieldCheck
                    className="w-5 h-5 text-primary-500"
                    aria-hidden="true"
                  />
                  Security Recommendations
                </h3>
                <ul className="space-y-2" role="list">
                  {securityStatus.recommendations.map((rec, _index) => (
                    <li
                      key={_index}
                      className="text-sm text-gray-700 dark:text-gray-300 flex items-start gap-2"
                      role="listitem"
                    >
                      <span className="text-primary-500 mt-0.5">•</span>
                      <span>{rec}</span>
                    </li>
                  ))}
                </ul>
              </div>
            )}
          </section>
        )}

        {/* Tab Navigation */}
        <section
          className="alarm-card p-1 bg-gray-100/80 dark:bg-dark-800/80 backdrop-blur-sm"
          role="tablist"
          aria-label="Security dashboard sections"
        >
          <div className="flex space-x-1">
            {[
              {
                key: 'overview',
                label: 'Overview',
                icon: Activity,
                desc: 'View component status overview',
              },
              {
                key: 'alerts',
                label: 'Alerts',
                icon: Alert,
                desc: 'Manage active security alerts',
              },
              {
                key: 'diagnostics',
                label: 'Diagnostics',
                icon: Zap,
                desc: 'Run security system tests',
              },
              {
                key: 'backup',
                label: 'Backup',
                icon: Archive,
                desc: 'Monitor backup systems',
              },
            ].map(({ key, label, icon: Icon, desc }) => (
              <button
                key={key}
                onClick={() => setSelectedTab(key as unknown)}
                role="tab"
                aria-selected={selectedTab === key}
                aria-controls={`${key}-panel`}
                aria-describedby={`${key}-desc`}
                className={`alarm-button flex items-center space-x-2 px-4 py-3 rounded-lg font-medium transition-all ripple ${
                  selectedTab === key
                    ? 'alarm-button-primary bg-gradient-to-r from-primary-500 to-primary-600 text-white shadow-lg transform scale-[1.02]'
                    : 'text-gray-600 dark:text-gray-300 hover:text-primary-600 dark:hover:text-primary-400 hover:bg-white/50 dark:hover:bg-dark-700/50'
                } backdrop-blur-sm`}
              >
                <Icon className="w-4 h-4" aria-hidden="true" />
                <span>{label}</span>
                <span id={`${key}-desc`} className="sr-only">
                  {desc}
                </span>
              </button>
            ))}
          </div>
        </section>

        {/* Tab Content */}
        {selectedTab === 'overview' && securityStatus && (
          <section
            id="overview-panel"
            role="tabpanel"
            aria-labelledby="overview-tab"
            className="space-y-6"
          >
            <h3 className="text-xl font-semibold text-gray-900 dark:text-white mb-4">
              Security Components Status
            </h3>
            <div className="grid grid-cols-1 md:grid-cols-2 lg:grid-cols-4 gap-6">
              {Object.entries(securityStatus.components).map(([component, status]) => {
                const componentName = component.replace(/([A-Z])/g, ' $1').trim();
                const isHealthy = ['active', 'healthy', 'monitoring'].includes(status);
                const isWarning = ['degraded'].includes(status);

                return (
                  <div
                    key={component}
                    className={`alarm-card glass-card p-6 border backdrop-blur-lg transition-all hover:transform hover:scale-105 ${
                      isHealthy
                        ? 'border-green-200/50 bg-gradient-to-br from-green-50/50 to-emerald-50/50 dark:from-green-900/10 dark:to-emerald-900/10 dark:border-green-700/30'
                        : isWarning
                          ? 'border-yellow-200/50 bg-gradient-to-br from-yellow-50/50 to-amber-50/50 dark:from-yellow-900/10 dark:to-amber-900/10 dark:border-yellow-700/30'
                          : 'border-red-200/50 bg-gradient-to-br from-red-50/50 to-rose-50/50 dark:from-red-900/10 dark:to-rose-900/10 dark:border-red-700/30'
                    }`}
                    role="status"
                    aria-label={`${componentName} status: ${status}`}
                  >
                    <div className="flex items-center justify-between mb-4">
                      <div className="flex items-center space-x-3">
                        <div
                          className={`p-2 rounded-full ${
                            isHealthy
                              ? 'bg-green-100/80 dark:bg-green-900/40'
                              : isWarning
                                ? 'bg-yellow-100/80 dark:bg-yellow-900/40'
                                : 'bg-red-100/80 dark:bg-red-900/40'
                          } backdrop-blur-sm`}
                        >
                          {component === 'storage' && (
                            <Lock
                              className="w-5 h-5 text-gray-700 dark:text-gray-300"
                              aria-hidden="true"
                            />
                          )}
                          {component === 'integrity' && (
                            <Eye
                              className="w-5 h-5 text-gray-700 dark:text-gray-300"
                              aria-hidden="true"
                            />
                          )}
                          {component === 'backup' && (
                            <Archive
                              className="w-5 h-5 text-gray-700 dark:text-gray-300"
                              aria-hidden="true"
                            />
                          )}
                          {component === 'monitoring' && (
                            <Activity
                              className="w-5 h-5 text-gray-700 dark:text-gray-300"
                              aria-hidden="true"
                            />
                          )}
                          {!['storage', 'integrity', 'backup', 'monitoring'].includes(
                            component
                          ) && (
                            <Shield
                              className="w-5 h-5 text-gray-700 dark:text-gray-300"
                              aria-hidden="true"
                            />
                          )}
                        </div>
                        <div>
                          <h4 className="font-semibold capitalize text-gray-900 dark:text-white text-sm">
                            {componentName}
                          </h4>
                        </div>
                      </div>
                      <div className="flex items-center">{getStatusIcon(status)}</div>
                    </div>
                    <div
                      className={`px-4 py-2 rounded-full text-sm font-medium inline-flex items-center justify-center w-full ${getStatusColor(status)} backdrop-blur-sm`}
                    >
                      <span className="capitalize">{status}</span>
                    </div>
                  </div>
                );
              })}
            </div>
          </section>
        )}

        {selectedTab === 'alerts' && (
          <section
            id="alerts-panel"
            role="tabpanel"
            aria-labelledby="alerts-tab"
            className="space-y-6"
          >
            <div className="flex items-center justify-between">
              <h3 className="text-xl font-semibold text-gray-900 dark:text-white">
                Active Security Alerts
              </h3>
              <div className="glass-card px-3 py-2 bg-white/50 dark:bg-dark-800/50 backdrop-blur-sm rounded-lg">
                <span className="text-sm text-gray-600 dark:text-gray-300">
                  {activeAlerts.length} active alert
                  {activeAlerts.length !== 1 ? 's' : ''}
                </span>
              </div>
            </div>

            {activeAlerts.length === 0 ? (
              <div className="alarm-card text-center py-12">
                <div className="p-4 rounded-full bg-green-100/80 dark:bg-green-900/40 w-fit mx-auto mb-4 backdrop-blur-sm">
                  <CheckCircle
                    className="w-16 h-16 text-green-600 dark:text-green-400"
                    aria-hidden="true"
                  />
                </div>
                <h4 className="text-xl font-semibold text-gray-900 dark:text-white mb-2">
                  All Clear!
                </h4>
                <p className="text-gray-600 dark:text-gray-400">
                  No active security alerts detected
                </p>
              </div>
            ) : (
              <div className="space-y-4">
<<<<<<< HEAD
                {activeAlerts.map((alert: unknown) => (
=======
                {activeAlerts.map(($1) => {
        // TODO(manual): implement
        return null;
      })
>>>>>>> 2afb321e
                  <div
                    key={alert.id}
                    className="alarm-card glass-card backdrop-blur-lg border hover:transform hover:scale-[1.02] transition-all"
                    role="alert"
                    aria-describedby={`alert-${alert.id}-desc`}
                  >
                    <div className="flex items-start justify-between">
                      <div className="flex-1">
                        <div className="flex items-center space-x-3 mb-3">
                          <span
                            className={`px-3 py-1 rounded-full text-xs font-medium backdrop-blur-sm ${getSeverityColor(alert.severity)}`}
                          >
                            {alert.severity.toUpperCase()}
                          </span>
                          <span className="text-sm text-gray-600 dark:text-gray-400">
                            {alert.timestamp.toLocaleString()}
                          </span>
                          {alert.acknowledged && (
                            <span className="text-xs bg-blue-100/80 dark:bg-blue-900/40 text-blue-700 dark:text-blue-300 px-2 py-1 rounded-full border border-blue-200/50 dark:border-blue-700/30">
                              Acknowledged
                            </span>
                          )}
                        </div>
                        <h4 className="font-semibold mb-2 text-gray-900 dark:text-white">
                          {alert.title}
                        </h4>
                        <p
                          id={`alert-${alert.id}-desc`}
                          className="text-sm text-gray-700 dark:text-gray-300 mb-4"
                        >
                          {alert.description}
                        </p>
                      </div>
                      <div className="flex flex-col space-y-2 ml-4">
                        {!alert.acknowledged && (
                          <button
                            onClick={() => acknowledgeAlert(alert.id)}
                            className="alarm-button px-4 py-2 bg-primary-600 hover:bg-primary-700 text-white text-sm rounded-lg transition-all backdrop-blur-sm ripple"
                            aria-label={`Acknowledge alert: ${alert.title}`}
                          >
                            Acknowledge
                          </button>
                        )}
                        {!alert.resolved && (
                          <button
                            onClick={() => resolveAlert(alert.id)}
                            className="alarm-button px-4 py-2 bg-green-600 hover:bg-green-700 text-white text-sm rounded-lg transition-all backdrop-blur-sm ripple"
                            aria-label={`Resolve alert: ${alert.title}`}
                          >
                            Resolve
                          </button>
                        )}
                      </div>
                    </div>
                  </div>
                ))}
              </div>
            )}
          </section>
        )}

        {selectedTab === 'diagnostics' && (
          <section
            id="diagnostics-panel"
            role="tabpanel"
            aria-labelledby="diagnostics-tab"
            className="space-y-6"
          >
            <div className="flex items-center justify-between">
              <h3 className="text-xl font-semibold text-gray-900 dark:text-white">
                Security Diagnostics
              </h3>
              <button
                onClick={runDiagnostics}
                disabled={loading}
                className="alarm-button alarm-button-primary flex items-center space-x-2 px-6 py-3 bg-gradient-to-r from-purple-500 to-purple-600 hover:from-purple-600 hover:to-purple-700 text-white rounded-lg disabled:opacity-50 disabled:cursor-not-allowed backdrop-blur-sm transition-all ripple"
                aria-label="Run comprehensive security diagnostics"
              >
                <Zap
                  className={`w-5 h-5 ${loading ? 'animate-pulse' : ''}`}
                  aria-hidden="true"
                />
                <span>Run Diagnostics</span>
              </button>
            </div>

            {diagnosticsResults ? (
              <div className="alarm-card glass-card backdrop-blur-lg border">
                <div className="flex items-center space-x-4 mb-6">
                  <div
                    className={`p-3 rounded-full ${
                      diagnosticsResults.overall === 'healthy'
                        ? 'bg-green-100/80 dark:bg-green-900/40'
                        : diagnosticsResults.overall === 'warning'
                          ? 'bg-yellow-100/80 dark:bg-yellow-900/40'
                          : 'bg-red-100/80 dark:bg-red-900/40'
                    } backdrop-blur-sm`}
                  >
                    {getStatusIcon(diagnosticsResults.overall)}
                  </div>
                  <div>
                    <h4 className="text-2xl font-semibold capitalize text-gray-900 dark:text-white">
                      Overall Status:{' '}
                      <span className="time-display">{diagnosticsResults.overall}</span>
                    </h4>
                    <p className="text-gray-600 dark:text-gray-300 mt-1">
                      {diagnosticsResults.summary}
                    </p>
                  </div>
                </div>

                <div className="space-y-4">
                  <h5 className="text-lg font-semibold text-gray-900 dark:text-white mb-4">
                    Diagnostic Tests
                  </h5>
                  {diagnosticsResults.tests.map((test: unknown, _index: number) => {
                    const isHealthy = ['passed', 'healthy', 'active'].includes(
                      test.status
                    );
                    const isWarning = ['warning', 'degraded'].includes(test.status);

                    return (
                      <div
                        key={_index}
                        className={`glass-card flex items-start space-x-4 p-4 backdrop-blur-sm border ${
                          isHealthy
                            ? 'border-green-200/50 bg-green-50/50 dark:bg-green-900/10 dark:border-green-700/30'
                            : isWarning
                              ? 'border-yellow-200/50 bg-yellow-50/50 dark:bg-yellow-900/10 dark:border-yellow-700/30'
                              : 'border-red-200/50 bg-red-50/50 dark:bg-red-900/10 dark:border-red-700/30'
                        } rounded-lg transition-all hover:transform hover:scale-[1.02]`}
                        role="status"
                        aria-label={`${test.name}: ${test.status}`}
                      >
                        <div
                          className={`p-2 rounded-full ${
                            isHealthy
                              ? 'bg-green-100/80 dark:bg-green-900/40'
                              : isWarning
                                ? 'bg-yellow-100/80 dark:bg-yellow-900/40'
                                : 'bg-red-100/80 dark:bg-red-900/40'
                          } backdrop-blur-sm flex-shrink-0`}
                        >
                          {getStatusIcon(test.status)}
                        </div>
                        <div className="flex-1 min-w-0">
                          <h6 className="font-medium text-gray-900 dark:text-white">
                            {test.name}
                          </h6>
                          <p className="text-sm text-gray-600 dark:text-gray-300 mt-1">
                            {test.message}
                          </p>
                          {test.recommendations && test.recommendations.length > 0 && (
                            <div className="mt-3">
                              <h6 className="text-xs font-medium text-gray-700 dark:text-gray-300 mb-1 block">
                                Recommendations:
                              </h6>
                              <ul className="space-y-1" role="list">
                                {test.recommendations.map(
                                  (rec: string, recIndex: number) => (
                                    <li
                                      key={recIndex}
                                      className="text-xs text-gray-600 dark:text-gray-400 flex items-start gap-2"
                                      role="listitem"
                                    >
                                      <span className="text-primary-500 mt-0.5 flex-shrink-0">
                                        •
                                      </span>
                                      <span>{rec}</span>
                                    </li>
                                  )
                                )}
                              </ul>
                            </div>
                          )}
                        </div>
                      </div>
                    );
                  })}
                </div>
              </div>
            ) : (
              <div className="alarm-card text-center py-12">
                <div className="p-4 rounded-full bg-purple-100/80 dark:bg-purple-900/40 w-fit mx-auto mb-4 backdrop-blur-sm">
                  <Zap
                    className="w-16 h-16 text-purple-600 dark:text-purple-400"
                    aria-hidden="true"
                  />
                </div>
                <h4 className="text-xl font-semibold text-gray-900 dark:text-white mb-2">
                  Ready to Run Diagnostics
                </h4>
                <p className="text-gray-600 dark:text-gray-400">
                  Click "Run Diagnostics" to perform a comprehensive security system
                  check
                </p>
              </div>
            )}
          </section>
        )}

        {selectedTab === 'backup' && (
          <section
            id="backup-panel"
            role="tabpanel"
            aria-labelledby="backup-tab"
            className="space-y-6"
          >
            <h3 className="text-xl font-semibold text-gray-900 dark:text-white">
              Backup & Recovery Status
            </h3>
            <div className="alarm-card glass-card backdrop-blur-lg border">
              <div className="text-center py-12">
                <div className="p-4 rounded-full bg-primary-100/80 dark:bg-primary-900/40 w-fit mx-auto mb-6 backdrop-blur-sm">
                  <Archive
                    className="w-16 h-16 text-primary-600 dark:text-primary-400"
                    aria-hidden="true"
                  />
                </div>
                <h4 className="text-2xl font-semibold text-gray-900 dark:text-white mb-3">
                  Backup System Integration
                </h4>
                <p className="text-gray-600 dark:text-gray-400 mb-2">
                  Backup status monitoring will be available here
                </p>
                <p className="text-sm text-gray-500 dark:text-gray-500">
                  Advanced backup service integration is currently in development
                </p>

                <div className="mt-8 glass-card bg-white/50 dark:bg-dark-800/50 p-4 backdrop-blur-sm rounded-lg">
                  <h5 className="font-semibold text-gray-900 dark:text-white mb-2">
                    Coming Soon:
                  </h5>
                  <ul
                    className="text-sm text-gray-600 dark:text-gray-400 space-y-1"
                    role="list"
                  >
                    <li className="flex items-center gap-2" role="listitem">
                      <span className="text-primary-500">✓</span>
                      Real-time backup health monitoring
                    </li>
                    <li className="flex items-center gap-2" role="listitem">
                      <span className="text-primary-500">✓</span>
                      Automated backup verification
                    </li>
                    <li className="flex items-center gap-2" role="listitem">
                      <span className="text-primary-500">✓</span>
                      Recovery point management
                    </li>
                    <li className="flex items-center gap-2" role="listitem">
                      <span className="text-primary-500">✓</span>
                      Backup performance analytics
                    </li>
                  </ul>
                </div>
              </div>
            </div>
          </section>
        )}
      </div>
    </main>
  );
};

export default ComprehensiveSecurityDashboard;<|MERGE_RESOLUTION|>--- conflicted
+++ resolved
@@ -59,7 +59,7 @@
 const ComprehensiveSecurityDashboard: React.FC = () => {
   const [securityStatus, setSecurityStatus] = useState<SecurityStatus | null>(null);
   const [activeAlerts, setActiveAlerts] = useState<SecurityAlert[]>([]);
-  const [diagnosticsResults, setDiagnosticsResults] = useState<unknown>(null);
+  const [diagnosticsResults, setDiagnosticsResults] = useState<any>(null);
   const [loading, setLoading] = useState(true);
   const [selectedTab, setSelectedTab] = useState<
     'overview' | 'alerts' | 'diagnostics' | 'backup'
@@ -77,13 +77,13 @@
 
   useEffect(() => {
     // Listen for real-time security events
-    const handleSecurityAlert = (_event: unknown) => {
-      console.log('New security alert:', _event.detail);
+    const handleSecurityAlert = (event: any) => {
+      console.log('New security alert:', event.detail);
       loadSecurityData(); // Refresh data when new alerts come in
     };
 
-    const handleTamperDetection = (_event: unknown) => {
-      console._error('Tamper detection:', _event.detail);
+    const handleTamperDetection = (event: any) => {
+      console.error('Tamper detection:', event.detail);
       loadSecurityData();
     };
 
@@ -107,8 +107,8 @@
       // Load active alerts
       const alerts = await SecurityMonitoringForensicsService.getActiveAlerts();
       setActiveAlerts(alerts);
-    } catch (_error) {
-      console._error('Failed to load security data:', _error);
+    } catch (error) {
+      console.error('Failed to load security data:', error);
     } finally {
       setLoading(false);
     }
@@ -119,8 +119,8 @@
       setLoading(true);
       const results = await AlarmSecurityIntegrationService.runSecurityDiagnostics();
       setDiagnosticsResults(results);
-    } catch (_error) {
-      console._error('Failed to run diagnostics:', _error);
+    } catch (error) {
+      console.error('Failed to run diagnostics:', error);
     } finally {
       setLoading(false);
     }
@@ -130,8 +130,8 @@
     try {
       await SecurityMonitoringForensicsService.acknowledgeAlert(alertId);
       await loadSecurityData();
-    } catch (_error) {
-      console._error('Failed to acknowledge alert:', _error);
+    } catch (error) {
+      console.error('Failed to acknowledge alert:', error);
     }
   };
 
@@ -139,8 +139,8 @@
     try {
       await SecurityMonitoringForensicsService.resolveAlert(alertId);
       await loadSecurityData();
-    } catch (_error) {
-      console._error('Failed to resolve alert:', _error);
+    } catch (error) {
+      console.error('Failed to resolve alert:', error);
     }
   };
 
@@ -271,9 +271,7 @@
                 <input
                   type="checkbox"
                   checked={autoRefresh}
-                  onChange={(e: React.ChangeEvent<HTMLInputElement>) =>
-                    setAutoRefresh(e.target.checked)
-                  }
+                  onChange={(e: any) => s // auto: implicit anyetAutoRefresh(e.target.checked)}
                   className="alarm-toggle rounded border-white/30 text-primary-500 focus:ring-primary-300 bg-white/10"
                   aria-describedby="auto-refresh-desc"
                 />
@@ -388,9 +386,9 @@
                   Security Recommendations
                 </h3>
                 <ul className="space-y-2" role="list">
-                  {securityStatus.recommendations.map((rec, _index) => (
+                  {securityStatus.recommendations.map((rec, index) => (
                     <li
-                      key={_index}
+                      key={index}
                       className="text-sm text-gray-700 dark:text-gray-300 flex items-start gap-2"
                       role="listitem"
                     >
@@ -439,7 +437,7 @@
             ].map(({ key, label, icon: Icon, desc }) => (
               <button
                 key={key}
-                onClick={() => setSelectedTab(key as unknown)}
+                onClick={() => setSelectedTab(key as any)}
                 role="tab"
                 aria-selected={selectedTab === key}
                 aria-controls={`${key}-panel`}
@@ -590,14 +588,10 @@
               </div>
             ) : (
               <div className="space-y-4">
-<<<<<<< HEAD
-                {activeAlerts.map((alert: unknown) => (
-=======
                 {activeAlerts.map(($1) => {
         // TODO(manual): implement
         return null;
       })
->>>>>>> 2afb321e
                   <div
                     key={alert.id}
                     className="alarm-card glass-card backdrop-blur-lg border hover:transform hover:scale-[1.02] transition-all"
@@ -713,7 +707,7 @@
                   <h5 className="text-lg font-semibold text-gray-900 dark:text-white mb-4">
                     Diagnostic Tests
                   </h5>
-                  {diagnosticsResults.tests.map((test: unknown, _index: number) => {
+                  {diagnosticsResults.tests.map((test: any, index: number) => {
                     const isHealthy = ['passed', 'healthy', 'active'].includes(
                       test.status
                     );
@@ -721,7 +715,7 @@
 
                     return (
                       <div
-                        key={_index}
+                        key={index}
                         className={`glass-card flex items-start space-x-4 p-4 backdrop-blur-sm border ${
                           isHealthy
                             ? 'border-green-200/50 bg-green-50/50 dark:bg-green-900/10 dark:border-green-700/30'
