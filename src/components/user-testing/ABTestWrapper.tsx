import React, { useEffect, useState, ReactNode } from 'react';
import UserTestingService from '../../services/user-testing';

interface ABTestWrapperProps {
  testId: string;
  variants: {
    [variantId: string]: ReactNode;
  };
  defaultVariant?: string;
  trackingEvents?: {
    onView?: string;
    onClick?: string;
    onConversion?: string;
  };
  children?: ReactNode;
  className?: string;
}

interface ABTestContextType {
  variant: string | null;
  trackConversion: (metric: string, value?: number) => void;
  trackEvent: (event: string, metadata?: Record<string, any>) => void;
}

export const ABTestContext = React.createContext<ABTestContextType>({
  variant: null,
  trackConversion: () => {},
  trackEvent: () => {}
});

export function ABTestWrapper({
  testId,
  variants,
  defaultVariant = 'control',
  trackingEvents = {},
  children,
  className
}: ABTestWrapperProps) {
  const [variant, setVariant] = useState<string | null>(null);
  const [isLoading, setIsLoading] = useState(true);
  const userTestingService = UserTestingService.getInstance();

  useEffect(() => {
    // Get variant assignment
    const assignedVariant = userTestingService.getVariant(testId);

    if (assignedVariant && variants[assignedVariant]) {
      setVariant(assignedVariant);
    } else if (variants[defaultVariant]) {
      setVariant(defaultVariant);
    } else {
      // Fallback to first available variant
      const firstVariant = Object.keys(variants)[0];
      setVariant(firstVariant || null);
    }

    setIsLoading(false);

    // Track view event
    if (trackingEvents.onView) {
      userTestingService.trackEvent({
        type: 'custom',
        metadata: {
          testId,
          variant: assignedVariant || defaultVariant,
          event: trackingEvents.onView,
<<<<<<< HEAD
          type: 'ab_test_view',
        },
=======
          type: 'ab_test_view'
        }
>>>>>>> 02f0594e
      });
    }
  }, [testId, variants, defaultVariant, trackingEvents.onView]);

  const trackConversion = (metric: string, value: number = 1) => {
    if (variant) {
      userTestingService.trackABTestConversion(testId, metric, value);
    }
  };

  const trackEvent = (event: string, metadata: Record<string, any> = {}) => {
    if (variant) {
      userTestingService.trackEvent({
        type: 'custom',
        metadata: {
          testId,
          variant,
          event,
          ...metadata,
<<<<<<< HEAD
          type: 'ab_test_event',
        },
=======
          type: 'ab_test_event'
        }
>>>>>>> 02f0594e
      });
    }
  };

  const handleClick = () => {
    if (trackingEvents.onClick) {
      trackEvent(trackingEvents.onClick);
    }
  };

  const contextValue: ABTestContextType = {
    variant,
    trackConversion,
    trackEvent
  };

  // Show loading state or fallback
  if (isLoading || !variant) {
    return children || null;
  }

  // Render the selected variant
  const VariantComponent = variants[variant];

  return (
    <ABTestContext.Provider value={contextValue}>
      <div className={className} onClick={handleClick}>
        {VariantComponent || children}
      </div>
    </ABTestContext.Provider>
  );
}

// Hook to use A/B test context
export function useABTest() {
  const context = React.useContext(ABTestContext);
  if (!context) {
    throw new Error('useABTest must be used within an ABTestWrapper');
  }
  return context;
}

// Higher-order component for A/B testing
export function withABTest<P extends object>(
  Component: React.ComponentType<P>,
  testId: string,
  variantProps: { [variantId: string]: Partial<P> }
) {
  return function ABTestComponent(props: P) {
    const userTestingService = UserTestingService.getInstance();
    const variant = userTestingService.getVariant(testId);

<<<<<<< HEAD
    const enhancedProps =
      variant && variantProps[variant] ? { ...props, ...variantProps[variant] } : props;
=======
    const enhancedProps = variant && variantProps[variant]
      ? { ...props, ...variantProps[variant] }
      : props;
>>>>>>> 02f0594e

    return <Component {...enhancedProps} />;
  };
}

// Component for simple A/B testing of props
interface ABTestPropsProps<T> {
  testId: string;
  variants: {
    [variantId: string]: T;
  };
  defaultVariant?: string;
  children: (props: T) => ReactNode;
}

export function ABTestProps<T>({
  testId,
  variants,
  defaultVariant = 'control',
<<<<<<< HEAD
  children,
=======
  children
>>>>>>> 02f0594e
}: ABTestPropsProps<T>) {
  const userTestingService = UserTestingService.getInstance();
  const variant = userTestingService.getVariant(testId) || defaultVariant;

<<<<<<< HEAD
  const variantProps =
    variants[variant] || variants[defaultVariant] || variants[Object.keys(variants)[0]];
=======
  const variantProps = variants[variant] || variants[defaultVariant] || variants[Object.keys(variants)[0]];
>>>>>>> 02f0594e

  return <>{children(variantProps)}</>;
}

export default ABTestWrapper;<|MERGE_RESOLUTION|>--- conflicted
+++ resolved
@@ -64,13 +64,8 @@
           testId,
           variant: assignedVariant || defaultVariant,
           event: trackingEvents.onView,
-<<<<<<< HEAD
-          type: 'ab_test_view',
-        },
-=======
           type: 'ab_test_view'
         }
->>>>>>> 02f0594e
       });
     }
   }, [testId, variants, defaultVariant, trackingEvents.onView]);
@@ -90,13 +85,8 @@
           variant,
           event,
           ...metadata,
-<<<<<<< HEAD
-          type: 'ab_test_event',
-        },
-=======
           type: 'ab_test_event'
         }
->>>>>>> 02f0594e
       });
     }
   };
@@ -149,14 +139,9 @@
     const userTestingService = UserTestingService.getInstance();
     const variant = userTestingService.getVariant(testId);
 
-<<<<<<< HEAD
-    const enhancedProps =
-      variant && variantProps[variant] ? { ...props, ...variantProps[variant] } : props;
-=======
     const enhancedProps = variant && variantProps[variant]
       ? { ...props, ...variantProps[variant] }
       : props;
->>>>>>> 02f0594e
 
     return <Component {...enhancedProps} />;
   };
@@ -176,21 +161,12 @@
   testId,
   variants,
   defaultVariant = 'control',
-<<<<<<< HEAD
-  children,
-=======
   children
->>>>>>> 02f0594e
 }: ABTestPropsProps<T>) {
   const userTestingService = UserTestingService.getInstance();
   const variant = userTestingService.getVariant(testId) || defaultVariant;
 
-<<<<<<< HEAD
-  const variantProps =
-    variants[variant] || variants[defaultVariant] || variants[Object.keys(variants)[0]];
-=======
   const variantProps = variants[variant] || variants[defaultVariant] || variants[Object.keys(variants)[0]];
->>>>>>> 02f0594e
 
   return <>{children(variantProps)}</>;
 }
