import React, { useEffect, useState, ReactNode } from 'react';
import UserTestingService from '../../services/user-testing';
import type { Metadata } from '../../types/utility-types';

interface ABTestWrapperProps {
  testId: string;
  variants: {
    [variantId: string]: ReactNode;
  };
  defaultVariant?: string;
  trackingEvents?: {
    onView?: string;
    onClick?: string;
    onConversion?: string;
  };
  children?: ReactNode;
  className?: string;
}

interface ABTestContextType {
  variant: string | null;
<<<<<<< HEAD
  trackConversion: (metric: string, value?: number
) => void;
  trackEvent: (event: string, metadata?: Metadata) => void;
=======
  trackConversion: (metric: string, value?: number) => void;
  trackEvent: (event: string, metadata?: Record<string, any>) => void;
>>>>>>> 0a801929
}

export const ABTestContext = React.createContext<ABTestContextType>({
  variant: null,
  trackConversion: () => {},
  trackEvent: () => {},
});

export function ABTestWrapper({
  testId,
  variants,
  defaultVariant = 'control',
  trackingEvents = {},
  children,
  className,
}: ABTestWrapperProps) {
  const [variant, setVariant] = useState<string | null>(null);
  const [isLoading, setIsLoading] = useState(true);
  const userTestingService = UserTestingService.getInstance();

  useEffect(() => {
    // Get variant assignment
    const assignedVariant = userTestingService.getVariant(testId);

    if (assignedVariant && variants[assignedVariant]) {
      setVariant(assignedVariant);
    } else if (variants[defaultVariant]) {
      setVariant(defaultVariant);
    } else {
      // Fallback to first available variant
      const firstVariant = Object.keys(variants)[0];
      setVariant(firstVariant || null);
    }

    setIsLoading(false);

    // Track view event
    if (trackingEvents.onView) {
      userTestingService.trackEvent({
        type: 'custom',
        metadata: {
          testId,
          variant: assignedVariant || defaultVariant,
          event: trackingEvents.onView,
          type: 'ab_test_view',
        },
      });
    }
  }, [testId, variants, defaultVariant, trackingEvents.onView]);

  const trackConversion = (metric: string, value: number = 1) => {
    if (variant) {
      userTestingService.trackABTestConversion(testId, metric, value);
    }
  };

<<<<<<< HEAD
  const trackEvent = (event: string, metadata: Metadata = {}) => {
=======
  const trackEvent = (event: string, metadata: Record<string, any> = {}) => {
>>>>>>> 0a801929
    if (variant) {
      userTestingService.trackEvent({
        type: 'custom',
        metadata: {
          testId,
          variant,
          event,
          ...metadata,
          type: 'ab_test_event',
        },
      });
    }
  };

  const handleClick = () => {
    if (trackingEvents.onClick) {
      trackEvent(trackingEvents.onClick);
    }
  };

  const contextValue: ABTestContextType = {
    variant,
    trackConversion,
    trackEvent,
  };

  // Show loading state or fallback
  if (isLoading || !variant) {
    return children || null;
  }

  // Render the selected variant
  const VariantComponent = variants[variant];

  return (
    <ABTestContext.Provider value={contextValue}>
      <div className={className} onClick={handleClick}>
        {VariantComponent || children}
      </div>
    </ABTestContext.Provider>
  );
}

// Hook to use A/B test context
export function useABTest() {
  const context = React.useContext(ABTestContext);
  if (!context) {
    throw new Error('useABTest must be used within an ABTestWrapper');
  }
  return context;
}

// Higher-order component for A/B testing
export function withABTest<P extends object>(
  Component: React.ComponentType<P>,
  testId: string,
  variantProps: { [variantId: string]: Partial<P> }
) {
  return function ABTestComponent(props: P) {
    const userTestingService = UserTestingService.getInstance();
    const variant = userTestingService.getVariant(testId);

    const enhancedProps =
      variant && variantProps[variant] ? { ...props, ...variantProps[variant] } : props;

    return <Component {...enhancedProps} />;
  };
}

// Component for simple A/B testing of props
interface ABTestPropsProps<T> {
  testId: string;
  variants: {
    [variantId: string]: T;
  };
  defaultVariant?: string;
  children: (props: T) => ReactNode;
}

export function ABTestProps<T>({
  testId,
  variants,
  defaultVariant = 'control',
  children,
}: ABTestPropsProps<T>) {
  const userTestingService = UserTestingService.getInstance();
  const variant = userTestingService.getVariant(testId) || defaultVariant;

  const variantProps =
    variants[variant] || variants[defaultVariant] || variants[Object.keys(variants)[0]];

  return <>{children(variantProps)}</>;
}

export default ABTestWrapper;<|MERGE_RESOLUTION|>--- conflicted
+++ resolved
@@ -19,14 +19,9 @@
 
 interface ABTestContextType {
   variant: string | null;
-<<<<<<< HEAD
   trackConversion: (metric: string, value?: number
 ) => void;
   trackEvent: (event: string, metadata?: Metadata) => void;
-=======
-  trackConversion: (metric: string, value?: number) => void;
-  trackEvent: (event: string, metadata?: Record<string, any>) => void;
->>>>>>> 0a801929
 }
 
 export const ABTestContext = React.createContext<ABTestContextType>({
@@ -83,11 +78,7 @@
     }
   };
 
-<<<<<<< HEAD
   const trackEvent = (event: string, metadata: Metadata = {}) => {
-=======
-  const trackEvent = (event: string, metadata: Record<string, any> = {}) => {
->>>>>>> 0a801929
     if (variant) {
       userTestingService.trackEvent({
         type: 'custom',
