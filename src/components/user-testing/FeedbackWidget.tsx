--- conflicted
+++ resolved
@@ -10,11 +10,7 @@
   X,
   ChevronUp,
   Send,
-<<<<<<< HEAD
-  ThumbsDown,
-=======
   ThumbsDown
->>>>>>> 02f0594e
 } from 'lucide-react';
 import FeedbackModal from './FeedbackModal';
 import BugReportModal from './BugReportModal';
@@ -36,13 +32,7 @@
   const [isExpanded, setIsExpanded] = useState(false);
   const [showFeedbackModal, setShowFeedbackModal] = useState(false);
   const [showBugModal, setShowBugModal] = useState(false);
-<<<<<<< HEAD
-  const [feedbackType, setFeedbackType] = useState<
-    'rating' | 'text' | 'bug' | 'suggestion' | 'complaint'
-  >('text');
-=======
   const [feedbackType, setFeedbackType] = useState<'rating' | 'text' | 'bug' | 'suggestion' | 'complaint'>('text');
->>>>>>> 02f0594e
   const [isVisible, setIsVisible] = useState(true);
   const [hasNewFeatures, setHasNewFeatures] = useState(true);
 
@@ -52,11 +42,7 @@
     'bottom-right': 'bottom-6 right-6',
     'bottom-left': 'bottom-6 left-6',
     'top-right': 'top-6 right-6',
-<<<<<<< HEAD
-    'top-left': 'top-6 left-6',
-=======
     'top-left': 'top-6 left-6'
->>>>>>> 02f0594e
   };
 
   const feedbackOptions = [
@@ -66,11 +52,7 @@
       description: 'Share your overall experience',
       icon: Star,
       color: 'text-yellow-600 hover:text-yellow-700',
-<<<<<<< HEAD
-      bgColor: 'hover:bg-yellow-50',
-=======
       bgColor: 'hover:bg-yellow-50'
->>>>>>> 02f0594e
     },
     {
       id: 'text',
@@ -78,11 +60,7 @@
       description: 'Share thoughts and suggestions',
       icon: MessageSquare,
       color: 'text-blue-600 hover:text-blue-700',
-<<<<<<< HEAD
-      bgColor: 'hover:bg-blue-50',
-=======
       bgColor: 'hover:bg-blue-50'
->>>>>>> 02f0594e
     },
     {
       id: 'suggestion',
@@ -90,11 +68,7 @@
       description: 'Suggest new features',
       icon: Lightbulb,
       color: 'text-green-600 hover:text-green-700',
-<<<<<<< HEAD
-      bgColor: 'hover:bg-green-50',
-=======
       bgColor: 'hover:bg-green-50'
->>>>>>> 02f0594e
     },
     {
       id: 'complaint',
@@ -102,11 +76,7 @@
       description: 'Something bothering you?',
       icon: ThumbsDown,
       color: 'text-orange-600 hover:text-orange-700',
-<<<<<<< HEAD
-      bgColor: 'hover:bg-orange-50',
-=======
       bgColor: 'hover:bg-orange-50'
->>>>>>> 02f0594e
     },
     {
       id: 'bug',
@@ -114,13 +84,8 @@
       description: 'Report technical problems',
       icon: Bug,
       color: 'text-red-600 hover:text-red-700',
-<<<<<<< HEAD
-      bgColor: 'hover:bg-red-50',
-    },
-=======
       bgColor: 'hover:bg-red-50'
     }
->>>>>>> 02f0594e
   ] as const;
 
   useEffect(() => {
@@ -187,13 +152,7 @@
                       <Icon className={`w-5 h-5 ${option.color}`} />
                       <div className="text-left">
                         <div className="font-medium text-sm">{option.title}</div>
-<<<<<<< HEAD
-                        <div className="text-xs text-gray-600">
-                          {option.description}
-                        </div>
-=======
                         <div className="text-xs text-gray-600">{option.description}</div>
->>>>>>> 02f0594e
                       </div>
                     </button>
                   );
