<<<<<<< HEAD
/// <reference lib="dom" />
=======
>>>>>>> 02f0594e
import React, { useState, useRef } from 'react';
import {
  Dialog,
  DialogContent,
  DialogHeader,
  DialogTitle,
<<<<<<< HEAD
  DialogDescription,
=======
  DialogDescription
>>>>>>> 02f0594e
} from '../ui/dialog';
import { Button } from '../ui/button';
import { Input } from '../ui/input';
import { Textarea } from '../ui/textarea';
import { Label } from '../ui/label';
import { Badge } from '../ui/badge';
import { Card, CardContent } from '../ui/card';
import { Tabs, TabsContent, TabsList, TabsTrigger } from '../ui/tabs';
import {
  Star,
  Camera,
  Send,
  ThumbsUp,
  ThumbsDown,
  Bug,
  Lightbulb,
  MessageSquare,
<<<<<<< HEAD
  X,
=======
  X
>>>>>>> 02f0594e
} from 'lucide-react';
import UserTestingService, { UserFeedback } from '../../services/user-testing';

interface FeedbackModalProps {
  isOpen: boolean;
  onClose: () => void;
  initialType?: 'rating' | 'text' | 'bug' | 'suggestion' | 'complaint';
  onFeedbackSubmitted?: (feedbackId: string) => void;
}

export function FeedbackModal({
  isOpen,
  onClose,
  initialType = 'text',
<<<<<<< HEAD
  onFeedbackSubmitted,
=======
  onFeedbackSubmitted
>>>>>>> 02f0594e
}: FeedbackModalProps) {
  const [activeTab, setActiveTab] = useState(initialType);
  const [rating, setRating] = useState(0);
  const [title, setTitle] = useState('');
  const [description, setDescription] = useState('');
  const [category, setCategory] = useState<UserFeedback['category']>('general');
  const [screenshot, setScreenshot] = useState<string | null>(null);
  const [isSubmitting, setIsSubmitting] = useState(false);
  const [submitted, setSubmitted] = useState(false);
  const canvasRef = useRef<HTMLCanvasElement>(null);

  const userTestingService = UserTestingService.getInstance();

  const categories = [
    { id: 'ui', label: 'User Interface', icon: '🎨' },
    { id: 'performance', label: 'Performance', icon: '⚡' },
    { id: 'feature', label: 'Features', icon: '✨' },
    { id: 'bug', label: 'Bug Report', icon: '🐛' },
<<<<<<< HEAD
    { id: 'general', label: 'General', icon: '💬' },
=======
    { id: 'general', label: 'General', icon: '💬' }
>>>>>>> 02f0594e
  ] as const;

  const takeScreenshot = async () => {
    try {
      const stream = await navigator.mediaDevices.getDisplayMedia({ video: true });
      const video = document.createElement('video');
      video.srcObject = stream;
      video.play();

      video.addEventListener('loadedmetadata', () => {
        const canvas = canvasRef.current;
        if (!canvas) return;

        canvas.width = video.videoWidth;
        canvas.height = video.videoHeight;
        const ctx = canvas.getContext('2d');
        ctx?.drawImage(video, 0, 0);

        const screenshotData = canvas.toDataURL('image/png');
        setScreenshot(screenshotData);

        stream.getTracks().forEach(track => track.stop());
      });
    } catch (error) {
      console.error('Failed to take screenshot:', error);
    }
  };

  const handleSubmit = async (e: React.FormEvent) => {
    e.preventDefault();
    if (isSubmitting || !title.trim()) return;

    setIsSubmitting(true);

    try {
      const feedbackData: Partial<UserFeedback> = {
        type: activeTab as UserFeedback['type'],
        category,
        rating: activeTab === 'rating' ? rating : undefined,
        title: title.trim(),
        description: description.trim(),
        screenshot: screenshot || undefined,
        page: window.location.pathname,
<<<<<<< HEAD
        action: 'manual_feedback',
=======
        action: 'manual_feedback'
>>>>>>> 02f0594e
      };

      const feedbackId = await userTestingService.submitFeedback(feedbackData);

      setSubmitted(true);
      onFeedbackSubmitted?.(feedbackId);

      // Reset form after short delay
      setTimeout(() => {
        resetForm();
        onClose();
      }, 2000);

    } catch (error) {
      console.error('Failed to submit feedback:', error);
    } finally {
      setIsSubmitting(false);
    }
  };

  const resetForm = () => {
    setRating(0);
    setTitle('');
    setDescription('');
    setCategory('general');
    setScreenshot(null);
    setSubmitted(false);
    setIsSubmitting(false);
  };

  const handleClose = () => {
    resetForm();
    onClose();
  };

  if (submitted) {
    return (
      <Dialog open={isOpen} onOpenChange={handleClose}>
        <DialogContent className="sm:max-w-md">
          <div className="flex flex-col items-center text-center p-6">
            <div className="w-16 h-16 bg-green-100 rounded-full flex items-center justify-center mb-4">
              <ThumbsUp className="w-8 h-8 text-green-600" />
            </div>
            <h3 className="text-lg font-semibold mb-2">Thank you for your feedback!</h3>
            <p className="text-gray-600 mb-4">
              Your input helps us improve the Relife Alarms experience.
            </p>
            <Badge variant="secondary" className="mb-4">
              Feedback submitted successfully
            </Badge>
          </div>
        </DialogContent>
      </Dialog>
    );
  }

  return (
    <Dialog open={isOpen} onOpenChange={handleClose}>
      <DialogContent className="sm:max-w-2xl max-h-[90vh] overflow-y-auto">
        <DialogHeader>
          <DialogTitle className="flex items-center gap-2">
            <MessageSquare className="w-5 h-5" />
            Share Your Feedback
          </DialogTitle>
          <DialogDescription>
            Help us improve Relife Alarms by sharing your thoughts and experiences.
          </DialogDescription>
        </DialogHeader>

        <Tabs value={activeTab} onValueChange={setActiveTab} className="w-full">
          <TabsList className="grid w-full grid-cols-5">
            <TabsTrigger value="rating" className="flex items-center gap-1">
              <Star className="w-4 h-4" />
              <span className="hidden sm:inline">Rating</span>
            </TabsTrigger>
            <TabsTrigger value="text" className="flex items-center gap-1">
              <MessageSquare className="w-4 h-4" />
              <span className="hidden sm:inline">Comment</span>
            </TabsTrigger>
            <TabsTrigger value="suggestion" className="flex items-center gap-1">
              <Lightbulb className="w-4 h-4" />
              <span className="hidden sm:inline">Idea</span>
            </TabsTrigger>
            <TabsTrigger value="bug" className="flex items-center gap-1">
              <Bug className="w-4 h-4" />
              <span className="hidden sm:inline">Bug</span>
            </TabsTrigger>
            <TabsTrigger value="complaint" className="flex items-center gap-1">
              <ThumbsDown className="w-4 h-4" />
              <span className="hidden sm:inline">Issue</span>
            </TabsTrigger>
          </TabsList>

          <form onSubmit={handleSubmit} className="space-y-6 mt-6">
            <TabsContent value="rating" className="space-y-4">
              <div>
                <Label className="text-base font-medium">How would you rate your experience?</Label>
                <div className="flex items-center gap-2 mt-2">
                  {[1, 2, 3, 4, 5].map(star => (
                    <button
                      key={star}
                      type="button"
                      onClick={() => setRating(star)}
                      className={`p-1 rounded ${
                        star <= rating
                          ? 'text-yellow-400'
                          : 'text-gray-300 hover:text-yellow-200'
                      }`}
                    >
                      <Star className="w-8 h-8 fill-current" />
                    </button>
                  ))}
                  {rating > 0 && (
                    <span className="ml-2 text-sm text-gray-600">
                      {rating} star{rating !== 1 ? 's' : ''}
                    </span>
                  )}
                </div>
              </div>
            </TabsContent>

            <TabsContent value="text" className="space-y-4">
              <div>
                <Label className="text-base font-medium">Share your thoughts</Label>
                <p className="text-sm text-gray-600 mt-1">
                  Tell us what you love, what could be better, or any general feedback.
                </p>
              </div>
            </TabsContent>

            <TabsContent value="suggestion" className="space-y-4">
              <div>
                <Label className="text-base font-medium">What's your idea?</Label>
                <p className="text-sm text-gray-600 mt-1">
                  Share feature requests, improvements, or new ideas for Relife Alarms.
                </p>
              </div>
            </TabsContent>

            <TabsContent value="bug" className="space-y-4">
              <div>
                <Label className="text-base font-medium">Report a problem</Label>
                <p className="text-sm text-gray-600 mt-1">
                  Describe any issues, crashes, or unexpected behavior you've encountered.
                </p>
              </div>
            </TabsContent>

            <TabsContent value="complaint" className="space-y-4">
              <div>
                <Label className="text-base font-medium">What's bothering you?</Label>
                <p className="text-sm text-gray-600 mt-1">
                  Let us know about any frustrations or concerns with the app.
                </p>
              </div>
            </TabsContent>

            {/* Common form fields */}
            <div className="space-y-4">
              <div>
                <Label htmlFor="title">Subject *</Label>
                <Input
                  id="title"
                  value={title}
                  onChange={e => setTitle(e.target.value)}
                  placeholder="Brief summary of your feedback"
                  className="mt-1"
                  required
                />
              </div>

              <div>
                <Label htmlFor="description">Description</Label>
                <Textarea
                  id="description"
                  value={description}
                  onChange={e => setDescription(e.target.value)}
                  placeholder="Provide more details about your feedback..."
                  className="mt-1 min-h-[100px]"
                  rows={4}
                />
              </div>

              <div>
                <Label>Category</Label>
                <div className="flex flex-wrap gap-2 mt-2">
                  {categories.map(cat => (
                    <button
                      key={cat.id}
                      type="button"
                      onClick={() => setCategory(cat.id)}
                      className={`flex items-center gap-2 px-3 py-2 rounded-lg border transition-colors ${
                        category === cat.id
                          ? 'bg-primary text-primary-foreground border-primary'
                          : 'hover:bg-gray-50 border-gray-200'
                      }`}
                    >
                      <span>{cat.icon}</span>
                      <span className="text-sm">{cat.label}</span>
                    </button>
                  ))}
                </div>
              </div>

              <div className="space-y-3">
                <div className="flex items-center justify-between">
                  <Label>Screenshot (optional)</Label>
                  <Button
                    type="button"
                    variant="outline"
                    size="sm"
                    onClick={takeScreenshot}
                    className="flex items-center gap-2"
                  >
                    <Camera className="w-4 h-4" />
                    Take Screenshot
                  </Button>
                </div>

                {screenshot && (
                  <Card>
                    <CardContent className="p-4">
                      <div className="flex items-center justify-between mb-2">
                        <span className="text-sm font-medium">Screenshot attached</span>
                        <Button
                          type="button"
                          variant="ghost"
                          size="sm"
                          onClick={() => setScreenshot(null)}
                        >
                          <X className="w-4 h-4" />
                        </Button>
                      </div>
                      <img
                        src={screenshot}
                        alt="Screenshot"
                        className="w-full h-32 object-cover rounded border"
                      />
                    </CardContent>
                  </Card>
                )}
              </div>
            </div>

            <div className="flex justify-end gap-3 pt-4 border-t">
              <Button
                type="button"
                variant="outline"
                onClick={handleClose}
                disabled={isSubmitting}
              >
                Cancel
              </Button>
              <Button
                type="submit"
                disabled={isSubmitting || !title.trim()}
                className="flex items-center gap-2"
              >
                {isSubmitting ? (
                  <>
                    <div className="w-4 h-4 border-2 border-white border-t-transparent rounded-full animate-spin" />
                    Submitting...
                  </>
                ) : (
                  <>
                    <Send className="w-4 h-4" />
                    Submit Feedback
                  </>
                )}
              </Button>
            </div>
          </form>
        </Tabs>

        <canvas ref={canvasRef} className="hidden" />
      </DialogContent>
    </Dialog>
  );
}

export default FeedbackModal;<|MERGE_RESOLUTION|>--- conflicted
+++ resolved
@@ -1,18 +1,10 @@
-<<<<<<< HEAD
-/// <reference lib="dom" />
-=======
->>>>>>> 02f0594e
 import React, { useState, useRef } from 'react';
 import {
   Dialog,
   DialogContent,
   DialogHeader,
   DialogTitle,
-<<<<<<< HEAD
-  DialogDescription,
-=======
   DialogDescription
->>>>>>> 02f0594e
 } from '../ui/dialog';
 import { Button } from '../ui/button';
 import { Input } from '../ui/input';
@@ -30,11 +22,7 @@
   Bug,
   Lightbulb,
   MessageSquare,
-<<<<<<< HEAD
-  X,
-=======
   X
->>>>>>> 02f0594e
 } from 'lucide-react';
 import UserTestingService, { UserFeedback } from '../../services/user-testing';
 
@@ -49,11 +37,7 @@
   isOpen,
   onClose,
   initialType = 'text',
-<<<<<<< HEAD
-  onFeedbackSubmitted,
-=======
   onFeedbackSubmitted
->>>>>>> 02f0594e
 }: FeedbackModalProps) {
   const [activeTab, setActiveTab] = useState(initialType);
   const [rating, setRating] = useState(0);
@@ -72,11 +56,7 @@
     { id: 'performance', label: 'Performance', icon: '⚡' },
     { id: 'feature', label: 'Features', icon: '✨' },
     { id: 'bug', label: 'Bug Report', icon: '🐛' },
-<<<<<<< HEAD
-    { id: 'general', label: 'General', icon: '💬' },
-=======
     { id: 'general', label: 'General', icon: '💬' }
->>>>>>> 02f0594e
   ] as const;
 
   const takeScreenshot = async () => {
@@ -120,11 +100,7 @@
         description: description.trim(),
         screenshot: screenshot || undefined,
         page: window.location.pathname,
-<<<<<<< HEAD
-        action: 'manual_feedback',
-=======
         action: 'manual_feedback'
->>>>>>> 02f0594e
       };
 
       const feedbackId = await userTestingService.submitFeedback(feedbackData);
