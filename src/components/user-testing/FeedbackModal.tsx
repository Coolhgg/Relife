--- conflicted
+++ resolved
@@ -271,11 +271,7 @@
                 <Input
                   id="title"
                   value={title}
-<<<<<<< HEAD
                   onChange={(e: React.ChangeEvent<HTMLTextAreaElement>) => setTitle(e.target.value)}
-=======
-                  onChange={(e: any) => setTitle(e.target.value)}
->>>>>>> 0a801929
                   placeholder="Brief summary of your feedback"
                   className="mt-1"
                   required
@@ -287,11 +283,7 @@
                 <Textarea
                   id="description"
                   value={description}
-<<<<<<< HEAD
                   onChange={(e: React.ChangeEvent<HTMLTextAreaElement>) => setDescription(e.target.value)}
-=======
-                  onChange={(e: any) => setDescription(e.target.value)}
->>>>>>> 0a801929
                   placeholder="Provide more details about your feedback..."
                   className="mt-1 min-h-[100px]"
                   rows={4}
