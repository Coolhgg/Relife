import React, { useState, useEffect } from 'react';
import { Button } from '../ui/button';
import { Card, CardContent } from '../ui/card';
import { Badge } from '../ui/badge';
import { Progress } from '../ui/progress';
import {
  MessageSquare,
  Bug,
  Star,
  Lightbulb,
  X,
  ChevronUp,
  Send,
  ThumbsDown,
  Zap,
  Gift,
  Heart,
  Award,
  Sparkles,
  Users,
<<<<<<< HEAD
  TrendingUp,
=======
  TrendingUp
>>>>>>> 02f0594e
} from 'lucide-react';
import RedesignedFeedbackModal from './RedesignedFeedbackModal';
import UserTestingService from '../../services/user-testing';
import { useTheme } from '../../hooks/useTheme';

interface RedesignedFeedbackWidgetProps {
  position?: 'bottom-right' | 'bottom-left' | 'top-right' | 'top-left';
  showBadge?: boolean;
  autoHide?: boolean;
  autoHideDelay?: number;
  enableGamification?: boolean;
  enableAnonymous?: boolean;
  useMultiStep?: boolean;
  userPoints?: number;
  userLevel?: string;
  showStats?: boolean;
}

interface QuickAction {
  id: string;
  title: string;
  description: string;
  icon: React.ElementType;
  color: string;
  bgColor: string;
  action: () => void;
}

export function RedesignedFeedbackWidget({
  position = 'bottom-right',
  showBadge = true,
  autoHide = false,
  autoHideDelay = 5000,
  enableGamification = true,
  enableAnonymous = true,
  useMultiStep = true,
  userPoints = 0,
  userLevel = 'Beginner',
<<<<<<< HEAD
  showStats = true,
=======
  showStats = true
>>>>>>> 02f0594e
}: RedesignedFeedbackWidgetProps) {
  const { themeConfig, theme } = useTheme();
  const [isExpanded, setIsExpanded] = useState(false);
  const [showFeedbackModal, setShowFeedbackModal] = useState(false);
<<<<<<< HEAD
  const [feedbackType, setFeedbackType] = useState<
    'rating' | 'text' | 'bug' | 'suggestion' | 'complaint'
  >('text');
=======
  const [feedbackType, setFeedbackType] = useState<'rating' | 'text' | 'bug' | 'suggestion' | 'complaint'>('text');
>>>>>>> 02f0594e
  const [isVisible, setIsVisible] = useState(true);
  const [currentPoints, setCurrentPoints] = useState(userPoints);
  const [recentFeedbackCount, setRecentFeedbackCount] = useState(0);
  const [pulseAnimation, setPulseAnimation] = useState(false);

  const userTestingService = UserTestingService.getInstance();

  const positionClasses = {
    'bottom-right': 'bottom-6 right-6',
    'bottom-left': 'bottom-6 left-6',
    'top-right': 'top-6 right-6',
<<<<<<< HEAD
    'top-left': 'top-6 left-6',
=======
    'top-left': 'top-6 left-6'
>>>>>>> 02f0594e
  };

  // Quick action buttons
  const quickActions: QuickAction[] = [
    {
      id: 'love',
      title: 'Love It!',
      description: 'Share what you love',
      icon: Heart,
      color: 'text-pink-600',
      bgColor: 'hover:bg-pink-50 dark:hover:bg-pink-900/20',
<<<<<<< HEAD
      action: () => handleQuickFeedback('rating', '💖 I love this app!'),
=======
      action: () => handleQuickFeedback('rating', '💖 I love this app!')
>>>>>>> 02f0594e
    },
    {
      id: 'suggestion',
      title: 'Got an Idea?',
      description: 'Suggest improvements',
      icon: Lightbulb,
      color: 'text-yellow-600',
      bgColor: 'hover:bg-yellow-50 dark:hover:bg-yellow-900/20',
<<<<<<< HEAD
      action: () => handleQuickFeedback('suggestion', ''),
=======
      action: () => handleQuickFeedback('suggestion', '')
>>>>>>> 02f0594e
    },
    {
      id: 'bug',
      title: 'Found a Bug?',
      description: 'Report issues',
      icon: Bug,
      color: 'text-red-600',
      bgColor: 'hover:bg-red-50 dark:hover:bg-red-900/20',
<<<<<<< HEAD
      action: () => handleQuickFeedback('bug', ''),
=======
      action: () => handleQuickFeedback('bug', '')
>>>>>>> 02f0594e
    },
    {
      id: 'general',
      title: 'General Feedback',
      description: 'Share your thoughts',
      icon: MessageSquare,
      color: 'text-blue-600',
      bgColor: 'hover:bg-blue-50 dark:hover:bg-blue-900/20',
<<<<<<< HEAD
      action: () => handleQuickFeedback('text', ''),
    },
=======
      action: () => handleQuickFeedback('text', '')
    }
>>>>>>> 02f0594e
  ];

  useEffect(() => {
    if (autoHide && isExpanded) {
      const timer = setTimeout(() => {
        setIsExpanded(false);
      }, autoHideDelay);
      return () => clearTimeout(timer);
    }
  }, [autoHide, autoHideDelay, isExpanded]);

  // Pulse animation for engagement
  useEffect(() => {
    const interval = setInterval(() => {
      if (!isExpanded && Math.random() > 0.7) {
        setPulseAnimation(true);
        setTimeout(() => setPulseAnimation(false), 1000);
      }
    }, 30000); // Every 30 seconds

    return () => clearInterval(interval);
  }, [isExpanded]);

  const handleQuickFeedback = (type: typeof feedbackType, prefilledText?: string) => {
    setFeedbackType(type);
    setShowFeedbackModal(true);
    setIsExpanded(false);
  };

  const handleFeedbackSubmitted = (feedbackId: string, rewardPoints: number) => {
    console.log('Feedback submitted:', feedbackId);
    if (enableGamification) {
      setCurrentPoints(prev => prev + rewardPoints);
      setRecentFeedbackCount(prev => prev + 1);
    }
  };

  const getLevelProgress = () => {
    const levels = [
      { name: 'Beginner', min: 0, max: 100, color: 'from-gray-400 to-gray-500' },
      { name: 'Contributor', min: 100, max: 300, color: 'from-green-400 to-green-500' },
      { name: 'Expert', min: 300, max: 600, color: 'from-blue-400 to-blue-500' },
      { name: 'Master', min: 600, max: 1000, color: 'from-purple-400 to-purple-500' },
<<<<<<< HEAD
      {
        name: 'Legend',
        min: 1000,
        max: Infinity,
        color: 'from-yellow-400 to-orange-500',
      },
    ];

    const currentLevel =
      levels.find(level => currentPoints >= level.min && currentPoints < level.max) ||
      levels[0];

    const progress =
      currentLevel.max === Infinity
        ? 100
        : ((currentPoints - currentLevel.min) / (currentLevel.max - currentLevel.min)) *
          100;
=======
      { name: 'Legend', min: 1000, max: Infinity, color: 'from-yellow-400 to-orange-500' }
    ];

    const currentLevel = levels.find(level =>
      currentPoints >= level.min && currentPoints < level.max
    ) || levels[0];

    const progress = currentLevel.max === Infinity
      ? 100
      : ((currentPoints - currentLevel.min) / (currentLevel.max - currentLevel.min)) * 100;
>>>>>>> 02f0594e

    return { currentLevel, progress };
  };

  if (!isVisible) return null;

  const { currentLevel, progress } = getLevelProgress();

  return (
    <>
<<<<<<< HEAD
      <div
        className={`fixed ${positionClasses[position]} z-50 transition-all duration-500 ease-out ${
          isExpanded ? 'scale-100' : 'scale-100'
        }`}
      >
        {isExpanded ? (
          <Card
            className={`w-80 shadow-2xl border-0 bg-white/95 dark:bg-gray-900/95 backdrop-blur-lg ${
              themeConfig.spacing?.borderRadius?.xl ? 'rounded-2xl' : 'rounded-lg'
            }`}
          >
=======
      <div className={`fixed ${positionClasses[position]} z-50 transition-all duration-500 ease-out ${
        isExpanded ? 'scale-100' : 'scale-100'
      }`}>
        {isExpanded ? (
          <Card className={`w-80 shadow-2xl border-0 bg-white/95 dark:bg-gray-900/95 backdrop-blur-lg ${
            themeConfig.spacing?.borderRadius?.xl ? 'rounded-2xl' : 'rounded-lg'
          }`}>
>>>>>>> 02f0594e
            <CardContent className="p-0">
              {/* Header */}
              <div className="p-4 border-b bg-gradient-to-r from-primary/5 to-primary/10 rounded-t-2xl">
                <div className="flex items-center justify-between">
                  <div className="flex items-center gap-3">
                    <div className="w-10 h-10 bg-gradient-to-br from-primary to-primary/80 rounded-full flex items-center justify-center">
                      <MessageSquare className="w-5 h-5 text-white" />
                    </div>
                    <div>
                      <h3 className="font-bold text-lg">Feedback Hub</h3>
                      <p className="text-xs text-gray-600 dark:text-gray-400">Help us improve Relife</p>
                    </div>
                  </div>
                  <Button
                    variant="ghost"
                    size="sm"
                    onClick={() => setIsExpanded(false)}
                    className="h-8 w-8 p-0 rounded-full"
                  >
                    <X className="w-4 h-4" />
                  </Button>
                </div>

                {/* Gamification Stats */}
                {enableGamification && showStats && (
                  <div className="mt-4 p-3 bg-white/50 dark:bg-gray-800/50 rounded-xl">
                    <div className="flex items-center justify-between mb-2">
                      <div className="flex items-center gap-2">
                        <Award className="w-4 h-4 text-primary" />
                        <span className="text-sm font-semibold">{currentLevel.name}</span>
                      </div>
                      <div className="flex items-center gap-1 text-primary">
                        <Sparkles className="w-3 h-3" />
                        <span className="text-sm font-bold">{currentPoints}</span>
                      </div>
                    </div>
                    {currentLevel.max !== Infinity && (
                      <div className="space-y-1">
                        <Progress
                          value={progress}
                          className="h-2"
                        />
                        <div className="flex justify-between text-xs text-gray-500">
                          <span>{currentLevel.min}</span>
                          <span>{currentLevel.max}</span>
                        </div>
                      </div>
                    )}
                  </div>
                )}
              </div>

              {/* Quick Actions */}
              <div className="p-4 space-y-3">
                <h4 className="font-semibold text-sm text-gray-700 dark:text-gray-300 mb-3">
                  Quick Actions
                </h4>

                <div className="space-y-2">
                  {quickActions.map(action => {
                    const Icon = action.icon;
                    return (
                      <button
                        key={action.id}
                        onClick={action.action}
                        className={`w-full flex items-center gap-3 p-3 rounded-xl transition-all duration-200 hover:scale-[1.02] ${action.bgColor} group`}
                      >
                        <div className={`w-8 h-8 rounded-full bg-gray-100 dark:bg-gray-800 flex items-center justify-center group-hover:scale-110 transition-transform duration-200`}>
                          <Icon className={`w-4 h-4 ${action.color}`} />
                        </div>
                        <div className="text-left flex-1">
                          <div className="font-medium text-sm">{action.title}</div>
<<<<<<< HEAD
                          <div className="text-xs text-gray-500 dark:text-gray-400">
                            {action.description}
                          </div>
                        </div>
                        {enableGamification && (
                          <Badge variant="secondary" className="text-xs">
                            {action.id === 'bug'
                              ? '25'
                              : action.id === 'love'
                                ? '15'
                                : '10'}{' '}
                            pts
=======
                          <div className="text-xs text-gray-500 dark:text-gray-400">{action.description}</div>
                        </div>
                        {enableGamification && (
                          <Badge variant="secondary" className="text-xs">
                            {action.id === 'bug' ? '25' : action.id === 'love' ? '15' : '10'} pts
>>>>>>> 02f0594e
                          </Badge>
                        )}
                      </button>
                    );
                  })}
                </div>

                {/* Detailed Feedback Button */}
                <button
                  onClick={() => {
                    setFeedbackType('text');
                    setShowFeedbackModal(true);
                    setIsExpanded(false);
                  }}
                  className="w-full mt-4 p-3 bg-gradient-to-r from-primary to-primary/80 text-primary-foreground rounded-xl font-medium transition-all duration-200 hover:scale-[1.02] hover:shadow-lg flex items-center justify-center gap-2"
                >
                  <Send className="w-4 h-4" />
                  Share Detailed Feedback
                </button>
              </div>

              {/* Stats Footer */}
              {enableGamification && showStats && recentFeedbackCount > 0 && (
                <div className="p-4 border-t bg-gradient-to-r from-green-50 to-emerald-50 dark:from-green-900/20 dark:to-emerald-900/20 rounded-b-2xl">
                  <div className="flex items-center justify-between text-sm">
                    <div className="flex items-center gap-2 text-green-700 dark:text-green-300">
                      <TrendingUp className="w-4 h-4" />
                      <span className="font-medium">Recent feedback: {recentFeedbackCount}</span>
                    </div>
                    <div className="flex items-center gap-1 text-green-600 dark:text-green-400">
                      <Gift className="w-3 h-3" />
                      <span className="text-xs font-bold">+{recentFeedbackCount * 10} pts earned</span>
                    </div>
                  </div>
                </div>
              )}
            </CardContent>
          </Card>
        ) : (
          <div className="relative">
            <Button
              onClick={() => setIsExpanded(true)}
              className={`rounded-full w-14 h-14 shadow-2xl hover:scale-110 transition-all duration-300 bg-gradient-to-br from-primary to-primary/80 hover:from-primary/90 hover:to-primary/70 border-4 border-white/20 ${
                pulseAnimation ? 'animate-pulse' : ''
              }`}
              size="lg"
            >
              <MessageSquare className="w-6 h-6" />
            </Button>

            {/* Notification Badge */}
            {showBadge && (
              <div className="absolute -top-1 -right-1 w-6 h-6 bg-gradient-to-br from-red-500 to-pink-500 rounded-full flex items-center justify-center text-white text-xs font-bold shadow-lg animate-bounce">
                <Zap className="w-3 h-3" />
              </div>
            )}

            {/* Points Display */}
            {enableGamification && showStats && currentPoints > 0 && (
              <div className="absolute -top-8 left-1/2 transform -translate-x-1/2 bg-white dark:bg-gray-800 px-2 py-1 rounded-full shadow-lg border text-xs font-bold text-primary whitespace-nowrap">
                {currentPoints} pts
              </div>
            )}

            {/* Level Badge */}
            {enableGamification && showStats && userLevel && (
              <div className="absolute -bottom-2 -right-2 bg-gradient-to-br from-yellow-400 to-orange-500 text-white text-xs font-bold px-2 py-1 rounded-full shadow-lg">
                {currentLevel.name.charAt(0)}
              </div>
            )}
          </div>
        )}
      </div>

      <RedesignedFeedbackModal
        isOpen={showFeedbackModal}
        onClose={() => setShowFeedbackModal(false)}
        initialType={feedbackType}
        onFeedbackSubmitted={handleFeedbackSubmitted}
        enableGamification={enableGamification}
        enableAnonymous={enableAnonymous}
        useMultiStep={useMultiStep}
      />
    </>
  );
}

export default RedesignedFeedbackWidget;<|MERGE_RESOLUTION|>--- conflicted
+++ resolved
@@ -18,11 +18,7 @@
   Award,
   Sparkles,
   Users,
-<<<<<<< HEAD
-  TrendingUp,
-=======
   TrendingUp
->>>>>>> 02f0594e
 } from 'lucide-react';
 import RedesignedFeedbackModal from './RedesignedFeedbackModal';
 import UserTestingService from '../../services/user-testing';
@@ -61,22 +57,12 @@
   useMultiStep = true,
   userPoints = 0,
   userLevel = 'Beginner',
-<<<<<<< HEAD
-  showStats = true,
-=======
   showStats = true
->>>>>>> 02f0594e
 }: RedesignedFeedbackWidgetProps) {
   const { themeConfig, theme } = useTheme();
   const [isExpanded, setIsExpanded] = useState(false);
   const [showFeedbackModal, setShowFeedbackModal] = useState(false);
-<<<<<<< HEAD
-  const [feedbackType, setFeedbackType] = useState<
-    'rating' | 'text' | 'bug' | 'suggestion' | 'complaint'
-  >('text');
-=======
   const [feedbackType, setFeedbackType] = useState<'rating' | 'text' | 'bug' | 'suggestion' | 'complaint'>('text');
->>>>>>> 02f0594e
   const [isVisible, setIsVisible] = useState(true);
   const [currentPoints, setCurrentPoints] = useState(userPoints);
   const [recentFeedbackCount, setRecentFeedbackCount] = useState(0);
@@ -88,11 +74,7 @@
     'bottom-right': 'bottom-6 right-6',
     'bottom-left': 'bottom-6 left-6',
     'top-right': 'top-6 right-6',
-<<<<<<< HEAD
-    'top-left': 'top-6 left-6',
-=======
     'top-left': 'top-6 left-6'
->>>>>>> 02f0594e
   };
 
   // Quick action buttons
@@ -104,11 +86,7 @@
       icon: Heart,
       color: 'text-pink-600',
       bgColor: 'hover:bg-pink-50 dark:hover:bg-pink-900/20',
-<<<<<<< HEAD
-      action: () => handleQuickFeedback('rating', '💖 I love this app!'),
-=======
       action: () => handleQuickFeedback('rating', '💖 I love this app!')
->>>>>>> 02f0594e
     },
     {
       id: 'suggestion',
@@ -117,11 +95,7 @@
       icon: Lightbulb,
       color: 'text-yellow-600',
       bgColor: 'hover:bg-yellow-50 dark:hover:bg-yellow-900/20',
-<<<<<<< HEAD
-      action: () => handleQuickFeedback('suggestion', ''),
-=======
       action: () => handleQuickFeedback('suggestion', '')
->>>>>>> 02f0594e
     },
     {
       id: 'bug',
@@ -130,11 +104,7 @@
       icon: Bug,
       color: 'text-red-600',
       bgColor: 'hover:bg-red-50 dark:hover:bg-red-900/20',
-<<<<<<< HEAD
-      action: () => handleQuickFeedback('bug', ''),
-=======
       action: () => handleQuickFeedback('bug', '')
->>>>>>> 02f0594e
     },
     {
       id: 'general',
@@ -143,13 +113,8 @@
       icon: MessageSquare,
       color: 'text-blue-600',
       bgColor: 'hover:bg-blue-50 dark:hover:bg-blue-900/20',
-<<<<<<< HEAD
-      action: () => handleQuickFeedback('text', ''),
-    },
-=======
       action: () => handleQuickFeedback('text', '')
     }
->>>>>>> 02f0594e
   ];
 
   useEffect(() => {
@@ -193,25 +158,6 @@
       { name: 'Contributor', min: 100, max: 300, color: 'from-green-400 to-green-500' },
       { name: 'Expert', min: 300, max: 600, color: 'from-blue-400 to-blue-500' },
       { name: 'Master', min: 600, max: 1000, color: 'from-purple-400 to-purple-500' },
-<<<<<<< HEAD
-      {
-        name: 'Legend',
-        min: 1000,
-        max: Infinity,
-        color: 'from-yellow-400 to-orange-500',
-      },
-    ];
-
-    const currentLevel =
-      levels.find(level => currentPoints >= level.min && currentPoints < level.max) ||
-      levels[0];
-
-    const progress =
-      currentLevel.max === Infinity
-        ? 100
-        : ((currentPoints - currentLevel.min) / (currentLevel.max - currentLevel.min)) *
-          100;
-=======
       { name: 'Legend', min: 1000, max: Infinity, color: 'from-yellow-400 to-orange-500' }
     ];
 
@@ -222,7 +168,6 @@
     const progress = currentLevel.max === Infinity
       ? 100
       : ((currentPoints - currentLevel.min) / (currentLevel.max - currentLevel.min)) * 100;
->>>>>>> 02f0594e
 
     return { currentLevel, progress };
   };
@@ -233,19 +178,6 @@
 
   return (
     <>
-<<<<<<< HEAD
-      <div
-        className={`fixed ${positionClasses[position]} z-50 transition-all duration-500 ease-out ${
-          isExpanded ? 'scale-100' : 'scale-100'
-        }`}
-      >
-        {isExpanded ? (
-          <Card
-            className={`w-80 shadow-2xl border-0 bg-white/95 dark:bg-gray-900/95 backdrop-blur-lg ${
-              themeConfig.spacing?.borderRadius?.xl ? 'rounded-2xl' : 'rounded-lg'
-            }`}
-          >
-=======
       <div className={`fixed ${positionClasses[position]} z-50 transition-all duration-500 ease-out ${
         isExpanded ? 'scale-100' : 'scale-100'
       }`}>
@@ -253,7 +185,6 @@
           <Card className={`w-80 shadow-2xl border-0 bg-white/95 dark:bg-gray-900/95 backdrop-blur-lg ${
             themeConfig.spacing?.borderRadius?.xl ? 'rounded-2xl' : 'rounded-lg'
           }`}>
->>>>>>> 02f0594e
             <CardContent className="p-0">
               {/* Header */}
               <div className="p-4 border-b bg-gradient-to-r from-primary/5 to-primary/10 rounded-t-2xl">
@@ -326,26 +257,11 @@
                         </div>
                         <div className="text-left flex-1">
                           <div className="font-medium text-sm">{action.title}</div>
-<<<<<<< HEAD
-                          <div className="text-xs text-gray-500 dark:text-gray-400">
-                            {action.description}
-                          </div>
-                        </div>
-                        {enableGamification && (
-                          <Badge variant="secondary" className="text-xs">
-                            {action.id === 'bug'
-                              ? '25'
-                              : action.id === 'love'
-                                ? '15'
-                                : '10'}{' '}
-                            pts
-=======
                           <div className="text-xs text-gray-500 dark:text-gray-400">{action.description}</div>
                         </div>
                         {enableGamification && (
                           <Badge variant="secondary" className="text-xs">
                             {action.id === 'bug' ? '25' : action.id === 'love' ? '15' : '10'} pts
->>>>>>> 02f0594e
                           </Badge>
                         )}
                       </button>
