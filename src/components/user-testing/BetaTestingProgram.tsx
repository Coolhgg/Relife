--- conflicted
+++ resolved
@@ -92,7 +92,7 @@
 
   useEffect(() => {
     loadBetaData();
-  }, [loadBetaData]);
+  }, []);
 
   const loadBetaData = () => {
     // Mock data - in real app, load from backend
@@ -205,15 +205,9 @@
       status: 'draft',
       targetParticipants: newProgram.targetParticipants,
       currentParticipants: 0,
-<<<<<<< HEAD
-      features: newProgram.features.filter((f: unknown) => f.trim()),
-      requirements: newProgram.requirements.filter((r: unknown) => r.trim()),
-      rewards: newProgram.rewards.filter((r: unknown) => r.trim()),
-=======
       features: newProgram.features.filter((f: any) => f.trim()),
       requirements: newProgram.requirements.filter((r: any) => r.trim()),
       rewards: newProgram.rewards.filter((r: any) => r.trim()),
->>>>>>> 2afb321e
     };
 
     setPrograms([...programs, program]);
@@ -226,8 +220,8 @@
 
     const emails = inviteEmails
       .split('\n')
-      .map((email: unknown) => email.trim())
-      .filter((email: unknown) => email);
+      .map((email: any) => e // auto: implicit anymail.trim())
+      .filter((email: any) => e // auto: implicit anymail);
 
     // Mock sending invites
     console.log(
@@ -254,16 +248,10 @@
 
   const updateProgramStatus = (programId: string, newStatus: BetaProgram['status']) => {
     setPrograms(
-<<<<<<< HEAD
-      programs.map((p: unknown) =>
-        p.id === programId ? { ...p, status: newStatus } : p
-      )
-=======
       programs.map(($1) => {
         // TODO(manual): implement
         return null;
       })
->>>>>>> 2afb321e
     );
   };
 
@@ -276,11 +264,11 @@
 
   const updateArrayField = (
     field: 'features' | 'requirements' | 'rewards',
-    _index: number,
+    index: number,
     value: string
   ) => {
     const newArray = [...newProgram[field]];
-    newArray[_index] = value;
+    newArray[index] = value;
     setNewProgram({
       ...newProgram,
       [field]: newArray,
@@ -289,10 +277,10 @@
 
   const removeArrayField = (
     field: 'features' | 'requirements' | 'rewards',
-    _index: number
+    index: number
   ) => {
     if (newProgram[field].length > 1) {
-      const newArray = newProgram[field].filter((_, i) => i !== _index);
+      const newArray = newProgram[field].filter((_, i) => i !== index);
       setNewProgram({
         ...newProgram,
         [field]: newArray,
@@ -405,14 +393,10 @@
 
         <TabsContent value="programs" className="space-y-4">
           <div className="grid gap-4">
-<<<<<<< HEAD
-            {programs.map((program: unknown) => (
-=======
             {programs.map(($1) => {
         // TODO(manual): implement
         return null;
       })
->>>>>>> 2afb321e
               <Card key={program.id}>
                 <CardHeader>
                   <div className="flex items-start justify-between">
@@ -420,7 +404,7 @@
                       <CardTitle className="flex items-center gap-2">
                         {program.name}
                         <Badge className={getStatusColor(program.status)}>
-                          getStatusIcon(program.status)
+                          {getStatusIcon(program.status)}
                           <span className="ml-1">{program.status}</span>
                         </Badge>
                       </CardTitle>
@@ -473,8 +457,8 @@
                       <div>
                         <h4 className="font-medium mb-2">Features</h4>
                         <ul className="space-y-1">
-                          {program.features.map((feature, _index) => (
-                            <li key={_index} className="text-gray-600">
+                          {program.features.map((feature, index) => (
+                            <li key={index} className="text-gray-600">
                               • {feature}
                             </li>
                           ))}
@@ -483,8 +467,8 @@
                       <div>
                         <h4 className="font-medium mb-2">Requirements</h4>
                         <ul className="space-y-1">
-                          {program.requirements.map((req, _index) => (
-                            <li key={_index} className="text-gray-600">
+                          {program.requirements.map((req, index) => (
+                            <li key={index} className="text-gray-600">
                               • {req}
                             </li>
                           ))}
@@ -493,8 +477,8 @@
                       <div>
                         <h4 className="font-medium mb-2">Rewards</h4>
                         <ul className="space-y-1">
-                          {program.rewards.map((reward, _index) => (
-                            <li key={_index} className="text-gray-600">
+                          {program.rewards.map((reward, index) => (
+                            <li key={index} className="text-gray-600">
                               • {reward}
                             </li>
                           ))}
@@ -515,14 +499,10 @@
 
         <TabsContent value="testers" className="space-y-4">
           <div className="grid gap-4">
-<<<<<<< HEAD
-            {testers.map((tester: unknown) => (
-=======
             {testers.map(($1) => {
         // TODO(manual): implement
         return null;
       })
->>>>>>> 2afb321e
               <Card key={tester.id}>
                 <CardContent className="p-6">
                   <div className="flex items-start justify-between">
@@ -531,7 +511,7 @@
                         <span className="font-medium text-gray-600">
                           {tester.name
                             .split(' ')
-                            .map((n: unknown) => n[0])
+                            .map((n: any) => n // auto: implicit any[0])
                             .join('')}
                         </span>
                       </div>
@@ -544,7 +524,7 @@
                       </div>
                     </div>
                     <Badge className={getStatusColor(tester.status)}>
-                      tester.status
+                      {tester.status}
                     </Badge>
                   </div>
 
@@ -582,14 +562,10 @@
 
         <TabsContent value="feedback" className="space-y-4">
           <div className="grid gap-4">
-<<<<<<< HEAD
-            {feedback.map((item: unknown) => (
-=======
             {feedback.map(($1) => {
         // TODO(manual): implement
         return null;
       })
->>>>>>> 2afb321e
               <Card key={item.id}>
                 <CardContent className="p-6">
                   <div className="flex items-start justify-between mb-3">
@@ -599,7 +575,9 @@
                     </div>
                     <div className="flex items-center gap-2">
                       <Badge variant="outline">{item.type}</Badge>
-                      <Badge className={getStatusColor(item.status)}>item.status</Badge>
+                      <Badge className={getStatusColor(item.status)}>
+                        {item.status}
+                      </Badge>
                       {item.rating && (
                         <div className="flex items-center gap-1">
                           <Star className="w-4 h-4 fill-yellow-400 text-yellow-400" />
@@ -613,12 +591,7 @@
 
                   <div className="flex items-center justify-between text-xs text-gray-500">
                     <span>
-<<<<<<< HEAD
-                      Program:{' '}
-                      {programs.find((p: unknown) => p.id === item.programId)?.name}
-=======
                       Program: {programs.find((p: any) => p.id === item.programId)?.name}
->>>>>>> 2afb321e
                     </span>
                     <span>{item.timestamp.toLocaleString()}</span>
                   </div>
@@ -643,9 +616,7 @@
                 <Input
                   id="name"
                   value={newProgram.name}
-                  onChange={(e: React.ChangeEvent<HTMLTextAreaElement>) =>
-                    setNewProgram({ ...newProgram, name: e.target.value })
-                  }
+                  onChange={(e: any) => s // auto: implicit anyetNewProgram({ ...newProgram, name: e.target.value })}
                   className="mt-1"
                 />
               </div>
@@ -655,7 +626,7 @@
                   id="participants"
                   type="number"
                   value={newProgram.targetParticipants}
-                  onChange={(e: React.ChangeEvent<HTMLTextAreaElement>) =>
+                  onChange={(e: any) => // auto: implicit any
                     setNewProgram({
                       ...newProgram,
                       targetParticipants: Number(e.target.value),
@@ -671,7 +642,7 @@
               <Textarea
                 id="description"
                 value={newProgram.description}
-                onChange={(e: React.ChangeEvent<HTMLTextAreaElement>) =>
+                onChange={(e: any) => // auto: implicit any
                   setNewProgram({ ...newProgram, description: e.target.value })
                 }
                 className="mt-1"
@@ -686,7 +657,7 @@
                   id="startDate"
                   type="date"
                   value={newProgram.startDate}
-                  onChange={(e: React.ChangeEvent<HTMLTextAreaElement>) =>
+                  onChange={(e: any) => // auto: implicit any
                     setNewProgram({ ...newProgram, startDate: e.target.value })
                   }
                   className="mt-1"
@@ -698,7 +669,7 @@
                   id="endDate"
                   type="date"
                   value={newProgram.endDate}
-                  onChange={(e: React.ChangeEvent<HTMLTextAreaElement>) =>
+                  onChange={(e: any) => // auto: implicit any
                     setNewProgram({ ...newProgram, endDate: e.target.value })
                   }
                   className="mt-1"
@@ -720,13 +691,11 @@
                   </Button>
                 </div>
                 <div className="space-y-2">
-                  {newProgram[field].map((item, _index) => (
-                    <div key={_index} className="flex items-center gap-2">
+                  {newProgram[field].map((item, index) => (
+                    <div key={index} className="flex items-center gap-2">
                       <Input
                         value={item}
-                        onChange={(e: React.ChangeEvent<HTMLTextAreaElement>) =>
-                          updateArrayField(field, _index, e.target.value)
-                        }
+                        onChange={(e: any) => u // auto: implicit anypdateArrayField(field, index, e.target.value)}
                         placeholder={`Add ${field.slice(0, -1)}...`}
                         className="flex-1"
                       />
@@ -735,7 +704,7 @@
                           type="button"
                           variant="ghost"
                           size="sm"
-                          onClick={() => removeArrayField(field, _index)}
+                          onClick={() => removeArrayField(field, index)}
                         >
                           <XCircle className="w-4 h-4" />
                         </Button>
@@ -771,9 +740,7 @@
               <Textarea
                 id="emails"
                 value={inviteEmails}
-                onChange={(e: React.ChangeEvent<HTMLTextAreaElement>) =>
-                  setInviteEmails(e.target.value)
-                }
+                onChange={(e: any) => s // auto: implicit anyetInviteEmails(e.target.value)}
                 placeholder="Enter email addresses, one per line..."
                 className="mt-1"
                 rows={6}
