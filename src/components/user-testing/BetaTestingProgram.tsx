--- conflicted
+++ resolved
@@ -25,11 +25,7 @@
   Star,
   MessageSquare,
   Download,
-<<<<<<< HEAD
-  Upload,
-=======
   Upload
->>>>>>> 02f0594e
 } from 'lucide-react';
 import UserTestingService from '../../services/user-testing';
 
@@ -88,11 +84,7 @@
     targetParticipants: 20,
     features: [''],
     requirements: [''],
-<<<<<<< HEAD
-    rewards: [''],
-=======
     rewards: ['']
->>>>>>> 02f0594e
   });
   const [inviteEmails, setInviteEmails] = useState('');
 
@@ -108,29 +100,15 @@
       {
         id: 'beta-1',
         name: 'Smart Alarm AI Features',
-<<<<<<< HEAD
-        description:
-          'Testing new AI-powered alarm scheduling and smart wake-up features',
-=======
         description: 'Testing new AI-powered alarm scheduling and smart wake-up features',
->>>>>>> 02f0594e
         startDate: new Date(Date.now() - 7 * 24 * 60 * 60 * 1000),
         endDate: new Date(Date.now() + 23 * 24 * 60 * 60 * 1000),
         status: 'active',
         targetParticipants: 50,
         currentParticipants: 32,
         features: ['AI Alarm Scheduling', 'Smart Wake-up', 'Sleep Pattern Analysis'],
-<<<<<<< HEAD
-        requirements: [
-          'Use app daily',
-          'Provide weekly feedback',
-          'Have iOS/Android device',
-        ],
-        rewards: ['Premium access', 'Beta tester badge', 'Early feature access'],
-=======
         requirements: ['Use app daily', 'Provide weekly feedback', 'Have iOS/Android device'],
         rewards: ['Premium access', 'Beta tester badge', 'Early feature access']
->>>>>>> 02f0594e
       },
       {
         id: 'beta-2',
@@ -142,19 +120,9 @@
         targetParticipants: 30,
         currentParticipants: 8,
         features: ['Voice Commands', 'Voice Alarm Creation', 'Voice Settings'],
-<<<<<<< HEAD
-        requirements: [
-          'Microphone access',
-          'Quiet testing environment',
-          'Provide audio feedback',
-        ],
-        rewards: ['Free premium month', 'Voice feature early access'],
-      },
-=======
         requirements: ['Microphone access', 'Quiet testing environment', 'Provide audio feedback'],
         rewards: ['Free premium month', 'Voice feature early access']
       }
->>>>>>> 02f0594e
     ];
 
     const mockTesters: BetaTester[] = [
@@ -168,11 +136,7 @@
         feedbackCount: 8,
         lastActivity: new Date(Date.now() - 2 * 60 * 60 * 1000),
         deviceInfo: 'iPhone 14 Pro, iOS 17',
-<<<<<<< HEAD
-        programIds: ['beta-1'],
-=======
         programIds: ['beta-1']
->>>>>>> 02f0594e
       },
       {
         id: 'tester-2',
@@ -184,13 +148,8 @@
         feedbackCount: 12,
         lastActivity: new Date(Date.now() - 30 * 60 * 1000),
         deviceInfo: 'Samsung Galaxy S23, Android 13',
-<<<<<<< HEAD
-        programIds: ['beta-1', 'beta-2'],
-      },
-=======
         programIds: ['beta-1', 'beta-2']
       }
->>>>>>> 02f0594e
     ];
 
     const mockFeedback: BetaFeedback[] = [
@@ -201,18 +160,10 @@
         testerName: 'Alice Johnson',
         type: 'feature',
         title: 'AI scheduling is too aggressive',
-<<<<<<< HEAD
-        description:
-          'The AI keeps setting alarms earlier than I need. Would like more control.',
-        rating: 3,
-        timestamp: new Date(Date.now() - 2 * 60 * 60 * 1000),
-        status: 'new',
-=======
         description: 'The AI keeps setting alarms earlier than I need. Would like more control.',
         rating: 3,
         timestamp: new Date(Date.now() - 2 * 60 * 60 * 1000),
         status: 'new'
->>>>>>> 02f0594e
       },
       {
         id: 'fb-2',
@@ -223,13 +174,8 @@
         title: 'Sleep analysis crashes on Android',
         description: 'App crashes when trying to view sleep pattern analysis',
         timestamp: new Date(Date.now() - 4 * 60 * 60 * 1000),
-<<<<<<< HEAD
-        status: 'reviewed',
-      },
-=======
         status: 'reviewed'
       }
->>>>>>> 02f0594e
     ];
 
     setPrograms(mockPrograms);
@@ -251,11 +197,7 @@
       currentParticipants: 0,
       features: newProgram.features.filter(f => f.trim()),
       requirements: newProgram.requirements.filter(r => r.trim()),
-<<<<<<< HEAD
-      rewards: newProgram.rewards.filter(r => r.trim()),
-=======
       rewards: newProgram.rewards.filter(r => r.trim())
->>>>>>> 02f0594e
     };
 
     setPrograms([...programs, program]);
@@ -266,22 +208,10 @@
   const handleInviteTesters = () => {
     if (!selectedProgram || !inviteEmails.trim()) return;
 
-<<<<<<< HEAD
-    const emails = inviteEmails
-      .split('\n')
-      .map(email => email.trim())
-      .filter(email => email);
-
-    // Mock sending invites
-    console.log(
-      `Sending invites to ${emails.length} testers for program ${selectedProgram}`
-    );
-=======
     const emails = inviteEmails.split('\n').map(email => email.trim()).filter(email => email);
 
     // Mock sending invites
     console.log(`Sending invites to ${emails.length} testers for program ${selectedProgram}`);
->>>>>>> 02f0594e
 
     setShowInviteModal(false);
     setInviteEmails('');
@@ -297,46 +227,24 @@
       targetParticipants: 20,
       features: [''],
       requirements: [''],
-<<<<<<< HEAD
-      rewards: [''],
-=======
       rewards: ['']
->>>>>>> 02f0594e
     });
   };
 
   const updateProgramStatus = (programId: string, newStatus: BetaProgram['status']) => {
-<<<<<<< HEAD
-    setPrograms(
-      programs.map(p => (p.id === programId ? { ...p, status: newStatus } : p))
-    );
-=======
     setPrograms(programs.map(p =>
       p.id === programId ? { ...p, status: newStatus } : p
     ));
->>>>>>> 02f0594e
   };
 
   const addArrayField = (field: 'features' | 'requirements' | 'rewards') => {
     setNewProgram({
       ...newProgram,
-<<<<<<< HEAD
-      [field]: [...newProgram[field], ''],
-    });
-  };
-
-  const updateArrayField = (
-    field: 'features' | 'requirements' | 'rewards',
-    index: number,
-    value: string
-  ) => {
-=======
       [field]: [...newProgram[field], '']
     });
   };
 
   const updateArrayField = (field: 'features' | 'requirements' | 'rewards', index: number, value: string) => {
->>>>>>> 02f0594e
     const newArray = [...newProgram[field]];
     newArray[index] = value;
     setNewProgram({
@@ -345,14 +253,7 @@
     });
   };
 
-<<<<<<< HEAD
-  const removeArrayField = (
-    field: 'features' | 'requirements' | 'rewards',
-    index: number
-  ) => {
-=======
   const removeArrayField = (field: 'features' | 'requirements' | 'rewards', index: number) => {
->>>>>>> 02f0594e
     if (newProgram[field].length > 1) {
       const newArray = newProgram[field].filter((_, i) => i !== index);
       setNewProgram({
@@ -364,53 +265,23 @@
 
   const getStatusColor = (status: string) => {
     switch (status) {
-<<<<<<< HEAD
-      case 'active':
-        return 'bg-green-100 text-green-800';
-      case 'recruiting':
-        return 'bg-blue-100 text-blue-800';
-      case 'completed':
-        return 'bg-gray-100 text-gray-800';
-      case 'draft':
-        return 'bg-yellow-100 text-yellow-800';
-      case 'cancelled':
-        return 'bg-red-100 text-red-800';
-      default:
-        return 'bg-gray-100 text-gray-800';
-=======
       case 'active': return 'bg-green-100 text-green-800';
       case 'recruiting': return 'bg-blue-100 text-blue-800';
       case 'completed': return 'bg-gray-100 text-gray-800';
       case 'draft': return 'bg-yellow-100 text-yellow-800';
       case 'cancelled': return 'bg-red-100 text-red-800';
       default: return 'bg-gray-100 text-gray-800';
->>>>>>> 02f0594e
     }
   };
 
   const getStatusIcon = (status: string) => {
     switch (status) {
-<<<<<<< HEAD
-      case 'active':
-        return <CheckCircle className="w-4 h-4" />;
-      case 'recruiting':
-        return <UserPlus className="w-4 h-4" />;
-      case 'completed':
-        return <Target className="w-4 h-4" />;
-      case 'draft':
-        return <Settings className="w-4 h-4" />;
-      case 'cancelled':
-        return <XCircle className="w-4 h-4" />;
-      default:
-        return <Clock className="w-4 h-4" />;
-=======
       case 'active': return <CheckCircle className="w-4 h-4" />;
       case 'recruiting': return <UserPlus className="w-4 h-4" />;
       case 'completed': return <Target className="w-4 h-4" />;
       case 'draft': return <Settings className="w-4 h-4" />;
       case 'cancelled': return <XCircle className="w-4 h-4" />;
       default: return <Clock className="w-4 h-4" />;
->>>>>>> 02f0594e
     }
   };
 
@@ -529,22 +400,10 @@
                     <div>
                       <div className="flex items-center justify-between text-sm mb-2">
                         <span>Participants</span>
-<<<<<<< HEAD
-                        <span>
-                          {program.currentParticipants}/{program.targetParticipants}
-                        </span>
-                      </div>
-                      <Progress
-                        value={
-                          (program.currentParticipants / program.targetParticipants) *
-                          100
-                        }
-=======
                         <span>{program.currentParticipants}/{program.targetParticipants}</span>
                       </div>
                       <Progress
                         value={(program.currentParticipants / program.targetParticipants) * 100}
->>>>>>> 02f0594e
                         className="h-2"
                       />
                     </div>
@@ -596,14 +455,7 @@
                     <div className="flex items-center gap-3">
                       <div className="w-10 h-10 bg-gray-100 rounded-full flex items-center justify-center">
                         <span className="font-medium text-gray-600">
-<<<<<<< HEAD
-                          {tester.name
-                            .split(' ')
-                            .map(n => n[0])
-                            .join('')}
-=======
                           {tester.name.split(' ').map(n => n[0]).join('')}
->>>>>>> 02f0594e
                         </span>
                       </div>
                       <div>
@@ -668,13 +520,7 @@
                   <p className="text-gray-700 mb-3">{item.description}</p>
 
                   <div className="flex items-center justify-between text-xs text-gray-500">
-<<<<<<< HEAD
-                    <span>
-                      Program: {programs.find(p => p.id === item.programId)?.name}
-                    </span>
-=======
                     <span>Program: {programs.find(p => p.id === item.programId)?.name}</span>
->>>>>>> 02f0594e
                     <span>{item.timestamp.toLocaleString()}</span>
                   </div>
                 </CardContent>
@@ -698,11 +544,7 @@
                 <Input
                   id="name"
                   value={newProgram.name}
-<<<<<<< HEAD
-                  onChange={e => setNewProgram({ ...newProgram, name: e.target.value })}
-=======
                   onChange={(e) => setNewProgram({...newProgram, name: e.target.value})}
->>>>>>> 02f0594e
                   className="mt-1"
                 />
               </div>
@@ -712,16 +554,7 @@
                   id="participants"
                   type="number"
                   value={newProgram.targetParticipants}
-<<<<<<< HEAD
-                  onChange={e =>
-                    setNewProgram({
-                      ...newProgram,
-                      targetParticipants: Number(e.target.value),
-                    })
-                  }
-=======
                   onChange={(e) => setNewProgram({...newProgram, targetParticipants: Number(e.target.value)})}
->>>>>>> 02f0594e
                   className="mt-1"
                 />
               </div>
@@ -732,13 +565,7 @@
               <Textarea
                 id="description"
                 value={newProgram.description}
-<<<<<<< HEAD
-                onChange={e =>
-                  setNewProgram({ ...newProgram, description: e.target.value })
-                }
-=======
                 onChange={(e) => setNewProgram({...newProgram, description: e.target.value})}
->>>>>>> 02f0594e
                 className="mt-1"
                 rows={3}
               />
@@ -751,13 +578,7 @@
                   id="startDate"
                   type="date"
                   value={newProgram.startDate}
-<<<<<<< HEAD
-                  onChange={e =>
-                    setNewProgram({ ...newProgram, startDate: e.target.value })
-                  }
-=======
                   onChange={(e) => setNewProgram({...newProgram, startDate: e.target.value})}
->>>>>>> 02f0594e
                   className="mt-1"
                 />
               </div>
@@ -767,23 +588,13 @@
                   id="endDate"
                   type="date"
                   value={newProgram.endDate}
-<<<<<<< HEAD
-                  onChange={e =>
-                    setNewProgram({ ...newProgram, endDate: e.target.value })
-                  }
-=======
                   onChange={(e) => setNewProgram({...newProgram, endDate: e.target.value})}
->>>>>>> 02f0594e
                   className="mt-1"
                 />
               </div>
             </div>
 
-<<<<<<< HEAD
-            {(['features', 'requirements', 'rewards'] as const).map(field => (
-=======
             {(['features', 'requirements', 'rewards'] as const).map((field) => (
->>>>>>> 02f0594e
               <div key={field}>
                 <div className="flex items-center justify-between mb-2">
                   <Label className="capitalize">{field}</Label>
@@ -801,11 +612,7 @@
                     <div key={index} className="flex items-center gap-2">
                       <Input
                         value={item}
-<<<<<<< HEAD
-                        onChange={e => updateArrayField(field, index, e.target.value)}
-=======
                         onChange={(e) => updateArrayField(field, index, e.target.value)}
->>>>>>> 02f0594e
                         placeholder={`Add ${field.slice(0, -1)}...`}
                         className="flex-1"
                       />
