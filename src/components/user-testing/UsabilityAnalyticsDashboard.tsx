import React, { useState, useEffect } from 'react';
import { Card, CardContent, CardHeader, CardTitle } from '../ui/card';
import { Badge } from '../ui/badge';
import { Button } from '../ui/button';
import { Tabs, TabsContent, TabsList, TabsTrigger } from '../ui/tabs';
import { Separator } from '../ui/separator';
import {
  BarChart,
  Bar,
  LineChart,
  Line,
  XAxis,
  YAxis,
  CartesianGrid,
  Tooltip,
  ResponsiveContainer,
  PieChart,
  Pie,
<<<<<<< HEAD
  Cell,
=======
  Cell
>>>>>>> 02f0594e
} from 'recharts';
import {
  Eye,
  MousePointer,
  Clock,
  Users,
  Star,
  Bug,
  TrendingUp,
  Activity,
  Filter,
  Download,
  Calendar,
  BarChart3,
  PieChart as PieChartIcon,
<<<<<<< HEAD
  MessageSquare,
=======
  MessageSquare
>>>>>>> 02f0594e
} from 'lucide-react';
import UserTestingService, {
  UserTestSession,
  UsabilityEvent,
  UserFeedback,
<<<<<<< HEAD
  BugReport,
=======
  BugReport
>>>>>>> 02f0594e
} from '../../services/user-testing';

interface AnalyticsData {
  sessions: UserTestSession[];
  events: UsabilityEvent[];
  feedback: UserFeedback[];
  bugs: BugReport[];
}

interface SessionMetrics {
  totalSessions: number;
  averageSessionDuration: number;
  totalEvents: number;
  averageEventsPerSession: number;
  uniqueUsers: number;
  bounceRate: number;
}

interface EventAnalytics {
  clicksByPage: Array<{ page: string; clicks: number }>;
  navigationFlow: Array<{ from: string; to: string; count: number }>;
  errorsByType: Array<{ type: string; count: number }>;
  performanceMetrics: Array<{ metric: string; avgValue: number }>;
}

interface FeedbackAnalytics {
  ratingDistribution: Array<{ rating: number; count: number }>;
  sentimentBreakdown: Array<{ sentiment: string; count: number }>;
  categoryBreakdown: Array<{ category: string; count: number }>;
  priorityLevels: Array<{ priority: string; count: number }>;
}

const COLORS = ['#0088FE', '#00C49F', '#FFBB28', '#FF8042', '#8884D8'];

export function UsabilityAnalyticsDashboard() {
  const [data, setData] = useState<AnalyticsData>({
    sessions: [],
    events: [],
    feedback: [],
    bugs: []
  });
  const [selectedTimeRange, setSelectedTimeRange] = useState('7d');
  const [isLoading, setIsLoading] = useState(true);

  const userTestingService = UserTestingService.getInstance();

  useEffect(() => {
    loadAnalyticsData();
  }, [selectedTimeRange]);

  const loadAnalyticsData = async () => {
    setIsLoading(true);
    try {
      // In a real app, you'd fetch from your backend
      const sessions = [];
      const events = userTestingService.getEvents();
      const feedback = userTestingService.getFeedbacks();
      const bugs = userTestingService.getBugReports();

      setData({ sessions, events, feedback, bugs });
    } catch (error) {
      console.error('Failed to load analytics data:', error);
    } finally {
      setIsLoading(false);
    }
  };

  const calculateSessionMetrics = (): SessionMetrics => {
    const { sessions, events } = data;

    return {
      totalSessions: sessions.length,
<<<<<<< HEAD
      averageSessionDuration:
        sessions.length > 0
          ? sessions.reduce((sum, session) => {
              if (session.endTime) {
                return sum + (session.endTime.getTime() - session.startTime.getTime());
              }
              return sum;
            }, 0) /
            sessions.length /
            1000 /
            60 // Convert to minutes
          : 0,
      totalEvents: events.length,
      averageEventsPerSession:
        sessions.length > 0 ? events.length / sessions.length : 0,
      uniqueUsers: new Set(sessions.map(s => s.userId)).size,
      bounceRate: 0.15, // Mock value
=======
      averageSessionDuration: sessions.length > 0
        ? sessions.reduce((sum, session) => {
            if (session.endTime) {
              return sum + (session.endTime.getTime() - session.startTime.getTime());
            }
            return sum;
          }, 0) / sessions.length / 1000 / 60 // Convert to minutes
        : 0,
      totalEvents: events.length,
      averageEventsPerSession: sessions.length > 0 ? events.length / sessions.length : 0,
      uniqueUsers: new Set(sessions.map(s => s.userId)).size,
      bounceRate: 0.15 // Mock value
>>>>>>> 02f0594e
    };
  };

  const calculateEventAnalytics = (): EventAnalytics => {
    const { events } = data;

    const clicksByPage = events
      .filter(e => e.type === 'click')
<<<<<<< HEAD
      .reduce(
        (acc, event) => {
          const page = event.page || 'Unknown';
          acc[page] = (acc[page] || 0) + 1;
          return acc;
        },
        {} as Record<string, number>
      );

    const navigationFlow = events
      .filter(e => e.type === 'navigation')
      .reduce(
        (acc, event) => {
          const key = `${event.metadata.fromPage || 'Unknown'} → ${event.page}`;
          acc[key] = (acc[key] || 0) + 1;
          return acc;
        },
        {} as Record<string, number>
      );

    const errorsByType = events
      .filter(e => e.type === 'error')
      .reduce(
        (acc, event) => {
          const errorType = event.metadata.error || 'Unknown';
          acc[errorType] = (acc[errorType] || 0) + 1;
          return acc;
        },
        {} as Record<string, number>
      );
=======
      .reduce((acc, event) => {
        const page = event.page || 'Unknown';
        acc[page] = (acc[page] || 0) + 1;
        return acc;
      }, {} as Record<string, number>);

    const navigationFlow = events
      .filter(e => e.type === 'navigation')
      .reduce((acc, event) => {
        const key = `${event.metadata.fromPage || 'Unknown'} → ${event.page}`;
        acc[key] = (acc[key] || 0) + 1;
        return acc;
      }, {} as Record<string, number>);

    const errorsByType = events
      .filter(e => e.type === 'error')
      .reduce((acc, event) => {
        const errorType = event.metadata.error || 'Unknown';
        acc[errorType] = (acc[errorType] || 0) + 1;
        return acc;
      }, {} as Record<string, number>);
>>>>>>> 02f0594e

    return {
      clicksByPage: Object.entries(clicksByPage).map(([page, clicks]) => ({ page, clicks })),
      navigationFlow: Object.entries(navigationFlow).map(([flow, count]) => {
        const [from, to] = flow.split(' → ');
        return { from, to, count };
      }),
      errorsByType: Object.entries(errorsByType).map(([type, count]) => ({ type, count })),
      performanceMetrics: [
        { metric: 'Page Load Time', avgValue: 1.2 },
        { metric: 'First Paint', avgValue: 0.8 },
<<<<<<< HEAD
        { metric: 'Time to Interactive', avgValue: 2.1 },
      ],
=======
        { metric: 'Time to Interactive', avgValue: 2.1 }
      ]
>>>>>>> 02f0594e
    };
  };

  const calculateFeedbackAnalytics = (): FeedbackAnalytics => {
    const { feedback } = data;

    const ratingDistribution = feedback
      .filter(f => f.rating)
<<<<<<< HEAD
      .reduce(
        (acc, f) => {
          acc[f.rating!] = (acc[f.rating!] || 0) + 1;
          return acc;
        },
        {} as Record<number, number>
      );

    const sentimentBreakdown = feedback.reduce(
      (acc, f) => {
        acc[f.sentiment] = (acc[f.sentiment] || 0) + 1;
        return acc;
      },
      {} as Record<string, number>
    );
=======
      .reduce((acc, f) => {
        acc[f.rating!] = (acc[f.rating!] || 0) + 1;
        return acc;
      }, {} as Record<number, number>);

    const sentimentBreakdown = feedback
      .reduce((acc, f) => {
        acc[f.sentiment] = (acc[f.sentiment] || 0) + 1;
        return acc;
      }, {} as Record<string, number>);
>>>>>>> 02f0594e

    const categoryBreakdown = feedback
      .reduce((acc, f) => {
        acc[f.category] = (acc[f.category] || 0) + 1;
        return acc;
<<<<<<< HEAD
      },
      {} as Record<string, number>
    );
=======
      }, {} as Record<string, number>);
>>>>>>> 02f0594e

    const priorityLevels = feedback
      .reduce((acc, f) => {
        acc[f.priority] = (acc[f.priority] || 0) + 1;
        return acc;
<<<<<<< HEAD
      },
      {} as Record<string, number>
    );
=======
      }, {} as Record<string, number>);
>>>>>>> 02f0594e

    return {
      ratingDistribution: Object.entries(ratingDistribution).map(([rating, count]) => ({
        rating: Number(rating),
<<<<<<< HEAD
        count,
      })),
      sentimentBreakdown: Object.entries(sentimentBreakdown).map(
        ([sentiment, count]) => ({
          sentiment,
          count,
        })
      ),
      categoryBreakdown: Object.entries(categoryBreakdown).map(([category, count]) => ({
        category,
        count,
      })),
      priorityLevels: Object.entries(priorityLevels).map(([priority, count]) => ({
        priority,
        count,
      })),
=======
        count
      })),
      sentimentBreakdown: Object.entries(sentimentBreakdown).map(([sentiment, count]) => ({
        sentiment,
        count
      })),
      categoryBreakdown: Object.entries(categoryBreakdown).map(([category, count]) => ({
        category,
        count
      })),
      priorityLevels: Object.entries(priorityLevels).map(([priority, count]) => ({
        priority,
        count
      }))
>>>>>>> 02f0594e
    };
  };

  const sessionMetrics = calculateSessionMetrics();
  const eventAnalytics = calculateEventAnalytics();
  const feedbackAnalytics = calculateFeedbackAnalytics();

  if (isLoading) {
    return (
      <div className="flex items-center justify-center p-8">
        <div className="w-8 h-8 border-4 border-primary border-t-transparent rounded-full animate-spin"></div>
      </div>
    );
  }

  return (
    <div className="space-y-6">
      <div className="flex items-center justify-between">
        <div>
          <h2 className="text-2xl font-bold">User Testing Analytics</h2>
          <p className="text-gray-600 mt-1">
            Insights from user behavior and feedback data
          </p>
        </div>
        <div className="flex items-center gap-3">
          <select
            value={selectedTimeRange}
            onChange={e => setSelectedTimeRange(e.target.value)}
            className="px-3 py-2 border rounded-lg"
          >
            <option value="1d">Last 24 Hours</option>
            <option value="7d">Last 7 Days</option>
            <option value="30d">Last 30 Days</option>
            <option value="90d">Last 90 Days</option>
          </select>
          <Button variant="outline" size="sm">
            <Download className="w-4 h-4 mr-2" />
            Export
          </Button>
        </div>
      </div>

      {/* Overview Metrics */}
      <div className="grid grid-cols-1 md:grid-cols-2 lg:grid-cols-4 gap-4">
        <Card>
          <CardHeader className="flex flex-row items-center justify-between space-y-0 pb-2">
            <CardTitle className="text-sm font-medium">Total Sessions</CardTitle>
            <Users className="h-4 w-4 text-muted-foreground" />
          </CardHeader>
          <CardContent>
            <div className="text-2xl font-bold">{sessionMetrics.totalSessions}</div>
            <p className="text-xs text-muted-foreground">
              {sessionMetrics.uniqueUsers} unique users
            </p>
          </CardContent>
        </Card>

        <Card>
          <CardHeader className="flex flex-row items-center justify-between space-y-0 pb-2">
            <CardTitle className="text-sm font-medium">Avg Session Duration</CardTitle>
            <Clock className="h-4 w-4 text-muted-foreground" />
          </CardHeader>
          <CardContent>
            <div className="text-2xl font-bold">
              {sessionMetrics.averageSessionDuration.toFixed(1)}m
            </div>
            <p className="text-xs text-muted-foreground">+12% from last period</p>
          </CardContent>
        </Card>

        <Card>
          <CardHeader className="flex flex-row items-center justify-between space-y-0 pb-2">
            <CardTitle className="text-sm font-medium">Total Events</CardTitle>
            <Activity className="h-4 w-4 text-muted-foreground" />
          </CardHeader>
          <CardContent>
            <div className="text-2xl font-bold">{sessionMetrics.totalEvents}</div>
            <p className="text-xs text-muted-foreground">
              {sessionMetrics.averageEventsPerSession.toFixed(1)} per session
            </p>
          </CardContent>
        </Card>

        <Card>
          <CardHeader className="flex flex-row items-center justify-between space-y-0 pb-2">
            <CardTitle className="text-sm font-medium">Feedback Items</CardTitle>
            <MessageSquare className="h-4 w-4 text-muted-foreground" />
          </CardHeader>
          <CardContent>
            <div className="text-2xl font-bold">{data.feedback.length}</div>
            <p className="text-xs text-muted-foreground">
              {data.bugs.length} bug reports
            </p>
          </CardContent>
        </Card>
      </div>

      <Tabs defaultValue="behavior" className="space-y-4">
        <TabsList>
          <TabsTrigger value="behavior" className="flex items-center gap-2">
            <Eye className="w-4 h-4" />
            User Behavior
          </TabsTrigger>
          <TabsTrigger value="feedback" className="flex items-center gap-2">
            <Star className="w-4 h-4" />
            Feedback Analysis
          </TabsTrigger>
          <TabsTrigger value="bugs" className="flex items-center gap-2">
            <Bug className="w-4 h-4" />
            Bug Reports
          </TabsTrigger>
          <TabsTrigger value="performance" className="flex items-center gap-2">
            <TrendingUp className="w-4 h-4" />
            Performance
          </TabsTrigger>
        </TabsList>

        <TabsContent value="behavior" className="space-y-4">
          <div className="grid grid-cols-1 lg:grid-cols-2 gap-4">
            <Card>
              <CardHeader>
                <CardTitle className="flex items-center gap-2">
                  <MousePointer className="w-5 h-5" />
                  Clicks by Page
                </CardTitle>
              </CardHeader>
              <CardContent>
                {eventAnalytics.clicksByPage.length > 0 ? (
                  <ResponsiveContainer width="100%" height={300}>
                    <BarChart data={eventAnalytics.clicksByPage}>
                      <CartesianGrid strokeDasharray="3 3" />
                      <XAxis dataKey="page" />
                      <YAxis />
                      <Tooltip />
                      <Bar dataKey="clicks" fill="#0088FE" />
                    </BarChart>
                  </ResponsiveContainer>
                ) : (
                  <div className="flex items-center justify-center h-300 text-gray-500">
                    No click data available
                  </div>
                )}
              </CardContent>
            </Card>

            <Card>
              <CardHeader>
                <CardTitle className="flex items-center gap-2">
                  <Activity className="w-5 h-5" />
                  Error Types
                </CardTitle>
              </CardHeader>
              <CardContent>
                {eventAnalytics.errorsByType.length > 0 ? (
                  <ResponsiveContainer width="100%" height={300}>
                    <PieChart>
                      <Pie
                        data={eventAnalytics.errorsByType}
                        cx="50%"
                        cy="50%"
                        outerRadius={80}
                        fill="#8884d8"
                        dataKey="count"
                        label={({ type, count }) => `${type}: ${count}`}
                      >
                        {eventAnalytics.errorsByType.map((entry, index) => (
                          <Cell key={`cell-${index}`} fill={COLORS[index % COLORS.length]} />
                        ))}
                      </Pie>
                      <Tooltip />
                    </PieChart>
                  </ResponsiveContainer>
                ) : (
                  <div className="flex items-center justify-center h-300 text-gray-500">
                    No error data available
                  </div>
                )}
              </CardContent>
            </Card>
          </div>
        </TabsContent>

        <TabsContent value="feedback" className="space-y-4">
          <div className="grid grid-cols-1 lg:grid-cols-2 gap-4">
            <Card>
              <CardHeader>
                <CardTitle className="flex items-center gap-2">
                  <Star className="w-5 h-5" />
                  Rating Distribution
                </CardTitle>
              </CardHeader>
              <CardContent>
                {feedbackAnalytics.ratingDistribution.length > 0 ? (
                  <ResponsiveContainer width="100%" height={300}>
                    <BarChart data={feedbackAnalytics.ratingDistribution}>
                      <CartesianGrid strokeDasharray="3 3" />
                      <XAxis dataKey="rating" />
                      <YAxis />
                      <Tooltip />
                      <Bar dataKey="count" fill="#FFBB28" />
                    </BarChart>
                  </ResponsiveContainer>
                ) : (
                  <div className="flex items-center justify-center h-300 text-gray-500">
                    No rating data available
                  </div>
                )}
              </CardContent>
            </Card>

            <Card>
              <CardHeader>
                <CardTitle className="flex items-center gap-2">
                  <MessageSquare className="w-5 h-5" />
                  Sentiment Analysis
                </CardTitle>
              </CardHeader>
              <CardContent>
                {feedbackAnalytics.sentimentBreakdown.length > 0 ? (
                  <ResponsiveContainer width="100%" height={300}>
                    <PieChart>
                      <Pie
                        data={feedbackAnalytics.sentimentBreakdown}
                        cx="50%"
                        cy="50%"
                        outerRadius={80}
                        fill="#8884d8"
                        dataKey="count"
                        label={({ sentiment, count }) => `${sentiment}: ${count}`}
                      >
                        {feedbackAnalytics.sentimentBreakdown.map((entry, index) => (
<<<<<<< HEAD
                          <Cell
                            key={`cell-${index}`}
                            fill={COLORS[index % COLORS.length]}
                          />
=======
                          <Cell key={`cell-${index}`} fill={COLORS[index % COLORS.length]} />
>>>>>>> 02f0594e
                        ))}
                      </Pie>
                      <Tooltip />
                    </PieChart>
                  </ResponsiveContainer>
                ) : (
                  <div className="flex items-center justify-center h-300 text-gray-500">
                    No sentiment data available
                  </div>
                )}
              </CardContent>
            </Card>
          </div>

          <Card>
            <CardHeader>
              <CardTitle>Recent Feedback</CardTitle>
            </CardHeader>
            <CardContent>
              {data.feedback.length > 0 ? (
                <div className="space-y-4">
                  {data.feedback.slice(0, 5).map(feedback => (
                    <div key={feedback.id} className="border rounded-lg p-4">
                      <div className="flex items-start justify-between mb-2">
                        <h4 className="font-medium">{feedback.title}</h4>
                        <div className="flex items-center gap-2">
<<<<<<< HEAD
                          <Badge
                            variant={
                              feedback.priority === 'critical'
                                ? 'destructive'
                                : feedback.priority === 'high'
                                  ? 'destructive'
                                  : feedback.priority === 'medium'
                                    ? 'default'
                                    : 'secondary'
                            }
                          >
=======
                          <Badge variant={
                            feedback.priority === 'critical' ? 'destructive' :
                            feedback.priority === 'high' ? 'destructive' :
                            feedback.priority === 'medium' ? 'default' : 'secondary'
                          }>
>>>>>>> 02f0594e
                            {feedback.priority}
                          </Badge>
                          {feedback.rating && (
                            <div className="flex items-center gap-1">
                              <Star className="w-4 h-4 fill-yellow-400 text-yellow-400" />
                              <span className="text-sm">{feedback.rating}</span>
                            </div>
                          )}
                        </div>
                      </div>
                      <p className="text-gray-600 text-sm mb-2">{feedback.description}</p>
                      <div className="flex items-center gap-4 text-xs text-gray-500">
                        <span>Type: {feedback.type}</span>
                        <span>Category: {feedback.category}</span>
                        <span>Sentiment: {feedback.sentiment}</span>
                        <span>{feedback.timestamp.toLocaleDateString()}</span>
                      </div>
                    </div>
                  ))}
                </div>
              ) : (
                <div className="text-center py-8 text-gray-500">
                  No feedback data available
                </div>
              )}
            </CardContent>
          </Card>
        </TabsContent>

        <TabsContent value="bugs" className="space-y-4">
          <Card>
            <CardHeader>
              <CardTitle>Bug Reports</CardTitle>
            </CardHeader>
            <CardContent>
              {data.bugs.length > 0 ? (
                <div className="space-y-4">
                  {data.bugs.slice(0, 10).map(bug => (
                    <div key={bug.id} className="border rounded-lg p-4">
                      <div className="flex items-start justify-between mb-2">
                        <h4 className="font-medium">{bug.title}</h4>
                        <div className="flex items-center gap-2">
<<<<<<< HEAD
                          <Badge
                            variant={
                              bug.severity === 'critical'
                                ? 'destructive'
                                : bug.severity === 'high'
                                  ? 'destructive'
                                  : bug.severity === 'medium'
                                    ? 'default'
                                    : 'secondary'
                            }
                          >
=======
                          <Badge variant={
                            bug.severity === 'critical' ? 'destructive' :
                            bug.severity === 'high' ? 'destructive' :
                            bug.severity === 'medium' ? 'default' : 'secondary'
                          }>
>>>>>>> 02f0594e
                            {bug.severity}
                          </Badge>
                          <Badge variant="outline">
                            {bug.category}
                          </Badge>
                        </div>
                      </div>
                      <p className="text-gray-600 text-sm mb-3">{bug.description}</p>
                      <div className="flex items-center gap-4 text-xs text-gray-500">
                        <span>Frequency: {bug.frequency}</span>
                        <span>Reproducible: {bug.reproducible ? 'Yes' : 'No'}</span>
                        <span>Status: {bug.status}</span>
                        <span>{bug.timestamp.toLocaleDateString()}</span>
                      </div>
                    </div>
                  ))}
                </div>
              ) : (
                <div className="text-center py-8 text-gray-500">
                  No bug reports available
                </div>
              )}
            </CardContent>
          </Card>
        </TabsContent>

        <TabsContent value="performance" className="space-y-4">
          <Card>
            <CardHeader>
              <CardTitle className="flex items-center gap-2">
                <TrendingUp className="w-5 h-5" />
                Performance Metrics
              </CardTitle>
            </CardHeader>
            <CardContent>
              {eventAnalytics.performanceMetrics.length > 0 ? (
                <ResponsiveContainer width="100%" height={300}>
                  <BarChart data={eventAnalytics.performanceMetrics}>
                    <CartesianGrid strokeDasharray="3 3" />
                    <XAxis dataKey="metric" />
                    <YAxis />
                    <Tooltip />
                    <Bar dataKey="avgValue" fill="#00C49F" />
                  </BarChart>
                </ResponsiveContainer>
              ) : (
                <div className="flex items-center justify-center h-300 text-gray-500">
                  No performance data available
                </div>
              )}
            </CardContent>
          </Card>
        </TabsContent>
      </Tabs>
    </div>
  );
}

export default UsabilityAnalyticsDashboard;<|MERGE_RESOLUTION|>--- conflicted
+++ resolved
@@ -16,11 +16,7 @@
   ResponsiveContainer,
   PieChart,
   Pie,
-<<<<<<< HEAD
-  Cell,
-=======
   Cell
->>>>>>> 02f0594e
 } from 'recharts';
 import {
   Eye,
@@ -36,21 +32,13 @@
   Calendar,
   BarChart3,
   PieChart as PieChartIcon,
-<<<<<<< HEAD
-  MessageSquare,
-=======
   MessageSquare
->>>>>>> 02f0594e
 } from 'lucide-react';
 import UserTestingService, {
   UserTestSession,
   UsabilityEvent,
   UserFeedback,
-<<<<<<< HEAD
-  BugReport,
-=======
   BugReport
->>>>>>> 02f0594e
 } from '../../services/user-testing';
 
 interface AnalyticsData {
@@ -123,25 +111,6 @@
 
     return {
       totalSessions: sessions.length,
-<<<<<<< HEAD
-      averageSessionDuration:
-        sessions.length > 0
-          ? sessions.reduce((sum, session) => {
-              if (session.endTime) {
-                return sum + (session.endTime.getTime() - session.startTime.getTime());
-              }
-              return sum;
-            }, 0) /
-            sessions.length /
-            1000 /
-            60 // Convert to minutes
-          : 0,
-      totalEvents: events.length,
-      averageEventsPerSession:
-        sessions.length > 0 ? events.length / sessions.length : 0,
-      uniqueUsers: new Set(sessions.map(s => s.userId)).size,
-      bounceRate: 0.15, // Mock value
-=======
       averageSessionDuration: sessions.length > 0
         ? sessions.reduce((sum, session) => {
             if (session.endTime) {
@@ -154,7 +123,6 @@
       averageEventsPerSession: sessions.length > 0 ? events.length / sessions.length : 0,
       uniqueUsers: new Set(sessions.map(s => s.userId)).size,
       bounceRate: 0.15 // Mock value
->>>>>>> 02f0594e
     };
   };
 
@@ -163,38 +131,6 @@
 
     const clicksByPage = events
       .filter(e => e.type === 'click')
-<<<<<<< HEAD
-      .reduce(
-        (acc, event) => {
-          const page = event.page || 'Unknown';
-          acc[page] = (acc[page] || 0) + 1;
-          return acc;
-        },
-        {} as Record<string, number>
-      );
-
-    const navigationFlow = events
-      .filter(e => e.type === 'navigation')
-      .reduce(
-        (acc, event) => {
-          const key = `${event.metadata.fromPage || 'Unknown'} → ${event.page}`;
-          acc[key] = (acc[key] || 0) + 1;
-          return acc;
-        },
-        {} as Record<string, number>
-      );
-
-    const errorsByType = events
-      .filter(e => e.type === 'error')
-      .reduce(
-        (acc, event) => {
-          const errorType = event.metadata.error || 'Unknown';
-          acc[errorType] = (acc[errorType] || 0) + 1;
-          return acc;
-        },
-        {} as Record<string, number>
-      );
-=======
       .reduce((acc, event) => {
         const page = event.page || 'Unknown';
         acc[page] = (acc[page] || 0) + 1;
@@ -216,7 +152,6 @@
         acc[errorType] = (acc[errorType] || 0) + 1;
         return acc;
       }, {} as Record<string, number>);
->>>>>>> 02f0594e
 
     return {
       clicksByPage: Object.entries(clicksByPage).map(([page, clicks]) => ({ page, clicks })),
@@ -228,13 +163,8 @@
       performanceMetrics: [
         { metric: 'Page Load Time', avgValue: 1.2 },
         { metric: 'First Paint', avgValue: 0.8 },
-<<<<<<< HEAD
-        { metric: 'Time to Interactive', avgValue: 2.1 },
-      ],
-=======
         { metric: 'Time to Interactive', avgValue: 2.1 }
       ]
->>>>>>> 02f0594e
     };
   };
 
@@ -243,23 +173,6 @@
 
     const ratingDistribution = feedback
       .filter(f => f.rating)
-<<<<<<< HEAD
-      .reduce(
-        (acc, f) => {
-          acc[f.rating!] = (acc[f.rating!] || 0) + 1;
-          return acc;
-        },
-        {} as Record<number, number>
-      );
-
-    const sentimentBreakdown = feedback.reduce(
-      (acc, f) => {
-        acc[f.sentiment] = (acc[f.sentiment] || 0) + 1;
-        return acc;
-      },
-      {} as Record<string, number>
-    );
-=======
       .reduce((acc, f) => {
         acc[f.rating!] = (acc[f.rating!] || 0) + 1;
         return acc;
@@ -270,53 +183,22 @@
         acc[f.sentiment] = (acc[f.sentiment] || 0) + 1;
         return acc;
       }, {} as Record<string, number>);
->>>>>>> 02f0594e
 
     const categoryBreakdown = feedback
       .reduce((acc, f) => {
         acc[f.category] = (acc[f.category] || 0) + 1;
         return acc;
-<<<<<<< HEAD
-      },
-      {} as Record<string, number>
-    );
-=======
       }, {} as Record<string, number>);
->>>>>>> 02f0594e
 
     const priorityLevels = feedback
       .reduce((acc, f) => {
         acc[f.priority] = (acc[f.priority] || 0) + 1;
         return acc;
-<<<<<<< HEAD
-      },
-      {} as Record<string, number>
-    );
-=======
       }, {} as Record<string, number>);
->>>>>>> 02f0594e
 
     return {
       ratingDistribution: Object.entries(ratingDistribution).map(([rating, count]) => ({
         rating: Number(rating),
-<<<<<<< HEAD
-        count,
-      })),
-      sentimentBreakdown: Object.entries(sentimentBreakdown).map(
-        ([sentiment, count]) => ({
-          sentiment,
-          count,
-        })
-      ),
-      categoryBreakdown: Object.entries(categoryBreakdown).map(([category, count]) => ({
-        category,
-        count,
-      })),
-      priorityLevels: Object.entries(priorityLevels).map(([priority, count]) => ({
-        priority,
-        count,
-      })),
-=======
         count
       })),
       sentimentBreakdown: Object.entries(sentimentBreakdown).map(([sentiment, count]) => ({
@@ -331,7 +213,6 @@
         priority,
         count
       }))
->>>>>>> 02f0594e
     };
   };
 
@@ -563,14 +444,7 @@
                         label={({ sentiment, count }) => `${sentiment}: ${count}`}
                       >
                         {feedbackAnalytics.sentimentBreakdown.map((entry, index) => (
-<<<<<<< HEAD
-                          <Cell
-                            key={`cell-${index}`}
-                            fill={COLORS[index % COLORS.length]}
-                          />
-=======
                           <Cell key={`cell-${index}`} fill={COLORS[index % COLORS.length]} />
->>>>>>> 02f0594e
                         ))}
                       </Pie>
                       <Tooltip />
@@ -597,25 +471,11 @@
                       <div className="flex items-start justify-between mb-2">
                         <h4 className="font-medium">{feedback.title}</h4>
                         <div className="flex items-center gap-2">
-<<<<<<< HEAD
-                          <Badge
-                            variant={
-                              feedback.priority === 'critical'
-                                ? 'destructive'
-                                : feedback.priority === 'high'
-                                  ? 'destructive'
-                                  : feedback.priority === 'medium'
-                                    ? 'default'
-                                    : 'secondary'
-                            }
-                          >
-=======
                           <Badge variant={
                             feedback.priority === 'critical' ? 'destructive' :
                             feedback.priority === 'high' ? 'destructive' :
                             feedback.priority === 'medium' ? 'default' : 'secondary'
                           }>
->>>>>>> 02f0594e
                             {feedback.priority}
                           </Badge>
                           {feedback.rating && (
@@ -658,25 +518,11 @@
                       <div className="flex items-start justify-between mb-2">
                         <h4 className="font-medium">{bug.title}</h4>
                         <div className="flex items-center gap-2">
-<<<<<<< HEAD
-                          <Badge
-                            variant={
-                              bug.severity === 'critical'
-                                ? 'destructive'
-                                : bug.severity === 'high'
-                                  ? 'destructive'
-                                  : bug.severity === 'medium'
-                                    ? 'default'
-                                    : 'secondary'
-                            }
-                          >
-=======
                           <Badge variant={
                             bug.severity === 'critical' ? 'destructive' :
                             bug.severity === 'high' ? 'destructive' :
                             bug.severity === 'medium' ? 'default' : 'secondary'
                           }>
->>>>>>> 02f0594e
                             {bug.severity}
                           </Badge>
                           <Badge variant="outline">
