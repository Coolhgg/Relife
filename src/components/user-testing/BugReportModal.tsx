/// <reference lib="dom" />
import React, { useState, useRef } from 'react';
import {
  Dialog,
  DialogContent,
  DialogHeader,
  DialogTitle,
  DialogDescription,
} from '../ui/dialog';
import { Button } from '../ui/button';
import { Input } from '../ui/input';
import { Textarea } from '../ui/textarea';
import { Label } from '../ui/label';
import { Badge } from '../ui/badge';
import { Card, CardContent, CardHeader, CardTitle } from '../ui/card';
import { Tabs, TabsContent, TabsList, TabsTrigger } from '../ui/tabs';
import { Switch } from '../ui/switch';
import { Separator } from '../ui/separator';
import {
  Bug,
  Camera,
  Video,
  Send,
  Plus,
  Trash2,
  AlertCircle,
  CheckCircle,
  X,
  Smartphone,
  Monitor,
  Wifi,
  Clock,
} from 'lucide-react';
import UserTestingService, { BugReport } from '../../services/user-testing';
import { TimeoutHandle } from '../types/timers';

interface BugReportModalProps {
  isOpen: boolean;
  onClose: () => void;
  onBugReported?: (bugId: string) => void;
}

export function BugReportModal({
  isOpen,
  onClose,
  onBugReported,
}: BugReportModalProps) {
  const [title, setTitle] = useState('');
  const [description, setDescription] = useState('');
  const [expectedBehavior, setExpectedBehavior] = useState('');
  const [actualBehavior, setActualBehavior] = useState('');
  const [steps, setSteps] = useState<string[]>(['']);
  const [severity, setSeverity] = useState<BugReport['severity']>('medium');
  const [category, setCategory] = useState<BugReport['category']>('feature');
  const [frequency, setFrequency] = useState<BugReport['frequency']>('sometimes');
  const [reproducible, setReproducible] = useState(true);
  const [tags, setTags] = useState<string[]>([]);
  const [newTag, setNewTag] = useState('');
  const [screenshot, setScreenshot] = useState<string | null>(null);
  const [isSubmitting, setIsSubmitting] = useState(false);
  const [submitted, setSubmitted] = useState(false);
  const canvasRef = useRef<HTMLCanvasElement>(null);

  const userTestingService = UserTestingService.getInstance();

  const severityOptions = [
    { value: 'low', label: 'Low', color: 'bg-green-100 text-green-800', icon: '🟢' },
    {
      value: 'medium',
      label: 'Medium',
      color: 'bg-yellow-100 text-yellow-800',
      icon: '🟡',
    },
    {
      value: 'high',
      label: 'High',
      color: 'bg-orange-100 text-orange-800',
      icon: '🟠',
    },
    {
      value: 'critical',
      label: 'Critical',
      color: 'bg-red-100 text-red-800',
      icon: '🔴',
    },
  ] as const;

  const categoryOptions = [
    { value: 'crash', label: 'App Crash', icon: '💥' },
    { value: 'ui', label: 'User Interface', icon: '🎨' },
    { value: 'performance', label: 'Performance', icon: '⚡' },
    { value: 'data', label: 'Data Issues', icon: '🗄️' },
    { value: 'feature', label: 'Feature Problem', icon: '⚙️' },
    { value: 'security', label: 'Security Issue', icon: '🔒' },
  ] as const;

  const frequencyOptions = [
    { value: 'once', label: 'Happened once' },
    { value: 'sometimes', label: 'Happens sometimes' },
    { value: 'often', label: 'Happens often' },
    { value: 'always', label: 'Always happens' },
  ] as const;

  const takeScreenshot = async () => {
    try {
      const stream = await navigator.mediaDevices.getDisplayMedia({ video: true });
      const video = document.createElement('video');
      video.srcObject = stream;
      video.play();

      video.addEventListener('loadedmetadata', () => {
        const canvas = canvasRef.current;
        if (!canvas) return;

        canvas.width = video.videoWidth;
        canvas.height = video.videoHeight;
        const ctx = canvas.getContext('2d');
        ctx?.drawImage(video, 0, 0);

        const screenshotData = canvas.toDataURL('image/png');
        setScreenshot(screenshotData);

        stream.getTracks().forEach(track => track.stop());
      });
    } catch (_error) {
      console._error('Failed to take screenshot:', _error);
    }
  };

  const addStep = () => {
    setSteps([...steps, '']);
  };

  const updateStep = (_index: number, value: string) => {
    const newSteps = [...steps];
    newSteps[_index] = value;
    setSteps(newSteps);
  };

  const removeStep = (_index: number) => {
    if (steps.length > 1) {
      const newSteps = steps.filter((_, i) => i !== _index);
      setSteps(newSteps);
    }
  };

  const addTag = () => {
    if (newTag.trim() && !tags.includes(newTag.trim())) {
      setTags([...tags, newTag.trim()]);
      setNewTag('');
    }
  };

  const removeTag = (tagToRemove: string) => {
    setTags(tags.filter((tag: unknown) => tag !== tagToRemove));
  };

  const handleSubmit = async (e: React.FormEvent) => {
    e.preventDefault();
    if (isSubmitting || !title.trim() || !description.trim()) return;

    setIsSubmitting(true);

    try {
      const bugData: Partial<BugReport> = {
        title: title.trim(),
        description: description.trim(),
        steps: steps.filter((step: unknown) => step.trim() !== ''),
        expectedBehavior: expectedBehavior.trim(),
        actualBehavior: actualBehavior.trim(),
        severity,
        category,
        screenshot: screenshot || undefined,
        reproducible,
        frequency,
        tags,
      };

      const bugId = await userTestingService.submitBugReport(bugData);

      setSubmitted(true);
      onBugReported?.(bugId);

      // Reset form after short delay
      setTimeout(() => {
        resetForm();
        onClose();
      }, 2000);
    } catch (_error) {
      console._error('Failed to submit bug report:', _error);
    } finally {
      setIsSubmitting(false);
    }
  };

  const resetForm = () => {
    setTitle('');
    setDescription('');
    setExpectedBehavior('');
    setActualBehavior('');
    setSteps(['']);
    setSeverity('medium');
    setCategory('feature');
    setFrequency('sometimes');
    setReproducible(true);
    setTags([]);
    setNewTag('');
    setScreenshot(null);
    setSubmitted(false);
    setIsSubmitting(false);
  };

  const handleClose = () => {
    resetForm();
    onClose();
  };

  if (submitted) {
    return (
      <Dialog open={isOpen} onOpenChange={handleClose}>
        <DialogContent className="sm:max-w-md">
          <div className="flex flex-col items-center text-center p-6">
            <div className="w-16 h-16 bg-blue-100 rounded-full flex items-center justify-center mb-4">
              <CheckCircle className="w-8 h-8 text-blue-600" />
            </div>
            <h3 className="text-lg font-semibold mb-2">Bug Report Submitted!</h3>
            <p className="text-gray-600 mb-4">
              Thank you for helping us improve Relife Alarms. We'll investigate this
              issue.
            </p>
            <Badge variant="secondary" className="mb-4">
              Report #BR-{Date.now().toString().slice(-6)}
            </Badge>
          </div>
        </DialogContent>
      </Dialog>
    );
  }

  return (
    <Dialog open={isOpen} onOpenChange={handleClose}>
      <DialogContent className="sm:max-w-3xl max-h-[90vh] overflow-y-auto">
        <DialogHeader>
          <DialogTitle className="flex items-center gap-2">
            <Bug className="w-5 h-5 text-red-500" />
            Report a Bug
          </DialogTitle>
          <DialogDescription>
            Help us fix issues by providing detailed information about the problem you
            encountered.
          </DialogDescription>
        </DialogHeader>

        <Tabs defaultValue="details" className="w-full">
          <TabsList className="grid w-full grid-cols-3">
            <TabsTrigger value="details">Bug Details</TabsTrigger>
            <TabsTrigger value="reproduction">Reproduction</TabsTrigger>
            <TabsTrigger value="attachments">Attachments</TabsTrigger>
          </TabsList>

          <form onSubmit={handleSubmit} className="space-y-6 mt-6">
            <TabsContent value="details" className="space-y-6">
              <div className="space-y-4">
                <div>
                  <Label htmlFor="title">Bug Title *</Label>
                  <Input
                    id="title"
                    value={title}
                    onChange={(e: React.ChangeEvent<HTMLTextAreaElement>) =>
                      setTitle(e.target.value)
                    }
                    placeholder="Brief summary of the bug"
                    className="mt-1"
                    required
                  />
                </div>

                <div>
                  <Label htmlFor="description">Description *</Label>
                  <Textarea
                    id="description"
                    value={description}
                    onChange={(e: React.ChangeEvent<HTMLTextAreaElement>) =>
                      setDescription(e.target.value)
                    }
                    placeholder="Describe the bug in detail..."
                    className="mt-1 min-h-[100px]"
                    rows={4}
                    required
                  />
                </div>

                <div className="grid grid-cols-2 gap-4">
                  <div>
                    <Label>Severity</Label>
                    <div className="grid grid-cols-2 gap-2 mt-2">
                      {severityOptions.map(option => (
                        <button
                          key={option.value}
                          type="button"
                          onClick={() => setSeverity(option.value)}
                          className={`flex items-center gap-2 p-3 rounded-lg border transition-colors ${
                            severity === option.value
                              ? 'border-primary bg-primary/10'
                              : 'border-gray-200 hover:bg-gray-50'
                          }`}
                        >
                          <span>{option.icon}</span>
                          <span className="text-sm font-medium">{option.label}</span>
                        </button>
                      ))}
                    </div>
                  </div>

                  <div>
                    <Label>Category</Label>
                    <div className="grid grid-cols-2 gap-2 mt-2">
                      {categoryOptions.map(option => (
                        <button
                          key={option.value}
                          type="button"
                          onClick={() => setCategory(option.value)}
                          className={`flex items-center gap-2 p-3 rounded-lg border transition-colors ${
                            category === option.value
                              ? 'border-primary bg-primary/10'
                              : 'border-gray-200 hover:bg-gray-50'
                          }`}
                        >
                          <span>{option.icon}</span>
                          <span className="text-sm font-medium">{option.label}</span>
                        </button>
                      ))}
                    </div>
                  </div>
                </div>

                <div>
                  <Label>How often does this happen?</Label>
                  <div className="flex flex-wrap gap-2 mt-2">
                    {frequencyOptions.map(option => (
                      <button
                        key={option.value}
                        type="button"
                        onClick={() => setFrequency(option.value)}
                        className={`px-4 py-2 rounded-lg border transition-colors ${
                          frequency === option.value
                            ? 'border-primary bg-primary text-primary-foreground'
                            : 'border-gray-200 hover:bg-gray-50'
                        }`}
                      >
                        <span className="text-sm">{option.label}</span>
                      </button>
                    ))}
                  </div>
                </div>

                <div className="flex items-center justify-between p-4 border rounded-lg">
                  <div>
                    <Label className="text-base font-medium">
                      Can you reproduce this bug?
                    </Label>
                    <p className="text-sm text-gray-600 mt-1">
                      Can you make this bug happen again by following specific steps?
                    </p>
                  </div>
                  <Switch checked={reproducible} onCheckedChange={setReproducible} />
                </div>
              </div>
            </TabsContent>

            <TabsContent value="reproduction" className="space-y-6">
              <div className="space-y-4">
                <div>
                  <Label htmlFor="expected">What did you expect to happen?</Label>
                  <Textarea
                    id="expected"
                    value={expectedBehavior}
                    onChange={(e: React.ChangeEvent<HTMLTextAreaElement>) =>
                      setExpectedBehavior(e.target.value)
                    }
                    placeholder="Describe what you thought would happen..."
                    className="mt-1"
                    rows={3}
                  />
                </div>

                <div>
                  <Label htmlFor="actual">What actually happened?</Label>
                  <Textarea
                    id="actual"
                    value={actualBehavior}
                    onChange={(e: React.ChangeEvent<HTMLTextAreaElement>) =>
                      setActualBehavior(e.target.value)
                    }
                    placeholder="Describe what actually happened instead..."
                    className="mt-1"
                    rows={3}
                  />
                </div>

                {reproducible && (
                  <div>
                    <div className="flex items-center justify-between mb-3">
                      <Label>Steps to reproduce</Label>
                      <Button
                        type="button"
                        variant="outline"
                        size="sm"
                        onClick={addStep}
                        className="flex items-center gap-1"
                      >
                        <Plus className="w-4 h-4" />
                        Add Step
                      </Button>
                    </div>
                    <div className="space-y-3">
                      {steps.map((step, _index) => (
                        <div key={_index} className="flex items-center gap-3">
                          <div className="w-8 h-8 bg-primary/10 rounded-full flex items-center justify-center flex-shrink-0">
                            <span className="text-sm font-medium text-primary">
                              {_index + 1}
                            </span>
                          </div>
                          <Input
                            value={step}
                            onChange={(e: React.ChangeEvent<HTMLTextAreaElement>) =>
                              updateStep(_index, e.target.value)
                            }
                            placeholder={`Step ${_index + 1}...`}
                            className="flex-1"
                          />
                          {steps.length > 1 && (
                            <Button
                              type="button"
                              variant="ghost"
                              size="sm"
                              onClick={() => removeStep(_index)}
                              className="flex-shrink-0"
                            >
                              <Trash2 className="w-4 h-4" />
                            </Button>
                          )}
                        </div>
                      ))}
                    </div>
                  </div>
                )}

                <div>
                  <Label>Tags (optional)</Label>
                  <div className="flex items-center gap-2 mt-2">
                    <Input
                      value={newTag}
                      onChange={(e: React.ChangeEvent<HTMLTextAreaElement>) =>
                        setNewTag(e.target.value)
                      }
                      placeholder="Add a tag..."
                      className="flex-1"
                      onKeyDown={(e: React.KeyboardEvent) =>
                        e.key === 'Enter' && (e.preventDefault(), addTag())
                      }
                    />
                    <Button
                      type="button"
                      variant="outline"
                      onClick={addTag}
                      disabled={!newTag.trim()}
                    >
                      Add
                    </Button>
                  </div>
                  {tags.length > 0 && (
                    <div className="flex flex-wrap gap-2 mt-3">
<<<<<<< HEAD
                      {tags.map((tag: unknown) => (
=======
                      {tags.map(($1) => {
        // TODO(manual): implement
        return null;
      })
>>>>>>> 2afb321e
                        <Badge
                          key={tag}
                          variant="secondary"
                          className="flex items-center gap-1"
                        >
                          {tag}
                          <button
                            type="button"
                            onClick={() => removeTag(tag)}
                            className="ml-1 hover:text-red-600"
                          >
                            <X className="w-3 h-3" />
                          </button>
                        </Badge>
                      ))}
                    </div>
                  )}
                </div>
              </div>
            </TabsContent>

            <TabsContent value="attachments" className="space-y-6">
              <div className="space-y-4">
                <Card>
                  <CardHeader>
                    <CardTitle className="flex items-center gap-2 text-lg">
                      <Camera className="w-5 h-5" />
                      Screenshot
                    </CardTitle>
                  </CardHeader>
                  <CardContent>
                    {screenshot ? (
                      <div className="space-y-3">
                        <img
                          src={screenshot}
                          alt="Bug screenshot"
                          className="w-full rounded border"
                        />
                        <div className="flex justify-between items-center">
                          <Badge variant="secondary">Screenshot attached</Badge>
                          <Button
                            type="button"
                            variant="outline"
                            size="sm"
                            onClick={() => setScreenshot(null)}
                          >
                            <X className="w-4 h-4" />
                            Remove
                          </Button>
                        </div>
                      </div>
                    ) : (
                      <div className="text-center py-8">
                        <Camera className="w-12 h-12 text-gray-400 mx-auto mb-4" />
                        <p className="text-gray-600 mb-4">
                          A screenshot can help us understand the issue better
                        </p>
                        <Button
                          type="button"
                          variant="outline"
                          onClick={takeScreenshot}
                        >
                          Take Screenshot
                        </Button>
                      </div>
                    )}
                  </CardContent>
                </Card>

                <Card>
                  <CardHeader>
                    <CardTitle className="flex items-center gap-2 text-lg">
                      <Smartphone className="w-5 h-5" />
                      System Information
                    </CardTitle>
                  </CardHeader>
                  <CardContent>
                    <div className="grid grid-cols-2 gap-4 text-sm">
                      <div className="flex items-center gap-2">
                        <Monitor className="w-4 h-4 text-gray-500" />
                        <span className="text-gray-600">Screen:</span>
                        <span>
                          {window.screen.width}×{window.screen.height}
                        </span>
                      </div>
                      <div className="flex items-center gap-2">
                        <Wifi className="w-4 h-4 text-gray-500" />
                        <span className="text-gray-600">Connection:</span>
                        <span>{navigator.onLine ? 'Online' : 'Offline'}</span>
                      </div>
                      <div className="flex items-center gap-2">
                        <Clock className="w-4 h-4 text-gray-500" />
                        <span className="text-gray-600">Timestamp:</span>
                        <span>{new Date().toLocaleString()}</span>
                      </div>
                      <div className="flex items-center gap-2">
                        <AlertCircle className="w-4 h-4 text-gray-500" />
                        <span className="text-gray-600">Page:</span>
                        <span>{window.location.pathname}</span>
                      </div>
                    </div>
                  </CardContent>
                </Card>
              </div>
            </TabsContent>

            <Separator />

            <div className="flex justify-end gap-3 pt-4">
              <Button
                type="button"
                variant="outline"
                onClick={handleClose}
                disabled={isSubmitting}
              >
                Cancel
              </Button>
              <Button
                type="submit"
                disabled={isSubmitting || !title.trim() || !description.trim()}
                className="flex items-center gap-2"
              >
                {isSubmitting ? (
                  <>
                    <div className="w-4 h-4 border-2 border-white border-t-transparent rounded-full animate-spin" />
                    Submitting...
                  </>
                ) : (
                  <>
                    <Send className="w-4 h-4" />
                    Submit Bug Report
                  </>
                )}
              </Button>
            </div>
          </form>
        </Tabs>

        <canvas ref={canvasRef} className="hidden" />
      </DialogContent>
    </Dialog>
  );
}

export default BugReportModal;<|MERGE_RESOLUTION|>--- conflicted
+++ resolved
@@ -122,8 +122,8 @@
 
         stream.getTracks().forEach(track => track.stop());
       });
-    } catch (_error) {
-      console._error('Failed to take screenshot:', _error);
+    } catch (error) {
+      console.error('Failed to take screenshot:', error);
     }
   };
 
@@ -131,15 +131,15 @@
     setSteps([...steps, '']);
   };
 
-  const updateStep = (_index: number, value: string) => {
+  const updateStep = (index: number, value: string) => {
     const newSteps = [...steps];
-    newSteps[_index] = value;
+    newSteps[index] = value;
     setSteps(newSteps);
   };
 
-  const removeStep = (_index: number) => {
+  const removeStep = (index: number) => {
     if (steps.length > 1) {
-      const newSteps = steps.filter((_, i) => i !== _index);
+      const newSteps = steps.filter((_, i) => i !== index);
       setSteps(newSteps);
     }
   };
@@ -152,7 +152,7 @@
   };
 
   const removeTag = (tagToRemove: string) => {
-    setTags(tags.filter((tag: unknown) => tag !== tagToRemove));
+    setTags(tags.filter((tag: any) => t // auto: implicit anyag !== tagToRemove));
   };
 
   const handleSubmit = async (e: React.FormEvent) => {
@@ -165,7 +165,7 @@
       const bugData: Partial<BugReport> = {
         title: title.trim(),
         description: description.trim(),
-        steps: steps.filter((step: unknown) => step.trim() !== ''),
+        steps: steps.filter((step: any) => s // auto: implicit anytep.trim() !== ''),
         expectedBehavior: expectedBehavior.trim(),
         actualBehavior: actualBehavior.trim(),
         severity,
@@ -186,8 +186,8 @@
         resetForm();
         onClose();
       }, 2000);
-    } catch (_error) {
-      console._error('Failed to submit bug report:', _error);
+    } catch (error) {
+      console.error('Failed to submit bug report:', error);
     } finally {
       setIsSubmitting(false);
     }
@@ -266,9 +266,7 @@
                   <Input
                     id="title"
                     value={title}
-                    onChange={(e: React.ChangeEvent<HTMLTextAreaElement>) =>
-                      setTitle(e.target.value)
-                    }
+                    onChange={(e: any) => s // auto: implicit anyetTitle(e.target.value)}
                     placeholder="Brief summary of the bug"
                     className="mt-1"
                     required
@@ -280,9 +278,7 @@
                   <Textarea
                     id="description"
                     value={description}
-                    onChange={(e: React.ChangeEvent<HTMLTextAreaElement>) =>
-                      setDescription(e.target.value)
-                    }
+                    onChange={(e: any) => s // auto: implicit anyetDescription(e.target.value)}
                     placeholder="Describe the bug in detail..."
                     className="mt-1 min-h-[100px]"
                     rows={4}
@@ -375,9 +371,7 @@
                   <Textarea
                     id="expected"
                     value={expectedBehavior}
-                    onChange={(e: React.ChangeEvent<HTMLTextAreaElement>) =>
-                      setExpectedBehavior(e.target.value)
-                    }
+                    onChange={(e: any) => s // auto: implicit anyetExpectedBehavior(e.target.value)}
                     placeholder="Describe what you thought would happen..."
                     className="mt-1"
                     rows={3}
@@ -389,9 +383,7 @@
                   <Textarea
                     id="actual"
                     value={actualBehavior}
-                    onChange={(e: React.ChangeEvent<HTMLTextAreaElement>) =>
-                      setActualBehavior(e.target.value)
-                    }
+                    onChange={(e: any) => s // auto: implicit anyetActualBehavior(e.target.value)}
                     placeholder="Describe what actually happened instead..."
                     className="mt-1"
                     rows={3}
@@ -414,19 +406,17 @@
                       </Button>
                     </div>
                     <div className="space-y-3">
-                      {steps.map((step, _index) => (
-                        <div key={_index} className="flex items-center gap-3">
+                      {steps.map((step, index) => (
+                        <div key={index} className="flex items-center gap-3">
                           <div className="w-8 h-8 bg-primary/10 rounded-full flex items-center justify-center flex-shrink-0">
                             <span className="text-sm font-medium text-primary">
-                              {_index + 1}
+                              {index + 1}
                             </span>
                           </div>
                           <Input
                             value={step}
-                            onChange={(e: React.ChangeEvent<HTMLTextAreaElement>) =>
-                              updateStep(_index, e.target.value)
-                            }
-                            placeholder={`Step ${_index + 1}...`}
+                            onChange={(e: any) => u // auto: implicit anypdateStep(index, e.target.value)}
+                            placeholder={`Step ${index + 1}...`}
                             className="flex-1"
                           />
                           {steps.length > 1 && (
@@ -434,7 +424,7 @@
                               type="button"
                               variant="ghost"
                               size="sm"
-                              onClick={() => removeStep(_index)}
+                              onClick={() => removeStep(index)}
                               className="flex-shrink-0"
                             >
                               <Trash2 className="w-4 h-4" />
@@ -451,12 +441,10 @@
                   <div className="flex items-center gap-2 mt-2">
                     <Input
                       value={newTag}
-                      onChange={(e: React.ChangeEvent<HTMLTextAreaElement>) =>
-                        setNewTag(e.target.value)
-                      }
+                      onChange={(e: any) => s // auto: implicit anyetNewTag(e.target.value)}
                       placeholder="Add a tag..."
                       className="flex-1"
-                      onKeyDown={(e: React.KeyboardEvent) =>
+                      onKeyDown={(e: any) => // auto: implicit any
                         e.key === 'Enter' && (e.preventDefault(), addTag())
                       }
                     />
@@ -471,14 +459,10 @@
                   </div>
                   {tags.length > 0 && (
                     <div className="flex flex-wrap gap-2 mt-3">
-<<<<<<< HEAD
-                      {tags.map((tag: unknown) => (
-=======
                       {tags.map(($1) => {
         // TODO(manual): implement
         return null;
       })
->>>>>>> 2afb321e
                         <Badge
                           key={tag}
                           variant="secondary"
