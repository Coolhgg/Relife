/// <reference lib="dom" />
import React, { useState, useRef } from 'react';
import {
  Dialog,
  DialogContent,
  DialogHeader,
  DialogTitle,
  DialogDescription,
} from '../ui/dialog';
import { Button } from '../ui/button';
import { Input } from '../ui/input';
import { Textarea } from '../ui/textarea';
import { Label } from '../ui/label';
import { Badge } from '../ui/badge';
import { Card, CardContent, CardHeader, CardTitle } from '../ui/card';
import { Tabs, TabsContent, TabsList, TabsTrigger } from '../ui/tabs';
import { Switch } from '../ui/switch';
import { Separator } from '../ui/separator';
import {
  Bug,
  Camera,
  Video,
  Send,
  Plus,
  Trash2,
  AlertCircle,
  CheckCircle,
  X,
  Smartphone,
  Monitor,
  Wifi,
  Clock,
} from 'lucide-react';
import UserTestingService, { BugReport } from '../../services/user-testing';
import { TimeoutHandle } from '../types/timers';

interface BugReportModalProps {
  isOpen: boolean;
  onClose: () => void;
  onBugReported?: (bugId: string) => void;
}

export function BugReportModal({
  isOpen,
  onClose,
  onBugReported,
}: BugReportModalProps) {
  const [title, setTitle] = useState('');
  const [description, setDescription] = useState('');
  const [expectedBehavior, setExpectedBehavior] = useState('');
  const [actualBehavior, setActualBehavior] = useState('');
  const [steps, setSteps] = useState<string[]>(['']);
  const [severity, setSeverity] = useState<BugReport['severity']>('medium');
  const [category, setCategory] = useState<BugReport['category']>('feature');
  const [frequency, setFrequency] = useState<BugReport['frequency']>('sometimes');
  const [reproducible, setReproducible] = useState(true);
  const [tags, setTags] = useState<string[]>([]);
  const [newTag, setNewTag] = useState('');
  const [screenshot, setScreenshot] = useState<string | null>(null);
  const [isSubmitting, setIsSubmitting] = useState(false);
  const [submitted, setSubmitted] = useState(false);
  const canvasRef = useRef<HTMLCanvasElement>(null);

  const userTestingService = UserTestingService.getInstance();

  const severityOptions = [
    { value: 'low', label: 'Low', color: 'bg-green-100 text-green-800', icon: '🟢' },
    {
      value: 'medium',
      label: 'Medium',
      color: 'bg-yellow-100 text-yellow-800',
      icon: '🟡',
    },
    {
      value: 'high',
      label: 'High',
      color: 'bg-orange-100 text-orange-800',
      icon: '🟠',
    },
    {
      value: 'critical',
      label: 'Critical',
      color: 'bg-red-100 text-red-800',
      icon: '🔴',
    },
  ] as const;

  const categoryOptions = [
    { value: 'crash', label: 'App Crash', icon: '💥' },
    { value: 'ui', label: 'User Interface', icon: '🎨' },
    { value: 'performance', label: 'Performance', icon: '⚡' },
    { value: 'data', label: 'Data Issues', icon: '🗄️' },
    { value: 'feature', label: 'Feature Problem', icon: '⚙️' },
    { value: 'security', label: 'Security Issue', icon: '🔒' },
  ] as const;

  const frequencyOptions = [
    { value: 'once', label: 'Happened once' },
    { value: 'sometimes', label: 'Happens sometimes' },
    { value: 'often', label: 'Happens often' },
    { value: 'always', label: 'Always happens' },
  ] as const;

  const takeScreenshot = async () => {
    try {
      const stream = await navigator.mediaDevices.getDisplayMedia({ video: true });
      const video = document.createElement('video');
      video.srcObject = stream;
      video.play();

      video.addEventListener('loadedmetadata', () => {
        const canvas = canvasRef.current;
        if (!canvas) return;

        canvas.width = video.videoWidth;
        canvas.height = video.videoHeight;
        const ctx = canvas.getContext('2d');
        ctx?.drawImage(video, 0, 0);

        const screenshotData = canvas.toDataURL('image/png');
        setScreenshot(screenshotData);

        stream.getTracks().forEach(track => track.stop());
      });
    } catch (error) {
      console.error('Failed to take screenshot:', error);
    }
  };

  const addStep = () => {
    setSteps([...steps, '']);
  };

  const updateStep = (index: number, value: string) => {
    const newSteps = [...steps];
    newSteps[index] = value;
    setSteps(newSteps);
  };

  const removeStep = (index: number) => {
    if (steps.length > 1) {
      const newSteps = steps.filter((_, i) => i !== index);
      setSteps(newSteps);
    }
  };

  const addTag = () => {
    if (newTag.trim() && !tags.includes(newTag.trim())) {
      setTags([...tags, newTag.trim()]);
      setNewTag('');
    }
  };

  const removeTag = (tagToRemove: string) => {
    setTags(tags.filter((tag: any) => t // auto: implicit anyag !== tagToRemove));
  };

  const handleSubmit = async (e: React.FormEvent) => {
    e.preventDefault();
    if (isSubmitting || !title.trim() || !description.trim()) return;

    setIsSubmitting(true);

    try {
      const bugData: Partial<BugReport> = {
        title: title.trim(),
        description: description.trim(),
        steps: steps.filter((step: any) => s // auto: implicit anytep.trim() !== ''),
        expectedBehavior: expectedBehavior.trim(),
        actualBehavior: actualBehavior.trim(),
        severity,
        category,
        screenshot: screenshot || undefined,
        reproducible,
        frequency,
        tags,
      };

      const bugId = await userTestingService.submitBugReport(bugData);

      setSubmitted(true);
      onBugReported?.(bugId);

      // Reset form after short delay
      setTimeout(() => {
        resetForm();
        onClose();
      }, 2000);
    } catch (error) {
      console.error('Failed to submit bug report:', error);
    } finally {
      setIsSubmitting(false);
    }
  };

  const resetForm = () => {
    setTitle('');
    setDescription('');
    setExpectedBehavior('');
    setActualBehavior('');
    setSteps(['']);
    setSeverity('medium');
    setCategory('feature');
    setFrequency('sometimes');
    setReproducible(true);
    setTags([]);
    setNewTag('');
    setScreenshot(null);
    setSubmitted(false);
    setIsSubmitting(false);
  };

  const handleClose = () => {
    resetForm();
    onClose();
  };

  if (submitted) {
    return (
      <Dialog open={isOpen} onOpenChange={handleClose}>
        <DialogContent className="sm:max-w-md">
          <div className="flex flex-col items-center text-center p-6">
            <div className="w-16 h-16 bg-blue-100 rounded-full flex items-center justify-center mb-4">
              <CheckCircle className="w-8 h-8 text-blue-600" />
            </div>
            <h3 className="text-lg font-semibold mb-2">Bug Report Submitted!</h3>
            <p className="text-gray-600 mb-4">
              Thank you for helping us improve Relife Alarms. We'll investigate this
              issue.
            </p>
            <Badge variant="secondary" className="mb-4">
              Report #BR-{Date.now().toString().slice(-6)}
            </Badge>
          </div>
        </DialogContent>
      </Dialog>
    );
  }

  return (
    <Dialog open={isOpen} onOpenChange={handleClose}>
      <DialogContent className="sm:max-w-3xl max-h-[90vh] overflow-y-auto">
        <DialogHeader>
          <DialogTitle className="flex items-center gap-2">
            <Bug className="w-5 h-5 text-red-500" />
            Report a Bug
          </DialogTitle>
          <DialogDescription>
            Help us fix issues by providing detailed information about the problem you
            encountered.
          </DialogDescription>
        </DialogHeader>

        <Tabs defaultValue="details" className="w-full">
          <TabsList className="grid w-full grid-cols-3">
            <TabsTrigger value="details">Bug Details</TabsTrigger>
            <TabsTrigger value="reproduction">Reproduction</TabsTrigger>
            <TabsTrigger value="attachments">Attachments</TabsTrigger>
          </TabsList>

          <form onSubmit={handleSubmit} className="space-y-6 mt-6">
            <TabsContent value="details" className="space-y-6">
              <div className="space-y-4">
                <div>
                  <Label htmlFor="title">Bug Title *</Label>
                  <Input
                    id="title"
                    value={title}
<<<<<<< HEAD
                    onChange={(e: any) => s // auto: implicit anyetTitle(e.target.value)}
=======
                    onChange={(e: React.ChangeEvent<HTMLTextAreaElement>) => setTitle(e.target.value)}
>>>>>>> 5d3ec329
                    placeholder="Brief summary of the bug"
                    className="mt-1"
                    required
                  />
                </div>

                <div>
                  <Label htmlFor="description">Description *</Label>
                  <Textarea
                    id="description"
                    value={description}
<<<<<<< HEAD
                    onChange={(e: any) => s // auto: implicit anyetDescription(e.target.value)}
=======
                    onChange={(e: React.ChangeEvent<HTMLTextAreaElement>) => setDescription(e.target.value)}
>>>>>>> 5d3ec329
                    placeholder="Describe the bug in detail..."
                    className="mt-1 min-h-[100px]"
                    rows={4}
                    required
                  />
                </div>

                <div className="grid grid-cols-2 gap-4">
                  <div>
                    <Label>Severity</Label>
                    <div className="grid grid-cols-2 gap-2 mt-2">
                      {severityOptions.map(option => (
                        <button
                          key={option.value}
                          type="button"
                          onClick={() => setSeverity(option.value)}
                          className={`flex items-center gap-2 p-3 rounded-lg border transition-colors ${
                            severity === option.value
                              ? 'border-primary bg-primary/10'
                              : 'border-gray-200 hover:bg-gray-50'
                          }`}
                        >
                          <span>{option.icon}</span>
                          <span className="text-sm font-medium">{option.label}</span>
                        </button>
                      ))}
                    </div>
                  </div>

                  <div>
                    <Label>Category</Label>
                    <div className="grid grid-cols-2 gap-2 mt-2">
                      {categoryOptions.map(option => (
                        <button
                          key={option.value}
                          type="button"
                          onClick={() => setCategory(option.value)}
                          className={`flex items-center gap-2 p-3 rounded-lg border transition-colors ${
                            category === option.value
                              ? 'border-primary bg-primary/10'
                              : 'border-gray-200 hover:bg-gray-50'
                          }`}
                        >
                          <span>{option.icon}</span>
                          <span className="text-sm font-medium">{option.label}</span>
                        </button>
                      ))}
                    </div>
                  </div>
                </div>

                <div>
                  <Label>How often does this happen?</Label>
                  <div className="flex flex-wrap gap-2 mt-2">
                    {frequencyOptions.map(option => (
                      <button
                        key={option.value}
                        type="button"
                        onClick={() => setFrequency(option.value)}
                        className={`px-4 py-2 rounded-lg border transition-colors ${
                          frequency === option.value
                            ? 'border-primary bg-primary text-primary-foreground'
                            : 'border-gray-200 hover:bg-gray-50'
                        }`}
                      >
                        <span className="text-sm">{option.label}</span>
                      </button>
                    ))}
                  </div>
                </div>

                <div className="flex items-center justify-between p-4 border rounded-lg">
                  <div>
                    <Label className="text-base font-medium">
                      Can you reproduce this bug?
                    </Label>
                    <p className="text-sm text-gray-600 mt-1">
                      Can you make this bug happen again by following specific steps?
                    </p>
                  </div>
                  <Switch checked={reproducible} onCheckedChange={setReproducible} />
                </div>
              </div>
            </TabsContent>

            <TabsContent value="reproduction" className="space-y-6">
              <div className="space-y-4">
                <div>
                  <Label htmlFor="expected">What did you expect to happen?</Label>
                  <Textarea
                    id="expected"
                    value={expectedBehavior}
<<<<<<< HEAD
                    onChange={(e: any) => s // auto: implicit anyetExpectedBehavior(e.target.value)}
=======
                    onChange={(e: React.ChangeEvent<HTMLTextAreaElement>) => setExpectedBehavior(e.target.value)}
>>>>>>> 5d3ec329
                    placeholder="Describe what you thought would happen..."
                    className="mt-1"
                    rows={3}
                  />
                </div>

                <div>
                  <Label htmlFor="actual">What actually happened?</Label>
                  <Textarea
                    id="actual"
                    value={actualBehavior}
<<<<<<< HEAD
                    onChange={(e: any) => s // auto: implicit anyetActualBehavior(e.target.value)}
=======
                    onChange={(e: React.ChangeEvent<HTMLTextAreaElement>) => setActualBehavior(e.target.value)}
>>>>>>> 5d3ec329
                    placeholder="Describe what actually happened instead..."
                    className="mt-1"
                    rows={3}
                  />
                </div>

                {reproducible && (
                  <div>
                    <div className="flex items-center justify-between mb-3">
                      <Label>Steps to reproduce</Label>
                      <Button
                        type="button"
                        variant="outline"
                        size="sm"
                        onClick={addStep}
                        className="flex items-center gap-1"
                      >
                        <Plus className="w-4 h-4" />
                        Add Step
                      </Button>
                    </div>
                    <div className="space-y-3">
                      {steps.map((step, index) => (
                        <div key={index} className="flex items-center gap-3">
                          <div className="w-8 h-8 bg-primary/10 rounded-full flex items-center justify-center flex-shrink-0">
                            <span className="text-sm font-medium text-primary">
                              {index + 1}
                            </span>
                          </div>
                          <Input
                            value={step}
<<<<<<< HEAD
                            onChange={(e: any) => u // auto: implicit anypdateStep(index, e.target.value)}
=======
                            onChange={(e: React.ChangeEvent<HTMLTextAreaElement>) => updateStep(index, e.target.value)}
>>>>>>> 5d3ec329
                            placeholder={`Step ${index + 1}...`}
                            className="flex-1"
                          />
                          {steps.length > 1 && (
                            <Button
                              type="button"
                              variant="ghost"
                              size="sm"
                              onClick={() => removeStep(index)}
                              className="flex-shrink-0"
                            >
                              <Trash2 className="w-4 h-4" />
                            </Button>
                          )}
                        </div>
                      ))}
                    </div>
                  </div>
                )}

                <div>
                  <Label>Tags (optional)</Label>
                  <div className="flex items-center gap-2 mt-2">
                    <Input
                      value={newTag}
<<<<<<< HEAD
                      onChange={(e: any) => s // auto: implicit anyetNewTag(e.target.value)}
=======
                      onChange={(e: React.ChangeEvent<HTMLTextAreaElement>) => setNewTag(e.target.value)}
>>>>>>> 5d3ec329
                      placeholder="Add a tag..."
                      className="flex-1"
                      onKeyDown={(e: any) => // auto: implicit any
                        e.key === 'Enter' && (e.preventDefault(), addTag())
                      }
                    />
                    <Button
                      type="button"
                      variant="outline"
                      onClick={addTag}
                      disabled={!newTag.trim()}
                    >
                      Add
                    </Button>
                  </div>
                  {tags.length > 0 && (
                    <div className="flex flex-wrap gap-2 mt-3">
                      {tags.map(($1) => {
        // TODO(manual): implement
        return null;
      })
                        <Badge
                          key={tag}
                          variant="secondary"
                          className="flex items-center gap-1"
                        >
                          {tag}
                          <button
                            type="button"
                            onClick={() => removeTag(tag)}
                            className="ml-1 hover:text-red-600"
                          >
                            <X className="w-3 h-3" />
                          </button>
                        </Badge>
                      ))}
                    </div>
                  )}
                </div>
              </div>
            </TabsContent>

            <TabsContent value="attachments" className="space-y-6">
              <div className="space-y-4">
                <Card>
                  <CardHeader>
                    <CardTitle className="flex items-center gap-2 text-lg">
                      <Camera className="w-5 h-5" />
                      Screenshot
                    </CardTitle>
                  </CardHeader>
                  <CardContent>
                    {screenshot ? (
                      <div className="space-y-3">
                        <img
                          src={screenshot}
                          alt="Bug screenshot"
                          className="w-full rounded border"
                        />
                        <div className="flex justify-between items-center">
                          <Badge variant="secondary">Screenshot attached</Badge>
                          <Button
                            type="button"
                            variant="outline"
                            size="sm"
                            onClick={() => setScreenshot(null)}
                          >
                            <X className="w-4 h-4" />
                            Remove
                          </Button>
                        </div>
                      </div>
                    ) : (
                      <div className="text-center py-8">
                        <Camera className="w-12 h-12 text-gray-400 mx-auto mb-4" />
                        <p className="text-gray-600 mb-4">
                          A screenshot can help us understand the issue better
                        </p>
                        <Button
                          type="button"
                          variant="outline"
                          onClick={takeScreenshot}
                        >
                          Take Screenshot
                        </Button>
                      </div>
                    )}
                  </CardContent>
                </Card>

                <Card>
                  <CardHeader>
                    <CardTitle className="flex items-center gap-2 text-lg">
                      <Smartphone className="w-5 h-5" />
                      System Information
                    </CardTitle>
                  </CardHeader>
                  <CardContent>
                    <div className="grid grid-cols-2 gap-4 text-sm">
                      <div className="flex items-center gap-2">
                        <Monitor className="w-4 h-4 text-gray-500" />
                        <span className="text-gray-600">Screen:</span>
                        <span>
                          {window.screen.width}×{window.screen.height}
                        </span>
                      </div>
                      <div className="flex items-center gap-2">
                        <Wifi className="w-4 h-4 text-gray-500" />
                        <span className="text-gray-600">Connection:</span>
                        <span>{navigator.onLine ? 'Online' : 'Offline'}</span>
                      </div>
                      <div className="flex items-center gap-2">
                        <Clock className="w-4 h-4 text-gray-500" />
                        <span className="text-gray-600">Timestamp:</span>
                        <span>{new Date().toLocaleString()}</span>
                      </div>
                      <div className="flex items-center gap-2">
                        <AlertCircle className="w-4 h-4 text-gray-500" />
                        <span className="text-gray-600">Page:</span>
                        <span>{window.location.pathname}</span>
                      </div>
                    </div>
                  </CardContent>
                </Card>
              </div>
            </TabsContent>

            <Separator />

            <div className="flex justify-end gap-3 pt-4">
              <Button
                type="button"
                variant="outline"
                onClick={handleClose}
                disabled={isSubmitting}
              >
                Cancel
              </Button>
              <Button
                type="submit"
                disabled={isSubmitting || !title.trim() || !description.trim()}
                className="flex items-center gap-2"
              >
                {isSubmitting ? (
                  <>
                    <div className="w-4 h-4 border-2 border-white border-t-transparent rounded-full animate-spin" />
                    Submitting...
                  </>
                ) : (
                  <>
                    <Send className="w-4 h-4" />
                    Submit Bug Report
                  </>
                )}
              </Button>
            </div>
          </form>
        </Tabs>

        <canvas ref={canvasRef} className="hidden" />
      </DialogContent>
    </Dialog>
  );
}

export default BugReportModal;<|MERGE_RESOLUTION|>--- conflicted
+++ resolved
@@ -152,7 +152,7 @@
   };
 
   const removeTag = (tagToRemove: string) => {
-    setTags(tags.filter((tag: any) => t // auto: implicit anyag !== tagToRemove));
+    setTags(tags.filter((tag: any) => tag !== tagToRemove));
   };
 
   const handleSubmit = async (e: React.FormEvent) => {
@@ -165,7 +165,7 @@
       const bugData: Partial<BugReport> = {
         title: title.trim(),
         description: description.trim(),
-        steps: steps.filter((step: any) => s // auto: implicit anytep.trim() !== ''),
+        steps: steps.filter((step: any) => step.trim() !== ''),
         expectedBehavior: expectedBehavior.trim(),
         actualBehavior: actualBehavior.trim(),
         severity,
@@ -266,11 +266,7 @@
                   <Input
                     id="title"
                     value={title}
-<<<<<<< HEAD
-                    onChange={(e: any) => s // auto: implicit anyetTitle(e.target.value)}
-=======
                     onChange={(e: React.ChangeEvent<HTMLTextAreaElement>) => setTitle(e.target.value)}
->>>>>>> 5d3ec329
                     placeholder="Brief summary of the bug"
                     className="mt-1"
                     required
@@ -282,11 +278,7 @@
                   <Textarea
                     id="description"
                     value={description}
-<<<<<<< HEAD
-                    onChange={(e: any) => s // auto: implicit anyetDescription(e.target.value)}
-=======
                     onChange={(e: React.ChangeEvent<HTMLTextAreaElement>) => setDescription(e.target.value)}
->>>>>>> 5d3ec329
                     placeholder="Describe the bug in detail..."
                     className="mt-1 min-h-[100px]"
                     rows={4}
@@ -379,11 +371,7 @@
                   <Textarea
                     id="expected"
                     value={expectedBehavior}
-<<<<<<< HEAD
-                    onChange={(e: any) => s // auto: implicit anyetExpectedBehavior(e.target.value)}
-=======
                     onChange={(e: React.ChangeEvent<HTMLTextAreaElement>) => setExpectedBehavior(e.target.value)}
->>>>>>> 5d3ec329
                     placeholder="Describe what you thought would happen..."
                     className="mt-1"
                     rows={3}
@@ -395,11 +383,7 @@
                   <Textarea
                     id="actual"
                     value={actualBehavior}
-<<<<<<< HEAD
-                    onChange={(e: any) => s // auto: implicit anyetActualBehavior(e.target.value)}
-=======
                     onChange={(e: React.ChangeEvent<HTMLTextAreaElement>) => setActualBehavior(e.target.value)}
->>>>>>> 5d3ec329
                     placeholder="Describe what actually happened instead..."
                     className="mt-1"
                     rows={3}
@@ -431,11 +415,7 @@
                           </div>
                           <Input
                             value={step}
-<<<<<<< HEAD
-                            onChange={(e: any) => u // auto: implicit anypdateStep(index, e.target.value)}
-=======
                             onChange={(e: React.ChangeEvent<HTMLTextAreaElement>) => updateStep(index, e.target.value)}
->>>>>>> 5d3ec329
                             placeholder={`Step ${index + 1}...`}
                             className="flex-1"
                           />
@@ -461,14 +441,10 @@
                   <div className="flex items-center gap-2 mt-2">
                     <Input
                       value={newTag}
-<<<<<<< HEAD
-                      onChange={(e: any) => s // auto: implicit anyetNewTag(e.target.value)}
-=======
                       onChange={(e: React.ChangeEvent<HTMLTextAreaElement>) => setNewTag(e.target.value)}
->>>>>>> 5d3ec329
                       placeholder="Add a tag..."
                       className="flex-1"
-                      onKeyDown={(e: any) => // auto: implicit any
+                      onKeyDown={(e: any) =>
                         e.key === 'Enter' && (e.preventDefault(), addTag())
                       }
                     />
@@ -483,10 +459,7 @@
                   </div>
                   {tags.length > 0 && (
                     <div className="flex flex-wrap gap-2 mt-3">
-                      {tags.map(($1) => {
-        // TODO(manual): implement
-        return null;
-      })
+                      {tags.map((tag: any) => (
                         <Badge
                           key={tag}
                           variant="secondary"
