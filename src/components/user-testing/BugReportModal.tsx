/// <reference lib="dom" />
import React, { useState, useRef } from 'react';
import {
  Dialog,
  DialogContent,
  DialogHeader,
  DialogTitle,
  DialogDescription,
} from '../ui/dialog';
import { Button } from '../ui/button';
import { Input } from '../ui/input';
import { Textarea } from '../ui/textarea';
import { Label } from '../ui/label';
import { Badge } from '../ui/badge';
import { Card, CardContent, CardHeader, CardTitle } from '../ui/card';
import { Tabs, TabsContent, TabsList, TabsTrigger } from '../ui/tabs';
import { Switch } from '../ui/switch';
import { Separator } from '../ui/separator';
import {
  Bug,
  Camera,
  Video,
  Send,
  Plus,
  Trash2,
  AlertCircle,
  CheckCircle,
  X,
  Smartphone,
  Monitor,
  Wifi,
  Clock,
} from 'lucide-react';
import UserTestingService, { BugReport } from '../../services/user-testing';
import { TimeoutHandle } from '../types/timers';

interface BugReportModalProps {
  isOpen: boolean;
  onClose: () => void;
  onBugReported?: (bugId: string) => void;
}

export function BugReportModal({
  isOpen,
  onClose,
  onBugReported,
}: BugReportModalProps) {
  const [title, setTitle] = useState('');
  const [description, setDescription] = useState('');
  const [expectedBehavior, setExpectedBehavior] = useState('');
  const [actualBehavior, setActualBehavior] = useState('');
  const [steps, setSteps] = useState<string[]>(['']);
  const [severity, setSeverity] = useState<BugReport['severity']>('medium');
  const [category, setCategory] = useState<BugReport['category']>('feature');
  const [frequency, setFrequency] = useState<BugReport['frequency']>('sometimes');
  const [reproducible, setReproducible] = useState(true);
  const [tags, setTags] = useState<string[]>([]);
  const [newTag, setNewTag] = useState('');
  const [screenshot, setScreenshot] = useState<string | null>(null);
  const [isSubmitting, setIsSubmitting] = useState(false);
  const [submitted, setSubmitted] = useState(false);
  const canvasRef = useRef<HTMLCanvasElement>(null);

  const userTestingService = UserTestingService.getInstance();

  const severityOptions = [
    { value: 'low', label: 'Low', color: 'bg-green-100 text-green-800', icon: '🟢' },
    {
      value: 'medium',
      label: 'Medium',
      color: 'bg-yellow-100 text-yellow-800',
      icon: '🟡',
    },
    {
      value: 'high',
      label: 'High',
      color: 'bg-orange-100 text-orange-800',
      icon: '🟠',
    },
    {
      value: 'critical',
      label: 'Critical',
      color: 'bg-red-100 text-red-800',
      icon: '🔴',
    },
  ] as const;

  const categoryOptions = [
    { value: 'crash', label: 'App Crash', icon: '💥' },
    { value: 'ui', label: 'User Interface', icon: '🎨' },
    { value: 'performance', label: 'Performance', icon: '⚡' },
    { value: 'data', label: 'Data Issues', icon: '🗄️' },
    { value: 'feature', label: 'Feature Problem', icon: '⚙️' },
    { value: 'security', label: 'Security Issue', icon: '🔒' },
  ] as const;

  const frequencyOptions = [
    { value: 'once', label: 'Happened once' },
    { value: 'sometimes', label: 'Happens sometimes' },
    { value: 'often', label: 'Happens often' },
    { value: 'always', label: 'Always happens' },
  ] as const;

  const takeScreenshot = async () => {
    try {
      const stream = await navigator.mediaDevices.getDisplayMedia({ video: true });
      const video = document.createElement('video');
      video.srcObject = stream;
      video.play();

      video.addEventListener('loadedmetadata', () => {
        const canvas = canvasRef.current;
        if (!canvas) return;

        canvas.width = video.videoWidth;
        canvas.height = video.videoHeight;
        const ctx = canvas.getContext('2d');
        ctx?.drawImage(video, 0, 0);

        const screenshotData = canvas.toDataURL('image/png');
        setScreenshot(screenshotData);

        stream.getTracks().forEach(track => track.stop());
      });
    } catch (error) {
      console.error('Failed to take screenshot:', error);
    }
  };

  const addStep = () => {
    setSteps([...steps, '']);
  };

  const updateStep = (index: number, value: string) => {
    const newSteps = [...steps];
    newSteps[index] = value;
    setSteps(newSteps);
  };

  const removeStep = (index: number) => {
    if (steps.length > 1) {
      const newSteps = steps.filter((_, i) => i !== index);
      setSteps(newSteps);
    }
  };

  const addTag = () => {
    if (newTag.trim() && !tags.includes(newTag.trim())) {
      setTags([...tags, newTag.trim()]);
      setNewTag('');
    }
  };

  const removeTag = (tagToRemove: string) => {
    setTags(tags.filter((tag: any) => tag !== tagToRemove));
  };

  const handleSubmit = async (e: React.FormEvent) => {
    e.preventDefault();
    if (isSubmitting || !title.trim() || !description.trim()) return;

    setIsSubmitting(true);

    try {
      const bugData: Partial<BugReport> = {
        title: title.trim(),
        description: description.trim(),
        steps: steps.filter((step: any) => step.trim() !== ''),
        expectedBehavior: expectedBehavior.trim(),
        actualBehavior: actualBehavior.trim(),
        severity,
        category,
        screenshot: screenshot || undefined,
        reproducible,
        frequency,
        tags,
      };

      const bugId = await userTestingService.submitBugReport(bugData);

      setSubmitted(true);
      onBugReported?.(bugId);

      // Reset form after short delay
      setTimeout(() => {
        resetForm();
        onClose();
      }, 2000);
    } catch (error) {
      console.error('Failed to submit bug report:', error);
    } finally {
      setIsSubmitting(false);
    }
  };

  const resetForm = () => {
    setTitle('');
    setDescription('');
    setExpectedBehavior('');
    setActualBehavior('');
    setSteps(['']);
    setSeverity('medium');
    setCategory('feature');
    setFrequency('sometimes');
    setReproducible(true);
    setTags([]);
    setNewTag('');
    setScreenshot(null);
    setSubmitted(false);
    setIsSubmitting(false);
  };

  const handleClose = () => {
    resetForm();
    onClose();
  };

  if (submitted) {
    return (
      <Dialog open={isOpen} onOpenChange={handleClose}>
        <DialogContent className="sm:max-w-md">
          <div className="flex flex-col items-center text-center p-6">
            <div className="w-16 h-16 bg-blue-100 rounded-full flex items-center justify-center mb-4">
              <CheckCircle className="w-8 h-8 text-blue-600" />
            </div>
            <h3 className="text-lg font-semibold mb-2">Bug Report Submitted!</h3>
            <p className="text-gray-600 mb-4">
              Thank you for helping us improve Relife Alarms. We'll investigate this
              issue.
            </p>
            <Badge variant="secondary" className="mb-4">
              Report #BR-{Date.now().toString().slice(-6)}
            </Badge>
          </div>
        </DialogContent>
      </Dialog>
    );
  }

  return (
    <Dialog open={isOpen} onOpenChange={handleClose}>
      <DialogContent className="sm:max-w-3xl max-h-[90vh] overflow-y-auto">
        <DialogHeader>
          <DialogTitle className="flex items-center gap-2">
            <Bug className="w-5 h-5 text-red-500" />
            Report a Bug
          </DialogTitle>
          <DialogDescription>
            Help us fix issues by providing detailed information about the problem you
            encountered.
          </DialogDescription>
        </DialogHeader>

        <Tabs defaultValue="details" className="w-full">
          <TabsList className="grid w-full grid-cols-3">
            <TabsTrigger value="details">Bug Details</TabsTrigger>
            <TabsTrigger value="reproduction">Reproduction</TabsTrigger>
            <TabsTrigger value="attachments">Attachments</TabsTrigger>
          </TabsList>

          <form onSubmit={handleSubmit} className="space-y-6 mt-6">
            <TabsContent value="details" className="space-y-6">
              <div className="space-y-4">
                <div>
                  <Label htmlFor="title">Bug Title *</Label>
                  <Input
                    id="title"
                    value={title}
<<<<<<< HEAD
                    onChange={(e: React.ChangeEvent<HTMLTextAreaElement>) => setTitle(e.target.value)}
=======
                    onChange={(e: any) => setTitle(e.target.value)}
>>>>>>> 0a801929
                    placeholder="Brief summary of the bug"
                    className="mt-1"
                    required
                  />
                </div>

                <div>
                  <Label htmlFor="description">Description *</Label>
                  <Textarea
                    id="description"
                    value={description}
<<<<<<< HEAD
                    onChange={(e: React.ChangeEvent<HTMLTextAreaElement>) => setDescription(e.target.value)}
=======
                    onChange={(e: any) => setDescription(e.target.value)}
>>>>>>> 0a801929
                    placeholder="Describe the bug in detail..."
                    className="mt-1 min-h-[100px]"
                    rows={4}
                    required
                  />
                </div>

                <div className="grid grid-cols-2 gap-4">
                  <div>
                    <Label>Severity</Label>
                    <div className="grid grid-cols-2 gap-2 mt-2">
                      {severityOptions.map(option => (
                        <button
                          key={option.value}
                          type="button"
                          onClick={() => setSeverity(option.value)}
                          className={`flex items-center gap-2 p-3 rounded-lg border transition-colors ${
                            severity === option.value
                              ? 'border-primary bg-primary/10'
                              : 'border-gray-200 hover:bg-gray-50'
                          }`}
                        >
                          <span>{option.icon}</span>
                          <span className="text-sm font-medium">{option.label}</span>
                        </button>
                      ))}
                    </div>
                  </div>

                  <div>
                    <Label>Category</Label>
                    <div className="grid grid-cols-2 gap-2 mt-2">
                      {categoryOptions.map(option => (
                        <button
                          key={option.value}
                          type="button"
                          onClick={() => setCategory(option.value)}
                          className={`flex items-center gap-2 p-3 rounded-lg border transition-colors ${
                            category === option.value
                              ? 'border-primary bg-primary/10'
                              : 'border-gray-200 hover:bg-gray-50'
                          }`}
                        >
                          <span>{option.icon}</span>
                          <span className="text-sm font-medium">{option.label}</span>
                        </button>
                      ))}
                    </div>
                  </div>
                </div>

                <div>
                  <Label>How often does this happen?</Label>
                  <div className="flex flex-wrap gap-2 mt-2">
                    {frequencyOptions.map(option => (
                      <button
                        key={option.value}
                        type="button"
                        onClick={() => setFrequency(option.value)}
                        className={`px-4 py-2 rounded-lg border transition-colors ${
                          frequency === option.value
                            ? 'border-primary bg-primary text-primary-foreground'
                            : 'border-gray-200 hover:bg-gray-50'
                        }`}
                      >
                        <span className="text-sm">{option.label}</span>
                      </button>
                    ))}
                  </div>
                </div>

                <div className="flex items-center justify-between p-4 border rounded-lg">
                  <div>
                    <Label className="text-base font-medium">
                      Can you reproduce this bug?
                    </Label>
                    <p className="text-sm text-gray-600 mt-1">
                      Can you make this bug happen again by following specific steps?
                    </p>
                  </div>
                  <Switch checked={reproducible} onCheckedChange={setReproducible} />
                </div>
              </div>
            </TabsContent>

            <TabsContent value="reproduction" className="space-y-6">
              <div className="space-y-4">
                <div>
                  <Label htmlFor="expected">What did you expect to happen?</Label>
                  <Textarea
                    id="expected"
                    value={expectedBehavior}
<<<<<<< HEAD
                    onChange={(e: React.ChangeEvent<HTMLTextAreaElement>) => setExpectedBehavior(e.target.value)}
=======
                    onChange={(e: any) => setExpectedBehavior(e.target.value)}
>>>>>>> 0a801929
                    placeholder="Describe what you thought would happen..."
                    className="mt-1"
                    rows={3}
                  />
                </div>

                <div>
                  <Label htmlFor="actual">What actually happened?</Label>
                  <Textarea
                    id="actual"
                    value={actualBehavior}
<<<<<<< HEAD
                    onChange={(e: React.ChangeEvent<HTMLTextAreaElement>) => setActualBehavior(e.target.value)}
=======
                    onChange={(e: any) => setActualBehavior(e.target.value)}
>>>>>>> 0a801929
                    placeholder="Describe what actually happened instead..."
                    className="mt-1"
                    rows={3}
                  />
                </div>

                {reproducible && (
                  <div>
                    <div className="flex items-center justify-between mb-3">
                      <Label>Steps to reproduce</Label>
                      <Button
                        type="button"
                        variant="outline"
                        size="sm"
                        onClick={addStep}
                        className="flex items-center gap-1"
                      >
                        <Plus className="w-4 h-4" />
                        Add Step
                      </Button>
                    </div>
                    <div className="space-y-3">
                      {steps.map((step, index) => (
                        <div key={index} className="flex items-center gap-3">
                          <div className="w-8 h-8 bg-primary/10 rounded-full flex items-center justify-center flex-shrink-0">
                            <span className="text-sm font-medium text-primary">
                              {index + 1}
                            </span>
                          </div>
                          <Input
                            value={step}
<<<<<<< HEAD
                            onChange={(e: React.ChangeEvent<HTMLTextAreaElement>) => updateStep(index, e.target.value)}
=======
                            onChange={(e: any) => updateStep(index, e.target.value)}
>>>>>>> 0a801929
                            placeholder={`Step ${index + 1}...`}
                            className="flex-1"
                          />
                          {steps.length > 1 && (
                            <Button
                              type="button"
                              variant="ghost"
                              size="sm"
                              onClick={() => removeStep(index)}
                              className="flex-shrink-0"
                            >
                              <Trash2 className="w-4 h-4" />
                            </Button>
                          )}
                        </div>
                      ))}
                    </div>
                  </div>
                )}

                <div>
                  <Label>Tags (optional)</Label>
                  <div className="flex items-center gap-2 mt-2">
                    <Input
                      value={newTag}
<<<<<<< HEAD
                      onChange={(e: React.ChangeEvent<HTMLTextAreaElement>) => setNewTag(e.target.value)}
=======
                      onChange={(e: any) => setNewTag(e.target.value)}
>>>>>>> 0a801929
                      placeholder="Add a tag..."
                      className="flex-1"
                      onKeyDown={(e: any) =>
                        e.key === 'Enter' && (e.preventDefault(), addTag())
                      }
                    />
                    <Button
                      type="button"
                      variant="outline"
                      onClick={addTag}
                      disabled={!newTag.trim()}
                    >
                      Add
                    </Button>
                  </div>
                  {tags.length > 0 && (
                    <div className="flex flex-wrap gap-2 mt-3">
                      {tags.map((tag: any) => (
                        <Badge
                          key={tag}
                          variant="secondary"
                          className="flex items-center gap-1"
                        >
                          {tag}
                          <button
                            type="button"
                            onClick={() => removeTag(tag)}
                            className="ml-1 hover:text-red-600"
                          >
                            <X className="w-3 h-3" />
                          </button>
                        </Badge>
                      ))}
                    </div>
                  )}
                </div>
              </div>
            </TabsContent>

            <TabsContent value="attachments" className="space-y-6">
              <div className="space-y-4">
                <Card>
                  <CardHeader>
                    <CardTitle className="flex items-center gap-2 text-lg">
                      <Camera className="w-5 h-5" />
                      Screenshot
                    </CardTitle>
                  </CardHeader>
                  <CardContent>
                    {screenshot ? (
                      <div className="space-y-3">
                        <img
                          src={screenshot}
                          alt="Bug screenshot"
                          className="w-full rounded border"
                        />
                        <div className="flex justify-between items-center">
                          <Badge variant="secondary">Screenshot attached</Badge>
                          <Button
                            type="button"
                            variant="outline"
                            size="sm"
                            onClick={() => setScreenshot(null)}
                          >
                            <X className="w-4 h-4" />
                            Remove
                          </Button>
                        </div>
                      </div>
                    ) : (
                      <div className="text-center py-8">
                        <Camera className="w-12 h-12 text-gray-400 mx-auto mb-4" />
                        <p className="text-gray-600 mb-4">
                          A screenshot can help us understand the issue better
                        </p>
                        <Button
                          type="button"
                          variant="outline"
                          onClick={takeScreenshot}
                        >
                          Take Screenshot
                        </Button>
                      </div>
                    )}
                  </CardContent>
                </Card>

                <Card>
                  <CardHeader>
                    <CardTitle className="flex items-center gap-2 text-lg">
                      <Smartphone className="w-5 h-5" />
                      System Information
                    </CardTitle>
                  </CardHeader>
                  <CardContent>
                    <div className="grid grid-cols-2 gap-4 text-sm">
                      <div className="flex items-center gap-2">
                        <Monitor className="w-4 h-4 text-gray-500" />
                        <span className="text-gray-600">Screen:</span>
                        <span>
                          {window.screen.width}×{window.screen.height}
                        </span>
                      </div>
                      <div className="flex items-center gap-2">
                        <Wifi className="w-4 h-4 text-gray-500" />
                        <span className="text-gray-600">Connection:</span>
                        <span>{navigator.onLine ? 'Online' : 'Offline'}</span>
                      </div>
                      <div className="flex items-center gap-2">
                        <Clock className="w-4 h-4 text-gray-500" />
                        <span className="text-gray-600">Timestamp:</span>
                        <span>{new Date().toLocaleString()}</span>
                      </div>
                      <div className="flex items-center gap-2">
                        <AlertCircle className="w-4 h-4 text-gray-500" />
                        <span className="text-gray-600">Page:</span>
                        <span>{window.location.pathname}</span>
                      </div>
                    </div>
                  </CardContent>
                </Card>
              </div>
            </TabsContent>

            <Separator />

            <div className="flex justify-end gap-3 pt-4">
              <Button
                type="button"
                variant="outline"
                onClick={handleClose}
                disabled={isSubmitting}
              >
                Cancel
              </Button>
              <Button
                type="submit"
                disabled={isSubmitting || !title.trim() || !description.trim()}
                className="flex items-center gap-2"
              >
                {isSubmitting ? (
                  <>
                    <div className="w-4 h-4 border-2 border-white border-t-transparent rounded-full animate-spin" />
                    Submitting...
                  </>
                ) : (
                  <>
                    <Send className="w-4 h-4" />
                    Submit Bug Report
                  </>
                )}
              </Button>
            </div>
          </form>
        </Tabs>

        <canvas ref={canvasRef} className="hidden" />
      </DialogContent>
    </Dialog>
  );
}

export default BugReportModal;<|MERGE_RESOLUTION|>--- conflicted
+++ resolved
@@ -266,11 +266,7 @@
                   <Input
                     id="title"
                     value={title}
-<<<<<<< HEAD
                     onChange={(e: React.ChangeEvent<HTMLTextAreaElement>) => setTitle(e.target.value)}
-=======
-                    onChange={(e: any) => setTitle(e.target.value)}
->>>>>>> 0a801929
                     placeholder="Brief summary of the bug"
                     className="mt-1"
                     required
@@ -282,11 +278,7 @@
                   <Textarea
                     id="description"
                     value={description}
-<<<<<<< HEAD
                     onChange={(e: React.ChangeEvent<HTMLTextAreaElement>) => setDescription(e.target.value)}
-=======
-                    onChange={(e: any) => setDescription(e.target.value)}
->>>>>>> 0a801929
                     placeholder="Describe the bug in detail..."
                     className="mt-1 min-h-[100px]"
                     rows={4}
@@ -379,11 +371,7 @@
                   <Textarea
                     id="expected"
                     value={expectedBehavior}
-<<<<<<< HEAD
                     onChange={(e: React.ChangeEvent<HTMLTextAreaElement>) => setExpectedBehavior(e.target.value)}
-=======
-                    onChange={(e: any) => setExpectedBehavior(e.target.value)}
->>>>>>> 0a801929
                     placeholder="Describe what you thought would happen..."
                     className="mt-1"
                     rows={3}
@@ -395,11 +383,7 @@
                   <Textarea
                     id="actual"
                     value={actualBehavior}
-<<<<<<< HEAD
                     onChange={(e: React.ChangeEvent<HTMLTextAreaElement>) => setActualBehavior(e.target.value)}
-=======
-                    onChange={(e: any) => setActualBehavior(e.target.value)}
->>>>>>> 0a801929
                     placeholder="Describe what actually happened instead..."
                     className="mt-1"
                     rows={3}
@@ -431,11 +415,7 @@
                           </div>
                           <Input
                             value={step}
-<<<<<<< HEAD
                             onChange={(e: React.ChangeEvent<HTMLTextAreaElement>) => updateStep(index, e.target.value)}
-=======
-                            onChange={(e: any) => updateStep(index, e.target.value)}
->>>>>>> 0a801929
                             placeholder={`Step ${index + 1}...`}
                             className="flex-1"
                           />
@@ -461,11 +441,7 @@
                   <div className="flex items-center gap-2 mt-2">
                     <Input
                       value={newTag}
-<<<<<<< HEAD
                       onChange={(e: React.ChangeEvent<HTMLTextAreaElement>) => setNewTag(e.target.value)}
-=======
-                      onChange={(e: any) => setNewTag(e.target.value)}
->>>>>>> 0a801929
                       placeholder="Add a tag..."
                       className="flex-1"
                       onKeyDown={(e: any) =>
