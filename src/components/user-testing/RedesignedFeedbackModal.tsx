--- conflicted
+++ resolved
@@ -1,9 +1,5 @@
-<<<<<<< HEAD
-import React, { useState, useRef, useEffect } from 'react';
-=======
 /// <reference lib="dom" />
 import React, { useState, useRef, useEffect } from "react";
->>>>>>> a2085a2a
 import {
   Dialog,
   DialogContent,
