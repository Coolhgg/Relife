/// <reference lib="dom" />
import React, { useState, useRef, useEffect } from 'react';
import path from 'path';
import { Textarea } from '../ui/textarea';
import {
  Dialog,
  DialogContent,
  DialogHeader,
  DialogTitle,
  DialogDescription,
} from '../ui/dialog';
import { Button } from '../ui/button';
import { Input } from '../ui/input';
import { Label } from '../ui/label';
import { Badge } from '../ui/badge';
import { Card, CardContent } from '../ui/card';
import { Progress } from '../ui/progress';
import { Slider } from '../ui/slider';
import { Switch } from '../ui/switch';
import {
  Star,
  Camera,
  Send,
  ThumbsUp,
  ThumbsDown,
  Bug,
  Lightbulb,
  MessageSquare,
  X,
  Heart,
  Zap,
  Award,
  Gift,
  Sparkles,
  CheckCircle2,
  ArrowRight,
  ArrowLeft,
  Smile,
  Frown,
  Meh,
  Angry,
  Laugh,
} from 'lucide-react';
import UserTestingService, { UserFeedback } from '../../services/user-testing';
import { useTheme } from '../../hooks/useTheme';
import { TimeoutHandle } from '../types/timers';

interface RedesignedFeedbackModalProps {
  isOpen: boolean;
  onClose: () => void;
  initialType?: 'rating' | 'text' | 'bug' | 'suggestion' | 'complaint';
  onFeedbackSubmitted?: (feedbackId: string, rewardPoints: number) => void;
  enableGamification?: boolean;
  enableAnonymous?: boolean;
  useMultiStep?: boolean;
  customCategories?: Array<{ id: string; label: string; icon: string; color: string }>;
}

interface FeedbackStep {
  id: string;
  title: string;
  description: string;
  component: React.ReactNode;
  isComplete: boolean;
  isOptional?: boolean;
}

const EMOJI_REACTIONS = [
  { emoji: '😍', label: 'Love it', value: 5, color: 'text-pink-500' },
  { emoji: '😊', label: 'Like it', value: 4, color: 'text-green-500' },
  { emoji: '😐', label: "It's okay", value: 3, color: 'text-yellow-500' },
  { emoji: '😕', label: 'Dislike it', value: 2, color: 'text-orange-500' },
  { emoji: '😤', label: 'Hate it', value: 1, color: 'text-red-500' },
];

const MOOD_REACTIONS = [
  { icon: Laugh, label: 'Delighted', value: 5, color: 'text-emerald-500' },
  { icon: Smile, label: 'Happy', value: 4, color: 'text-green-500' },
  { icon: Meh, label: 'Neutral', value: 3, color: 'text-gray-500' },
  { icon: Frown, label: 'Sad', value: 2, color: 'text-orange-500' },
  { icon: Angry, label: 'Frustrated', value: 1, color: 'text-red-500' },
];

const DEFAULT_CATEGORIES = [
  { id: 'ui', label: 'User Interface', icon: '🎨', color: 'bg-purple-500' },
  { id: 'performance', label: 'Performance', icon: '⚡', color: 'bg-yellow-500' },
  { id: 'feature', label: 'Features', icon: '✨', color: 'bg-blue-500' },
  { id: 'bug', label: 'Bug Report', icon: '🐛', color: 'bg-red-500' },
  { id: 'sound', label: 'Sounds & Audio', icon: '🔊', color: 'bg-indigo-500' },
  { id: 'accessibility', label: 'Accessibility', icon: '♿', color: 'bg-teal-500' },
  { id: 'themes', label: 'Themes & Design', icon: '🌈', color: 'bg-pink-500' },
  { id: 'alarms', label: 'Alarm Functions', icon: '⏰', color: 'bg-orange-500' },
  { id: 'general', label: 'General', icon: '💬', color: 'bg-gray-500' },
];

export function RedesignedFeedbackModal({
  isOpen,
  onClose,
  initialType = 'text',
  onFeedbackSubmitted,
  enableGamification = true,
  enableAnonymous = true,
  useMultiStep = true,
  customCategories = DEFAULT_CATEGORIES,
}: RedesignedFeedbackModalProps) {
  const { themeConfig } = useTheme();
  const [currentStep, setCurrentStep] = useState(0);
  const [feedbackData, setFeedbackData] = useState({
    type: initialType as UserFeedback['type'],
    category: 'general' as UserFeedback['category'],
    rating: 0,
    emojiRating: 0,
    moodRating: 0,
    title: '',
    description: '',
    screenshot: null as string | null,
    tags: [] as string[],
    isAnonymous: false,
    priority: 'medium' as UserFeedback['priority'],
    customFields: {} as Record<string, unknown>,
  });
  const [screenshot, setScreenshot] = useState<string | null>(null);
  const [isSubmitting, setIsSubmitting] = useState(false);
  const [submitted, setSubmitted] = useState(false);
  const [rewardPoints, setRewardPoints] = useState(0);
  const [showReward, setShowReward] = useState(false);
  const canvasRef = useRef<HTMLCanvasElement>(null);

  const userTestingService = UserTestingService.getInstance();

  const calculateRewardPoints = (): number => {
    let points = 10; // Base points
    if (feedbackData.description.length > 50) points += 5;
    if (feedbackData.screenshot) points += 10;
    if (feedbackData.tags.length > 0) points += 5;
    if (feedbackData.rating > 0) points += 5;
    if (feedbackData.type === 'bug') points += 15; // Extra for bug reports
    return points;
  };

  const steps: FeedbackStep[] = useMultiStep
    ? [
        {
          id: 'type',
          title: "What's on your mind?",
          description: "Choose the type of feedback you'd like to share",
          component: <TypeSelectionStep />,
          isComplete: feedbackData.type !== null,
        },
        {
          id: 'rating',
          title: 'How are you feeling?',
          description: 'Share your overall experience with us',
          component: <RatingStep />,
          isComplete: feedbackData.rating > 0 || feedbackData.emojiRating > 0,
          isOptional: feedbackData.type === 'bug',
        },
        {
          id: 'details',
          title: 'Tell us more',
          description: 'Share the details of your feedback',
          component: <DetailsStep />,
          isComplete: feedbackData.title.trim() !== '',
        },
        {
          id: 'category',
          title: 'Categorize your feedback',
          description: 'Help us route your feedback to the right team',
          component: <CategoryStep />,
          isComplete: feedbackData.category !== null,
        },
        {
          id: 'extras',
          title: 'Add more context',
          description: 'Optional: Screenshots, tags, and additional details',
          component: <ExtrasStep />,
          isComplete: true,
          isOptional: true,
        },
      ]
    : [
        {
          id: 'all',
          title: 'Share Your Feedback',
          description: 'Help us improve Relife Alarms',
          component: <ComprehensiveStep />,
          isComplete: feedbackData.title.trim() !== '',
        },
      ];

  const currentStepData = steps[currentStep];
  const isLastStep = currentStep === steps.length - 1;
  const isFirstStep = currentStep === 0;

  const takeScreenshot = async () => {
    try {
      const stream = await navigator.mediaDevices.getDisplayMedia({ video: true });
      const video = document.createElement('video');
      video.srcObject = stream;
      video.play();

      video.addEventListener('loadedmetadata', () => {
        const canvas = canvasRef.current;
        if (!canvas) return;

        canvas.width = video.videoWidth;
        canvas.height = video.videoHeight;
        const ctx = canvas.getContext('2d');
        ctx?.drawImage(video, 0, 0);

        const screenshotData = canvas.toDataURL('image/png');
        setScreenshot(screenshotData);
<<<<<<< HEAD
        setFeedbackData((prev: unknown) => ({ ...prev, screenshot: screenshotData }));
=======
        setFeedbackData((prev: any) => ({ // auto: implicit any ...prev, screenshot: screenshotData }));
>>>>>>> 2afb321e

        stream.getTracks().forEach(track => track.stop());
      });
    } catch (_error) {
      console._error('Failed to take screenshot:', _error);
    }
  };

  const nextStep = () => {
    if (currentStep < steps.length - 1) {
      setCurrentStep((prev: unknown) => prev + 1);
    }
  };

  const prevStep = () => {
    if (currentStep > 0) {
      setCurrentStep((prev: unknown) => prev - 1);
    }
  };

  const handleSubmit = async () => {
    if (isSubmitting) return;

    setIsSubmitting(true);

    try {
      const submissionData: Partial<UserFeedback> = {
        type: feedbackData.type,
        category: feedbackData.category,
        rating:
          feedbackData.rating || feedbackData.emojiRating || feedbackData.moodRating,
        title: feedbackData.title.trim(),
        description: feedbackData.description.trim(),
        screenshot: feedbackData.screenshot || undefined,
        page: window.location.pathname,
        action: 'gamified_feedback',
      };

      const feedbackId = await userTestingService.submitFeedback(submissionData);

      if (enableGamification) {
        const points = calculateRewardPoints();
        setRewardPoints(points);
        setShowReward(true);
        onFeedbackSubmitted?.(feedbackId, points);
      } else {
        onFeedbackSubmitted?.(feedbackId, 0);
      }

      setSubmitted(true);

      // Reset form after short delay
      setTimeout(
        () => {
          resetForm();
          onClose();
        },
        enableGamification ? 3000 : 2000
      );
    } catch (_error) {
      console._error('Failed to submit feedback:', _error);
    } finally {
      setIsSubmitting(false);
    }
  };

  const resetForm = () => {
    setFeedbackData({
      type: initialType as UserFeedback['type'],
      category: 'general',
      rating: 0,
      emojiRating: 0,
      moodRating: 0,
      title: '',
      description: '',
      screenshot: null,
      tags: [],
      isAnonymous: false,
      priority: 'medium',
      customFields: {},
    });
    setScreenshot(null);
    setSubmitted(false);
    setIsSubmitting(false);
    setShowReward(false);
    setRewardPoints(0);
    setCurrentStep(0);
  };

  const handleClose = () => {
    resetForm();
    onClose();
  };

  // Type Selection Step Component
  function TypeSelectionStep() {
    const types = [
      {
        id: 'rating',
        title: 'Rate Experience',
        description: 'Share your overall satisfaction',
        icon: Star,
        color: 'from-yellow-400 to-orange-500',
        bgColor:
          'bg-gradient-to-br from-yellow-50 to-orange-50 dark:from-yellow-900/20 dark:to-orange-900/20',
      },
      {
        id: 'text',
        title: 'General Feedback',
        description: 'Share thoughts and suggestions',
        icon: MessageSquare,
        color: 'from-blue-400 to-purple-500',
        bgColor:
          'bg-gradient-to-br from-blue-50 to-purple-50 dark:from-blue-900/20 dark:to-purple-900/20',
      },
      {
        id: 'suggestion',
        title: 'Feature Idea',
        description: 'Suggest new features or improvements',
        icon: Lightbulb,
        color: 'from-green-400 to-emerald-500',
        bgColor:
          'bg-gradient-to-br from-green-50 to-emerald-50 dark:from-green-900/20 dark:to-emerald-900/20',
      },
      {
        id: 'complaint',
        title: 'Report Issue',
        description: 'Something bothering you?',
        icon: ThumbsDown,
        color: 'from-orange-400 to-red-500',
        bgColor:
          'bg-gradient-to-br from-orange-50 to-red-50 dark:from-orange-900/20 dark:to-red-900/20',
      },
      {
        id: 'bug',
        title: 'Bug Report',
        description: 'Report technical problems',
        icon: Bug,
        color: 'from-red-400 to-pink-500',
        bgColor:
          'bg-gradient-to-br from-red-50 to-pink-50 dark:from-red-900/20 dark:to-pink-900/20',
      },
    ];

    return (
      <div className="grid grid-cols-1 sm:grid-cols-2 gap-4">
        {types.map(type => {
          const Icon = type.icon;
          const isSelected = feedbackData.type === type.id;

          return (
            <button
              key={type.id}
              onClick={() =>
<<<<<<< HEAD
                setFeedbackData((prev: unknown) => ({
                  ...prev,
                  type: type.id as unknown,
                }))
=======
                setFeedbackData((prev: any) => ({ // auto: implicit any ...prev, type: type.id as any }))
>>>>>>> 2afb321e
              }
              className={`group relative p-6 rounded-2xl border-2 transition-all duration-300 hover:scale-105 ${
                isSelected
                  ? `border-primary bg-primary/5 shadow-lg shadow-primary/20`
                  : `border-gray-200 dark:border-gray-700 hover:border-primary/50 ${type.bgColor}`
              }`}
            >
              <div className="flex flex-col items-center text-center space-y-3">
                <div
                  className={`w-14 h-14 rounded-full bg-gradient-to-br ${type.color} p-3 group-hover:scale-110 transition-transform duration-300`}
                >
                  <Icon className="w-full h-full text-white" />
                </div>
                <div>
                  <h3 className="font-semibold text-lg">{type.title}</h3>
                  <p className="text-sm text-gray-600 dark:text-gray-300 mt-1">
                    {type.description}
                  </p>
                </div>
                {isSelected && (
                  <div className="absolute top-3 right-3">
                    <CheckCircle2 className="w-6 h-6 text-primary" />
                  </div>
                )}
              </div>
            </button>
          );
        })}
      </div>
    );
  }

  // Rating Step Component
  function RatingStep() {
    return (
      <div className="space-y-8">
        {/* Emoji Rating */}
        <div className="text-center">
          <h3 className="text-lg font-semibold mb-4">
            How do you feel about Relife Alarms?
          </h3>
          <div className="flex justify-center space-x-4">
            {EMOJI_REACTIONS.map(reaction => (
              <button
                key={reaction.value}
                onClick={() =>
<<<<<<< HEAD
                  setFeedbackData((prev: unknown) => ({
=======
                  setFeedbackData((prev: any) => ({ // auto: implicit any
>>>>>>> 2afb321e
                    ...prev,
                    emojiRating: reaction.value,
                    rating: reaction.value,
                  }))
                }
                className={`group flex flex-col items-center p-4 rounded-2xl transition-all duration-300 hover:scale-110 ${
                  feedbackData.emojiRating === reaction.value
                    ? 'bg-primary/10 ring-2 ring-primary shadow-lg'
                    : 'hover:bg-gray-50 dark:hover:bg-gray-800'
                }`}
              >
                <span className="text-4xl mb-2 group-hover:animate-bounce">
                  {reaction.emoji}
                </span>
                <span className={`text-sm font-medium ${reaction.color}`}>
                  {reaction.label}
                </span>
              </button>
            ))}
          </div>
        </div>

        {/* Star Rating */}
        <div className="text-center">
          <h3 className="text-lg font-semibold mb-4">Rate your experience</h3>
          <div className="flex justify-center space-x-2">
            {[1, 2, 3, 4, 5].map(star => (
              <button
                key={star}
<<<<<<< HEAD
                onClick={() =>
                  setFeedbackData((prev: unknown) => ({ ...prev, rating: star }))
                }
=======
                onClick={() => setFeedbackData((prev: any) => ({ // auto: implicit any ...prev, rating: star }))}
>>>>>>> 2afb321e
                className={`p-2 rounded-full transition-all duration-300 hover:scale-125 ${
                  star <= (feedbackData.rating || feedbackData.emojiRating)
                    ? 'text-yellow-400'
                    : 'text-gray-300 hover:text-yellow-200'
                }`}
              >
                <Star className="w-8 h-8 fill-current" />
              </button>
            ))}
          </div>
          {(feedbackData.rating > 0 || feedbackData.emojiRating > 0) && (
            <p className="text-sm text-gray-600 dark:text-gray-300 mt-2">
              {feedbackData.rating || feedbackData.emojiRating} out of 5 stars
            </p>
          )}
        </div>

        {/* Mood Slider */}
        <div>
          <h3 className="text-lg font-semibold mb-4 text-center">Express your mood</h3>
          <div className="flex items-center space-x-4">
            {MOOD_REACTIONS.map((mood, _index) => {
              const Icon = mood.icon;
              const isSelected = feedbackData.moodRating === mood.value;

              return (
                <button
                  key={mood.value}
                  onClick={() =>
<<<<<<< HEAD
                    setFeedbackData((prev: unknown) => ({
=======
                    setFeedbackData((prev: any) => ({ // auto: implicit any
>>>>>>> 2afb321e
                      ...prev,
                      moodRating: mood.value,
                      rating: mood.value,
                    }))
                  }
                  className={`flex-1 flex flex-col items-center p-3 rounded-xl transition-all duration-300 ${
                    isSelected
                      ? 'bg-primary/10 ring-2 ring-primary'
                      : 'hover:bg-gray-50 dark:hover:bg-gray-800'
                  }`}
                >
                  <Icon
                    className={`w-8 h-8 ${mood.color} ${isSelected ? 'animate-pulse' : ''}`}
                  />
                  <span className="text-xs mt-1 font-medium">{mood.label}</span>
                </button>
              );
            })}
          </div>
        </div>
      </div>
    );
  }

  // Details Step Component
  function DetailsStep() {
    return (
      <div className="space-y-6">
        <div>
          <Label htmlFor="title" className="text-base font-medium">
            Subject *
          </Label>
          <Input
            id="title"
            value={feedbackData.title}
<<<<<<< HEAD
            onChange={(e: React.ChangeEvent<HTMLInputElement>) =>
              setFeedbackData((prev: unknown) => ({ ...prev, title: e.target.value }))
=======
            onChange={(e: any) => // auto: implicit any
              setFeedbackData((prev: any) => ({ // auto: implicit any ...prev, title: e.target.value }))
>>>>>>> 2afb321e
            }
            placeholder="Brief summary of your feedback..."
            className="mt-2 text-lg"
            required
          />
        </div>

        <div>
          <Label htmlFor="description" className="text-base font-medium">
            Details
          </Label>
          <Textarea
            id="description"
            value={feedbackData.description}
<<<<<<< HEAD
            onChange={(e: React.ChangeEvent<HTMLInputElement>) =>
              setFeedbackData((prev: unknown) => ({
                ...prev,
                description: e.target.value,
              }))
=======
            onChange={(e: any) => // auto: implicit any
              setFeedbackData((prev: any) => ({ // auto: implicit any ...prev, description: e.target.value }))
>>>>>>> 2afb321e
            }
            placeholder="Tell us more about your experience, what you liked, what could be improved..."
            className="mt-2 min-h-[120px] text-base"
            rows={5}
          />
          <div className="flex justify-between items-center mt-2">
            <span className="text-sm text-gray-500">
              {feedbackData.description.length} characters
            </span>
            {enableGamification && feedbackData.description.length > 50 && (
              <Badge variant="secondary" className="text-xs">
                +5 bonus points for detailed feedback!
              </Badge>
            )}
          </div>
        </div>

        {enableAnonymous && (
          <div className="flex items-center justify-between p-4 bg-gray-50 dark:bg-gray-800 rounded-xl">
            <div>
              <Label className="text-base font-medium">Anonymous Feedback</Label>
              <p className="text-sm text-gray-600 dark:text-gray-300 mt-1">
                Keep your feedback anonymous
              </p>
            </div>
            <Switch
              checked={feedbackData.isAnonymous}
<<<<<<< HEAD
              onCheckedChange={(checked: unknown) =>
                setFeedbackData((prev: unknown) => ({ ...prev, isAnonymous: checked }))
=======
              onCheckedChange={(checked: any) => // auto: implicit any
                setFeedbackData((prev: any) => ({ // auto: implicit any ...prev, isAnonymous: checked }))
>>>>>>> 2afb321e
              }
            />
          </div>
        )}
      </div>
    );
  }

  // Category Step Component
  function CategoryStep() {
    return (
      <div className="space-y-4">
        <p className="text-gray-600 dark:text-gray-300 text-center">
          This helps us route your feedback to the right team
        </p>

        <div className="grid grid-cols-2 sm:grid-cols-3 gap-3">
          {customCategories.map(category => {
            const isSelected = feedbackData.category === category.id;

            return (
              <button
                key={category.id}
                onClick={() =>
<<<<<<< HEAD
                  setFeedbackData((prev: unknown) => ({
                    ...prev,
                    category: category.id as unknown,
                  }))
=======
                  setFeedbackData((prev: any) => ({ // auto: implicit any ...prev, category: category.id as any }))
>>>>>>> 2afb321e
                }
                className={`group relative p-4 rounded-xl border-2 transition-all duration-300 hover:scale-105 ${
                  isSelected
                    ? 'border-primary bg-primary/5 shadow-lg shadow-primary/20'
                    : 'border-gray-200 dark:border-gray-700 hover:border-primary/50 bg-white dark:bg-gray-800'
                }`}
              >
                <div className="flex flex-col items-center text-center space-y-2">
                  <div
                    className={`w-10 h-10 rounded-full ${category.color} flex items-center justify-center group-hover:scale-110 transition-transform duration-300`}
                  >
                    <span className="text-xl">{category.icon}</span>
                  </div>
                  <span className="text-sm font-medium">{category.label}</span>
                  {isSelected && (
                    <div className="absolute top-2 right-2">
                      <CheckCircle2 className="w-5 h-5 text-primary" />
                    </div>
                  )}
                </div>
              </button>
            );
          })}
        </div>
      </div>
    );
  }

  // Extras Step Component
  function ExtrasStep() {
    return (
      <div className="space-y-6">
        {/* Screenshot Section */}
        <Card>
          <CardContent className="p-4">
            <div className="flex items-center justify-between mb-3">
              <Label className="text-base font-medium">Screenshot (optional)</Label>
              <Button
                type="button"
                variant="outline"
                size="sm"
                onClick={takeScreenshot}
                className="flex items-center gap-2"
              >
                <Camera className="w-4 h-4" />
                Take Screenshot
              </Button>
            </div>

            {screenshot && (
              <div className="space-y-3">
                <img
                  src={screenshot}
                  alt="Screenshot"
                  className="w-full rounded-lg border"
                />
                <div className="flex justify-between items-center">
                  <Badge variant="secondary">Screenshot attached</Badge>
                  <div className="flex gap-2">
                    {enableGamification && (
                      <Badge variant="outline" className="text-xs">
                        +10 bonus points!
                      </Badge>
                    )}
                    <Button
                      type="button"
                      variant="ghost"
                      size="sm"
                      onClick={() => {
                        setScreenshot(null);
<<<<<<< HEAD
                        setFeedbackData((prev: unknown) => ({
                          ...prev,
                          screenshot: null,
                        }));
=======
                        setFeedbackData((prev: any) => ({ // auto: implicit any ...prev, screenshot: null }));
>>>>>>> 2afb321e
                      }}
                    >
                      <X className="w-4 h-4" />
                    </Button>
                  </div>
                </div>
              </div>
            )}
          </CardContent>
        </Card>

        {/* Tags Section */}
        <div>
          <Label className="text-base font-medium">Tags (optional)</Label>
          <div className="flex flex-wrap gap-2 mt-2">
            {[
              'Easy to Use',
              'Beautiful Design',
              'Fast Performance',
              'Great Sounds',
              'Accessibility',
              'Mobile Friendly',
            ].map(tag => {
              const isSelected = feedbackData.tags.includes(tag);
              return (
                <button
                  key={tag}
                  onClick={() => {
<<<<<<< HEAD
                    setFeedbackData((prev: unknown) => ({
=======
                    setFeedbackData((prev: any) => ({ // auto: implicit any
>>>>>>> 2afb321e
                      ...prev,
                      tags: isSelected
                        ? prev.tags.filter((t: unknown) => t !== tag)
                        : [...prev.tags, tag],
                    }));
                  }}
                  className={`px-3 py-1 rounded-full text-sm transition-all duration-300 ${
                    isSelected
                      ? 'bg-primary text-primary-foreground'
                      : 'bg-gray-100 dark:bg-gray-800 hover:bg-gray-200 dark:hover:bg-gray-700'
                  }`}
                >
                  {tag}
                </button>
              );
            })}
          </div>
          {enableGamification && feedbackData.tags.length > 0 && (
            <Badge variant="secondary" className="text-xs mt-2">
              +5 bonus points for adding tags!
            </Badge>
          )}
        </div>
      </div>
    );
  }

  // Comprehensive Step (for single-step mode)
  function ComprehensiveStep() {
    return (
      <div className="space-y-8">
        <TypeSelectionStep />
        {feedbackData.type && (
          <>
            <div className="border-t pt-6">
              <RatingStep />
            </div>
            <div className="border-t pt-6">
              <DetailsStep />
            </div>
            <div className="border-t pt-6">
              <CategoryStep />
            </div>
            <div className="border-t pt-6">
              <ExtrasStep />
            </div>
          </>
        )}
      </div>
    );
  }

  // Reward Display
  if (submitted && enableGamification && showReward) {
    return (
      <Dialog open={isOpen} onOpenChange={handleClose}>
        <DialogContent className="sm:max-w-md">
          <div className="flex flex-col items-center text-center p-6">
            <div className="w-20 h-20 bg-gradient-to-br from-yellow-400 to-orange-500 rounded-full flex items-center justify-center mb-4 animate-bounce">
              <Award className="w-10 h-10 text-white" />
            </div>
            <h3 className="text-2xl font-bold mb-2">Thank You!</h3>
            <p className="text-gray-600 dark:text-gray-300 mb-4">
              Your feedback helps us make Relife Alarms better for everyone.
            </p>

            <div className="bg-gradient-to-br from-primary/10 to-primary/5 rounded-xl p-4 mb-4 w-full">
              <div className="flex items-center justify-center gap-2 mb-2">
                <Sparkles className="w-5 h-5 text-primary" />
                <span className="font-semibold text-primary">Reward Earned!</span>
              </div>
              <div className="text-3xl font-bold text-primary">
                {rewardPoints} Points
              </div>
              <div className="text-sm text-gray-600 dark:text-gray-300 mt-1">
                Added to your Relife Rewards
              </div>
            </div>

            <Badge variant="secondary" className="mb-4">
              Feedback #{Date.now().toString().slice(-6)}
            </Badge>
          </div>
        </DialogContent>
      </Dialog>
    );
  }

  // Success State
  if (submitted) {
    return (
      <Dialog open={isOpen} onOpenChange={handleClose}>
        <DialogContent className="sm:max-w-md">
          <div className="flex flex-col items-center text-center p-6">
            <div className="w-16 h-16 bg-green-100 dark:bg-green-900/20 rounded-full flex items-center justify-center mb-4">
              <ThumbsUp className="w-8 h-8 text-green-600" />
            </div>
            <h3 className="text-lg font-semibold mb-2">Feedback Submitted!</h3>
            <p className="text-gray-600 dark:text-gray-300 mb-4">
              Thank you for helping us improve Relife Alarms.
            </p>
            <Badge variant="secondary" className="mb-4">
              Feedback submitted successfully
            </Badge>
          </div>
        </DialogContent>
      </Dialog>
    );
  }

  return (
    <Dialog open={isOpen} onOpenChange={handleClose}>
      <DialogContent
        className={`sm:max-w-2xl max-h-[90vh] overflow-y-auto ${themeConfig.spacing?.borderRadius?.xl ? 'rounded-xl' : 'rounded-lg'}`}
      >
        <DialogHeader className="relative">
          <div className="absolute top-0 left-0 w-full h-1 bg-gray-200 dark:bg-gray-700 rounded-full overflow-hidden">
            <div
              className="h-full bg-gradient-to-r from-primary to-primary/80 transition-all duration-500 ease-out"
              style={{ width: `${((currentStep + 1) / steps.length) * 100}%` }}
            />
          </div>

          <DialogTitle className="flex items-center gap-3 mt-4">
            <div className="w-10 h-10 bg-gradient-to-br from-primary to-primary/80 rounded-full flex items-center justify-center">
              <MessageSquare className="w-5 h-5 text-white" />
            </div>
            <div>
              <h2 className="text-xl font-bold">{currentStepData.title}</h2>
              {useMultiStep && (
                <p className="text-sm text-gray-500 dark:text-gray-400 font-normal">
                  Step {currentStep + 1} of {steps.length}
                </p>
              )}
            </div>
          </DialogTitle>

          <DialogDescription className="text-base">
            {currentStepData.description}
          </DialogDescription>
        </DialogHeader>

        <div className="mt-6">{currentStepData.component}</div>

        <div className="flex justify-between items-center gap-4 pt-6 border-t">
          <div className="flex items-center gap-2">
            {!isFirstStep && useMultiStep && (
              <Button
                variant="outline"
                onClick={prevStep}
                disabled={isSubmitting}
                className="flex items-center gap-2"
              >
                <ArrowLeft className="w-4 h-4" />
                Back
              </Button>
            )}
          </div>

          <div className="flex items-center gap-3">
            <Button variant="outline" onClick={handleClose} disabled={isSubmitting}>
              Cancel
            </Button>

            {isLastStep ? (
              <Button
                onClick={handleSubmit}
                disabled={isSubmitting || !currentStepData.isComplete}
                className="flex items-center gap-2 bg-gradient-to-r from-primary to-primary/80 hover:from-primary/90 hover:to-primary/70"
              >
                {isSubmitting ? (
                  <>
                    <div className="w-4 h-4 border-2 border-white border-t-transparent rounded-full animate-spin" />
                    Submitting...
                  </>
                ) : (
                  <>
                    <Send className="w-4 h-4" />
                    Submit Feedback
                    {enableGamification && (
                      <Badge variant="secondary" className="ml-2 text-xs">
                        {calculateRewardPoints()} pts
                      </Badge>
                    )}
                  </>
                )}
              </Button>
            ) : (
              <Button
                onClick={nextStep}
                disabled={!currentStepData.isComplete && !currentStepData.isOptional}
                className="flex items-center gap-2"
              >
                {currentStepData.isOptional && !currentStepData.isComplete
                  ? 'Skip'
                  : 'Next'}
                <ArrowRight className="w-4 h-4" />
              </Button>
            )}
          </div>
        </div>

        <canvas ref={canvasRef} className="hidden" />
      </DialogContent>
    </Dialog>
  );
}

export default RedesignedFeedbackModal;<|MERGE_RESOLUTION|>--- conflicted
+++ resolved
@@ -1,7 +1,5 @@
 /// <reference lib="dom" />
 import React, { useState, useRef, useEffect } from 'react';
-import path from 'path';
-import { Textarea } from '../ui/textarea';
 import {
   Dialog,
   DialogContent,
@@ -11,6 +9,7 @@
 } from '../ui/dialog';
 import { Button } from '../ui/button';
 import { Input } from '../ui/input';
+import { Textarea } from '../ui/textarea';
 import { Label } from '../ui/label';
 import { Badge } from '../ui/badge';
 import { Card, CardContent } from '../ui/card';
@@ -117,7 +116,7 @@
     tags: [] as string[],
     isAnonymous: false,
     priority: 'medium' as UserFeedback['priority'],
-    customFields: {} as Record<string, unknown>,
+    customFields: {} as Record<string, any>,
   });
   const [screenshot, setScreenshot] = useState<string | null>(null);
   const [isSubmitting, setIsSubmitting] = useState(false);
@@ -210,28 +209,24 @@
 
         const screenshotData = canvas.toDataURL('image/png');
         setScreenshot(screenshotData);
-<<<<<<< HEAD
-        setFeedbackData((prev: unknown) => ({ ...prev, screenshot: screenshotData }));
-=======
         setFeedbackData((prev: any) => ({ // auto: implicit any ...prev, screenshot: screenshotData }));
->>>>>>> 2afb321e
 
         stream.getTracks().forEach(track => track.stop());
       });
-    } catch (_error) {
-      console._error('Failed to take screenshot:', _error);
+    } catch (error) {
+      console.error('Failed to take screenshot:', error);
     }
   };
 
   const nextStep = () => {
     if (currentStep < steps.length - 1) {
-      setCurrentStep((prev: unknown) => prev + 1);
+      setCurrentStep((prev: any) => p // auto: implicit anyrev + 1);
     }
   };
 
   const prevStep = () => {
     if (currentStep > 0) {
-      setCurrentStep((prev: unknown) => prev - 1);
+      setCurrentStep((prev: any) => p // auto: implicit anyrev - 1);
     }
   };
 
@@ -274,8 +269,8 @@
         },
         enableGamification ? 3000 : 2000
       );
-    } catch (_error) {
-      console._error('Failed to submit feedback:', _error);
+    } catch (error) {
+      console.error('Failed to submit feedback:', error);
     } finally {
       setIsSubmitting(false);
     }
@@ -369,14 +364,7 @@
             <button
               key={type.id}
               onClick={() =>
-<<<<<<< HEAD
-                setFeedbackData((prev: unknown) => ({
-                  ...prev,
-                  type: type.id as unknown,
-                }))
-=======
                 setFeedbackData((prev: any) => ({ // auto: implicit any ...prev, type: type.id as any }))
->>>>>>> 2afb321e
               }
               className={`group relative p-6 rounded-2xl border-2 transition-all duration-300 hover:scale-105 ${
                 isSelected
@@ -423,11 +411,7 @@
               <button
                 key={reaction.value}
                 onClick={() =>
-<<<<<<< HEAD
-                  setFeedbackData((prev: unknown) => ({
-=======
                   setFeedbackData((prev: any) => ({ // auto: implicit any
->>>>>>> 2afb321e
                     ...prev,
                     emojiRating: reaction.value,
                     rating: reaction.value,
@@ -457,13 +441,7 @@
             {[1, 2, 3, 4, 5].map(star => (
               <button
                 key={star}
-<<<<<<< HEAD
-                onClick={() =>
-                  setFeedbackData((prev: unknown) => ({ ...prev, rating: star }))
-                }
-=======
                 onClick={() => setFeedbackData((prev: any) => ({ // auto: implicit any ...prev, rating: star }))}
->>>>>>> 2afb321e
                 className={`p-2 rounded-full transition-all duration-300 hover:scale-125 ${
                   star <= (feedbackData.rating || feedbackData.emojiRating)
                     ? 'text-yellow-400'
@@ -485,7 +463,7 @@
         <div>
           <h3 className="text-lg font-semibold mb-4 text-center">Express your mood</h3>
           <div className="flex items-center space-x-4">
-            {MOOD_REACTIONS.map((mood, _index) => {
+            {MOOD_REACTIONS.map((mood, index) => {
               const Icon = mood.icon;
               const isSelected = feedbackData.moodRating === mood.value;
 
@@ -493,11 +471,7 @@
                 <button
                   key={mood.value}
                   onClick={() =>
-<<<<<<< HEAD
-                    setFeedbackData((prev: unknown) => ({
-=======
                     setFeedbackData((prev: any) => ({ // auto: implicit any
->>>>>>> 2afb321e
                       ...prev,
                       moodRating: mood.value,
                       rating: mood.value,
@@ -533,13 +507,8 @@
           <Input
             id="title"
             value={feedbackData.title}
-<<<<<<< HEAD
-            onChange={(e: React.ChangeEvent<HTMLInputElement>) =>
-              setFeedbackData((prev: unknown) => ({ ...prev, title: e.target.value }))
-=======
             onChange={(e: any) => // auto: implicit any
               setFeedbackData((prev: any) => ({ // auto: implicit any ...prev, title: e.target.value }))
->>>>>>> 2afb321e
             }
             placeholder="Brief summary of your feedback..."
             className="mt-2 text-lg"
@@ -554,16 +523,8 @@
           <Textarea
             id="description"
             value={feedbackData.description}
-<<<<<<< HEAD
-            onChange={(e: React.ChangeEvent<HTMLInputElement>) =>
-              setFeedbackData((prev: unknown) => ({
-                ...prev,
-                description: e.target.value,
-              }))
-=======
             onChange={(e: any) => // auto: implicit any
               setFeedbackData((prev: any) => ({ // auto: implicit any ...prev, description: e.target.value }))
->>>>>>> 2afb321e
             }
             placeholder="Tell us more about your experience, what you liked, what could be improved..."
             className="mt-2 min-h-[120px] text-base"
@@ -591,13 +552,8 @@
             </div>
             <Switch
               checked={feedbackData.isAnonymous}
-<<<<<<< HEAD
-              onCheckedChange={(checked: unknown) =>
-                setFeedbackData((prev: unknown) => ({ ...prev, isAnonymous: checked }))
-=======
               onCheckedChange={(checked: any) => // auto: implicit any
                 setFeedbackData((prev: any) => ({ // auto: implicit any ...prev, isAnonymous: checked }))
->>>>>>> 2afb321e
               }
             />
           </div>
@@ -622,14 +578,7 @@
               <button
                 key={category.id}
                 onClick={() =>
-<<<<<<< HEAD
-                  setFeedbackData((prev: unknown) => ({
-                    ...prev,
-                    category: category.id as unknown,
-                  }))
-=======
                   setFeedbackData((prev: any) => ({ // auto: implicit any ...prev, category: category.id as any }))
->>>>>>> 2afb321e
                 }
                 className={`group relative p-4 rounded-xl border-2 transition-all duration-300 hover:scale-105 ${
                   isSelected
@@ -700,14 +649,7 @@
                       size="sm"
                       onClick={() => {
                         setScreenshot(null);
-<<<<<<< HEAD
-                        setFeedbackData((prev: unknown) => ({
-                          ...prev,
-                          screenshot: null,
-                        }));
-=======
                         setFeedbackData((prev: any) => ({ // auto: implicit any ...prev, screenshot: null }));
->>>>>>> 2afb321e
                       }}
                     >
                       <X className="w-4 h-4" />
@@ -736,14 +678,10 @@
                 <button
                   key={tag}
                   onClick={() => {
-<<<<<<< HEAD
-                    setFeedbackData((prev: unknown) => ({
-=======
                     setFeedbackData((prev: any) => ({ // auto: implicit any
->>>>>>> 2afb321e
                       ...prev,
                       tags: isSelected
-                        ? prev.tags.filter((t: unknown) => t !== tag)
+                        ? prev.tags.filter((t: any) => t // auto: implicit any !== tag)
                         : [...prev.tags, tag],
                     }));
                   }}
