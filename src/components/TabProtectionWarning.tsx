--- conflicted
+++ resolved
@@ -15,11 +15,7 @@
   activeAlarm,
   enabledAlarms,
   settings,
-<<<<<<< HEAD
-  className = '',
-=======
   className = ''
->>>>>>> 02f0594e
 }) => {
   const [showWarning, setShowWarning] = useState(false);
   const [upcomingAlarms, setUpcomingAlarms] = useState<Alarm[]>([]);
@@ -33,13 +29,7 @@
     // Check for upcoming alarms within the configured threshold
     const checkUpcomingAlarms = () => {
       const now = new Date();
-<<<<<<< HEAD
-      const thresholdFromNow = new Date(
-        now.getTime() + settings.protectionTiming.upcomingAlarmThreshold * 60 * 1000
-      );
-=======
       const thresholdFromNow = new Date(now.getTime() + settings.protectionTiming.upcomingAlarmThreshold * 60 * 1000);
->>>>>>> 02f0594e
 
       const upcoming = enabledAlarms.filter(alarm => {
         const today = now.getDay(); // 0 = Sunday, 1 = Monday, etc.
@@ -68,12 +58,8 @@
       const shouldShow = (
         (settings.protectionTiming.activeAlarmWarning && activeAlarm) ||
         (settings.protectionTiming.upcomingAlarmWarning && upcoming.length > 0) ||
-<<<<<<< HEAD
-        (settings.protectionTiming.enabledAlarmWarning && enabledAlarms.length > 0);
-=======
         (settings.protectionTiming.enabledAlarmWarning && enabledAlarms.length > 0)
       );
->>>>>>> 02f0594e
 
       setShowWarning(shouldShow);
     };
@@ -106,54 +92,29 @@
   const getWarningMessage = () => {
     if (activeAlarm && settings.protectionTiming.activeAlarmWarning) {
       return {
-<<<<<<< HEAD
-        icon: (
-          <Bell className="w-5 h-5 text-red-500 animate-pulse" aria-hidden="true" />
-        ),
-        title: settings.customMessages.visualWarningTitle.activeAlarm,
-        message: `"${activeAlarm.label}" is ringing. Closing this tab will stop the alarm.`,
-        priority: 'high' as const,
-=======
         icon: <Bell className="w-5 h-5 text-red-500 animate-pulse" aria-hidden="true" />,
         title: settings.customMessages.visualWarningTitle.activeAlarm,
         message: `"${activeAlarm.label}" is ringing. Closing this tab will stop the alarm.`,
         priority: "high" as const
->>>>>>> 02f0594e
       };
     }
 
     if (settings.protectionTiming.upcomingAlarmWarning && upcomingAlarms.length > 0) {
-<<<<<<< HEAD
-      const timeframe = formatTimeframe(
-        settings.protectionTiming.upcomingAlarmThreshold
-      );
-=======
       const timeframe = formatTimeframe(settings.protectionTiming.upcomingAlarmThreshold);
->>>>>>> 02f0594e
       return {
         icon: <Clock className="w-5 h-5 text-amber-500" aria-hidden="true" />,
         title: settings.customMessages.visualWarningTitle.upcomingAlarm,
         message: `${upcomingAlarms.length} alarm${upcomingAlarms.length > 1 ? 's' : ''} will ring within ${timeframe}. Keep this tab open to ensure they work.`,
-<<<<<<< HEAD
-        priority: 'medium' as const,
-=======
         priority: "medium" as const
->>>>>>> 02f0594e
       };
     }
 
     if (settings.protectionTiming.enabledAlarmWarning && enabledAlarms.length > 0) {
       return {
         icon: <Shield className="w-5 h-5 text-blue-500" aria-hidden="true" />,
-<<<<<<< HEAD
-        title: 'Alarm Protection Active',
-        message: `${enabledAlarms.length} alarm${enabledAlarms.length > 1 ? 's are' : ' is'} enabled. Keep this tab open for reliable alarm functionality.`,
-        priority: 'low' as const,
-=======
         title: "Alarm Protection Active",
         message: `${enabledAlarms.length} alarm${enabledAlarms.length > 1 ? 's are' : ' is'} enabled. Keep this tab open for reliable alarm functionality.`,
         priority: "low" as const
->>>>>>> 02f0594e
       };
     }
 
@@ -174,15 +135,9 @@
   };
 
   const priorityStyles = {
-<<<<<<< HEAD
-    high: 'bg-red-50 border-red-200 dark:bg-red-900/20 dark:border-red-800',
-    medium: 'bg-amber-50 border-amber-200 dark:bg-amber-900/20 dark:border-amber-800',
-    low: 'bg-blue-50 border-blue-200 dark:bg-blue-900/20 dark:border-blue-800',
-=======
     high: "bg-red-50 border-red-200 dark:bg-red-900/20 dark:border-red-800",
     medium: "bg-amber-50 border-amber-200 dark:bg-amber-900/20 dark:border-amber-800",
     low: "bg-blue-50 border-blue-200 dark:bg-blue-900/20 dark:border-blue-800"
->>>>>>> 02f0594e
   };
 
   return (
@@ -220,25 +175,6 @@
                   Next alarm{upcomingAlarms.length > 1 ? 's' : ''}:
                 </p>
                 <ul className="space-y-1">
-<<<<<<< HEAD
-                  {upcomingAlarms
-                    .slice(0, settings.visualSettings.maxAlarmsShown)
-                    .map(alarm => (
-                      <li
-                        key={alarm.id}
-                        className="text-xs text-gray-600 dark:text-gray-400 flex items-center gap-2"
-                      >
-                        <Clock className="w-3 h-3" aria-hidden="true" />
-                        <span>
-                          {alarm.time} - {alarm.label}
-                        </span>
-                      </li>
-                    ))}
-                  {upcomingAlarms.length > settings.visualSettings.maxAlarmsShown && (
-                    <li className="text-xs text-gray-500 dark:text-gray-500">
-                      +{upcomingAlarms.length - settings.visualSettings.maxAlarmsShown}{' '}
-                      more...
-=======
                   {upcomingAlarms.slice(0, settings.visualSettings.maxAlarmsShown).map((alarm) => (
                     <li key={alarm.id} className="text-xs text-gray-600 dark:text-gray-400 flex items-center gap-2">
                       <Clock className="w-3 h-3" aria-hidden="true" />
@@ -248,7 +184,6 @@
                   {upcomingAlarms.length > settings.visualSettings.maxAlarmsShown && (
                     <li className="text-xs text-gray-500 dark:text-gray-500">
                       +{upcomingAlarms.length - settings.visualSettings.maxAlarmsShown} more...
->>>>>>> 02f0594e
                     </li>
                   )}
                 </ul>
