--- conflicted
+++ resolved
@@ -1,5 +1,5 @@
 import React, { useEffect, useState } from 'react';
-import { AlertTriangle, Shield, Clock, Bell, X } from 'lucide-react';
+import { Alert, Shield, Clock, Bell, X } from 'lucide-react';
 import type { Alarm } from '../types';
 import type { TabProtectionSettings } from '../types/tabProtection';
 import { formatProtectionMessage, formatTimeframe } from '../types/tabProtection';
@@ -34,11 +34,7 @@
         now.getTime() + settings.protectionTiming.upcomingAlarmThreshold * 60 * 1000
       );
 
-<<<<<<< HEAD
-      const upcoming = enabledAlarms.filter((alarm: any) => {
-=======
       const upcoming = enabledAlarms.filter((alarm: any) => { // auto
->>>>>>> 2afb321e
         const today = now.getDay(); // 0 = Sunday, 1 = Monday, etc.
 
         // Check if alarm is set for today
@@ -192,15 +188,10 @@
                 <ul className="space-y-1">
                   {upcomingAlarms
                     .slice(0, settings.visualSettings.maxAlarmsShown)
-<<<<<<< HEAD
-
-                    .map((alarm: any) => (
-=======
                     .map(($1) => {
         // TODO(manual): implement
         return null;
       })
->>>>>>> 2afb321e
                       <li
                         key={alarm.id}
                         className="text-xs text-gray-600 dark:text-gray-400 flex items-center gap-2"
@@ -222,7 +213,7 @@
             )}
 
             <div className="mt-3 flex items-center gap-2">
-              <AlertTriangle className="w-4 h-4 text-gray-500" aria-hidden="true" />
+              <Alert className="w-4 h-4 text-gray-500" aria-hidden="true" />
               <span className="text-xs text-gray-500 dark:text-gray-400">
                 Tab closure protection active
               </span>
