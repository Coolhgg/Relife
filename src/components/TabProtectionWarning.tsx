import React, { useEffect, useState } from 'react';
<<<<<<< HEAD
import { AlertTriangle, Shield, Clock, Bell, X } from 'lucide-react';
=======
import { AlertCircle, Shield, Clock, Bell, X } from 'lucide-react';
>>>>>>> a260cd41
import type { Alarm } from '../types';
import type { TabProtectionSettings } from '../types/tabProtection';
import { formatProtectionMessage, formatTimeframe } from '../types/tabProtection';
import { TimeoutHandle } from '../types/timers';

interface TabProtectionWarningProps {
  activeAlarm: Alarm | null;
  enabledAlarms: Alarm[];
  settings: TabProtectionSettings;
  className?: string;
}

export const TabProtectionWarning: React.FC<TabProtectionWarningProps> = ({
  activeAlarm,
  enabledAlarms,
  settings,
  className = '',
}) => {
  const [showWarning, setShowWarning] = useState(false);
  const [upcomingAlarms, setUpcomingAlarms] = useState<Alarm[]>([]);

  useEffect(() => {
    if (!settings.enabled || !settings.visualSettings.showVisualWarning) {
      setShowWarning(false);
      return;
    }

    // Check for upcoming alarms within the configured threshold
    const checkUpcomingAlarms = () => {
      const now = new Date();
      const thresholdFromNow = new Date(
        now.getTime() + settings.protectionTiming.upcomingAlarmThreshold * 60 * 1000
      );

      const upcoming = enabledAlarms.filter((alarm: any) => {
        const today = now.getDay(); // 0 = Sunday, 1 = Monday, etc.

        // Check if alarm is set for today
        if (!alarm.days.includes(today)) {
          return false;
        }

        // Parse alarm time
        const [hours, minutes] = alarm.time.split(':').map(Number);
        const alarmTime = new Date(now);
        alarmTime.setHours(hours, minutes, 0, 0);

        // If alarm time has passed today, check if it's for tomorrow
        if (alarmTime <= now) {
          alarmTime.setDate(alarmTime.getDate() + 1);
        }

        return alarmTime <= thresholdFromNow;
      });

      setUpcomingAlarms(upcoming);

      // Determine if warning should be shown based on settings
      const shouldShow =
        (settings.protectionTiming.activeAlarmWarning && activeAlarm) ||
        (settings.protectionTiming.upcomingAlarmWarning && upcoming.length > 0) ||
        (settings.protectionTiming.enabledAlarmWarning && enabledAlarms.length > 0);

      setShowWarning(shouldShow);
    };

    checkUpcomingAlarms();

    // Update every minute to keep upcoming alarms current
    const interval = setInterval(checkUpcomingAlarms, 60000);

    return () => clearInterval(interval);
  }, [activeAlarm, enabledAlarms, settings]);

  // Auto-hide functionality
  useEffect(() => {
    if (!showWarning || settings.visualSettings.autoHideDelay === 0) {
      return;
    }

    const timer = setTimeout(() => {
      setShowWarning(false);
    }, settings.visualSettings.autoHideDelay * 1000);

    return () => clearTimeout(timer);
  }, [showWarning, settings.visualSettings.autoHideDelay]);

  if (!showWarning) {
    return null;
  }

  const getWarningMessage = () => {
    if (activeAlarm && settings.protectionTiming.activeAlarmWarning) {
      return {
        icon: (
          <Bell className="w-5 h-5 text-red-500 animate-pulse" aria-hidden="true" />
        ),
        title: settings.customMessages.visualWarningTitle.activeAlarm,
        message: `"${activeAlarm.label}" is ringing. Closing this tab will stop the alarm.`,
        priority: 'high' as const,
      };
    }

    if (settings.protectionTiming.upcomingAlarmWarning && upcomingAlarms.length > 0) {
      const timeframe = formatTimeframe(
        settings.protectionTiming.upcomingAlarmThreshold
      );
      return {
        icon: <Clock className="w-5 h-5 text-amber-500" aria-hidden="true" />,
        title: settings.customMessages.visualWarningTitle.upcomingAlarm,
        message: `${upcomingAlarms.length} alarm${upcomingAlarms.length > 1 ? 's' : ''} will ring within ${timeframe}. Keep this tab open to ensure they work.`,
        priority: 'medium' as const,
      };
    }

    if (settings.protectionTiming.enabledAlarmWarning && enabledAlarms.length > 0) {
      return {
        icon: <Shield className="w-5 h-5 text-blue-500" aria-hidden="true" />,
        title: 'Alarm Protection Active',
        message: `${enabledAlarms.length} alarm${enabledAlarms.length > 1 ? 's are' : ' is'} enabled. Keep this tab open for reliable alarm functionality.`,
        priority: 'low' as const,
      };
    }

    return null;
  };

  const warningData = getWarningMessage();
  if (!warningData) return null;

  // Position classes
  const positionClasses = {
    'top-right': 'top-4 right-4',
    'top-left': 'top-4 left-4',
    'bottom-right': 'bottom-4 right-4',
    'bottom-left': 'bottom-4 left-4',
    'top-center': 'top-4 left-1/2 transform -translate-x-1/2',
    'bottom-center': 'bottom-4 left-1/2 transform -translate-x-1/2',
  };

  const priorityStyles = {
    high: 'bg-red-50 border-red-200 dark:bg-red-900/20 dark:border-red-800',
    medium: 'bg-amber-50 border-amber-200 dark:bg-amber-900/20 dark:border-amber-800',
    low: 'bg-blue-50 border-blue-200 dark:bg-blue-900/20 dark:border-blue-800',
  };

  return (
    <div
      className={`fixed ${positionClasses[settings.visualSettings.position]} max-w-sm z-50 transition-all duration-300 ${className}`}
      role="alert"
      aria-live={warningData.priority === 'high' ? 'assertive' : 'polite'}
      aria-atomic="true"
    >
      <div
        className={`
        ${priorityStyles[warningData.priority]}
        border rounded-lg p-4 shadow-lg backdrop-blur-sm
        transform transition-all duration-300 ease-in-out
      `}
      >
        <div className="flex items-start gap-3">
          <div className="flex-shrink-0 mt-0.5">
            <Shield
              className="w-4 h-4 text-blue-600 dark:text-blue-400"
              aria-hidden="true"
            />
          </div>

          <div className="flex-1 min-w-0">
            <div className="flex items-center gap-2 mb-1">
              {warningData.icon}
              <h3 className="text-sm font-medium text-gray-900 dark:text-white">
                {warningData.title}
              </h3>
            </div>

            <p className="text-sm text-gray-700 dark:text-gray-300">
              {warningData.message}
            </p>

            {settings.visualSettings.showAlarmDetails && upcomingAlarms.length > 0 && (
              <div className="mt-2 pt-2 border-t border-gray-200 dark:border-gray-700">
                <p className="text-xs text-gray-600 dark:text-gray-400 mb-1">
                  Next alarm{upcomingAlarms.length > 1 ? 's' : ''}:
                </p>
                <ul className="space-y-1">
                  {upcomingAlarms
                    .slice(0, settings.visualSettings.maxAlarmsShown)

                    .map((alarm: any) => (
                      <li
                        key={alarm.id}
                        className="text-xs text-gray-600 dark:text-gray-400 flex items-center gap-2"
                      >
                        <Clock className="w-3 h-3" aria-hidden="true" />
                        <span>
                          {alarm.time} - {alarm.label}
                        </span>
                      </li>
                    ))}
                  {upcomingAlarms.length > settings.visualSettings.maxAlarmsShown && (
                    <li className="text-xs text-gray-500 dark:text-gray-500">
                      +{upcomingAlarms.length - settings.visualSettings.maxAlarmsShown}{' '}
                      more...
                    </li>
                  )}
                </ul>
              </div>
            )}

            <div className="mt-3 flex items-center gap-2">
<<<<<<< HEAD
              <AlertTriangle className="w-4 h-4 text-gray-500" aria-hidden="true" />
=======
              <AlertCircleCircle className="w-4 h-4 text-gray-500" aria-hidden="true" />
>>>>>>> a260cd41
              <span className="text-xs text-gray-500 dark:text-gray-400">
                Tab closure protection active
              </span>
            </div>
          </div>

          <button
            onClick={() => setShowWarning(false)}
            className="flex-shrink-0 ml-2 text-gray-400 hover:text-gray-600 dark:hover:text-gray-300 transition-colors"
            aria-label="Dismiss protection warning"
          >
            <X className="w-4 h-4" />
          </button>
        </div>
      </div>
    </div>
  );
};

export default TabProtectionWarning;<|MERGE_RESOLUTION|>--- conflicted
+++ resolved
@@ -1,9 +1,5 @@
 import React, { useEffect, useState } from 'react';
-<<<<<<< HEAD
-import { AlertTriangle, Shield, Clock, Bell, X } from 'lucide-react';
-=======
 import { AlertCircle, Shield, Clock, Bell, X } from 'lucide-react';
->>>>>>> a260cd41
 import type { Alarm } from '../types';
 import type { TabProtectionSettings } from '../types/tabProtection';
 import { formatProtectionMessage, formatTimeframe } from '../types/tabProtection';
@@ -38,7 +34,7 @@
         now.getTime() + settings.protectionTiming.upcomingAlarmThreshold * 60 * 1000
       );
 
-      const upcoming = enabledAlarms.filter((alarm: any) => {
+      const upcoming = enabledAlarms.filter(alarm => {
         const today = now.getDay(); // 0 = Sunday, 1 = Monday, etc.
 
         // Check if alarm is set for today
@@ -192,8 +188,7 @@
                 <ul className="space-y-1">
                   {upcomingAlarms
                     .slice(0, settings.visualSettings.maxAlarmsShown)
-
-                    .map((alarm: any) => (
+                    .map(alarm => (
                       <li
                         key={alarm.id}
                         className="text-xs text-gray-600 dark:text-gray-400 flex items-center gap-2"
@@ -215,11 +210,7 @@
             )}
 
             <div className="mt-3 flex items-center gap-2">
-<<<<<<< HEAD
-              <AlertTriangle className="w-4 h-4 text-gray-500" aria-hidden="true" />
-=======
               <AlertCircleCircle className="w-4 h-4 text-gray-500" aria-hidden="true" />
->>>>>>> a260cd41
               <span className="text-xs text-gray-500 dark:text-gray-400">
                 Tab closure protection active
               </span>
