--- conflicted
+++ resolved
@@ -1,17 +1,8 @@
-<<<<<<< HEAD
-import React, { useState, useEffect, ReactNode } from 'react';
-import { motion, AnimatePresence } from 'framer-motion';
-import { Lock, Crown, Sparkles, Star, ArrowUp } from 'lucide-react';
-import { SubscriptionService } from '../services/subscription';
-import type { PremiumFeatureAccess, SubscriptionTier } from '../types';
-import { SubscriptionModal } from './SubscriptionModal';
-=======
 import React, { useState, useEffect, ReactNode } from "react";
 import { motion, AnimatePresence } from "framer-motion";
 import { Lock, Crown, Sparkles, Star, ArrowUp } from "lucide-react";
 import { SubscriptionService } from "../services/subscription";
 import { SubscriptionModal } from "./SubscriptionModal";
->>>>>>> a2085a2a
 
 interface PremiumGateProps {
   feature: keyof PremiumFeatureAccess;
@@ -167,34 +158,6 @@
   };
 
     // Define which tier is required for each feature
-<<<<<<< HEAD
-    const tierRequirements: Record<keyof PremiumFeatureAccess, SubscriptionTier> = {
-      elevenlabsVoices: 'premium',
-      customVoiceMessages: 'premium',
-      voiceCloning: 'pro',
-      advancedAIInsights: 'premium',
-      personalizedChallenges: 'premium',
-      smartRecommendations: 'premium',
-      behaviorAnalysis: 'premium',
-      premiumThemes: 'premium',
-      customSounds: 'premium',
-      advancedPersonalization: 'premium',
-      unlimitedCustomization: 'pro',
-      advancedScheduling: 'premium',
-      smartScheduling: 'pro',
-      locationBasedAlarms: 'premium',
-      weatherIntegration: 'premium',
-      exclusiveBattleModes: 'premium',
-      customBattleRules: 'pro',
-      advancedStats: 'premium',
-      leaderboardFeatures: 'premium',
-      premiumSoundLibrary: 'premium',
-      exclusiveContent: 'premium',
-      adFree: 'premium',
-      prioritySupport: 'pro',
-      nuclearMode: 'pro',
-      premiumPersonalities: 'pro'
-=======
     const tierRequirements: Record<
       keyof PremiumFeatureAccess,
     > = {
@@ -223,7 +186,6 @@
       prioritySupport: "pro",
       nuclearMode: "pro",
       premiumPersonalities: "pro",
->>>>>>> a2085a2a
     };
 
     return tierRequirements[feature] || 'premium';
