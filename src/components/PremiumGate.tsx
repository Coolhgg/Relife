import React, { useState, useEffect, ReactNode } from 'react';
import { motion, AnimatePresence } from 'framer-motion';
import { Lock, Crown, Sparkles, Star, ArrowUp } from 'lucide-react';
import { SubscriptionService } from '../services/subscription';
import type { PremiumFeatureAccess, SubscriptionTier } from '../types';
import { SubscriptionModal } from './SubscriptionModal';

interface PremiumGateProps {
  feature: keyof PremiumFeatureAccess;
  userId: string;
  children: ReactNode;
  fallback?: ReactNode;
  showPreview?: boolean;
  title?: string;
  description?: string;
  className?: string;
  mode?: 'block' | 'overlay' | 'replace';
}

interface PremiumGateState {
  hasAccess: boolean;
  loading: boolean;
  tier: SubscriptionTier;
  isModalOpen: boolean;
}

export const PremiumGate: React.FC<PremiumGateProps> = ({
  feature,
  userId,
  children,
  fallback,
  showPreview = false,
  title,
  description,
  className = '',
<<<<<<< HEAD
  mode = 'block',
=======
  mode = 'block'
>>>>>>> 02f0594e
}) => {
  const [state, setState] = useState<PremiumGateState>({
    hasAccess: false,
    loading: true,
    tier: 'free',
<<<<<<< HEAD
    isModalOpen: false,
=======
    isModalOpen: false
>>>>>>> 02f0594e
  });

  useEffect(() => {
    checkAccess();
  }, [userId, feature]);

  const checkAccess = async () => {
    setState(prev => ({ ...prev, loading: true }));

    try {
      const [hasAccess, tier] = await Promise.all([
        SubscriptionService.hasFeatureAccess(userId, feature),
        SubscriptionService.getUserTier(userId)
      ]);

      setState(prev => ({
        ...prev,
        hasAccess,
        tier,
        loading: false
      }));
    } catch (error) {
      console.error('Error checking premium access:', error);
      setState(prev => ({ ...prev, loading: false }));
    }
  };

  const handleUpgrade = () => {
    setState(prev => ({ ...prev, isModalOpen: true }));
  };

  const handleModalClose = () => {
    setState(prev => ({ ...prev, isModalOpen: false }));
  };

  if (state.loading) {
    return (
      <div className="flex items-center justify-center p-4">
        <div className="animate-pulse flex items-center space-x-2">
          <Crown className="w-4 h-4 text-amber-500" />
          <span className="text-sm text-gray-500">Checking access...</span>
        </div>
      </div>
    );
  }

  if (state.hasAccess) {
    return <>{children}</>;
  }

  // User doesn't have access - show upgrade prompt
  const getFeatureTitle = () => {
    if (title) return title;

    const featureTitles: Record<keyof PremiumFeatureAccess, string> = {
      elevenlabsVoices: 'Premium Voices',
      customVoiceMessages: 'Custom Voice Messages',
      voiceCloning: 'Voice Cloning',
      advancedAIInsights: 'Advanced AI Insights',
      personalizedChallenges: 'Personalized Challenges',
      smartRecommendations: 'Smart Recommendations',
      behaviorAnalysis: 'Behavior Analysis',
      premiumThemes: 'Premium Themes',
      customSounds: 'Custom Sounds',
      advancedPersonalization: 'Advanced Personalization',
      unlimitedCustomization: 'Unlimited Customization',
      advancedScheduling: 'Advanced Scheduling',
      smartScheduling: 'Smart Scheduling',
      locationBasedAlarms: 'Location-Based Alarms',
      weatherIntegration: 'Weather Integration',
      exclusiveBattleModes: 'Exclusive Battle Modes',
      customBattleRules: 'Custom Battle Rules',
      advancedStats: 'Advanced Statistics',
      leaderboardFeatures: 'Leaderboard Features',
      premiumSoundLibrary: 'Premium Sound Library',
      exclusiveContent: 'Exclusive Content',
      adFree: 'Ad-Free Experience',
      prioritySupport: 'Priority Support',
      nuclearMode: 'Nuclear Mode',
<<<<<<< HEAD
      premiumPersonalities: 'Premium Voice Personalities',
=======
      premiumPersonalities: 'Premium Voice Personalities'
>>>>>>> 02f0594e
    };

    return featureTitles[feature] || 'Premium Feature';
  };

  const getFeatureDescription = () => {
    if (description) return description;

    const featureDescriptions: Record<keyof PremiumFeatureAccess, string> = {
      elevenlabsVoices: 'Get access to ultra-realistic AI voices powered by ElevenLabs',
      customVoiceMessages: 'Create personalized voice messages for your alarms',
      voiceCloning: 'Clone your own voice for ultimate personalization',
      advancedAIInsights: 'Get deeper insights into your sleep patterns and habits',
      personalizedChallenges: 'Receive AI-generated challenges tailored to your goals',
      smartRecommendations: 'Get intelligent recommendations to improve your routine',
      behaviorAnalysis: 'Analyze your behavior patterns with advanced AI',
      premiumThemes: 'Access exclusive, beautifully designed themes',
      customSounds: 'Upload and use your own custom alarm sounds',
      advancedPersonalization: 'Unlock advanced customization options',
      unlimitedCustomization: 'Remove all limits on customization features',
      advancedScheduling: 'Set up complex alarm schedules with multiple conditions',
      smartScheduling: 'Let AI optimize your alarm schedule automatically',
      locationBasedAlarms: 'Set alarms that trigger based on your location',
      weatherIntegration: 'Adjust alarms based on weather conditions',
      exclusiveBattleModes: 'Access special battle modes and challenges',
      customBattleRules: 'Create your own battle rules and challenges',
      advancedStats: 'View detailed statistics and performance metrics',
      leaderboardFeatures: 'Compete on exclusive premium leaderboards',
      premiumSoundLibrary: 'Access hundreds of high-quality alarm sounds',
      exclusiveContent: 'Get access to premium content and features',
      adFree: 'Enjoy the app without any advertisements',
      prioritySupport: 'Get priority customer support and faster responses',
<<<<<<< HEAD
      nuclearMode:
        'Access the ultimate extreme difficulty with nuclear-level challenges',
      premiumPersonalities:
        'Unlock 4 exclusive premium voice personalities including demon-lord, ai-robot, comedian, and philosopher',
    };

    return (
      featureDescriptions[feature] ||
      'Unlock this premium feature to enhance your experience'
    );
=======
      nuclearMode: 'Access the ultimate extreme difficulty with nuclear-level challenges',
      premiumPersonalities: 'Unlock 4 exclusive premium voice personalities including demon-lord, ai-robot, comedian, and philosopher'
    };

    return featureDescriptions[feature] || 'Unlock this premium feature to enhance your experience';
>>>>>>> 02f0594e
  };

  const getRequiredTier = (): SubscriptionTier => {
    // Define which tier is required for each feature
    const tierRequirements: Record<keyof PremiumFeatureAccess, SubscriptionTier> = {
      elevenlabsVoices: 'premium',
      customVoiceMessages: 'premium',
      voiceCloning: 'pro',
      advancedAIInsights: 'premium',
      personalizedChallenges: 'premium',
      smartRecommendations: 'premium',
      behaviorAnalysis: 'premium',
      premiumThemes: 'premium',
      customSounds: 'premium',
      advancedPersonalization: 'premium',
      unlimitedCustomization: 'pro',
      advancedScheduling: 'premium',
      smartScheduling: 'pro',
      locationBasedAlarms: 'premium',
      weatherIntegration: 'premium',
      exclusiveBattleModes: 'premium',
      customBattleRules: 'pro',
      advancedStats: 'premium',
      leaderboardFeatures: 'premium',
      premiumSoundLibrary: 'premium',
      exclusiveContent: 'premium',
      adFree: 'premium',
      prioritySupport: 'pro',
      nuclearMode: 'pro',
<<<<<<< HEAD
      premiumPersonalities: 'pro',
=======
      premiumPersonalities: 'pro'
>>>>>>> 02f0594e
    };

    return tierRequirements[feature] || 'premium';
  };

  const renderUpgradePrompt = () => {
    const requiredTier = getRequiredTier();
    const featureTitle = getFeatureTitle();
    const featureDesc = getFeatureDescription();

    const tierColors = {
      premium: 'from-amber-500 to-orange-500',
      pro: 'from-purple-500 to-pink-500',
<<<<<<< HEAD
      lifetime: 'from-emerald-500 to-teal-500',
=======
      lifetime: 'from-emerald-500 to-teal-500'
>>>>>>> 02f0594e
    };

    const tierIcons = {
      premium: Crown,
      pro: Sparkles,
      lifetime: Star
    };

    const TierIcon = tierIcons[requiredTier as keyof typeof tierIcons] || Crown;

    return (
      <motion.div
        initial={{ opacity: 0, y: 20 }}
        animate={{ opacity: 1, y: 0 }}
        transition={{ duration: 0.3 }}
        className={`relative overflow-hidden rounded-xl border border-gray-200 bg-gradient-to-br from-gray-50 to-white p-6 ${className}`}
      >
        {/* Background decoration */}
        <div className="absolute -top-6 -right-6 w-24 h-24 opacity-5">
          <TierIcon className="w-full h-full" />
        </div>

        <div className="relative">
          <div className="flex items-start space-x-4">
            <div className={`flex-shrink-0 w-12 h-12 rounded-xl bg-gradient-to-br ${tierColors[requiredTier]} flex items-center justify-center`}>
              <TierIcon className="w-6 h-6 text-white" />
            </div>

            <div className="flex-1 min-w-0">
              <h3 className="text-lg font-semibold text-gray-900 mb-1">
                {featureTitle}
              </h3>
              <p className="text-sm text-gray-600 mb-4">
                {featureDesc}
              </p>

              <div className="flex items-center space-x-2 mb-4">
                <span className="text-xs font-medium text-gray-500 uppercase tracking-wide">
                  Requires {requiredTier}
                </span>
                <div className={`h-1 w-8 rounded-full bg-gradient-to-r ${tierColors[requiredTier]}`} />
              </div>

              <motion.button
                whileHover={{ scale: 1.02 }}
                whileTap={{ scale: 0.98 }}
                onClick={handleUpgrade}
                className={`inline-flex items-center space-x-2 px-4 py-2 rounded-lg bg-gradient-to-r ${tierColors[requiredTier]} text-white font-medium text-sm hover:shadow-lg transition-shadow`}
              >
                <ArrowUp className="w-4 h-4" />
                <span>Upgrade to {requiredTier}</span>
              </motion.button>
            </div>
          </div>
        </div>
      </motion.div>
    );
  };

  const renderOverlayMode = () => {
    return (
      <div className={`relative ${className}`}>
        {showPreview && (
          <div className="opacity-50 pointer-events-none blur-sm">{children}</div>
        )}
        <div className="absolute inset-0 flex items-center justify-center bg-white/80 backdrop-blur-sm rounded-lg">
          <div className="text-center p-4">
            <Lock className="w-8 h-8 text-gray-400 mx-auto mb-2" />
            <h4 className="font-semibold text-gray-900 mb-1">{getFeatureTitle()}</h4>
            <p className="text-sm text-gray-600 mb-3">
              This feature requires a premium subscription
            </p>
            <motion.button
              whileHover={{ scale: 1.05 }}
              whileTap={{ scale: 0.95 }}
              onClick={handleUpgrade}
              className="px-4 py-2 bg-gradient-to-r from-amber-500 to-orange-500 text-white rounded-lg font-medium text-sm"
            >
              Upgrade Now
            </motion.button>
          </div>
        </div>
      </div>
    );
  };

  // Render based on mode
  if (mode === 'overlay') {
    return (
      <>
        {renderOverlayMode()}
        <AnimatePresence>
          {state.isModalOpen && (
            <SubscriptionModal
              isOpen={state.isModalOpen}
              onClose={handleModalClose}
              userId={userId}
              highlightedFeature={feature}
            />
          )}
        </AnimatePresence>
      </>
    );
  }

  if (mode === 'replace') {
    return (
      <>
        {fallback || renderUpgradePrompt()}
        <AnimatePresence>
          {state.isModalOpen && (
            <SubscriptionModal
              isOpen={state.isModalOpen}
              onClose={handleModalClose}
              userId={userId}
              highlightedFeature={feature}
            />
          )}
        </AnimatePresence>
      </>
    );
  }

  // Default block mode
  return (
    <>
      {renderUpgradePrompt()}
      <AnimatePresence>
        {state.isModalOpen && (
          <SubscriptionModal
            isOpen={state.isModalOpen}
            onClose={handleModalClose}
            userId={userId}
            highlightedFeature={feature}
          />
        )}
      </AnimatePresence>
    </>
  );
};<|MERGE_RESOLUTION|>--- conflicted
+++ resolved
@@ -33,21 +33,13 @@
   title,
   description,
   className = '',
-<<<<<<< HEAD
-  mode = 'block',
-=======
   mode = 'block'
->>>>>>> 02f0594e
 }) => {
   const [state, setState] = useState<PremiumGateState>({
     hasAccess: false,
     loading: true,
     tier: 'free',
-<<<<<<< HEAD
-    isModalOpen: false,
-=======
     isModalOpen: false
->>>>>>> 02f0594e
   });
 
   useEffect(() => {
@@ -127,11 +119,7 @@
       adFree: 'Ad-Free Experience',
       prioritySupport: 'Priority Support',
       nuclearMode: 'Nuclear Mode',
-<<<<<<< HEAD
-      premiumPersonalities: 'Premium Voice Personalities',
-=======
       premiumPersonalities: 'Premium Voice Personalities'
->>>>>>> 02f0594e
     };
 
     return featureTitles[feature] || 'Premium Feature';
@@ -164,24 +152,11 @@
       exclusiveContent: 'Get access to premium content and features',
       adFree: 'Enjoy the app without any advertisements',
       prioritySupport: 'Get priority customer support and faster responses',
-<<<<<<< HEAD
-      nuclearMode:
-        'Access the ultimate extreme difficulty with nuclear-level challenges',
-      premiumPersonalities:
-        'Unlock 4 exclusive premium voice personalities including demon-lord, ai-robot, comedian, and philosopher',
-    };
-
-    return (
-      featureDescriptions[feature] ||
-      'Unlock this premium feature to enhance your experience'
-    );
-=======
       nuclearMode: 'Access the ultimate extreme difficulty with nuclear-level challenges',
       premiumPersonalities: 'Unlock 4 exclusive premium voice personalities including demon-lord, ai-robot, comedian, and philosopher'
     };
 
     return featureDescriptions[feature] || 'Unlock this premium feature to enhance your experience';
->>>>>>> 02f0594e
   };
 
   const getRequiredTier = (): SubscriptionTier => {
@@ -211,11 +186,7 @@
       adFree: 'premium',
       prioritySupport: 'pro',
       nuclearMode: 'pro',
-<<<<<<< HEAD
-      premiumPersonalities: 'pro',
-=======
       premiumPersonalities: 'pro'
->>>>>>> 02f0594e
     };
 
     return tierRequirements[feature] || 'premium';
@@ -229,11 +200,7 @@
     const tierColors = {
       premium: 'from-amber-500 to-orange-500',
       pro: 'from-purple-500 to-pink-500',
-<<<<<<< HEAD
-      lifetime: 'from-emerald-500 to-teal-500',
-=======
       lifetime: 'from-emerald-500 to-teal-500'
->>>>>>> 02f0594e
     };
 
     const tierIcons = {
