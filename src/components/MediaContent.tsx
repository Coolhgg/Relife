import React, { useState, useEffect } from 'react';
import { Card, CardContent, CardHeader, CardTitle } from '@/components/ui/card';
import { useMediaContentAnnouncements } from '../hooks/useMediaContentAnnouncements';
import { Button } from '@/components/ui/button';
import { Badge } from '@/components/ui/badge';
import { Input } from '@/components/ui/input';
import { Label } from '@/components/ui/label';
import { Progress } from '@/components/ui/progress';
import { Tabs, TabsContent, TabsList, TabsTrigger } from '@/components/ui/tabs';
import { Avatar, AvatarFallback } from '@/components/ui/avatar';
import { Textarea } from '@/components/ui/textarea';
import {
  Music,
  Upload,
  Download,
  Play,
  Pause,
  Heart,
  Share,
  Camera,
  Quote,
  Volume2,
  FileAudio,
  Image,
  Star,
  Plus,
  Search,
  Filter,
  Shuffle,
  SkipForward,
  SkipBack,
  Mic,
  Headphones,

  MessageSquare,
  Sparkles,
  Trophy,
<<<<<<< HEAD
  CheckCircle,
=======
  CheckCircle
>>>>>>> 02f0594e
} from 'lucide-react';
import type {
  User as UserType,
  CustomSound,
  Playlist,
  MotivationalQuote,
  PhotoChallenge,
  MediaLibrary,
<<<<<<< HEAD
  ContentPreferences,
=======
  ContentPreferences
>>>>>>> 02f0594e
} from '../types/index';

interface MediaContentProps {
  currentUser: UserType;
  mediaLibrary: MediaLibrary;
  contentPreferences: ContentPreferences;
  onUploadSound?: (file: File) => void;
  onCreatePlaylist?: (playlist: Partial<Playlist>) => void;
  onSubmitQuote?: (quote: Partial<MotivationalQuote>) => void;
<<<<<<< HEAD
  onCompletePhotoChallenge?: (
    challengeId: string,
    photo: File,
    caption?: string
  ) => void;
=======
  onCompletePhotoChallenge?: (challengeId: string, photo: File, caption?: string) => void;
>>>>>>> 02f0594e
  onUpdatePreferences?: (preferences: Partial<ContentPreferences>) => void;
}

// Mock data for media content
const MOCK_SOUNDS: CustomSound[] = [
  {
    id: '1',
    name: 'Morning Birds',
    description: 'Peaceful chirping birds to start your day',
    fileName: 'morning-birds.mp3',
    fileUrl: '/sounds/morning-birds.mp3',
    duration: 120,
    category: 'nature',
    tags: ['peaceful', 'birds', 'morning'],
    isCustom: false,
    downloads: 1542,
    rating: 4.8
  },
  {
    id: '2',
    name: 'Energetic Beat',
    description: 'Upbeat music to energize your morning',
    fileName: 'energetic-beat.mp3',
    fileUrl: '/sounds/energetic-beat.mp3',
    duration: 90,
    category: 'music',
    tags: ['upbeat', 'energetic', 'workout'],
    isCustom: false,
    downloads: 2103,
    rating: 4.6
  },
  {
    id: '3',
    name: 'Custom Recording',
    description: 'Your personal wake-up message',
    fileName: 'my-recording.mp3',
    fileUrl: '/sounds/my-recording.mp3',
    duration: 30,
    category: 'voice',
    tags: ['personal', 'custom'],
    isCustom: true,
    uploadedBy: 'user1',
<<<<<<< HEAD
    uploadedAt: new Date().toISOString(),
  },
=======
    uploadedAt: new Date().toISOString()
  }
>>>>>>> 02f0594e
];

const MOCK_PLAYLISTS: Playlist[] = [
  {
    id: '1',
    name: 'Morning Energy',
    description: 'Perfect playlist to start your day with energy',
    sounds: [
      { soundId: '2', sound: MOCK_SOUNDS[1], order: 1, volume: 0.8 },
<<<<<<< HEAD
      { soundId: '1', sound: MOCK_SOUNDS[0], order: 2, volume: 0.6, fadeIn: 5 },
=======
      { soundId: '1', sound: MOCK_SOUNDS[0], order: 2, volume: 0.6, fadeIn: 5 }
>>>>>>> 02f0594e
    ],
    isPublic: true,
    createdBy: 'user1',
    createdAt: new Date(Date.now() - 86400000).toISOString(),
    updatedAt: new Date().toISOString(),
    tags: ['morning', 'energy', 'motivation'],
    playCount: 156,
    likeCount: 23,
    shareCount: 7
  }
];

const MOCK_QUOTES: MotivationalQuote[] = [
  {
    id: '1',
    text: 'The way to get started is to quit talking and begin doing.',
    author: 'Walt Disney',
    category: 'motivation',
    tags: ['action', 'success', 'start'],
    isCustom: false,
    likes: 342,
    uses: 1205
  },
  {
    id: '2',
    text: 'Today is going to be an amazing day!',
    category: 'inspiration',
    tags: ['positive', 'daily', 'optimism'],
    isCustom: true,
    submittedBy: 'user1',
    submittedAt: new Date().toISOString(),
    likes: 12,
    uses: 45
  },
  {
    id: '3',
    text: 'Rise and grind! Your dreams are waiting.',
    category: 'motivation',
    tags: ['morning', 'dreams', 'work'],
    isCustom: false,
    likes: 156,
    uses: 678
  }
];

const MOCK_PHOTO_CHALLENGES: PhotoChallenge[] = [
  {
    id: '1',
    name: 'Morning Selfie',
    description: 'Take a selfie within 5 minutes of waking up',
    category: 'selfie',
    difficulty: 'easy',
    prompts: [
      { id: '1', text: 'Show your face clearly', optional: false },
<<<<<<< HEAD
      { id: '2', text: 'Smile or show your energy level', optional: true },
=======
      { id: '2', text: 'Smile or show your energy level', optional: true }
>>>>>>> 02f0594e
    ],
    timeLimit: 5,
    rewards: [
      { type: 'experience', value: 50, description: '50 XP' },
<<<<<<< HEAD
      { type: 'badge', value: 'Early Bird', description: 'Morning Selfie Badge' },
=======
      { type: 'badge', value: 'Early Bird', description: 'Morning Selfie Badge' }
>>>>>>> 02f0594e
    ],
    createdBy: 'system',
    createdAt: new Date().toISOString(),
    popularity: 87,
    completionRate: 72
  },
  {
    id: '2',
    name: 'Healthy Breakfast',
    description: 'Share a photo of your nutritious breakfast',
    category: 'food',
    difficulty: 'medium',
    prompts: [
      { id: '1', text: 'Show a healthy, balanced meal', optional: false },
<<<<<<< HEAD
      { id: '2', text: 'Include at least 3 different food groups', optional: false },
    ],
    rewards: [
      { type: 'experience', value: 100, description: '100 XP' },
      { type: 'badge', value: 'Nutrition Expert', description: 'Healthy Eating Badge' },
=======
      { id: '2', text: 'Include at least 3 different food groups', optional: false }
    ],
    rewards: [
      { type: 'experience', value: 100, description: '100 XP' },
      { type: 'badge', value: 'Nutrition Expert', description: 'Healthy Eating Badge' }
>>>>>>> 02f0594e
    ],
    createdBy: 'system',
    createdAt: new Date().toISOString(),
    popularity: 64,
    completionRate: 45
  }
];

const MOCK_MEDIA_LIBRARY: MediaLibrary = {
  id: '1',
  userId: 'user1',
  sounds: MOCK_SOUNDS,
  playlists: MOCK_PLAYLISTS,
  quotes: MOCK_QUOTES,
  photos: [],
  storage: {
    used: 15728640, // ~15MB
    total: 104857600, // 100MB
    percentage: 15
  }
};

const MOCK_PREFERENCES: ContentPreferences = {
  defaultSoundCategory: 'nature',
  preferredQuoteCategories: ['motivation', 'inspiration'],
  autoPlayPlaylists: true,
  quotesEnabled: true,
  photoChallengesEnabled: true,
  contentSharing: true,
  nsfw: false
};

const getCategoryIcon = (category: string) => {
  switch (category) {
<<<<<<< HEAD
    case 'nature':
      return <Music className="h-4 w-4 text-green-500" />;
    case 'music':
      return <Headphones className="h-4 w-4 text-blue-500" />;
    case 'voice':
      return <Mic className="h-4 w-4 text-purple-500" />;
    case 'ambient':
      return <Volume2 className="h-4 w-4 text-gray-500" />;
    default:
      return <FileAudio className="h-4 w-4 text-gray-500" />;
=======
    case 'nature': return <Music className="h-4 w-4 text-green-500" />;
    case 'music': return <Headphones className="h-4 w-4 text-blue-500" />;
    case 'voice': return <Mic className="h-4 w-4 text-purple-500" />;
    case 'ambient': return <Volume2 className="h-4 w-4 text-gray-500" />;
    default: return <FileAudio className="h-4 w-4 text-gray-500" />;
>>>>>>> 02f0594e
  }
};

const formatDuration = (seconds: number) => {
  const mins = Math.floor(seconds / 60);
  const secs = seconds % 60;
  return `${mins}:${secs.toString().padStart(2, '0')}`;
};

const formatFileSize = (bytes: number) => {
  if (bytes === 0) return '0 Bytes';
  const k = 1024;
  const sizes = ['Bytes', 'KB', 'MB', 'GB'];
  const i = Math.floor(Math.log(bytes) / Math.log(k));
  return parseFloat((bytes / Math.pow(k, i)).toFixed(2)) + ' ' + sizes[i];
};

export function MediaContent({
  currentUser,
  mediaLibrary = MOCK_MEDIA_LIBRARY,
  contentPreferences = MOCK_PREFERENCES,
  onUploadSound,
  onCreatePlaylist,
  onSubmitQuote,
  onCompletePhotoChallenge,
  onUpdatePreferences
}: MediaContentProps) {
  const {
    announceTabChange,
    announceAudioPlayback,
    announceSearchResults,
    announceUploadStart,
    announceUploadComplete,
    announceUploadError,
    announceStorageStatus,
    announcePlaylistAction,
    announceQuoteAction,
    announcePhotoChallengeAction,
    announceShare,
    announceDownload,
    announceDetailedSoundInfo,
    announceDetailedPlaylistInfo,
    announceDetailedQuoteInfo,
    announceDetailedChallengeInfo
  } = useMediaContentAnnouncements();

  const [selectedTab, setSelectedTab] = useState('sounds');
  const [currentlyPlaying, setCurrentlyPlaying] = useState<string | null>(null);
  const [searchQuery, setSearchQuery] = useState('');

<<<<<<< HEAD
  const filteredSounds = mediaLibrary.sounds.filter(
    sound =>
      sound.name.toLowerCase().includes(searchQuery.toLowerCase()) ||
      sound.tags.some(tag => tag.toLowerCase().includes(searchQuery.toLowerCase()))
=======
  const filteredSounds = mediaLibrary.sounds.filter(sound =>
    sound.name.toLowerCase().includes(searchQuery.toLowerCase()) ||
    sound.tags.some(tag => tag.toLowerCase().includes(searchQuery.toLowerCase()))
>>>>>>> 02f0594e
  );

  const customSounds = mediaLibrary.sounds.filter(sound => sound.isCustom);
  const publicSounds = mediaLibrary.sounds.filter(sound => !sound.isCustom);

  // Handlers with announcements
  const handleTabChange = (tabName: string) => {
    setSelectedTab(tabName);
    announceTabChange(tabName);
  };

  const handleSearchChange = (query: string) => {
    setSearchQuery(query);
<<<<<<< HEAD
    const filteredCount = mediaLibrary.sounds.filter(
      sound =>
        sound.name.toLowerCase().includes(query.toLowerCase()) ||
        sound.tags.some(tag => tag.toLowerCase().includes(query.toLowerCase()))
=======
    const filteredCount = mediaLibrary.sounds.filter(sound =>
      sound.name.toLowerCase().includes(query.toLowerCase()) ||
      sound.tags.some(tag => tag.toLowerCase().includes(query.toLowerCase()))
>>>>>>> 02f0594e
    ).length;
    announceSearchResults(query, filteredCount);
  };

  const handlePlayPause = (sound: CustomSound) => {
    const wasPlaying = currentlyPlaying === sound.id;
    setCurrentlyPlaying(wasPlaying ? null : sound.id);
    announceAudioPlayback(sound, !wasPlaying);
  };

  const handleUploadSound = (file: File) => {
    announceUploadStart(file.name);
    onUploadSound?.(file);
  };

  const handleCreatePlaylist = (playlist: Partial<Playlist>) => {
    onCreatePlaylist?.(playlist);
    if (playlist.name) {
      announcePlaylistAction('created', playlist as Playlist);
    }
  };

  const handleSubmitQuote = (quote: Partial<MotivationalQuote>) => {
    onSubmitQuote?.(quote);
    if (quote.text) {
      announceQuoteAction('submitted', quote as MotivationalQuote);
    }
  };

<<<<<<< HEAD
  const handleCompletePhotoChallenge = (
    challengeId: string,
    photo: File,
    caption?: string
  ) => {
=======
  const handleCompletePhotoChallenge = (challengeId: string, photo: File, caption?: string) => {
>>>>>>> 02f0594e
    onCompletePhotoChallenge?.(challengeId, photo, caption);
    const challenge = MOCK_PHOTO_CHALLENGES.find(c => c.id === challengeId);
    if (challenge) {
      announcePhotoChallengeAction('completed', challenge, {
        xp: challenge.rewards.find(r => r.type === 'experience')?.value,
<<<<<<< HEAD
        badge: challenge.rewards.find(r => r.type === 'badge')?.value?.toString(),
      });
    }
  };

  const handleShare = (
    contentType: 'sound' | 'playlist' | 'quote',
    contentName: string
  ) => {
=======
        badge: challenge.rewards.find(r => r.type === 'badge')?.value?.toString()
      });
    }
  };

  const handleShare = (contentType: 'sound' | 'playlist' | 'quote', contentName: string) => {
>>>>>>> 02f0594e
    announceShare(contentType, contentName);
  };

  // useEffect hooks for announcements
  useEffect(() => {
    announceStorageStatus(
      mediaLibrary.storage.used,
      mediaLibrary.storage.total,
      mediaLibrary.storage.percentage
    );
  }, [mediaLibrary.storage, announceStorageStatus]);

  return (
    <div className="space-y-6">
      <Tabs value={selectedTab} onValueChange={handleTabChange} className="w-full">
<<<<<<< HEAD
        <TabsList
          className="grid w-full grid-cols-4"
          role="tablist"
          aria-label="Media Content Navigation"
        >
          <TabsTrigger value="sounds" aria-label="Audio sounds and recordings">
            Sounds
          </TabsTrigger>
          <TabsTrigger value="playlists" aria-label="Custom sound playlists">
            Playlists
          </TabsTrigger>
          <TabsTrigger value="quotes" aria-label="Motivational quotes">
            Quotes
          </TabsTrigger>
          <TabsTrigger value="challenges" aria-label="Photo challenges and tasks">
            Photos
          </TabsTrigger>
=======
        <TabsList className="grid w-full grid-cols-4" role="tablist" aria-label="Media Content Navigation">
          <TabsTrigger value="sounds" aria-label="Audio sounds and recordings">Sounds</TabsTrigger>
          <TabsTrigger value="playlists" aria-label="Custom sound playlists">Playlists</TabsTrigger>
          <TabsTrigger value="quotes" aria-label="Motivational quotes">Quotes</TabsTrigger>
          <TabsTrigger value="challenges" aria-label="Photo challenges and tasks">Photos</TabsTrigger>
>>>>>>> 02f0594e
        </TabsList>

        <TabsContent value="sounds" className="space-y-4">
          {/* Storage Info */}
          <Card>
            <CardContent className="p-4">
              <div className="flex items-center justify-between mb-2">
                <span className="text-sm font-medium">Storage Used</span>
                <span className="text-sm text-muted-foreground">
<<<<<<< HEAD
                  {formatFileSize(mediaLibrary.storage.used)} /{' '}
                  {formatFileSize(mediaLibrary.storage.total)}
=======
                  {formatFileSize(mediaLibrary.storage.used)} / {formatFileSize(mediaLibrary.storage.total)}
>>>>>>> 02f0594e
                </span>
              </div>
              <Progress value={mediaLibrary.storage.percentage} className="h-2" />
            </CardContent>
          </Card>

          {/* Upload & Search */}
          <div className="flex gap-2">
            <div className="flex-1">
              <Input
                placeholder="Search sounds..."
                value={searchQuery}
                onChange={e => handleSearchChange(e.target.value)}
                className="w-full"
                aria-label="Search through sound library"
                role="searchbox"
              />
            </div>
            <Button
              onClick={() => handleUploadSound(new File([], 'dummy'))}
              aria-label="Upload custom sound file"
            >
              <Upload className="h-4 w-4 mr-2" />
              Upload
            </Button>
          </div>

          {/* Custom Sounds */}
          {customSounds.length > 0 && (
            <Card>
              <CardHeader>
                <CardTitle className="text-base">Your Custom Sounds</CardTitle>
              </CardHeader>
              <CardContent className="space-y-3">
<<<<<<< HEAD
                {customSounds.map(sound => (
                  <div
                    key={sound.id}
                    className="flex items-center justify-between p-3 bg-muted/50 rounded-lg"
                  >
=======
                {customSounds.map((sound) => (
                  <div key={sound.id} className="flex items-center justify-between p-3 bg-muted/50 rounded-lg">
>>>>>>> 02f0594e
                    <div className="flex items-center gap-3">
                      {getCategoryIcon(sound.category)}
                      <div>
                        <div className="font-medium">{sound.name}</div>
                        <div className="text-sm text-muted-foreground flex items-center gap-2">
                          <span>{formatDuration(sound.duration)}</span>
                          <span>•</span>
                          <span className="capitalize">{sound.category}</span>
                        </div>
                      </div>
                    </div>
                    <div className="flex items-center gap-2">
                      <Button
                        size="sm"
                        variant="ghost"
                        onClick={() => handlePlayPause(sound)}
                        aria-label={currentlyPlaying === sound.id ? `Pause ${sound.name}` : `Play ${sound.name}`}
                      >
                        {currentlyPlaying === sound.id ? <Pause className="h-4 w-4" /> : <Play className="h-4 w-4" />}
                      </Button>
                      <Button
                        size="sm"
                        variant="ghost"
                        onClick={() => handleShare('sound', sound.name)}
                        aria-label={`Share ${sound.name}`}
                      >
                        <Share className="h-4 w-4" />
                      </Button>
                      <Button
                        size="sm"
                        variant="ghost"
                        onClick={() => announceDetailedSoundInfo(sound)}
                        aria-label={`Get detailed information about ${sound.name}`}
                      >
                        Info
                      </Button>
                    </div>
                  </div>
                ))}
              </CardContent>
            </Card>
          )}

          {/* Public Sound Library */}
          <Card>
            <CardHeader>
              <CardTitle className="text-base">Sound Library</CardTitle>
            </CardHeader>
            <CardContent className="space-y-3">
<<<<<<< HEAD
              {publicSounds.map(sound => (
                <div
                  key={sound.id}
                  className="flex items-center justify-between p-3 bg-muted/50 rounded-lg"
                >
=======
              {publicSounds.map((sound) => (
                <div key={sound.id} className="flex items-center justify-between p-3 bg-muted/50 rounded-lg">
>>>>>>> 02f0594e
                  <div className="flex items-center gap-3">
                    {getCategoryIcon(sound.category)}
                    <div>
                      <div className="font-medium">{sound.name}</div>
                      <div className="text-sm text-muted-foreground flex items-center gap-2">
                        <span>{formatDuration(sound.duration)}</span>
                        <span>•</span>
                        <span className="capitalize">{sound.category}</span>
                        {sound.rating && (
                          <>
                            <span>•</span>
                            <div className="flex items-center gap-1">
                              <Star className="h-3 w-3 fill-yellow-400 text-yellow-400" />
                              <span>{sound.rating}</span>
                            </div>
                          </>
                        )}
                      </div>
                    </div>
                  </div>
                  <div className="flex items-center gap-2">
                    <Button
                      size="sm"
                      variant="ghost"
<<<<<<< HEAD
                      onClick={() =>
                        setCurrentlyPlaying(
                          currentlyPlaying === sound.id ? null : sound.id
                        )
                      }
=======
                      onClick={() => setCurrentlyPlaying(currentlyPlaying === sound.id ? null : sound.id)}
>>>>>>> 02f0594e
                    >
                      {currentlyPlaying === sound.id ? <Pause className="h-4 w-4" /> : <Play className="h-4 w-4" />}
                    </Button>
                    <Button size="sm" variant="ghost">
                      <Download className="h-4 w-4" />
                    </Button>
                  </div>
                </div>
              ))}
            </CardContent>
          </Card>
        </TabsContent>

        <TabsContent value="playlists" className="space-y-4">
          <div className="flex justify-between items-center">
            <h3 className="text-lg font-semibold">Your Playlists</h3>
            <Button onClick={() => onCreatePlaylist?.({ name: 'New Playlist' })}>
              <Plus className="h-4 w-4 mr-2" />
              Create Playlist
            </Button>
          </div>

          {mediaLibrary.playlists.map(playlist => (
            <Card key={playlist.id}>
              <CardContent className="p-4">
                <div className="flex items-center justify-between mb-3">
                  <div>
                    <h3 className="font-medium">{playlist.name}</h3>
                    <p className="text-sm text-muted-foreground">{playlist.description}</p>
                  </div>
                  <Badge variant={playlist.isPublic ? 'default' : 'secondary'}>
                    {playlist.isPublic ? 'Public' : 'Private'}
                  </Badge>
                </div>

                <div className="space-y-2 mb-3">
<<<<<<< HEAD
                  {playlist.sounds.map(playlistSound => (
                    <div
                      key={playlistSound.soundId}
                      className="flex items-center gap-2 text-sm"
                    >
                      <span className="text-muted-foreground w-6">
                        {playlistSound.order}.
                      </span>
=======
                  {playlist.sounds.map((playlistSound) => (
                    <div key={playlistSound.soundId} className="flex items-center gap-2 text-sm">
                      <span className="text-muted-foreground w-6">{playlistSound.order}.</span>
>>>>>>> 02f0594e
                      <div className="flex-1">{playlistSound.sound.name}</div>
                      <span className="text-muted-foreground">{formatDuration(playlistSound.sound.duration)}</span>
                    </div>
                  ))}
                </div>

                <div className="flex items-center justify-between">
                  <div className="flex items-center gap-4 text-sm text-muted-foreground">
                    <div className="flex items-center gap-1">
                      <Play className="h-3 w-3" />
                      <span>{playlist.playCount}</span>
                    </div>
                    <div className="flex items-center gap-1">
                      <Heart className="h-3 w-3" />
                      <span>{playlist.likeCount}</span>
                    </div>
                    <div className="flex items-center gap-1">
                      <Share className="h-3 w-3" />
                      <span>{playlist.shareCount}</span>
                    </div>
                  </div>
                  <div className="flex gap-2">
                    <Button size="sm" variant="outline">
                      <Shuffle className="h-4 w-4" />
                    </Button>
                    <Button size="sm">
                      <Play className="h-4 w-4 mr-2" />
                      Play
                    </Button>
                  </div>
                </div>
              </CardContent>
            </Card>
          ))}
        </TabsContent>

        <TabsContent value="quotes" className="space-y-4">
          <div className="flex justify-between items-center">
            <h3 className="text-lg font-semibold">Motivational Quotes</h3>
<<<<<<< HEAD
            <Button
              onClick={() => onSubmitQuote?.({ text: '', category: 'motivation' })}
            >
=======
            <Button onClick={() => onSubmitQuote?.({ text: '', category: 'motivation' })}>
>>>>>>> 02f0594e
              <Plus className="h-4 w-4 mr-2" />
              Add Quote
            </Button>
          </div>

          <div className="grid gap-4">
            {mediaLibrary.quotes.map(quote => (
              <Card key={quote.id} className="relative">
                <CardContent className="p-4">
                  <div className="flex items-start gap-3">
                    <Quote className="h-6 w-6 text-primary mt-1 flex-shrink-0" />
                    <div className="flex-1">
                      <blockquote className="text-lg font-medium leading-relaxed mb-2">
                        "{quote.text}"
                      </blockquote>
                      {quote.author && (
                        <cite className="text-sm text-muted-foreground">
                          — {quote.author}
                        </cite>
                      )}
                    </div>
                  </div>

                  <div className="flex items-center justify-between mt-4">
                    <div className="flex items-center gap-2">
                      <Badge variant="outline" className="capitalize">
                        {quote.category}
                      </Badge>
                      {quote.isCustom && <Badge variant="secondary">Custom</Badge>}
                    </div>
                    <div className="flex items-center gap-4 text-sm text-muted-foreground">
                      <div className="flex items-center gap-1">
                        <Heart className="h-3 w-3" />
                        <span>{quote.likes}</span>
                      </div>
                      <div className="flex items-center gap-1">
                        <Trophy className="h-3 w-3" />
                        <span>{quote.uses} uses</span>
                      </div>
                    </div>
                  </div>
                </CardContent>
              </Card>
            ))}
          </div>
        </TabsContent>

        <TabsContent value="challenges" className="space-y-4">
          <Card>
            <CardHeader>
              <CardTitle className="flex items-center gap-2">
                <Camera className="h-5 w-5" />
                Photo Challenges
              </CardTitle>
            </CardHeader>
            <CardContent className="space-y-4">
              {MOCK_PHOTO_CHALLENGES.map(challenge => (
                <div key={challenge.id} className="border rounded-lg p-4">
                  <div className="flex items-center justify-between mb-3">
                    <div>
                      <h3 className="font-medium">{challenge.name}</h3>
                      <p className="text-sm text-muted-foreground">{challenge.description}</p>
                    </div>
                    <Badge variant="outline" className="capitalize">
                      {challenge.difficulty}
                    </Badge>
                  </div>

                  <div className="space-y-2 mb-3">
                    <h4 className="font-medium text-sm">Requirements:</h4>
<<<<<<< HEAD
                    {challenge.prompts.map(prompt => (
                      <div key={prompt.id} className="flex items-center gap-2 text-sm">
                        <CheckCircle
                          className={`h-3 w-3 ${prompt.optional ? 'text-gray-400' : 'text-green-500'}`}
                        />
                        <span
                          className={prompt.optional ? 'text-muted-foreground' : ''}
                        >
=======
                    {challenge.prompts.map((prompt) => (
                      <div key={prompt.id} className="flex items-center gap-2 text-sm">
                        <CheckCircle className={`h-3 w-3 ${prompt.optional ? 'text-gray-400' : 'text-green-500'}`} />
                        <span className={prompt.optional ? 'text-muted-foreground' : ''}>
>>>>>>> 02f0594e
                          {prompt.text} {prompt.optional && '(optional)'}
                        </span>
                      </div>
                    ))}
                  </div>

                  <div className="flex items-center justify-between">
                    <div className="flex items-center gap-4 text-sm text-muted-foreground">
                      <div>
<<<<<<< HEAD
                        <span className="font-medium">{challenge.completionRate}%</span>{' '}
                        completion rate
                      </div>
                      {challenge.timeLimit && (
                        <div>
                          <span className="font-medium">{challenge.timeLimit}min</span>{' '}
                          time limit
=======
                        <span className="font-medium">{challenge.completionRate}%</span> completion rate
                      </div>
                      {challenge.timeLimit && (
                        <div>
                          <span className="font-medium">{challenge.timeLimit}min</span> time limit
>>>>>>> 02f0594e
                        </div>
                      )}
                    </div>
                    <div className="flex gap-2">
                      <Button
                        size="sm"
<<<<<<< HEAD
                        onClick={() =>
                          onCompletePhotoChallenge?.(
                            challenge.id,
                            new File([], 'dummy')
                          )
                        }
=======
                        onClick={() => onCompletePhotoChallenge?.(challenge.id, new File([], 'dummy'))}
>>>>>>> 02f0594e
                      >
                        <Camera className="h-4 w-4 mr-2" />
                        Take Photo
                      </Button>
                    </div>
                  </div>

                  <div className="mt-3 pt-3 border-t">
                    <div className="text-sm text-muted-foreground">
<<<<<<< HEAD
                      <span className="font-medium">Rewards:</span>{' '}
                      {challenge.rewards.map(r => r.description).join(', ')}
=======
                      <span className="font-medium">Rewards:</span> {challenge.rewards.map(r => r.description).join(', ')}
>>>>>>> 02f0594e
                    </div>
                  </div>
                </div>
              ))}
            </CardContent>
          </Card>
        </TabsContent>
      </Tabs>
    </div>
  );
}

export default MediaContent;<|MERGE_RESOLUTION|>--- conflicted
+++ resolved
@@ -35,11 +35,7 @@
   MessageSquare,
   Sparkles,
   Trophy,
-<<<<<<< HEAD
-  CheckCircle,
-=======
   CheckCircle
->>>>>>> 02f0594e
 } from 'lucide-react';
 import type {
   User as UserType,
@@ -48,11 +44,7 @@
   MotivationalQuote,
   PhotoChallenge,
   MediaLibrary,
-<<<<<<< HEAD
-  ContentPreferences,
-=======
   ContentPreferences
->>>>>>> 02f0594e
 } from '../types/index';
 
 interface MediaContentProps {
@@ -62,15 +54,7 @@
   onUploadSound?: (file: File) => void;
   onCreatePlaylist?: (playlist: Partial<Playlist>) => void;
   onSubmitQuote?: (quote: Partial<MotivationalQuote>) => void;
-<<<<<<< HEAD
-  onCompletePhotoChallenge?: (
-    challengeId: string,
-    photo: File,
-    caption?: string
-  ) => void;
-=======
   onCompletePhotoChallenge?: (challengeId: string, photo: File, caption?: string) => void;
->>>>>>> 02f0594e
   onUpdatePreferences?: (preferences: Partial<ContentPreferences>) => void;
 }
 
@@ -113,13 +97,8 @@
     tags: ['personal', 'custom'],
     isCustom: true,
     uploadedBy: 'user1',
-<<<<<<< HEAD
-    uploadedAt: new Date().toISOString(),
-  },
-=======
     uploadedAt: new Date().toISOString()
   }
->>>>>>> 02f0594e
 ];
 
 const MOCK_PLAYLISTS: Playlist[] = [
@@ -129,11 +108,7 @@
     description: 'Perfect playlist to start your day with energy',
     sounds: [
       { soundId: '2', sound: MOCK_SOUNDS[1], order: 1, volume: 0.8 },
-<<<<<<< HEAD
-      { soundId: '1', sound: MOCK_SOUNDS[0], order: 2, volume: 0.6, fadeIn: 5 },
-=======
       { soundId: '1', sound: MOCK_SOUNDS[0], order: 2, volume: 0.6, fadeIn: 5 }
->>>>>>> 02f0594e
     ],
     isPublic: true,
     createdBy: 'user1',
@@ -188,20 +163,12 @@
     difficulty: 'easy',
     prompts: [
       { id: '1', text: 'Show your face clearly', optional: false },
-<<<<<<< HEAD
-      { id: '2', text: 'Smile or show your energy level', optional: true },
-=======
       { id: '2', text: 'Smile or show your energy level', optional: true }
->>>>>>> 02f0594e
     ],
     timeLimit: 5,
     rewards: [
       { type: 'experience', value: 50, description: '50 XP' },
-<<<<<<< HEAD
-      { type: 'badge', value: 'Early Bird', description: 'Morning Selfie Badge' },
-=======
       { type: 'badge', value: 'Early Bird', description: 'Morning Selfie Badge' }
->>>>>>> 02f0594e
     ],
     createdBy: 'system',
     createdAt: new Date().toISOString(),
@@ -216,19 +183,11 @@
     difficulty: 'medium',
     prompts: [
       { id: '1', text: 'Show a healthy, balanced meal', optional: false },
-<<<<<<< HEAD
-      { id: '2', text: 'Include at least 3 different food groups', optional: false },
-    ],
-    rewards: [
-      { type: 'experience', value: 100, description: '100 XP' },
-      { type: 'badge', value: 'Nutrition Expert', description: 'Healthy Eating Badge' },
-=======
       { id: '2', text: 'Include at least 3 different food groups', optional: false }
     ],
     rewards: [
       { type: 'experience', value: 100, description: '100 XP' },
       { type: 'badge', value: 'Nutrition Expert', description: 'Healthy Eating Badge' }
->>>>>>> 02f0594e
     ],
     createdBy: 'system',
     createdAt: new Date().toISOString(),
@@ -263,24 +222,11 @@
 
 const getCategoryIcon = (category: string) => {
   switch (category) {
-<<<<<<< HEAD
-    case 'nature':
-      return <Music className="h-4 w-4 text-green-500" />;
-    case 'music':
-      return <Headphones className="h-4 w-4 text-blue-500" />;
-    case 'voice':
-      return <Mic className="h-4 w-4 text-purple-500" />;
-    case 'ambient':
-      return <Volume2 className="h-4 w-4 text-gray-500" />;
-    default:
-      return <FileAudio className="h-4 w-4 text-gray-500" />;
-=======
     case 'nature': return <Music className="h-4 w-4 text-green-500" />;
     case 'music': return <Headphones className="h-4 w-4 text-blue-500" />;
     case 'voice': return <Mic className="h-4 w-4 text-purple-500" />;
     case 'ambient': return <Volume2 className="h-4 w-4 text-gray-500" />;
     default: return <FileAudio className="h-4 w-4 text-gray-500" />;
->>>>>>> 02f0594e
   }
 };
 
@@ -331,16 +277,9 @@
   const [currentlyPlaying, setCurrentlyPlaying] = useState<string | null>(null);
   const [searchQuery, setSearchQuery] = useState('');
 
-<<<<<<< HEAD
-  const filteredSounds = mediaLibrary.sounds.filter(
-    sound =>
-      sound.name.toLowerCase().includes(searchQuery.toLowerCase()) ||
-      sound.tags.some(tag => tag.toLowerCase().includes(searchQuery.toLowerCase()))
-=======
   const filteredSounds = mediaLibrary.sounds.filter(sound =>
     sound.name.toLowerCase().includes(searchQuery.toLowerCase()) ||
     sound.tags.some(tag => tag.toLowerCase().includes(searchQuery.toLowerCase()))
->>>>>>> 02f0594e
   );
 
   const customSounds = mediaLibrary.sounds.filter(sound => sound.isCustom);
@@ -354,16 +293,9 @@
 
   const handleSearchChange = (query: string) => {
     setSearchQuery(query);
-<<<<<<< HEAD
-    const filteredCount = mediaLibrary.sounds.filter(
-      sound =>
-        sound.name.toLowerCase().includes(query.toLowerCase()) ||
-        sound.tags.some(tag => tag.toLowerCase().includes(query.toLowerCase()))
-=======
     const filteredCount = mediaLibrary.sounds.filter(sound =>
       sound.name.toLowerCase().includes(query.toLowerCase()) ||
       sound.tags.some(tag => tag.toLowerCase().includes(query.toLowerCase()))
->>>>>>> 02f0594e
     ).length;
     announceSearchResults(query, filteredCount);
   };
@@ -393,38 +325,18 @@
     }
   };
 
-<<<<<<< HEAD
-  const handleCompletePhotoChallenge = (
-    challengeId: string,
-    photo: File,
-    caption?: string
-  ) => {
-=======
   const handleCompletePhotoChallenge = (challengeId: string, photo: File, caption?: string) => {
->>>>>>> 02f0594e
     onCompletePhotoChallenge?.(challengeId, photo, caption);
     const challenge = MOCK_PHOTO_CHALLENGES.find(c => c.id === challengeId);
     if (challenge) {
       announcePhotoChallengeAction('completed', challenge, {
         xp: challenge.rewards.find(r => r.type === 'experience')?.value,
-<<<<<<< HEAD
-        badge: challenge.rewards.find(r => r.type === 'badge')?.value?.toString(),
-      });
-    }
-  };
-
-  const handleShare = (
-    contentType: 'sound' | 'playlist' | 'quote',
-    contentName: string
-  ) => {
-=======
         badge: challenge.rewards.find(r => r.type === 'badge')?.value?.toString()
       });
     }
   };
 
   const handleShare = (contentType: 'sound' | 'playlist' | 'quote', contentName: string) => {
->>>>>>> 02f0594e
     announceShare(contentType, contentName);
   };
 
@@ -440,31 +352,11 @@
   return (
     <div className="space-y-6">
       <Tabs value={selectedTab} onValueChange={handleTabChange} className="w-full">
-<<<<<<< HEAD
-        <TabsList
-          className="grid w-full grid-cols-4"
-          role="tablist"
-          aria-label="Media Content Navigation"
-        >
-          <TabsTrigger value="sounds" aria-label="Audio sounds and recordings">
-            Sounds
-          </TabsTrigger>
-          <TabsTrigger value="playlists" aria-label="Custom sound playlists">
-            Playlists
-          </TabsTrigger>
-          <TabsTrigger value="quotes" aria-label="Motivational quotes">
-            Quotes
-          </TabsTrigger>
-          <TabsTrigger value="challenges" aria-label="Photo challenges and tasks">
-            Photos
-          </TabsTrigger>
-=======
         <TabsList className="grid w-full grid-cols-4" role="tablist" aria-label="Media Content Navigation">
           <TabsTrigger value="sounds" aria-label="Audio sounds and recordings">Sounds</TabsTrigger>
           <TabsTrigger value="playlists" aria-label="Custom sound playlists">Playlists</TabsTrigger>
           <TabsTrigger value="quotes" aria-label="Motivational quotes">Quotes</TabsTrigger>
           <TabsTrigger value="challenges" aria-label="Photo challenges and tasks">Photos</TabsTrigger>
->>>>>>> 02f0594e
         </TabsList>
 
         <TabsContent value="sounds" className="space-y-4">
@@ -474,12 +366,7 @@
               <div className="flex items-center justify-between mb-2">
                 <span className="text-sm font-medium">Storage Used</span>
                 <span className="text-sm text-muted-foreground">
-<<<<<<< HEAD
-                  {formatFileSize(mediaLibrary.storage.used)} /{' '}
-                  {formatFileSize(mediaLibrary.storage.total)}
-=======
                   {formatFileSize(mediaLibrary.storage.used)} / {formatFileSize(mediaLibrary.storage.total)}
->>>>>>> 02f0594e
                 </span>
               </div>
               <Progress value={mediaLibrary.storage.percentage} className="h-2" />
@@ -514,16 +401,8 @@
                 <CardTitle className="text-base">Your Custom Sounds</CardTitle>
               </CardHeader>
               <CardContent className="space-y-3">
-<<<<<<< HEAD
-                {customSounds.map(sound => (
-                  <div
-                    key={sound.id}
-                    className="flex items-center justify-between p-3 bg-muted/50 rounded-lg"
-                  >
-=======
                 {customSounds.map((sound) => (
                   <div key={sound.id} className="flex items-center justify-between p-3 bg-muted/50 rounded-lg">
->>>>>>> 02f0594e
                     <div className="flex items-center gap-3">
                       {getCategoryIcon(sound.category)}
                       <div>
@@ -573,16 +452,8 @@
               <CardTitle className="text-base">Sound Library</CardTitle>
             </CardHeader>
             <CardContent className="space-y-3">
-<<<<<<< HEAD
-              {publicSounds.map(sound => (
-                <div
-                  key={sound.id}
-                  className="flex items-center justify-between p-3 bg-muted/50 rounded-lg"
-                >
-=======
               {publicSounds.map((sound) => (
                 <div key={sound.id} className="flex items-center justify-between p-3 bg-muted/50 rounded-lg">
->>>>>>> 02f0594e
                   <div className="flex items-center gap-3">
                     {getCategoryIcon(sound.category)}
                     <div>
@@ -607,15 +478,7 @@
                     <Button
                       size="sm"
                       variant="ghost"
-<<<<<<< HEAD
-                      onClick={() =>
-                        setCurrentlyPlaying(
-                          currentlyPlaying === sound.id ? null : sound.id
-                        )
-                      }
-=======
                       onClick={() => setCurrentlyPlaying(currentlyPlaying === sound.id ? null : sound.id)}
->>>>>>> 02f0594e
                     >
                       {currentlyPlaying === sound.id ? <Pause className="h-4 w-4" /> : <Play className="h-4 w-4" />}
                     </Button>
@@ -652,20 +515,9 @@
                 </div>
 
                 <div className="space-y-2 mb-3">
-<<<<<<< HEAD
-                  {playlist.sounds.map(playlistSound => (
-                    <div
-                      key={playlistSound.soundId}
-                      className="flex items-center gap-2 text-sm"
-                    >
-                      <span className="text-muted-foreground w-6">
-                        {playlistSound.order}.
-                      </span>
-=======
                   {playlist.sounds.map((playlistSound) => (
                     <div key={playlistSound.soundId} className="flex items-center gap-2 text-sm">
                       <span className="text-muted-foreground w-6">{playlistSound.order}.</span>
->>>>>>> 02f0594e
                       <div className="flex-1">{playlistSound.sound.name}</div>
                       <span className="text-muted-foreground">{formatDuration(playlistSound.sound.duration)}</span>
                     </div>
@@ -705,13 +557,7 @@
         <TabsContent value="quotes" className="space-y-4">
           <div className="flex justify-between items-center">
             <h3 className="text-lg font-semibold">Motivational Quotes</h3>
-<<<<<<< HEAD
-            <Button
-              onClick={() => onSubmitQuote?.({ text: '', category: 'motivation' })}
-            >
-=======
             <Button onClick={() => onSubmitQuote?.({ text: '', category: 'motivation' })}>
->>>>>>> 02f0594e
               <Plus className="h-4 w-4 mr-2" />
               Add Quote
             </Button>
@@ -782,21 +628,10 @@
 
                   <div className="space-y-2 mb-3">
                     <h4 className="font-medium text-sm">Requirements:</h4>
-<<<<<<< HEAD
-                    {challenge.prompts.map(prompt => (
-                      <div key={prompt.id} className="flex items-center gap-2 text-sm">
-                        <CheckCircle
-                          className={`h-3 w-3 ${prompt.optional ? 'text-gray-400' : 'text-green-500'}`}
-                        />
-                        <span
-                          className={prompt.optional ? 'text-muted-foreground' : ''}
-                        >
-=======
                     {challenge.prompts.map((prompt) => (
                       <div key={prompt.id} className="flex items-center gap-2 text-sm">
                         <CheckCircle className={`h-3 w-3 ${prompt.optional ? 'text-gray-400' : 'text-green-500'}`} />
                         <span className={prompt.optional ? 'text-muted-foreground' : ''}>
->>>>>>> 02f0594e
                           {prompt.text} {prompt.optional && '(optional)'}
                         </span>
                       </div>
@@ -806,37 +641,18 @@
                   <div className="flex items-center justify-between">
                     <div className="flex items-center gap-4 text-sm text-muted-foreground">
                       <div>
-<<<<<<< HEAD
-                        <span className="font-medium">{challenge.completionRate}%</span>{' '}
-                        completion rate
-                      </div>
-                      {challenge.timeLimit && (
-                        <div>
-                          <span className="font-medium">{challenge.timeLimit}min</span>{' '}
-                          time limit
-=======
                         <span className="font-medium">{challenge.completionRate}%</span> completion rate
                       </div>
                       {challenge.timeLimit && (
                         <div>
                           <span className="font-medium">{challenge.timeLimit}min</span> time limit
->>>>>>> 02f0594e
                         </div>
                       )}
                     </div>
                     <div className="flex gap-2">
                       <Button
                         size="sm"
-<<<<<<< HEAD
-                        onClick={() =>
-                          onCompletePhotoChallenge?.(
-                            challenge.id,
-                            new File([], 'dummy')
-                          )
-                        }
-=======
                         onClick={() => onCompletePhotoChallenge?.(challenge.id, new File([], 'dummy'))}
->>>>>>> 02f0594e
                       >
                         <Camera className="h-4 w-4 mr-2" />
                         Take Photo
@@ -846,12 +662,7 @@
 
                   <div className="mt-3 pt-3 border-t">
                     <div className="text-sm text-muted-foreground">
-<<<<<<< HEAD
-                      <span className="font-medium">Rewards:</span>{' '}
-                      {challenge.rewards.map(r => r.description).join(', ')}
-=======
                       <span className="font-medium">Rewards:</span> {challenge.rewards.map(r => r.description).join(', ')}
->>>>>>> 02f0594e
                     </div>
                   </div>
                 </div>
