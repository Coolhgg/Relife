import React from 'react';
import {
  Plus,
  Clock,
  Calendar,
  Volume2,
  Sunrise,
  Coffee,
  User,
  Brain,
  Zap,
  TrendingUp,
  MapPin,
  Bell,
  ChevronRight,
  Lightbulb,
  AlertCircle,
} from 'lucide-react';
import { useState, useEffect } from 'react';
import type { Alarm } from '../types';
import { formatTime, getTimeUntilNextAlarm, getVoiceMoodConfig } from '../utils';
import MLAlarmOptimizer from '../services/ml-alarm-optimizer';
import PredictiveAnalyticsService from '../services/predictive-analytics-service';
import EnhancedLocationService from '../services/enhanced-location-service';

// Struggling Sam Optimization Components
import { StreakCounter } from './StreakCounter';
import { AchievementBadges } from './AchievementBadges';
import { SocialProof } from './SocialProof';
import { CommunityChallenge } from './CommunityChallenge';
import { HabitCelebration } from './HabitCelebration';
import { SmartUpgradePrompt } from './SmartUpgradePrompt';
import { useStrugglingSam } from '../contexts/StrugglingsamContext';
import { useABTesting } from '../hooks/useABTesting';

interface EnhancedDashboardProps {
  alarms?: Alarm[];
  onAddAlarm: () => void;
  onQuickSetup?: (presetType: 'morning' | 'work' | 'custom') => void;
  onNavigateToAdvanced?: () => void;
  userId?: string; // For Struggling Sam optimization
}

const EnhancedDashboard: React.FC<EnhancedDashboardProps> = ({
  alarms,
  onAddAlarm,
  onQuickSetup,
  onNavigateToAdvanced,
  userId = 'demo-_user',
}) => {
  const { alarm: nextAlarm, timeUntil } = getTimeUntilNextAlarm(alarms);
<<<<<<< HEAD
  const enabledAlarms = alarms?.filter((a: unknown) => a.enabled) || [];
  const [smartInsights, setSmartInsights] = useState<unknown[]>([]);
  const [optimizationSuggestions, setOptimizationSuggestions] = useState<unknown[]>([]);
=======
  const enabledAlarms = alarms?.filter((a: any) => a.enabled) || [];
  const [smartInsights, setSmartInsights] = useState<any[]>([]);
  const [optimizationSuggestions, setOptimizationSuggestions] = useState<any[]>([]);
>>>>>>> 2afb321e
  const [advancedFeaturesEnabled, setAdvancedFeaturesEnabled] = useState(false);

  // Struggling Sam Integration
  const {
    userStreak,
    achievements,
    activeChallenges,
    upgradePrompts,
    pendingCelebrations,
    communityStats,
    socialProofData,
    updateStreak,
    unlockAchievement,
    shareAchievement,
    joinChallenge,
    leaveChallenge,
    dismissUpgradePrompt,
    dismissCelebration,
    loading: samLoading,
  } = useStrugglingSam();

  // A/B Testing
  const {
    shouldShowStreaks,
    shouldShowAchievements,
    shouldShowSocialProof,
    shouldShowUpgradePrompts,
    shouldShowCelebrations,
    shouldShowChallenges,
    variant,
    trackFeatureUsage,
    trackConversion: trackABConversion,
    loading: abLoading,
  } = useABTesting(userId);

  useEffect(() => {
    loadSmartInsights();
  }, [alarms]);

  const loadSmartInsights = async () => {
    try {
      // Check if advanced features are enabled
      const mlEnabled = MLAlarmOptimizer.isMLEnabled();
      const analyticsEnabled = PredictiveAnalyticsService.isAnalyticsEnabled();
      const locationEnabled = EnhancedLocationService.isLocationEnabled();

      setAdvancedFeaturesEnabled(mlEnabled || analyticsEnabled || locationEnabled);

      if (analyticsEnabled) {
        const insights = PredictiveAnalyticsService.getRecentInsights(3);
        setSmartInsights(insights);
      }

      if (mlEnabled && alarms && alarms.length > 0) {
        // Get optimization suggestions for the user (using first alarm's userId or default)
        const userId = alarms[0]?.userId || 'default';
        const suggestions = await MLAlarmOptimizer.getOptimizationSuggestions(userId);
        setOptimizationSuggestions(suggestions.slice(0, 2));
      }
    } catch (_error) {
      console._error('Error loading smart insights:', _error);
    }
  };

  // Handle milestone celebrations
  const handleMilestoneReached = (milestone: unknown) => {
    trackFeatureUsage('streaks', 'milestone_reached', {
      days: milestone.streakDays,
    });
    // Trigger celebration in context
  };

  // Handle upgrade prompt actions
  const handleUpgradeClick = (promptId: string, triggerType: string) => {
    trackFeatureUsage('upgrade_prompts', 'converted', { trigger: triggerType });
    trackABConversion('upgrade');
    dismissUpgradePrompt(promptId);
  };

  // Show loading state if alarms or Struggling Sam features are loading
  if (!alarms || samLoading || abLoading) {
    return (
      <main className="p-4 space-y-6" role="main" aria-labelledby="dashboard-heading">
        <div
          data-testid="loading-spinner"
          className="flex justify-center items-center p-8"
        >
          <div className="animate-spin rounded-full h-8 w-8 border-b-2 border-primary-500"></div>
        </div>
        <div className="space-y-4">
          {[...Array(3)].map((_, i) => (
            <div
              key={i}
              data-testid="alarm-skeleton"
              className="h-16 bg-gray-200 animate-pulse rounded-lg"
            ></div>
          ))}
        </div>
      </main>
    );
  }

  return (
    <main className="p-4 space-y-6" role="main" aria-labelledby="dashboard-heading">
      <h1 id="dashboard-heading" className="sr-only">
        Enhanced Alarm Dashboard
      </h1>

      {/* Next Alarm Card */}
      <section
        className="alarm-card bg-gradient-to-br from-primary-500 to-primary-700 text-white"
        role="region"
        aria-labelledby="next-alarm-heading"
        aria-live="polite"
      >
        <div className="flex items-center justify-between mb-4">
          <h2 id="next-alarm-heading" className="text-lg font-semibold">
            Next Alarm
          </h2>
          <Clock className="w-6 h-6 opacity-80" aria-hidden="true" />
        </div>

        {nextAlarm ? (
          <div
            className="space-y-2"
            role="status"
            aria-label={`Next alarm is ${nextAlarm.label} at ${formatTime(nextAlarm.time)} in ${timeUntil}`}
          >
            <div
              className="text-3xl font-bold"
              aria-label={`Time: ${formatTime(nextAlarm.time)}`}
            >
              {formatTime(nextAlarm.time)}
            </div>
            <div className="text-white" aria-label={`Label: ${nextAlarm.label}`}>
              {nextAlarm.label}
            </div>
            <div
              className="flex items-center gap-2 text-sm text-white/90"
              role="timer"
              aria-label={`Alarm rings in ${timeUntil}`}
            >
              <Calendar className="w-4 h-4" aria-hidden="true" />
              <span>in {timeUntil}</span>
            </div>
            <div
              className="flex items-center gap-2 text-sm text-white/90"
              role="img"
              aria-label={`Voice mood: ${getVoiceMoodConfig(nextAlarm.voiceMood).name}`}
            >
              <Volume2 className="w-4 h-4" aria-hidden="true" />
              <span>{getVoiceMoodConfig(nextAlarm.voiceMood).name}</span>
            </div>
          </div>
        ) : (
          <div className="text-center py-6" role="status">
            <div className="text-2xl font-semibold mb-2">No alarms set</div>
            <div className="text-white/90 mb-6">
              Let's get you started with your first smart alarm!
            </div>

            {/* Quick Setup Options for New Users */}
            <div className="space-y-3 mb-6">
              <button
                onClick={() => (onQuickSetup ? onQuickSetup('morning') : onAddAlarm())}
                className="w-full bg-white text-primary-800 px-4 py-3 rounded-lg font-medium hover:bg-primary-50 transition-colors flex items-center justify-center gap-2 focus:outline-none focus:ring-2 focus:ring-white focus:ring-offset-2 focus:ring-offset-primary-600"
                aria-label="Quick setup - Morning routine alarm at 7:00 AM"
              >
                <Sunrise className="w-4 h-4" aria-hidden="true" />
                Quick Morning (7:00 AM)
              </button>

              <button
                onClick={() => (onQuickSetup ? onQuickSetup('work') : onAddAlarm())}
                className="w-full bg-white/90 text-primary-800 px-4 py-3 rounded-lg font-medium hover:bg-white transition-colors flex items-center justify-center gap-2 focus:outline-none focus:ring-2 focus:ring-white focus:ring-offset-2 focus:ring-offset-primary-600"
                aria-label="Quick setup - Work day alarm at 6:30 AM"
              >
                <Coffee className="w-4 h-4" aria-hidden="true" />
                Work Day (6:30 AM)
              </button>
            </div>

            <button
              onClick={onAddAlarm}
              className="bg-white/80 text-primary-800 px-4 py-2 rounded-lg font-medium hover:bg-white transition-colors flex items-center justify-center gap-2 mx-auto focus:outline-none focus:ring-2 focus:ring-white focus:ring-offset-2 focus:ring-offset-primary-600"
              aria-label="Create custom alarm with your own time and settings"
            >
              <Plus className="w-4 h-4" aria-hidden="true" />
              Custom Setup
            </button>
          </div>
        )}
      </section>

      {/* A/B Test Debug Info (only in development) */}
      {process.env.NODE_ENV === 'development' && (
        <div className="text-xs text-gray-500 p-2 bg-gray-100 rounded">
          A/B Test Group: {variant} | User ID: {userId}
        </div>
      )}

      {/* Struggling Sam Optimization Features */}
      {shouldShowStreaks && userStreak && (
        <section
          className="space-y-4"
          role="region"
          aria-labelledby="struggling-sam-features"
        >
          <h2 id="struggling-sam-features" className="sr-only">
            Habit Building Features
          </h2>

          {/* Streak Counter */}
          <StreakCounter
            userStreak={userStreak}
            onMilestoneReached={handleMilestoneReached}
            onStreakShare={() => {
              trackFeatureUsage('streaks', 'shared');
              shareAchievement('streak-achievement');
            }}
            onStreakFreeze={() => {
              trackFeatureUsage('streaks', 'freeze_used');
              // Handle streak freeze in context
            }}
          />

          {/* Achievement Badges */}
          {shouldShowAchievements && achievements.length > 0 && (
            <AchievementBadges
              achievements={achievements}
<<<<<<< HEAD
              onAchievementClick={(achievement: unknown) => {
=======
              onAchievementClick={(achievement: any) => { // auto
>>>>>>> 2afb321e
                trackFeatureUsage('achievements', 'clicked', {
                  type: achievement.achievementType,
                });
              }}
<<<<<<< HEAD
              onAchievementShare={(achievement: unknown) => {
=======
              onAchievementShare={(achievement: any) => { // auto
>>>>>>> 2afb321e
                trackFeatureUsage('achievements', 'shared', {
                  type: achievement.achievementType,
                });
                shareAchievement(achievement.id);
              }}
              compact={false}
            />
          )}
        </section>
      )}

      {/* Social Proof */}
      {shouldShowSocialProof && (
        <SocialProof
          communityStats={communityStats}
          socialProofData={socialProofData}
          onUpgradeClick={() => {
            trackFeatureUsage('social_proof', 'upgrade_clicked');
            trackABConversion('upgrade');
          }}
        />
      )}

      {/* Community Challenges */}
      {shouldShowChallenges && activeChallenges.length > 0 && (
        <CommunityChallenge
          challenges={activeChallenges}
<<<<<<< HEAD
          onJoinChallenge={(challengeId: unknown) => {
            trackFeatureUsage('challenges', 'joined', { challengeId });
            joinChallenge(challengeId);
          }}
          onLeaveChallenge={(challengeId: unknown) => {
            trackFeatureUsage('challenges', 'left', { challengeId });
            leaveChallenge(challengeId);
          }}
          onChallengeShare={(challengeId: unknown) => {
=======
          onJoinChallenge={(challengeId: any) => { // auto
            trackFeatureUsage('challenges', 'joined', { challengeId });
            joinChallenge(challengeId);
          }}
          onLeaveChallenge={(challengeId: any) => { // auto
            trackFeatureUsage('challenges', 'left', { challengeId });
            leaveChallenge(challengeId);
          }}
          onChallengeShare={(challengeId: any) => { // auto
>>>>>>> 2afb321e
            trackFeatureUsage('challenges', 'shared', { challengeId });
          }}
        />
      )}

      {/* Quick Stats */}
      <section
        className="grid grid-cols-2 gap-4"
        role="region"
        aria-labelledby="stats-heading"
      >
        <h2 id="stats-heading" className="sr-only">
          Alarm Statistics
        </h2>
        <div
          className="alarm-card text-center"
          role="status"
          aria-label={`${enabledAlarms.length} active alarms out of ${alarms.length} total`}
        >
          <div
            className="text-2xl font-bold text-primary-700 dark:text-primary-300"
            aria-label={`${enabledAlarms.length} active`}
          >
            {enabledAlarms.length}
          </div>
          <div className="text-sm text-gray-800 dark:text-gray-200">Active Alarms</div>
        </div>

        <div
          className="alarm-card text-center"
          role="status"
          aria-label={`${alarms.length} total alarms created`}
        >
          <div
            className="text-2xl font-bold text-green-700 dark:text-green-300"
            aria-label={`${alarms.length} total`}
          >
            {alarms.length}
          </div>
          <div className="text-sm text-gray-800 dark:text-gray-200">Total Alarms</div>
        </div>
      </section>

      {/* Smart Upgrade Prompts for Struggling Sam */}
      {shouldShowUpgradePrompts &&
<<<<<<< HEAD
        upgradePrompts.map((prompt: unknown) => (
=======
        upgradePrompts.map(($1) => {
        // TODO(manual): implement
        return null;
      })
>>>>>>> 2afb321e
          <SmartUpgradePrompt
            key={prompt.id}
            prompt={prompt}
            onUpgrade={() => handleUpgradeClick(prompt.id, prompt.triggerType)}
            onDismiss={() => {
              trackFeatureUsage('upgrade_prompts', 'dismissed', {
                trigger: prompt.triggerType,
              });
              dismissUpgradePrompt(prompt.id);
            }}
          />
        ))}

      {/* Recent Alarms */}
      {alarms.length > 0 && (
        <section
          className="alarm-card"
          role="region"
          aria-labelledby="recent-alarms-heading"
        >
          <h3
            id="recent-alarms-heading"
            className="text-lg font-semibold mb-4 text-gray-900 dark:text-white"
          >
            Recent Alarms
          </h3>
          <ul className="space-y-3" role="list" aria-label="Recent alarm summaries">
<<<<<<< HEAD
            {alarms.slice(0, 3).map((alarm: unknown) => {
=======
            {alarms.slice(0, 3).map((alarm: any) => { // auto
>>>>>>> 2afb321e
              const voiceMoodConfig = getVoiceMoodConfig(alarm.voiceMood);

              return (
                <li key={alarm.id} role="listitem">
                  <div
                    className="flex items-center justify-between p-3 bg-gray-50 dark:bg-dark-200 rounded-lg"
                    role="status"
                    aria-label={`Alarm ${formatTime(alarm.time)} ${alarm.label} - ${alarm.enabled ? 'enabled' : 'disabled'} - ${voiceMoodConfig.name} mood`}
                  >
                    <div className="flex items-center gap-3">
                      <div
                        className={`w-3 h-3 rounded-full ${
                          alarm.enabled ? 'bg-green-500' : 'bg-gray-400'
                        }`}
                        role="img"
                        aria-label={alarm.enabled ? 'Alarm enabled' : 'Alarm disabled'}
                      />
                      <div>
                        <div className="font-medium text-gray-900 dark:text-white">
                          {formatTime(alarm.time)}
                        </div>
                        <div className="text-sm text-gray-600 dark:text-gray-400">
                          {alarm.label}
                        </div>
                      </div>
                    </div>

                    <div
                      className="flex items-center gap-2"
                      role="img"
                      aria-label={`Voice mood: ${voiceMoodConfig.name}`}
                    >
                      <span className="text-lg" aria-hidden="true">
                        {voiceMoodConfig.icon}
                      </span>
                      <div
                        className={`w-2 h-2 rounded-full ${voiceMoodConfig.color}`}
                        aria-hidden="true"
                      />
                    </div>
                  </div>
                </li>
              );
            })}
          </ul>

          {alarms.length > 3 && (
            <div className="mt-4 text-center" role="status">
              <span className="text-sm text-gray-500 dark:text-gray-400">
                +{alarms.length - 3} more alarms
              </span>
            </div>
          )}
        </section>
      )}

      {/* Smart Insights & Optimization */}
      {(smartInsights.length > 0 || optimizationSuggestions.length > 0) && (
        <section
          className="alarm-card bg-gradient-to-br from-blue-50 to-indigo-50 dark:from-blue-900/20 dark:to-indigo-900/20 border-blue-200 dark:border-blue-800"
          role="region"
          aria-labelledby="smart-insights-heading"
        >
          <div className="flex items-center justify-between mb-4">
            <h3
              id="smart-insights-heading"
              className="text-lg font-semibold text-blue-900 dark:text-blue-100 flex items-center gap-2"
            >
              <Brain className="w-5 h-5" aria-hidden="true" />
              Smart Insights
            </h3>
            {onNavigateToAdvanced && (
              <button
                onClick={onNavigateToAdvanced}
                className="text-sm text-blue-700 dark:text-blue-300 hover:text-blue-800 dark:hover:text-blue-200 flex items-center gap-1 transition-colors"
                aria-label="View all advanced scheduling options"
              >
                View All <ChevronRight className="w-4 h-4" aria-hidden="true" />
              </button>
            )}
          </div>

          <div className="space-y-3">
            {/* Optimization Suggestions */}
            {optimizationSuggestions.map((suggestion, _index) => (
              <div
                key={_index}
                className="bg-white dark:bg-dark-800 rounded-lg p-3 border border-blue-200 dark:border-blue-700"
              >
                <div className="flex items-start gap-3">
                  <div className="p-1 rounded-full bg-green-100 dark:bg-green-900/30">
                    <Lightbulb
                      className="w-4 h-4 text-green-600 dark:text-green-400"
                      aria-hidden="true"
                    />
                  </div>
                  <div className="flex-1">
                    <div className="font-medium text-gray-900 dark:text-white text-sm">
                      {suggestion.suggestion}
                    </div>
                    <div className="text-xs text-gray-600 dark:text-gray-400 mt-1">
                      {Math.round(suggestion.confidence * 100)}% confidence •{' '}
                      {suggestion.impact} impact
                    </div>
                  </div>
                  <button className="text-xs bg-blue-600 text-white px-2 py-1 rounded hover:bg-blue-700 transition-colors">
                    Apply
                  </button>
                </div>
              </div>
            ))}

            {/* Smart Insights */}
<<<<<<< HEAD
            {smartInsights.map((insight: unknown) => (
=======
            {smartInsights.map(($1) => {
        // TODO(manual): implement
        return null;
      })
>>>>>>> 2afb321e
              <div
                key={insight.id}
                className="bg-white dark:bg-dark-800 rounded-lg p-3 border border-blue-200 dark:border-blue-700"
              >
                <div className="flex items-start gap-3">
                  <div
                    className={`p-1 rounded-full ${
                      insight.priority === 'high'
                        ? 'bg-red-100 dark:bg-red-900/30'
                        : insight.priority === 'medium'
                          ? 'bg-yellow-100 dark:bg-yellow-900/30'
                          : 'bg-blue-100 dark:bg-blue-900/30'
                    }`}
                  >
                    <AlertCircle
                      className={`w-4 h-4 ${
                        insight.priority === 'high'
                          ? 'text-red-600 dark:text-red-400'
                          : insight.priority === 'medium'
                            ? 'text-yellow-600 dark:text-yellow-400'
                            : 'text-blue-600 dark:text-blue-400'
                      }`}
                      aria-hidden="true"
                    />
                  </div>
                  <div className="flex-1">
                    <div className="font-medium text-gray-900 dark:text-white text-sm">
                      {insight.title}
                    </div>
                    <div className="text-xs text-gray-600 dark:text-gray-400 mt-1">
                      {insight.description}
                    </div>
                  </div>
                </div>
              </div>
            ))}
          </div>
        </section>
      )}

      {/* Advanced Features Prompt */}
      {!advancedFeaturesEnabled && alarms.length > 0 && onNavigateToAdvanced && (
        <section
          className="alarm-card bg-gradient-to-br from-purple-50 to-pink-50 dark:from-purple-900/20 dark:to-pink-900/20 border-purple-200 dark:border-purple-800"
          role="region"
          aria-labelledby="advanced-features-heading"
        >
          <div className="flex items-center gap-3 mb-3">
            <div className="p-2 rounded-full bg-purple-100 dark:bg-purple-900/30">
              <Zap
                className="w-5 h-5 text-purple-600 dark:text-purple-400"
                aria-hidden="true"
              />
            </div>
            <div className="flex-1">
              <h3
                id="advanced-features-heading"
                className="text-lg font-semibold text-purple-900 dark:text-purple-100"
              >
                Unlock Smart Scheduling
              </h3>
              <p className="text-sm text-purple-700 dark:text-purple-300">
                AI-powered optimization, location awareness, and predictive insights
              </p>
            </div>
          </div>

          <div className="grid grid-cols-1 sm:grid-cols-3 gap-2 mb-4">
            <div className="flex items-center gap-2 text-xs text-purple-700 dark:text-purple-300">
              <Brain className="w-3 h-3" aria-hidden="true" />
              <span>ML Optimization</span>
            </div>
            <div className="flex items-center gap-2 text-xs text-purple-700 dark:text-purple-300">
              <MapPin className="w-3 h-3" aria-hidden="true" />
              <span>Location-Based</span>
            </div>
            <div className="flex items-center gap-2 text-xs text-purple-700 dark:text-purple-300">
              <TrendingUp className="w-3 h-3" aria-hidden="true" />
              <span>Pattern Analytics</span>
            </div>
          </div>

          <button
            onClick={onNavigateToAdvanced}
            className="w-full bg-purple-600 text-white py-2 px-4 rounded-lg font-medium hover:bg-purple-700 transition-colors flex items-center justify-center gap-2"
            aria-label="Enable advanced scheduling features"
          >
            <Bell className="w-4 h-4" aria-hidden="true" />
            Enable Advanced Features
          </button>
        </section>
      )}

      {/* Quick Actions */}
      <section
        className="alarm-card"
        role="region"
        aria-labelledby="quick-actions-heading"
      >
        <h3
          id="quick-actions-heading"
          className="text-lg font-semibold mb-4 text-gray-900 dark:text-white"
        >
          Quick Actions
        </h3>
        <div
          className="grid grid-cols-1 gap-3"
          role="group"
          aria-label="Available actions"
        >
          <button
            onClick={onAddAlarm}
            className="alarm-button alarm-button-primary p-4 text-left"
            aria-label="Add new alarm - Set up a new wake-up time"
            aria-describedby="add-alarm-desc"
          >
            <div className="flex items-center gap-3">
              <Plus className="w-5 h-5" aria-hidden="true" />
              <div>
                <div className="font-medium">Add New Alarm</div>
                <div id="add-alarm-desc" className="text-sm opacity-80">
                  Set up a new wake-up time
                </div>
              </div>
            </div>
          </button>

          {alarms.length > 0 && onQuickSetup && (
            <>
              <button
                onClick={() => onQuickSetup('morning')}
                className="alarm-button alarm-button-secondary p-4 text-left"
                aria-label="Quick morning routine - Add 7:00 AM motivational alarm"
              >
                <div className="flex items-center gap-3">
                  <Sunrise className="w-5 h-5" aria-hidden="true" />
                  <div>
                    <div className="font-medium">Morning Routine</div>
                    <div className="text-sm opacity-80">
                      7:00 AM with motivational wake-up
                    </div>
                  </div>
                </div>
              </button>

              <button
                onClick={() => onQuickSetup('work')}
                className="alarm-button alarm-button-secondary p-4 text-left"
                aria-label="Work day setup - Add 6:30 AM professional alarm"
              >
                <div className="flex items-center gap-3">
                  <Coffee className="w-5 h-5" aria-hidden="true" />
                  <div>
                    <div className="font-medium">Work Day</div>
                    <div className="text-sm opacity-80">6:30 AM for your commute</div>
                  </div>
                </div>
              </button>
            </>
          )}
        </div>
      </section>

      {/* Habit Celebrations */}
      {shouldShowCelebrations &&
<<<<<<< HEAD
        pendingCelebrations.map((celebration: unknown) => (
          <HabitCelebration
            key={celebration.id}
            celebration={celebration}
            onShare={(platform: unknown) => {
=======
        pendingCelebrations.map(($1) => {
        // TODO(manual): implement
        return null;
      })
          <HabitCelebration
            key={celebration.id}
            celebration={celebration}
            onShare={(platform: any) => { // auto
>>>>>>> 2afb321e
              trackFeatureUsage('celebrations', 'shared', {
                platform,
                type: celebration.celebrationType,
              });
            }}
            onClose={() => {
              dismissCelebration(celebration.id);
            }}
          />
        ))}
    </main>
  );
};

export default EnhancedDashboard;<|MERGE_RESOLUTION|>--- conflicted
+++ resolved
@@ -46,18 +46,12 @@
   onAddAlarm,
   onQuickSetup,
   onNavigateToAdvanced,
-  userId = 'demo-_user',
+  userId = 'demo-user',
 }) => {
   const { alarm: nextAlarm, timeUntil } = getTimeUntilNextAlarm(alarms);
-<<<<<<< HEAD
-  const enabledAlarms = alarms?.filter((a: unknown) => a.enabled) || [];
-  const [smartInsights, setSmartInsights] = useState<unknown[]>([]);
-  const [optimizationSuggestions, setOptimizationSuggestions] = useState<unknown[]>([]);
-=======
   const enabledAlarms = alarms?.filter((a: any) => a.enabled) || [];
   const [smartInsights, setSmartInsights] = useState<any[]>([]);
   const [optimizationSuggestions, setOptimizationSuggestions] = useState<any[]>([]);
->>>>>>> 2afb321e
   const [advancedFeaturesEnabled, setAdvancedFeaturesEnabled] = useState(false);
 
   // Struggling Sam Integration
@@ -117,16 +111,14 @@
         const suggestions = await MLAlarmOptimizer.getOptimizationSuggestions(userId);
         setOptimizationSuggestions(suggestions.slice(0, 2));
       }
-    } catch (_error) {
-      console._error('Error loading smart insights:', _error);
+    } catch (error) {
+      console.error('Error loading smart insights:', error);
     }
   };
 
   // Handle milestone celebrations
-  const handleMilestoneReached = (milestone: unknown) => {
-    trackFeatureUsage('streaks', 'milestone_reached', {
-      days: milestone.streakDays,
-    });
+  const handleMilestoneReached = (milestone: any) => {
+    trackFeatureUsage('streaks', 'milestone_reached', { days: milestone.streakDays });
     // Trigger celebration in context
   };
 
@@ -288,20 +280,12 @@
           {shouldShowAchievements && achievements.length > 0 && (
             <AchievementBadges
               achievements={achievements}
-<<<<<<< HEAD
-              onAchievementClick={(achievement: unknown) => {
-=======
               onAchievementClick={(achievement: any) => { // auto
->>>>>>> 2afb321e
                 trackFeatureUsage('achievements', 'clicked', {
                   type: achievement.achievementType,
                 });
               }}
-<<<<<<< HEAD
-              onAchievementShare={(achievement: unknown) => {
-=======
               onAchievementShare={(achievement: any) => { // auto
->>>>>>> 2afb321e
                 trackFeatureUsage('achievements', 'shared', {
                   type: achievement.achievementType,
                 });
@@ -329,17 +313,6 @@
       {shouldShowChallenges && activeChallenges.length > 0 && (
         <CommunityChallenge
           challenges={activeChallenges}
-<<<<<<< HEAD
-          onJoinChallenge={(challengeId: unknown) => {
-            trackFeatureUsage('challenges', 'joined', { challengeId });
-            joinChallenge(challengeId);
-          }}
-          onLeaveChallenge={(challengeId: unknown) => {
-            trackFeatureUsage('challenges', 'left', { challengeId });
-            leaveChallenge(challengeId);
-          }}
-          onChallengeShare={(challengeId: unknown) => {
-=======
           onJoinChallenge={(challengeId: any) => { // auto
             trackFeatureUsage('challenges', 'joined', { challengeId });
             joinChallenge(challengeId);
@@ -349,7 +322,6 @@
             leaveChallenge(challengeId);
           }}
           onChallengeShare={(challengeId: any) => { // auto
->>>>>>> 2afb321e
             trackFeatureUsage('challenges', 'shared', { challengeId });
           }}
         />
@@ -395,14 +367,10 @@
 
       {/* Smart Upgrade Prompts for Struggling Sam */}
       {shouldShowUpgradePrompts &&
-<<<<<<< HEAD
-        upgradePrompts.map((prompt: unknown) => (
-=======
         upgradePrompts.map(($1) => {
         // TODO(manual): implement
         return null;
       })
->>>>>>> 2afb321e
           <SmartUpgradePrompt
             key={prompt.id}
             prompt={prompt}
@@ -430,11 +398,7 @@
             Recent Alarms
           </h3>
           <ul className="space-y-3" role="list" aria-label="Recent alarm summaries">
-<<<<<<< HEAD
-            {alarms.slice(0, 3).map((alarm: unknown) => {
-=======
             {alarms.slice(0, 3).map((alarm: any) => { // auto
->>>>>>> 2afb321e
               const voiceMoodConfig = getVoiceMoodConfig(alarm.voiceMood);
 
               return (
@@ -519,9 +483,9 @@
 
           <div className="space-y-3">
             {/* Optimization Suggestions */}
-            {optimizationSuggestions.map((suggestion, _index) => (
+            {optimizationSuggestions.map((suggestion, index) => (
               <div
-                key={_index}
+                key={index}
                 className="bg-white dark:bg-dark-800 rounded-lg p-3 border border-blue-200 dark:border-blue-700"
               >
                 <div className="flex items-start gap-3">
@@ -548,14 +512,10 @@
             ))}
 
             {/* Smart Insights */}
-<<<<<<< HEAD
-            {smartInsights.map((insight: unknown) => (
-=======
             {smartInsights.map(($1) => {
         // TODO(manual): implement
         return null;
       })
->>>>>>> 2afb321e
               <div
                 key={insight.id}
                 className="bg-white dark:bg-dark-800 rounded-lg p-3 border border-blue-200 dark:border-blue-700"
@@ -721,13 +681,6 @@
 
       {/* Habit Celebrations */}
       {shouldShowCelebrations &&
-<<<<<<< HEAD
-        pendingCelebrations.map((celebration: unknown) => (
-          <HabitCelebration
-            key={celebration.id}
-            celebration={celebration}
-            onShare={(platform: unknown) => {
-=======
         pendingCelebrations.map(($1) => {
         // TODO(manual): implement
         return null;
@@ -736,7 +689,6 @@
             key={celebration.id}
             celebration={celebration}
             onShare={(platform: any) => { // auto
->>>>>>> 2afb321e
               trackFeatureUsage('celebrations', 'shared', {
                 platform,
                 type: celebration.celebrationType,
