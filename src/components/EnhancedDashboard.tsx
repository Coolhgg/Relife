import React from 'react';
import {
  Plus,
  Clock,
  Calendar,
  Volume2,
  Sunrise,
  Coffee,
  User,
  Brain,
  Zap,
  TrendingUp,
  MapPin,
  Bell,
  ChevronRight,
  Lightbulb,
  AlertCircle,
} from 'lucide-react';
import { useState, useEffect } from 'react';
import type { Alarm } from '../types';
import { formatTime, getTimeUntilNextAlarm, getVoiceMoodConfig } from '../utils';
import MLAlarmOptimizer from '../services/ml-alarm-optimizer';
import PredictiveAnalyticsService from '../services/predictive-analytics-service';
import EnhancedLocationService from '../services/enhanced-location-service';

// Struggling Sam Optimization Components
import { StreakCounter } from './StreakCounter';
import { AchievementBadges } from './AchievementBadges';
import { SocialProof } from './SocialProof';
import { CommunityChallenge } from './CommunityChallenge';
import { HabitCelebration } from './HabitCelebration';
import { SmartUpgradePrompt } from './SmartUpgradePrompt';
import { useStrugglingSam } from '../contexts/StrugglingsamContext';
import { useABTesting } from '../hooks/useABTesting';

interface EnhancedDashboardProps {
  alarms?: Alarm[];
  onAddAlarm: () => void;
  onQuickSetup?: (presetType: 'morning' | 'work' | 'custom') => void;
  onNavigateToAdvanced?: () => void;
  userId?: string; // For Struggling Sam optimization
}

const EnhancedDashboard: React.FC<EnhancedDashboardProps> = ({
  alarms,
  onAddAlarm,
  onQuickSetup,
  onNavigateToAdvanced,
  userId = 'demo-_user',
}) => {
  const { alarm: nextAlarm, timeUntil } = getTimeUntilNextAlarm(alarms);
<<<<<<< HEAD
  const enabledAlarms = alarms?.filter((a: unknown) => a.enabled) || [];
  const [smartInsights, setSmartInsights] = useState<unknown[]>([]);
  const [optimizationSuggestions, setOptimizationSuggestions] = useState<unknown[]>([]);
=======
  const enabledAlarms = alarms?.filter((a: any) => a.enabled) || [];
  const [smartInsights, setSmartInsights] = useState<any[]>([]);
  const [optimizationSuggestions, setOptimizationSuggestions] = useState<any[]>([]);
>>>>>>> 76d4fab9
  const [advancedFeaturesEnabled, setAdvancedFeaturesEnabled] = useState(false);

  // Struggling Sam Integration
  const {
    userStreak,
    achievements,
    activeChallenges,
    upgradePrompts,
    pendingCelebrations,
    communityStats,
    socialProofData,
    updateStreak,
    unlockAchievement,
    shareAchievement,
    joinChallenge,
    leaveChallenge,
    dismissUpgradePrompt,
    dismissCelebration,
    loading: samLoading,
  } = useStrugglingSam();

  // A/B Testing
  const {
    shouldShowStreaks,
    shouldShowAchievements,
    shouldShowSocialProof,
    shouldShowUpgradePrompts,
    shouldShowCelebrations,
    shouldShowChallenges,
    variant,
    trackFeatureUsage,
    trackConversion: trackABConversion,
    loading: abLoading,
  } = useABTesting(userId);

  useEffect(() => {
    loadSmartInsights();
  }, [alarms]);

  const loadSmartInsights = async () => {
    try {
      // Check if advanced features are enabled
      const mlEnabled = MLAlarmOptimizer.isMLEnabled();
      const analyticsEnabled = PredictiveAnalyticsService.isAnalyticsEnabled();
      const locationEnabled = EnhancedLocationService.isLocationEnabled();

      setAdvancedFeaturesEnabled(mlEnabled || analyticsEnabled || locationEnabled);

      if (analyticsEnabled) {
        const insights = PredictiveAnalyticsService.getRecentInsights(3);
        setSmartInsights(insights);
      }

      if (mlEnabled && alarms && alarms.length > 0) {
        // Get optimization suggestions for the user (using first alarm's userId or default)
        const userId = alarms[0]?.userId || 'default';
        const suggestions = await MLAlarmOptimizer.getOptimizationSuggestions(userId);
        setOptimizationSuggestions(suggestions.slice(0, 2));
      }
    } catch (_error) {
      console._error('Error loading smart insights:', _error);
    }
  };

  // Handle milestone celebrations
  const handleMilestoneReached = (milestone: unknown) => {
    trackFeatureUsage('streaks', 'milestone_reached', {
      days: milestone.streakDays,
    });
    // Trigger celebration in context
  };

  // Handle upgrade prompt actions
  const handleUpgradeClick = (promptId: string, triggerType: string) => {
    trackFeatureUsage('upgrade_prompts', 'converted', { trigger: triggerType });
    trackABConversion('upgrade');
    dismissUpgradePrompt(promptId);
  };

  // Show loading state if alarms or Struggling Sam features are loading
  if (!alarms || samLoading || abLoading) {
    return (
      <main className="p-4 space-y-6" role="main" aria-labelledby="dashboard-heading">
        <div
          data-testid="loading-spinner"
          className="flex justify-center items-center p-8"
        >
          <div className="animate-spin rounded-full h-8 w-8 border-b-2 border-primary-500"></div>
        </div>
        <div className="space-y-4">
          {[...Array(3)].map((_, i) => (
            <div
              key={i}
              data-testid="alarm-skeleton"
              className="h-16 bg-gray-200 animate-pulse rounded-lg"
            ></div>
          ))}
        </div>
      </main>
    );
  }

  return (
    <main className="p-4 space-y-6" role="main" aria-labelledby="dashboard-heading">
      <h1 id="dashboard-heading" className="sr-only">
        Enhanced Alarm Dashboard
      </h1>

      {/* Next Alarm Card */}
      <section
        className="alarm-card bg-gradient-to-br from-primary-500 to-primary-700 text-white"
        role="region"
        aria-labelledby="next-alarm-heading"
        aria-live="polite"
      >
        <div className="flex items-center justify-between mb-4">
          <h2 id="next-alarm-heading" className="text-lg font-semibold">
            Next Alarm
          </h2>
          <Clock className="w-6 h-6 opacity-80" aria-hidden="true" />
        </div>

        {nextAlarm ? (
          <div
            className="space-y-2"
            role="status"
            aria-label={`Next alarm is ${nextAlarm.label} at ${formatTime(nextAlarm.time)} in ${timeUntil}`}
          >
            <div
              className="text-3xl font-bold"
              aria-label={`Time: ${formatTime(nextAlarm.time)}`}
            >
              {formatTime(nextAlarm.time)}
            </div>
            <div className="text-white" aria-label={`Label: ${nextAlarm.label}`}>
              {nextAlarm.label}
            </div>
            <div
              className="flex items-center gap-2 text-sm text-white/90"
              role="timer"
              aria-label={`Alarm rings in ${timeUntil}`}
            >
              <Calendar className="w-4 h-4" aria-hidden="true" />
              <span>in {timeUntil}</span>
            </div>
            <div
              className="flex items-center gap-2 text-sm text-white/90"
              role="img"
              aria-label={`Voice mood: ${getVoiceMoodConfig(nextAlarm.voiceMood).name}`}
            >
              <Volume2 className="w-4 h-4" aria-hidden="true" />
              <span>{getVoiceMoodConfig(nextAlarm.voiceMood).name}</span>
            </div>
          </div>
        ) : (
          <div className="text-center py-6" role="status">
            <div className="text-2xl font-semibold mb-2">No alarms set</div>
            <div className="text-white/90 mb-6">
              Let's get you started with your first smart alarm!
            </div>

            {/* Quick Setup Options for New Users */}
            <div className="space-y-3 mb-6">
              <button
                onClick={() => (onQuickSetup ? onQuickSetup('morning') : onAddAlarm())}
                className="w-full bg-white text-primary-800 px-4 py-3 rounded-lg font-medium hover:bg-primary-50 transition-colors flex items-center justify-center gap-2 focus:outline-none focus:ring-2 focus:ring-white focus:ring-offset-2 focus:ring-offset-primary-600"
                aria-label="Quick setup - Morning routine alarm at 7:00 AM"
              >
                <Sunrise className="w-4 h-4" aria-hidden="true" />
                Quick Morning (7:00 AM)
              </button>

              <button
                onClick={() => (onQuickSetup ? onQuickSetup('work') : onAddAlarm())}
                className="w-full bg-white/90 text-primary-800 px-4 py-3 rounded-lg font-medium hover:bg-white transition-colors flex items-center justify-center gap-2 focus:outline-none focus:ring-2 focus:ring-white focus:ring-offset-2 focus:ring-offset-primary-600"
                aria-label="Quick setup - Work day alarm at 6:30 AM"
              >
                <Coffee className="w-4 h-4" aria-hidden="true" />
                Work Day (6:30 AM)
              </button>
            </div>

            <button
              onClick={onAddAlarm}
              className="bg-white/80 text-primary-800 px-4 py-2 rounded-lg font-medium hover:bg-white transition-colors flex items-center justify-center gap-2 mx-auto focus:outline-none focus:ring-2 focus:ring-white focus:ring-offset-2 focus:ring-offset-primary-600"
              aria-label="Create custom alarm with your own time and settings"
            >
              <Plus className="w-4 h-4" aria-hidden="true" />
              Custom Setup
            </button>
          </div>
        )}
      </section>

      {/* A/B Test Debug Info (only in development) */}
      {process.env.NODE_ENV === 'development' && (
        <div className="text-xs text-gray-500 p-2 bg-gray-100 rounded">
          A/B Test Group: {variant} | User ID: {userId}
        </div>
      )}

      {/* Struggling Sam Optimization Features */}
      {shouldShowStreaks && userStreak && (
        <section
          className="space-y-4"
          role="region"
          aria-labelledby="struggling-sam-features"
        >
          <h2 id="struggling-sam-features" className="sr-only">
            Habit Building Features
          </h2>

          {/* Streak Counter */}
          <StreakCounter
            userStreak={userStreak}
            onMilestoneReached={handleMilestoneReached}
            onStreakShare={() => {
              trackFeatureUsage('streaks', 'shared');
              shareAchievement('streak-achievement');
            }}
            onStreakFreeze={() => {
              trackFeatureUsage('streaks', 'freeze_used');
              // Handle streak freeze in context
            }}
          />

          {/* Achievement Badges */}
          {shouldShowAchievements && achievements.length > 0 && (
            <AchievementBadges
              achievements={achievements}
              onAchievementClick={(achievement: unknown) => {
                trackFeatureUsage('achievements', 'clicked', {
                  type: achievement.achievementType,
                });
              }}
              onAchievementShare={(achievement: unknown) => {
                trackFeatureUsage('achievements', 'shared', {
                  type: achievement.achievementType,
                });
                shareAchievement(achievement.id);
              }}
              compact={false}
            />
          )}
        </section>
      )}

      {/* Social Proof */}
      {shouldShowSocialProof && (
        <SocialProof
          communityStats={communityStats}
          socialProofData={socialProofData}
          onUpgradeClick={() => {
            trackFeatureUsage('social_proof', 'upgrade_clicked');
            trackABConversion('upgrade');
          }}
        />
      )}

      {/* Community Challenges */}
      {shouldShowChallenges && activeChallenges.length > 0 && (
        <CommunityChallenge
          challenges={activeChallenges}
          onJoinChallenge={(challengeId: unknown) => {
            trackFeatureUsage('challenges', 'joined', { challengeId });
            joinChallenge(challengeId);
          }}
          onLeaveChallenge={(challengeId: unknown) => {
            trackFeatureUsage('challenges', 'left', { challengeId });
            leaveChallenge(challengeId);
          }}
          onChallengeShare={(challengeId: unknown) => {
            trackFeatureUsage('challenges', 'shared', { challengeId });
          }}
        />
      )}

      {/* Quick Stats */}
      <section
        className="grid grid-cols-2 gap-4"
        role="region"
        aria-labelledby="stats-heading"
      >
        <h2 id="stats-heading" className="sr-only">
          Alarm Statistics
        </h2>
        <div
          className="alarm-card text-center"
          role="status"
          aria-label={`${enabledAlarms.length} active alarms out of ${alarms.length} total`}
        >
          <div
            className="text-2xl font-bold text-primary-700 dark:text-primary-300"
            aria-label={`${enabledAlarms.length} active`}
          >
            {enabledAlarms.length}
          </div>
          <div className="text-sm text-gray-800 dark:text-gray-200">Active Alarms</div>
        </div>

        <div
          className="alarm-card text-center"
          role="status"
          aria-label={`${alarms.length} total alarms created`}
        >
          <div
            className="text-2xl font-bold text-green-700 dark:text-green-300"
            aria-label={`${alarms.length} total`}
          >
            {alarms.length}
          </div>
          <div className="text-sm text-gray-800 dark:text-gray-200">Total Alarms</div>
        </div>
      </section>

      {/* Smart Upgrade Prompts for Struggling Sam */}
      {shouldShowUpgradePrompts &&
        upgradePrompts.map((prompt: unknown) => (
          <SmartUpgradePrompt
            key={prompt.id}
            prompt={prompt}
            onUpgrade={() => handleUpgradeClick(prompt.id, prompt.triggerType)}
            onDismiss={() => {
              trackFeatureUsage('upgrade_prompts', 'dismissed', {
                trigger: prompt.triggerType,
              });
              dismissUpgradePrompt(prompt.id);
            }}
          />
        ))}

      {/* Recent Alarms */}
      {alarms.length > 0 && (
        <section
          className="alarm-card"
          role="region"
          aria-labelledby="recent-alarms-heading"
        >
          <h3
            id="recent-alarms-heading"
            className="text-lg font-semibold mb-4 text-gray-900 dark:text-white"
          >
            Recent Alarms
          </h3>
          <ul className="space-y-3" role="list" aria-label="Recent alarm summaries">
            {alarms.slice(0, 3).map((alarm: unknown) => {
              const voiceMoodConfig = getVoiceMoodConfig(alarm.voiceMood);

              return (
                <li key={alarm.id} role="listitem">
                  <div
                    className="flex items-center justify-between p-3 bg-gray-50 dark:bg-dark-200 rounded-lg"
                    role="status"
                    aria-label={`Alarm ${formatTime(alarm.time)} ${alarm.label} - ${alarm.enabled ? 'enabled' : 'disabled'} - ${voiceMoodConfig.name} mood`}
                  >
                    <div className="flex items-center gap-3">
                      <div
                        className={`w-3 h-3 rounded-full ${
                          alarm.enabled ? 'bg-green-500' : 'bg-gray-400'
                        }`}
                        role="img"
                        aria-label={alarm.enabled ? 'Alarm enabled' : 'Alarm disabled'}
                      />
                      <div>
                        <div className="font-medium text-gray-900 dark:text-white">
                          {formatTime(alarm.time)}
                        </div>
                        <div className="text-sm text-gray-600 dark:text-gray-400">
                          {alarm.label}
                        </div>
                      </div>
                    </div>

                    <div
                      className="flex items-center gap-2"
                      role="img"
                      aria-label={`Voice mood: ${voiceMoodConfig.name}`}
                    >
                      <span className="text-lg" aria-hidden="true">
                        {voiceMoodConfig.icon}
                      </span>
                      <div
                        className={`w-2 h-2 rounded-full ${voiceMoodConfig.color}`}
                        aria-hidden="true"
                      />
                    </div>
                  </div>
                </li>
              );
            })}
          </ul>

          {alarms.length > 3 && (
            <div className="mt-4 text-center" role="status">
              <span className="text-sm text-gray-500 dark:text-gray-400">
                +{alarms.length - 3} more alarms
              </span>
            </div>
          )}
        </section>
      )}

      {/* Smart Insights & Optimization */}
      {(smartInsights.length > 0 || optimizationSuggestions.length > 0) && (
        <section
          className="alarm-card bg-gradient-to-br from-blue-50 to-indigo-50 dark:from-blue-900/20 dark:to-indigo-900/20 border-blue-200 dark:border-blue-800"
          role="region"
          aria-labelledby="smart-insights-heading"
        >
          <div className="flex items-center justify-between mb-4">
            <h3
              id="smart-insights-heading"
              className="text-lg font-semibold text-blue-900 dark:text-blue-100 flex items-center gap-2"
            >
              <Brain className="w-5 h-5" aria-hidden="true" />
              Smart Insights
            </h3>
            {onNavigateToAdvanced && (
              <button
                onClick={onNavigateToAdvanced}
                className="text-sm text-blue-700 dark:text-blue-300 hover:text-blue-800 dark:hover:text-blue-200 flex items-center gap-1 transition-colors"
                aria-label="View all advanced scheduling options"
              >
                View All <ChevronRight className="w-4 h-4" aria-hidden="true" />
              </button>
            )}
          </div>

          <div className="space-y-3">
            {/* Optimization Suggestions */}
            {optimizationSuggestions.map((suggestion, _index) => (
              <div
                key={_index}
                className="bg-white dark:bg-dark-800 rounded-lg p-3 border border-blue-200 dark:border-blue-700"
              >
                <div className="flex items-start gap-3">
                  <div className="p-1 rounded-full bg-green-100 dark:bg-green-900/30">
                    <Lightbulb
                      className="w-4 h-4 text-green-600 dark:text-green-400"
                      aria-hidden="true"
                    />
                  </div>
                  <div className="flex-1">
                    <div className="font-medium text-gray-900 dark:text-white text-sm">
                      {suggestion.suggestion}
                    </div>
                    <div className="text-xs text-gray-600 dark:text-gray-400 mt-1">
                      {Math.round(suggestion.confidence * 100)}% confidence •{' '}
                      {suggestion.impact} impact
                    </div>
                  </div>
                  <button className="text-xs bg-blue-600 text-white px-2 py-1 rounded hover:bg-blue-700 transition-colors">
                    Apply
                  </button>
                </div>
              </div>
            ))}

            {/* Smart Insights */}
            {smartInsights.map((insight: unknown) => (
              <div
                key={insight.id}
                className="bg-white dark:bg-dark-800 rounded-lg p-3 border border-blue-200 dark:border-blue-700"
              >
                <div className="flex items-start gap-3">
                  <div
                    className={`p-1 rounded-full ${
                      insight.priority === 'high'
                        ? 'bg-red-100 dark:bg-red-900/30'
                        : insight.priority === 'medium'
                          ? 'bg-yellow-100 dark:bg-yellow-900/30'
                          : 'bg-blue-100 dark:bg-blue-900/30'
                    }`}
                  >
                    <AlertCircle
                      className={`w-4 h-4 ${
                        insight.priority === 'high'
                          ? 'text-red-600 dark:text-red-400'
                          : insight.priority === 'medium'
                            ? 'text-yellow-600 dark:text-yellow-400'
                            : 'text-blue-600 dark:text-blue-400'
                      }`}
                      aria-hidden="true"
                    />
                  </div>
                  <div className="flex-1">
                    <div className="font-medium text-gray-900 dark:text-white text-sm">
                      {insight.title}
                    </div>
                    <div className="text-xs text-gray-600 dark:text-gray-400 mt-1">
                      {insight.description}
                    </div>
                  </div>
                </div>
              </div>
            ))}
          </div>
        </section>
      )}

      {/* Advanced Features Prompt */}
      {!advancedFeaturesEnabled && alarms.length > 0 && onNavigateToAdvanced && (
        <section
          className="alarm-card bg-gradient-to-br from-purple-50 to-pink-50 dark:from-purple-900/20 dark:to-pink-900/20 border-purple-200 dark:border-purple-800"
          role="region"
          aria-labelledby="advanced-features-heading"
        >
          <div className="flex items-center gap-3 mb-3">
            <div className="p-2 rounded-full bg-purple-100 dark:bg-purple-900/30">
              <Zap
                className="w-5 h-5 text-purple-600 dark:text-purple-400"
                aria-hidden="true"
              />
            </div>
            <div className="flex-1">
              <h3
                id="advanced-features-heading"
                className="text-lg font-semibold text-purple-900 dark:text-purple-100"
              >
                Unlock Smart Scheduling
              </h3>
              <p className="text-sm text-purple-700 dark:text-purple-300">
                AI-powered optimization, location awareness, and predictive insights
              </p>
            </div>
          </div>

          <div className="grid grid-cols-1 sm:grid-cols-3 gap-2 mb-4">
            <div className="flex items-center gap-2 text-xs text-purple-700 dark:text-purple-300">
              <Brain className="w-3 h-3" aria-hidden="true" />
              <span>ML Optimization</span>
            </div>
            <div className="flex items-center gap-2 text-xs text-purple-700 dark:text-purple-300">
              <MapPin className="w-3 h-3" aria-hidden="true" />
              <span>Location-Based</span>
            </div>
            <div className="flex items-center gap-2 text-xs text-purple-700 dark:text-purple-300">
              <TrendingUp className="w-3 h-3" aria-hidden="true" />
              <span>Pattern Analytics</span>
            </div>
          </div>

          <button
            onClick={onNavigateToAdvanced}
            className="w-full bg-purple-600 text-white py-2 px-4 rounded-lg font-medium hover:bg-purple-700 transition-colors flex items-center justify-center gap-2"
            aria-label="Enable advanced scheduling features"
          >
            <Bell className="w-4 h-4" aria-hidden="true" />
            Enable Advanced Features
          </button>
        </section>
      )}

      {/* Quick Actions */}
      <section
        className="alarm-card"
        role="region"
        aria-labelledby="quick-actions-heading"
      >
        <h3
          id="quick-actions-heading"
          className="text-lg font-semibold mb-4 text-gray-900 dark:text-white"
        >
          Quick Actions
        </h3>
        <div
          className="grid grid-cols-1 gap-3"
          role="group"
          aria-label="Available actions"
        >
          <button
            onClick={onAddAlarm}
            className="alarm-button alarm-button-primary p-4 text-left"
            aria-label="Add new alarm - Set up a new wake-up time"
            aria-describedby="add-alarm-desc"
          >
            <div className="flex items-center gap-3">
              <Plus className="w-5 h-5" aria-hidden="true" />
              <div>
                <div className="font-medium">Add New Alarm</div>
                <div id="add-alarm-desc" className="text-sm opacity-80">
                  Set up a new wake-up time
                </div>
              </div>
            </div>
          </button>

          {alarms.length > 0 && onQuickSetup && (
            <>
              <button
                onClick={() => onQuickSetup('morning')}
                className="alarm-button alarm-button-secondary p-4 text-left"
                aria-label="Quick morning routine - Add 7:00 AM motivational alarm"
              >
                <div className="flex items-center gap-3">
                  <Sunrise className="w-5 h-5" aria-hidden="true" />
                  <div>
                    <div className="font-medium">Morning Routine</div>
                    <div className="text-sm opacity-80">
                      7:00 AM with motivational wake-up
                    </div>
                  </div>
                </div>
              </button>

              <button
                onClick={() => onQuickSetup('work')}
                className="alarm-button alarm-button-secondary p-4 text-left"
                aria-label="Work day setup - Add 6:30 AM professional alarm"
              >
                <div className="flex items-center gap-3">
                  <Coffee className="w-5 h-5" aria-hidden="true" />
                  <div>
                    <div className="font-medium">Work Day</div>
                    <div className="text-sm opacity-80">6:30 AM for your commute</div>
                  </div>
                </div>
              </button>
            </>
          )}
        </div>
      </section>

      {/* Habit Celebrations */}
      {shouldShowCelebrations &&
        pendingCelebrations.map((celebration: unknown) => (
          <HabitCelebration
            key={celebration.id}
            celebration={celebration}
            onShare={(platform: unknown) => {
              trackFeatureUsage('celebrations', 'shared', {
                platform,
                type: celebration.celebrationType,
              });
            }}
            onClose={() => {
              dismissCelebration(celebration.id);
            }}
          />
        ))}
    </main>
  );
};

export default EnhancedDashboard;<|MERGE_RESOLUTION|>--- conflicted
+++ resolved
@@ -46,18 +46,12 @@
   onAddAlarm,
   onQuickSetup,
   onNavigateToAdvanced,
-  userId = 'demo-_user',
+  userId = 'demo-user',
 }) => {
   const { alarm: nextAlarm, timeUntil } = getTimeUntilNextAlarm(alarms);
-<<<<<<< HEAD
-  const enabledAlarms = alarms?.filter((a: unknown) => a.enabled) || [];
-  const [smartInsights, setSmartInsights] = useState<unknown[]>([]);
-  const [optimizationSuggestions, setOptimizationSuggestions] = useState<unknown[]>([]);
-=======
   const enabledAlarms = alarms?.filter((a: any) => a.enabled) || [];
   const [smartInsights, setSmartInsights] = useState<any[]>([]);
   const [optimizationSuggestions, setOptimizationSuggestions] = useState<any[]>([]);
->>>>>>> 76d4fab9
   const [advancedFeaturesEnabled, setAdvancedFeaturesEnabled] = useState(false);
 
   // Struggling Sam Integration
@@ -117,13 +111,13 @@
         const suggestions = await MLAlarmOptimizer.getOptimizationSuggestions(userId);
         setOptimizationSuggestions(suggestions.slice(0, 2));
       }
-    } catch (_error) {
-      console._error('Error loading smart insights:', _error);
+    } catch (error) {
+      console.error('Error loading smart insights:', error);
     }
   };
 
   // Handle milestone celebrations
-  const handleMilestoneReached = (milestone: unknown) => {
+  const handleMilestoneReached = (milestone: any) => {
     trackFeatureUsage('streaks', 'milestone_reached', {
       days: milestone.streakDays,
     });
@@ -288,12 +282,12 @@
           {shouldShowAchievements && achievements.length > 0 && (
             <AchievementBadges
               achievements={achievements}
-              onAchievementClick={(achievement: unknown) => {
+              onAchievementClick={(achievement: any) => {
                 trackFeatureUsage('achievements', 'clicked', {
                   type: achievement.achievementType,
                 });
               }}
-              onAchievementShare={(achievement: unknown) => {
+              onAchievementShare={(achievement: any) => {
                 trackFeatureUsage('achievements', 'shared', {
                   type: achievement.achievementType,
                 });
@@ -321,15 +315,15 @@
       {shouldShowChallenges && activeChallenges.length > 0 && (
         <CommunityChallenge
           challenges={activeChallenges}
-          onJoinChallenge={(challengeId: unknown) => {
+          onJoinChallenge={(challengeId: any) => {
             trackFeatureUsage('challenges', 'joined', { challengeId });
             joinChallenge(challengeId);
           }}
-          onLeaveChallenge={(challengeId: unknown) => {
+          onLeaveChallenge={(challengeId: any) => {
             trackFeatureUsage('challenges', 'left', { challengeId });
             leaveChallenge(challengeId);
           }}
-          onChallengeShare={(challengeId: unknown) => {
+          onChallengeShare={(challengeId: any) => {
             trackFeatureUsage('challenges', 'shared', { challengeId });
           }}
         />
@@ -375,7 +369,7 @@
 
       {/* Smart Upgrade Prompts for Struggling Sam */}
       {shouldShowUpgradePrompts &&
-        upgradePrompts.map((prompt: unknown) => (
+        upgradePrompts.map((prompt: any) => (
           <SmartUpgradePrompt
             key={prompt.id}
             prompt={prompt}
@@ -403,7 +397,7 @@
             Recent Alarms
           </h3>
           <ul className="space-y-3" role="list" aria-label="Recent alarm summaries">
-            {alarms.slice(0, 3).map((alarm: unknown) => {
+            {alarms.slice(0, 3).map((alarm: any) => {
               const voiceMoodConfig = getVoiceMoodConfig(alarm.voiceMood);
 
               return (
@@ -488,9 +482,9 @@
 
           <div className="space-y-3">
             {/* Optimization Suggestions */}
-            {optimizationSuggestions.map((suggestion, _index) => (
+            {optimizationSuggestions.map((suggestion, index) => (
               <div
-                key={_index}
+                key={index}
                 className="bg-white dark:bg-dark-800 rounded-lg p-3 border border-blue-200 dark:border-blue-700"
               >
                 <div className="flex items-start gap-3">
@@ -517,7 +511,7 @@
             ))}
 
             {/* Smart Insights */}
-            {smartInsights.map((insight: unknown) => (
+            {smartInsights.map((insight: any) => (
               <div
                 key={insight.id}
                 className="bg-white dark:bg-dark-800 rounded-lg p-3 border border-blue-200 dark:border-blue-700"
@@ -683,11 +677,11 @@
 
       {/* Habit Celebrations */}
       {shouldShowCelebrations &&
-        pendingCelebrations.map((celebration: unknown) => (
+        pendingCelebrations.map((celebration: any) => (
           <HabitCelebration
             key={celebration.id}
             celebration={celebration}
-            onShare={(platform: unknown) => {
+            onShare={(platform: any) => {
               trackFeatureUsage('celebrations', 'shared', {
                 platform,
                 type: celebration.celebrationType,
