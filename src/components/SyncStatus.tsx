import React, { useState, useEffect } from 'react';
import { TimeoutHandle } from '../types/timers';
import {
  Wifi,
  WifiOff,
  RefreshCw,
  CloudOff,
  Cloud,
  CheckCircle,
  AlertCircle,
  Clock,
} from 'lucide-react';
import {
  OfflineManager,
  type SyncStatus as SyncStatusType,
  type OfflineCapabilities,
} from '../services/offline-manager';

interface SyncStatusProps {
  className?: string;
  showDetails?: boolean;
}

const SyncStatus: React.FC<SyncStatusProps> = ({
  className = '',
  showDetails = false,
}) => {
  const [status, setStatus] = useState<SyncStatusType>({
    isOnline: navigator.onLine,
    lastSync: null,
    pendingOperations: 0,
    failedOperations: 0,
    syncInProgress: false,
  });

  const [capabilities, setCapabilities] = useState<OfflineCapabilities>({
    alarmProcessing: false,
    voicePlayback: false,
    dataStorage: false,
    backgroundSync: false,
    serviceWorker: false,
  });

  const [expanded, setExpanded] = useState(false);
  const [syncAnimation, setSyncAnimation] = useState(false);

  useEffect(() => {
    const updateStatus = async () => {
      const newStatus = await OfflineManager.getStatus();
      const newCapabilities = OfflineManager.getCapabilities();

      setStatus(newStatus);
      setCapabilities(newCapabilities);
    };

    // Initial load
    updateStatus();

    // Set up listeners
    const handleOnline = () => {
<<<<<<< HEAD
      setStatus((prev: any) => ({ ...prev, isOnline: true }));
=======
      setStatus((prev: any) => ({ // auto: implicit any ...prev, isOnline: true }));
>>>>>>> 2afb321e
      triggerSyncAnimation();
    };

    const handleOffline = () => {
<<<<<<< HEAD
      setStatus((prev: any) => ({ ...prev, isOnline: false }));
=======
      setStatus((prev: any) => ({ // auto: implicit any ...prev, isOnline: false }));
>>>>>>> 2afb321e
    };

    OfflineManager.addOnlineListener(handleOnline);
    OfflineManager.addOfflineListener(handleOffline);

    // Update status every 30 seconds
    const interval = setInterval(updateStatus, 30000);

    return () => {
      OfflineManager.removeOnlineListener(handleOnline);
      OfflineManager.removeOfflineListener(handleOffline);
      clearInterval(interval);
    };
  }, []);

  const triggerSyncAnimation = () => {
    setSyncAnimation(true);
    setTimeout(() => setSyncAnimation(false), 2000);
  };

  const handleManualSync = async () => {
    triggerSyncAnimation();
    try {
      await OfflineManager.syncPendingOperations();
      const newStatus = await OfflineManager.getStatus();
      setStatus(newStatus);
    } catch (_error) {
      console._error('Manual sync failed:', _error);
    }
  };

  const getStatusIcon = () => {
    if (!status.isOnline) {
      return <WifiOff className="w-4 h-4 text-red-400" />;
    }

    if (status.syncInProgress || syncAnimation) {
      return (
        <RefreshCw
          className={`w-4 h-4 text-blue-400 ${syncAnimation ? 'animate-spin' : ''}`}
        />
      );
    }

    if (status.pendingOperations > 0) {
      return <Clock className="w-4 h-4 text-yellow-400" />;
    }

    if (status.failedOperations > 0) {
      return <AlertCircle className="w-4 h-4 text-red-400" />;
    }

    return <CheckCircle className="w-4 h-4 text-green-400" />;
  };

  const getStatusText = () => {
    if (!status.isOnline) return 'Offline';
    if (status.syncInProgress || syncAnimation) return 'Syncing...';
    if (status.pendingOperations > 0) return `${status.pendingOperations} pending`;
    if (status.failedOperations > 0) return `${status.failedOperations} failed`;
    return 'Synced';
  };

  const getStatusColor = () => {
    if (!status.isOnline) return 'text-red-400';
    if (status.syncInProgress || syncAnimation) return 'text-blue-400';
    if (status.pendingOperations > 0) return 'text-yellow-400';
    if (status.failedOperations > 0) return 'text-red-400';
    return 'text-green-400';
  };

  if (!showDetails) {
    // Compact status indicator
    return (
      <div className={`flex items-center gap-2 ${className}`}>
        {getStatusIcon()}
        <span className={`text-sm ${getStatusColor()}`}>{getStatusText()}</span>
        {status.isOnline &&
          (status.pendingOperations > 0 || status.failedOperations > 0) && (
            <button
              onClick={handleManualSync}
              className="p-1 hover:bg-white/10 rounded transition-colors"
              title="Sync now"
            >
              <RefreshCw className="w-3 h-3" />
            </button>
          )}
      </div>
    );
  }

  return (
    <div className={`bg-white/5 rounded-lg border border-white/10 ${className}`}>
      <div className="p-4 cursor-pointer" onClick={() => setExpanded(!expanded)}>
        <div className="flex items-center justify-between">
          <div className="flex items-center gap-3">
            {status.isOnline ? (
              <Wifi className="w-5 h-5 text-green-400" />
            ) : (
              <WifiOff className="w-5 h-5 text-red-400" />
            )}
            <div>
              <div className="text-white font-medium">
                {status.isOnline ? 'Online' : 'Offline Mode'}
              </div>
              <div className={`text-sm ${getStatusColor()}`}>{getStatusText()}</div>
            </div>
          </div>

          <div className="flex items-center gap-2">
            {status.isOnline && (
              <button
<<<<<<< HEAD
                onClick={(e: React.MouseEvent<HTMLButtonElement>) => {
=======
                onClick={(e: any) => { // auto
>>>>>>> 2afb321e
                  e.stopPropagation();
                  handleManualSync();
                }}
                className="p-2 hover:bg-white/10 rounded transition-colors"
                title="Sync now"
              >
                <RefreshCw
                  className={`w-4 h-4 ${syncAnimation ? 'animate-spin' : ''}`}
                />
              </button>
            )}
            <div
              className={`transform transition-transform ${expanded ? 'rotate-180' : ''}`}
            >
              <svg
                className="w-4 h-4"
                fill="none"
                stroke="currentColor"
                viewBox="0 0 24 24"
              >
                <path
                  strokeLinecap="round"
                  strokeLinejoin="round"
                  strokeWidth={2}
                  d="M19 9l-7 7-7-7"
                />
              </svg>
            </div>
          </div>
        </div>
      </div>

      {expanded && (
        <div className="px-4 pb-4 space-y-4 border-t border-white/10 pt-4">
          {/* Sync Status Details */}
          <div>
            <h4 className="text-white font-medium mb-2">Sync Status</h4>
            <div className="space-y-2 text-sm">
              <div className="flex justify-between">
                <span className="text-white/70">Connection</span>
                <span className={status.isOnline ? 'text-green-400' : 'text-red-400'}>
                  {status.isOnline ? 'Online' : 'Offline'}
                </span>
              </div>

              {status.pendingOperations > 0 && (
                <div className="flex justify-between">
                  <span className="text-white/70">Pending Operations</span>
                  <span className="text-yellow-400">{status.pendingOperations}</span>
                </div>
              )}

              {status.failedOperations > 0 && (
                <div className="flex justify-between">
                  <span className="text-white/70">Failed Operations</span>
                  <span className="text-red-400">{status.failedOperations}</span>
                </div>
              )}

              <div className="flex justify-between">
                <span className="text-white/70">Last Sync</span>
                <span className="text-white">
                  {status.lastSync ? status.lastSync.toLocaleTimeString() : 'Never'}
                </span>
              </div>
            </div>
          </div>

          {/* Offline Capabilities */}
          <div>
            <h4 className="text-white font-medium mb-2">Offline Capabilities</h4>
            <div className="grid grid-cols-2 gap-2 text-xs">
              <div
                className={`flex items-center gap-2 p-2 rounded ${
                  capabilities.alarmProcessing
                    ? 'bg-green-500/20 text-green-400'
                    : 'bg-red-500/20 text-red-400'
                }`}
              >
                {capabilities.alarmProcessing ? (
                  <CheckCircle className="w-3 h-3" />
                ) : (
                  <AlertCircle className="w-3 h-3" />
                )}
                Alarm Processing
              </div>

              <div
                className={`flex items-center gap-2 p-2 rounded ${
                  capabilities.voicePlayback
                    ? 'bg-green-500/20 text-green-400'
                    : 'bg-red-500/20 text-red-400'
                }`}
              >
                {capabilities.voicePlayback ? (
                  <CheckCircle className="w-3 h-3" />
                ) : (
                  <AlertCircle className="w-3 h-3" />
                )}
                Voice Playback
              </div>

              <div
                className={`flex items-center gap-2 p-2 rounded ${
                  capabilities.dataStorage
                    ? 'bg-green-500/20 text-green-400'
                    : 'bg-red-500/20 text-red-400'
                }`}
              >
                {capabilities.dataStorage ? (
                  <CheckCircle className="w-3 h-3" />
                ) : (
                  <AlertCircle className="w-3 h-3" />
                )}
                Data Storage
              </div>

              <div
                className={`flex items-center gap-2 p-2 rounded ${
                  capabilities.backgroundSync
                    ? 'bg-green-500/20 text-green-400'
                    : 'bg-red-500/20 text-red-400'
                }`}
              >
                {capabilities.backgroundSync ? (
                  <CheckCircle className="w-3 h-3" />
                ) : (
                  <AlertCircle className="w-3 h-3" />
                )}
                Background Sync
              </div>
            </div>
          </div>

          {/* Offline Mode Info */}
          {!status.isOnline && (
            <div className="bg-blue-500/20 border border-blue-400/30 rounded-lg p-3">
              <div className="flex items-start gap-2">
                <CloudOff className="w-4 h-4 text-blue-400 mt-0.5" />
                <div className="text-sm">
                  <div className="text-blue-400 font-medium mb-1">
                    Offline Mode Active
                  </div>
                  <div className="text-white/80">
                    Your alarms will continue to work. Changes will sync when you're
                    back online.
                  </div>
                </div>
              </div>
            </div>
          )}
        </div>
      )}
    </div>
  );
};

export default SyncStatus;<|MERGE_RESOLUTION|>--- conflicted
+++ resolved
@@ -58,20 +58,12 @@
 
     // Set up listeners
     const handleOnline = () => {
-<<<<<<< HEAD
-      setStatus((prev: any) => ({ ...prev, isOnline: true }));
-=======
       setStatus((prev: any) => ({ // auto: implicit any ...prev, isOnline: true }));
->>>>>>> 2afb321e
       triggerSyncAnimation();
     };
 
     const handleOffline = () => {
-<<<<<<< HEAD
-      setStatus((prev: any) => ({ ...prev, isOnline: false }));
-=======
       setStatus((prev: any) => ({ // auto: implicit any ...prev, isOnline: false }));
->>>>>>> 2afb321e
     };
 
     OfflineManager.addOnlineListener(handleOnline);
@@ -98,8 +90,8 @@
       await OfflineManager.syncPendingOperations();
       const newStatus = await OfflineManager.getStatus();
       setStatus(newStatus);
-    } catch (_error) {
-      console._error('Manual sync failed:', _error);
+    } catch (error) {
+      console.error('Manual sync failed:', error);
     }
   };
 
@@ -178,17 +170,14 @@
                 {status.isOnline ? 'Online' : 'Offline Mode'}
               </div>
               <div className={`text-sm ${getStatusColor()}`}>{getStatusText()}</div>
+              <div className={`text-sm ${getStatusColor()}`}>{getStatusText()}</div>
             </div>
           </div>
 
           <div className="flex items-center gap-2">
             {status.isOnline && (
               <button
-<<<<<<< HEAD
-                onClick={(e: React.MouseEvent<HTMLButtonElement>) => {
-=======
                 onClick={(e: any) => { // auto
->>>>>>> 2afb321e
                   e.stopPropagation();
                   handleManualSync();
                 }}
