--- conflicted
+++ resolved
@@ -7,33 +7,16 @@
   Cloud,
   CheckCircle,
   AlertCircle,
-<<<<<<< HEAD
-  Clock,
-} from 'lucide-react';
-import {
-  OfflineManager,
-  type SyncStatus as SyncStatusType,
-  type OfflineCapabilities,
-} from '../services/offline-manager';
-=======
   Clock
 } from 'lucide-react';
 import { OfflineManager, type SyncStatus as SyncStatusType, type OfflineCapabilities } from '../services/offline-manager';
->>>>>>> 02f0594e
 
 interface SyncStatusProps {
   className?: string;
   showDetails?: boolean;
 }
 
-<<<<<<< HEAD
-const SyncStatus: React.FC<SyncStatusProps> = ({
-  className = '',
-  showDetails = false,
-}) => {
-=======
 const SyncStatus: React.FC<SyncStatusProps> = ({ className = '', showDetails = false }) => {
->>>>>>> 02f0594e
   const [status, setStatus] = useState<SyncStatusType>({
     isOnline: navigator.onLine,
     lastSync: null,
@@ -110,15 +93,7 @@
     }
 
     if (status.syncInProgress || syncAnimation) {
-<<<<<<< HEAD
-      return (
-        <RefreshCw
-          className={`w-4 h-4 text-blue-400 ${syncAnimation ? 'animate-spin' : ''}`}
-        />
-      );
-=======
       return <RefreshCw className={`w-4 h-4 text-blue-400 ${syncAnimation ? 'animate-spin' : ''}`} />;
->>>>>>> 02f0594e
     }
 
     if (status.pendingOperations > 0) {
@@ -171,14 +146,10 @@
 
   return (
     <div className={`bg-white/5 rounded-lg border border-white/10 ${className}`}>
-<<<<<<< HEAD
-      <div className="p-4 cursor-pointer" onClick={() => setExpanded(!expanded)}>
-=======
       <div
         className="p-4 cursor-pointer"
         onClick={() => setExpanded(!expanded)}
       >
->>>>>>> 02f0594e
         <div className="flex items-center justify-between">
           <div className="flex items-center gap-3">
             {status.isOnline ? (
@@ -189,12 +160,9 @@
             <div>
               <div className="text-white font-medium">
                 {status.isOnline ? 'Online' : 'Offline Mode'}
-<<<<<<< HEAD
-=======
               </div>
               <div className={`text-sm ${getStatusColor()}`}>
                 {getStatusText()}
->>>>>>> 02f0594e
               </div>
               <div className={`text-sm ${getStatusColor()}`}>{getStatusText()}</div>
             </div>
@@ -210,35 +178,12 @@
                 className="p-2 hover:bg-white/10 rounded transition-colors"
                 title="Sync now"
               >
-<<<<<<< HEAD
-                <RefreshCw
-                  className={`w-4 h-4 ${syncAnimation ? 'animate-spin' : ''}`}
-                />
-              </button>
-            )}
-            <div
-              className={`transform transition-transform ${expanded ? 'rotate-180' : ''}`}
-            >
-              <svg
-                className="w-4 h-4"
-                fill="none"
-                stroke="currentColor"
-                viewBox="0 0 24 24"
-              >
-                <path
-                  strokeLinecap="round"
-                  strokeLinejoin="round"
-                  strokeWidth={2}
-                  d="M19 9l-7 7-7-7"
-                />
-=======
                 <RefreshCw className={`w-4 h-4 ${syncAnimation ? 'animate-spin' : ''}`} />
               </button>
             )}
             <div className={`transform transition-transform ${expanded ? 'rotate-180' : ''}`}>
               <svg className="w-4 h-4" fill="none" stroke="currentColor" viewBox="0 0 24 24">
                 <path strokeLinecap="round" strokeLinejoin="round" strokeWidth={2} d="M19 9l-7 7-7-7" />
->>>>>>> 02f0594e
               </svg>
             </div>
           </div>
@@ -285,65 +230,6 @@
           <div>
             <h4 className="text-white font-medium mb-2">Offline Capabilities</h4>
             <div className="grid grid-cols-2 gap-2 text-xs">
-<<<<<<< HEAD
-              <div
-                className={`flex items-center gap-2 p-2 rounded ${
-                  capabilities.alarmProcessing
-                    ? 'bg-green-500/20 text-green-400'
-                    : 'bg-red-500/20 text-red-400'
-                }`}
-              >
-                {capabilities.alarmProcessing ? (
-                  <CheckCircle className="w-3 h-3" />
-                ) : (
-                  <AlertCircle className="w-3 h-3" />
-                )}
-                Alarm Processing
-              </div>
-
-              <div
-                className={`flex items-center gap-2 p-2 rounded ${
-                  capabilities.voicePlayback
-                    ? 'bg-green-500/20 text-green-400'
-                    : 'bg-red-500/20 text-red-400'
-                }`}
-              >
-                {capabilities.voicePlayback ? (
-                  <CheckCircle className="w-3 h-3" />
-                ) : (
-                  <AlertCircle className="w-3 h-3" />
-                )}
-                Voice Playback
-              </div>
-
-              <div
-                className={`flex items-center gap-2 p-2 rounded ${
-                  capabilities.dataStorage
-                    ? 'bg-green-500/20 text-green-400'
-                    : 'bg-red-500/20 text-red-400'
-                }`}
-              >
-                {capabilities.dataStorage ? (
-                  <CheckCircle className="w-3 h-3" />
-                ) : (
-                  <AlertCircle className="w-3 h-3" />
-                )}
-                Data Storage
-              </div>
-
-              <div
-                className={`flex items-center gap-2 p-2 rounded ${
-                  capabilities.backgroundSync
-                    ? 'bg-green-500/20 text-green-400'
-                    : 'bg-red-500/20 text-red-400'
-                }`}
-              >
-                {capabilities.backgroundSync ? (
-                  <CheckCircle className="w-3 h-3" />
-                ) : (
-                  <AlertCircle className="w-3 h-3" />
-                )}
-=======
               <div className={`flex items-center gap-2 p-2 rounded ${
                 capabilities.alarmProcessing ? 'bg-green-500/20 text-green-400' : 'bg-red-500/20 text-red-400'
               }`}>
@@ -369,7 +255,6 @@
                 capabilities.backgroundSync ? 'bg-green-500/20 text-green-400' : 'bg-red-500/20 text-red-400'
               }`}>
                 {capabilities.backgroundSync ? <CheckCircle className="w-3 h-3" /> : <AlertCircle className="w-3 h-3" />}
->>>>>>> 02f0594e
                 Background Sync
               </div>
             </div>
@@ -383,12 +268,7 @@
                 <div className="text-sm">
                   <div className="text-blue-400 font-medium mb-1">Offline Mode Active</div>
                   <div className="text-white/80">
-<<<<<<< HEAD
-                    Your alarms will continue to work. Changes will sync when you're
-                    back online.
-=======
                     Your alarms will continue to work. Changes will sync when you're back online.
->>>>>>> 02f0594e
                   </div>
                 </div>
               </div>
