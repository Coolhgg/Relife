import React from 'react';
import { useState, useEffect } from 'react';
import {
  Palette,
  Type,
  Zap,
  Volume2,
  Layout,
  Eye,
  Sliders,
  ChevronDown,
  ChevronRight,
  Check,
  RefreshCw,
  Sparkles,
  Settings,
  Heart,
  Monitor,
  Headphones,
} from 'lucide-react';
import { useTheme } from '../hooks/useTheme';
import type {
  PersonalizationSettings as PersonalizationSettingsType,
  ColorPreferences,
  TypographyPreferences,
  MotionPreferences,
  SoundPreferences,
  LayoutPreferences,
  AccessibilityPreferences,
} from '../types';

interface PersonalizationSettingsProps {
  className?: string;
}

const PersonalizationSettings: React.FC<PersonalizationSettingsProps> = ({
  className = '',
}) => {
  const {
    personalization,
    updatePersonalization,
    updateColorPreference,
    updateTypographyPreference,
    updateMotionPreference,
    updateSoundPreference,
    updateLayoutPreference,
    updateAccessibilityPreference,
    resetTheme,
  } = useTheme();

  const [activeSection, setActiveSection] = useState<string | null>('colors');
  const [previewMode, setPreviewMode] = useState(false);

  // Sample colors for color picker
  const colorOptions = [
    { name: 'Blue', value: '#0ea5e9', category: 'cool' },
    { name: 'Purple', value: '#8b5cf6', category: 'cool' },
    { name: 'Green', value: '#22c55e', category: 'natural' },
    { name: 'Orange', value: '#f97316', category: 'warm' },
    { name: 'Pink', value: '#ec4899', category: 'warm' },
    { name: 'Teal', value: '#14b8a6', category: 'cool' },
    { name: 'Red', value: '#ef4444', category: 'warm' },
    { name: 'Indigo', value: '#6366f1', category: 'cool' },
  ];

  const fontOptions = [
    { name: 'Inter', value: 'Inter, system-ui, sans-serif', category: 'modern' },
    { name: 'Boto', value: 'Boto, system-ui, sans-serif', category: 'classic' },
    {
      name: 'Open Sans',
      value: 'Open Sans, system-ui, sans-serif',
      category: 'readable',
    },
    { name: 'Lato', value: 'Lato, system-ui, sans-serif', category: 'friendly' },
    {
      name: 'Montserrat',
      value: 'Montserrat, system-ui, sans-serif',
      category: 'stylish',
    },
    {
      name: 'Source Sans Pro',
      value: 'Source Sans Pro, system-ui, sans-serif',
      category: 'professional',
    },
    { name: 'Poppins', value: 'Poppins, system-ui, sans-serif', category: 'modern' },
    { name: 'System Default', value: 'system-ui, sans-serif', category: 'system' },
  ];

  const toggleSection = (section: string) => {
    setActiveSection(activeSection === section ? null : section);
  };

  const handleColorSelection = (colorValue: string, isFavorite: boolean) => {
    const currentFavorites = personalization?.colorPreferences?.favoriteColors || [];

    if (isFavorite) {
      if (!currentFavorites.includes(colorValue)) {
        updateColorPreference('favoriteColors', [...currentFavorites, colorValue]);
      }
    } else {
      const currentAvoid = personalization?.colorPreferences?.avoidColors || [];
      if (!currentAvoid.includes(colorValue)) {
        updateColorPreference('avoidColors', [...currentAvoid, colorValue]);
      }
    }
  };

  const removeColor = (colorValue: string, fromFavorites: boolean) => {
    if (fromFavorites) {
      const filtered = (personalization?.colorPreferences?.favoriteColors || []).filter(
        c => c !== colorValue
      );
      updateColorPreference('favoriteColors', filtered);
    } else {
      const filtered = (personalization?.colorPreferences?.avoidColors || []).filter(
        c => c !== colorValue
      );
      updateColorPreference('avoidColors', filtered);
    }
  };

  const resetAllPersonalization = () => {
    if (
      window.confirm(
        'Are you sure you want to reset all personalization settings to defaults?'
      )
    ) {
      resetTheme();
    }
  };

  const ColorPreferencesSection = () => (
    <div className="space-y-6">
      <div>
        <h4 className="font-medium text-gray-900 dark:text-white mb-3">
          Favorite Colors
        </h4>
        <p className="text-sm text-gray-600 dark:text-gray-400 mb-4">
          Choose colors you love. These will be used to personalize your experience.
        </p>

        <div className="grid grid-cols-4 gap-3 mb-4">
          {colorOptions.map(color => {
            const isFavorite =
              personalization?.colorPreferences?.favoriteColors?.includes(color.value);
            const isAvoided = personalization?.colorPreferences?.avoidColors?.includes(
              color.value
            );

            return (
              <button
                key={color.value}
                onClick={() => handleColorSelection(color.value, true)}
                className={`relative h-12 rounded-lg border-2 transition-all ${
                  isFavorite
                    ? 'border-blue-500 scale-105'
                    : isAvoided
                      ? 'border-red-500 opacity-50'
                      : 'border-gray-200 dark:border-gray-700'
                }`}
                style={{ backgroundColor: color.value }}
                aria-label={`${color.name} - ${isFavorite ? 'Remove from' : 'Add to'} favorites`}
              >
                {isFavorite && (
                  <div className="absolute inset-0 flex items-center justify-center">
                    <Heart className="w-4 h-4 text-white fill-current" />
                  </div>
                )}
              </button>
            );
          })}
        </div>

        <div className="flex flex-wrap gap-2">
          {(personalization?.colorPreferences?.favoriteColors || []).map(color => (
            <div
              key={color}
              className="flex items-center gap-2 px-3 py-1 bg-blue-50 dark:bg-blue-900/30 rounded-full text-sm"
            >
              <div
                className="w-3 h-3 rounded-full"
                style={{ backgroundColor: color }}
              />
              <span className="text-blue-700 dark:text-blue-300">
                {colorOptions.find(c => c.value === color)?.name || 'Custom'}
              </span>
              <button
                onClick={() => removeColor(color, true)}
                className="text-blue-500 hover:text-blue-700 dark:text-blue-400"
              >
                ×
              </button>
            </div>
          ))}
        </div>
      </div>

      <div className="space-y-4">
        <div>
          <label className="flex items-center justify-between">
            <div>
              <span className="font-medium text-gray-900 dark:text-white">
                Colorblind Friendly
              </span>
              <p className="text-sm text-gray-600 dark:text-gray-400">
                Use patterns and shapes in addition to colors
              </p>
            </div>
            <input
              type="checkbox"
              checked={personalization?.colorPreferences?.colorblindFriendly || false}
              onChange={(e: React.ChangeEvent<HTMLInputElement>) =>
                updateColorPreference('colorblindFriendly', e.target.checked)
              }
              className="h-4 w-4 text-blue-600 rounded border-gray-300"
            />
          </label>
        </div>

        <div>
          <label className="block font-medium text-gray-900 dark:text-white mb-2">
            Color Saturation
          </label>
          <input
            type="range"
            min="0.3"
            max="1.5"
            step="0.1"
            value={personalization?.colorPreferences?.saturationLevel || 1}
            onChange={(e: React.ChangeEvent<HTMLInputElement>) =>
              updateColorPreference('saturationLevel', parseFloat(e.target.value))
            }
            className="w-full h-2 bg-gray-200 rounded-lg appearance-none cursor-pointer dark:bg-gray-700"
          />
          <div className="flex justify-between text-xs text-gray-500 mt-1">
            <span>Muted</span>
            <span>Normal</span>
            <span>Vibrant</span>
          </div>
        </div>

        <div>
          <label className="block font-medium text-gray-900 dark:text-white mb-2">
            Brightness Level
          </label>
          <input
            type="range"
            min="0.7"
            max="1.3"
            step="0.05"
            value={personalization?.colorPreferences?.brightnessLevel || 1}
            onChange={(e: React.ChangeEvent<HTMLInputElement>) =>
              updateColorPreference('brightnessLevel', parseFloat(e.target.value))
            }
            className="w-full h-2 bg-gray-200 rounded-lg appearance-none cursor-pointer dark:bg-gray-700"
          />
          <div className="flex justify-between text-xs text-gray-500 mt-1">
            <span>Dim</span>
            <span>Normal</span>
            <span>Bright</span>
          </div>
        </div>
      </div>
    </div>
  );

  const TypographyPreferencesSection = () => (
    <div className="space-y-6">
      <div>
        <label className="block font-medium text-gray-900 dark:text-white mb-3">
          Font Family
        </label>
        <div className="grid grid-cols-1 gap-2">
          {fontOptions.map(font => (
            <button
              key={font.value}
              onClick={() =>
                updateTypographyPreference('preferredFontFamily', font.value)
              }
              className={`p-3 text-left rounded-lg border transition-all ${
                personalization?.typographyPreferences?.preferredFontFamily ===
                font.value
                  ? 'border-blue-500 bg-blue-50 dark:bg-blue-900/30'
                  : 'border-gray-200 dark:border-gray-700 hover:border-gray-300 dark:hover:border-gray-600'
              }`}
              style={{ fontFamily: font.value }}
            >
              <div className="flex items-center justify-between">
                <div>
                  <div className="font-medium">{font.name}</div>
                  <div className="text-sm text-gray-500 capitalize">
                    {font.category}
                  </div>
                </div>
                {personalization?.typographyPreferences?.preferredFontFamily ===
                  font.value && <Check className="w-4 h-4 text-blue-500" />}
              </div>
            </button>
          ))}
        </div>
      </div>

      <div>
        <label className="block font-medium text-gray-900 dark:text-white mb-2">
          Font Size Scale (
          {((personalization?.typographyPreferences?.fontSizeScale || 1) * 100).toFixed(
            0
          )}
          %)
        </label>
        <input
          type="range"
          min="0.8"
          max="1.4"
          step="0.05"
          value={personalization?.typographyPreferences?.fontSizeScale || 1}
          onChange={(e: React.ChangeEvent<HTMLInputElement>) =>
            updateTypographyPreference('fontSizeScale', parseFloat(e.target.value))
          }
          className="w-full h-2 bg-gray-200 rounded-lg appearance-none cursor-pointer dark:bg-gray-700"
        />
        <div className="flex justify-between text-xs text-gray-500 mt-1">
          <span>Small</span>
          <span>Normal</span>
          <span>Large</span>
        </div>
      </div>

      <div>
        <label className="block font-medium text-gray-900 dark:text-white mb-2">
          Line Height
        </label>
        <select
          value={
            personalization?.typographyPreferences?.lineHeightPreference || 'normal'
          }
          onChange={(e: React.ChangeEvent<HTMLInputElement>) =>
            updateTypographyPreference(
              'lineHeightPreference',
              e.target.value as unknown
            )
          }
          className="w-full px-3 py-2 bg-white dark:bg-gray-800 border border-gray-300 dark:border-gray-600 rounded-lg"
        >
          <option value="tight">Tight (1.25)</option>
          <option value="normal">Normal (1.5)</option>
          <option value="relaxed">Relaxed (1.75)</option>
          <option value="loose">Loose (2.0)</option>
        </select>
      </div>

      <div>
        <label className="flex items-center justify-between">
          <div>
            <span className="font-medium text-gray-900 dark:text-white">
              Dyslexia Friendly
            </span>
            <p className="text-sm text-gray-600 dark:text-gray-400">
              Use fonts and spacing optimized for dyslexia
            </p>
          </div>
          <input
            type="checkbox"
            checked={personalization?.typographyPreferences?.dyslexiaFriendly || false}
            onChange={(e: React.ChangeEvent<HTMLInputElement>) =>
              updateTypographyPreference('dyslexiaFriendly', e.target.checked)
            }
            className="h-4 w-4 text-blue-600 rounded border-gray-300"
          />
        </label>
      </div>
    </div>
  );

  const MotionPreferencesSection = () => (
    <div className="space-y-6">
      <div>
        <label className="flex items-center justify-between">
          <div>
            <span className="font-medium text-gray-900 dark:text-white">
              Enable Animations
            </span>
            <p className="text-sm text-gray-600 dark:text-gray-400">
              Show smooth transitions and animations
            </p>
          </div>
          <input
            type="checkbox"
            checked={personalization?.motionPreferences?.enableAnimations !== false}
            onChange={(e: React.ChangeEvent<HTMLInputElement>) =>
              updateMotionPreference('enableAnimations', e.target.checked)
            }
            className="h-4 w-4 text-blue-600 rounded border-gray-300"
          />
        </label>
      </div>

      <div>
        <label className="block font-medium text-gray-900 dark:text-white mb-2">
          Animation Speed
        </label>
        <select
          value={personalization?.motionPreferences?.animationSpeed || 'normal'}
          onChange={(e: React.ChangeEvent<HTMLInputElement>) =>
            updateMotionPreference('animationSpeed', e.target.value as unknown)
          }
          className="w-full px-3 py-2 bg-white dark:bg-gray-800 border border-gray-300 dark:border-gray-600 rounded-lg"
        >
          <option value="slow">Slow</option>
          <option value="normal">Normal</option>
          <option value="fast">Fast</option>
        </select>
      </div>

      <div>
        <label className="flex items-center justify-between">
          <div>
            <span className="font-medium text-gray-900 dark:text-white">
              Reduce Motion
            </span>
            <p className="text-sm text-gray-600 dark:text-gray-400">
              Minimize movement for motion sensitivity
            </p>
          </div>
          <input
            type="checkbox"
            checked={personalization?.motionPreferences?.reduceMotion || false}
            onChange={(e: React.ChangeEvent<HTMLInputElement>) =>
              updateMotionPreference('reduceMotion', e.target.checked)
            }
            className="h-4 w-4 text-blue-600 rounded border-gray-300"
          />
        </label>
      </div>

      <div className="grid grid-cols-2 gap-4">
        <label className="flex items-center justify-between">
          <div>
            <span className="font-medium text-gray-900 dark:text-white text-sm">
              Hover Effects
            </span>
          </div>
          <input
            type="checkbox"
            checked={personalization?.motionPreferences?.enableHoverEffects !== false}
            onChange={(e: React.ChangeEvent<HTMLInputElement>) =>
              updateMotionPreference('enableHoverEffects', e.target.checked)
            }
            className="h-4 w-4 text-blue-600 rounded border-gray-300"
          />
        </label>

        <label className="flex items-center justify-between">
          <div>
            <span className="font-medium text-gray-900 dark:text-white text-sm">
              Focus Animations
            </span>
          </div>
          <input
            type="checkbox"
            checked={
              personalization?.motionPreferences?.enableFocusAnimations !== false
            }
            onChange={(e: React.ChangeEvent<HTMLInputElement>) =>
              updateMotionPreference('enableFocusAnimations', e.target.checked)
            }
            className="h-4 w-4 text-blue-600 rounded border-gray-300"
          />
        </label>
      </div>
    </div>
  );

  const SoundPreferencesSection = () => (
    <div className="space-y-6">
      <div>
        <label className="flex items-center justify-between">
          <div>
            <span className="font-medium text-gray-900 dark:text-white">
              Enable Sounds
            </span>
            <p className="text-sm text-gray-600 dark:text-gray-400">
              Play sound effects and notifications
            </p>
          </div>
          <input
            type="checkbox"
            checked={personalization?.soundPreferences?.enableSounds !== false}
            onChange={(e: React.ChangeEvent<HTMLInputElement>) =>
              updateSoundPreference('enableSounds', e.target.checked)
            }
            className="h-4 w-4 text-blue-600 rounded border-gray-300"
          />
        </label>
      </div>

      <div>
        <label className="block font-medium text-gray-900 dark:text-white mb-2">
          Volume (
          {Math.round((personalization?.soundPreferences?.soundVolume || 0.7) * 100)}%)
        </label>
        <input
          type="range"
          min="0"
          max="1"
          step="0.05"
          value={personalization?.soundPreferences?.soundVolume || 0.7}
          onChange={(e: React.ChangeEvent<HTMLInputElement>) =>
            updateSoundPreference('soundVolume', parseFloat(e.target.value))
          }
          className="w-full h-2 bg-gray-200 rounded-lg appearance-none cursor-pointer dark:bg-gray-700"
        />
      </div>

      <div>
        <label className="block font-medium text-gray-900 dark:text-white mb-2">
          Sound Theme
        </label>
        <select
          value={personalization?.soundPreferences?.soundTheme || 'default'}
<<<<<<< HEAD
          onChange={(e: React.ChangeEvent<HTMLInputElement>) =>
            updateSoundPreference('soundTheme', e.target.value)
          }
=======
          onChange={(e: React.ChangeEvent<HTMLInputElement>) => updateSoundPreference('soundTheme', e.target.value)}
>>>>>>> 5d3ec329
          className="w-full px-3 py-2 bg-white dark:bg-gray-800 border border-gray-300 dark:border-gray-600 rounded-lg"
        >
          <option value="default">Default</option>
          <option value="minimal">Minimal</option>
          <option value="nature">Nature</option>
          <option value="electronic">Electronic</option>
          <option value="retro">Retro</option>
        </select>
      </div>

      <div className="grid grid-cols-2 gap-4">
        <label className="flex items-center justify-between">
          <div>
            <span className="font-medium text-gray-900 dark:text-white text-sm">
              Haptic Feedback
            </span>
          </div>
          <input
            type="checkbox"
            checked={personalization?.soundPreferences?.hapticFeedback !== false}
            onChange={(e: React.ChangeEvent<HTMLInputElement>) =>
              updateSoundPreference('hapticFeedback', e.target.checked)
            }
            className="h-4 w-4 text-blue-600 rounded border-gray-300"
          />
        </label>

        <label className="flex items-center justify-between">
          <div>
            <span className="font-medium text-gray-900 dark:text-white text-sm">
              Mute on Focus
            </span>
          </div>
          <input
            type="checkbox"
            checked={personalization?.soundPreferences?.muteOnFocus || false}
            onChange={(e: React.ChangeEvent<HTMLInputElement>) =>
              updateSoundPreference('muteOnFocus', e.target.checked)
            }
            className="h-4 w-4 text-blue-600 rounded border-gray-300"
          />
        </label>
      </div>
    </div>
  );

  const LayoutPreferencesSection = () => (
    <div className="space-y-6">
      <div>
        <label className="block font-medium text-gray-900 dark:text-white mb-2">
          Interface Density
        </label>
        <select
          value={personalization?.layoutPreferences?.density || 'comfortable'}
          onChange={(e: React.ChangeEvent<HTMLInputElement>) =>
            updateLayoutPreference('density', e.target.value as unknown)
          }
          className="w-full px-3 py-2 bg-white dark:bg-gray-800 border border-gray-300 dark:border-gray-600 rounded-lg"
        >
          <option value="compact">Compact</option>
          <option value="comfortable">Comfortable</option>
          <option value="spacious">Spacious</option>
        </select>
      </div>

      <div>
        <label className="block font-medium text-gray-900 dark:text-white mb-2">
          Card Style
        </label>
        <select
          value={personalization?.layoutPreferences?.cardStyle || 'rounded'}
          onChange={(e: React.ChangeEvent<HTMLInputElement>) =>
            updateLayoutPreference('cardStyle', e.target.value as unknown)
          }
          className="w-full px-3 py-2 bg-white dark:bg-gray-800 border border-gray-300 dark:border-gray-600 rounded-lg"
        >
          <option value="square">Square</option>
          <option value="rounded">Rounded</option>
          <option value="soft">Soft Rounded</option>
          <option value="sharp">Sharp</option>
        </select>
      </div>

      <div>
        <label className="block font-medium text-gray-900 dark:text-white mb-2">
          Border Radius
        </label>
        <input
          type="range"
          min="0"
          max="24"
          step="2"
          value={personalization?.layoutPreferences?.borderRadius || 8}
          onChange={(e: React.ChangeEvent<HTMLInputElement>) =>
            updateLayoutPreference('borderRadius', parseInt(e.target.value))
          }
          className="w-full h-2 bg-gray-200 rounded-lg appearance-none cursor-pointer dark:bg-gray-700"
        />
        <div className="flex justify-between text-xs text-gray-500 mt-1">
          <span>0px</span>
          <span>12px</span>
          <span>24px</span>
        </div>
      </div>

      <div className="grid grid-cols-2 gap-4">
        <label className="flex items-center justify-between">
          <div>
            <span className="font-medium text-gray-900 dark:text-white text-sm">
              Show Labels
            </span>
          </div>
          <input
            type="checkbox"
            checked={personalization?.layoutPreferences?.showLabels !== false}
            onChange={(e: React.ChangeEvent<HTMLInputElement>) =>
              updateLayoutPreference('showLabels', e.target.checked)
            }
            className="h-4 w-4 text-blue-600 rounded border-gray-300"
          />
        </label>

        <label className="flex items-center justify-between">
          <div>
            <span className="font-medium text-gray-900 dark:text-white text-sm">
              Show Icons
            </span>
          </div>
          <input
            type="checkbox"
            checked={personalization?.layoutPreferences?.showIcons !== false}
<<<<<<< HEAD
            onChange={(e: React.ChangeEvent<HTMLInputElement>) =>
              updateLayoutPreference('showIcons', e.target.checked)
            }
=======
            onChange={(e: React.ChangeEvent<HTMLInputElement>) => updateLayoutPreference('showIcons', e.target.checked)}
>>>>>>> 5d3ec329
            className="h-4 w-4 text-blue-600 rounded border-gray-300"
          />
        </label>
      </div>
    </div>
  );

  const sections = [
    {
      id: 'colors',
      title: 'Colors & Visual',
      icon: Palette,
      component: ColorPreferencesSection,
      description: 'Customize colors, brightness, and visual preferences',
    },
    {
      id: 'typography',
      title: 'Typography',
      icon: Type,
      component: TypographyPreferencesSection,
      description: 'Adjust fonts, sizes, and reading preferences',
    },
    {
      id: 'motion',
      title: 'Motion & Animation',
      icon: Zap,
      component: MotionPreferencesSection,
      description: 'Control animations and motion effects',
    },
    {
      id: 'sound',
      title: 'Sound & Haptic',
      icon: Headphones,
      component: SoundPreferencesSection,
      description: 'Configure audio and haptic feedback',
    },
    {
      id: 'layout',
      title: 'Layout & Interface',
      icon: Layout,
      component: LayoutPreferencesSection,
      description: 'Adjust interface density and layout preferences',
    },
  ];

  return (
    <div className={`space-y-6 ${className}`}>
      {/* Header */}
      <div className="flex items-center justify-between">
        <div>
          <h2 className="text-xl font-bold text-gray-900 dark:text-white">
            Personalization
          </h2>
          <p className="text-sm text-gray-600 dark:text-gray-400">
            Customize your experience to match your preferences
          </p>
        </div>

        <button
          onClick={resetAllPersonalization}
          className="flex items-center gap-2 px-3 py-2 text-sm text-gray-600 dark:text-gray-400 hover:text-gray-800 dark:hover:text-gray-200 transition-colors"
        >
          <RefreshCw className="w-4 h-4" />
          Reset All
        </button>
      </div>

      {/* Sections */}
      <div className="space-y-4">
        {sections.map(
          ({ id, title, icon: Icon, component: Component, description }) => (
            <div key={id} className="alarm-card">
              <button
                onClick={() => toggleSection(id)}
                className="w-full flex items-center justify-between p-4 text-left"
                aria-expanded={activeSection === id}
              >
                <div className="flex items-center gap-3">
                  <Icon className="w-5 h-5 text-blue-600 dark:text-blue-400" />
                  <div>
                    <div className="font-medium text-gray-900 dark:text-white">
                      {title}
                    </div>
                    <div className="text-sm text-gray-600 dark:text-gray-400">
                      {description}
                    </div>
                  </div>
                </div>
                {activeSection === id ? (
                  <ChevronDown className="w-5 h-5 text-gray-400" />
                ) : (
                  <ChevronRight className="w-5 h-5 text-gray-400" />
                )}
              </button>

              {activeSection === id && (
                <div className="px-4 pb-4 border-t border-gray-200 dark:border-gray-700 pt-4">
                  <Component />
                </div>
              )}
            </div>
          )
        )}
      </div>

      {/* Quick Actions */}
      <div className="alarm-card p-4">
        <h3 className="font-medium text-gray-900 dark:text-white mb-3">
          Quick Actions
        </h3>
        <div className="flex flex-wrap gap-2">
          <button
            onClick={() => updateColorPreference('saturationLevel', 1.2)}
            className="px-3 py-2 bg-blue-50 dark:bg-blue-900/30 text-blue-700 dark:text-blue-300 rounded-lg text-sm hover:bg-blue-100 dark:hover:bg-blue-900/50 transition-colors"
          >
            <Sparkles className="w-4 h-4 inline mr-1" />
            Vibrant Colors
          </button>
          <button
            onClick={() => {
              updateTypographyPreference('fontSizeScale', 1.2);
              updateLayoutPreference('density', 'spacious');
            }}
            className="px-3 py-2 bg-green-50 dark:bg-green-900/30 text-green-700 dark:text-green-300 rounded-lg text-sm hover:bg-green-100 dark:hover:bg-green-900/50 transition-colors"
          >
            <Eye className="w-4 h-4 inline mr-1" />
            Large & Clear
          </button>
          <button
            onClick={() => {
              updateMotionPreference('enableAnimations', false);
              updateMotionPreference('reduceMotion', true);
            }}
            className="px-3 py-2 bg-purple-50 dark:bg-purple-900/30 text-purple-700 dark:text-purple-300 rounded-lg text-sm hover:bg-purple-100 dark:hover:bg-purple-900/50 transition-colors"
          >
            <Monitor className="w-4 h-4 inline mr-1" />
            Focus Mode
          </button>
        </div>
      </div>
    </div>
  );
};

export default PersonalizationSettings;<|MERGE_RESOLUTION|>--- conflicted
+++ resolved
@@ -209,7 +209,7 @@
             <input
               type="checkbox"
               checked={personalization?.colorPreferences?.colorblindFriendly || false}
-              onChange={(e: React.ChangeEvent<HTMLInputElement>) =>
+              onChange={(e: any) =>
                 updateColorPreference('colorblindFriendly', e.target.checked)
               }
               className="h-4 w-4 text-blue-600 rounded border-gray-300"
@@ -227,7 +227,7 @@
             max="1.5"
             step="0.1"
             value={personalization?.colorPreferences?.saturationLevel || 1}
-            onChange={(e: React.ChangeEvent<HTMLInputElement>) =>
+            onChange={(e: any) =>
               updateColorPreference('saturationLevel', parseFloat(e.target.value))
             }
             className="w-full h-2 bg-gray-200 rounded-lg appearance-none cursor-pointer dark:bg-gray-700"
@@ -249,7 +249,7 @@
             max="1.3"
             step="0.05"
             value={personalization?.colorPreferences?.brightnessLevel || 1}
-            onChange={(e: React.ChangeEvent<HTMLInputElement>) =>
+            onChange={(e: any) =>
               updateColorPreference('brightnessLevel', parseFloat(e.target.value))
             }
             className="w-full h-2 bg-gray-200 rounded-lg appearance-none cursor-pointer dark:bg-gray-700"
@@ -314,7 +314,7 @@
           max="1.4"
           step="0.05"
           value={personalization?.typographyPreferences?.fontSizeScale || 1}
-          onChange={(e: React.ChangeEvent<HTMLInputElement>) =>
+          onChange={(e: any) =>
             updateTypographyPreference('fontSizeScale', parseFloat(e.target.value))
           }
           className="w-full h-2 bg-gray-200 rounded-lg appearance-none cursor-pointer dark:bg-gray-700"
@@ -334,11 +334,8 @@
           value={
             personalization?.typographyPreferences?.lineHeightPreference || 'normal'
           }
-          onChange={(e: React.ChangeEvent<HTMLInputElement>) =>
-            updateTypographyPreference(
-              'lineHeightPreference',
-              e.target.value as unknown
-            )
+          onChange={(e: any) =>
+            updateTypographyPreference('lineHeightPreference', e.target.value as any)
           }
           className="w-full px-3 py-2 bg-white dark:bg-gray-800 border border-gray-300 dark:border-gray-600 rounded-lg"
         >
@@ -362,7 +359,7 @@
           <input
             type="checkbox"
             checked={personalization?.typographyPreferences?.dyslexiaFriendly || false}
-            onChange={(e: React.ChangeEvent<HTMLInputElement>) =>
+            onChange={(e: any) =>
               updateTypographyPreference('dyslexiaFriendly', e.target.checked)
             }
             className="h-4 w-4 text-blue-600 rounded border-gray-300"
@@ -387,7 +384,7 @@
           <input
             type="checkbox"
             checked={personalization?.motionPreferences?.enableAnimations !== false}
-            onChange={(e: React.ChangeEvent<HTMLInputElement>) =>
+            onChange={(e: any) =>
               updateMotionPreference('enableAnimations', e.target.checked)
             }
             className="h-4 w-4 text-blue-600 rounded border-gray-300"
@@ -401,8 +398,8 @@
         </label>
         <select
           value={personalization?.motionPreferences?.animationSpeed || 'normal'}
-          onChange={(e: React.ChangeEvent<HTMLInputElement>) =>
-            updateMotionPreference('animationSpeed', e.target.value as unknown)
+          onChange={(e: any) =>
+            updateMotionPreference('animationSpeed', e.target.value as any)
           }
           className="w-full px-3 py-2 bg-white dark:bg-gray-800 border border-gray-300 dark:border-gray-600 rounded-lg"
         >
@@ -425,7 +422,7 @@
           <input
             type="checkbox"
             checked={personalization?.motionPreferences?.reduceMotion || false}
-            onChange={(e: React.ChangeEvent<HTMLInputElement>) =>
+            onChange={(e: any) =>
               updateMotionPreference('reduceMotion', e.target.checked)
             }
             className="h-4 w-4 text-blue-600 rounded border-gray-300"
@@ -443,7 +440,7 @@
           <input
             type="checkbox"
             checked={personalization?.motionPreferences?.enableHoverEffects !== false}
-            onChange={(e: React.ChangeEvent<HTMLInputElement>) =>
+            onChange={(e: any) =>
               updateMotionPreference('enableHoverEffects', e.target.checked)
             }
             className="h-4 w-4 text-blue-600 rounded border-gray-300"
@@ -461,7 +458,7 @@
             checked={
               personalization?.motionPreferences?.enableFocusAnimations !== false
             }
-            onChange={(e: React.ChangeEvent<HTMLInputElement>) =>
+            onChange={(e: any) =>
               updateMotionPreference('enableFocusAnimations', e.target.checked)
             }
             className="h-4 w-4 text-blue-600 rounded border-gray-300"
@@ -486,7 +483,7 @@
           <input
             type="checkbox"
             checked={personalization?.soundPreferences?.enableSounds !== false}
-            onChange={(e: React.ChangeEvent<HTMLInputElement>) =>
+            onChange={(e: any) =>
               updateSoundPreference('enableSounds', e.target.checked)
             }
             className="h-4 w-4 text-blue-600 rounded border-gray-300"
@@ -505,7 +502,7 @@
           max="1"
           step="0.05"
           value={personalization?.soundPreferences?.soundVolume || 0.7}
-          onChange={(e: React.ChangeEvent<HTMLInputElement>) =>
+          onChange={(e: any) =>
             updateSoundPreference('soundVolume', parseFloat(e.target.value))
           }
           className="w-full h-2 bg-gray-200 rounded-lg appearance-none cursor-pointer dark:bg-gray-700"
@@ -518,13 +515,7 @@
         </label>
         <select
           value={personalization?.soundPreferences?.soundTheme || 'default'}
-<<<<<<< HEAD
-          onChange={(e: React.ChangeEvent<HTMLInputElement>) =>
-            updateSoundPreference('soundTheme', e.target.value)
-          }
-=======
           onChange={(e: React.ChangeEvent<HTMLInputElement>) => updateSoundPreference('soundTheme', e.target.value)}
->>>>>>> 5d3ec329
           className="w-full px-3 py-2 bg-white dark:bg-gray-800 border border-gray-300 dark:border-gray-600 rounded-lg"
         >
           <option value="default">Default</option>
@@ -545,7 +536,7 @@
           <input
             type="checkbox"
             checked={personalization?.soundPreferences?.hapticFeedback !== false}
-            onChange={(e: React.ChangeEvent<HTMLInputElement>) =>
+            onChange={(e: any) =>
               updateSoundPreference('hapticFeedback', e.target.checked)
             }
             className="h-4 w-4 text-blue-600 rounded border-gray-300"
@@ -561,7 +552,7 @@
           <input
             type="checkbox"
             checked={personalization?.soundPreferences?.muteOnFocus || false}
-            onChange={(e: React.ChangeEvent<HTMLInputElement>) =>
+            onChange={(e: any) =>
               updateSoundPreference('muteOnFocus', e.target.checked)
             }
             className="h-4 w-4 text-blue-600 rounded border-gray-300"
@@ -579,8 +570,8 @@
         </label>
         <select
           value={personalization?.layoutPreferences?.density || 'comfortable'}
-          onChange={(e: React.ChangeEvent<HTMLInputElement>) =>
-            updateLayoutPreference('density', e.target.value as unknown)
+          onChange={(e: any) =>
+            updateLayoutPreference('density', e.target.value as any)
           }
           className="w-full px-3 py-2 bg-white dark:bg-gray-800 border border-gray-300 dark:border-gray-600 rounded-lg"
         >
@@ -596,8 +587,8 @@
         </label>
         <select
           value={personalization?.layoutPreferences?.cardStyle || 'rounded'}
-          onChange={(e: React.ChangeEvent<HTMLInputElement>) =>
-            updateLayoutPreference('cardStyle', e.target.value as unknown)
+          onChange={(e: any) =>
+            updateLayoutPreference('cardStyle', e.target.value as any)
           }
           className="w-full px-3 py-2 bg-white dark:bg-gray-800 border border-gray-300 dark:border-gray-600 rounded-lg"
         >
@@ -618,7 +609,7 @@
           max="24"
           step="2"
           value={personalization?.layoutPreferences?.borderRadius || 8}
-          onChange={(e: React.ChangeEvent<HTMLInputElement>) =>
+          onChange={(e: any) =>
             updateLayoutPreference('borderRadius', parseInt(e.target.value))
           }
           className="w-full h-2 bg-gray-200 rounded-lg appearance-none cursor-pointer dark:bg-gray-700"
@@ -640,7 +631,7 @@
           <input
             type="checkbox"
             checked={personalization?.layoutPreferences?.showLabels !== false}
-            onChange={(e: React.ChangeEvent<HTMLInputElement>) =>
+            onChange={(e: any) =>
               updateLayoutPreference('showLabels', e.target.checked)
             }
             className="h-4 w-4 text-blue-600 rounded border-gray-300"
@@ -656,13 +647,7 @@
           <input
             type="checkbox"
             checked={personalization?.layoutPreferences?.showIcons !== false}
-<<<<<<< HEAD
-            onChange={(e: React.ChangeEvent<HTMLInputElement>) =>
-              updateLayoutPreference('showIcons', e.target.checked)
-            }
-=======
             onChange={(e: React.ChangeEvent<HTMLInputElement>) => updateLayoutPreference('showIcons', e.target.checked)}
->>>>>>> 5d3ec329
             className="h-4 w-4 text-blue-600 rounded border-gray-300"
           />
         </label>
