--- conflicted
+++ resolved
@@ -638,12 +638,8 @@
                           <Input
                             placeholder="Send a message..."
                             value={trashTalkMessage}
-<<<<<<< HEAD
                             onChange={(e: React.ChangeEvent<HTMLInputElement>
 ) => setTrashTalkMessage(e.target.value)}
-=======
-                            onChange={(e: any) => setTrashTalkMessage(e.target.value)}
->>>>>>> 0a801929
                             className="text-sm"
                           />
                           <Button
