/// <reference lib="dom" />
import React, { useState, useEffect, useRef } from 'react';
import { Button } from './ui/button';
import { Card, CardContent, CardHeader, CardTitle } from './ui/card';
import { Input } from './ui/input';
import { Label } from './ui/label';
import {
  Select,
  SelectContent,
  SelectItem,
  SelectTrigger,
  SelectValue,
} from './ui/select';
import { Badge } from './ui/badge';
import { Avatar, AvatarFallback, AvatarImage } from './ui/avatar';
import { Progress } from './ui/progress';
import { Tabs, TabsContent, TabsList, TabsTrigger } from './ui/tabs';
import {
  Dialog,
  DialogContent,
  DialogHeader,
  DialogTitle,
  DialogTrigger,
} from './ui/dialog';
import { Textarea } from './ui/textarea';
import { useGamingAnnouncements } from '../hooks/useGamingAnnouncements';
import OfflineGamingService from '../services/offline-gaming';
import OfflineAnalyticsService from '../services/offline-analytics';
import {
  Sword,
  Clock,
  Target,
  Trophy,
  MessageSquare,
  Plus,
  Calendar,
  Users,
  Zap,
  TrendingUp,
  Coffee,
  CheckCircle,
  X,
  WifiOff,
  Database,
} from 'lucide-react';
import type {
  Battle,
  BattleType,
  BattleParticipant,
  User as UserType,
  TrashTalkMessage,
} from '../types/index';

interface BattleSystemProps {
  currentUser: UserType;
  friends: UserType[];
  activeBattles: Battle[];
  onCreateBattle: (battle: Partial<Battle>) => void;
  onJoinBattle: (battleId: string) => void;
  onSendTrashTalk: (battleId: string, message: string) => void;
}

const BATTLE_TYPES = [
  {
    type: 'speed' as BattleType,
    name: 'Speed Battle',
    icon: Zap,
    emoji: '⚡',
    description: 'First to wake up wins',
    duration: '2 hours',
    maxParticipants: 8,
  },
  {
    type: 'consistency' as BattleType,
    name: 'Consistency Challenge',
    icon: TrendingUp,
    emoji: '📈',
    description: 'Most consistent wake times',
    duration: '7 days',
    maxParticipants: 20,
  },
  {
    type: 'tasks' as BattleType,
    name: 'Task Master',
    icon: Target,
    emoji: '🎯',
    description: 'Complete tasks fastest',
    duration: '1 day',
    maxParticipants: 10,
  },
];

const MOCK_FRIENDS: UserType[] = [
  {
    id: '2',
    username: 'sarah.chen',
    displayName: 'Sarah Chen',
    email: 'sarah.chen@example.com',
    level: 22,
    experience: 3200,
    joinDate: '2023-12-01',
    lastActive: new Date().toISOString(),
    preferences: {
      theme: 'system',
      soundEnabled: true,
      notificationsEnabled: true,
      voiceDismissalSensitivity: 5,
      defaultVoiceMood: 'motivational',
      hapticFeedback: true,
      snoozeMinutes: 5,
      maxSnoozes: 3,
      rewardsEnabled: true,
      aiInsightsEnabled: true,
      personalizedMessagesEnabled: true,
      shareAchievements: true,
    },
    createdAt: '2023-12-01',
  },
  {
    id: '3',
    username: 'mike.rodriguez',
    displayName: 'Mike Rodriguez',
    email: 'mike.rodriguez@example.com',
    level: 18,
    experience: 2800,
    joinDate: '2024-02-15',
    lastActive: new Date().toISOString(),
    preferences: {
      theme: 'system',
      soundEnabled: true,
      notificationsEnabled: true,
      voiceDismissalSensitivity: 5,
      defaultVoiceMood: 'motivational',
      hapticFeedback: true,
      snoozeMinutes: 5,
      maxSnoozes: 3,
      rewardsEnabled: true,
      aiInsightsEnabled: true,
      personalizedMessagesEnabled: true,
      shareAchievements: true,
    },
    createdAt: '2024-02-15',
  },
  {
    id: '4',
    username: 'emma.thompson',
    displayName: 'Emma Thompson',
    email: 'emma.thompson@example.com',
    level: 8,
    experience: 1200,
    joinDate: '2024-07-20',
    lastActive: new Date().toISOString(),
    preferences: {
      theme: 'system',
      soundEnabled: true,
      notificationsEnabled: true,
      voiceDismissalSensitivity: 5,
      defaultVoiceMood: 'motivational',
      hapticFeedback: true,
      snoozeMinutes: 5,
      maxSnoozes: 3,
      rewardsEnabled: true,
      aiInsightsEnabled: true,
      personalizedMessagesEnabled: true,
      shareAchievements: true,
    },
    createdAt: '2024-07-20',
  },
  {
    id: '5',
    username: 'alex.kim',
    displayName: 'Alex Kim',
    email: 'alex.kim@example.com',
    level: 31,
    experience: 4500,
    joinDate: '2023-08-10',
    lastActive: new Date().toISOString(),
    preferences: {
      theme: 'system',
      soundEnabled: true,
      notificationsEnabled: true,
      voiceDismissalSensitivity: 5,
      defaultVoiceMood: 'motivational',
      hapticFeedback: true,
      snoozeMinutes: 5,
      maxSnoozes: 3,
      rewardsEnabled: true,
      aiInsightsEnabled: true,
      personalizedMessagesEnabled: true,
      shareAchievements: true,
    },
    createdAt: '2023-08-10',
  },
];

export function BattleSystem({
  currentUser,
  friends = MOCK_FRIENDS,
  activeBattles,
  onCreateBattle,
  onJoinBattle,
  onSendTrashTalk,
}: BattleSystemProps) {
  const [selectedBattleType, setSelectedBattleType] = useState<BattleType>('speed');
  const [showCreateBattle, setShowCreateBattle] = useState(false);
  const [selectedFriends, setSelectedFriends] = useState<string[]>([]);
  const [battleDuration, setBattleDuration] = useState('2');
  const [trashTalkMessage, setTrashTalkMessage] = useState('');
  const [isOnline, setIsOnline] = useState(navigator.onLine);
  const [offlineGaming, setOfflineGaming] = useState(
    OfflineGamingService.getInstance()
  );
  const [offlineAnalytics] = useState(OfflineAnalyticsService.getInstance());

  // Gaming announcements
  const { announceBattleEvent, trackBattleCount, announceGaming } =
    useGamingAnnouncements();

  // Track battle count changes
  useEffect(() => {
    trackBattleCount(activeBattles);
  }, [activeBattles, trackBattleCount]);

  // Track battle status changes
  const previousBattleStatuses = useRef<Record<string, string>>({});
  useEffect(() => {
    activeBattles.forEach(battle => {
      const previousStatus = previousBattleStatuses.current[battle.id];
      const currentStatus = battle.status;

      if (previousStatus && previousStatus !== currentStatus) {
        if (currentStatus === 'active' && previousStatus === 'pending') {
          announceBattleEvent('started', battle);
        } else if (currentStatus === 'completed' && previousStatus === 'active') {
          // Determine if user won or lost based on battle results
          const userParticipant = battle.participants.find(
            p => p.userId === currentUser.id
          );
          const isWinner = userParticipant && battle.winner === currentUser.id;
          announceBattleEvent(isWinner ? 'won' : 'lost', battle);
        }
      }

      previousBattleStatuses.current[battle.id] = currentStatus;
    });
  }, [activeBattles, announceBattleEvent, currentUser.id]);

  // Setup offline gaming functionality
  useEffect(() => {
    const handleOnline = () => setIsOnline(true);
    const handleOffline = () => setIsOnline(false);

    window.addEventListener('online', handleOnline);
    window.addEventListener('offline', handleOffline);

    // Listen for gaming sync events
    const handleGamingSync = (_event: CustomEvent) => {
      console.log('[BattleSystem] Gaming sync completed:', _event.detail);
      // Refresh battle data if needed
    };

    window.addEventListener('gaming-sync-complete', handleGamingSync as EventListener);

    return () => {
      window.removeEventListener('online', handleOnline);
      window.removeEventListener('offline', handleOffline);
      window.removeEventListener(
        'gaming-sync-complete',
        handleGamingSync as EventListener
      );
    };
  }, []);

  const handleCreateChallenge = async () => {
    try {
      const battleType = BATTLE_TYPES.find(bt => bt.type === selectedBattleType)!;

      const newBattle: Partial<Battle> = {
        type: selectedBattleType,
        creatorId: currentUser.id,
        status: 'registration', // Changed to registration for offline compatibility
        startTime: new Date(Date.now() + 300000).toISOString(), // 5 minutes from now
        endTime: new Date(
          Date.now() + parseInt(battleDuration) * 3600000
        ).toISOString(),
        settings: {
          wakeWindow: 30,
          allowSnooze: false,
          maxSnoozes: 0,
          difficulty: 'medium',
          weatherBonus: false,
          taskChallenge: false,
        },
        maxParticipants: battleType.maxParticipants,
        minParticipants: 2,
      };

      let createdBattle: Battle;

      if (isOnline) {
        // Try to create online first
        onCreateBattle(newBattle);
        createdBattle = newBattle as Battle; // Assume success for now
      } else {
        // Create offline
        createdBattle = await offlineGaming.createBattle(newBattle);
      }

      // Track analytics
      await offlineAnalytics.trackBattleEvent('created', {
        id: createdBattle.id,
        type: selectedBattleType,
        participants: [],
        duration: battleDuration,
        isOffline: !isOnline,
      });

      // Announce battle creation
      announceBattleEvent('created', {
        type: selectedBattleType,
        participants: [],
      });

      setShowCreateBattle(false);
      setSelectedFriends([]);

      // Show success message based on online/offline status
      if (!isOnline) {
        console.log('Battle created offline and will sync when connection is restored');
      }
    } catch (_error) {
      console.error('Failed to create battle:', _error);
      // Handle _error appropriately
    }
  };

  const toggleFriendSelection = (friendId: string) => {
    setSelectedFriends((prev: unknown) =>
      prev.includes(friendId)
        ? prev.filter((id: unknown) => id !== friendId)
        : [...prev, friendId]
    );
  };

  const handleJoinBattle = async (battle: Battle) => {
    try {
      let success = false;

      if (isOnline) {
        // Try to join online first
        onJoinBattle(battle.id);
        success = true; // Assume success for now
      } else {
        // Join offline
        success = await offlineGaming.joinBattle(battle.id, currentUser.id);
      }

      if (success) {
        // Track analytics
        await offlineAnalytics.trackBattleEvent('joined', {
          id: battle.id,
          type: battle.type,
          participants: battle.participants?.length || 0,
          isOffline: !isOnline,
        });

        // Announce joining battle
        announceBattleEvent('joined', {
          type: battle.type,
          participants: battle.participants,
        });

        if (!isOnline) {
          console.log(
            'Joined battle offline and will sync when connection is restored'
          );
        }
      }
    } catch (_error) {
      console._error('Failed to join battle:', _error);
    }
  };

  const handleBattleResult = (battle: Battle, isWin: boolean) => {
    // Announce battle result
    announceBattleEvent(isWin ? 'won' : 'lost', {
      type: battle.type,
      participants: battle.participants,
    });
  };

  const formatTimeLeft = (endTime: string) => {
    const now = new Date();
    const end = new Date(endTime);
    const diff = end.getTime() - now.getTime();

    if (diff <= 0) return 'Finished';

    const hours = Math.floor(diff / (1000 * 60 * 60));
    const minutes = Math.floor((diff % (1000 * 60 * 60)) / (1000 * 60));

    if (hours > 0) return `${hours}h ${minutes}m left`;
    return `${minutes}m left`;
  };

  return (
    <div className="space-y-6">
      {/* Header */}
      <div className="flex items-center justify-between">
        <div className="flex-1">
          <div className="flex items-center gap-2">
            <h2 className="text-xl font-bold">Battle Arena</h2>
            {!isOnline && (
              <div className="flex items-center gap-1 px-2 py-1 bg-yellow-100 dark:bg-yellow-900/20 border border-yellow-200 dark:border-yellow-800 rounded-md">
                <WifiOff className="h-3 w-3 text-yellow-600 dark:text-yellow-400" />
                <span className="text-xs font-medium text-yellow-700 dark:text-yellow-300">
                  Offline
                </span>
              </div>
            )}
          </div>
          <p className="text-sm text-muted-foreground">
            Challenge friends and prove your wake-up skills
            {!isOnline && ' (battles will sync when online)'}
          </p>
          {!isOnline && (
            <div className="flex items-center gap-4 mt-2 text-xs text-muted-foreground">
              <div className="flex items-center gap-1">
                <Database className="h-3 w-3" />
                <span>{offlineGaming.getPendingActions().length} actions queued</span>
              </div>
              <div className="flex items-center gap-1">
                <Trophy className="h-3 w-3" />
                <span>{offlineGaming.getOfflineRewards().length} rewards pending</span>
              </div>
            </div>
          )}
        </div>
        <Dialog open={showCreateBattle} onOpenChange={setShowCreateBattle}>
          <DialogTrigger asChild>
            <Button className="gap-2">
              <Sword className="h-4 w-4" />
              Create Battle
            </Button>
          </DialogTrigger>
          <DialogContent className="max-w-md">
            <DialogHeader>
              <DialogTitle>Create New Battle</DialogTitle>
            </DialogHeader>

            <div className="space-y-4">
              {/* Battle Type Selection */}
              <div>
                <Label>Battle Type</Label>
                <div className="grid grid-cols-1 gap-2 mt-2">
                  {BATTLE_TYPES.map(battleType => {
                    const Icon = battleType.icon;
                    return (
                      <Card
                        key={battleType.type}
                        className={`cursor-pointer transition-colors ${
                          selectedBattleType === battleType.type
                            ? 'border-primary bg-primary/5'
                            : 'hover:bg-muted/50'
                        }`}
                        onClick={() => setSelectedBattleType(battleType.type)}
                      >
                        <CardContent className="p-3">
                          <div className="flex items-start gap-3">
                            <div className="flex items-center gap-2">
                              <span className="text-lg">{battleType.emoji}</span>
                              <Icon className="h-4 w-4 text-primary" />
                            </div>
                            <div className="flex-1">
                              <div className="font-medium text-sm">
                                {battleType.name}
                              </div>
                              <div className="text-xs text-muted-foreground">
                                {battleType.description}
                              </div>
                              <div className="text-xs text-muted-foreground mt-1">
                                Duration: {battleType.duration} • Max:{' '}
                                {battleType.maxParticipants} players
                              </div>
                            </div>
                          </div>
                        </CardContent>
                      </Card>
                    );
                  })}
                </div>
              </div>

              {/* Duration */}
              <div>
                <Label htmlFor="duration">Duration (hours)</Label>
                <Select value={battleDuration} onValueChange={setBattleDuration}>
                  <SelectTrigger className="mt-1">
                    <SelectValue />
                  </SelectTrigger>
                  <SelectContent>
                    <SelectItem value="1">1 hour</SelectItem>
                    <SelectItem value="2">2 hours</SelectItem>
                    <SelectItem value="6">6 hours</SelectItem>
                    <SelectItem value="12">12 hours</SelectItem>
                    <SelectItem value="24">24 hours</SelectItem>
                  </SelectContent>
                </Select>
              </div>

              {/* Invite Friends */}
              <div>
                <Label>Invite Friends</Label>
                <div className="space-y-2 mt-2 max-h-32 overflow-y-auto">
                  {friends.slice(0, 4).map(friend => (
                    <div
                      key={friend.id}
                      className="flex items-center gap-3 p-2 rounded-lg hover:bg-muted/50"
                    >
                      <input
                        id={`friend-${friend.id}`}
                        type="checkbox"
                        checked={selectedFriends.includes(friend.id)}
                        onChange={() => toggleFriendSelection(friend.id)}
                        className="rounded"
                        aria-label={`Select ${friend.displayName} for battle invitation`}
                      />
                      <Avatar className="h-8 w-8">
                        <AvatarFallback className="text-xs">
                          {friend.displayName[0]}
                        </AvatarFallback>
                      </Avatar>
                      <div>
                        <div className="text-sm font-medium">{friend.displayName}</div>
                        <div className="text-xs text-muted-foreground">
                          Level {friend.level}
                        </div>
                      </div>
                    </div>
                  ))}
                </div>
              </div>

              <div className="flex gap-2">
                <Button onClick={handleCreateChallenge} className="flex-1">
                  Create Battle
                </Button>
                <Button variant="outline" onClick={() => setShowCreateBattle(false)}>
                  Cancel
                </Button>
              </div>
            </div>
          </DialogContent>
        </Dialog>
      </div>

      <Tabs defaultValue="active" className="w-full">
        <TabsList className="grid w-full grid-cols-3">
          <TabsTrigger value="active">Active</TabsTrigger>
          <TabsTrigger value="pending">Pending</TabsTrigger>
          <TabsTrigger value="history">History</TabsTrigger>
        </TabsList>

        <TabsContent value="active" className="space-y-4">
          {activeBattles
            .filter(b => b.status === 'active')
            .map(battle => {
              const battleType = BATTLE_TYPES.find(bt => bt.type === battle.type)!;
              const userParticipant = battle.participants.find(
                p => p.userId === currentUser.id
              );
              const opponents = battle.participants.filter(
                p => p.userId !== currentUser.id
              );

              return (
                <Card key={battle.id}>
                  <CardContent className="p-4">
                    <div className="space-y-4">
                      {/* Battle Header */}
                      <div className="flex items-center justify-between">
                        <div className="flex items-center gap-2">
                          <span className="text-lg">{battleType?.emoji || '⚡'}</span>
                          <div>
                            <div className="font-medium">
                              {battleType?.name || 'Battle'}
                            </div>
                            <div className="text-sm text-muted-foreground">
                              {formatTimeLeft(battle.endTime)}
                            </div>
                          </div>
                        </div>
                        <Badge
                          variant={battle.status === 'active' ? 'default' : 'secondary'}
                        >
                          {battle.status}
                        </Badge>
                      </div>

                      {/* Progress */}
                      <div className="space-y-3">
                        {userParticipant && (
                          <div>
                            <div className="flex justify-between text-sm mb-1">
                              <span>You</span>
                              <span className="font-bold">
                                {userParticipant.progress}%
                              </span>
                            </div>
                            <Progress
                              value={userParticipant.progress}
                              className="h-2"
                            />
                          </div>
                        )}

                        {opponents.map(opponent => (
                          <div key={opponent.userId}>
                            <div className="flex justify-between text-sm mb-1">
                              <span>{opponent._user.displayName}</span>
                              <span className="font-bold">{opponent.progress}%</span>
                            </div>
                            <Progress value={opponent.progress} className="h-2" />
                          </div>
                        ))}
                      </div>

                      {/* Trash Talk */}
                      <div className="bg-muted/50 rounded-lg p-3">
                        <div className="flex items-center gap-2 mb-2">
                          <MessageSquare className="h-4 w-4" />
                          <span className="text-sm font-medium">Trash Talk</span>
                        </div>
                        <div className="text-sm italic text-muted-foreground mb-2">
                          "Hope you like the taste of defeat with your morning coffee!"
                        </div>
                        <div className="flex gap-2">
                          <Input
                            placeholder="Send a message..."
                            value={trashTalkMessage}
<<<<<<< HEAD
                            onChange={(e: React.ChangeEvent<HTMLInputElement>) =>
                              setTrashTalkMessage(e.target.value)
                            }
=======
                            onChange={(e: React.ChangeEvent<HTMLInputElement>
) => setTrashTalkMessage(e.target.value)}
>>>>>>> 40328250
                            className="text-sm"
                          />
                          <Button
                            size="sm"
                            onClick={() => {
                              onSendTrashTalk(battle.id, trashTalkMessage);
                              // Announce trash talk sent
                              announceGaming({
                                type: 'battle',
                                customMessage: `Trash talk sent: "${trashTalkMessage.slice(0, 30)}${trashTalkMessage.length > 30 ? '...' : ''}"`,
                              });
                              setTrashTalkMessage('');
                            }}
                            disabled={!trashTalkMessage.trim()}
                          >
                            Send
                          </Button>
                        </div>
                      </div>
                    </div>
                  </CardContent>
                </Card>
              );
            })}

          {activeBattles.filter(b => b.status === 'active').length === 0 && (
            <Card>
              <CardContent className="p-8 text-center">
                <Sword className="mx-auto h-12 w-12 text-muted-foreground mb-4" />
                <h3 className="font-medium mb-2">No Active Battles</h3>
                <p className="text-sm text-muted-foreground mb-4">
                  Challenge your friends to a wake-up battle!
                </p>
                <Button onClick={() => setShowCreateBattle(true)}>
                  Create Your First Battle
                </Button>
              </CardContent>
            </Card>
          )}
        </TabsContent>

        <TabsContent value="pending" className="space-y-4">
          <div className="text-center py-8 text-muted-foreground">
            <Clock className="mx-auto h-12 w-12 mb-2 opacity-50" />
            <p>No pending battles</p>
            <p className="text-sm">Check back when friends challenge you!</p>
          </div>
        </TabsContent>

        <TabsContent value="history" className="space-y-4">
          <div className="space-y-3">
            {/* Mock battle history */}
            <Card>
              <CardContent className="p-4">
                <div className="flex items-center justify-between">
                  <div className="flex items-center gap-3">
                    <CheckCircle className="h-5 w-5 text-green-500" />
                    <div>
                      <div className="font-medium">Speed Battle vs Mike Rodriguez</div>
                      <div className="text-sm text-muted-foreground">
                        Victory • 7:32 vs 8:15
                      </div>
                    </div>
                  </div>
                  <Badge variant="outline">⚡ Speed</Badge>
                </div>
              </CardContent>
            </Card>

            <Card>
              <CardContent className="p-4">
                <div className="flex items-center justify-between">
                  <div className="flex items-center gap-3">
                    <X className="h-5 w-5 text-red-500" />
                    <div>
                      <div className="font-medium">Task Battle vs Emma Thompson</div>
                      <div className="text-sm text-muted-foreground">
                        Defeat • 2/3 vs 3/3 tasks
                      </div>
                    </div>
                  </div>
                  <Badge variant="outline">🎯 Tasks</Badge>
                </div>
              </CardContent>
            </Card>

            <Card>
              <CardContent className="p-4">
                <div className="flex items-center justify-between">
                  <div className="flex items-center gap-3">
                    <CheckCircle className="h-5 w-5 text-green-500" />
                    <div>
                      <div className="font-medium">Consistency vs Sarah Chen</div>
                      <div className="text-sm text-muted-foreground">
                        Victory • 5/7 vs 4/7 days
                      </div>
                    </div>
                  </div>
                  <Badge variant="outline">📈 Consistency</Badge>
                </div>
              </CardContent>
            </Card>
          </div>
        </TabsContent>
      </Tabs>
    </div>
  );
}

export default BattleSystem;<|MERGE_RESOLUTION|>--- conflicted
+++ resolved
@@ -55,9 +55,12 @@
   currentUser: UserType;
   friends: UserType[];
   activeBattles: Battle[];
-  onCreateBattle: (battle: Partial<Battle>) => void;
-  onJoinBattle: (battleId: string) => void;
-  onSendTrashTalk: (battleId: string, message: string) => void;
+  onCreateBattle: (battle: Partial<Battle>
+) => void;
+  onJoinBattle: (battleId: string
+) => void;
+  onSendTrashTalk: (battleId: string, message: string
+) => void;
 }
 
 const BATTLE_TYPES = [
@@ -217,13 +220,15 @@
     useGamingAnnouncements();
 
   // Track battle count changes
-  useEffect(() => {
+  useEffect((
+) => {
     trackBattleCount(activeBattles);
   }, [activeBattles, trackBattleCount]);
 
   // Track battle status changes
   const previousBattleStatuses = useRef<Record<string, string>>({});
-  useEffect(() => {
+  useEffect((
+) => {
     activeBattles.forEach(battle => {
       const previousStatus = previousBattleStatuses.current[battle.id];
       const currentStatus = battle.status;
@@ -246,22 +251,27 @@
   }, [activeBattles, announceBattleEvent, currentUser.id]);
 
   // Setup offline gaming functionality
-  useEffect(() => {
-    const handleOnline = () => setIsOnline(true);
-    const handleOffline = () => setIsOnline(false);
+  useEffect((
+) => {
+    const handleOnline = (
+) => setIsOnline(true);
+    const handleOffline = (
+) => setIsOnline(false);
 
     window.addEventListener('online', handleOnline);
     window.addEventListener('offline', handleOffline);
 
     // Listen for gaming sync events
-    const handleGamingSync = (_event: CustomEvent) => {
-      console.log('[BattleSystem] Gaming sync completed:', _event.detail);
+    const handleGamingSync = (event: CustomEvent
+) => {
+      console.log('[BattleSystem] Gaming sync completed:', event.detail);
       // Refresh battle data if needed
     };
 
     window.addEventListener('gaming-sync-complete', handleGamingSync as EventListener);
 
-    return () => {
+    return (
+) => {
       window.removeEventListener('online', handleOnline);
       window.removeEventListener('offline', handleOffline);
       window.removeEventListener(
@@ -271,7 +281,8 @@
     };
   }, []);
 
-  const handleCreateChallenge = async () => {
+  const handleCreateChallenge = async (
+) => {
     try {
       const battleType = BATTLE_TYPES.find(bt => bt.type === selectedBattleType)!;
 
@@ -328,21 +339,26 @@
       if (!isOnline) {
         console.log('Battle created offline and will sync when connection is restored');
       }
-    } catch (_error) {
-      console.error('Failed to create battle:', _error);
-      // Handle _error appropriately
+    } catch (error) {
+      console.error('Failed to create battle:', error);
+      // Handle error appropriately
     }
   };
 
-  const toggleFriendSelection = (friendId: string) => {
-    setSelectedFriends((prev: unknown) =>
+  const toggleFriendSelection = (friendId: string
+) => {
+    
+    setSelectedFriends((prev: any
+) =>
       prev.includes(friendId)
-        ? prev.filter((id: unknown) => id !== friendId)
+        ? prev.filter((id: any
+) => id !== friendId)
         : [...prev, friendId]
     );
   };
 
-  const handleJoinBattle = async (battle: Battle) => {
+  const handleJoinBattle = async (battle: Battle
+) => {
     try {
       let success = false;
 
@@ -376,12 +392,13 @@
           );
         }
       }
-    } catch (_error) {
-      console._error('Failed to join battle:', _error);
+    } catch (error) {
+      console.error('Failed to join battle:', error);
     }
   };
 
-  const handleBattleResult = (battle: Battle, isWin: boolean) => {
+  const handleBattleResult = (battle: Battle, isWin: boolean
+) => {
     // Announce battle result
     announceBattleEvent(isWin ? 'won' : 'lost', {
       type: battle.type,
@@ -389,7 +406,8 @@
     });
   };
 
-  const formatTimeLeft = (endTime: string) => {
+  const formatTimeLeft = (endTime: string
+) => {
     const now = new Date();
     const end = new Date(endTime);
     const diff = end.getTime() - now.getTime();
@@ -463,7 +481,8 @@
                             ? 'border-primary bg-primary/5'
                             : 'hover:bg-muted/50'
                         }`}
-                        onClick={() => setSelectedBattleType(battleType.type)}
+                        onClick={(
+) => setSelectedBattleType(battleType.type)}
                       >
                         <CardContent className="p-3">
                           <div className="flex items-start gap-3">
@@ -521,7 +540,8 @@
                         id={`friend-${friend.id}`}
                         type="checkbox"
                         checked={selectedFriends.includes(friend.id)}
-                        onChange={() => toggleFriendSelection(friend.id)}
+                        onChange={(
+) => toggleFriendSelection(friend.id)}
                         className="rounded"
                         aria-label={`Select ${friend.displayName} for battle invitation`}
                       />
@@ -545,7 +565,8 @@
                 <Button onClick={handleCreateChallenge} className="flex-1">
                   Create Battle
                 </Button>
-                <Button variant="outline" onClick={() => setShowCreateBattle(false)}>
+                <Button variant="outline" onClick={(
+) => setShowCreateBattle(false)}>
                   Cancel
                 </Button>
               </div>
@@ -617,7 +638,7 @@
                         {opponents.map(opponent => (
                           <div key={opponent.userId}>
                             <div className="flex justify-between text-sm mb-1">
-                              <span>{opponent._user.displayName}</span>
+                              <span>{opponent.user.displayName}</span>
                               <span className="font-bold">{opponent.progress}%</span>
                             </div>
                             <Progress value={opponent.progress} className="h-2" />
@@ -638,19 +659,14 @@
                           <Input
                             placeholder="Send a message..."
                             value={trashTalkMessage}
-<<<<<<< HEAD
-                            onChange={(e: React.ChangeEvent<HTMLInputElement>) =>
-                              setTrashTalkMessage(e.target.value)
-                            }
-=======
                             onChange={(e: React.ChangeEvent<HTMLInputElement>
 ) => setTrashTalkMessage(e.target.value)}
->>>>>>> 40328250
                             className="text-sm"
                           />
                           <Button
                             size="sm"
-                            onClick={() => {
+                            onClick={(
+) => {
                               onSendTrashTalk(battle.id, trashTalkMessage);
                               // Announce trash talk sent
                               announceGaming({
@@ -679,7 +695,8 @@
                 <p className="text-sm text-muted-foreground mb-4">
                   Challenge your friends to a wake-up battle!
                 </p>
-                <Button onClick={() => setShowCreateBattle(true)}>
+                <Button onClick={(
+) => setShowCreateBattle(true)}>
                   Create Your First Battle
                 </Button>
               </CardContent>
