import React, { Component, type ReactNode, type ErrorInfo } from 'react';
<<<<<<< HEAD
import {
  AlertTriangle,
  RefreshCw,
  BarChart3,
  Music,
  Brain,
  Wifi,
  Database,
} from 'lucide-react';
=======
import { AlertTriangle, RefreshCw, BarChart3, Music, Brain, Wifi, Database } from 'lucide-react';
>>>>>>> 02f0594e
import { ErrorHandler } from '../services/error-handler';

interface SpecializedErrorBoundaryProps {
  children: ReactNode;
  onError?: (error: Error, errorInfo: ErrorInfo) => void;
  onRetry?: () => void;
}

interface SpecializedErrorBoundaryState {
  hasError: boolean;
  error: Error | null;
  errorInfo: ErrorInfo | null;
  errorId: string | null;
}

// Base class for specialized error boundaries
abstract class BaseSpecializedErrorBoundary extends Component<
  SpecializedErrorBoundaryProps,
  SpecializedErrorBoundaryState
> {
  protected abstract errorContext: string;
  protected abstract icon: ReactNode;
  protected abstract title: string;
  protected abstract description: string;

  constructor(props: SpecializedErrorBoundaryProps) {
    super(props);
    this.state = {
      hasError: false,
      error: null,
      errorInfo: null,
      errorId: null
    };
  }

  static getDerivedStateFromError(error: Error): SpecializedErrorBoundaryState {
    return {
      hasError: true,
      error,
      errorInfo: null,
      errorId: null
    };
  }

  componentDidCatch(error: Error, errorInfo: ErrorInfo) {
<<<<<<< HEAD
    const errorId = ErrorHandler.handleError(
      error,
      'Specialized component error occurred',
      {
        context: this.errorContext,
        componentStack: errorInfo.componentStack,
        timestamp: new Date().toISOString(),
        userAgent: navigator.userAgent,
      }
    );
=======
    const errorId = ErrorHandler.handleError(error, 'Specialized component error occurred', {
      context: this.errorContext,
      componentStack: errorInfo.componentStack,
      timestamp: new Date().toISOString(),
      userAgent: navigator.userAgent
    });
>>>>>>> 02f0594e

    this.setState({
      error,
      errorInfo,
      errorId
    });

    this.props.onError?.(error, errorInfo);
  }

  handleRetry = () => {
    this.setState({
      hasError: false,
      error: null,
      errorInfo: null,
      errorId: null
    });
    this.props.onRetry?.();
  };

  render() {
    if (this.state.hasError) {
      return (
        <div className="p-6 bg-red-50 dark:bg-red-900/10 rounded-lg border border-red-200 dark:border-red-800">
          <div className="flex items-start gap-4">
            <div className="flex-shrink-0">
              <div className="w-10 h-10 bg-red-100 dark:bg-red-900/20 rounded-full flex items-center justify-center">
                {this.icon}
              </div>
            </div>

            <div className="flex-1">
              <h3 className="text-lg font-semibold text-red-800 dark:text-red-200 mb-2">
                {this.title}
              </h3>

              <p className="text-red-600 dark:text-red-300 mb-4">{this.description}</p>

              {this.state.errorId && (
                <div className="bg-red-100 dark:bg-red-900/20 rounded-lg p-3 mb-4">
                  <p className="text-sm text-red-600 dark:text-red-400">
                    Error ID: <code className="font-mono">{this.state.errorId}</code>
                  </p>
                </div>
              )}

              <button
                onClick={this.handleRetry}
                className="inline-flex items-center gap-2 bg-red-600 hover:bg-red-700 text-white font-medium py-2 px-4 rounded-lg transition-colors"
              >
                <RefreshCw className="w-4 h-4" />
                Try Again
              </button>

              {process.env.NODE_ENV === 'development' && this.state.error && (
                <details className="mt-4">
                  <summary className="cursor-pointer text-sm text-red-500 hover:text-red-700">
                    Developer Details
                  </summary>
                  <div className="mt-2 p-3 bg-red-100 dark:bg-red-900/20 rounded border text-xs">
                    <strong>Error:</strong> {this.state.error.toString()}
                    {this.state.errorInfo && (
                      <>
                        <br /><br />
                        <strong>Component Stack:</strong>
                        <pre className="whitespace-pre-wrap mt-1">
                          {this.state.errorInfo.componentStack}
                        </pre>
                      </>
                    )}
                  </div>
                </details>
              )}
            </div>
          </div>
        </div>
      );
    }

    return this.props.children;
  }
}

// Analytics Error Boundary
export class AnalyticsErrorBoundary extends BaseSpecializedErrorBoundary {
  protected errorContext = 'Analytics';
<<<<<<< HEAD
  protected icon = (<BarChart3 className="w-5 h-5 text-red-600 dark:text-red-400" />);
  protected title = 'Analytics Error';
  protected description =
    "There was a problem loading analytics data. This won't affect your alarms or other features.";
=======
  protected icon = <BarChart3 className="w-5 h-5 text-red-600 dark:text-red-400" />;
  protected title = 'Analytics Error';
  protected description = 'There was a problem loading analytics data. This won\'t affect your alarms or other features.';
>>>>>>> 02f0594e
}

// Media/Audio Error Boundary
export class MediaErrorBoundary extends BaseSpecializedErrorBoundary {
  protected errorContext = 'Media';
<<<<<<< HEAD
  protected icon = (<Music className="w-5 h-5 text-red-600 dark:text-red-400" />);
  protected title = 'Media Error';
  protected description =
    'There was a problem with audio or media content. Your alarms will still work with default sounds.';
=======
  protected icon = <Music className="w-5 h-5 text-red-600 dark:text-red-400" />;
  protected title = 'Media Error';
  protected description = 'There was a problem with audio or media content. Your alarms will still work with default sounds.';
>>>>>>> 02f0594e
}

// AI/ML Error Boundary
export class AIErrorBoundary extends BaseSpecializedErrorBoundary {
  protected errorContext = 'AI';
<<<<<<< HEAD
  protected icon = (<Brain className="w-5 h-5 text-red-600 dark:text-red-400" />);
  protected title = 'AI Service Error';
  protected description =
    'AI features are temporarily unavailable. Core alarm functionality remains unaffected.';
=======
  protected icon = <Brain className="w-5 h-5 text-red-600 dark:text-red-400" />;
  protected title = 'AI Service Error';
  protected description = 'AI features are temporarily unavailable. Core alarm functionality remains unaffected.';
>>>>>>> 02f0594e
}

// API/Network Error Boundary
export class APIErrorBoundary extends BaseSpecializedErrorBoundary {
  protected errorContext = 'API';
<<<<<<< HEAD
  protected icon = (<Wifi className="w-5 h-5 text-red-600 dark:text-red-400" />);
  protected title = 'Network Error';
  protected description =
    'Unable to connect to online services. You can continue using the app offline.';
=======
  protected icon = <Wifi className="w-5 h-5 text-red-600 dark:text-red-400" />;
  protected title = 'Network Error';
  protected description = 'Unable to connect to online services. You can continue using the app offline.';
>>>>>>> 02f0594e
}

// Data/Storage Error Boundary
export class DataErrorBoundary extends BaseSpecializedErrorBoundary {
  protected errorContext = 'Data';
<<<<<<< HEAD
  protected icon = (<Database className="w-5 h-5 text-red-600 dark:text-red-400" />);
  protected title = 'Data Error';
  protected description =
    'There was a problem accessing or saving data. Your information may not be up to date.';
=======
  protected icon = <Database className="w-5 h-5 text-red-600 dark:text-red-400" />;
  protected title = 'Data Error';
  protected description = 'There was a problem accessing or saving data. Your information may not be up to date.';
>>>>>>> 02f0594e
}

// Form Error Boundary with enhanced recovery
export class FormErrorBoundary extends BaseSpecializedErrorBoundary {
  protected errorContext = 'Form';
<<<<<<< HEAD
  protected icon = (
    <AlertTriangle className="w-5 h-5 text-red-600 dark:text-red-400" />
  );
  protected title = 'Form Error';
  protected description =
    'There was a problem with the form. Please try refreshing or filling it out again.';
=======
  protected icon = <AlertTriangle className="w-5 h-5 text-red-600 dark:text-red-400" />;
  protected title = 'Form Error';
  protected description = 'There was a problem with the form. Please try refreshing or filling it out again.';
>>>>>>> 02f0594e

  render() {
    if (this.state.hasError) {
      return (
        <div className="p-6 bg-yellow-50 dark:bg-yellow-900/10 rounded-lg border border-yellow-200 dark:border-yellow-800">
          <div className="flex items-start gap-4">
            <div className="flex-shrink-0">
              <div className="w-10 h-10 bg-yellow-100 dark:bg-yellow-900/20 rounded-full flex items-center justify-center">
                {this.icon}
              </div>
            </div>

            <div className="flex-1">
              <h3 className="text-lg font-semibold text-yellow-800 dark:text-yellow-200 mb-2">
                {this.title}
              </h3>

              <p className="text-yellow-600 dark:text-yellow-300 mb-4">
                {this.description}
              </p>

              <div className="space-y-2">
                <button
                  onClick={this.handleRetry}
                  className="inline-flex items-center gap-2 bg-yellow-600 hover:bg-yellow-700 text-white font-medium py-2 px-4 rounded-lg transition-colors mr-3"
                >
                  <RefreshCw className="w-4 h-4" />
                  Try Again
                </button>

                <button
                  onClick={() => window.location.reload()}
                  className="inline-flex items-center gap-2 bg-gray-600 hover:bg-gray-700 text-white font-medium py-2 px-4 rounded-lg transition-colors"
                >
                  <RefreshCw className="w-4 h-4" />
                  Refresh Page
                </button>
              </div>

              {process.env.NODE_ENV === 'development' && this.state.error && (
                <details className="mt-4">
                  <summary className="cursor-pointer text-sm text-yellow-500 hover:text-yellow-700">
                    Developer Details
                  </summary>
                  <div className="mt-2 p-3 bg-yellow-100 dark:bg-yellow-900/20 rounded border text-xs">
                    <strong>Error:</strong> {this.state.error.toString()}
                    {this.state.errorInfo && (
                      <>
                        <br /><br />
                        <strong>Component Stack:</strong>
                        <pre className="whitespace-pre-wrap mt-1">
                          {this.state.errorInfo.componentStack}
                        </pre>
                      </>
                    )}
                  </div>
                </details>
              )}
            </div>
          </div>
        </div>
      );
    }

    return this.props.children;
  }
}<|MERGE_RESOLUTION|>--- conflicted
+++ resolved
@@ -1,17 +1,5 @@
 import React, { Component, type ReactNode, type ErrorInfo } from 'react';
-<<<<<<< HEAD
-import {
-  AlertTriangle,
-  RefreshCw,
-  BarChart3,
-  Music,
-  Brain,
-  Wifi,
-  Database,
-} from 'lucide-react';
-=======
 import { AlertTriangle, RefreshCw, BarChart3, Music, Brain, Wifi, Database } from 'lucide-react';
->>>>>>> 02f0594e
 import { ErrorHandler } from '../services/error-handler';
 
 interface SpecializedErrorBoundaryProps {
@@ -57,25 +45,12 @@
   }
 
   componentDidCatch(error: Error, errorInfo: ErrorInfo) {
-<<<<<<< HEAD
-    const errorId = ErrorHandler.handleError(
-      error,
-      'Specialized component error occurred',
-      {
-        context: this.errorContext,
-        componentStack: errorInfo.componentStack,
-        timestamp: new Date().toISOString(),
-        userAgent: navigator.userAgent,
-      }
-    );
-=======
     const errorId = ErrorHandler.handleError(error, 'Specialized component error occurred', {
       context: this.errorContext,
       componentStack: errorInfo.componentStack,
       timestamp: new Date().toISOString(),
       userAgent: navigator.userAgent
     });
->>>>>>> 02f0594e
 
     this.setState({
       error,
@@ -162,93 +137,49 @@
 // Analytics Error Boundary
 export class AnalyticsErrorBoundary extends BaseSpecializedErrorBoundary {
   protected errorContext = 'Analytics';
-<<<<<<< HEAD
-  protected icon = (<BarChart3 className="w-5 h-5 text-red-600 dark:text-red-400" />);
-  protected title = 'Analytics Error';
-  protected description =
-    "There was a problem loading analytics data. This won't affect your alarms or other features.";
-=======
   protected icon = <BarChart3 className="w-5 h-5 text-red-600 dark:text-red-400" />;
   protected title = 'Analytics Error';
   protected description = 'There was a problem loading analytics data. This won\'t affect your alarms or other features.';
->>>>>>> 02f0594e
 }
 
 // Media/Audio Error Boundary
 export class MediaErrorBoundary extends BaseSpecializedErrorBoundary {
   protected errorContext = 'Media';
-<<<<<<< HEAD
-  protected icon = (<Music className="w-5 h-5 text-red-600 dark:text-red-400" />);
-  protected title = 'Media Error';
-  protected description =
-    'There was a problem with audio or media content. Your alarms will still work with default sounds.';
-=======
   protected icon = <Music className="w-5 h-5 text-red-600 dark:text-red-400" />;
   protected title = 'Media Error';
   protected description = 'There was a problem with audio or media content. Your alarms will still work with default sounds.';
->>>>>>> 02f0594e
 }
 
 // AI/ML Error Boundary
 export class AIErrorBoundary extends BaseSpecializedErrorBoundary {
   protected errorContext = 'AI';
-<<<<<<< HEAD
-  protected icon = (<Brain className="w-5 h-5 text-red-600 dark:text-red-400" />);
-  protected title = 'AI Service Error';
-  protected description =
-    'AI features are temporarily unavailable. Core alarm functionality remains unaffected.';
-=======
   protected icon = <Brain className="w-5 h-5 text-red-600 dark:text-red-400" />;
   protected title = 'AI Service Error';
   protected description = 'AI features are temporarily unavailable. Core alarm functionality remains unaffected.';
->>>>>>> 02f0594e
 }
 
 // API/Network Error Boundary
 export class APIErrorBoundary extends BaseSpecializedErrorBoundary {
   protected errorContext = 'API';
-<<<<<<< HEAD
-  protected icon = (<Wifi className="w-5 h-5 text-red-600 dark:text-red-400" />);
-  protected title = 'Network Error';
-  protected description =
-    'Unable to connect to online services. You can continue using the app offline.';
-=======
   protected icon = <Wifi className="w-5 h-5 text-red-600 dark:text-red-400" />;
   protected title = 'Network Error';
   protected description = 'Unable to connect to online services. You can continue using the app offline.';
->>>>>>> 02f0594e
 }
 
 // Data/Storage Error Boundary
 export class DataErrorBoundary extends BaseSpecializedErrorBoundary {
   protected errorContext = 'Data';
-<<<<<<< HEAD
-  protected icon = (<Database className="w-5 h-5 text-red-600 dark:text-red-400" />);
-  protected title = 'Data Error';
-  protected description =
-    'There was a problem accessing or saving data. Your information may not be up to date.';
-=======
   protected icon = <Database className="w-5 h-5 text-red-600 dark:text-red-400" />;
   protected title = 'Data Error';
   protected description = 'There was a problem accessing or saving data. Your information may not be up to date.';
->>>>>>> 02f0594e
 }
 
 // Form Error Boundary with enhanced recovery
 export class FormErrorBoundary extends BaseSpecializedErrorBoundary {
   protected errorContext = 'Form';
-<<<<<<< HEAD
-  protected icon = (
-    <AlertTriangle className="w-5 h-5 text-red-600 dark:text-red-400" />
-  );
-  protected title = 'Form Error';
-  protected description =
-    'There was a problem with the form. Please try refreshing or filling it out again.';
-=======
   protected icon = <AlertTriangle className="w-5 h-5 text-red-600 dark:text-red-400" />;
   protected title = 'Form Error';
   protected description = 'There was a problem with the form. Please try refreshing or filling it out again.';
->>>>>>> 02f0594e
 
   render() {
     if (this.state.hasError) {
