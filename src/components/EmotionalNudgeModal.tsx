import React, { useState, useEffect } from 'react';
import { motion, AnimatePresence } from 'framer-motion';
import { X, Heart, Clock, Star, MessageCircle } from 'lucide-react';
import type {
  EmotionalNotificationPayload,
  EmotionalResponse,
  EmotionType,
} from '../types/emotional';
import { useEmotionalNotificationResponse } from '../hooks/useEmotionalNotifications';
import { TimeoutHandle } from '../types/timers';

interface EmotionalNudgeModalProps {
  notification: EmotionalNotificationPayload | null;
  isVisible: boolean;
  onClose: () => void;
  onResponse: (response: EmotionalResponse) => void;
  className?: string;
}

// Lottie animation component (placeholder - would use actual Lottie React)
const EmotionalAnimation: React.FC<{
  emotion: EmotionType;
  className?: string;
}> = ({ emotion, className = 'w-24 h-24' }) => {
  const animations = {
    happy: '😊',
    excited: '🎉',
    sad: '😢',
    worried: '😟',
    lonely: '🤗',
    proud: '🏆',
    sleepy: '😴',
  };

  return (
    <div
      className={`${className} flex items-center justify-center text-6xl animate-bounce`}
    >
      {animations[emotion]}
    </div>
  );
};

export const EmotionalNudgeModal: React.FC<EmotionalNudgeModalProps> = ({
  notification,
  isVisible,
  onClose,
  onResponse,
  className = '',
}) => {
  const [showFeedback, setShowFeedback] = useState(false);
  const [effectivenessRating, setEffectivenessRating] = useState<number | null>(null);

  const { handleResponse } = useEmotionalNotificationResponse(notification, onResponse);

  // Close modal after 30 seconds if no interaction
  useEffect(() => {
    if (!isVisible || !notification) return;

    const timeout = setTimeout(() => {
      handleResponse('none');
      onClose();
    }, 30000);

    return () => clearTimeout(timeout);
  }, [isVisible, notification, handleResponse, onClose]);

  if (!notification || !isVisible) {
    return null;
  }

  const { emotion, tone, message, escalationLevel } = notification;

  // Get theme colors based on emotion
  const getEmotionTheme = (emotion: EmotionType) => {
    const themes = {
      happy: {
        bg: 'bg-gradient-to-br from-yellow-400 to-orange-500',
        text: 'text-white',
        accent: 'bg-white/20',
        ring: 'ring-yellow-300',
      },
      excited: {
        bg: 'bg-gradient-to-br from-purple-500 to-pink-600',
        text: 'text-white',
        accent: 'bg-white/20',
        ring: 'ring-purple-300',
      },
      sad: {
        bg: 'bg-gradient-to-br from-blue-500 to-blue-700',
        text: 'text-white',
        accent: 'bg-white/20',
        ring: 'ring-blue-300',
      },
      worried: {
        bg: 'bg-gradient-to-br from-amber-500 to-orange-600',
        text: 'text-white',
        accent: 'bg-white/20',
        ring: 'ring-amber-300',
      },
      lonely: {
        bg: 'bg-gradient-to-br from-indigo-500 to-purple-600',
        text: 'text-white',
        accent: 'bg-white/20',
        ring: 'ring-indigo-300',
      },
      proud: {
        bg: 'bg-gradient-to-br from-green-500 to-emerald-600',
        text: 'text-white',
        accent: 'bg-white/20',
        ring: 'ring-green-300',
      },
      sleepy: {
        bg: 'bg-gradient-to-br from-slate-600 to-slate-800',
        text: 'text-white',
        accent: 'bg-white/20',
        ring: 'ring-slate-300',
      },
    };

    return themes[emotion] || themes.happy;
  };

  const theme = getEmotionTheme(emotion);

  // Get main CTA text based on emotion and escalation
  const getMainCTA = () => {
    const ctas = {
      sad: escalationLevel === 'gentle' ? '💙 Try again' : '💪 Restart journey',
      worried: escalationLevel === 'gentle' ? '🌱 Small step' : '⚡ Take action',
      happy: '⭐ Keep going',
      excited: '🚀 Continue streak',
      lonely: '🤗 Start together',
      proud: '👑 Next milestone',
      sleepy: escalationLevel === 'gentle' ? '☀️ Gentle start' : '⏰ Wake up call',
    };

    return ctas[emotion] || "✨ Let's go";
  };

  // Handle main action
  const handleMainAction = () => {
    handleResponse('completed_task', effectivenessRating || undefined);
    onClose();
  };

  // Handle snooze
  const handleSnooze = () => {
    handleResponse('snoozed');
    onClose();
  };

  // Handle dismiss
  const handleDismiss = () => {
    handleResponse('dismissed', effectivenessRating || undefined);
    onClose();
  };

  // Handle feedback toggle
  const handleFeedbackToggle = () => {
    setShowFeedback(!showFeedback);
  };

  // Handle effectiveness rating
  const handleRating = (rating: number) => {
    setEffectivenessRating(rating);
  };

  return (
    <AnimatePresence>
      {isVisible && (
        <motion.div
          initial={{ opacity: 0 }}
          animate={{ opacity: 1 }}
          exit={{ opacity: 0 }}
          className="fixed inset-0 bg-black/50 backdrop-blur-sm flex items-center justify-center z-50 p-4"
<<<<<<< HEAD
          onClick={(e: React.MouseEvent<HTMLButtonElement>) => {
=======
          onClick={(e: any) => {
            // auto: implicit any
>>>>>>> 22989ab4
            if (e.target === e.currentTarget) {
              handleDismiss();
            }
          }}
        >
          <motion.div
            initial={{ opacity: 0, scale: 0.8, y: 20 }}
            animate={{ opacity: 1, scale: 1, y: 0 }}
            exit={{ opacity: 0, scale: 0.8, y: 20 }}
            className={`
              ${theme.bg} ${theme.text}
              rounded-2xl shadow-2xl max-w-md w-full mx-4
              relative overflow-hidden
              ${className}
            `}
          >
            {/* Header */}
            <div className="relative p-6 text-center">
              <button
                onClick={handleDismiss}
                className={`
                  absolute top-4 right-4 p-2 rounded-full
                  ${theme.accent} hover:bg-white/30
                  transition-colors duration-200
                `}
                aria-label="Close"
              >
                <X size={20} />
              </button>

              {/* Animated emotion icon */}
              <motion.div
                initial={{ scale: 0 }}
                animate={{ scale: 1 }}
                transition={{
                  delay: 0.2,
                  type: 'spring' as const,
                  stiffness: 200,
                }}
                className="mb-4"
              >
                <EmotionalAnimation emotion={emotion} className="w-20 h-20 mx-auto" />
              </motion.div>

              {/* Emotion indicator */}
              <motion.div
                initial={{ opacity: 0, y: 10 }}
                animate={{ opacity: 1, y: 0 }}
                transition={{ delay: 0.3 }}
                className={`
                  inline-flex items-center gap-2 px-3 py-1 rounded-full text-sm font-medium
                  ${theme.accent} mb-3
                `}
              >
                <div className="w-2 h-2 rounded-full bg-current opacity-70" />
                {emotion.charAt(0).toUpperCase() + emotion.slice(1)} • {tone}
              </motion.div>

              {/* Main message */}
              <motion.h3
                initial={{ opacity: 0, y: 10 }}
                animate={{ opacity: 1, y: 0 }}
                transition={{ delay: 0.4 }}
                className="text-xl font-bold mb-3 leading-tight"
              >
                {message.personalizedMessage}
              </motion.h3>

              {/* Escalation level indicator */}
              {escalationLevel !== 'gentle' && (
                <motion.div
                  initial={{ opacity: 0 }}
                  animate={{ opacity: 1 }}
                  transition={{ delay: 0.5 }}
                  className="flex items-center justify-center gap-1 text-sm opacity-75 mb-4"
                >
                  {escalationLevel === 'strong_emotional' && <Clock size={16} />}
                  {escalationLevel === 'social_pressure' && <Heart size={16} />}
                  {escalationLevel === 'major_reset' && <Star size={16} />}
                  <span className="capitalize">
                    {escalationLevel.replace('_', ' ')}
                  </span>
                </motion.div>
              )}
            </div>

            {/* Feedback section */}
            <AnimatePresence>
              {showFeedback && (
                <motion.div
                  initial={{ opacity: 0, height: 0 }}
                  animate={{ opacity: 1, height: 'auto' }}
                  exit={{ opacity: 0, height: 0 }}
                  className="px-6 pb-4"
                >
                  <div className={`${theme.accent} rounded-lg p-4`}>
                    <p className="text-sm font-medium mb-3">How was this message?</p>
                    <div className="flex justify-center gap-2">
                      {[1, 2, 3, 4, 5].map(rating => (
                        <button
                          key={rating}
                          onClick={() => handleRating(rating)}
                          className={`
                            w-8 h-8 rounded-full flex items-center justify-center
                            transition-all duration-200 transform hover:scale-110
                            ${
                              effectivenessRating === rating
                                ? 'bg-white text-gray-800 shadow-lg'
                                : 'bg-white/20 hover:bg-white/30'
                            }
                          `}
                        >
                          <Star
                            size={16}
                            fill={
                              effectivenessRating === rating ? 'currentColor' : 'none'
                            }
                          />
                        </button>
                      ))}
                    </div>
                  </div>
                </motion.div>
              )}
            </AnimatePresence>

            {/* Actions */}
            <div className="p-6 pt-0 space-y-3">
              {/* Main action button */}
              <motion.button
                initial={{ opacity: 0, y: 10 }}
                animate={{ opacity: 1, y: 0 }}
                transition={{ delay: 0.6 }}
                onClick={handleMainAction}
                className={`
                  w-full py-4 px-6 bg-white text-gray-800 rounded-xl font-semibold
                  shadow-lg hover:shadow-xl transform hover:scale-[1.02]
                  transition-all duration-200 active:scale-[0.98]
                  flex items-center justify-center gap-2
                `}
              >
                {getMainCTA()}
              </motion.button>

              {/* Secondary actions */}
              <div className="flex gap-3">
                <motion.button
                  initial={{ opacity: 0, y: 10 }}
                  animate={{ opacity: 1, y: 0 }}
                  transition={{ delay: 0.7 }}
                  onClick={handleSnooze}
                  className={`
                    flex-1 py-3 px-4 ${theme.accent} rounded-lg font-medium
                    hover:bg-white/30 transition-colors duration-200
                    flex items-center justify-center gap-2
                  `}
                >
                  <Clock size={16} />
                  Later
                </motion.button>

                <motion.button
                  initial={{ opacity: 0, y: 10 }}
                  animate={{ opacity: 1, y: 0 }}
                  transition={{ delay: 0.8 }}
                  onClick={handleFeedbackToggle}
                  className={`
                    flex-1 py-3 px-4 ${theme.accent} rounded-lg font-medium
                    hover:bg-white/30 transition-colors duration-200
                    flex items-center justify-center gap-2
                    ${showFeedback ? 'bg-white/30' : ''}
                  `}
                >
                  <MessageCircle size={16} />
                  Feedback
                </motion.button>
              </div>
            </div>

            {/* Progress indicator for auto-close */}
            <motion.div
              initial={{ width: '100%' }}
              animate={{ width: '0%' }}
              transition={{ duration: 30, ease: 'linear' }}
              className="h-1 bg-white/30 absolute bottom-0 left-0"
            />
          </motion.div>
        </motion.div>
      )}
    </AnimatePresence>
  );
};

// Settings component for emotional notification preferences
export const EmotionalNotificationSettings: React.FC<{
  settings: any;
  onUpdate: (settings: any) => void;
}> = ({ settings, onUpdate }) => {
  const handleToneChange = (tone: string) => {
    onUpdate({ ...settings, preferredTone: tone });
  };

  const handleIntensityChange = (intensity: string) => {
    onUpdate({ ...settings, intensityLevel: intensity });
  };

  const handleFrequencyChange = (frequency: string) => {
    onUpdate({ ...settings, frequency });
  };

  const handleRoastModeToggle = () => {
    onUpdate({ ...settings, roastModeEnabled: !settings.roastModeEnabled });
  };

  return (
    <div className="space-y-6 p-6 bg-white rounded-lg shadow-sm">
      <h3 className="text-lg font-semibold text-gray-900">
        Emotional Notification Settings
      </h3>

      {/* Preferred Tone */}
      <div className="space-y-3">
        <label className="block text-sm font-medium text-gray-700">
          Motivation Style
        </label>
        <div className="grid grid-cols-2 gap-3">
          {[
            {
              value: 'encouraging',
              label: '😊 Encouraging friend',
              desc: 'Supportive and caring',
            },
            {
              value: 'playful',
              label: '🎮 Playful buddy',
              desc: 'Fun and energetic',
            },
            {
              value: 'firm',
              label: '💪 Firm coach',
              desc: 'Direct and motivating',
            },
            {
              value: 'roast',
              label: '😈 Savage roast',
              desc: 'Brutally honest (18+)',
              disabled: !settings.roastModeEnabled,
            },
          ].map(tone => (
            <button
              key={tone.value}
              onClick={() => handleToneChange(tone.value)}
              disabled={tone.disabled}
              className={`
                p-4 rounded-lg border-2 transition-all duration-200 text-left
                ${
                  settings.preferredTone === tone.value
                    ? 'border-blue-500 bg-blue-50 shadow-md'
                    : 'border-gray-200 hover:border-gray-300'
                }
                ${tone.disabled ? 'opacity-50 cursor-not-allowed' : 'hover:shadow-sm'}
              `}
            >
              <div className="font-medium text-sm">{tone.label}</div>
              <div className="text-xs text-gray-500 mt-1">{tone.desc}</div>
            </button>
          ))}
        </div>
      </div>

      {/* Roast Mode Toggle */}
      <div className="flex items-center justify-between p-4 bg-orange-50 rounded-lg border border-orange-200">
        <div>
          <div className="font-medium text-orange-900">Roast Mode</div>
          <div className="text-sm text-orange-700">
            Enable brutally honest notifications (requires age verification)
          </div>
        </div>
        <button
          onClick={handleRoastModeToggle}
          className={`
            relative w-12 h-6 rounded-full transition-colors duration-200
            ${settings.roastModeEnabled ? 'bg-orange-500' : 'bg-gray-300'}
          `}
        >
          <div
            className={`
              absolute top-0.5 w-5 h-5 bg-white rounded-full shadow transition-transform duration-200
              ${settings.roastModeEnabled ? 'translate-x-6' : 'translate-x-0.5'}
            `}
          />
        </button>
      </div>

      {/* Intensity Level */}
      <div className="space-y-3">
        <label className="block text-sm font-medium text-gray-700">
          Emotional Intensity
        </label>
        <div className="flex gap-3">
          {[
            { value: 'soft', label: 'Soft' },
            { value: 'medium', label: 'Medium' },
            { value: 'strong', label: 'Strong' },
          ].map(intensity => (
            <button
              key={intensity.value}
              onClick={() => handleIntensityChange(intensity.value)}
              className={`
                flex-1 py-2 px-4 rounded-lg border-2 transition-all duration-200
                ${
                  settings.intensityLevel === intensity.value
                    ? 'border-blue-500 bg-blue-50'
                    : 'border-gray-200 hover:border-gray-300'
                }
              `}
            >
              {intensity.label}
            </button>
          ))}
        </div>
      </div>

      {/* Frequency */}
      <div className="space-y-3">
        <label className="block text-sm font-medium text-gray-700">
          Notification Frequency
        </label>
        <div className="flex gap-3">
          {[
            { value: 'daily', label: 'Daily' },
            { value: 'every2days', label: 'Every 2 days' },
            { value: 'weekly', label: 'Weekly' },
          ].map(freq => (
            <button
              key={freq.value}
              onClick={() => handleFrequencyChange(freq.value)}
              className={`
                flex-1 py-2 px-4 rounded-lg border-2 transition-all duration-200
                ${
                  settings.frequency === freq.value
                    ? 'border-blue-500 bg-blue-50'
                    : 'border-gray-200 hover:border-gray-300'
                }
              `}
            >
              {freq.label}
            </button>
          ))}
        </div>
      </div>
    </div>
  );
};
export default EmotionalNudgeModal;<|MERGE_RESOLUTION|>--- conflicted
+++ resolved
@@ -1,6 +1,6 @@
 import React, { useState, useEffect } from 'react';
 import { motion, AnimatePresence } from 'framer-motion';
-import { X, Heart, Clock, Star, MessageCircle } from 'lucide-react';
+import { X, Heart, Zap, Clock, Star, MessageCircle } from 'lucide-react';
 import type {
   EmotionalNotificationPayload,
   EmotionalResponse,
@@ -18,10 +18,10 @@
 }
 
 // Lottie animation component (placeholder - would use actual Lottie React)
-const EmotionalAnimation: React.FC<{
-  emotion: EmotionType;
-  className?: string;
-}> = ({ emotion, className = 'w-24 h-24' }) => {
+const EmotionalAnimation: React.FC<{ emotion: EmotionType; className?: string }> = ({
+  emotion,
+  className = 'w-24 h-24',
+}) => {
   const animations = {
     happy: '😊',
     excited: '🎉',
@@ -174,12 +174,8 @@
           animate={{ opacity: 1 }}
           exit={{ opacity: 0 }}
           className="fixed inset-0 bg-black/50 backdrop-blur-sm flex items-center justify-center z-50 p-4"
-<<<<<<< HEAD
-          onClick={(e: React.MouseEvent<HTMLButtonElement>) => {
-=======
           onClick={(e: any) => {
             // auto: implicit any
->>>>>>> 22989ab4
             if (e.target === e.currentTarget) {
               handleDismiss();
             }
@@ -214,11 +210,7 @@
               <motion.div
                 initial={{ scale: 0 }}
                 animate={{ scale: 1 }}
-                transition={{
-                  delay: 0.2,
-                  type: 'spring' as const,
-                  stiffness: 200,
-                }}
+                transition={{ delay: 0.2, type: 'spring' as const, stiffness: 200 }}
                 className="mb-4"
               >
                 <EmotionalAnimation emotion={emotion} className="w-20 h-20 mx-auto" />
@@ -256,7 +248,7 @@
                   transition={{ delay: 0.5 }}
                   className="flex items-center justify-center gap-1 text-sm opacity-75 mb-4"
                 >
-                  {escalationLevel === 'strong_emotional' && <Clock size={16} />}
+                  {escalationLevel === 'strong_emotional' && <Zap size={16} />}
                   {escalationLevel === 'social_pressure' && <Heart size={16} />}
                   {escalationLevel === 'major_reset' && <Star size={16} />}
                   <span className="capitalize">
@@ -412,16 +404,8 @@
               label: '😊 Encouraging friend',
               desc: 'Supportive and caring',
             },
-            {
-              value: 'playful',
-              label: '🎮 Playful buddy',
-              desc: 'Fun and energetic',
-            },
-            {
-              value: 'firm',
-              label: '💪 Firm coach',
-              desc: 'Direct and motivating',
-            },
+            { value: 'playful', label: '🎮 Playful buddy', desc: 'Fun and energetic' },
+            { value: 'firm', label: '💪 Firm coach', desc: 'Direct and motivating' },
             {
               value: 'roast',
               label: '😈 Savage roast',
