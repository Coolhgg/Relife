--- conflicted
+++ resolved
@@ -112,11 +112,7 @@
               id="time"
               type="time"
               value={time}
-<<<<<<< HEAD
               onChange={(e: React.ChangeEvent<HTMLInputElement>) => setTime(e.target.value)}
-=======
-              onChange={(e: any) => setTime(e.target.value)}
->>>>>>> 0a801929
               className="mt-1"
             />
           </div>
@@ -126,11 +122,7 @@
             <Input
               id="label"
               value={label}
-<<<<<<< HEAD
               onChange={(e: React.ChangeEvent<HTMLInputElement>) => setLabel(e.target.value)}
-=======
-              onChange={(e: any) => setLabel(e.target.value)}
->>>>>>> 0a801929
               placeholder="Wake up!"
               className="mt-1"
             />
