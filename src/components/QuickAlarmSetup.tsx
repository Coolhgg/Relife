import React, { useState, useEffect } from 'react';
import { Button } from '@/components/ui/button';
import { Input } from '@/components/ui/input';
import { Label } from '@/components/ui/label';
import {
  Select,
  SelectContent,
  SelectItem,
  SelectTrigger,
  SelectValue,
} from '@/components/ui/select';
import { Badge } from '@/components/ui/badge';
import { Clock, Plus, Crown } from 'lucide-react';
import {
  Dialog,
  DialogContent,
  DialogHeader,
  DialogTitle,
  DialogTrigger,
} from '@/components/ui/dialog';
import { Switch } from '@/components/ui/switch';
import type { DayOfWeek } from '../types/index';
import { PremiumGate } from './PremiumGate';
import { SubscriptionService } from '../services/subscription';

interface QuickAlarmSetupProps {
  onAlarmSet: (alarm: {
    time: string;
    label: string;
    days: DayOfWeek[];
    difficulty: string;
    snoozeEnabled: boolean;
  }) => void;
  userId: string;
}

const DAYS = [
  { value: 'monday' as DayOfWeek, short: 'Mon' },
  { value: 'tuesday' as DayOfWeek, short: 'Tue' },
  { value: 'wednesday' as DayOfWeek, short: 'Wed' },
  { value: 'thursday' as DayOfWeek, short: 'Thu' },
  { value: 'friday' as DayOfWeek, short: 'Fri' },
  { value: 'saturday' as DayOfWeek, short: 'Sat' },
  { value: 'sunday' as DayOfWeek, short: 'Sun' },
];

export function QuickAlarmSetup({ onAlarmSet, userId }: QuickAlarmSetupProps) {
  const [hasNuclearMode, setHasNuclearMode] = useState(false);

  // Check premium access on component mount
  useEffect(() => {
    const checkAccess = async () => {
      const access = await SubscriptionService.hasFeatureAccess(userId, 'nuclearMode');
      setHasNuclearMode(access);
    };
    checkAccess();
  }, [userId]);
  const [isOpen, setIsOpen] = useState(false);
  const [time, setTime] = useState('07:00');
  const [label, setLabel] = useState('Wake up!');
  const [selectedDays, setSelectedDays] = useState<DayOfWeek[]>([
    'monday',
    'tuesday',
    'wednesday',
    'thursday',
    'friday',
  ]);
  const [difficulty, setDifficulty] = useState('medium');
  const [snoozeEnabled, setSnoozeEnabled] = useState(true);

  const toggleDay = (day: DayOfWeek) => {
    setSelectedDays((prev: any) =>
      prev.includes(day) ? prev.filter((d: any) => d !== day) : [...prev, day]
    );
  };

  const handleSubmit = (e: React.FormEvent) => {
    e.preventDefault();
    if (selectedDays.length === 0) return;

    onAlarmSet({
      time,
      label,
      days: selectedDays,
      difficulty,
      snoozeEnabled,
    });

    setIsOpen(false);
  };

  return (
    <Dialog open={isOpen} onOpenChange={setIsOpen}>
      <DialogTrigger asChild>
        <Button size="sm" className="gap-2">
          <Plus size={16} />
          Quick Set
        </Button>
      </DialogTrigger>
      <DialogContent className="max-w-sm">
        <DialogHeader>
          <DialogTitle className="flex items-center gap-2">
            <Clock size={20} />
            Set New Alarm
          </DialogTitle>
        </DialogHeader>

        <form onSubmit={handleSubmit} className="space-y-4">
          <div>
            <Label htmlFor="time">Time</Label>
            <Input
              id="time"
              type="time"
              value={time}
<<<<<<< HEAD
              onChange={(e: React.ChangeEvent<HTMLInputElement>) =>
                setTime(e.target.value)
              }
=======
              onChange={(e: React.ChangeEvent<HTMLInputElement>) => setTime(e.target.value)}
>>>>>>> 5d3ec329
              className="mt-1"
            />
          </div>

          <div>
            <Label htmlFor="label">Label</Label>
            <Input
              id="label"
              value={label}
<<<<<<< HEAD
              onChange={(e: React.ChangeEvent<HTMLInputElement>) =>
                setLabel(e.target.value)
              }
=======
              onChange={(e: React.ChangeEvent<HTMLInputElement>) => setLabel(e.target.value)}
>>>>>>> 5d3ec329
              placeholder="Wake up!"
              className="mt-1"
            />
          </div>

          <div>
            <Label className="text-sm font-medium">Repeat Days</Label>
            <div className="flex flex-wrap gap-2 mt-2">
              {DAYS.map(day => (
                <Badge
                  key={day.value}
                  variant={selectedDays.includes(day.value) ? 'default' : 'secondary'}
                  className="cursor-pointer hover:scale-105 transition-transform"
                  onClick={() => toggleDay(day.value)}
                >
                  {day.short}
                </Badge>
              ))}
            </div>
            {selectedDays.length === 0 && (
              <p className="text-xs text-destructive mt-1">Select at least one day</p>
            )}
          </div>

          <div>
            <Label htmlFor="difficulty">Difficulty</Label>
            <Select value={difficulty} onValueChange={setDifficulty}>
              <SelectTrigger className="mt-1">
                <SelectValue />
              </SelectTrigger>
              <SelectContent>
                <SelectItem value="easy">😴 Easy</SelectItem>
                <SelectItem value="medium">⏰ Medium</SelectItem>
                <SelectItem value="hard">🔥 Hard</SelectItem>
                <SelectItem value="extreme">💀 Extreme</SelectItem>
                {hasNuclearMode ? (
                  <SelectItem value="nuclear">☢️ Nuclear</SelectItem>
                ) : (
                  <div className="px-2 py-1.5 text-sm">
                    <PremiumGate
                      feature="nuclearMode"
                      userId={userId}
                      mode="replace"
                      fallback={
                        <div className="flex items-center justify-between text-muted-foreground">
                          <span>☢️ Nuclear</span>
                          <Crown className="h-4 w-4 text-amber-500" />
                        </div>
                      }
                    >
                      <SelectItem value="nuclear">☢️ Nuclear</SelectItem>
                    </PremiumGate>
                  </div>
                )}
              </SelectContent>
            </Select>
          </div>

          <div className="flex items-center justify-between">
            <Label htmlFor="snooze" className="text-sm font-medium">
              Enable Snooze
            </Label>
            <Switch
              id="snooze"
              checked={snoozeEnabled}
              onCheckedChange={setSnoozeEnabled}
            />
          </div>

          <Button type="submit" className="w-full" disabled={selectedDays.length === 0}>
            Set Alarm
          </Button>
        </form>
      </DialogContent>
    </Dialog>
  );
}

export default QuickAlarmSetup;<|MERGE_RESOLUTION|>--- conflicted
+++ resolved
@@ -112,13 +112,7 @@
               id="time"
               type="time"
               value={time}
-<<<<<<< HEAD
-              onChange={(e: React.ChangeEvent<HTMLInputElement>) =>
-                setTime(e.target.value)
-              }
-=======
               onChange={(e: React.ChangeEvent<HTMLInputElement>) => setTime(e.target.value)}
->>>>>>> 5d3ec329
               className="mt-1"
             />
           </div>
@@ -128,13 +122,7 @@
             <Input
               id="label"
               value={label}
-<<<<<<< HEAD
-              onChange={(e: React.ChangeEvent<HTMLInputElement>) =>
-                setLabel(e.target.value)
-              }
-=======
               onChange={(e: React.ChangeEvent<HTMLInputElement>) => setLabel(e.target.value)}
->>>>>>> 5d3ec329
               placeholder="Wake up!"
               className="mt-1"
             />
