--- conflicted
+++ resolved
@@ -13,11 +13,7 @@
 export function ScreenReaderProvider({
   children,
   enabled = true,
-<<<<<<< HEAD
-  verbosity = 'medium',
-=======
   verbosity = 'medium'
->>>>>>> 02f0594e
 }: ScreenReaderProviderProps) {
   const isInitialized = useRef(false);
   const screenReaderService = useRef<ScreenReaderService>();
@@ -52,15 +48,8 @@
 
         // Announce critical errors to screen reader users
         const errorMessage = args.join(' ');
-<<<<<<< HEAD
-        if (
-          errorMessage.toLowerCase().includes('error') ||
-          errorMessage.toLowerCase().includes('failed')
-        ) {
-=======
         if (errorMessage.toLowerCase().includes('error') ||
             errorMessage.toLowerCase().includes('failed')) {
->>>>>>> 02f0594e
           screenReaderService.current?.announce(
             'An error occurred. Please check your connection and try again.',
             'assertive'
@@ -69,11 +58,7 @@
       };
 
       // Setup global focus management
-<<<<<<< HEAD
-      document.addEventListener('focusin', event => {
-=======
       document.addEventListener('focusin', (event) => {
->>>>>>> 02f0594e
         if (screenReaderService.current?.getState().verbosityLevel === 'high') {
           const target = event.target as HTMLElement;
           if (target && target.getAttribute) {
@@ -81,19 +66,10 @@
             const role = target.getAttribute('role');
             const tagName = target.tagName.toLowerCase();
 
-<<<<<<< HEAD
-            if (
-              ariaLabel ||
-              ['button', 'link', 'input', 'select', 'textarea'].includes(tagName)
-            ) {
-              const elementDescription =
-                ariaLabel || target.textContent?.slice(0, 50) || `${tagName} element`;
-=======
             if (ariaLabel || ['button', 'link', 'input', 'select', 'textarea'].includes(tagName)) {
               const elementDescription = ariaLabel ||
                 target.textContent?.slice(0, 50) ||
                 `${tagName} element`;
->>>>>>> 02f0594e
 
               screenReaderService.current?.announce(
                 `Focused: ${elementDescription}`,
@@ -139,43 +115,26 @@
 
     // Announce component mount
     if (screenReaderRef.current.getState().verbosityLevel === 'high') {
-<<<<<<< HEAD
-      screenReaderRef.current.announce(`${componentName} loaded`, 'polite', {
-        delay: 500,
-      });
-=======
       screenReaderRef.current.announce(
         `${componentName} loaded`,
         'polite',
         { delay: 500 }
       );
->>>>>>> 02f0594e
     }
 
     return () => {
       mountedRef.current = false;
       // Announce component unmount for high verbosity
       if (screenReaderRef.current?.getState().verbosityLevel === 'high') {
-<<<<<<< HEAD
-        screenReaderRef.current.announce(`${componentName} closed`, 'polite');
-=======
         screenReaderRef.current.announce(
           `${componentName} closed`,
           'polite'
         );
->>>>>>> 02f0594e
       }
     };
   }, [componentName]);
 
-<<<<<<< HEAD
-  const announceIfMounted = (
-    message: string,
-    priority: 'polite' | 'assertive' = 'polite'
-  ) => {
-=======
   const announceIfMounted = (message: string, priority: 'polite' | 'assertive' = 'polite') => {
->>>>>>> 02f0594e
     if (mountedRef.current && screenReaderRef.current) {
       screenReaderRef.current.announce(message, priority);
     }
@@ -192,11 +151,7 @@
     { message: 'This is a polite announcement', priority: 'polite' as const },
     { message: 'This is an assertive announcement', priority: 'assertive' as const },
     { message: 'Testing alarm creation announcement', priority: 'polite' as const },
-<<<<<<< HEAD
-    { message: 'Testing navigation announcement', priority: 'polite' as const },
-=======
     { message: 'Testing navigation announcement', priority: 'polite' as const }
->>>>>>> 02f0594e
   ];
 
   const runTest = (index: number) => {
