import React, { useState } from 'react';
<<<<<<< HEAD
import { Lock, Crown, Star, Unlock, Eye, Zap, ArrowRight, Info, X } from 'lucide-react';
=======
import {
  Lock,
  Crown,
  Star,
  Unlock,
  Eye,
  Zap,
  ArrowRight,
  Info,
  X
} from 'lucide-react';
>>>>>>> 02f0594e
import type { SubscriptionTier, PremiumFeature } from '../types';
import UpgradePrompt from './UpgradePrompt';

interface FeatureLockOverlayProps {
  /** Whether the feature is locked */
  isLocked: boolean;
  /** Required subscription tier */
  requiredTier: SubscriptionTier;
  /** Feature name */
  featureName: string;
  /** Feature description */
  description?: string;
  /** Feature ID for upgrade prompt */
  featureId?: string;
  /** Children to render (the locked content) */
  children: React.ReactNode;
  /** Blur the content when locked */
  blurContent?: boolean;
  /** Show preview button */
  showPreview?: boolean;
  /** Custom unlock message */
  unlockMessage?: string;
  /** Overlay variant */
  variant?: 'overlay' | 'card' | 'banner' | 'minimal';
  /** Callback when upgrade is clicked */
  onUpgrade?: (tier: SubscriptionTier) => void;
  /** Callback when preview is clicked */
  onPreview?: () => void;
}

const FeatureLockOverlay: React.FC<FeatureLockOverlayProps> = ({
  isLocked,
  requiredTier,
  featureName,
  description,
  featureId,
  children,
  blurContent = true,
  showPreview = false,
  unlockMessage,
  variant = 'overlay',
  onUpgrade,
  onPreview
}) => {
  const [showUpgradeModal, setShowUpgradeModal] = useState(false);
  const [showPreviewModal, setShowPreviewModal] = useState(false);

  const getTierInfo = () => {
    switch (requiredTier) {
      case 'ultimate':
        return {
          name: 'Ultimate',
          icon: Star,
          color: 'from-purple-500 to-pink-500',
          bgColor: 'bg-purple-50',
          textColor: 'text-purple-600',
<<<<<<< HEAD
          price: '$19.99/month',
=======
          price: '$19.99/month'
>>>>>>> 02f0594e
        };
      case 'premium':
        return {
          name: 'Premium',
          icon: Crown,
          color: 'from-orange-500 to-red-500',
          bgColor: 'bg-orange-50',
          textColor: 'text-orange-600',
<<<<<<< HEAD
          price: '$9.99/month',
=======
          price: '$9.99/month'
>>>>>>> 02f0594e
        };
      default:
        return {
          name: 'Premium',
          icon: Crown,
          color: 'from-orange-500 to-red-500',
          bgColor: 'bg-orange-50',
          textColor: 'text-orange-600',
<<<<<<< HEAD
          price: '$9.99/month',
=======
          price: '$9.99/month'
>>>>>>> 02f0594e
        };
    }
  };

  const tierInfo = getTierInfo();
  const TierIcon = tierInfo.icon;

  const handleUpgrade = (tier?: SubscriptionTier) => {
    if (onUpgrade) {
      onUpgrade(tier || requiredTier);
    } else {
      setShowUpgradeModal(true);
    }
  };

  const handlePreview = () => {
    if (onPreview) {
      onPreview();
    } else {
      setShowPreviewModal(true);
    }
  };

  // If not locked, just render children
  if (!isLocked) {
    return <>{children}</>;
  }

  if (variant === 'banner') {
    return (
      <div className="relative">
<<<<<<< HEAD
        <div
          className={
            blurContent
              ? 'filter blur-sm pointer-events-none select-none'
              : 'pointer-events-none select-none opacity-50'
          }
        >
=======
        <div className={blurContent ? 'filter blur-sm pointer-events-none select-none' : 'pointer-events-none select-none opacity-50'}>
>>>>>>> 02f0594e
          {children}
        </div>

        <div className={`absolute inset-x-0 top-0 bg-gradient-to-r ${tierInfo.color} text-white p-3 rounded-t-lg`}>
          <div className="flex items-center justify-between">
            <div className="flex items-center gap-2">
              <TierIcon className="h-4 w-4" />
              <span className="text-sm font-medium">{unlockMessage || `${featureName} requires ${tierInfo.name}`}</span>
            </div>
            <button
              onClick={() => handleUpgrade()}
              className="bg-white bg-opacity-20 text-white px-3 py-1 rounded text-sm font-medium hover:bg-opacity-30 transition-colors"
            >
              Upgrade
            </button>
          </div>
        </div>
      </div>
    );
  }

  if (variant === 'minimal') {
    return (
      <div className="relative group">
<<<<<<< HEAD
        <div
          className={
            blurContent
              ? 'filter blur-sm pointer-events-none select-none'
              : 'pointer-events-none select-none opacity-50'
          }
        >
=======
        <div className={blurContent ? 'filter blur-sm pointer-events-none select-none' : 'pointer-events-none select-none opacity-50'}>
>>>>>>> 02f0594e
          {children}
        </div>

        <div className="absolute inset-0 flex items-center justify-center bg-black bg-opacity-20 opacity-0 group-hover:opacity-100 transition-opacity duration-200">
          <button
            onClick={() => handleUpgrade()}
            className={`bg-gradient-to-r ${tierInfo.color} text-white px-4 py-2 rounded-lg font-medium hover:shadow-lg transition-all duration-200 flex items-center gap-2`}
          >
            <Lock className="h-4 w-4" />
            Unlock
          </button>
        </div>
      </div>
    );
  }

  if (variant === 'card') {
    return (
      <div className="relative">
        {blurContent && (
          <div className="filter blur-sm pointer-events-none select-none">
            {children}
          </div>
        )}

        <div className="bg-white border-2 border-gray-200 rounded-xl p-6 text-center">
          <div className="mb-4">
            <div className={`w-16 h-16 mx-auto mb-3 rounded-full flex items-center justify-center bg-gradient-to-br ${tierInfo.color}`}>
              <Lock className="h-8 w-8 text-white" />
            </div>
            <h3 className="text-xl font-bold text-gray-900 mb-2">{featureName}</h3>
            <p className="text-gray-600 mb-4">
              {description || `This feature requires ${tierInfo.name} subscription`}
            </p>
          </div>

          <div className="space-y-3">
            {showPreview && (
              <button
                onClick={handlePreview}
                className="w-full bg-gray-100 text-gray-700 py-3 px-4 rounded-lg font-medium hover:bg-gray-200 transition-colors flex items-center justify-center gap-2"
              >
                <Eye className="h-4 w-4" />
                Preview Feature
              </button>
            )}

            <button
              onClick={() => handleUpgrade()}
              className={`w-full bg-gradient-to-r ${tierInfo.color} text-white py-3 px-4 rounded-lg font-medium hover:shadow-lg transition-all duration-200 flex items-center justify-center gap-2`}
            >
              <TierIcon className="h-4 w-4" />
              Upgrade to {tierInfo.name}
            </button>
          </div>
        </div>
      </div>
    );
  }

  // Default overlay variant
  return (
    <>
      <div className="relative">
<<<<<<< HEAD
        <div
          className={
            blurContent
              ? 'filter blur-sm pointer-events-none select-none'
              : 'pointer-events-none select-none opacity-30'
          }
        >
=======
        <div className={blurContent ? 'filter blur-sm pointer-events-none select-none' : 'pointer-events-none select-none opacity-30'}>
>>>>>>> 02f0594e
          {children}
        </div>

        <div className="absolute inset-0 bg-black bg-opacity-20 flex items-center justify-center">
          <div className="bg-white rounded-xl p-6 max-w-sm mx-4 text-center shadow-lg">
            <div className="mb-4">
              <div className={`w-12 h-12 mx-auto mb-3 rounded-full flex items-center justify-center bg-gradient-to-br ${tierInfo.color}`}>
                <Lock className="h-6 w-6 text-white" />
              </div>
              <h3 className="text-lg font-semibold text-gray-900 mb-1">{featureName}</h3>
              <p className="text-sm text-gray-600">
                {unlockMessage || `Requires ${tierInfo.name} subscription`}
              </p>
            </div>

            <div className="space-y-3">
              {showPreview && (
                <button
                  onClick={handlePreview}
                  className="w-full bg-gray-100 text-gray-700 py-2 px-4 rounded-lg font-medium hover:bg-gray-200 transition-colors flex items-center justify-center gap-2 text-sm"
                >
                  <Eye className="h-4 w-4" />
                  Preview
                </button>
              )}

              <button
                onClick={() => handleUpgrade()}
                className={`w-full bg-gradient-to-r ${tierInfo.color} text-white py-2 px-4 rounded-lg font-medium hover:shadow-lg transition-all duration-200 flex items-center justify-center gap-2 text-sm`}
              >
                <TierIcon className="h-4 w-4" />
                Upgrade ({tierInfo.price})
              </button>

              {description && (
                <div className="text-xs text-gray-500 mt-2">
                  <Info className="h-3 w-3 inline mr-1" />
                  {description}
                </div>
              )}
            </div>
          </div>
        </div>
      </div>

      {/* Modals */}
      {showUpgradeModal && featureId && (
        <UpgradePrompt
          feature={featureId}
          onUpgrade={tier => {
            setShowUpgradeModal(false);
            onUpgrade?.(tier);
          }}
          onDismiss={() => setShowUpgradeModal(false)}
        />
      )}

      {showPreviewModal && (
        <div className="fixed inset-0 bg-black bg-opacity-50 flex items-center justify-center z-50 p-4">
          <div className="bg-white rounded-xl max-w-2xl w-full max-h-[90vh] overflow-y-auto">
            <div className="p-6">
              <div className="flex items-center justify-between mb-4">
                <h3 className="text-xl font-semibold text-gray-900">
                  {featureName} Preview
                </h3>
                <button
                  onClick={() => setShowPreviewModal(false)}
                  className="text-gray-400 hover:text-gray-600 transition-colors"
                >
                  <X className="h-6 w-6" />
                </button>
              </div>

              <div className="mb-6">
                {/* Render a preview version of the children */}
                <div className="border-2 border-dashed border-gray-300 rounded-lg p-4 bg-gray-50">
                  <div className="text-center text-gray-600 mb-4">
                    <Eye className="h-8 w-8 mx-auto mb-2" />
                    <p>This is a preview of the {featureName} feature.</p>
<<<<<<< HEAD
                    <p className="text-sm">
                      Full functionality available with {tierInfo.name} subscription.
                    </p>
=======
                    <p className="text-sm">Full functionality available with {tierInfo.name} subscription.</p>
>>>>>>> 02f0594e
                  </div>
                  {/* Could render a limited/demo version of children here */}
                </div>
              </div>

              <div className="flex gap-3">
                <button
                  onClick={() => setShowPreviewModal(false)}
                  className="flex-1 bg-gray-100 text-gray-700 py-3 px-4 rounded-lg font-medium hover:bg-gray-200 transition-colors"
                >
                  Close Preview
                </button>
                <button
                  onClick={() => {
                    setShowPreviewModal(false);
                    handleUpgrade();
                  }}
                  className={`flex-1 bg-gradient-to-r ${tierInfo.color} text-white py-3 px-4 rounded-lg font-medium hover:shadow-lg transition-all duration-200 flex items-center justify-center gap-2`}
                >
                  <TierIcon className="h-4 w-4" />
                  Unlock Full Feature
                </button>
              </div>
            </div>
          </div>
        </div>
      )}
    </>
  );
};

export default FeatureLockOverlay;<|MERGE_RESOLUTION|>--- conflicted
+++ resolved
@@ -1,7 +1,4 @@
 import React, { useState } from 'react';
-<<<<<<< HEAD
-import { Lock, Crown, Star, Unlock, Eye, Zap, ArrowRight, Info, X } from 'lucide-react';
-=======
 import {
   Lock,
   Crown,
@@ -13,7 +10,6 @@
   Info,
   X
 } from 'lucide-react';
->>>>>>> 02f0594e
 import type { SubscriptionTier, PremiumFeature } from '../types';
 import UpgradePrompt from './UpgradePrompt';
 
@@ -70,11 +66,7 @@
           color: 'from-purple-500 to-pink-500',
           bgColor: 'bg-purple-50',
           textColor: 'text-purple-600',
-<<<<<<< HEAD
-          price: '$19.99/month',
-=======
           price: '$19.99/month'
->>>>>>> 02f0594e
         };
       case 'premium':
         return {
@@ -83,11 +75,7 @@
           color: 'from-orange-500 to-red-500',
           bgColor: 'bg-orange-50',
           textColor: 'text-orange-600',
-<<<<<<< HEAD
-          price: '$9.99/month',
-=======
           price: '$9.99/month'
->>>>>>> 02f0594e
         };
       default:
         return {
@@ -96,11 +84,7 @@
           color: 'from-orange-500 to-red-500',
           bgColor: 'bg-orange-50',
           textColor: 'text-orange-600',
-<<<<<<< HEAD
-          price: '$9.99/month',
-=======
           price: '$9.99/month'
->>>>>>> 02f0594e
         };
     }
   };
@@ -132,17 +116,7 @@
   if (variant === 'banner') {
     return (
       <div className="relative">
-<<<<<<< HEAD
-        <div
-          className={
-            blurContent
-              ? 'filter blur-sm pointer-events-none select-none'
-              : 'pointer-events-none select-none opacity-50'
-          }
-        >
-=======
         <div className={blurContent ? 'filter blur-sm pointer-events-none select-none' : 'pointer-events-none select-none opacity-50'}>
->>>>>>> 02f0594e
           {children}
         </div>
 
@@ -167,17 +141,7 @@
   if (variant === 'minimal') {
     return (
       <div className="relative group">
-<<<<<<< HEAD
-        <div
-          className={
-            blurContent
-              ? 'filter blur-sm pointer-events-none select-none'
-              : 'pointer-events-none select-none opacity-50'
-          }
-        >
-=======
         <div className={blurContent ? 'filter blur-sm pointer-events-none select-none' : 'pointer-events-none select-none opacity-50'}>
->>>>>>> 02f0594e
           {children}
         </div>
 
@@ -242,17 +206,7 @@
   return (
     <>
       <div className="relative">
-<<<<<<< HEAD
-        <div
-          className={
-            blurContent
-              ? 'filter blur-sm pointer-events-none select-none'
-              : 'pointer-events-none select-none opacity-30'
-          }
-        >
-=======
         <div className={blurContent ? 'filter blur-sm pointer-events-none select-none' : 'pointer-events-none select-none opacity-30'}>
->>>>>>> 02f0594e
           {children}
         </div>
 
@@ -332,13 +286,7 @@
                   <div className="text-center text-gray-600 mb-4">
                     <Eye className="h-8 w-8 mx-auto mb-2" />
                     <p>This is a preview of the {featureName} feature.</p>
-<<<<<<< HEAD
-                    <p className="text-sm">
-                      Full functionality available with {tierInfo.name} subscription.
-                    </p>
-=======
                     <p className="text-sm">Full functionality available with {tierInfo.name} subscription.</p>
->>>>>>> 02f0594e
                   </div>
                   {/* Could render a limited/demo version of children here */}
                 </div>
