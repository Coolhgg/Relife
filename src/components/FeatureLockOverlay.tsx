--- conflicted
+++ resolved
@@ -274,10 +274,7 @@
         <UpgradePrompt
           feature={featureId}
           onUpgrade={(tier: any) => {
-<<<<<<< HEAD
-=======
             // auto: implicit any
->>>>>>> 22989ab4
             setShowUpgradeModal(false);
             onUpgrade?.(tier);
           }}
