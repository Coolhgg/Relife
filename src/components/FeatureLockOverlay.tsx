--- conflicted
+++ resolved
@@ -8,16 +8,9 @@
   Zap,
   ArrowRight,
   Info,
-<<<<<<< HEAD
-  X
-} from 'lucide-react';
-import type { SubscriptionTier, PremiumFeature } from '../types';
-import UpgradePrompt from './UpgradePrompt';
-=======
   X,
 } from "lucide-react";
 import UpgradePrompt from "./UpgradePrompt";
->>>>>>> a2085a2a
 
 interface FeatureLockOverlayProps {
   /** Whether the feature is locked */
