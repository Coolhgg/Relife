--- conflicted
+++ resolved
@@ -267,7 +267,7 @@
         <section className="alarm-card">
           <button
             onClick={() => toggleSection('permissions')}
-            onKeyDown={(e: any) => h // auto: implicit anyandleKeyDown(e, 'permissions')}
+            onKeyDown={(e: any) => handleKeyDown(e, 'permissions')}
             className="w-full flex items-center justify-between p-1"
             aria-expanded={activeSection === 'permissions'}
             aria-controls="permissions-content"
@@ -318,7 +318,7 @@
         <section className="alarm-card">
           <button
             onClick={() => toggleSection('appearance')}
-            onKeyDown={(e: any) => h // auto: implicit anyandleKeyDown(e, 'appearance')}
+            onKeyDown={(e: any) => handleKeyDown(e, 'appearance')}
             className="w-full flex items-center justify-between p-1"
             aria-expanded={activeSection === 'appearance'}
             aria-controls="appearance-content"
@@ -653,7 +653,7 @@
         <section className="alarm-card">
           <button
             onClick={() => toggleSection('themes')}
-            onKeyDown={(e: any) => h // auto: implicit anyandleKeyDown(e, 'themes')}
+            onKeyDown={(e: any) => handleKeyDown(e, 'themes')}
             className="w-full flex items-center justify-between p-1"
             aria-expanded={activeSection === 'themes'}
             aria-controls="themes-content"
@@ -689,7 +689,7 @@
         <section className="alarm-card">
           <button
             onClick={() => toggleSection('personalization')}
-            onKeyDown={(e: any) => h // auto: implicit anyandleKeyDown(e, 'personalization')}
+            onKeyDown={(e: any) => handleKeyDown(e, 'personalization')}
             className="w-full flex items-center justify-between p-1"
             aria-expanded={activeSection === 'personalization'}
             aria-controls="personalization-content"
@@ -725,7 +725,7 @@
         <section className="alarm-card">
           <button
             onClick={() => toggleSection('cloudsync')}
-            onKeyDown={(e: any) => h // auto: implicit anyandleKeyDown(e, 'cloudsync')}
+            onKeyDown={(e: any) => handleKeyDown(e, 'cloudsync')}
             className="w-full flex items-center justify-between p-1"
             aria-expanded={activeSection === 'cloudsync'}
             aria-controls="cloudsync-content"
@@ -791,7 +791,7 @@
         <section className="alarm-card">
           <button
             onClick={() => toggleSection('voice')}
-            onKeyDown={(e: any) => h // auto: implicit anyandleKeyDown(e, 'voice')}
+            onKeyDown={(e: any) => handleKeyDown(e, 'voice')}
             className="w-full flex items-center justify-between p-1"
             aria-expanded={activeSection === 'voice'}
             aria-controls="voice-content"
@@ -865,18 +865,14 @@
                   min="1"
                   max="10"
                   value={voiceSensitivity}
-<<<<<<< HEAD
-                  onChange={(e: any) => h // auto: implicit anyandleVoiceSensitivityChange(parseInt(e.target.value))}
-=======
                   
                   onChange={(e: React.ChangeEvent<HTMLInputElement>) => handleVoiceSensitivityChange(parseInt(e.target.value)))
->>>>>>> 5d3ec329
                   className="w-full h-2 bg-gray-200 dark:bg-dark-300 rounded-lg appearance-none cursor-pointer"
                   aria-describedby="sensitivity-help"
                   aria-valuemin={1}
                   aria-valuemax={10}
                   aria-valuenow={voiceSensitivity}
-                  aria-valuetext={`${voiceSensitivity} out of 10, ${voiceSensitivity <= 2 ? 'Very low' : voiceSensitivity <= 4 ? 'Low' : voiceSensitivity <= 6 ? 'Medium' : voiceSensitivity <= 8 ? 'High' : 'Very high'} sensitivity`}
+                  aria-valuetext={`Sensitivity level ${voiceSensitivity} out of 10`}
                 />
                 <div
                   id="sensitivity-help"
@@ -894,7 +890,7 @@
         <section className="alarm-card">
           <button
             onClick={() => toggleSection('sounds')}
-            onKeyDown={(e: any) => h // auto: implicit anyandleKeyDown(e, 'sounds')}
+            onKeyDown={(e: any) => handleKeyDown(e, 'sounds')}
             className="w-full flex items-center justify-between p-1"
             aria-expanded={activeSection === 'sounds'}
             aria-controls="sounds-content"
@@ -930,7 +926,7 @@
         <section className="alarm-card">
           <button
             onClick={() => toggleSection('notifications')}
-            onKeyDown={(e: any) => h // auto: implicit anyandleKeyDown(e, 'notifications')}
+            onKeyDown={(e: any) => handleKeyDown(e, 'notifications')}
             className="w-full flex items-center justify-between p-1"
             aria-expanded={activeSection === 'notifications'}
             aria-controls="notifications-content"
@@ -989,7 +985,8 @@
                     aria-checked={hapticFeedback}
                     aria-label={`Haptic feedback ${hapticFeedback ? 'enabled' : 'disabled'}`}
                     aria-describedby="haptic-desc"
-                    onKeyDown={(e: any) => { // auto
+                    onKeyDown={(e: any) => {
+                      // auto
                       if (e.key === 'Enter' || e.key === ' ') {
                         e.preventDefault();
                         handleSettingDescriptionClick(
@@ -1020,12 +1017,8 @@
                   <select
                     id="snooze-duration"
                     value={snoozeDuration}
-<<<<<<< HEAD
-                    onChange={(e: any) => h // auto: implicit anyandleSnoozeDurationChange(e.target.value)}
-=======
                     
                     onChange={(e: React.ChangeEvent<HTMLInputElement>) => handleSnoozeDurationChange(e.target.value))
->>>>>>> 5d3ec329
                     className="alarm-input"
                     aria-describedby="snooze-duration-desc"
                   >
@@ -1048,12 +1041,8 @@
                   <select
                     id="max-snoozes"
                     value={maxSnoozes}
-<<<<<<< HEAD
-                    onChange={(e: any) => h // auto: implicit anyandleMaxSnoozesChange(e.target.value)}
-=======
                     
                     onChange={(e: React.ChangeEvent<HTMLInputElement>) => handleMaxSnoozesChange(e.target.value))
->>>>>>> 5d3ec329
                     className="alarm-input"
                     aria-describedby="max-snoozes-desc"
                   >
@@ -1075,7 +1064,7 @@
         <section className="alarm-card">
           <button
             onClick={() => toggleSection('security')}
-            onKeyDown={(e: any) => h // auto: implicit anyandleKeyDown(e, 'security')}
+            onKeyDown={(e: any) => handleKeyDown(e, 'security')}
             className="w-full flex items-center justify-between p-1"
             aria-expanded={activeSection === 'security'}
             aria-controls="security-content"
@@ -1111,7 +1100,7 @@
         <section className="alarm-card">
           <button
             onClick={() => toggleSection('about')}
-            onKeyDown={(e: any) => h // auto: implicit anyandleKeyDown(e, 'about')}
+            onKeyDown={(e: any) => handleKeyDown(e, 'about')}
             className="w-full flex items-center justify-between p-1"
             aria-expanded={activeSection === 'about'}
             aria-controls="about-content"
@@ -1191,7 +1180,7 @@
           <section className="alarm-card bg-orange-50 dark:bg-orange-900/10 border-orange-200 dark:border-orange-800">
             <button
               onClick={() => toggleSection('development')}
-              onKeyDown={(e: any) => h // auto: implicit anyandleKeyDown(e, 'development')}
+              onKeyDown={(e: any) => handleKeyDown(e, 'development')}
               className="w-full flex items-center justify-between p-1"
               aria-expanded={activeSection === 'development'}
               aria-controls="development-content"
