--- conflicted
+++ resolved
@@ -35,10 +35,10 @@
   appState: AppState;
   setAppState: React.Dispatch<React.SetStateAction<AppState>>;
   onTestVoice?: (mood: VoiceMood) => Promise<void>;
-  onUpdateProfile?: (updates: unknown) => Promise<void>;
+  onUpdateProfile?: (updates: any) => Promise<void>;
   onSignOut?: () => void;
   isLoading?: boolean;
-  _error?: string | null;
+  error?: string | null;
 }
 
 const SettingsPage: React.FC<SettingsPageProps> = ({
@@ -46,7 +46,7 @@
   onUpdateProfile,
   onSignOut,
   isLoading = false,
-  _error = null,
+  error = null,
 }) => {
   const [activeSection, setActiveSection] = useState<string | null>(null);
   const [showErrorTest, setShowErrorTest] = useState(false);
@@ -254,11 +254,11 @@
         {appState.user && (
           <section className="mb-6">
             <UserProfile
-              user={appState._user}
+              user={appState.user}
               onUpdateProfile={onUpdateProfile || (() => Promise.resolve())}
               onSignOut={onSignOut || (() => {})}
               isLoading={isLoading}
-              error={_error}
+              error={error}
             />
           </section>
         )}
@@ -267,7 +267,7 @@
         <section className="alarm-card">
           <button
             onClick={() => toggleSection('permissions')}
-            onKeyDown={(e: React.KeyboardEvent) => handleKeyDown(e, 'permissions')}
+            onKeyDown={(e: any) => h // auto: implicit anyandleKeyDown(e, 'permissions')}
             className="w-full flex items-center justify-between p-1"
             aria-expanded={activeSection === 'permissions'}
             aria-controls="permissions-content"
@@ -318,7 +318,7 @@
         <section className="alarm-card">
           <button
             onClick={() => toggleSection('appearance')}
-            onKeyDown={(e: React.KeyboardEvent) => handleKeyDown(e, 'appearance')}
+            onKeyDown={(e: any) => h // auto: implicit anyandleKeyDown(e, 'appearance')}
             className="w-full flex items-center justify-between p-1"
             aria-expanded={activeSection === 'appearance'}
             aria-controls="appearance-content"
@@ -653,7 +653,7 @@
         <section className="alarm-card">
           <button
             onClick={() => toggleSection('themes')}
-            onKeyDown={(e: React.KeyboardEvent) => handleKeyDown(e, 'themes')}
+            onKeyDown={(e: any) => h // auto: implicit anyandleKeyDown(e, 'themes')}
             className="w-full flex items-center justify-between p-1"
             aria-expanded={activeSection === 'themes'}
             aria-controls="themes-content"
@@ -689,7 +689,7 @@
         <section className="alarm-card">
           <button
             onClick={() => toggleSection('personalization')}
-            onKeyDown={(e: React.KeyboardEvent) => handleKeyDown(e, 'personalization')}
+            onKeyDown={(e: any) => h // auto: implicit anyandleKeyDown(e, 'personalization')}
             className="w-full flex items-center justify-between p-1"
             aria-expanded={activeSection === 'personalization'}
             aria-controls="personalization-content"
@@ -725,7 +725,7 @@
         <section className="alarm-card">
           <button
             onClick={() => toggleSection('cloudsync')}
-            onKeyDown={(e: React.KeyboardEvent) => handleKeyDown(e, 'cloudsync')}
+            onKeyDown={(e: any) => h // auto: implicit anyandleKeyDown(e, 'cloudsync')}
             className="w-full flex items-center justify-between p-1"
             aria-expanded={activeSection === 'cloudsync'}
             aria-controls="cloudsync-content"
@@ -791,7 +791,7 @@
         <section className="alarm-card">
           <button
             onClick={() => toggleSection('voice')}
-            onKeyDown={(e: React.KeyboardEvent) => handleKeyDown(e, 'voice')}
+            onKeyDown={(e: any) => h // auto: implicit anyandleKeyDown(e, 'voice')}
             className="w-full flex items-center justify-between p-1"
             aria-expanded={activeSection === 'voice'}
             aria-controls="voice-content"
@@ -865,15 +865,13 @@
                   min="1"
                   max="10"
                   value={voiceSensitivity}
-                  onChange={(e: React.ChangeEvent<HTMLInputElement>) =>
-                    handleVoiceSensitivityChange(parseInt(e.target.value))
-                  }
+                  onChange={(e: any) => h // auto: implicit anyandleVoiceSensitivityChange(parseInt(e.target.value))}
                   className="w-full h-2 bg-gray-200 dark:bg-dark-300 rounded-lg appearance-none cursor-pointer"
                   aria-describedby="sensitivity-help"
                   aria-valuemin={1}
                   aria-valuemax={10}
                   aria-valuenow={voiceSensitivity}
-                  aria-valuetext={`Sensitivity level ${voiceSensitivity} out of 10`}
+                  aria-valuetext={`${voiceSensitivity} out of 10, ${voiceSensitivity <= 2 ? 'Very low' : voiceSensitivity <= 4 ? 'Low' : voiceSensitivity <= 6 ? 'Medium' : voiceSensitivity <= 8 ? 'High' : 'Very high'} sensitivity`}
                 />
                 <div
                   id="sensitivity-help"
@@ -891,7 +889,7 @@
         <section className="alarm-card">
           <button
             onClick={() => toggleSection('sounds')}
-            onKeyDown={(e: React.KeyboardEvent) => handleKeyDown(e, 'sounds')}
+            onKeyDown={(e: any) => h // auto: implicit anyandleKeyDown(e, 'sounds')}
             className="w-full flex items-center justify-between p-1"
             aria-expanded={activeSection === 'sounds'}
             aria-controls="sounds-content"
@@ -918,7 +916,7 @@
               role="region"
               aria-labelledby="sounds-heading"
             >
-              <SoundSettings userId={appState._user?.id} />
+              <SoundSettings userId={appState.user?.id} />
             </div>
           )}
         </section>
@@ -927,7 +925,7 @@
         <section className="alarm-card">
           <button
             onClick={() => toggleSection('notifications')}
-            onKeyDown={(e: React.KeyboardEvent) => handleKeyDown(e, 'notifications')}
+            onKeyDown={(e: any) => h // auto: implicit anyandleKeyDown(e, 'notifications')}
             className="w-full flex items-center justify-between p-1"
             aria-expanded={activeSection === 'notifications'}
             aria-controls="notifications-content"
@@ -986,12 +984,7 @@
                     aria-checked={hapticFeedback}
                     aria-label={`Haptic feedback ${hapticFeedback ? 'enabled' : 'disabled'}`}
                     aria-describedby="haptic-desc"
-<<<<<<< HEAD
-                    onKeyDown={(e: React.KeyboardEvent) => {
-                      // auto
-=======
                     onKeyDown={(e: any) => { // auto
->>>>>>> 2afb321e
                       if (e.key === 'Enter' || e.key === ' ') {
                         e.preventDefault();
                         handleSettingDescriptionClick(
@@ -1022,9 +1015,7 @@
                   <select
                     id="snooze-duration"
                     value={snoozeDuration}
-                    onChange={(e: React.ChangeEvent<HTMLSelectElement>) =>
-                      handleSnoozeDurationChange(e.target.value)
-                    }
+                    onChange={(e: any) => h // auto: implicit anyandleSnoozeDurationChange(e.target.value)}
                     className="alarm-input"
                     aria-describedby="snooze-duration-desc"
                   >
@@ -1047,9 +1038,7 @@
                   <select
                     id="max-snoozes"
                     value={maxSnoozes}
-                    onChange={(e: React.ChangeEvent<HTMLSelectElement>) =>
-                      handleMaxSnoozesChange(e.target.value)
-                    }
+                    onChange={(e: any) => h // auto: implicit anyandleMaxSnoozesChange(e.target.value)}
                     className="alarm-input"
                     aria-describedby="max-snoozes-desc"
                   >
@@ -1071,7 +1060,7 @@
         <section className="alarm-card">
           <button
             onClick={() => toggleSection('security')}
-            onKeyDown={(e: React.KeyboardEvent) => handleKeyDown(e, 'security')}
+            onKeyDown={(e: any) => h // auto: implicit anyandleKeyDown(e, 'security')}
             className="w-full flex items-center justify-between p-1"
             aria-expanded={activeSection === 'security'}
             aria-controls="security-content"
@@ -1107,7 +1096,7 @@
         <section className="alarm-card">
           <button
             onClick={() => toggleSection('about')}
-            onKeyDown={(e: React.KeyboardEvent) => handleKeyDown(e, 'about')}
+            onKeyDown={(e: any) => h // auto: implicit anyandleKeyDown(e, 'about')}
             className="w-full flex items-center justify-between p-1"
             aria-expanded={activeSection === 'about'}
             aria-controls="about-content"
@@ -1187,7 +1176,7 @@
           <section className="alarm-card bg-orange-50 dark:bg-orange-900/10 border-orange-200 dark:border-orange-800">
             <button
               onClick={() => toggleSection('development')}
-              onKeyDown={(e: React.KeyboardEvent) => handleKeyDown(e, 'development')}
+              onKeyDown={(e: any) => h // auto: implicit anyandleKeyDown(e, 'development')}
               className="w-full flex items-center justify-between p-1"
               aria-expanded={activeSection === 'development'}
               aria-controls="development-content"
@@ -1222,7 +1211,7 @@
                         Error Boundary Testing
                       </h4>
                       <p className="text-orange-800 dark:text-orange-200 text-sm mb-3">
-                        Test _error boundaries by triggering intentional errors. This
+                        Test error boundaries by triggering intentional errors. This
                         helps ensure the app handles errors gracefully.
                       </p>
                       <button
