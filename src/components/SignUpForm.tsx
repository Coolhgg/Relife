--- conflicted
+++ resolved
@@ -91,7 +91,7 @@
   };
 
   const handleInputChange = (field: keyof typeof formData, value: string) => {
-    setFormData((prev: any) => ({ // auto: implicit any ...prev, [field]: value }));
+    setFormData((prev: any) => ({ ...prev, [field]: value }));
 
     // Check password strength in real-time
     if (field === 'password') {
@@ -100,7 +100,7 @@
 
     // Clear validation error when user starts typing
     if (validationErrors[field]) {
-      setValidationErrors((prev: any) => ({ // auto: implicit any ...prev, [field]: undefined }));
+      setValidationErrors((prev: any) => ({ ...prev, [field]: undefined }));
     }
   };
 
@@ -175,12 +175,8 @@
               id="name"
               type="text"
               value={formData.name}
-<<<<<<< HEAD
-              onChange={(e: any) => h // auto: implicit anyandleInputChange('name', e.target.value)}
-=======
               
               onChange={(e: React.ChangeEvent<HTMLInputElement>) => handleInputChange('name', e.target.value))
->>>>>>> 5d3ec329
               className={`block w-full pl-10 pr-3 py-3 border rounded-lg bg-white dark:bg-dark-700 text-gray-900 dark:text-white placeholder-gray-400 focus:outline-none focus:ring-2 focus:ring-primary-500 focus:border-primary-500 ${
                 validationErrors.name
                   ? 'border-red-500'
@@ -221,12 +217,8 @@
               id="email"
               type="email"
               value={formData.email}
-<<<<<<< HEAD
-              onChange={(e: any) => h // auto: implicit anyandleInputChange('email', e.target.value)}
-=======
               
               onChange={(e: React.ChangeEvent<HTMLInputElement>) => handleInputChange('email', e.target.value))
->>>>>>> 5d3ec329
               className={`block w-full pl-10 pr-3 py-3 border rounded-lg bg-white dark:bg-dark-700 text-gray-900 dark:text-white placeholder-gray-400 focus:outline-none focus:ring-2 focus:ring-primary-500 focus:border-primary-500 ${
                 validationErrors.email
                   ? 'border-red-500'
@@ -267,12 +259,8 @@
               id="password"
               type={showPassword ? 'text' : 'password'}
               value={formData.password}
-<<<<<<< HEAD
-              onChange={(e: any) => h // auto: implicit anyandleInputChange('password', e.target.value)}
-=======
               
               onChange={(e: React.ChangeEvent<HTMLInputElement>) => handleInputChange('password', e.target.value))
->>>>>>> 5d3ec329
               className={`block w-full pl-10 pr-12 py-3 border rounded-lg bg-white dark:bg-dark-700 text-gray-900 dark:text-white placeholder-gray-400 focus:outline-none focus:ring-2 focus:ring-primary-500 focus:border-primary-500 ${
                 validationErrors.password
                   ? 'border-red-500'
@@ -382,11 +370,7 @@
               id="confirmPassword"
               type={showConfirmPassword ? 'text' : 'password'}
               value={formData.confirmPassword}
-<<<<<<< HEAD
-              onChange={(e: any) => h // auto: implicit anyandleInputChange('confirmPassword', e.target.value)}
-=======
               onChange={(e: React.ChangeEvent<HTMLInputElement>) => handleInputChange('confirmPassword', e.target.value)}
->>>>>>> 5d3ec329
               className={`block w-full pl-10 pr-12 py-3 border rounded-lg bg-white dark:bg-dark-700 text-gray-900 dark:text-white placeholder-gray-400 focus:outline-none focus:ring-2 focus:ring-primary-500 focus:border-primary-500 ${
                 validationErrors.confirmPassword
                   ? 'border-red-500'
