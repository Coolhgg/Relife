import React from 'react';
import { useState } from 'react';
<<<<<<< HEAD
import {
  Eye,
  EyeOff,
  Lock,
  Mail,
  User,
  ArrowRight,
  AlertCircle,
  CheckCircle,
  Info,
} from 'lucide-react';
=======
import { Eye, EyeOff, Lock, Mail, User, ArrowRight, AlertCircle, CheckCircle, Info } from 'lucide-react';
>>>>>>> 02f0594e
import { validateEmail, validatePassword } from '../utils/validation';
import SecurityService from '../services/security';

interface SignUpFormProps {
  onSignUp: (email: string, password: string, name: string) => Promise<void>;
  onSwitchToLogin: () => void;
  isLoading: boolean;
  error: string | null;
}

export default function SignUpForm({
  onSignUp,
  onSwitchToLogin,
  isLoading,
  error
}: SignUpFormProps) {
  const [formData, setFormData] = useState({
    name: '',
    email: '',
    password: '',
<<<<<<< HEAD
    confirmPassword: '',
=======
    confirmPassword: ''
>>>>>>> 02f0594e
  });
  const [showPassword, setShowPassword] = useState(false);
  const [showConfirmPassword, setShowConfirmPassword] = useState(false);
  const [passwordStrength, setPasswordStrength] = useState<ReturnType<typeof SecurityService.checkPasswordStrength> | null>(null);
  const [validationErrors, setValidationErrors] = useState<{
    name?: string;
    email?: string;
    password?: string;
    confirmPassword?: string;
  }>({});

  const validateForm = (): boolean => {
    const errors: typeof validationErrors = {};

    if (!formData.name.trim()) {
      errors.name = 'Name is required';
    } else if (formData.name.trim().length < 2) {
      errors.name = 'Name must be at least 2 characters';
    }

    // Enhanced email validation
    const emailValidation = validateEmail(formData.email);
    if (!emailValidation.isValid) {
      errors.email = emailValidation.errors[0];
    }

    // Enhanced password validation
    if (!formData.password) {
      errors.password = 'Password is required';
    } else {
      const passwordValidation = validatePassword(formData.password);
      if (!passwordValidation.isValid) {
        errors.password = passwordValidation.errors[0];
      }
    }

    if (!formData.confirmPassword) {
      errors.confirmPassword = 'Please confirm your password';
    } else if (formData.password !== formData.confirmPassword) {
      errors.confirmPassword = 'Passwords do not match';
    }

    setValidationErrors(errors);
    return Object.keys(errors).length === 0;
  };

  const handleSubmit = async (e: React.FormEvent) => {
    e.preventDefault();

    if (!validateForm()) {
      return;
    }

    await onSignUp(formData.email, formData.password, formData.name);
  };

  const handleInputChange = (field: keyof typeof formData, value: string) => {
    setFormData(prev => ({ ...prev, [field]: value }));

    // Check password strength in real-time
    if (field === 'password') {
      setPasswordStrength(SecurityService.checkPasswordStrength(value));
    }

    // Clear validation error when user starts typing
    if (validationErrors[field]) {
      setValidationErrors(prev => ({ ...prev, [field]: undefined }));
    }
  };

  const getPasswordStrengthDisplay = () => {
    if (!passwordStrength || !formData.password) {
      return { strength: 0, label: '', color: '', width: '0%' };
    }

    const score = passwordStrength.score;
    const strengthPercent = (score / 4) * 100;

<<<<<<< HEAD
    if (score === 0)
      return { strength: 0, label: 'Very Weak', color: 'text-red-600', width: '20%' };
    if (score === 1)
      return { strength: 25, label: 'Weak', color: 'text-red-500', width: '40%' };
    if (score === 2)
      return { strength: 50, label: 'Fair', color: 'text-yellow-600', width: '60%' };
    if (score === 3)
      return { strength: 75, label: 'Good', color: 'text-blue-600', width: '80%' };
=======
    if (score === 0) return { strength: 0, label: 'Very Weak', color: 'text-red-600', width: '20%' };
    if (score === 1) return { strength: 25, label: 'Weak', color: 'text-red-500', width: '40%' };
    if (score === 2) return { strength: 50, label: 'Fair', color: 'text-yellow-600', width: '60%' };
    if (score === 3) return { strength: 75, label: 'Good', color: 'text-blue-600', width: '80%' };
>>>>>>> 02f0594e
    return { strength: 100, label: 'Strong', color: 'text-green-600', width: '100%' };
  };

  const passwordStrengthDisplay = getPasswordStrengthDisplay();

  return (
    <div className="w-full max-w-md mx-auto">
      <div className="text-center mb-8">
        <h1 className="text-3xl font-bold text-gray-900 dark:text-white mb-2">
          Create Account
        </h1>
        <p className="text-gray-600 dark:text-gray-400">
          Join Smart Alarm to sync your data and unlock AI insights
        </p>
      </div>

      {/* Global Error Alert */}
      {error && (
        <div
          className="mb-6 p-4 bg-red-50 dark:bg-red-900/20 border border-red-200 dark:border-red-800 rounded-lg"
          role="alert"
          aria-live="polite"
        >
          <div className="flex items-start gap-3">
            <AlertCircle className="w-5 h-5 text-red-600 dark:text-red-400 mt-0.5 flex-shrink-0" aria-hidden="true" />
            <div>
              <h3 className="font-medium text-red-800 dark:text-red-200 mb-1">
                Account Creation Failed
              </h3>
              <p className="text-sm text-red-700 dark:text-red-300">
                {error}
              </p>
            </div>
          </div>
        </div>
      )}

      <form onSubmit={handleSubmit} className="space-y-6" noValidate>
        {/* Name Field */}
        <div>
          <label
            htmlFor="name"
            className="block text-sm font-medium text-gray-700 dark:text-gray-300 mb-2"
          >
            Full Name
          </label>
          <div className="relative">
            <div className="absolute inset-y-0 left-0 pl-3 flex items-center pointer-events-none">
              <User className="w-5 h-5 text-gray-400" aria-hidden="true" />
            </div>
            <input
              id="name"
              type="text"
              value={formData.name}
<<<<<<< HEAD
              onChange={e => handleInputChange('name', e.target.value)}
              className={`block w-full pl-10 pr-3 py-3 border rounded-lg bg-white dark:bg-dark-700 text-gray-900 dark:text-white placeholder-gray-400 focus:outline-none focus:ring-2 focus:ring-primary-500 focus:border-primary-500 ${
                validationErrors.name
                  ? 'border-red-500'
                  : 'border-gray-300 dark:border-dark-600'
=======
              onChange={(e) => handleInputChange('name', e.target.value)}
              className={`block w-full pl-10 pr-3 py-3 border rounded-lg bg-white dark:bg-dark-700 text-gray-900 dark:text-white placeholder-gray-400 focus:outline-none focus:ring-2 focus:ring-primary-500 focus:border-primary-500 ${
                validationErrors.name ? 'border-red-500' : 'border-gray-300 dark:border-dark-600'
>>>>>>> 02f0594e
              }`}
              placeholder="Enter your full name"
              autoComplete="name"
              aria-invalid={!!validationErrors.name}
              aria-describedby={validationErrors.name ? 'name-error' : undefined}
              required
            />
          </div>
          {validationErrors.name && (
            <p
              id="name-error"
              className="mt-2 text-sm text-red-600 dark:text-red-400"
              role="alert"
              aria-live="polite"
            >
              {validationErrors.name}
            </p>
          )}
        </div>

        {/* Email Field */}
        <div>
          <label
            htmlFor="email"
            className="block text-sm font-medium text-gray-700 dark:text-gray-300 mb-2"
          >
            Email Address
          </label>
          <div className="relative">
            <div className="absolute inset-y-0 left-0 pl-3 flex items-center pointer-events-none">
              <Mail className="w-5 h-5 text-gray-400" aria-hidden="true" />
            </div>
            <input
              id="email"
              type="email"
              value={formData.email}
<<<<<<< HEAD
              onChange={e => handleInputChange('email', e.target.value)}
              className={`block w-full pl-10 pr-3 py-3 border rounded-lg bg-white dark:bg-dark-700 text-gray-900 dark:text-white placeholder-gray-400 focus:outline-none focus:ring-2 focus:ring-primary-500 focus:border-primary-500 ${
                validationErrors.email
                  ? 'border-red-500'
                  : 'border-gray-300 dark:border-dark-600'
=======
              onChange={(e) => handleInputChange('email', e.target.value)}
              className={`block w-full pl-10 pr-3 py-3 border rounded-lg bg-white dark:bg-dark-700 text-gray-900 dark:text-white placeholder-gray-400 focus:outline-none focus:ring-2 focus:ring-primary-500 focus:border-primary-500 ${
                validationErrors.email ? 'border-red-500' : 'border-gray-300 dark:border-dark-600'
>>>>>>> 02f0594e
              }`}
              placeholder="Enter your email"
              autoComplete="email"
              aria-invalid={!!validationErrors.email}
              aria-describedby={validationErrors.email ? 'email-error' : undefined}
              required
            />
          </div>
          {validationErrors.email && (
            <p
              id="email-error"
              className="mt-2 text-sm text-red-600 dark:text-red-400"
              role="alert"
              aria-live="polite"
            >
              {validationErrors.email}
            </p>
          )}
        </div>

        {/* Password Field */}
        <div>
          <label
            htmlFor="password"
            className="block text-sm font-medium text-gray-700 dark:text-gray-300 mb-2"
          >
            Password
          </label>
          <div className="relative">
            <div className="absolute inset-y-0 left-0 pl-3 flex items-center pointer-events-none">
              <Lock className="w-5 h-5 text-gray-400" aria-hidden="true" />
            </div>
            <input
              id="password"
              type={showPassword ? 'text' : 'password'}
              value={formData.password}
<<<<<<< HEAD
              onChange={e => handleInputChange('password', e.target.value)}
              className={`block w-full pl-10 pr-12 py-3 border rounded-lg bg-white dark:bg-dark-700 text-gray-900 dark:text-white placeholder-gray-400 focus:outline-none focus:ring-2 focus:ring-primary-500 focus:border-primary-500 ${
                validationErrors.password
                  ? 'border-red-500'
                  : 'border-gray-300 dark:border-dark-600'
=======
              onChange={(e) => handleInputChange('password', e.target.value)}
              className={`block w-full pl-10 pr-12 py-3 border rounded-lg bg-white dark:bg-dark-700 text-gray-900 dark:text-white placeholder-gray-400 focus:outline-none focus:ring-2 focus:ring-primary-500 focus:border-primary-500 ${
                validationErrors.password ? 'border-red-500' : 'border-gray-300 dark:border-dark-600'
>>>>>>> 02f0594e
              }`}
              placeholder="Create a strong password"
              autoComplete="new-password"
              aria-invalid={!!validationErrors.password}
<<<<<<< HEAD
              aria-describedby={
                validationErrors.password ? 'password-error' : 'password-strength'
              }
=======
              aria-describedby={validationErrors.password ? 'password-error' : 'password-strength'}
>>>>>>> 02f0594e
              required
            />
            <button
              type="button"
              onClick={() => setShowPassword(!showPassword)}
              className="absolute inset-y-0 right-0 pr-3 flex items-center text-gray-400 hover:text-gray-600 dark:hover:text-gray-300"
              aria-label={showPassword ? 'Hide password' : 'Show password'}
            >
              {showPassword ? <EyeOff className="w-5 h-5" /> : <Eye className="w-5 h-5" />}
            </button>
          </div>

          {/* Enhanced Password Strength Indicator */}
          {formData.password && passwordStrengthDisplay.label && (
            <div id="password-strength" className="mt-2 space-y-2">
              <div className="flex items-center justify-between text-sm mb-1">
<<<<<<< HEAD
                <span className="text-gray-600 dark:text-gray-400">
                  Password strength:
                </span>
=======
                <span className="text-gray-600 dark:text-gray-400">Password strength:</span>
>>>>>>> 02f0594e
                <span className={`font-medium ${passwordStrengthDisplay.color}`}>
                  {passwordStrengthDisplay.label}
                </span>
              </div>
              <div className="w-full bg-gray-200 dark:bg-gray-700 rounded-full h-2">
                <div
                  className={`h-2 rounded-full transition-all duration-300 ${
<<<<<<< HEAD
                    passwordStrengthDisplay.strength < 50
                      ? 'bg-red-500'
                      : passwordStrengthDisplay.strength < 75
                        ? 'bg-yellow-500'
                        : 'bg-green-500'
=======
                    passwordStrengthDisplay.strength < 50 ? 'bg-red-500' :
                    passwordStrengthDisplay.strength < 75 ? 'bg-yellow-500' : 'bg-green-500'
>>>>>>> 02f0594e
                  }`}
                  style={{ width: passwordStrengthDisplay.width }}
                  role="progressbar"
                  aria-valuenow={passwordStrengthDisplay.strength}
                  aria-valuemin={0}
                  aria-valuemax={100}
                  aria-label={`Password strength: ${passwordStrengthDisplay.label}`}
                />
              </div>

              {/* Security Feedback */}
              {passwordStrength?.feedback.warning && (
                <div className="flex items-start gap-2 text-sm text-amber-600 dark:text-amber-400">
                  <Info className="w-4 h-4 mt-0.5 flex-shrink-0" aria-hidden="true" />
                  <span>{passwordStrength.feedback.warning}</span>
                </div>
              )}

              {passwordStrength?.feedback.suggestions && passwordStrength.feedback.suggestions.length > 0 && (
                <div className="text-xs text-gray-500 dark:text-gray-400">
                  <div className="font-medium mb-1">Suggestions:</div>
                  <ul className="list-disc list-inside space-y-1">
                    {passwordStrength.feedback.suggestions.slice(0, 2).map((suggestion, index) => (
                      <li key={index}>{suggestion}</li>
                    ))}
                  </ul>
                </div>
              )}
            </div>
          )}

          {validationErrors.password && (
            <p
              id="password-error"
              className="mt-2 text-sm text-red-600 dark:text-red-400"
              role="alert"
              aria-live="polite"
            >
              {validationErrors.password}
            </p>
          )}
        </div>

        {/* Confirm Password Field */}
        <div>
          <label
            htmlFor="confirmPassword"
            className="block text-sm font-medium text-gray-700 dark:text-gray-300 mb-2"
          >
            Confirm Password
          </label>
          <div className="relative">
            <div className="absolute inset-y-0 left-0 pl-3 flex items-center pointer-events-none">
              <Lock className="w-5 h-5 text-gray-400" aria-hidden="true" />
            </div>
            <input
              id="confirmPassword"
              type={showConfirmPassword ? 'text' : 'password'}
              value={formData.confirmPassword}
<<<<<<< HEAD
              onChange={e => handleInputChange('confirmPassword', e.target.value)}
              className={`block w-full pl-10 pr-12 py-3 border rounded-lg bg-white dark:bg-dark-700 text-gray-900 dark:text-white placeholder-gray-400 focus:outline-none focus:ring-2 focus:ring-primary-500 focus:border-primary-500 ${
                validationErrors.confirmPassword
                  ? 'border-red-500'
                  : 'border-gray-300 dark:border-dark-600'
=======
              onChange={(e) => handleInputChange('confirmPassword', e.target.value)}
              className={`block w-full pl-10 pr-12 py-3 border rounded-lg bg-white dark:bg-dark-700 text-gray-900 dark:text-white placeholder-gray-400 focus:outline-none focus:ring-2 focus:ring-primary-500 focus:border-primary-500 ${
                validationErrors.confirmPassword ? 'border-red-500' : 'border-gray-300 dark:border-dark-600'
>>>>>>> 02f0594e
              }`}
              placeholder="Confirm your password"
              autoComplete="new-password"
              aria-invalid={!!validationErrors.confirmPassword}
<<<<<<< HEAD
              aria-describedby={
                validationErrors.confirmPassword ? 'confirm-password-error' : undefined
              }
=======
              aria-describedby={validationErrors.confirmPassword ? 'confirm-password-error' : undefined}
>>>>>>> 02f0594e
              required
            />
            <button
              type="button"
              onClick={() => setShowConfirmPassword(!showConfirmPassword)}
              className="absolute inset-y-0 right-0 pr-3 flex items-center text-gray-400 hover:text-gray-600 dark:hover:text-gray-300"
<<<<<<< HEAD
              aria-label={
                showConfirmPassword ? 'Hide confirm password' : 'Show confirm password'
              }
=======
              aria-label={showConfirmPassword ? 'Hide confirm password' : 'Show confirm password'}
>>>>>>> 02f0594e
            >
              {showConfirmPassword ? <EyeOff className="w-5 h-5" /> : <Eye className="w-5 h-5" />}
            </button>
          </div>
          {formData.confirmPassword && formData.password === formData.confirmPassword && (
            <p className="mt-2 text-sm text-green-600 dark:text-green-400 flex items-center gap-1">
              <CheckCircle className="w-4 h-4" aria-hidden="true" />
              Passwords match
            </p>
          )}
          {validationErrors.confirmPassword && (
            <p
              id="confirm-password-error"
              className="mt-2 text-sm text-red-600 dark:text-red-400"
              role="alert"
              aria-live="polite"
            >
              {validationErrors.confirmPassword}
            </p>
          )}
        </div>

        {/* Password Requirements */}
        <div className="bg-blue-50 dark:bg-blue-900/20 border border-blue-200 dark:border-blue-800 rounded-lg p-4">
          <h4 className="font-medium text-blue-800 dark:text-blue-200 mb-2 text-sm">
            Password Requirements:
          </h4>
<<<<<<< HEAD
          <ul
            className="text-xs text-blue-700 dark:text-blue-300 space-y-1"
            role="list"
          >
            <li
              className={`flex items-center gap-2 ${formData.password.length >= 8 ? 'line-through opacity-75' : ''}`}
            >
              <span
                className={`w-1.5 h-1.5 rounded-full ${formData.password.length >= 8 ? 'bg-green-500' : 'bg-gray-400'}`}
                aria-hidden="true"
              />
              At least 8 characters
            </li>
            <li
              className={`flex items-center gap-2 ${/[A-Z]/.test(formData.password) ? 'line-through opacity-75' : ''}`}
            >
              <span
                className={`w-1.5 h-1.5 rounded-full ${/[A-Z]/.test(formData.password) ? 'bg-green-500' : 'bg-gray-400'}`}
                aria-hidden="true"
              />
              One uppercase letter
            </li>
            <li
              className={`flex items-center gap-2 ${/[a-z]/.test(formData.password) ? 'line-through opacity-75' : ''}`}
            >
              <span
                className={`w-1.5 h-1.5 rounded-full ${/[a-z]/.test(formData.password) ? 'bg-green-500' : 'bg-gray-400'}`}
                aria-hidden="true"
              />
              One lowercase letter
            </li>
            <li
              className={`flex items-center gap-2 ${/\d/.test(formData.password) ? 'line-through opacity-75' : ''}`}
            >
              <span
                className={`w-1.5 h-1.5 rounded-full ${/\d/.test(formData.password) ? 'bg-green-500' : 'bg-gray-400'}`}
                aria-hidden="true"
              />
=======
          <ul className="text-xs text-blue-700 dark:text-blue-300 space-y-1" role="list">
            <li className={`flex items-center gap-2 ${formData.password.length >= 8 ? 'line-through opacity-75' : ''}`}>
              <span className={`w-1.5 h-1.5 rounded-full ${formData.password.length >= 8 ? 'bg-green-500' : 'bg-gray-400'}`} aria-hidden="true" />
              At least 8 characters
            </li>
            <li className={`flex items-center gap-2 ${/[A-Z]/.test(formData.password) ? 'line-through opacity-75' : ''}`}>
              <span className={`w-1.5 h-1.5 rounded-full ${/[A-Z]/.test(formData.password) ? 'bg-green-500' : 'bg-gray-400'}`} aria-hidden="true" />
              One uppercase letter
            </li>
            <li className={`flex items-center gap-2 ${/[a-z]/.test(formData.password) ? 'line-through opacity-75' : ''}`}>
              <span className={`w-1.5 h-1.5 rounded-full ${/[a-z]/.test(formData.password) ? 'bg-green-500' : 'bg-gray-400'}`} aria-hidden="true" />
              One lowercase letter
            </li>
            <li className={`flex items-center gap-2 ${/\d/.test(formData.password) ? 'line-through opacity-75' : ''}`}>
              <span className={`w-1.5 h-1.5 rounded-full ${/\d/.test(formData.password) ? 'bg-green-500' : 'bg-gray-400'}`} aria-hidden="true" />
>>>>>>> 02f0594e
              One number
            </li>
          </ul>
        </div>

        {/* Submit Button */}
        <button
          type="submit"
          disabled={isLoading}
          className="w-full alarm-button alarm-button-primary py-3 text-lg disabled:opacity-50 disabled:cursor-not-allowed"
          aria-describedby="create-account-desc"
        >
          {isLoading ? (
            <span className="flex items-center justify-center gap-2">
              <div className="w-5 h-5 border-2 border-white border-t-transparent rounded-full animate-spin" aria-hidden="true" />
              Creating Account...
            </span>
          ) : (
            <span className="flex items-center justify-center gap-2">
              Create Account
              <ArrowRight className="w-5 h-5" aria-hidden="true" />
            </span>
          )}
          <span id="create-account-desc" className="sr-only">
            Create your Smart Alarm account to save and sync your alarms
          </span>
        </button>

        {/* Sign In Link */}
        <div className="text-center pt-4 border-t border-gray-200 dark:border-dark-600">
          <p className="text-gray-600 dark:text-gray-400 mb-2">
            Already have an account?
          </p>
          <button
            type="button"
            onClick={onSwitchToLogin}
            className="text-primary-600 dark:text-primary-400 hover:text-primary-700 dark:hover:text-primary-300 font-medium focus:outline-none focus:underline"
          >
            Sign in instead
          </button>
        </div>
      </form>
    </div>
  );
}<|MERGE_RESOLUTION|>--- conflicted
+++ resolved
@@ -1,20 +1,6 @@
 import React from 'react';
 import { useState } from 'react';
-<<<<<<< HEAD
-import {
-  Eye,
-  EyeOff,
-  Lock,
-  Mail,
-  User,
-  ArrowRight,
-  AlertCircle,
-  CheckCircle,
-  Info,
-} from 'lucide-react';
-=======
 import { Eye, EyeOff, Lock, Mail, User, ArrowRight, AlertCircle, CheckCircle, Info } from 'lucide-react';
->>>>>>> 02f0594e
 import { validateEmail, validatePassword } from '../utils/validation';
 import SecurityService from '../services/security';
 
@@ -35,11 +21,7 @@
     name: '',
     email: '',
     password: '',
-<<<<<<< HEAD
-    confirmPassword: '',
-=======
     confirmPassword: ''
->>>>>>> 02f0594e
   });
   const [showPassword, setShowPassword] = useState(false);
   const [showConfirmPassword, setShowConfirmPassword] = useState(false);
@@ -118,21 +100,10 @@
     const score = passwordStrength.score;
     const strengthPercent = (score / 4) * 100;
 
-<<<<<<< HEAD
-    if (score === 0)
-      return { strength: 0, label: 'Very Weak', color: 'text-red-600', width: '20%' };
-    if (score === 1)
-      return { strength: 25, label: 'Weak', color: 'text-red-500', width: '40%' };
-    if (score === 2)
-      return { strength: 50, label: 'Fair', color: 'text-yellow-600', width: '60%' };
-    if (score === 3)
-      return { strength: 75, label: 'Good', color: 'text-blue-600', width: '80%' };
-=======
     if (score === 0) return { strength: 0, label: 'Very Weak', color: 'text-red-600', width: '20%' };
     if (score === 1) return { strength: 25, label: 'Weak', color: 'text-red-500', width: '40%' };
     if (score === 2) return { strength: 50, label: 'Fair', color: 'text-yellow-600', width: '60%' };
     if (score === 3) return { strength: 75, label: 'Good', color: 'text-blue-600', width: '80%' };
->>>>>>> 02f0594e
     return { strength: 100, label: 'Strong', color: 'text-green-600', width: '100%' };
   };
 
@@ -187,17 +158,9 @@
               id="name"
               type="text"
               value={formData.name}
-<<<<<<< HEAD
-              onChange={e => handleInputChange('name', e.target.value)}
-              className={`block w-full pl-10 pr-3 py-3 border rounded-lg bg-white dark:bg-dark-700 text-gray-900 dark:text-white placeholder-gray-400 focus:outline-none focus:ring-2 focus:ring-primary-500 focus:border-primary-500 ${
-                validationErrors.name
-                  ? 'border-red-500'
-                  : 'border-gray-300 dark:border-dark-600'
-=======
               onChange={(e) => handleInputChange('name', e.target.value)}
               className={`block w-full pl-10 pr-3 py-3 border rounded-lg bg-white dark:bg-dark-700 text-gray-900 dark:text-white placeholder-gray-400 focus:outline-none focus:ring-2 focus:ring-primary-500 focus:border-primary-500 ${
                 validationErrors.name ? 'border-red-500' : 'border-gray-300 dark:border-dark-600'
->>>>>>> 02f0594e
               }`}
               placeholder="Enter your full name"
               autoComplete="name"
@@ -234,17 +197,9 @@
               id="email"
               type="email"
               value={formData.email}
-<<<<<<< HEAD
-              onChange={e => handleInputChange('email', e.target.value)}
-              className={`block w-full pl-10 pr-3 py-3 border rounded-lg bg-white dark:bg-dark-700 text-gray-900 dark:text-white placeholder-gray-400 focus:outline-none focus:ring-2 focus:ring-primary-500 focus:border-primary-500 ${
-                validationErrors.email
-                  ? 'border-red-500'
-                  : 'border-gray-300 dark:border-dark-600'
-=======
               onChange={(e) => handleInputChange('email', e.target.value)}
               className={`block w-full pl-10 pr-3 py-3 border rounded-lg bg-white dark:bg-dark-700 text-gray-900 dark:text-white placeholder-gray-400 focus:outline-none focus:ring-2 focus:ring-primary-500 focus:border-primary-500 ${
                 validationErrors.email ? 'border-red-500' : 'border-gray-300 dark:border-dark-600'
->>>>>>> 02f0594e
               }`}
               placeholder="Enter your email"
               autoComplete="email"
@@ -281,28 +236,14 @@
               id="password"
               type={showPassword ? 'text' : 'password'}
               value={formData.password}
-<<<<<<< HEAD
-              onChange={e => handleInputChange('password', e.target.value)}
-              className={`block w-full pl-10 pr-12 py-3 border rounded-lg bg-white dark:bg-dark-700 text-gray-900 dark:text-white placeholder-gray-400 focus:outline-none focus:ring-2 focus:ring-primary-500 focus:border-primary-500 ${
-                validationErrors.password
-                  ? 'border-red-500'
-                  : 'border-gray-300 dark:border-dark-600'
-=======
               onChange={(e) => handleInputChange('password', e.target.value)}
               className={`block w-full pl-10 pr-12 py-3 border rounded-lg bg-white dark:bg-dark-700 text-gray-900 dark:text-white placeholder-gray-400 focus:outline-none focus:ring-2 focus:ring-primary-500 focus:border-primary-500 ${
                 validationErrors.password ? 'border-red-500' : 'border-gray-300 dark:border-dark-600'
->>>>>>> 02f0594e
               }`}
               placeholder="Create a strong password"
               autoComplete="new-password"
               aria-invalid={!!validationErrors.password}
-<<<<<<< HEAD
-              aria-describedby={
-                validationErrors.password ? 'password-error' : 'password-strength'
-              }
-=======
               aria-describedby={validationErrors.password ? 'password-error' : 'password-strength'}
->>>>>>> 02f0594e
               required
             />
             <button
@@ -319,13 +260,7 @@
           {formData.password && passwordStrengthDisplay.label && (
             <div id="password-strength" className="mt-2 space-y-2">
               <div className="flex items-center justify-between text-sm mb-1">
-<<<<<<< HEAD
-                <span className="text-gray-600 dark:text-gray-400">
-                  Password strength:
-                </span>
-=======
                 <span className="text-gray-600 dark:text-gray-400">Password strength:</span>
->>>>>>> 02f0594e
                 <span className={`font-medium ${passwordStrengthDisplay.color}`}>
                   {passwordStrengthDisplay.label}
                 </span>
@@ -333,16 +268,8 @@
               <div className="w-full bg-gray-200 dark:bg-gray-700 rounded-full h-2">
                 <div
                   className={`h-2 rounded-full transition-all duration-300 ${
-<<<<<<< HEAD
-                    passwordStrengthDisplay.strength < 50
-                      ? 'bg-red-500'
-                      : passwordStrengthDisplay.strength < 75
-                        ? 'bg-yellow-500'
-                        : 'bg-green-500'
-=======
                     passwordStrengthDisplay.strength < 50 ? 'bg-red-500' :
                     passwordStrengthDisplay.strength < 75 ? 'bg-yellow-500' : 'bg-green-500'
->>>>>>> 02f0594e
                   }`}
                   style={{ width: passwordStrengthDisplay.width }}
                   role="progressbar"
@@ -402,41 +329,21 @@
               id="confirmPassword"
               type={showConfirmPassword ? 'text' : 'password'}
               value={formData.confirmPassword}
-<<<<<<< HEAD
-              onChange={e => handleInputChange('confirmPassword', e.target.value)}
-              className={`block w-full pl-10 pr-12 py-3 border rounded-lg bg-white dark:bg-dark-700 text-gray-900 dark:text-white placeholder-gray-400 focus:outline-none focus:ring-2 focus:ring-primary-500 focus:border-primary-500 ${
-                validationErrors.confirmPassword
-                  ? 'border-red-500'
-                  : 'border-gray-300 dark:border-dark-600'
-=======
               onChange={(e) => handleInputChange('confirmPassword', e.target.value)}
               className={`block w-full pl-10 pr-12 py-3 border rounded-lg bg-white dark:bg-dark-700 text-gray-900 dark:text-white placeholder-gray-400 focus:outline-none focus:ring-2 focus:ring-primary-500 focus:border-primary-500 ${
                 validationErrors.confirmPassword ? 'border-red-500' : 'border-gray-300 dark:border-dark-600'
->>>>>>> 02f0594e
               }`}
               placeholder="Confirm your password"
               autoComplete="new-password"
               aria-invalid={!!validationErrors.confirmPassword}
-<<<<<<< HEAD
-              aria-describedby={
-                validationErrors.confirmPassword ? 'confirm-password-error' : undefined
-              }
-=======
               aria-describedby={validationErrors.confirmPassword ? 'confirm-password-error' : undefined}
->>>>>>> 02f0594e
               required
             />
             <button
               type="button"
               onClick={() => setShowConfirmPassword(!showConfirmPassword)}
               className="absolute inset-y-0 right-0 pr-3 flex items-center text-gray-400 hover:text-gray-600 dark:hover:text-gray-300"
-<<<<<<< HEAD
-              aria-label={
-                showConfirmPassword ? 'Hide confirm password' : 'Show confirm password'
-              }
-=======
               aria-label={showConfirmPassword ? 'Hide confirm password' : 'Show confirm password'}
->>>>>>> 02f0594e
             >
               {showConfirmPassword ? <EyeOff className="w-5 h-5" /> : <Eye className="w-5 h-5" />}
             </button>
@@ -464,46 +371,6 @@
           <h4 className="font-medium text-blue-800 dark:text-blue-200 mb-2 text-sm">
             Password Requirements:
           </h4>
-<<<<<<< HEAD
-          <ul
-            className="text-xs text-blue-700 dark:text-blue-300 space-y-1"
-            role="list"
-          >
-            <li
-              className={`flex items-center gap-2 ${formData.password.length >= 8 ? 'line-through opacity-75' : ''}`}
-            >
-              <span
-                className={`w-1.5 h-1.5 rounded-full ${formData.password.length >= 8 ? 'bg-green-500' : 'bg-gray-400'}`}
-                aria-hidden="true"
-              />
-              At least 8 characters
-            </li>
-            <li
-              className={`flex items-center gap-2 ${/[A-Z]/.test(formData.password) ? 'line-through opacity-75' : ''}`}
-            >
-              <span
-                className={`w-1.5 h-1.5 rounded-full ${/[A-Z]/.test(formData.password) ? 'bg-green-500' : 'bg-gray-400'}`}
-                aria-hidden="true"
-              />
-              One uppercase letter
-            </li>
-            <li
-              className={`flex items-center gap-2 ${/[a-z]/.test(formData.password) ? 'line-through opacity-75' : ''}`}
-            >
-              <span
-                className={`w-1.5 h-1.5 rounded-full ${/[a-z]/.test(formData.password) ? 'bg-green-500' : 'bg-gray-400'}`}
-                aria-hidden="true"
-              />
-              One lowercase letter
-            </li>
-            <li
-              className={`flex items-center gap-2 ${/\d/.test(formData.password) ? 'line-through opacity-75' : ''}`}
-            >
-              <span
-                className={`w-1.5 h-1.5 rounded-full ${/\d/.test(formData.password) ? 'bg-green-500' : 'bg-gray-400'}`}
-                aria-hidden="true"
-              />
-=======
           <ul className="text-xs text-blue-700 dark:text-blue-300 space-y-1" role="list">
             <li className={`flex items-center gap-2 ${formData.password.length >= 8 ? 'line-through opacity-75' : ''}`}>
               <span className={`w-1.5 h-1.5 rounded-full ${formData.password.length >= 8 ? 'bg-green-500' : 'bg-gray-400'}`} aria-hidden="true" />
@@ -519,7 +386,6 @@
             </li>
             <li className={`flex items-center gap-2 ${/\d/.test(formData.password) ? 'line-through opacity-75' : ''}`}>
               <span className={`w-1.5 h-1.5 rounded-full ${/\d/.test(formData.password) ? 'bg-green-500' : 'bg-gray-400'}`} aria-hidden="true" />
->>>>>>> 02f0594e
               One number
             </li>
           </ul>
