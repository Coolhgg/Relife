--- conflicted
+++ resolved
@@ -175,12 +175,8 @@
               id="name"
               type="text"
               value={formData.name}
-<<<<<<< HEAD
               
               onChange={(e: React.ChangeEvent<HTMLInputElement>) => handleInputChange('name', e.target.value))
-=======
-              onChange={(e: any) => handleInputChange('name', e.target.value)}
->>>>>>> 0a801929
               className={`block w-full pl-10 pr-3 py-3 border rounded-lg bg-white dark:bg-dark-700 text-gray-900 dark:text-white placeholder-gray-400 focus:outline-none focus:ring-2 focus:ring-primary-500 focus:border-primary-500 ${
                 validationErrors.name
                   ? 'border-red-500'
@@ -221,12 +217,8 @@
               id="email"
               type="email"
               value={formData.email}
-<<<<<<< HEAD
               
               onChange={(e: React.ChangeEvent<HTMLInputElement>) => handleInputChange('email', e.target.value))
-=======
-              onChange={(e: any) => handleInputChange('email', e.target.value)}
->>>>>>> 0a801929
               className={`block w-full pl-10 pr-3 py-3 border rounded-lg bg-white dark:bg-dark-700 text-gray-900 dark:text-white placeholder-gray-400 focus:outline-none focus:ring-2 focus:ring-primary-500 focus:border-primary-500 ${
                 validationErrors.email
                   ? 'border-red-500'
@@ -267,12 +259,8 @@
               id="password"
               type={showPassword ? 'text' : 'password'}
               value={formData.password}
-<<<<<<< HEAD
               
               onChange={(e: React.ChangeEvent<HTMLInputElement>) => handleInputChange('password', e.target.value))
-=======
-              onChange={(e: any) => handleInputChange('password', e.target.value)}
->>>>>>> 0a801929
               className={`block w-full pl-10 pr-12 py-3 border rounded-lg bg-white dark:bg-dark-700 text-gray-900 dark:text-white placeholder-gray-400 focus:outline-none focus:ring-2 focus:ring-primary-500 focus:border-primary-500 ${
                 validationErrors.password
                   ? 'border-red-500'
@@ -344,14 +332,9 @@
                     <ul className="list-disc list-inside space-y-1">
                       {passwordStrength.feedback.suggestions
                         .slice(0, 2)
-<<<<<<< HEAD
                         .map((suggestion, index
 ) => (
                           <li key={index}>suggestion</li>
-=======
-                        .map((suggestion, index) => (
-                          <li key={index}>{suggestion}</li>
->>>>>>> 0a801929
                         ))}
                     </ul>
                   </div>
@@ -387,13 +370,7 @@
               id="confirmPassword"
               type={showConfirmPassword ? 'text' : 'password'}
               value={formData.confirmPassword}
-<<<<<<< HEAD
               onChange={(e: React.ChangeEvent<HTMLInputElement>) => handleInputChange('confirmPassword', e.target.value)}
-=======
-              onChange={(e: any) =>
-                handleInputChange('confirmPassword', e.target.value)
-              }
->>>>>>> 0a801929
               className={`block w-full pl-10 pr-12 py-3 border rounded-lg bg-white dark:bg-dark-700 text-gray-900 dark:text-white placeholder-gray-400 focus:outline-none focus:ring-2 focus:ring-primary-500 focus:border-primary-500 ${
                 validationErrors.confirmPassword
                   ? 'border-red-500'
