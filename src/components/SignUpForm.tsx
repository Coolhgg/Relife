--- conflicted
+++ resolved
@@ -18,14 +18,14 @@
   onSignUp: (email: string, password: string, name: string) => Promise<void>;
   onSwitchToLogin: () => void;
   isLoading: boolean;
-  _error: string | null;
+  error: string | null;
 }
 
 export default function SignUpForm({
   onSignUp,
   onSwitchToLogin,
   isLoading,
-  _error,
+  error,
 }: SignUpFormProps) {
   const [formData, setFormData] = useState({
     name: '',
@@ -91,11 +91,7 @@
   };
 
   const handleInputChange = (field: keyof typeof formData, value: string) => {
-<<<<<<< HEAD
-    setFormData((prev: any) => ({ ...prev, [field]: value }));
-=======
     setFormData((prev: any) => ({ // auto: implicit any ...prev, [field]: value }));
->>>>>>> 2afb321e
 
     // Check password strength in real-time
     if (field === 'password') {
@@ -104,11 +100,7 @@
 
     // Clear validation error when user starts typing
     if (validationErrors[field]) {
-<<<<<<< HEAD
-      setValidationErrors((prev: any) => ({ ...prev, [field]: undefined }));
-=======
       setValidationErrors((prev: any) => ({ // auto: implicit any ...prev, [field]: undefined }));
->>>>>>> 2afb321e
     }
   };
 
@@ -145,7 +137,7 @@
       </div>
 
       {/* Global Error Alert */}
-      {_error && (
+      {error && (
         <div
           className="mb-6 p-4 bg-red-50 dark:bg-red-900/20 border border-red-200 dark:border-red-800 rounded-lg"
           role="alert"
@@ -160,7 +152,7 @@
               <h3 className="font-medium text-red-800 dark:text-red-200 mb-1">
                 Account Creation Failed
               </h3>
-              <p className="text-sm text-red-700 dark:text-red-300">{_error}</p>
+              <p className="text-sm text-red-700 dark:text-red-300">{error}</p>
             </div>
           </div>
         </div>
@@ -183,9 +175,7 @@
               id="name"
               type="text"
               value={formData.name}
-              onChange={(e: React.ChangeEvent<HTMLInputElement>) =>
-                handleInputChange('name', e.target.value)
-              }
+              onChange={(e: any) => h // auto: implicit anyandleInputChange('name', e.target.value)}
               className={`block w-full pl-10 pr-3 py-3 border rounded-lg bg-white dark:bg-dark-700 text-gray-900 dark:text-white placeholder-gray-400 focus:outline-none focus:ring-2 focus:ring-primary-500 focus:border-primary-500 ${
                 validationErrors.name
                   ? 'border-red-500'
@@ -194,13 +184,13 @@
               placeholder="Enter your full name"
               autoComplete="name"
               aria-invalid={!!validationErrors.name}
-              aria-describedby={validationErrors.name ? 'name-_error' : undefined}
+              aria-describedby={validationErrors.name ? 'name-error' : undefined}
               required
             />
           </div>
           {validationErrors.name && (
             <p
-              id="name-_error"
+              id="name-error"
               className="mt-2 text-sm text-red-600 dark:text-red-400"
               role="alert"
               aria-live="polite"
@@ -226,9 +216,7 @@
               id="email"
               type="email"
               value={formData.email}
-              onChange={(e: React.ChangeEvent<HTMLInputElement>) =>
-                handleInputChange('email', e.target.value)
-              }
+              onChange={(e: any) => h // auto: implicit anyandleInputChange('email', e.target.value)}
               className={`block w-full pl-10 pr-3 py-3 border rounded-lg bg-white dark:bg-dark-700 text-gray-900 dark:text-white placeholder-gray-400 focus:outline-none focus:ring-2 focus:ring-primary-500 focus:border-primary-500 ${
                 validationErrors.email
                   ? 'border-red-500'
@@ -237,13 +225,13 @@
               placeholder="Enter your email"
               autoComplete="email"
               aria-invalid={!!validationErrors.email}
-              aria-describedby={validationErrors.email ? 'email-_error' : undefined}
+              aria-describedby={validationErrors.email ? 'email-error' : undefined}
               required
             />
           </div>
           {validationErrors.email && (
             <p
-              id="email-_error"
+              id="email-error"
               className="mt-2 text-sm text-red-600 dark:text-red-400"
               role="alert"
               aria-live="polite"
@@ -269,9 +257,7 @@
               id="password"
               type={showPassword ? 'text' : 'password'}
               value={formData.password}
-              onChange={(e: React.ChangeEvent<HTMLInputElement>) =>
-                handleInputChange('password', e.target.value)
-              }
+              onChange={(e: any) => h // auto: implicit anyandleInputChange('password', e.target.value)}
               className={`block w-full pl-10 pr-12 py-3 border rounded-lg bg-white dark:bg-dark-700 text-gray-900 dark:text-white placeholder-gray-400 focus:outline-none focus:ring-2 focus:ring-primary-500 focus:border-primary-500 ${
                 validationErrors.password
                   ? 'border-red-500'
@@ -281,7 +267,7 @@
               autoComplete="new-password"
               aria-invalid={!!validationErrors.password}
               aria-describedby={
-                validationErrors.password ? 'password-_error' : 'password-strength'
+                validationErrors.password ? 'password-error' : 'password-strength'
               }
               required
             />
@@ -343,8 +329,8 @@
                     <ul className="list-disc list-inside space-y-1">
                       {passwordStrength.feedback.suggestions
                         .slice(0, 2)
-                        .map((suggestion, _index) => (
-                          <li key={_index}>suggestion</li>
+                        .map((suggestion, index) => (
+                          <li key={index}>{suggestion}</li>
                         ))}
                     </ul>
                   </div>
@@ -354,7 +340,7 @@
 
           {validationErrors.password && (
             <p
-              id="password-_error"
+              id="password-error"
               className="mt-2 text-sm text-red-600 dark:text-red-400"
               role="alert"
               aria-live="polite"
@@ -380,9 +366,7 @@
               id="confirmPassword"
               type={showConfirmPassword ? 'text' : 'password'}
               value={formData.confirmPassword}
-              onChange={(e: React.ChangeEvent<HTMLInputElement>) =>
-                handleInputChange('confirmPassword', e.target.value)
-              }
+              onChange={(e: any) => h // auto: implicit anyandleInputChange('confirmPassword', e.target.value)}
               className={`block w-full pl-10 pr-12 py-3 border rounded-lg bg-white dark:bg-dark-700 text-gray-900 dark:text-white placeholder-gray-400 focus:outline-none focus:ring-2 focus:ring-primary-500 focus:border-primary-500 ${
                 validationErrors.confirmPassword
                   ? 'border-red-500'
@@ -392,7 +376,7 @@
               autoComplete="new-password"
               aria-invalid={!!validationErrors.confirmPassword}
               aria-describedby={
-                validationErrors.confirmPassword ? 'confirm-password-_error' : undefined
+                validationErrors.confirmPassword ? 'confirm-password-error' : undefined
               }
               required
             />
@@ -420,7 +404,7 @@
             )}
           {validationErrors.confirmPassword && (
             <p
-              id="confirm-password-_error"
+              id="confirm-password-error"
               className="mt-2 text-sm text-red-600 dark:text-red-400"
               role="alert"
               aria-live="polite"
