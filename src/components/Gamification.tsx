import React, { useState, useEffect, useRef } from 'react';
import { Card, CardContent, CardHeader, CardTitle } from './ui/card';
import { Button } from './ui/button';
import { Badge } from './ui/badge';
import { Progress } from './ui/progress';
import { Tabs, TabsContent, TabsList, TabsTrigger } from './ui/tabs';
import {
  Trophy,
  Star,
  Target,
  Calendar,
  Zap,
  Award,
  Crown,
  Shield,
  Flame,
  Gift,
  CheckCircle,
  Lock,
  TrendingUp,
  Users,
  Clock,
<<<<<<< HEAD
  BatteryLow,
=======
  BatteryLow
>>>>>>> 02f0594e
} from 'lucide-react';
import { useGamingAnnouncements } from '../hooks/useGamingAnnouncements';
import type {
  Achievement,
  DailyChallenge,
  WeeklyChallenge,
  LevelReward,
  ExperienceGain,
  PlayerLevel,
<<<<<<< HEAD
  User as UserType,
=======
  User as UserType
>>>>>>> 02f0594e
} from '../types/index';

interface GamificationProps {
  currentUser: UserType;
  playerLevel: PlayerLevel;
  achievements: Achievement[];
  dailyChallenges: DailyChallenge[];
  weeklyChallenge?: WeeklyChallenge;
  levelRewards: LevelReward[];
  recentXpGains: ExperienceGain[];
  onClaimReward?: (rewardId: string) => void;
}

// Mock data for gamification features
const MOCK_PLAYER_LEVEL: PlayerLevel = {
  current: 22,
  experience: 3200,
  experienceToNext: 800,
  experienceTotal: 4000,
  progress: 80
};

const MOCK_ACHIEVEMENTS: Achievement[] = [
  {
    id: 'early_bird_bronze',
    name: 'Early Bird',
    description: 'Wake up before 6:00 AM for 7 consecutive days',
    category: 'wakeup',
    type: 'streak',
    rarity: 'common',
    iconUrl: '/icons/early-bird.png',
    unlockedAt: '2024-01-15T06:00:00Z',
    rewards: [
      { type: 'experience', value: 250, description: '250 XP' },
<<<<<<< HEAD
      { type: 'badge', value: 'Early Bird', description: 'Early Bird Badge' },
    ],
    requirements: [
      { type: 'early_wake', value: 7, description: 'Wake before 6:00 AM for 7 days' },
    ],
=======
      { type: 'badge', value: 'Early Bird', description: 'Early Bird Badge' }
    ],
    requirements: [
      { type: 'early_wake', value: 7, description: 'Wake before 6:00 AM for 7 days' }
    ]
>>>>>>> 02f0594e
  },
  {
    id: 'battle_master',
    name: 'Battle Master',
    description: 'Win 50 battles',
    category: 'battles',
    type: 'milestone',
    rarity: 'rare',
    iconUrl: '/icons/battle-master.png',
    progress: { current: 32, target: 50, percentage: 64 },
    rewards: [
      { type: 'experience', value: 1000, description: '1000 XP' },
      { type: 'title', value: 'Battle Master', description: 'Battle Master Title' },
<<<<<<< HEAD
      { type: 'theme', value: 'champion', description: 'Champion Theme' },
    ],
    requirements: [{ type: 'battles_won', value: 50, description: 'Win 50 battles' }],
=======
      { type: 'theme', value: 'champion', description: 'Champion Theme' }
    ],
    requirements: [
      { type: 'battles_won', value: 50, description: 'Win 50 battles' }
    ]
>>>>>>> 02f0594e
  },
  {
    id: 'social_butterfly',
    name: 'Social Butterfly',
    description: 'Add 20 friends',
    category: 'social',
    type: 'social',
    rarity: 'uncommon',
    iconUrl: '/icons/social.png',
    progress: { current: 12, target: 20, percentage: 60 },
    rewards: [
      { type: 'experience', value: 500, description: '500 XP' },
<<<<<<< HEAD
      {
        type: 'badge',
        value: 'Social Butterfly',
        description: 'Social Butterfly Badge',
      },
    ],
    requirements: [{ type: 'friends_added', value: 20, description: 'Add 20 friends' }],
  },
=======
      { type: 'badge', value: 'Social Butterfly', description: 'Social Butterfly Badge' }
    ],
    requirements: [
      { type: 'friends_added', value: 20, description: 'Add 20 friends' }
    ]
  }
>>>>>>> 02f0594e
];

const MOCK_DAILY_CHALLENGES: DailyChallenge[] = [
  {
    id: 'no_snooze_today',
    date: new Date().toISOString().split('T')[0],
    name: 'No Snooze Hero',
    description: 'Complete your wake-up without hitting snooze',
    type: 'no_snooze',
    difficulty: 'medium',
    target: 1,
    progress: 0,
    rewards: [
      { type: 'experience', value: 150, description: '150 XP' },
<<<<<<< HEAD
      { type: 'badge', value: 'No Snooze Hero', description: 'Daily Badge' },
=======
      { type: 'badge', value: 'No Snooze Hero', description: 'Daily Badge' }
>>>>>>> 02f0594e
    ],
    completed: false,
    expiresAt: new Date(Date.now() + 24 * 60 * 60 * 1000).toISOString()
  },
  {
    id: 'friend_battle',
    date: new Date().toISOString().split('T')[0],
    name: 'Challenge a Friend',
    description: 'Start a battle with a friend',
    type: 'friend_challenge',
    difficulty: 'easy',
    target: 1,
    progress: 0,
<<<<<<< HEAD
    rewards: [{ type: 'experience', value: 100, description: '100 XP' }],
=======
    rewards: [
      { type: 'experience', value: 100, description: '100 XP' }
    ],
>>>>>>> 02f0594e
    completed: false,
    expiresAt: new Date(Date.now() + 24 * 60 * 60 * 1000).toISOString()
  },
  {
    id: 'early_riser',
    date: new Date().toISOString().split('T')[0],
    name: 'Rise and Shine',
    description: 'Wake up before 7:00 AM',
    type: 'wake_early',
    difficulty: 'hard',
    target: 1,
    progress: 1,
    rewards: [
      { type: 'experience', value: 200, description: '200 XP' },
<<<<<<< HEAD
      { type: 'bonus_xp', value: 50, description: '50 Bonus XP' },
    ],
    completed: true,
    completedAt: '2024-01-20T06:30:00Z',
    expiresAt: new Date(Date.now() + 24 * 60 * 60 * 1000).toISOString(),
  },
=======
      { type: 'bonus_xp', value: 50, description: '50 Bonus XP' }
    ],
    completed: true,
    completedAt: '2024-01-20T06:30:00Z',
    expiresAt: new Date(Date.now() + 24 * 60 * 60 * 1000).toISOString()
  }
>>>>>>> 02f0594e
];

const MOCK_LEVEL_REWARDS: LevelReward[] = [
  {
    level: 23,
    experience: 4000,
    rewards: [
<<<<<<< HEAD
      {
        type: 'title',
        name: 'Morning Champion',
        description: 'Exclusive champion title',
        value: 'champion',
        rarity: 'rare',
      },
      {
        type: 'theme',
        name: 'Golden Theme',
        description: 'Premium golden theme',
        value: 'golden',
        rarity: 'epic',
      },
=======
      { type: 'title', name: 'Morning Champion', description: 'Exclusive champion title', value: 'champion', rarity: 'rare' },
      { type: 'theme', name: 'Golden Theme', description: 'Premium golden theme', value: 'golden', rarity: 'epic' }
>>>>>>> 02f0594e
    ],
    unlocked: false
  },
  {
    level: 25,
    experience: 5000,
    rewards: [
<<<<<<< HEAD
      {
        type: 'avatar',
        name: 'Crown Avatar',
        description: 'Royal crown avatar frame',
        value: 'crown_frame',
        rarity: 'legendary',
      },
      {
        type: 'sound',
        name: 'Victory Fanfare',
        description: 'Epic victory sound effect',
        value: 'victory_fanfare',
        rarity: 'rare',
      },
=======
      { type: 'avatar', name: 'Crown Avatar', description: 'Royal crown avatar frame', value: 'crown_frame', rarity: 'legendary' },
      { type: 'sound', name: 'Victory Fanfare', description: 'Epic victory sound effect', value: 'victory_fanfare', rarity: 'rare' }
>>>>>>> 02f0594e
    ],
    unlocked: false
  }
];

const MOCK_RECENT_XP: ExperienceGain[] = [
  {
    id: '1',
    userId: 'user1',
    amount: 200,
    source: 'challenge_complete',
    description: 'Completed "Rise and Shine" challenge',
    multiplier: 1.5,
    timestamp: new Date(Date.now() - 30 * 60 * 1000).toISOString()
  },
  {
    id: '2',
    userId: 'user1',
    amount: 100,
    source: 'alarm_complete',
    description: 'Successfully woke up on time',
<<<<<<< HEAD
    timestamp: new Date(Date.now() - 2 * 60 * 60 * 1000).toISOString(),
  },
=======
    timestamp: new Date(Date.now() - 2 * 60 * 60 * 1000).toISOString()
  }
>>>>>>> 02f0594e
];

const getRarityColor = (rarity: string) => {
  switch (rarity) {
<<<<<<< HEAD
    case 'common':
      return 'text-gray-500 bg-gray-100';
    case 'uncommon':
      return 'text-green-600 bg-green-100';
    case 'rare':
      return 'text-blue-600 bg-blue-100';
    case 'epic':
      return 'text-purple-600 bg-purple-100';
    case 'legendary':
      return 'text-yellow-600 bg-yellow-100';
    default:
      return 'text-gray-500 bg-gray-100';
=======
    case 'common': return 'text-gray-500 bg-gray-100';
    case 'uncommon': return 'text-green-600 bg-green-100';
    case 'rare': return 'text-blue-600 bg-blue-100';
    case 'epic': return 'text-purple-600 bg-purple-100';
    case 'legendary': return 'text-yellow-600 bg-yellow-100';
    default: return 'text-gray-500 bg-gray-100';
>>>>>>> 02f0594e
  }
};

const getDifficultyColor = (difficulty: string) => {
  switch (difficulty) {
<<<<<<< HEAD
    case 'easy':
      return 'text-green-600 bg-green-100';
    case 'medium':
      return 'text-yellow-600 bg-yellow-100';
    case 'hard':
      return 'text-red-600 bg-red-100';
    case 'expert':
      return 'text-purple-600 bg-purple-100';
    default:
      return 'text-gray-500 bg-gray-100';
=======
    case 'easy': return 'text-green-600 bg-green-100';
    case 'medium': return 'text-yellow-600 bg-yellow-100';
    case 'hard': return 'text-red-600 bg-red-100';
    case 'expert': return 'text-purple-600 bg-purple-100';
    default: return 'text-gray-500 bg-gray-100';
>>>>>>> 02f0594e
  }
};

export function Gamification({
  currentUser,
  playerLevel = MOCK_PLAYER_LEVEL,
  achievements = MOCK_ACHIEVEMENTS,
  dailyChallenges = MOCK_DAILY_CHALLENGES,
  levelRewards = MOCK_LEVEL_REWARDS,
  recentXpGains = MOCK_RECENT_XP,
  onClaimReward
}: GamificationProps) {
  const [selectedTab, setSelectedTab] = useState('overview');

  // Gaming announcements
  const {
    announceAchievement,
    announceLevelChange,
    announceQuestEvent,
    trackAchievements,
    announceGaming
  } = useGamingAnnouncements();

  const unlockedAchievements = achievements.filter(a => a.unlockedAt);
  const progressAchievements = achievements.filter(a => a.progress && !a.unlockedAt);
<<<<<<< HEAD
=======


>>>>>>> 02f0594e

  // Track previous values for change detection
  const previousValues = useRef<{
    level?: number;
    experience?: number;
    unlockedCount?: number;
    completedChallenges?: number;
  }>({});

  // Track achievement unlocks
  useEffect(() => {
    trackAchievements(achievements);

    // Track individual achievement progress changes
    const previousUnlockedCount = previousValues.current.unlockedCount || 0;
    const currentUnlockedCount = unlockedAchievements.length;

    if (currentUnlockedCount > previousUnlockedCount && previousUnlockedCount > 0) {
      // Find newly unlocked achievements
      const newAchievements = unlockedAchievements.slice(-1); // Get most recent
      newAchievements.forEach(achievement => {
        announceAchievement('unlocked', achievement);
      });
    }

    previousValues.current.unlockedCount = currentUnlockedCount;
  }, [achievements, trackAchievements, announceAchievement, unlockedAchievements]);

  // Track level changes and XP gains
  useEffect(() => {
    const previousLevel = previousValues.current.level;
    const previousExperience = previousValues.current.experience;

    if (previousLevel && previousLevel < playerLevel.current) {
      // Level up!
      announceLevelChange('level-up', {
        current: playerLevel.current,
        experienceToNext: playerLevel.experienceToNext
      });
    } else if (previousExperience && previousExperience < playerLevel.experience) {
      // XP gained
      const xpGained = playerLevel.experience - previousExperience;
      announceLevelChange('xp-gained', {
        amount: xpGained,
        source: 'activity',
<<<<<<< HEAD
        reason: `You now have ${playerLevel.experience.toLocaleString()} total XP`,
=======
        reason: `You now have ${playerLevel.experience.toLocaleString()} total XP`
>>>>>>> 02f0594e
      });
    }

    previousValues.current.level = playerLevel.current;
    previousValues.current.experience = playerLevel.experience;
  }, [playerLevel, announceLevelChange]);

  // Track challenge completions
  useEffect(() => {
    const previousCompletedCount = previousValues.current.completedChallenges || 0;
    const currentCompletedCount = completedChallenges.length;

    if (currentCompletedCount > previousCompletedCount && previousCompletedCount > 0) {
      // New challenge completed
      const newlyCompleted = completedChallenges.slice(-1)[0];
      if (newlyCompleted) {
        announceQuestEvent('completed', {
          title: newlyCompleted.name,
          description: newlyCompleted.description,
          rewards: newlyCompleted.rewards
        });
      }
    }

    previousValues.current.completedChallenges = currentCompletedCount;
  }, [completedChallenges, announceQuestEvent]);

  // Interactive announcement functions
  const handleAchievementClick = (achievement: Achievement) => {
    if (achievement.unlockedAt) {
      announceGaming({
        type: 'achievement',
<<<<<<< HEAD
        customMessage: `Viewing achievement: ${achievement.name}. ${achievement.description} Unlocked ${new Date(achievement.unlockedAt).toLocaleDateString()}.`,
=======
        customMessage: `Viewing achievement: ${achievement.name}. ${achievement.description} Unlocked ${new Date(achievement.unlockedAt).toLocaleDateString()}.`
>>>>>>> 02f0594e
      });
    } else if (achievement.progress) {
      announceAchievement('progress', achievement);
    }
  };

  const handleChallengeClick = (challenge: DailyChallenge) => {
    if (challenge.completed) {
      announceGaming({
        type: 'quest',
<<<<<<< HEAD
        customMessage: `Challenge completed: ${challenge.name}. Earned ${challenge.rewards[0]?.value} XP.`,
=======
        customMessage: `Challenge completed: ${challenge.name}. Earned ${challenge.rewards[0]?.value} XP.`
>>>>>>> 02f0594e
      });
    } else {
      announceQuestEvent('progress', {
        title: challenge.name,
        description: challenge.description,
        progress: challenge.progress,
        target: challenge.target
      });
    }
  };

  return (
    <div className="space-y-6">
      <Tabs value={selectedTab} onValueChange={setSelectedTab} className="w-full">
        <TabsList className="grid w-full grid-cols-4">
          <TabsTrigger value="overview">Overview</TabsTrigger>
          <TabsTrigger value="achievements">Achievements</TabsTrigger>
          <TabsTrigger value="challenges">Challenges</TabsTrigger>
          <TabsTrigger value="progress">Progress</TabsTrigger>
        </TabsList>

        <TabsContent value="overview" className="space-y-4">
          {/* Level & XP Card */}
          <Card className="bg-gradient-to-r from-primary/10 to-secondary/10">
            <CardContent className="p-6">
              <div className="flex items-center justify-between mb-4">
                <div className="flex items-center gap-3">
                  <div className="p-3 bg-primary/20 rounded-full">
                    <Crown className="h-8 w-8 text-primary" />
                  </div>
                  <div>
                    <h2 className="text-2xl font-bold">Level {playerLevel.current}</h2>
                    <p className="text-muted-foreground">{currentUser.displayName}</p>
                  </div>
                </div>
                <div className="text-right">
                  <div className="text-2xl font-bold text-primary">{playerLevel.experience.toLocaleString()}</div>
                  <div className="text-sm text-muted-foreground">Total XP</div>
                </div>
              </div>

              <div className="space-y-2">
                <div className="flex justify-between text-sm">
                  <span>Progress to Level {playerLevel.current + 1}</span>
                  <span>{playerLevel.experience}/{playerLevel.experienceTotal} XP</span>
                </div>
                <Progress value={playerLevel.progress} className="h-3" />
                <p className="text-sm text-muted-foreground">{playerLevel.experienceToNext} XP to next level</p>
              </div>
            </CardContent>
          </Card>

          {/* Quick Stats */}
          <div className="grid grid-cols-2 gap-4">
            <Card>
              <CardContent className="p-4 text-center">
                <Trophy className="h-8 w-8 mx-auto mb-2 text-yellow-500" />
                <div className="text-2xl font-bold">{unlockedAchievements.length}</div>
                <div className="text-sm text-muted-foreground">Achievements</div>
              </CardContent>
            </Card>
            <Card>
              <CardContent className="p-4 text-center">
                <Target className="h-8 w-8 mx-auto mb-2 text-green-500" />
                <div className="text-2xl font-bold">{completedChallenges.length}</div>
                <div className="text-sm text-muted-foreground">Challenges Today</div>
              </CardContent>
            </Card>
          </div>

          {/* Today's Challenges */}
          <Card>
            <CardHeader>
              <CardTitle className="flex items-center gap-2">
                <Calendar className="h-5 w-5" />
                Today's Challenges
              </CardTitle>
            </CardHeader>
            <CardContent className="space-y-3">
<<<<<<< HEAD
              {activeChallenges.slice(0, 3).map(challenge => (
                <div
                  key={challenge.id}
                  className="flex items-center justify-between p-3 bg-muted/50 rounded-lg"
                >
=======
              {activeChallenges.slice(0, 3).map((challenge) => (
                <div key={challenge.id} className="flex items-center justify-between p-3 bg-muted/50 rounded-lg">
>>>>>>> 02f0594e
                  <div className="flex items-center gap-3">
                    <div className="p-2 bg-primary/10 rounded-full">
                      <Target className="h-4 w-4 text-primary" />
                    </div>
                    <div>
                      <div className="font-medium">{challenge.name}</div>
                      <div className="text-sm text-muted-foreground">{challenge.description}</div>
                    </div>
                  </div>
                  <div className="flex items-center gap-2">
                    <Badge className={getDifficultyColor(challenge.difficulty)}>
                      {challenge.difficulty}
                    </Badge>
                    <div className="text-sm font-bold">+{challenge.rewards[0]?.value} XP</div>
                  </div>
                </div>
              ))}
            </CardContent>
          </Card>
        </TabsContent>

        <TabsContent value="achievements" className="space-y-4">
          {/* Achievement Categories */}
          <div className="grid grid-cols-2 gap-4 mb-4">
            <Card>
              <CardContent className="p-3 text-center">
                <div className="text-lg font-bold text-primary">{unlockedAchievements.length}</div>
                <div className="text-sm text-muted-foreground">Unlocked</div>
              </CardContent>
            </Card>
            <Card>
              <CardContent className="p-3 text-center">
                <div className="text-lg font-bold text-muted-foreground">{progressAchievements.length}</div>
                <div className="text-sm text-muted-foreground">In Progress</div>
              </CardContent>
            </Card>
          </div>

          {/* Unlocked Achievements */}
          {unlockedAchievements.length > 0 && (
            <div className="space-y-3">
              <h3 className="font-bold text-lg">Unlocked Achievements</h3>
              {unlockedAchievements.map(achievement => (
                <Card
                  key={achievement.id}
                  className="border-2 border-primary/20 cursor-pointer hover:bg-muted/50 transition-colors"
                  onClick={() => handleAchievementClick(achievement)}
                  role="button"
                  tabIndex={0}
                  aria-label={`View achievement: ${achievement.name}. ${achievement.description}. Rarity: ${achievement.rarity}`}
                >
                  <CardContent className="p-4">
                    <div className="flex items-center justify-between">
                      <div className="flex items-center gap-3">
                        <div className="p-2 bg-primary/10 rounded-full">
                          <Trophy className="h-6 w-6 text-primary" />
                        </div>
                        <div>
                          <div className="font-medium">{achievement.name}</div>
                          <div className="text-sm text-muted-foreground">{achievement.description}</div>
                        </div>
                      </div>
                      <div className="flex items-center gap-2">
                        <Badge className={getRarityColor(achievement.rarity)}>
                          {achievement.rarity}
                        </Badge>
                        <CheckCircle className="h-5 w-5 text-green-500" />
                      </div>
                    </div>
                  </CardContent>
                </Card>
              ))}
            </div>
          )}

          {/* Progress Achievements */}
          {progressAchievements.length > 0 && (
            <div className="space-y-3">
              <h3 className="font-bold text-lg">In Progress</h3>
              {progressAchievements.map(achievement => (
                <Card
                  key={achievement.id}
                  className="cursor-pointer hover:bg-muted/50 transition-colors"
                  onClick={() => handleAchievementClick(achievement)}
                  role="button"
                  tabIndex={0}
                  aria-label={`Achievement in progress: ${achievement.name}. ${achievement.description}. Progress: ${achievement.progress?.current || 0} of ${achievement.progress?.target || 1}`}
                >
                  <CardContent className="p-4">
                    <div className="flex items-center justify-between mb-3">
                      <div className="flex items-center gap-3">
                        <div className="p-2 bg-muted rounded-full">
                          <Lock className="h-6 w-6 text-muted-foreground" />
                        </div>
                        <div>
                          <div className="font-medium">{achievement.name}</div>
                          <div className="text-sm text-muted-foreground">{achievement.description}</div>
                        </div>
                      </div>
                      <Badge className={getRarityColor(achievement.rarity)}>
                        {achievement.rarity}
                      </Badge>
                    </div>
                    {achievement.progress && (
                      <div className="space-y-2">
                        <div className="flex justify-between text-sm">
                          <span>Progress</span>
<<<<<<< HEAD
                          <span>
                            {achievement.progress.current}/{achievement.progress.target}
                          </span>
=======
                          <span>{achievement.progress.current}/{achievement.progress.target}</span>
>>>>>>> 02f0594e
                        </div>
                        <Progress value={achievement.progress.percentage} className="h-2" />
                      </div>
                    )}
                  </CardContent>
                </Card>
              ))}
            </div>
          )}
        </TabsContent>

        <TabsContent value="challenges" className="space-y-4">
          {/* Challenge Stats */}
          <div className="grid grid-cols-3 gap-4">
            <Card>
              <CardContent className="p-3 text-center">
                <div className="text-lg font-bold text-green-500">{completedChallenges.length}</div>
                <div className="text-sm text-muted-foreground">Completed</div>
              </CardContent>
            </Card>
            <Card>
              <CardContent className="p-3 text-center">
                <div className="text-lg font-bold text-primary">{activeChallenges.length}</div>
                <div className="text-sm text-muted-foreground">Active</div>
              </CardContent>
            </Card>
            <Card>
              <CardContent className="p-3 text-center">
                <div className="text-lg font-bold text-yellow-500">
                  {completedChallenges.reduce((sum, c) => {
                    const reward = c.rewards[0];
<<<<<<< HEAD
                    return (
                      sum +
                      (reward && typeof reward.value === 'number' ? reward.value : 0)
                    );
=======
                    return sum + (reward && typeof reward.value === 'number' ? reward.value : 0);
>>>>>>> 02f0594e
                  }, 0)}
                </div>
                <div className="text-sm text-muted-foreground">XP Today</div>
              </CardContent>
            </Card>
          </div>

          {/* Active Challenges */}
          <Card>
            <CardHeader>
              <CardTitle>Active Challenges</CardTitle>
            </CardHeader>
            <CardContent className="space-y-3">
<<<<<<< HEAD
              {activeChallenges.map(challenge => (
=======
              {activeChallenges.map((challenge) => (
>>>>>>> 02f0594e
                <div
                  key={challenge.id}
                  className="p-4 border rounded-lg cursor-pointer hover:bg-muted/30 transition-colors"
                  onClick={() => handleChallengeClick(challenge)}
                  role="button"
                  tabIndex={0}
                  aria-label={`Active challenge: ${challenge.name}. ${challenge.description}. Progress: ${challenge.progress} of ${challenge.target}. Difficulty: ${challenge.difficulty}`}
                >
                  <div className="flex items-center justify-between mb-3">
                    <div>
                      <h3 className="font-medium">{challenge.name}</h3>
                      <p className="text-sm text-muted-foreground">{challenge.description}</p>
                    </div>
                    <Badge className={getDifficultyColor(challenge.difficulty)}>
                      {challenge.difficulty}
                    </Badge>
                  </div>

                  <div className="space-y-2">
                    <div className="flex justify-between text-sm">
                      <span>Progress</span>
                      <span>{challenge.progress}/{challenge.target}</span>
                    </div>
                    <Progress value={(challenge.progress / challenge.target) * 100} className="h-2" />
                  </div>

                  <div className="flex items-center justify-between mt-3">
                    <div className="flex items-center gap-2">
                      <Zap className="h-4 w-4 text-yellow-500" />
                      <span className="text-sm font-medium">+{challenge.rewards[0]?.value} XP</span>
                    </div>
                    <div className="text-xs text-muted-foreground">
<<<<<<< HEAD
                      Expires in{' '}
                      {Math.ceil(
                        (new Date(challenge.expiresAt).getTime() - Date.now()) /
                          (1000 * 60 * 60)
                      )}
                      h
=======
                      Expires in {Math.ceil((new Date(challenge.expiresAt).getTime() - Date.now()) / (1000 * 60 * 60))}h
>>>>>>> 02f0594e
                    </div>
                  </div>
                </div>
              ))}
            </CardContent>
          </Card>

          {/* Completed Challenges */}
          {completedChallenges.length > 0 && (
            <Card>
              <CardHeader>
                <CardTitle>Completed Today</CardTitle>
              </CardHeader>
              <CardContent className="space-y-3">
                {completedChallenges.map(challenge => (
                  <div
                    key={challenge.id}
                    className="flex items-center justify-between p-3 bg-green-50 border border-green-200 rounded-lg cursor-pointer hover:bg-green-100 transition-colors"
                    onClick={() => handleChallengeClick(challenge)}
                    role="button"
                    tabIndex={0}
                    aria-label={`Completed challenge: ${challenge.name}. Earned ${challenge.rewards[0]?.value} XP. Completed at ${new Date(challenge.completedAt!).toLocaleTimeString()}`}
                  >
                    <div className="flex items-center gap-3">
                      <CheckCircle className="h-5 w-5 text-green-500" />
                      <div>
                        <div className="font-medium">{challenge.name}</div>
                        <div className="text-sm text-muted-foreground">
<<<<<<< HEAD
                          Completed at{' '}
                          {new Date(challenge.completedAt!).toLocaleTimeString()}
=======
                          Completed at {new Date(challenge.completedAt!).toLocaleTimeString()}
>>>>>>> 02f0594e
                        </div>
                      </div>
                    </div>
                    <div className="flex items-center gap-2">
                      <Zap className="h-4 w-4 text-yellow-500" />
                      <span className="font-bold text-green-600">+{challenge.rewards[0]?.value} XP</span>
                    </div>
                  </div>
                ))}
              </CardContent>
            </Card>
          )}
        </TabsContent>

        <TabsContent value="progress" className="space-y-4">
          {/* Recent XP Gains */}
          <Card>
            <CardHeader>
              <CardTitle className="flex items-center gap-2">
                <TrendingUp className="h-5 w-5" />
                Recent XP Gains
              </CardTitle>
            </CardHeader>
            <CardContent className="space-y-3">
<<<<<<< HEAD
              {recentXpGains.map(xp => (
                <div
                  key={xp.id}
                  className="flex items-center justify-between p-3 bg-muted/50 rounded-lg"
                >
=======
              {recentXpGains.map((xp) => (
                <div key={xp.id} className="flex items-center justify-between p-3 bg-muted/50 rounded-lg">
>>>>>>> 02f0594e
                  <div className="flex items-center gap-3">
                    <div className="p-2 bg-primary/10 rounded-full">
                      <Zap className="h-4 w-4 text-primary" />
                    </div>
                    <div>
                      <div className="font-medium">{xp.description}</div>
                      <div className="text-sm text-muted-foreground">
                        {new Date(xp.timestamp).toLocaleTimeString()}
                      </div>
                    </div>
                  </div>
                  <div className="text-right">
                    <div className="font-bold text-primary">+{xp.amount} XP</div>
                    {xp.multiplier && xp.multiplier > 1 && (
                      <div className="text-xs text-yellow-600">x{xp.multiplier} bonus</div>
                    )}
                  </div>
                </div>
              ))}
            </CardContent>
          </Card>

          {/* Upcoming Level Rewards */}
          <Card>
            <CardHeader>
              <CardTitle className="flex items-center gap-2">
                <Gift className="h-5 w-5" />
                Upcoming Rewards
              </CardTitle>
            </CardHeader>
            <CardContent className="space-y-3">
              {levelRewards.slice(0, 2).map(levelReward => (
                <div key={levelReward.level} className="p-4 border rounded-lg">
                  <div className="flex items-center justify-between mb-3">
                    <div>
                      <h3 className="font-bold">Level {levelReward.level}</h3>
                      <p className="text-sm text-muted-foreground">
                        {levelReward.experience - playerLevel.experience} XP to unlock
                      </p>
                    </div>
                    <Lock className="h-5 w-5 text-muted-foreground" />
                  </div>

                  <div className="space-y-2">
                    {levelReward.rewards.map((reward, index) => (
                      <div key={index} className="flex items-center gap-2 p-2 bg-muted/30 rounded">
                        <Award className="h-4 w-4 text-yellow-500" />
                        <div className="flex-1">
                          <div className="font-medium">{reward.name}</div>
                          <div className="text-xs text-muted-foreground">{reward.description}</div>
                        </div>
                        <Badge className={getRarityColor(reward.rarity)}>
                          {reward.rarity}
                        </Badge>
                      </div>
                    ))}
                  </div>
                </div>
              ))}
            </CardContent>
          </Card>
        </TabsContent>
      </Tabs>
    </div>
  );
}

export default Gamification;<|MERGE_RESOLUTION|>--- conflicted
+++ resolved
@@ -20,11 +20,7 @@
   TrendingUp,
   Users,
   Clock,
-<<<<<<< HEAD
-  BatteryLow,
-=======
   BatteryLow
->>>>>>> 02f0594e
 } from 'lucide-react';
 import { useGamingAnnouncements } from '../hooks/useGamingAnnouncements';
 import type {
@@ -34,11 +30,7 @@
   LevelReward,
   ExperienceGain,
   PlayerLevel,
-<<<<<<< HEAD
-  User as UserType,
-=======
   User as UserType
->>>>>>> 02f0594e
 } from '../types/index';
 
 interface GamificationProps {
@@ -73,19 +65,11 @@
     unlockedAt: '2024-01-15T06:00:00Z',
     rewards: [
       { type: 'experience', value: 250, description: '250 XP' },
-<<<<<<< HEAD
-      { type: 'badge', value: 'Early Bird', description: 'Early Bird Badge' },
-    ],
-    requirements: [
-      { type: 'early_wake', value: 7, description: 'Wake before 6:00 AM for 7 days' },
-    ],
-=======
       { type: 'badge', value: 'Early Bird', description: 'Early Bird Badge' }
     ],
     requirements: [
       { type: 'early_wake', value: 7, description: 'Wake before 6:00 AM for 7 days' }
     ]
->>>>>>> 02f0594e
   },
   {
     id: 'battle_master',
@@ -99,17 +83,11 @@
     rewards: [
       { type: 'experience', value: 1000, description: '1000 XP' },
       { type: 'title', value: 'Battle Master', description: 'Battle Master Title' },
-<<<<<<< HEAD
-      { type: 'theme', value: 'champion', description: 'Champion Theme' },
-    ],
-    requirements: [{ type: 'battles_won', value: 50, description: 'Win 50 battles' }],
-=======
       { type: 'theme', value: 'champion', description: 'Champion Theme' }
     ],
     requirements: [
       { type: 'battles_won', value: 50, description: 'Win 50 battles' }
     ]
->>>>>>> 02f0594e
   },
   {
     id: 'social_butterfly',
@@ -122,23 +100,12 @@
     progress: { current: 12, target: 20, percentage: 60 },
     rewards: [
       { type: 'experience', value: 500, description: '500 XP' },
-<<<<<<< HEAD
-      {
-        type: 'badge',
-        value: 'Social Butterfly',
-        description: 'Social Butterfly Badge',
-      },
-    ],
-    requirements: [{ type: 'friends_added', value: 20, description: 'Add 20 friends' }],
-  },
-=======
       { type: 'badge', value: 'Social Butterfly', description: 'Social Butterfly Badge' }
     ],
     requirements: [
       { type: 'friends_added', value: 20, description: 'Add 20 friends' }
     ]
   }
->>>>>>> 02f0594e
 ];
 
 const MOCK_DAILY_CHALLENGES: DailyChallenge[] = [
@@ -153,11 +120,7 @@
     progress: 0,
     rewards: [
       { type: 'experience', value: 150, description: '150 XP' },
-<<<<<<< HEAD
-      { type: 'badge', value: 'No Snooze Hero', description: 'Daily Badge' },
-=======
       { type: 'badge', value: 'No Snooze Hero', description: 'Daily Badge' }
->>>>>>> 02f0594e
     ],
     completed: false,
     expiresAt: new Date(Date.now() + 24 * 60 * 60 * 1000).toISOString()
@@ -171,13 +134,9 @@
     difficulty: 'easy',
     target: 1,
     progress: 0,
-<<<<<<< HEAD
-    rewards: [{ type: 'experience', value: 100, description: '100 XP' }],
-=======
     rewards: [
       { type: 'experience', value: 100, description: '100 XP' }
     ],
->>>>>>> 02f0594e
     completed: false,
     expiresAt: new Date(Date.now() + 24 * 60 * 60 * 1000).toISOString()
   },
@@ -192,21 +151,12 @@
     progress: 1,
     rewards: [
       { type: 'experience', value: 200, description: '200 XP' },
-<<<<<<< HEAD
-      { type: 'bonus_xp', value: 50, description: '50 Bonus XP' },
-    ],
-    completed: true,
-    completedAt: '2024-01-20T06:30:00Z',
-    expiresAt: new Date(Date.now() + 24 * 60 * 60 * 1000).toISOString(),
-  },
-=======
       { type: 'bonus_xp', value: 50, description: '50 Bonus XP' }
     ],
     completed: true,
     completedAt: '2024-01-20T06:30:00Z',
     expiresAt: new Date(Date.now() + 24 * 60 * 60 * 1000).toISOString()
   }
->>>>>>> 02f0594e
 ];
 
 const MOCK_LEVEL_REWARDS: LevelReward[] = [
@@ -214,25 +164,8 @@
     level: 23,
     experience: 4000,
     rewards: [
-<<<<<<< HEAD
-      {
-        type: 'title',
-        name: 'Morning Champion',
-        description: 'Exclusive champion title',
-        value: 'champion',
-        rarity: 'rare',
-      },
-      {
-        type: 'theme',
-        name: 'Golden Theme',
-        description: 'Premium golden theme',
-        value: 'golden',
-        rarity: 'epic',
-      },
-=======
       { type: 'title', name: 'Morning Champion', description: 'Exclusive champion title', value: 'champion', rarity: 'rare' },
       { type: 'theme', name: 'Golden Theme', description: 'Premium golden theme', value: 'golden', rarity: 'epic' }
->>>>>>> 02f0594e
     ],
     unlocked: false
   },
@@ -240,25 +173,8 @@
     level: 25,
     experience: 5000,
     rewards: [
-<<<<<<< HEAD
-      {
-        type: 'avatar',
-        name: 'Crown Avatar',
-        description: 'Royal crown avatar frame',
-        value: 'crown_frame',
-        rarity: 'legendary',
-      },
-      {
-        type: 'sound',
-        name: 'Victory Fanfare',
-        description: 'Epic victory sound effect',
-        value: 'victory_fanfare',
-        rarity: 'rare',
-      },
-=======
       { type: 'avatar', name: 'Crown Avatar', description: 'Royal crown avatar frame', value: 'crown_frame', rarity: 'legendary' },
       { type: 'sound', name: 'Victory Fanfare', description: 'Epic victory sound effect', value: 'victory_fanfare', rarity: 'rare' }
->>>>>>> 02f0594e
     ],
     unlocked: false
   }
@@ -280,61 +196,28 @@
     amount: 100,
     source: 'alarm_complete',
     description: 'Successfully woke up on time',
-<<<<<<< HEAD
-    timestamp: new Date(Date.now() - 2 * 60 * 60 * 1000).toISOString(),
-  },
-=======
     timestamp: new Date(Date.now() - 2 * 60 * 60 * 1000).toISOString()
   }
->>>>>>> 02f0594e
 ];
 
 const getRarityColor = (rarity: string) => {
   switch (rarity) {
-<<<<<<< HEAD
-    case 'common':
-      return 'text-gray-500 bg-gray-100';
-    case 'uncommon':
-      return 'text-green-600 bg-green-100';
-    case 'rare':
-      return 'text-blue-600 bg-blue-100';
-    case 'epic':
-      return 'text-purple-600 bg-purple-100';
-    case 'legendary':
-      return 'text-yellow-600 bg-yellow-100';
-    default:
-      return 'text-gray-500 bg-gray-100';
-=======
     case 'common': return 'text-gray-500 bg-gray-100';
     case 'uncommon': return 'text-green-600 bg-green-100';
     case 'rare': return 'text-blue-600 bg-blue-100';
     case 'epic': return 'text-purple-600 bg-purple-100';
     case 'legendary': return 'text-yellow-600 bg-yellow-100';
     default: return 'text-gray-500 bg-gray-100';
->>>>>>> 02f0594e
   }
 };
 
 const getDifficultyColor = (difficulty: string) => {
   switch (difficulty) {
-<<<<<<< HEAD
-    case 'easy':
-      return 'text-green-600 bg-green-100';
-    case 'medium':
-      return 'text-yellow-600 bg-yellow-100';
-    case 'hard':
-      return 'text-red-600 bg-red-100';
-    case 'expert':
-      return 'text-purple-600 bg-purple-100';
-    default:
-      return 'text-gray-500 bg-gray-100';
-=======
     case 'easy': return 'text-green-600 bg-green-100';
     case 'medium': return 'text-yellow-600 bg-yellow-100';
     case 'hard': return 'text-red-600 bg-red-100';
     case 'expert': return 'text-purple-600 bg-purple-100';
     default: return 'text-gray-500 bg-gray-100';
->>>>>>> 02f0594e
   }
 };
 
@@ -360,11 +243,8 @@
 
   const unlockedAchievements = achievements.filter(a => a.unlockedAt);
   const progressAchievements = achievements.filter(a => a.progress && !a.unlockedAt);
-<<<<<<< HEAD
-=======
-
-
->>>>>>> 02f0594e
+
+
 
   // Track previous values for change detection
   const previousValues = useRef<{
@@ -410,11 +290,7 @@
       announceLevelChange('xp-gained', {
         amount: xpGained,
         source: 'activity',
-<<<<<<< HEAD
-        reason: `You now have ${playerLevel.experience.toLocaleString()} total XP`,
-=======
         reason: `You now have ${playerLevel.experience.toLocaleString()} total XP`
->>>>>>> 02f0594e
       });
     }
 
@@ -447,11 +323,7 @@
     if (achievement.unlockedAt) {
       announceGaming({
         type: 'achievement',
-<<<<<<< HEAD
-        customMessage: `Viewing achievement: ${achievement.name}. ${achievement.description} Unlocked ${new Date(achievement.unlockedAt).toLocaleDateString()}.`,
-=======
         customMessage: `Viewing achievement: ${achievement.name}. ${achievement.description} Unlocked ${new Date(achievement.unlockedAt).toLocaleDateString()}.`
->>>>>>> 02f0594e
       });
     } else if (achievement.progress) {
       announceAchievement('progress', achievement);
@@ -462,11 +334,7 @@
     if (challenge.completed) {
       announceGaming({
         type: 'quest',
-<<<<<<< HEAD
-        customMessage: `Challenge completed: ${challenge.name}. Earned ${challenge.rewards[0]?.value} XP.`,
-=======
         customMessage: `Challenge completed: ${challenge.name}. Earned ${challenge.rewards[0]?.value} XP.`
->>>>>>> 02f0594e
       });
     } else {
       announceQuestEvent('progress', {
@@ -546,16 +414,8 @@
               </CardTitle>
             </CardHeader>
             <CardContent className="space-y-3">
-<<<<<<< HEAD
-              {activeChallenges.slice(0, 3).map(challenge => (
-                <div
-                  key={challenge.id}
-                  className="flex items-center justify-between p-3 bg-muted/50 rounded-lg"
-                >
-=======
               {activeChallenges.slice(0, 3).map((challenge) => (
                 <div key={challenge.id} className="flex items-center justify-between p-3 bg-muted/50 rounded-lg">
->>>>>>> 02f0594e
                   <div className="flex items-center gap-3">
                     <div className="p-2 bg-primary/10 rounded-full">
                       <Target className="h-4 w-4 text-primary" />
@@ -663,13 +523,7 @@
                       <div className="space-y-2">
                         <div className="flex justify-between text-sm">
                           <span>Progress</span>
-<<<<<<< HEAD
-                          <span>
-                            {achievement.progress.current}/{achievement.progress.target}
-                          </span>
-=======
                           <span>{achievement.progress.current}/{achievement.progress.target}</span>
->>>>>>> 02f0594e
                         </div>
                         <Progress value={achievement.progress.percentage} className="h-2" />
                       </div>
@@ -701,14 +555,7 @@
                 <div className="text-lg font-bold text-yellow-500">
                   {completedChallenges.reduce((sum, c) => {
                     const reward = c.rewards[0];
-<<<<<<< HEAD
-                    return (
-                      sum +
-                      (reward && typeof reward.value === 'number' ? reward.value : 0)
-                    );
-=======
                     return sum + (reward && typeof reward.value === 'number' ? reward.value : 0);
->>>>>>> 02f0594e
                   }, 0)}
                 </div>
                 <div className="text-sm text-muted-foreground">XP Today</div>
@@ -722,11 +569,7 @@
               <CardTitle>Active Challenges</CardTitle>
             </CardHeader>
             <CardContent className="space-y-3">
-<<<<<<< HEAD
-              {activeChallenges.map(challenge => (
-=======
               {activeChallenges.map((challenge) => (
->>>>>>> 02f0594e
                 <div
                   key={challenge.id}
                   className="p-4 border rounded-lg cursor-pointer hover:bg-muted/30 transition-colors"
@@ -759,16 +602,7 @@
                       <span className="text-sm font-medium">+{challenge.rewards[0]?.value} XP</span>
                     </div>
                     <div className="text-xs text-muted-foreground">
-<<<<<<< HEAD
-                      Expires in{' '}
-                      {Math.ceil(
-                        (new Date(challenge.expiresAt).getTime() - Date.now()) /
-                          (1000 * 60 * 60)
-                      )}
-                      h
-=======
                       Expires in {Math.ceil((new Date(challenge.expiresAt).getTime() - Date.now()) / (1000 * 60 * 60))}h
->>>>>>> 02f0594e
                     </div>
                   </div>
                 </div>
@@ -797,12 +631,7 @@
                       <div>
                         <div className="font-medium">{challenge.name}</div>
                         <div className="text-sm text-muted-foreground">
-<<<<<<< HEAD
-                          Completed at{' '}
-                          {new Date(challenge.completedAt!).toLocaleTimeString()}
-=======
                           Completed at {new Date(challenge.completedAt!).toLocaleTimeString()}
->>>>>>> 02f0594e
                         </div>
                       </div>
                     </div>
@@ -827,16 +656,8 @@
               </CardTitle>
             </CardHeader>
             <CardContent className="space-y-3">
-<<<<<<< HEAD
-              {recentXpGains.map(xp => (
-                <div
-                  key={xp.id}
-                  className="flex items-center justify-between p-3 bg-muted/50 rounded-lg"
-                >
-=======
               {recentXpGains.map((xp) => (
                 <div key={xp.id} className="flex items-center justify-between p-3 bg-muted/50 rounded-lg">
->>>>>>> 02f0594e
                   <div className="flex items-center gap-3">
                     <div className="p-2 bg-primary/10 rounded-full">
                       <Zap className="h-4 w-4 text-primary" />
