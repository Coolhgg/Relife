import React, { useState, useEffect } from 'react';
import { NuclearChallengeType } from '../types';
import { Card, CardContent, CardDescription, CardHeader, CardTitle } from './ui/card';
import { Badge } from './ui/badge';
import { Button } from './ui/button';
import { Checkbox } from './ui/checkbox';
import { Label } from './ui/label';
import { Slider } from './ui/slider';
import { Alert, AlertDescription } from './ui/alert';
import {
  Dialog,
  DialogContent,
  DialogDescription,
  DialogFooter,
  DialogHeader,
  DialogTitle,
  DialogTrigger,
} from './ui/dialog';
import { Separator } from './ui/separator';
import { Progress } from './ui/progress';
import { Switch } from './ui/switch';
import {
  Zap,
  Shield,
  Brain,
  Camera,
  BarChart3,
  Mic,
  QrCode,
  Keyboard,
  Target,
  Crown,
  Lock,
  Alert as AlertIcon,
  AlertTriangle,
} from 'lucide-react';
import { nuclearModeService } from '../services/nuclear-mode';
import { premiumService } from '../services/premium';
import { cn } from '../lib/utils';

interface NuclearModeSelectorProps {
  isEnabled: boolean;
  selectedChallenges: NuclearChallengeType[];
  customDifficulty: number;
  onEnabledChange: (enabled: boolean) => void;
  onChallengesChange: (challenges: NuclearChallengeType[]) => void;
  onDifficultyChange: (difficulty: number) => void;
  userId: string;
  className?: string;
}

const challengeIcons: Record<NuclearChallengeType, React.ComponentType<any>> = {
  multi_step_math: BarChart3,
  memory_sequence: Brain,
  physical_movement: Target,
  barcode_scan: QrCode,
  photo_proof: Camera,
  voice_recognition: Mic,
  typing_challenge: Keyboard,
  pattern_matching: Shield,
  location_verification: Target,
  qr_code_hunt: QrCode,
  shake_intensity: Zap,
  sound_matching: Mic,
  color_sequence: Shield,
  puzzle_solving: Brain,
  riddle_answer: Brain,
};

export const NuclearModeSelector: React.FC<NuclearModeSelectorProps> = ({
  isEnabled,
  selectedChallenges,
  customDifficulty,
  onEnabledChange,
  onChallengesChange,
  onDifficultyChange,
  userId,
  className,
}) => {
  const [hasAccess, setHasAccess] = useState(false);
  const [userTier, setUserTier] = useState<string>('free');
  const [upgradeUrl, setUpgradeUrl] = useState<string>();
  const [isLoading, setIsLoading] = useState(true);
  const [challengeTypes, setChallengeTypes] = useState<
    Array<{
      type: NuclearChallengeType;
      name: string;
      description: string;
      difficulty: number;
      estimatedTime: number;
    }>
  >([]);
  const [showPreview, setShowPreview] = useState(false);

  useEffect(() => {
    const checkAccess = async () => {
      setIsLoading(true);
      try {
        const access = await nuclearModeService.canAccessNuclearMode(userId);
        const types = nuclearModeService.getChallengeTypes();

        setHasAccess(access.hasAccess);
        setUserTier(access.userTier);
        setUpgradeUrl(access.upgradeUrl);
        setChallengeTypes(types);
      } catch (_error) {
        console._error('Error checking nuclear mode access:', _error);
      } finally {
        setIsLoading(false);
      }
    };

    checkAccess();
  }, [userId]);

  const handleChallengeToggle = (
    challengeType: NuclearChallengeType,
    checked: boolean
  ) => {
    if (checked) {
      onChallengesChange([...selectedChallenges, challengeType]);
    } else {
      onChallengesChange(selectedChallenges.filter((c: any) => c !== challengeType));
    }
  };

  const getDifficultyLabel = (difficulty: number) => {
    if (difficulty <= 3) return { label: 'Moderate', color: 'bg-yellow-500' };
    if (difficulty <= 6) return { label: 'Intense', color: 'bg-orange-500' };
    if (difficulty <= 8) return { label: 'Extreme', color: 'bg-red-500' };
    return { label: 'NUCLEAR', color: 'bg-red-600' };
  };

  const calculateEstimatedTime = () => {
    const totalTime = selectedChallenges.reduce((total, challengeType) => {
      const challenge = challengeTypes.find((c: any) => c.type === challengeType);
      return total + (challenge?.estimatedTime || 300);
    }, 0);
    return Math.round(totalTime / 60); // Convert to minutes
  };

  const difficultyInfo = getDifficultyLabel(customDifficulty);

  if (isLoading) {
    return (
      <Card className={cn('border-orange-200', className)}>
        <CardHeader>
          <div className="flex items-center gap-2">
            <div className="w-6 h-6 bg-gray-200 rounded animate-pulse" />
            <div className="w-32 h-5 bg-gray-200 rounded animate-pulse" />
          </div>
        </CardHeader>
        <CardContent>
          <div className="space-y-3">
            <div className="w-full h-4 bg-gray-200 rounded animate-pulse" />
            <div className="w-3/4 h-4 bg-gray-200 rounded animate-pulse" />
          </div>
        </CardContent>
      </Card>
    );
  }

  if (!hasAccess) {
    return (
      <Card
        className={cn(
          'border-orange-200 bg-gradient-to-r from-orange-50 to-red-50',
          className
        )}
      >
        <CardHeader>
          <div className="flex items-center justify-between">
            <div className="flex items-center gap-2">
              <div className="p-2 bg-orange-100 rounded-lg">
                <Zap className="w-6 h-6 text-orange-600" />
              </div>
              <div>
                <CardTitle className="text-orange-900 flex items-center gap-2">
                  💣 Nuclear Mode
                  <Badge variant="secondary" className="bg-orange-100 text-orange-800">
                    <Crown className="w-3 h-3 mr-1" />
                    Premium
                  </Badge>
                </CardTitle>
                <CardDescription className="text-orange-700">
                  Extreme difficulty challenges for the ultimate wake-up experience
                </CardDescription>
              </div>
            </div>
            <Lock className="w-5 h-5 text-orange-400" />
          </div>
        </CardHeader>
        <CardContent>
          <Alert className="border-orange-200 bg-orange-50">
            <AlertTriangle className="w-4 h-4 text-orange-600" />
            <AlertDescription className="text-orange-800">
              Nuclear Mode requires a Premium subscription. This feature includes
              extreme difficulty challenges with math problems, memory tests, physical
              movements, and more.
            </AlertDescription>
          </Alert>

          <div className="mt-4 grid grid-cols-2 gap-2">
<<<<<<< HEAD
            {challengeTypes.slice(0, 4).map((challenge: any) => {
              // auto
=======
            {challengeTypes.slice(0, 4).map((challenge: any) => { // auto
>>>>>>> 2afb321e
              const Icon = challengeIcons[challenge.type];
              return (
                <div
                  key={challenge.type}
                  className="flex items-center gap-2 p-2 bg-white rounded-lg border border-orange-100 opacity-60"
                >
                  <Icon className="w-4 h-4 text-gray-400" />
                  <span className="text-sm text-gray-500">{challenge.name}</span>
                  <Lock className="w-3 h-3 text-gray-400 ml-auto" />
                </div>
              );
            })}
          </div>

          <div className="mt-4 flex flex-col gap-2">
            <Button
              className="w-full bg-gradient-to-r from-orange-500 to-red-500 hover:from-orange-600 hover:to-red-600"
              onClick={() => window.open(upgradeUrl, '_blank')}
            >
              <Crown className="w-4 h-4 mr-2" />
              Upgrade to Premium
            </Button>
            <Dialog open={showPreview} onOpenChange={setShowPreview}>
              <DialogTrigger asChild>
                <Button
                  variant="outline"
                  className="w-full border-orange-200 text-orange-700 hover:bg-orange-50"
                >
                  Preview Nuclear Mode
                </Button>
              </DialogTrigger>
              <DialogContent className="max-w-2xl">
                <DialogHeader>
                  <DialogTitle className="flex items-center gap-2">
                    <Zap className="w-5 h-5 text-orange-500" />
                    Nuclear Mode Preview
                  </DialogTitle>
                  <DialogDescription>
                    See what you'll get with Nuclear Mode challenges
                  </DialogDescription>
                </DialogHeader>

                <div className="space-y-4 max-h-96 overflow-y-auto">
<<<<<<< HEAD
                  {challengeTypes.map((challenge: any) => {
                    // auto
=======
                  {challengeTypes.map((challenge: any) => { // auto
>>>>>>> 2afb321e
                    const Icon = challengeIcons[challenge.type];
                    return (
                      <div key={challenge.type} className="p-4 border rounded-lg">
                        <div className="flex items-start gap-3">
                          <div className="p-2 bg-orange-100 rounded-lg">
                            <Icon className="w-5 h-5 text-orange-600" />
                          </div>
                          <div className="flex-1">
                            <h4 className="font-semibold text-gray-900">
                              {challenge.name}
                            </h4>
                            <p className="text-sm text-gray-600 mt-1">
                              {challenge.description}
                            </p>
                            <div className="flex items-center gap-4 mt-2">
                              <Badge variant="outline" className="text-xs">
                                Difficulty: {challenge.difficulty}/10
                              </Badge>
                              <Badge variant="outline" className="text-xs">
                                ~{Math.round(challenge.estimatedTime / 60)} min
                              </Badge>
                            </div>
                          </div>
                        </div>
                      </div>
                    );
                  })}
                </div>

                <DialogFooter>
                  <Button variant="outline" onClick={() => setShowPreview(false)}>
                    Close Preview
                  </Button>
                  <Button
                    className="bg-gradient-to-r from-orange-500 to-red-500 hover:from-orange-600 hover:to-red-600"
                    onClick={() => window.open(upgradeUrl, '_blank')}
                  >
                    <Crown className="w-4 h-4 mr-2" />
                    Get Premium
                  </Button>
                </DialogFooter>
              </DialogContent>
            </Dialog>
          </div>
        </CardContent>
      </Card>
    );
  }

  return (
    <Card
      className={cn(
        'border-red-200 bg-gradient-to-r from-red-50 to-orange-50',
        className
      )}
    >
      <CardHeader>
        <div className="flex items-center justify-between">
          <div className="flex items-center gap-2">
            <div className="p-2 bg-red-100 rounded-lg">
              <Zap className="w-6 h-6 text-red-600" />
            </div>
            <div>
              <CardTitle className="text-red-900 flex items-center gap-2">
                💣 Nuclear Mode
                <Badge variant="secondary" className="bg-green-100 text-green-800">
                  <Crown className="w-3 h-3 mr-1" />
                  Premium Active
                </Badge>
              </CardTitle>
              <CardDescription className="text-red-700">
                Extreme difficulty challenges that are nearly impossible to ignore
              </CardDescription>
            </div>
          </div>
          <Switch
            checked={isEnabled}
            onCheckedChange={onEnabledChange}
            className="data-[state=checked]:bg-red-500"
          />
        </div>
      </CardHeader>

      {isEnabled && (
        <CardContent>
          <Alert className="border-red-200 bg-red-50 mb-6">
            <AlertTriangle className="w-4 h-4 text-red-600" />
            <AlertDescription className="text-red-800">
              <strong>Warning:</strong> Nuclear Mode disables snoozing and requires
              completing all selected challenges to dismiss the alarm. Choose your
              challenges carefully!
            </AlertDescription>
          </Alert>

          {/* Difficulty Selector */}
          <div className="space-y-4 mb-6">
            <div className="flex items-center justify-between">
              <Label className="text-sm font-semibold">Difficulty Level</Label>
              <Badge className={cn('text-white', difficultyInfo.color)}>
                {difficultyInfo.label} ({customDifficulty}/10)
              </Badge>
            </div>
            <Slider
              value={[customDifficulty]}
              onValueChange={(value: any) => onDifficultyChange(value[0])}
              min={1}
              max={10}
              step={1}
              className="w-full"
            />
            <div className="flex justify-between text-xs text-gray-500">
              <span>Moderate</span>
              <span>Extreme</span>
              <span>NUCLEAR</span>
            </div>
          </div>

          <Separator className="my-6" />

          {/* Challenge Selection */}
          <div className="space-y-4">
            <div className="flex items-center justify-between">
              <Label className="text-sm font-semibold">Select Challenges</Label>
              <Badge variant="outline">{selectedChallenges.length} selected</Badge>
            </div>

            <div className="grid grid-cols-1 md:grid-cols-2 gap-3">
<<<<<<< HEAD
              {challengeTypes.map((challenge: any) => {
                // auto
=======
              {challengeTypes.map((challenge: any) => { // auto
>>>>>>> 2afb321e
                const Icon = challengeIcons[challenge.type];
                const isSelected = selectedChallenges.includes(challenge.type);

                return (
                  <div
                    key={challenge.type}
                    className={cn(
                      'p-3 border rounded-lg cursor-pointer transition-all hover:shadow-md',
                      isSelected
                        ? 'border-red-200 bg-red-50 shadow-sm'
                        : 'border-gray-200 bg-white hover:border-gray-300'
                    )}
                    onClick={() => handleChallengeToggle(challenge.type, !isSelected)}
                  >
                    <div className="flex items-start gap-3">
                      <Checkbox
                        checked={isSelected}
                        onCheckedChange={(checked: any) =>
                          handleChallengeToggle(challenge.type, checked as boolean)
                        }
                        className="mt-1"
                      />
                      <div className="flex-1">
                        <div className="flex items-center gap-2">
                          <Icon
                            className={cn(
                              'w-4 h-4',
                              isSelected ? 'text-red-600' : 'text-gray-400'
                            )}
                          />
                          <h4
                            className={cn(
                              'font-medium text-sm',
                              isSelected ? 'text-red-900' : 'text-gray-900'
                            )}
                          >
                            {challenge.name}
                          </h4>
                        </div>
                        <p className="text-xs text-gray-600 mt-1">
                          {challenge.description}
                        </p>
                        <div className="flex items-center gap-2 mt-2">
                          <Badge variant="outline" className="text-xs">
                            Level {challenge.difficulty}
                          </Badge>
                          <Badge variant="outline" className="text-xs">
                            ~{Math.round(challenge.estimatedTime / 60)}m
                          </Badge>
                        </div>
                      </div>
                    </div>
                  </div>
                );
              })}
            </div>

            {selectedChallenges.length === 0 && (
              <Alert className="border-yellow-200 bg-yellow-50">
                <AlertTriangle className="w-4 h-4 text-yellow-600" />
                <AlertDescription className="text-yellow-800">
                  Select at least one challenge to enable Nuclear Mode
                </AlertDescription>
              </Alert>
            )}
          </div>

          {selectedChallenges.length > 0 && (
            <>
              <Separator className="my-6" />

              {/* Summary */}
              <div className="bg-gray-50 p-4 rounded-lg space-y-3">
                <h4 className="font-semibold text-gray-900">Nuclear Mode Summary</h4>
                <div className="grid grid-cols-2 gap-4 text-sm">
                  <div>
                    <span className="text-gray-600">Challenges:</span>
                    <span className="font-medium ml-2">
                      {selectedChallenges.length}
                    </span>
                  </div>
                  <div>
                    <span className="text-gray-600">Est. Time:</span>
                    <span className="font-medium ml-2">
                      {calculateEstimatedTime()}m
                    </span>
                  </div>
                  <div>
                    <span className="text-gray-600">Difficulty:</span>
                    <span className="font-medium ml-2">{difficultyInfo.label}</span>
                  </div>
                  <div>
                    <span className="text-gray-600">Snooze:</span>
                    <span className="font-medium ml-2 text-red-600">Disabled</span>
                  </div>
                </div>

                <div className="mt-3">
                  <div className="flex items-center justify-between mb-2">
                    <span className="text-xs text-gray-600">Challenge Intensity</span>
                    <span className="text-xs font-medium">{customDifficulty}/10</span>
                  </div>
                  <Progress value={customDifficulty * 10} className="h-2" />
                </div>
              </div>
            </>
          )}
        </CardContent>
      )}
    </Card>
  );
};
export default NuclearModeSelector;<|MERGE_RESOLUTION|>--- conflicted
+++ resolved
@@ -6,7 +6,7 @@
 import { Checkbox } from './ui/checkbox';
 import { Label } from './ui/label';
 import { Slider } from './ui/slider';
-import { Alert, AlertDescription } from './ui/alert';
+import { Alert, AlertDescription, Alert } from './ui/alert';
 import {
   Dialog,
   DialogContent,
@@ -32,7 +32,6 @@
   Crown,
   Lock,
   Alert as AlertIcon,
-  AlertTriangle,
 } from 'lucide-react';
 import { nuclearModeService } from '../services/nuclear-mode';
 import { premiumService } from '../services/premium';
@@ -78,7 +77,7 @@
   className,
 }) => {
   const [hasAccess, setHasAccess] = useState(false);
-  const [userTier, setUserTier] = useState<string>('free');
+  const [userTier, setUserTier] = useState<string>('free'); // auto: added missing userTier state
   const [upgradeUrl, setUpgradeUrl] = useState<string>();
   const [isLoading, setIsLoading] = useState(true);
   const [challengeTypes, setChallengeTypes] = useState<
@@ -103,8 +102,8 @@
         setUserTier(access.userTier);
         setUpgradeUrl(access.upgradeUrl);
         setChallengeTypes(types);
-      } catch (_error) {
-        console._error('Error checking nuclear mode access:', _error);
+      } catch (error) {
+        console.error('Error checking nuclear mode access:', error);
       } finally {
         setIsLoading(false);
       }
@@ -120,7 +119,7 @@
     if (checked) {
       onChallengesChange([...selectedChallenges, challengeType]);
     } else {
-      onChallengesChange(selectedChallenges.filter((c: any) => c !== challengeType));
+      onChallengesChange(selectedChallenges.filter((c: any) => c // auto: implicit any !== challengeType));
     }
   };
 
@@ -192,7 +191,7 @@
         </CardHeader>
         <CardContent>
           <Alert className="border-orange-200 bg-orange-50">
-            <AlertTriangle className="w-4 h-4 text-orange-600" />
+            <AlertIcon className="w-4 h-4 text-orange-600" />
             <AlertDescription className="text-orange-800">
               Nuclear Mode requires a Premium subscription. This feature includes
               extreme difficulty challenges with math problems, memory tests, physical
@@ -201,12 +200,7 @@
           </Alert>
 
           <div className="mt-4 grid grid-cols-2 gap-2">
-<<<<<<< HEAD
-            {challengeTypes.slice(0, 4).map((challenge: any) => {
-              // auto
-=======
             {challengeTypes.slice(0, 4).map((challenge: any) => { // auto
->>>>>>> 2afb321e
               const Icon = challengeIcons[challenge.type];
               return (
                 <div
@@ -250,12 +244,7 @@
                 </DialogHeader>
 
                 <div className="space-y-4 max-h-96 overflow-y-auto">
-<<<<<<< HEAD
-                  {challengeTypes.map((challenge: any) => {
-                    // auto
-=======
                   {challengeTypes.map((challenge: any) => { // auto
->>>>>>> 2afb321e
                     const Icon = challengeIcons[challenge.type];
                     return (
                       <div key={challenge.type} className="p-4 border rounded-lg">
@@ -342,7 +331,7 @@
       {isEnabled && (
         <CardContent>
           <Alert className="border-red-200 bg-red-50 mb-6">
-            <AlertTriangle className="w-4 h-4 text-red-600" />
+            <Alert className="w-4 h-4 text-red-600" />
             <AlertDescription className="text-red-800">
               <strong>Warning:</strong> Nuclear Mode disables snoozing and requires
               completing all selected challenges to dismiss the alarm. Choose your
@@ -360,7 +349,7 @@
             </div>
             <Slider
               value={[customDifficulty]}
-              onValueChange={(value: any) => onDifficultyChange(value[0])}
+              onValueChange={(value: any) => o // auto: implicit anynDifficultyChange(value[0])}
               min={1}
               max={10}
               step={1}
@@ -383,12 +372,7 @@
             </div>
 
             <div className="grid grid-cols-1 md:grid-cols-2 gap-3">
-<<<<<<< HEAD
-              {challengeTypes.map((challenge: any) => {
-                // auto
-=======
               {challengeTypes.map((challenge: any) => { // auto
->>>>>>> 2afb321e
                 const Icon = challengeIcons[challenge.type];
                 const isSelected = selectedChallenges.includes(challenge.type);
 
@@ -406,7 +390,7 @@
                     <div className="flex items-start gap-3">
                       <Checkbox
                         checked={isSelected}
-                        onCheckedChange={(checked: any) =>
+                        onCheckedChange={(checked: any) => // auto: implicit any
                           handleChallengeToggle(challenge.type, checked as boolean)
                         }
                         className="mt-1"
@@ -448,7 +432,7 @@
 
             {selectedChallenges.length === 0 && (
               <Alert className="border-yellow-200 bg-yellow-50">
-                <AlertTriangle className="w-4 h-4 text-yellow-600" />
+                <Alert className="w-4 h-4 text-yellow-600" />
                 <AlertDescription className="text-yellow-800">
                   Select at least one challenge to enable Nuclear Mode
                 </AlertDescription>
