import React, { useState } from 'react';
import { Card, CardContent, CardHeader, CardTitle } from '@/components/ui/card';
import { Badge } from '@/components/ui/badge';
import { Button } from '@/components/ui/button';
import { Progress } from '@/components/ui/progress';
import { Tabs, TabsContent, TabsList, TabsTrigger } from '@/components/ui/tabs';
<<<<<<< HEAD
import {
  Select,
  SelectContent,
  SelectItem,
  SelectTrigger,
  SelectValue,
} from '@/components/ui/select';
=======
import { Select, SelectContent, SelectItem, SelectTrigger, SelectValue } from '@/components/ui/select';
>>>>>>> 02f0594e
import {
  TrendingUp,
  Clock,
  Target,
  Trophy,
  Calendar,
  BarChart3,
  PieChart,
  Activity,
  Award,
  Flame,
  Moon,
  Sun,
<<<<<<< HEAD
  Zap,
=======
  Zap
>>>>>>> 02f0594e
} from 'lucide-react';

interface StatisticsProps {
  userId: string;
}

// Mock statistical data
const MOCK_STATS = {
  overview: {
    totalAlarms: 342,
    alarmsCompleted: 289,
    completionRate: 0.845,
    totalBattles: 67,
    battlesWon: 49,
    winRate: 0.731,
    currentStreak: 8,
    longestStreak: 23,
    averageWakeTime: '07:23',
    totalSnoozes: 78,
    averageSnoozes: 0.23
  },
  weeklyData: [
    { day: 'Mon', alarms: 5, completed: 5, battles: 2, won: 1 },
    { day: 'Tue', alarms: 3, completed: 3, battles: 1, won: 1 },
    { day: 'Wed', alarms: 4, completed: 4, battles: 3, won: 2 },
    { day: 'Thu', alarms: 2, completed: 1, battles: 1, won: 0 },
    { day: 'Fri', alarms: 6, completed: 6, battles: 2, won: 2 },
    { day: 'Sat', alarms: 1, completed: 1, battles: 0, won: 0 },
<<<<<<< HEAD
    { day: 'Sun', alarms: 2, completed: 2, battles: 1, won: 1 },
=======
    { day: 'Sun', alarms: 2, completed: 2, battles: 1, won: 1 }
>>>>>>> 02f0594e
  ],
  monthlyProgress: {
    currentMonth: 'August 2024',
    daysCompleted: 23,
    perfectDays: 18,
    missedDays: 3,
    battlesThisMonth: 19,
    winsThisMonth: 14
  },
  achievements: [
<<<<<<< HEAD
    {
      id: 1,
      name: 'Early Bird',
      description: 'Wake up before 6 AM',
      progress: 15,
      target: 30,
      unlocked: false,
    },
    {
      id: 2,
      name: 'Consistency King',
      description: '30-day streak',
      progress: 30,
      target: 30,
      unlocked: true,
    },
    {
      id: 3,
      name: 'Battle Master',
      description: 'Win 50 battles',
      progress: 49,
      target: 50,
      unlocked: false,
    },
    {
      id: 4,
      name: 'No Snooze Zone',
      description: '7 days without snoozing',
      progress: 3,
      target: 7,
      unlocked: false,
    },
    {
      id: 5,
      name: 'Social Butterfly',
      description: 'Add 10 friends',
      progress: 10,
      target: 10,
      unlocked: true,
    },
=======
    { id: 1, name: 'Early Bird', description: 'Wake up before 6 AM', progress: 15, target: 30, unlocked: false },
    { id: 2, name: 'Consistency King', description: '30-day streak', progress: 30, target: 30, unlocked: true },
    { id: 3, name: 'Battle Master', description: 'Win 50 battles', progress: 49, target: 50, unlocked: false },
    { id: 4, name: 'No Snooze Zone', description: '7 days without snoozing', progress: 3, target: 7, unlocked: false },
    { id: 5, name: 'Social Butterfly', description: 'Add 10 friends', progress: 10, target: 10, unlocked: true }
>>>>>>> 02f0594e
  ],
  wakeTimeTrends: [
    { time: '6:00', count: 12 },
    { time: '6:30', count: 18 },
    { time: '7:00', count: 45 },
    { time: '7:30', count: 67 },
    { time: '8:00', count: 34 },
    { time: '8:30', count: 21 },
<<<<<<< HEAD
    { time: '9:00', count: 8 },
  ],
=======
    { time: '9:00', count: 8 }
  ]
>>>>>>> 02f0594e
};

export function Statistics({ userId }: StatisticsProps) {
  const [selectedPeriod, setSelectedPeriod] = useState('week');
  const [selectedTab, setSelectedTab] = useState('overview');

<<<<<<< HEAD
  const { overview, weeklyData, monthlyProgress, achievements, wakeTimeTrends } =
    MOCK_STATS;
=======
  const { overview, weeklyData, monthlyProgress, achievements, wakeTimeTrends } = MOCK_STATS;
>>>>>>> 02f0594e

  const getStreakColor = (streak: number) => {
    if (streak >= 20) return 'text-purple-500';
    if (streak >= 10) return 'text-orange-500';
    if (streak >= 5) return 'text-blue-500';
    return 'text-green-500';
  };

  const getCompletionColor = (rate: number) => {
    if (rate >= 0.9) return 'text-green-500';
    if (rate >= 0.7) return 'text-yellow-500';
    return 'text-red-500';
  };

  const maxWakeTimeCount = Math.max(...wakeTimeTrends.map(t => t.count));

  return (
    <div className="space-y-6">
      {/* Header */}
      <div className="flex items-center justify-between">
        <div>
          <h2 className="text-xl font-bold">Statistics & Progress</h2>
          <p className="text-sm text-muted-foreground">Track your wake-up journey and battle performance</p>
        </div>
        <Select value={selectedPeriod} onValueChange={setSelectedPeriod}>
          <SelectTrigger className="w-32">
            <SelectValue />
          </SelectTrigger>
          <SelectContent>
            <SelectItem value="week">This Week</SelectItem>
            <SelectItem value="month">This Month</SelectItem>
            <SelectItem value="all">All Time</SelectItem>
          </SelectContent>
        </Select>
      </div>

      <Tabs value={selectedTab} onValueChange={setSelectedTab} className="w-full">
        <TabsList className="grid w-full grid-cols-4">
          <TabsTrigger value="overview">Overview</TabsTrigger>
          <TabsTrigger value="trends">Trends</TabsTrigger>
          <TabsTrigger value="achievements">Achievements</TabsTrigger>
          <TabsTrigger value="details">Details</TabsTrigger>
        </TabsList>

        <TabsContent value="overview" className="space-y-4">
          {/* Key Metrics */}
          <div className="grid grid-cols-2 gap-4">
            <Card>
              <CardContent className="p-4 text-center">
                <div className={`text-3xl font-bold ${getCompletionColor(overview.completionRate)}`}>
                  {Math.round(overview.completionRate * 100)}%
                </div>
                <div className="text-sm text-muted-foreground">Completion Rate</div>
                <div className="text-xs text-muted-foreground mt-1">
                  {overview.alarmsCompleted}/{overview.totalAlarms} alarms
                </div>
              </CardContent>
            </Card>

            <Card>
              <CardContent className="p-4 text-center">
                <div className={`text-3xl font-bold ${getStreakColor(overview.currentStreak)}`}>
                  {overview.currentStreak}
                </div>
                <div className="text-sm text-muted-foreground">Current Streak</div>
                <div className="text-xs text-muted-foreground mt-1">
                  Best: {overview.longestStreak} days
                </div>
              </CardContent>
            </Card>

            <Card>
              <CardContent className="p-4 text-center">
                <div className="text-3xl font-bold text-primary">
                  {Math.round(overview.winRate * 100)}%
                </div>
                <div className="text-sm text-muted-foreground">Battle Win Rate</div>
                <div className="text-xs text-muted-foreground mt-1">
                  {overview.battlesWon}/{overview.totalBattles} battles
                </div>
              </CardContent>
            </Card>

            <Card>
              <CardContent className="p-4 text-center">
                <div className="text-3xl font-bold text-primary">
                  {overview.averageWakeTime}
                </div>
                <div className="text-sm text-muted-foreground">Avg Wake Time</div>
                <div className="text-xs text-muted-foreground mt-1">
                  {overview.averageSnoozes} snoozes/alarm
                </div>
              </CardContent>
            </Card>
          </div>

          {/* Weekly Overview */}
          <Card>
            <CardHeader>
              <CardTitle className="flex items-center gap-2">
                <Calendar className="h-5 w-5" />
                This Week's Performance
              </CardTitle>
            </CardHeader>
            <CardContent>
              <div className="grid grid-cols-7 gap-2">
<<<<<<< HEAD
                {weeklyData.map(day => (
                  <div key={day.day} className="text-center p-3 bg-muted/50 rounded-lg">
                    <div className="text-xs font-medium mb-2">{day.day}</div>
                    <div className="space-y-1">
                      <div
                        className={`text-lg font-bold ${day.completed === day.alarms ? 'text-green-500' : 'text-yellow-500'}`}
                      >
=======
                {weeklyData.map((day) => (
                  <div key={day.day} className="text-center p-3 bg-muted/50 rounded-lg">
                    <div className="text-xs font-medium mb-2">{day.day}</div>
                    <div className="space-y-1">
                      <div className={`text-lg font-bold ${day.completed === day.alarms ? 'text-green-500' : 'text-yellow-500'}`}>
>>>>>>> 02f0594e
                        {day.completed}/{day.alarms}
                      </div>
                      <div className="text-xs text-muted-foreground">alarms</div>
                      {day.battles > 0 && (
                        <Badge variant="outline" className="text-xs">
                          {day.won}/{day.battles} battles
                        </Badge>
                      )}
                    </div>
                  </div>
                ))}
              </div>
            </CardContent>
          </Card>

          {/* Monthly Progress */}
          <Card>
            <CardHeader>
              <CardTitle className="flex items-center gap-2">
                <TrendingUp className="h-5 w-5" />
                Monthly Progress
              </CardTitle>
            </CardHeader>
            <CardContent>
              <div className="grid grid-cols-2 gap-4">
                <div className="space-y-2">
                  <div className="flex justify-between text-sm">
                    <span>Perfect Days</span>
                    <span className="font-bold">{monthlyProgress.perfectDays}/31</span>
                  </div>
                  <Progress value={(monthlyProgress.perfectDays / 31) * 100} className="h-2" />
                </div>
                <div className="space-y-2">
                  <div className="flex justify-between text-sm">
                    <span>Battle Wins</span>
<<<<<<< HEAD
                    <span className="font-bold">
                      {monthlyProgress.winsThisMonth}/{monthlyProgress.battlesThisMonth}
                    </span>
=======
                    <span className="font-bold">{monthlyProgress.winsThisMonth}/{monthlyProgress.battlesThisMonth}</span>
>>>>>>> 02f0594e
                  </div>
                  <Progress value={(monthlyProgress.winsThisMonth / monthlyProgress.battlesThisMonth) * 100} className="h-2" />
                </div>
              </div>
            </CardContent>
          </Card>
        </TabsContent>

        <TabsContent value="trends" className="space-y-4">
          <Card>
            <CardHeader>
              <CardTitle className="flex items-center gap-2">
                <Clock className="h-5 w-5" />
                Wake Time Distribution
              </CardTitle>
            </CardHeader>
            <CardContent>
              <div className="space-y-3">
                {wakeTimeTrends.map(trend => (
                  <div key={trend.time} className="flex items-center gap-3">
                    <div className="w-12 text-sm font-mono">{trend.time}</div>
                    <div className="flex-1">
                      <div className="flex items-center gap-2">
                        <div className="flex-1 bg-muted rounded-full h-2 overflow-hidden">
                          <div
                            className="h-full bg-primary"
                            style={{ width: `${(trend.count / maxWakeTimeCount) * 100}%` }}
                          />
                        </div>
                        <span className="text-sm text-muted-foreground w-8">{trend.count}</span>
                      </div>
                    </div>
                  </div>
                ))}
              </div>
            </CardContent>
          </Card>

          <div className="grid grid-cols-2 gap-4">
            <Card>
              <CardHeader>
                <CardTitle className="text-base">Best Day</CardTitle>
              </CardHeader>
              <CardContent>
                <div className="text-center">
                  <div className="text-2xl font-bold text-primary">Friday</div>
                  <div className="text-sm text-muted-foreground">97% completion rate</div>
                </div>
              </CardContent>
            </Card>

            <Card>
              <CardHeader>
                <CardTitle className="text-base">Most Battles</CardTitle>
              </CardHeader>
              <CardContent>
                <div className="text-center">
                  <div className="text-2xl font-bold text-primary">Wednesday</div>
<<<<<<< HEAD
                  <div className="text-sm text-muted-foreground">
                    Average 2.3 battles
                  </div>
=======
                  <div className="text-sm text-muted-foreground">Average 2.3 battles</div>
>>>>>>> 02f0594e
                </div>
              </CardContent>
            </Card>
          </div>
        </TabsContent>

        <TabsContent value="achievements" className="space-y-4">
          <div className="space-y-4">
<<<<<<< HEAD
            {achievements.map(achievement => (
              <Card
                key={achievement.id}
                className={
                  achievement.unlocked
                    ? 'border-yellow-500 bg-yellow-50 dark:bg-yellow-950/20'
                    : ''
                }
              >
                <CardContent className="p-4">
                  <div className="flex items-center gap-4">
                    <div
                      className={`p-3 rounded-full ${achievement.unlocked ? 'bg-yellow-500 text-white' : 'bg-muted'}`}
                    >
=======
            {achievements.map((achievement) => (
              <Card key={achievement.id} className={achievement.unlocked ? 'border-yellow-500 bg-yellow-50 dark:bg-yellow-950/20' : ''}>
                <CardContent className="p-4">
                  <div className="flex items-center gap-4">
                    <div className={`p-3 rounded-full ${achievement.unlocked ? 'bg-yellow-500 text-white' : 'bg-muted'}`}>
>>>>>>> 02f0594e
                      {achievement.unlocked ? (
                        <Trophy className="h-6 w-6" />
                      ) : (
                        <Award className="h-6 w-6" />
                      )}
                    </div>
                    <div className="flex-1">
                      <div className="flex items-center gap-2">
                        <h3 className="font-medium">{achievement.name}</h3>
                        {achievement.unlocked && <Badge variant="default">Unlocked!</Badge>}
                      </div>
                      <p className="text-sm text-muted-foreground">{achievement.description}</p>

                      {!achievement.unlocked && (
                        <div className="mt-2 space-y-1">
                          <div className="flex justify-between text-sm">
                            <span>Progress</span>
                            <span>{achievement.progress}/{achievement.target}</span>
                          </div>
<<<<<<< HEAD
                          <Progress
                            value={(achievement.progress / achievement.target) * 100}
                            className="h-2"
                          />
=======
                          <Progress value={(achievement.progress / achievement.target) * 100} className="h-2" />
>>>>>>> 02f0594e
                        </div>
                      )}
                    </div>
                  </div>
                </CardContent>
              </Card>
            ))}
          </div>
        </TabsContent>

        <TabsContent value="details" className="space-y-4">
          <div className="grid grid-cols-2 gap-4">
            <Card>
              <CardHeader>
                <CardTitle className="text-base flex items-center gap-2">
                  <Sun className="h-4 w-4" />
                  Morning Stats
                </CardTitle>
              </CardHeader>
              <CardContent className="space-y-2">
                <div className="flex justify-between">
                  <span className="text-sm">Earliest wake-up</span>
                  <span className="text-sm font-bold">5:47 AM</span>
                </div>
                <div className="flex justify-between">
                  <span className="text-sm">Latest wake-up</span>
                  <span className="text-sm font-bold">9:23 AM</span>
                </div>
                <div className="flex justify-between">
                  <span className="text-sm">Most common time</span>
                  <span className="text-sm font-bold">7:30 AM</span>
                </div>
                <div className="flex justify-between">
                  <span className="text-sm">Weekend average</span>
                  <span className="text-sm font-bold">8:15 AM</span>
                </div>
              </CardContent>
            </Card>

            <Card>
              <CardHeader>
                <CardTitle className="text-base flex items-center gap-2">
                  <Zap className="h-4 w-4" />
                  Battle Stats
                </CardTitle>
              </CardHeader>
              <CardContent className="space-y-2">
                <div className="flex justify-between">
                  <span className="text-sm">Favorite battle type</span>
                  <span className="text-sm font-bold">Speed</span>
                </div>
                <div className="flex justify-between">
                  <span className="text-sm">Best opponent</span>
                  <span className="text-sm font-bold">Sarah Chen</span>
                </div>
                <div className="flex justify-between">
                  <span className="text-sm">Longest battle</span>
                  <span className="text-sm font-bold">7 days</span>
                </div>
                <div className="flex justify-between">
                  <span className="text-sm">Quick wins</span>
                  <span className="text-sm font-bold">23 battles</span>
                </div>
              </CardContent>
            </Card>
          </div>

          <Card>
            <CardHeader>
              <CardTitle className="text-base flex items-center gap-2">
                <Activity className="h-4 w-4" />
                Activity Summary
              </CardTitle>
            </CardHeader>
            <CardContent>
              <div className="grid grid-cols-3 gap-4 text-center">
                <div>
                  <div className="text-2xl font-bold text-primary">342</div>
                  <div className="text-sm text-muted-foreground">Total Alarms</div>
                </div>
                <div>
                  <div className="text-2xl font-bold text-primary">78</div>
                  <div className="text-sm text-muted-foreground">Times Snoozed</div>
                </div>
                <div>
                  <div className="text-2xl font-bold text-primary">156</div>
                  <div className="text-sm text-muted-foreground">Days Active</div>
                </div>
              </div>
            </CardContent>
          </Card>
        </TabsContent>
      </Tabs>
    </div>
  );
}

export default Statistics;<|MERGE_RESOLUTION|>--- conflicted
+++ resolved
@@ -4,17 +4,7 @@
 import { Button } from '@/components/ui/button';
 import { Progress } from '@/components/ui/progress';
 import { Tabs, TabsContent, TabsList, TabsTrigger } from '@/components/ui/tabs';
-<<<<<<< HEAD
-import {
-  Select,
-  SelectContent,
-  SelectItem,
-  SelectTrigger,
-  SelectValue,
-} from '@/components/ui/select';
-=======
 import { Select, SelectContent, SelectItem, SelectTrigger, SelectValue } from '@/components/ui/select';
->>>>>>> 02f0594e
 import {
   TrendingUp,
   Clock,
@@ -28,11 +18,7 @@
   Flame,
   Moon,
   Sun,
-<<<<<<< HEAD
-  Zap,
-=======
   Zap
->>>>>>> 02f0594e
 } from 'lucide-react';
 
 interface StatisticsProps {
@@ -61,11 +47,7 @@
     { day: 'Thu', alarms: 2, completed: 1, battles: 1, won: 0 },
     { day: 'Fri', alarms: 6, completed: 6, battles: 2, won: 2 },
     { day: 'Sat', alarms: 1, completed: 1, battles: 0, won: 0 },
-<<<<<<< HEAD
-    { day: 'Sun', alarms: 2, completed: 2, battles: 1, won: 1 },
-=======
     { day: 'Sun', alarms: 2, completed: 2, battles: 1, won: 1 }
->>>>>>> 02f0594e
   ],
   monthlyProgress: {
     currentMonth: 'August 2024',
@@ -76,54 +58,11 @@
     winsThisMonth: 14
   },
   achievements: [
-<<<<<<< HEAD
-    {
-      id: 1,
-      name: 'Early Bird',
-      description: 'Wake up before 6 AM',
-      progress: 15,
-      target: 30,
-      unlocked: false,
-    },
-    {
-      id: 2,
-      name: 'Consistency King',
-      description: '30-day streak',
-      progress: 30,
-      target: 30,
-      unlocked: true,
-    },
-    {
-      id: 3,
-      name: 'Battle Master',
-      description: 'Win 50 battles',
-      progress: 49,
-      target: 50,
-      unlocked: false,
-    },
-    {
-      id: 4,
-      name: 'No Snooze Zone',
-      description: '7 days without snoozing',
-      progress: 3,
-      target: 7,
-      unlocked: false,
-    },
-    {
-      id: 5,
-      name: 'Social Butterfly',
-      description: 'Add 10 friends',
-      progress: 10,
-      target: 10,
-      unlocked: true,
-    },
-=======
     { id: 1, name: 'Early Bird', description: 'Wake up before 6 AM', progress: 15, target: 30, unlocked: false },
     { id: 2, name: 'Consistency King', description: '30-day streak', progress: 30, target: 30, unlocked: true },
     { id: 3, name: 'Battle Master', description: 'Win 50 battles', progress: 49, target: 50, unlocked: false },
     { id: 4, name: 'No Snooze Zone', description: '7 days without snoozing', progress: 3, target: 7, unlocked: false },
     { id: 5, name: 'Social Butterfly', description: 'Add 10 friends', progress: 10, target: 10, unlocked: true }
->>>>>>> 02f0594e
   ],
   wakeTimeTrends: [
     { time: '6:00', count: 12 },
@@ -132,25 +71,15 @@
     { time: '7:30', count: 67 },
     { time: '8:00', count: 34 },
     { time: '8:30', count: 21 },
-<<<<<<< HEAD
-    { time: '9:00', count: 8 },
-  ],
-=======
     { time: '9:00', count: 8 }
   ]
->>>>>>> 02f0594e
 };
 
 export function Statistics({ userId }: StatisticsProps) {
   const [selectedPeriod, setSelectedPeriod] = useState('week');
   const [selectedTab, setSelectedTab] = useState('overview');
 
-<<<<<<< HEAD
-  const { overview, weeklyData, monthlyProgress, achievements, wakeTimeTrends } =
-    MOCK_STATS;
-=======
   const { overview, weeklyData, monthlyProgress, achievements, wakeTimeTrends } = MOCK_STATS;
->>>>>>> 02f0594e
 
   const getStreakColor = (streak: number) => {
     if (streak >= 20) return 'text-purple-500';
@@ -257,21 +186,11 @@
             </CardHeader>
             <CardContent>
               <div className="grid grid-cols-7 gap-2">
-<<<<<<< HEAD
-                {weeklyData.map(day => (
-                  <div key={day.day} className="text-center p-3 bg-muted/50 rounded-lg">
-                    <div className="text-xs font-medium mb-2">{day.day}</div>
-                    <div className="space-y-1">
-                      <div
-                        className={`text-lg font-bold ${day.completed === day.alarms ? 'text-green-500' : 'text-yellow-500'}`}
-                      >
-=======
                 {weeklyData.map((day) => (
                   <div key={day.day} className="text-center p-3 bg-muted/50 rounded-lg">
                     <div className="text-xs font-medium mb-2">{day.day}</div>
                     <div className="space-y-1">
                       <div className={`text-lg font-bold ${day.completed === day.alarms ? 'text-green-500' : 'text-yellow-500'}`}>
->>>>>>> 02f0594e
                         {day.completed}/{day.alarms}
                       </div>
                       <div className="text-xs text-muted-foreground">alarms</div>
@@ -307,13 +226,7 @@
                 <div className="space-y-2">
                   <div className="flex justify-between text-sm">
                     <span>Battle Wins</span>
-<<<<<<< HEAD
-                    <span className="font-bold">
-                      {monthlyProgress.winsThisMonth}/{monthlyProgress.battlesThisMonth}
-                    </span>
-=======
                     <span className="font-bold">{monthlyProgress.winsThisMonth}/{monthlyProgress.battlesThisMonth}</span>
->>>>>>> 02f0594e
                   </div>
                   <Progress value={(monthlyProgress.winsThisMonth / monthlyProgress.battlesThisMonth) * 100} className="h-2" />
                 </div>
@@ -372,13 +285,7 @@
               <CardContent>
                 <div className="text-center">
                   <div className="text-2xl font-bold text-primary">Wednesday</div>
-<<<<<<< HEAD
-                  <div className="text-sm text-muted-foreground">
-                    Average 2.3 battles
-                  </div>
-=======
                   <div className="text-sm text-muted-foreground">Average 2.3 battles</div>
->>>>>>> 02f0594e
                 </div>
               </CardContent>
             </Card>
@@ -387,28 +294,11 @@
 
         <TabsContent value="achievements" className="space-y-4">
           <div className="space-y-4">
-<<<<<<< HEAD
-            {achievements.map(achievement => (
-              <Card
-                key={achievement.id}
-                className={
-                  achievement.unlocked
-                    ? 'border-yellow-500 bg-yellow-50 dark:bg-yellow-950/20'
-                    : ''
-                }
-              >
-                <CardContent className="p-4">
-                  <div className="flex items-center gap-4">
-                    <div
-                      className={`p-3 rounded-full ${achievement.unlocked ? 'bg-yellow-500 text-white' : 'bg-muted'}`}
-                    >
-=======
             {achievements.map((achievement) => (
               <Card key={achievement.id} className={achievement.unlocked ? 'border-yellow-500 bg-yellow-50 dark:bg-yellow-950/20' : ''}>
                 <CardContent className="p-4">
                   <div className="flex items-center gap-4">
                     <div className={`p-3 rounded-full ${achievement.unlocked ? 'bg-yellow-500 text-white' : 'bg-muted'}`}>
->>>>>>> 02f0594e
                       {achievement.unlocked ? (
                         <Trophy className="h-6 w-6" />
                       ) : (
@@ -428,14 +318,7 @@
                             <span>Progress</span>
                             <span>{achievement.progress}/{achievement.target}</span>
                           </div>
-<<<<<<< HEAD
-                          <Progress
-                            value={(achievement.progress / achievement.target) * 100}
-                            className="h-2"
-                          />
-=======
                           <Progress value={(achievement.progress / achievement.target) * 100} className="h-2" />
->>>>>>> 02f0594e
                         </div>
                       )}
                     </div>
