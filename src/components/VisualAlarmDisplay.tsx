--- conflicted
+++ resolved
@@ -8,11 +8,7 @@
 import {
   visualAlarmThemes,
   VisualAlarmThemeId,
-<<<<<<< HEAD
-  VisualAlarmTheme,
-=======
   VisualAlarmTheme
->>>>>>> 02f0594e
 } from '../services/visual-alarm-themes';
 import { Alarm } from '../types';
 
@@ -43,11 +39,7 @@
   isActive,
   onDismiss,
   onSnooze,
-<<<<<<< HEAD
-  className = '',
-=======
   className = ''
->>>>>>> 02f0594e
 }) => {
   const containerRef = useRef<HTMLDivElement>(null);
   const canvasRef = useRef<HTMLCanvasElement>(null);
@@ -89,20 +81,9 @@
   const initializeParticles = useCallback(() => {
     if (!theme) return;
 
-<<<<<<< HEAD
-    const particleCount =
-      theme.animations.intensity === 'extreme'
-        ? 100
-        : theme.animations.intensity === 'intense'
-          ? 60
-          : theme.animations.intensity === 'moderate'
-            ? 30
-            : 15;
-=======
     const particleCount = theme.animations.intensity === 'extreme' ? 100 :
                          theme.animations.intensity === 'intense' ? 60 :
                          theme.animations.intensity === 'moderate' ? 30 : 15;
->>>>>>> 02f0594e
 
     const newParticles: ParticleEffect[] = [];
 
@@ -116,20 +97,8 @@
   const createParticle = (id: number): ParticleEffect => {
     if (!theme) {
       return {
-<<<<<<< HEAD
-        id,
-        x: 0,
-        y: 0,
-        vx: 0,
-        vy: 0,
-        life: 0,
-        maxLife: 100,
-        color: '#ffffff',
-        size: 2,
-=======
         id, x: 0, y: 0, vx: 0, vy: 0, life: 0, maxLife: 100,
         color: '#ffffff', size: 2
->>>>>>> 02f0594e
       };
     }
 
@@ -153,11 +122,7 @@
   const updateParticles = useCallback(() => {
     setParticles(prevParticles =>
       prevParticles.map(particle => {
-<<<<<<< HEAD
-        const newParticle = { ...particle };
-=======
         let newParticle = { ...particle };
->>>>>>> 02f0594e
 
         // Update position
         newParticle.x += newParticle.vx;
@@ -198,15 +163,8 @@
 
     // Draw particles
     particles.forEach(particle => {
-<<<<<<< HEAD
-      const alpha = 1 - particle.life / particle.maxLife;
-      ctx.fillStyle = `${particle.color}${Math.floor(alpha * 255)
-        .toString(16)
-        .padStart(2, '0')}`;
-=======
       const alpha = 1 - (particle.life / particle.maxLife);
       ctx.fillStyle = `${particle.color}${Math.floor(alpha * 255).toString(16).padStart(2, '0')}`;
->>>>>>> 02f0594e
       ctx.beginPath();
       ctx.arc(particle.x, particle.y, particle.size, 0, Math.PI * 2);
       ctx.fill();
@@ -255,11 +213,7 @@
     hidden: {
       opacity: 0,
       scale: theme.animations.entrance === 'zoom' ? 0.5 : 1,
-<<<<<<< HEAD
-      rotate: theme.animations.entrance === 'rotate' ? -180 : 0,
-=======
       rotate: theme.animations.entrance === 'rotate' ? -180 : 0
->>>>>>> 02f0594e
     },
     visible: {
       opacity: 1,
@@ -267,13 +221,8 @@
       rotate: 0,
       transition: {
         duration: theme.animations.duration / 1000,
-<<<<<<< HEAD
-        ease: 'easeInOut',
-      },
-=======
         ease: 'easeInOut'
       }
->>>>>>> 02f0594e
     },
     exit: {
       opacity: 0,
@@ -282,32 +231,6 @@
     }
   };
 
-<<<<<<< HEAD
-  const loopVariants =
-    theme.animations.loop === 'pulse'
-      ? {
-          animate: {
-            scale: [1, 1.05, 1],
-            transition: {
-              duration: theme.animations.duration / 1000,
-              repeat: Infinity,
-              ease: 'easeInOut',
-            },
-          },
-        }
-      : theme.animations.loop === 'rotate'
-        ? {
-            animate: {
-              rotate: [0, 360],
-              transition: {
-                duration: theme.animations.duration / 1000,
-                repeat: Infinity,
-                ease: 'linear',
-              },
-            },
-          }
-        : {};
-=======
   const loopVariants = theme.animations.loop === 'pulse' ? {
     animate: {
       scale: [1, 1.05, 1],
@@ -327,7 +250,6 @@
       }
     }
   } : {};
->>>>>>> 02f0594e
 
   return (
     <AnimatePresence>
@@ -352,11 +274,7 @@
           justifyContent: 'center',
           cursor: 'pointer',
           userSelect: 'none',
-<<<<<<< HEAD
-          overflow: 'hidden',
-=======
           overflow: 'hidden'
->>>>>>> 02f0594e
         }}
       >
         {/* Background Canvas for Particles */}
@@ -370,11 +288,7 @@
               top: 0,
               left: 0,
               pointerEvents: 'none',
-<<<<<<< HEAD
-              zIndex: -1,
-=======
               zIndex: -1
->>>>>>> 02f0594e
             }}
           />
         )}
@@ -392,11 +306,7 @@
               opacity: theme.background.opacity,
               backgroundImage: getPatternCSS(theme.background.pattern),
               backgroundSize: '50px 50px',
-<<<<<<< HEAD
-              zIndex: -1,
-=======
               zIndex: -1
->>>>>>> 02f0594e
             }}
           />
         )}
@@ -410,11 +320,7 @@
             borderRadius: '1rem',
             backdropFilter: theme.effects.blur ? 'blur(10px)' : 'none',
             background: theme.effects.blur ? 'rgba(255, 255, 255, 0.1)' : 'transparent',
-<<<<<<< HEAD
-            border: theme.effects.blur ? '1px solid rgba(255, 255, 255, 0.2)' : 'none',
-=======
             border: theme.effects.blur ? '1px solid rgba(255, 255, 255, 0.2)' : 'none'
->>>>>>> 02f0594e
           }}
         >
           {/* Alarm Name */}
@@ -423,29 +329,12 @@
               fontSize: theme.typography.fontSize === 'extra-large' ? '4rem' : '3rem',
               fontWeight: theme.typography.fontWeight,
               marginBottom: '1rem',
-<<<<<<< HEAD
-              letterSpacing: `${theme.typography.letterSpacing}px`,
-            }}
-            animate={
-              theme.effects.glitch
-                ? {
-                    x: [0, -2, 2, 0],
-                    transition: {
-                      duration: 0.1,
-                      repeat: Infinity,
-                      repeatType: 'mirror',
-                    },
-                  }
-                : {}
-            }
-=======
               letterSpacing: `${theme.typography.letterSpacing}px`
             }}
             animate={theme.effects.glitch ? {
               x: [0, -2, 2, 0],
               transition: { duration: 0.1, repeat: Infinity, repeatType: 'mirror' }
             } : {}}
->>>>>>> 02f0594e
           >
             {alarm.name}
           </motion.h1>
@@ -456,28 +345,6 @@
               fontSize: '5rem',
               fontWeight: 'bold',
               marginBottom: '2rem',
-<<<<<<< HEAD
-              textShadow: theme.typography.textShadow
-                ? '4px 4px 8px rgba(0,0,0,0.3)'
-                : 'none',
-            }}
-            animate={
-              theme.animations.loop === 'glow'
-                ? {
-                    textShadow: [
-                      `0 0 20px ${theme.colors.accent}`,
-                      `0 0 40px ${theme.colors.accent}`,
-                      `0 0 20px ${theme.colors.accent}`,
-                    ],
-                    transition: {
-                      duration: 2,
-                      repeat: Infinity,
-                      ease: 'easeInOut',
-                    },
-                  }
-                : {}
-            }
-=======
               textShadow: theme.typography.textShadow ? '4px 4px 8px rgba(0,0,0,0.3)' : 'none'
             }}
             animate={theme.animations.loop === 'glow' ? {
@@ -492,7 +359,6 @@
                 ease: 'easeInOut'
               }
             } : {}}
->>>>>>> 02f0594e
           >
             {formatTime(alarm.time)}
           </motion.div>
@@ -503,11 +369,7 @@
               style={{
                 fontSize: '1.2rem',
                 opacity: 0.8,
-<<<<<<< HEAD
-                marginBottom: '2rem',
-=======
                 marginBottom: '2rem'
->>>>>>> 02f0594e
               }}
               initial={{ opacity: 0, y: 20 }}
               animate={{ opacity: 0.8, y: 0 }}
@@ -531,11 +393,7 @@
                 bottom: '4rem',
                 display: 'flex',
                 gap: '2rem',
-<<<<<<< HEAD
-                zIndex: 10,
-=======
                 zIndex: 10
->>>>>>> 02f0594e
               }}
             >
               <motion.button
@@ -551,11 +409,7 @@
                   color: theme.colors.text,
                   borderRadius: '0.5rem',
                   backdropFilter: 'blur(10px)',
-<<<<<<< HEAD
-                  cursor: 'pointer',
-=======
                   cursor: 'pointer'
->>>>>>> 02f0594e
                 }}
               >
                 Snooze
@@ -573,11 +427,7 @@
                   background: theme.colors.primary,
                   color: theme.colors.background,
                   borderRadius: '0.5rem',
-<<<<<<< HEAD
-                  cursor: 'pointer',
-=======
                   cursor: 'pointer'
->>>>>>> 02f0594e
                 }}
               >
                 Dismiss
