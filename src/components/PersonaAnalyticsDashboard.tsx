--- conflicted
+++ resolved
@@ -1,7 +1,5 @@
 import React, { useState, useEffect, useMemo } from 'react';
-import AnalyticsService from '../services/analytics';
 import {
-  // Note: persona should be derived from user analytics or context
   BarChart,
   Bar,
   LineChart,
@@ -22,9 +20,11 @@
   PersonaAnalyticsData,
   CampaignPerformanceData,
 } from '../analytics/PersonaAnalytics';
+
 interface AnalyticsDashboardProps {
   className?: string;
 }
+
 interface PersonaMetrics {
   persona: UserPersona;
   detections: number;
@@ -34,6 +34,7 @@
   avgConfidence: number;
   color: string;
 }
+
 interface CampaignMetrics {
   campaign: string;
   persona: UserPersona;
@@ -44,6 +45,7 @@
   conversionRate: number;
   revenue: number;
 }
+
 const PERSONA_COLORS: Record<UserPersona, string> = {
   struggling_sam: '#10B981', // Green
   busy_ben: '#3B82F6', // Blue
@@ -52,6 +54,7 @@
   student_sarah: '#F59E0B', // Orange
   lifetime_larry: '#F59E0B', // Yellow
 };
+
 const PERSONA_NAMES: Record<UserPersona, string> = {
   struggling_sam: 'Struggling Sam',
   busy_ben: 'Busy Ben',
@@ -60,6 +63,7 @@
   student_sarah: 'Student Sarah',
   lifetime_larry: 'Lifetime Larry',
 };
+
 export const PersonaAnalyticsDashboard: React.FC<AnalyticsDashboardProps> = ({
   className = '',
 }) => {
@@ -68,6 +72,7 @@
   const [timeRange, setTimeRange] = useState<'24h' | '7d' | '30d' | '90d'>('7d');
   const [loading, setLoading] = useState(true);
   const analytics = usePersonaAnalytics();
+
   // Fetch analytics data
   useEffect(() => {
     const fetchAnalyticsData = async () => {
@@ -75,13 +80,13 @@
       try {
         // Replace with actual API calls
         const response = await fetch(
-          `/api/analytics/_persona-data?timeRange=${timeRange}`
+          `/api/analytics/persona-data?timeRange=${timeRange}`
         );
         const data = await response.json();
         setAnalyticsData(data.personaData || []);
         setCampaignData(data.campaignData || []);
-      } catch (_error) {
-        console._error('Failed to fetch analytics data:', _error);
+      } catch (error) {
+        console.error('Failed to fetch analytics data:', error);
         // Use mock data for development
         setAnalyticsData(generateMockPersonaData());
         setCampaignData(generateMockCampaignData());
@@ -89,19 +94,16 @@
         setLoading(false);
       }
     };
+
     fetchAnalyticsData();
   }, [timeRange]);
+
   // Calculate persona metrics
   const personaMetrics = useMemo((): PersonaMetrics[] => {
     const metrics = new Map<UserPersona, PersonaMetrics>();
-<<<<<<< HEAD
-    analyticsData.forEach((data: unknown) => {
-      const existing = metrics.get(data._persona) || {
-=======
 
     analyticsData.forEach((data: any) => { // auto
       const existing = metrics.get(data.persona) || {
->>>>>>> 2afb321e
         persona: data.persona,
         detections: 0,
         conversions: 0,
@@ -110,14 +112,18 @@
         avgConfidence: 0,
         color: PERSONA_COLORS[data.persona],
       };
+
       existing.detections += 1;
       existing.avgConfidence += data.confidence;
+
       if (data.conversionStep === 'conversion') {
         existing.conversions += 1;
         existing.revenue += data.metadata?.revenue || 0;
       }
-      metrics.set(data._persona, existing);
+
+      metrics.set(data.persona, existing);
     });
+
     return Array.from(metrics.values()).map(metric => ({
       ...metric,
       conversionRate:
@@ -126,18 +132,15 @@
         metric.detections > 0 ? (metric.avgConfidence / metric.detections) * 100 : 0,
     }));
   }, [analyticsData]);
+
   // Calculate campaign metrics
   const campaignMetrics = useMemo((): CampaignMetrics[] => {
-<<<<<<< HEAD
-    return campaignData.map((data: unknown) => ({
-=======
     return campaignData.map(($1) => {
         // TODO(manual): implement
         return null;
       })
->>>>>>> 2afb321e
       campaign: data.campaignId,
-      persona: data._persona,
+      persona: data.persona,
       impressions: data.metrics.impressions,
       clicks: data.metrics.clicks,
       conversions: data.metrics.conversions,
@@ -146,6 +149,7 @@
       revenue: data.metrics.revenue,
     }));
   }, [campaignData]);
+
   // Overall statistics
   const overallStats = useMemo(() => {
     const totalDetections = personaMetrics.reduce((sum, p) => sum + p.detections, 0);
@@ -154,6 +158,7 @@
     const avgConfidence =
       personaMetrics.reduce((sum, p) => sum + p.avgConfidence, 0) /
         personaMetrics.length || 0;
+
     return {
       totalDetections,
       totalConversions,
@@ -163,6 +168,7 @@
       avgConfidence,
     };
   }, [personaMetrics]);
+
   if (loading) {
     return (
       <div className={`${className} flex items-center justify-center h-96`}>
@@ -173,6 +179,7 @@
       </div>
     );
   }
+
   return (
     <div className={`${className} space-y-6`}>
       {/* Header */}
@@ -182,7 +189,7 @@
             Persona Analytics Dashboard
           </h2>
           <p className="text-gray-600">
-            Track _persona detection accuracy and campaign performance
+            Track persona detection accuracy and campaign performance
           </p>
         </div>
         <div className="flex space-x-2">
@@ -201,6 +208,7 @@
           ))}
         </div>
       </div>
+
       {/* Overview Stats */}
       <div className="grid grid-cols-1 md:grid-cols-4 gap-6">
         <div className="bg-white rounded-lg border p-6">
@@ -228,6 +236,7 @@
             </div>
           </div>
         </div>
+
         <div className="bg-white rounded-lg border p-6">
           <div className="flex items-center">
             <div className="p-2 bg-green-100 rounded-lg">
@@ -253,6 +262,7 @@
             </div>
           </div>
         </div>
+
         <div className="bg-white rounded-lg border p-6">
           <div className="flex items-center">
             <div className="p-2 bg-yellow-100 rounded-lg">
@@ -278,6 +288,7 @@
             </div>
           </div>
         </div>
+
         <div className="bg-white rounded-lg border p-6">
           <div className="flex items-center">
             <div className="p-2 bg-purple-100 rounded-lg">
@@ -304,6 +315,7 @@
           </div>
         </div>
       </div>
+
       {/* Charts Row 1: Persona Distribution and Conversion Rates */}
       <div className="grid grid-cols-1 lg:grid-cols-2 gap-6">
         {/* Persona Distribution Pie Chart */}
@@ -318,21 +330,22 @@
                 cx="50%"
                 cy="50%"
                 labelLine={false}
-                label={({ _persona, detections }) =>
+                label={({ persona, detections }) =>
                   `${PERSONA_NAMES[persona]} (${detections})`
                 }
                 outerRadius={80}
                 fill="#8884d8"
                 dataKey="detections"
               >
-                {personaMetrics.map((entry, _index) => (
-                  <Cell key={`cell-${_index}`} fill={entry.color} />
+                {personaMetrics.map((entry, index) => (
+                  <Cell key={`cell-${index}`} fill={entry.color} />
                 ))}
               </Pie>
               <Tooltip />
             </PieChart>
           </ResponsiveContainer>
         </div>
+
         {/* Conversion Rates by Persona */}
         <div className="bg-white rounded-lg border p-6">
           <h3 className="text-lg font-medium text-gray-900 mb-4">
@@ -344,23 +357,21 @@
               <XAxis
                 dataKey="persona"
                 tick={{ fontSize: 12 }}
-                tickFormatter={(value: unknown) =>
+                tickFormatter={(value: any) => // auto: implicit any
                   PERSONA_NAMES[value as UserPersona].split(' ')[1]
                 } // Show only first name
               />
               <YAxis />
               <Tooltip
-                labelFormatter={(value: unknown) => PERSONA_NAMES[value as UserPersona]}
-                formatter={(value: unknown) => [
-                  `${value.toFixed(1)}%`,
-                  'Conversion Rate',
-                ]}
+                labelFormatter={(value: any) => P // auto: implicit anyERSONA_NAMES[value as UserPersona]}
+                formatter={(value: any) => [`${value.toFixed(1)}%`, 'Conversion Rate']}
               />
               <Bar dataKey="conversionRate" fill="#3B82F6" />
             </BarChart>
           </ResponsiveContainer>
         </div>
       </div>
+
       {/* Charts Row 2: Revenue and Campaign Performance */}
       <div className="grid grid-cols-1 lg:grid-cols-2 gap-6">
         {/* Revenue by Persona */}
@@ -372,22 +383,20 @@
               <XAxis
                 dataKey="persona"
                 tick={{ fontSize: 12 }}
-                tickFormatter={(value: unknown) =>
+                tickFormatter={(value: any) => // auto: implicit any
                   PERSONA_NAMES[value as UserPersona].split(' ')[1]
                 }
               />
               <YAxis />
               <Tooltip
-                labelFormatter={(value: unknown) => PERSONA_NAMES[value as UserPersona]}
-                formatter={(value: unknown) => [
-                  `$${value.toLocaleString()}`,
-                  'Revenue',
-                ]}
+                labelFormatter={(value: any) => P // auto: implicit anyERSONA_NAMES[value as UserPersona]}
+                formatter={(value: any) => [`$${value.toLocaleString()}`, 'Revenue']}
               />
               <Bar dataKey="revenue" fill="#10B981" />
             </BarChart>
           </ResponsiveContainer>
         </div>
+
         {/* Detection Confidence */}
         <div className="bg-white rounded-lg border p-6">
           <h3 className="text-lg font-medium text-gray-900 mb-4">
@@ -399,23 +408,21 @@
               <XAxis
                 dataKey="persona"
                 tick={{ fontSize: 12 }}
-                tickFormatter={(value: unknown) =>
+                tickFormatter={(value: any) => // auto: implicit any
                   PERSONA_NAMES[value as UserPersona].split(' ')[1]
                 }
               />
               <YAxis domain={[0, 100]} />
               <Tooltip
-                labelFormatter={(value: unknown) => PERSONA_NAMES[value as UserPersona]}
-                formatter={(value: unknown) => [
-                  `${value.toFixed(1)}%`,
-                  'Avg Confidence',
-                ]}
+                labelFormatter={(value: any) => P // auto: implicit anyERSONA_NAMES[value as UserPersona]}
+                formatter={(value: any) => [`${value.toFixed(1)}%`, 'Avg Confidence']}
               />
               <Bar dataKey="avgConfidence" fill="#8B5CF6" />
             </BarChart>
           </ResponsiveContainer>
         </div>
       </div>
+
       {/* Campaign Performance Table */}
       <div className="bg-white rounded-lg border">
         <div className="px-6 py-4 border-b border-gray-200">
@@ -449,8 +456,8 @@
               </tr>
             </thead>
             <tbody className="bg-white divide-y divide-gray-200">
-              {campaignMetrics.map((campaign, _index) => (
-                <tr key={_index} className="hover:bg-gray-50">
+              {campaignMetrics.map((campaign, index) => (
+                <tr key={index} className="hover:bg-gray-50">
                   <td className="px-6 py-4 whitespace-nowrap text-sm font-medium text-gray-900">
                     {campaign.campaign}
                   </td>
@@ -459,7 +466,7 @@
                       className="inline-flex items-center px-2.5 py-0.5 rounded-full text-xs font-medium text-white"
                       style={{ backgroundColor: PERSONA_COLORS[campaign.persona] }}
                     >
-                      {PERSONA_NAMES[campaign._persona]}
+                      {PERSONA_NAMES[campaign.persona]}
                     </span>
                   </td>
                   <td className="px-6 py-4 whitespace-nowrap text-sm text-gray-500">
@@ -486,6 +493,7 @@
     </div>
   );
 };
+
 // Mock data generators for development
 function generateMockPersonaData(): PersonaAnalyticsData[] {
   const personas: UserPersona[] = [
@@ -497,7 +505,8 @@
     'lifetime_larry',
   ];
   const mockData: PersonaAnalyticsData[] = [];
-  personas.forEach(_persona => {
+
+  personas.forEach(persona => {
     const baseCount = Math.floor(Math.random() * 100) + 50;
     for (let i = 0; i < baseCount; i++) {
       mockData.push({
@@ -512,8 +521,10 @@
       });
     }
   });
+
   return mockData;
 }
+
 function generateMockCampaignData(): CampaignPerformanceData[] {
   const personas: UserPersona[] = [
     'struggling_sam',
@@ -530,10 +541,11 @@
     'Paid_Google',
     'Influencer_Collab',
   ];
+
   return campaigns.flatMap(campaign =>
     personas.map(persona => ({
       campaignId: `${campaign}_${persona}`,
-      _persona,
+      persona,
       channel: 'email' as const,
       metrics: {
         impressions: Math.floor(Math.random() * 10000) + 1000,
@@ -548,4 +560,5 @@
     }))
   );
 }
+
 export default PersonaAnalyticsDashboard;