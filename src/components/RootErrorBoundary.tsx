import React, { Component, type ReactNode, type ErrorInfo } from 'react';
import { AlertTriangle, RefreshCw, Clock, Home, Bug, Zap } from 'lucide-react';
import { ErrorHandler } from '../services/error-handler';

interface Props {
  children: ReactNode;
}

interface State {
  hasError: boolean;
  error: Error | null;
  errorInfo: ErrorInfo | null;
  errorId: string | null;
  isRecovering: boolean;
}

/**
 * Root Error Boundary - Last line of defense for unhandled errors
 * This catches errors that escape all other error boundaries
 */
export class RootErrorBoundary extends Component<Props, State> {
  private recoveryAttempts = 0;
  private maxRecoveryAttempts = 3;

  constructor(props: Props) {
    super(props);
    this.state = {
      hasError: false,
      error: null,
      errorInfo: null,
      errorId: null,
      isRecovering: false
    };
  }

  static getDerivedStateFromError(error: Error): Partial<State> {
    return {
      hasError: true,
      error
    };
  }

  componentDidCatch(error: Error, errorInfo: ErrorInfo) {
    // Log the error to our error handling service
    const errorId = ErrorHandler.handleError(error, 'Root component error occurred', {
      context: 'RootErrorBoundary',
      componentStack: errorInfo.componentStack,
      timestamp: new Date().toISOString(),
      userAgent: navigator.userAgent,
      url: window.location.href,
<<<<<<< HEAD
      recoveryAttempts: this.recoveryAttempts,
=======
      recoveryAttempts: this.recoveryAttempts
>>>>>>> 02f0594e
    });

    this.setState({
      error,
      errorInfo,
      errorId
    });

    // Try to save critical data before the app becomes unusable
    this.saveApplicationState();

    console.error('Root Error Boundary caught an error:', error, errorInfo);
  }

  private saveApplicationState = async () => {
    try {
      // Save any critical data to localStorage as a backup
      const currentState = {
        timestamp: new Date().toISOString(),
        url: window.location.href,
        userAgent: navigator.userAgent,
        error: this.state.error?.message,
        stack: this.state.error?.stack
      };

      localStorage.setItem('app_crash_state', JSON.stringify(currentState));
    } catch (error) {
      console.error('Failed to save application state:', error);
    }
  };

  private handleReload = () => {
    this.setState({ isRecovering: true });

    setTimeout(() => {
      window.location.reload();
    }, 500);
  };

  private handleRetry = () => {
    if (this.recoveryAttempts < this.maxRecoveryAttempts) {
      this.recoveryAttempts++;
      this.setState({
        hasError: false,
        error: null,
        errorInfo: null,
        errorId: null,
        isRecovering: false
      });
    } else {
      // Too many attempts, force reload
      this.handleReload();
    }
  };

  private handleReportError = () => {
    if (this.state.errorId) {
      const subject = encodeURIComponent(`App Error Report - ${this.state.errorId}`);
      const body = encodeURIComponent(
        `Error ID: ${this.state.errorId}\n` +
<<<<<<< HEAD
          `Error: ${this.state.error?.message}\n` +
          `URL: ${window.location.href}\n` +
          `User Agent: ${navigator.userAgent}\n` +
          `Timestamp: ${new Date().toISOString()}\n\n` +
          `Please describe what you were doing when this error occurred:`
      );

      window.open(
        `mailto:support@example.com?subject=${subject}&body=${body}`,
        '_blank'
      );
=======
        `Error: ${this.state.error?.message}\n` +
        `URL: ${window.location.href}\n` +
        `User Agent: ${navigator.userAgent}\n` +
        `Timestamp: ${new Date().toISOString()}\n\n` +
        `Please describe what you were doing when this error occurred:`
      );

      window.open(`mailto:support@example.com?subject=${subject}&body=${body}`, '_blank');
>>>>>>> 02f0594e
    }
  };

  render() {
    if (this.state.hasError) {
      return (
        <div className="min-h-screen bg-gradient-to-br from-red-50 to-orange-50 dark:from-red-900/20 dark:to-orange-900/20 flex items-center justify-center p-4">
          <div className="max-w-lg w-full bg-white dark:bg-dark-800 rounded-2xl shadow-2xl p-8">
            {/* Error Icon */}
            <div className="text-center mb-6">
              <div className="w-20 h-20 bg-red-100 dark:bg-red-900/30 rounded-full flex items-center justify-center mx-auto mb-4">
                <AlertTriangle className="w-10 h-10 text-red-600 dark:text-red-400" />
              </div>

              {/* Recovery Animation */}
              {this.state.isRecovering && (
                <div className="flex items-center justify-center mb-4">
                  <div className="animate-spin rounded-full h-6 w-6 border-b-2 border-red-600"></div>
                  <span className="ml-3 text-red-600 dark:text-red-400">Recovering...</span>
                </div>
              )}
            </div>

            {/* Error Message */}
            <div className="text-center mb-8">
              <h1 className="text-2xl font-bold text-gray-900 dark:text-white mb-3">
                Oops! Something went wrong
              </h1>

              <p className="text-gray-600 dark:text-gray-400 mb-4">
<<<<<<< HEAD
                The Smart Alarm app encountered an unexpected error. Don't worry - your
                alarm data is safe.
=======
                The Smart Alarm app encountered an unexpected error. Don't worry - your alarm data is safe.
>>>>>>> 02f0594e
              </p>

              {this.state.errorId && (
                <div className="bg-gray-100 dark:bg-dark-700 rounded-lg p-4 mb-4">
                  <div className="flex items-center gap-2 text-sm text-gray-600 dark:text-gray-400 mb-2">
                    <Bug className="w-4 h-4" />
                    <span>Error ID</span>
                  </div>
                  <code className="font-mono text-sm text-gray-800 dark:text-gray-200 bg-gray-200 dark:bg-dark-600 px-2 py-1 rounded">
                    {this.state.errorId}
                  </code>
                </div>
              )}
            </div>

            {/* Action Buttons */}
            <div className="space-y-3">
              {this.recoveryAttempts < this.maxRecoveryAttempts ? (
                <button
                  onClick={this.handleRetry}
                  className="w-full bg-blue-600 hover:bg-blue-700 text-white font-semibold py-3 px-6 rounded-lg transition-colors flex items-center justify-center gap-2"
                >
                  <Zap className="w-5 h-5" />
<<<<<<< HEAD
                  Try Again ({this.maxRecoveryAttempts - this.recoveryAttempts} attempts
                  left)
=======
                  Try Again ({this.maxRecoveryAttempts - this.recoveryAttempts} attempts left)
>>>>>>> 02f0594e
                </button>
              ) : (
                <button
                  onClick={this.handleReload}
                  disabled={this.state.isRecovering}
                  className="w-full bg-blue-600 hover:bg-blue-700 disabled:opacity-50 text-white font-semibold py-3 px-6 rounded-lg transition-colors flex items-center justify-center gap-2"
                >
<<<<<<< HEAD
                  <RefreshCw
                    className={`w-5 h-5 ${this.state.isRecovering ? 'animate-spin' : ''}`}
                  />
=======
                  <RefreshCw className={`w-5 h-5 ${this.state.isRecovering ? 'animate-spin' : ''}`} />
>>>>>>> 02f0594e
                  {this.state.isRecovering ? 'Reloading...' : 'Reload App'}
                </button>
              )}

              <button
                onClick={() => {
                  localStorage.clear();
                  window.location.href = '/';
                }}
                className="w-full bg-gray-200 hover:bg-gray-300 dark:bg-dark-700 dark:hover:bg-dark-600 text-gray-900 dark:text-white font-semibold py-3 px-6 rounded-lg transition-colors flex items-center justify-center gap-2"
              >
                <Home className="w-5 h-5" />
                Fresh Start (Clear Data)
              </button>

              {this.state.errorId && (
                <button
                  onClick={this.handleReportError}
                  className="w-full bg-red-100 hover:bg-red-200 dark:bg-red-900/20 dark:hover:bg-red-900/30 text-red-700 dark:text-red-300 font-medium py-2 px-6 rounded-lg transition-colors text-sm"
                >
                  Report This Error
                </button>
              )}
            </div>

            {/* App Branding */}
            <div className="text-center mt-8 pt-6 border-t border-gray-200 dark:border-dark-600">
              <div className="flex items-center justify-center gap-2 text-gray-500 dark:text-gray-400">
                <Clock className="w-4 h-4" />
                <span className="text-sm">Smart Alarm - Always here for you</span>
              </div>
            </div>

            {/* Developer Info */}
            {process.env.NODE_ENV === 'development' && this.state.error && (
              <details className="mt-6 text-left">
                <summary className="cursor-pointer text-sm text-gray-500 hover:text-gray-700 dark:text-gray-400 dark:hover:text-gray-200">
                  Developer Debug Info
                </summary>
                <div className="mt-3 p-4 bg-red-50 dark:bg-red-900/10 rounded-lg border border-red-200 dark:border-red-800 text-xs">
                  <div className="mb-3">
                    <strong className="text-red-800 dark:text-red-200">Error:</strong>
                    <pre className="mt-1 text-red-700 dark:text-red-300 overflow-x-auto">
                      {this.state.error.toString()}
                    </pre>
                  </div>

                  {this.state.error.stack && (
                    <div className="mb-3">
                      <strong className="text-red-800 dark:text-red-200">Stack Trace:</strong>
                      <pre className="mt-1 text-red-700 dark:text-red-300 overflow-x-auto whitespace-pre-wrap">
                        {this.state.error.stack}
                      </pre>
                    </div>
                  )}

                  {this.state.errorInfo && (
                    <div>
                      <strong className="text-red-800 dark:text-red-200">Component Stack:</strong>
                      <pre className="mt-1 text-red-700 dark:text-red-300 overflow-x-auto whitespace-pre-wrap">
                        {this.state.errorInfo.componentStack}
                      </pre>
                    </div>
                  )}
                </div>
              </details>
            )}
          </div>
        </div>
      );
    }

    return this.props.children;
  }
}

export default RootErrorBoundary;<|MERGE_RESOLUTION|>--- conflicted
+++ resolved
@@ -48,11 +48,7 @@
       timestamp: new Date().toISOString(),
       userAgent: navigator.userAgent,
       url: window.location.href,
-<<<<<<< HEAD
-      recoveryAttempts: this.recoveryAttempts,
-=======
       recoveryAttempts: this.recoveryAttempts
->>>>>>> 02f0594e
     });
 
     this.setState({
@@ -113,19 +109,6 @@
       const subject = encodeURIComponent(`App Error Report - ${this.state.errorId}`);
       const body = encodeURIComponent(
         `Error ID: ${this.state.errorId}\n` +
-<<<<<<< HEAD
-          `Error: ${this.state.error?.message}\n` +
-          `URL: ${window.location.href}\n` +
-          `User Agent: ${navigator.userAgent}\n` +
-          `Timestamp: ${new Date().toISOString()}\n\n` +
-          `Please describe what you were doing when this error occurred:`
-      );
-
-      window.open(
-        `mailto:support@example.com?subject=${subject}&body=${body}`,
-        '_blank'
-      );
-=======
         `Error: ${this.state.error?.message}\n` +
         `URL: ${window.location.href}\n` +
         `User Agent: ${navigator.userAgent}\n` +
@@ -134,7 +117,6 @@
       );
 
       window.open(`mailto:support@example.com?subject=${subject}&body=${body}`, '_blank');
->>>>>>> 02f0594e
     }
   };
 
@@ -165,12 +147,7 @@
               </h1>
 
               <p className="text-gray-600 dark:text-gray-400 mb-4">
-<<<<<<< HEAD
-                The Smart Alarm app encountered an unexpected error. Don't worry - your
-                alarm data is safe.
-=======
                 The Smart Alarm app encountered an unexpected error. Don't worry - your alarm data is safe.
->>>>>>> 02f0594e
               </p>
 
               {this.state.errorId && (
@@ -194,12 +171,7 @@
                   className="w-full bg-blue-600 hover:bg-blue-700 text-white font-semibold py-3 px-6 rounded-lg transition-colors flex items-center justify-center gap-2"
                 >
                   <Zap className="w-5 h-5" />
-<<<<<<< HEAD
-                  Try Again ({this.maxRecoveryAttempts - this.recoveryAttempts} attempts
-                  left)
-=======
                   Try Again ({this.maxRecoveryAttempts - this.recoveryAttempts} attempts left)
->>>>>>> 02f0594e
                 </button>
               ) : (
                 <button
@@ -207,13 +179,7 @@
                   disabled={this.state.isRecovering}
                   className="w-full bg-blue-600 hover:bg-blue-700 disabled:opacity-50 text-white font-semibold py-3 px-6 rounded-lg transition-colors flex items-center justify-center gap-2"
                 >
-<<<<<<< HEAD
-                  <RefreshCw
-                    className={`w-5 h-5 ${this.state.isRecovering ? 'animate-spin' : ''}`}
-                  />
-=======
                   <RefreshCw className={`w-5 h-5 ${this.state.isRecovering ? 'animate-spin' : ''}`} />
->>>>>>> 02f0594e
                   {this.state.isRecovering ? 'Reloading...' : 'Reload App'}
                 </button>
               )}
