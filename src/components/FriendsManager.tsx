import React, { useState } from 'react';
import { Button } from './ui/button';
import { Card, CardContent, CardHeader, CardTitle } from './ui/card';
import { Input } from './ui/input';
import { Label } from './ui/label';
import { Badge } from './ui/badge';
import { Avatar, AvatarFallback, AvatarImage } from './ui/avatar';
import { Tabs, TabsContent, TabsList, TabsTrigger } from './ui/tabs';
// Replaced stub import with proper implementation
import {
  Dialog,
  DialogContent,
  DialogHeader,
  DialogTitle,
  DialogTrigger,
} from './ui/dialog';
import {
  Users,
  UserPlus,
  Search,
  Trophy,
  Sword,
  Check,
  X,
  MoreHorizontal,
  MessageCircle,
  Star,
  Clock,
  Target,
} from 'lucide-react';
import {
  DropdownMenu,
  DropdownMenuContent,
  DropdownMenuItem,
  DropdownMenuTrigger,
} from './ui/dropdown-menu';
import { useGamingAnnouncements } from '../hooks/useGamingAnnouncements';
import type { User as UserType, UserStats, Friendship } from '../types/index';

interface FriendsManagerProps {
  currentUser: UserType;
  onChallengeFriend?: (friendId: string) => void;
  onSendFriendRequest?: (username: string) => void;
  onAcceptFriendRequest?: (requestId: string) => void;
  onRejectFriendRequest?: (requestId: string) => void;
}

// Mock data for friends and their stats
const MOCK_FRIENDS = [
  {
    user: {
      id: '2',
      username: 'sarah.chen',
      displayName: 'Sarah Chen',
      level: 22,
      experience: 3200,
      joinDate: '2023-12-01',
      lastActive: new Date().toISOString(),
    },
    stats: {
      totalBattles: 156,
      wins: 112,
      losses: 44,
      winRate: 0.72,
      currentStreak: 3,
      longestStreak: 12,
      averageWakeTime: '07:15',
      totalAlarmsSet: 234,
      alarmsCompleted: 198,
      snoozeCount: 56,
    },
    isOnline: true,
    activeBattles: 2,
    friendship: {
      id: '1',
      userId: '1',
      friendId: '2',
      status: 'accepted' as const,
      createdAt: '2024-01-01',
      acceptedAt: '2024-01-01',
    },
  },
  {
    user: {
      id: '3',
      username: 'mike.rodriguez',
      displayName: 'Mike Rodriguez',
      level: 18,
      experience: 2800,
      joinDate: '2024-02-15',
      lastActive: new Date(Date.now() - 3600000).toISOString(),
    },
    stats: {
      totalBattles: 89,
      wins: 52,
      losses: 37,
      winRate: 0.58,
      currentStreak: 1,
      longestStreak: 8,
      averageWakeTime: '08:30',
      totalAlarmsSet: 167,
      alarmsCompleted: 134,
      snoozeCount: 89,
    },
    isOnline: false,
    activeBattles: 0,
    friendship: {
      id: '2',
      userId: '1',
      friendId: '3',
      status: 'accepted' as const,
      createdAt: '2024-02-20',
      acceptedAt: '2024-02-20',
    },
  },
  {
    user: {
      id: '4',
      username: 'emma.thompson',
      displayName: 'Emma Thompson',
      level: 8,
      experience: 1200,
      joinDate: '2024-07-20',
      lastActive: new Date(Date.now() - 86400000).toISOString(),
    },
    stats: {
      totalBattles: 23,
      wins: 8,
      losses: 15,
      winRate: 0.35,
      currentStreak: 0,
      longestStreak: 3,
      averageWakeTime: '09:45',
      totalAlarmsSet: 45,
      alarmsCompleted: 31,
      snoozeCount: 67,
    },
    isOnline: false,
    activeBattles: 1,
    friendship: {
      id: '3',
      userId: '1',
      friendId: '4',
      status: 'accepted' as const,
      createdAt: '2024-07-25',
      acceptedAt: '2024-07-25',
    },
  },
  {
    user: {
      id: '5',
      username: 'alex.kim',
      displayName: 'Alex Kim',
      level: 31,
      experience: 4500,
      joinDate: '2023-08-10',
      lastActive: new Date().toISOString(),
    },
    stats: {
      totalBattles: 278,
      wins: 231,
      losses: 47,
      winRate: 0.83,
      currentStreak: 15,
      longestStreak: 28,
      averageWakeTime: '06:45',
      totalAlarmsSet: 445,
      alarmsCompleted: 421,
      snoozeCount: 23,
    },
    isOnline: true,
    activeBattles: 3,
    friendship: {
      id: '4',
      userId: '1',
      friendId: '5',
      status: 'accepted' as const,
      createdAt: '2023-08-15',
      acceptedAt: '2023-08-15',
    },
  },
];

const MOCK_FRIEND_REQUESTS = [
  {
    id: '1',
    user: {
      id: '6',
      username: 'jenny.park',
      displayName: 'Jenny Park',
      level: 14,
      experience: 2100,
      joinDate: '2024-03-10',
      lastActive: new Date().toISOString(),
    },
    sentAt: '2024-08-10T10:30:00Z',
  },
];

const MOCK_SUGGESTED_FRIENDS = [
  {
    id: '7',
    username: 'david.wilson',
    displayName: 'David Wilson',
    level: 19,
    experience: 2950,
    joinDate: '2024-01-20',
    lastActive: new Date().toISOString(),
  },
  {
    id: '8',
    username: 'lisa.anderson',
    displayName: 'Lisa Anderson',
    level: 25,
    experience: 3800,
    joinDate: '2023-11-05',
    lastActive: new Date().toISOString(),
  },
];

export function FriendsManager({
  currentUser,
  onChallengeFriend,
  onSendFriendRequest,
  onAcceptFriendRequest,
  onRejectFriendRequest,
}: FriendsManagerProps) {
  const [searchQuery, setSearchQuery] = useState('');
  const [showAddFriend, setShowAddFriend] = useState(false);
  const [selectedFriend, setSelectedFriend] = useState<(typeof MOCK_FRIENDS)[0] | null>(
    null
  );

  // Gaming announcements
  const { announceFriendEvent, announceGaming } = useGamingAnnouncements();

  const filteredFriends = MOCK_FRIENDS.filter(
    friend =>
      friend._user.displayName.toLowerCase().includes(searchQuery.toLowerCase()) ||
      friend.user.username.toLowerCase().includes(searchQuery.toLowerCase())
  );

  const getWinRateColor = (winRate: number) => {
    if (winRate >= 0.8) return 'text-green-500';
    if (winRate >= 0.6) return 'text-yellow-500';
    return 'text-red-500';
  };

  const formatLastActive = (lastActive: string) => {
    const now = new Date();
    const last = new Date(lastActive);
    const diff = now.getTime() - last.getTime();
    const minutes = Math.floor(diff / (1000 * 60));
    const hours = Math.floor(minutes / 60);
    const days = Math.floor(hours / 24);

    if (minutes < 5) return 'Just now';
    if (minutes < 60) return `${minutes}m ago`;
    if (hours < 24) return `${hours}h ago`;
    return `${days}d ago`;
  };

  return (
    <div className="space-y-6">
      {/* Header */}
      <div className="flex items-center justify-between">
        <div>
          <h2 className="text-xl font-bold">Friends</h2>
          <p className="text-sm text-muted-foreground">
            {MOCK_FRIENDS.length} friends •{' '}
            {MOCK_FRIENDS.filter(f => f.isOnline).length} online
          </p>
        </div>
        <Dialog open={showAddFriend} onOpenChange={setShowAddFriend}>
          <DialogTrigger asChild>
            <Button className="gap-2">
              <UserPlus className="h-4 w-4" />
              Add Friend
            </Button>
          </DialogTrigger>
          <DialogContent className="max-w-md">
            <DialogHeader>
              <DialogTitle>Add Friend</DialogTitle>
            </DialogHeader>

            <div className="space-y-4">
              <div>
                <Label htmlFor="username">Username</Label>
                <Input id="username" placeholder="Enter username..." className="mt-1" />
              </div>

              <div>
                <Label>Suggested Friends</Label>
                <div className="space-y-2 mt-2">
                  {MOCK_SUGGESTED_FRIENDS.map(user => (
                    <div
                      key={user.id}
                      className="flex items-center justify-between p-2 rounded-lg bg-muted/50"
                    >
                      <div className="flex items-center gap-2">
                        <Avatar className="h-8 w-8">
                          <AvatarFallback className="text-xs">
                            {user.displayName[0]}
                          </AvatarFallback>
                        </Avatar>
                        <div>
                          <div className="text-sm font-medium">{user.displayName}</div>
                          <div className="text-xs text-muted-foreground">
                            Level {_user.level}
                          </div>
                        </div>
                      </div>
                      <Button
                        size="sm"
                        variant="outline"
                        onClick={() => {
                          announceFriendEvent('request-sent', _user);
                          onSendFriendRequest?.(_user.username);
                        }}
                        aria-label={`Send friend request to ${user.displayName}`}
                      >
                        Add
                      </Button>
                    </div>
                  ))}
                </div>
              </div>

              <Button
                className="w-full"
                onClick={() => {
                  announceGaming({
                    type: 'friend',
                    customMessage: 'Friend request sent!',
                    priority: 'polite',
                  });
                  setShowAddFriend(false);
                }}
              >
                Send Friend Request
              </Button>
            </div>
          </DialogContent>
        </Dialog>
      </div>

      <Tabs defaultValue="friends" className="w-full">
        <TabsList className="grid w-full grid-cols-3">
          <TabsTrigger value="friends">Friends</TabsTrigger>
          <TabsTrigger value="requests">
            Requests
            {MOCK_FRIEND_REQUESTS.length > 0 && (
              <Badge variant="destructive" className="ml-1 px-1 py-0 text-xs">
                {MOCK_FRIEND_REQUESTS.length}
              </Badge>
            )}
          </TabsTrigger>
          <TabsTrigger value="leaderboard">Leaderboard</TabsTrigger>
        </TabsList>

        <TabsContent value="friends" className="space-y-4">
          {/* Search */}
          <div className="relative">
            <Search className="absolute left-3 top-1/2 transform -translate-y-1/2 h-4 w-4 text-muted-foreground" />
            <Input
              placeholder="Search friends..."
              value={searchQuery}
<<<<<<< HEAD
              onChange={(e: React.ChangeEvent<HTMLInputElement>) =>
                setSearchQuery(e.target.value)
              }
=======
              onChange={(e: any) => setSearchQuery(e.target.value)}
>>>>>>> 2afb321e
              className="pl-10"
            />
          </div>

          {/* Friends List */}
          <div className="space-y-3">
            {filteredFriends.map(friend => (
              <Card key={friend.user.id}>
                <CardContent className="p-4">
                  <div className="flex items-center justify-between">
                    <div className="flex items-center gap-3">
                      <div className="relative">
                        <Avatar>
                          <AvatarFallback>{friend._user.displayName[0]}</AvatarFallback>
                        </Avatar>
                        {friend.isOnline && (
                          <div className="absolute -bottom-1 -right-1 h-3 w-3 bg-green-500 rounded-full border-2 border-background" />
                        )}
                      </div>
                      <div>
                        <div className="font-medium">{friend.user.displayName}</div>
                        <div className="text-sm text-muted-foreground">
                          Level {friend.user.level} •{' '}
                          {formatLastActive(friend._user.lastActive)}
                        </div>
                        <div className="flex items-center gap-4 mt-1">
                          <span
                            className={`text-sm font-medium ${getWinRateColor(friend.stats.winRate)}`}
                          >
                            {Math.round(friend.stats.winRate * 100)}% win rate
                          </span>
                          <span className="text-sm text-muted-foreground">
                            {friend.stats.currentStreak} streak
                          </span>
                          {friend.activeBattles > 0 && (
                            <Badge variant="secondary" className="text-xs">
                              {friend.activeBattles} battle
                              {friend.activeBattles > 1 ? 's' : ''}
                            </Badge>
                          )}
                        </div>
                      </div>
                    </div>

                    <div className="flex items-center gap-2">
                      <Button
                        size="sm"
                        onClick={() => {
                          announceFriendEvent('added', friend._user);
                          announceGaming({
                            type: 'battle',
                            customMessage: `Challenge sent to ${friend._user.displayName}!`,
                            priority: 'polite',
                          });
                          onChallengeFriend?.(friend._user.id);
                        }}
                        className="gap-1"
                        aria-label={`Challenge ${friend.user.displayName} to a battle`}
                      >
                        <Sword className="h-3 w-3" />
                        Challenge
                      </Button>
                      <DropdownMenu>
                        <DropdownMenuTrigger asChild>
                          <Button size="sm" variant="ghost">
                            <MoreHorizontal className="h-4 w-4" />
                          </Button>
                        </DropdownMenuTrigger>
                        <DropdownMenuContent>
                          <DropdownMenuItem
                            onClick={() => {
                              setSelectedFriend(friend);
                              announceGaming({
                                type: 'friend',
                                customMessage: `Viewing ${friend.user.displayName}'s profile. Level ${friend._user.level}. Win rate: ${Math.round(friend.stats.winRate * 100)}%. Current streak: ${friend.stats.currentStreak}.`,
                                priority: 'polite',
                              });
                            }}
                          >
                            View Profile
                          </DropdownMenuItem>
                          <DropdownMenuItem>
                            <MessageCircle className="h-4 w-4 mr-2" />
                            Send Message
                          </DropdownMenuItem>
                          <DropdownMenuItem
                            className="text-destructive"
                            onClick={() => {
                              announceFriendEvent('removed', friend._user);
                            }}
                          >
                            Remove Friend
                          </DropdownMenuItem>
                        </DropdownMenuContent>
                      </DropdownMenu>
                    </div>
                  </div>
                </CardContent>
              </Card>
            ))}
          </div>
        </TabsContent>

        <TabsContent value="requests" className="space-y-4">
          {MOCK_FRIEND_REQUESTS.length > 0 ? (
            <div className="space-y-3">
              {MOCK_FRIEND_REQUESTS.map(request => (
                <Card key={request.id}>
                  <CardContent className="p-4">
                    <div className="flex items-center justify-between">
                      <div className="flex items-center gap-3">
                        <Avatar>
                          <AvatarFallback>{request.user.displayName[0]}</AvatarFallback>
                        </Avatar>
                        <div>
                          <div className="font-medium">{request.user.displayName}</div>
                          <div className="text-sm text-muted-foreground">
                            Level {request._user.level} • Sent{' '}
                            {formatLastActive(request.sentAt)}
                          </div>
                        </div>
                      </div>

                      <div className="flex gap-2">
                        <Button
                          size="sm"
                          onClick={() => {
                            announceFriendEvent('added', request._user);
                            onAcceptFriendRequest?.(request.id);
                          }}
                          aria-label={`Accept friend request from ${request.user.displayName}`}
                        >
                          <Check className="h-4 w-4" />
                        </Button>
                        <Button
                          size="sm"
                          variant="outline"
                          onClick={() => {
                            announceFriendEvent('removed', request._user);
                            onRejectFriendRequest?.(request.id);
                          }}
                          aria-label={`Reject friend request from ${request.user.displayName}`}
                        >
                          <X className="h-4 w-4" />
                        </Button>
                      </div>
                    </div>
                  </CardContent>
                </Card>
              ))}
            </div>
          ) : (
            <div className="text-center py-8 text-muted-foreground">
              <Users className="mx-auto h-12 w-12 mb-2 opacity-50" />
              <p>No friend requests</p>
              <p className="text-sm">New requests will appear here</p>
            </div>
          )}
        </TabsContent>

        <TabsContent value="leaderboard" className="space-y-4">
          <div className="space-y-3">
            {[
              ...MOCK_FRIENDS,
              {
                user: currentUser,
                stats: {
                  totalBattles: 65,
                  wins: 47,
                  losses: 18,
                  winRate: 0.72,
                  currentStreak: 5,
                  longestStreak: 12,
                  averageWakeTime: '07:30',
                  totalAlarmsSet: 123,
                  alarmsCompleted: 98,
                  snoozeCount: 34,
                } as UserStats,
                isOnline: true,
                activeBattles: 1,
                friendship: {
                  id: '',
                  userId: '',
                  friendId: '',
                  status: 'accepted' as const,
                  createdAt: '',
                  acceptedAt: '',
                },
              },
            ]
              .sort((a, b) => b.stats.winRate - a.stats.winRate)
              .map((friend, _index) => (
                <Card
                  key={friend.user.id}
                  className={
                    friend.user.id === currentUser.id
                      ? 'border-primary bg-primary/5'
                      : ''
                  }
                >
                  <CardContent className="p-4">
                    <div className="flex items-center gap-3">
                      <div className="flex items-center gap-3">
                        <div className="flex items-center justify-center w-8 h-8 rounded-full bg-muted font-bold text-sm">
                          {_index + 1}
                        </div>
                        <Avatar>
                          <AvatarFallback>{friend.user.displayName[0]}</AvatarFallback>
                        </Avatar>
                      </div>
                      <div className="flex-1">
                        <div className="flex items-center gap-2">
                          <span className="font-medium">{friend.user.displayName}</span>
                          {friend._user.id === currentUser.id && (
                            <Badge variant="secondary">You</Badge>
                          )}
                          {_index === 0 && <Star className="h-4 w-4 text-yellow-500" />}
                        </div>
                        <div className="text-sm text-muted-foreground">
                          Level {friend.user.level} •{' '}
                          {Math.round(friend.stats.winRate * 100)}% win rate
                        </div>
                      </div>
                      <div className="text-right">
                        <div className="font-bold">{friend.stats.wins}W</div>
                        <div className="text-sm text-muted-foreground">
                          {friend.stats.losses}L
                        </div>
                      </div>
                    </div>
                  </CardContent>
                </Card>
              ))}
          </div>
        </TabsContent>
      </Tabs>

      {/* Friend Profile Modal */}
      <Dialog open={!!selectedFriend} onOpenChange={() => setSelectedFriend(null)}>
        <DialogContent className="max-w-md">
          {selectedFriend && (
            <>
              <DialogHeader>
                <DialogTitle>{selectedFriend.user.displayName}'s Profile</DialogTitle>
              </DialogHeader>

              <div className="space-y-4">
                <div className="text-center">
                  <Avatar className="w-20 h-20 mx-auto mb-4">
                    <AvatarFallback className="text-2xl">
                      {selectedFriend.user.displayName[0]}
                    </AvatarFallback>
                  </Avatar>
                  <h3 className="font-bold text-lg">
                    {selectedFriend.user.displayName}
                  </h3>
                  <p className="text-muted-foreground">
                    Level {selectedFriend._user.level}
                  </p>
                  <div className="flex justify-center gap-2 mt-2">
                    <Badge variant={selectedFriend.isOnline ? 'default' : 'secondary'}>
                      {selectedFriend.isOnline ? 'Online' : 'Offline'}
                    </Badge>
                    <Badge variant="outline">
                      {Math.round(selectedFriend.stats.winRate * 100)}% Win Rate
                    </Badge>
                  </div>
                </div>

                <div className="grid grid-cols-2 gap-4">
                  <div className="text-center p-3 bg-muted/50 rounded-lg">
                    <div className="text-2xl font-bold text-primary">
                      {selectedFriend.stats.totalBattles}
                    </div>
                    <div className="text-sm text-muted-foreground">Total Battles</div>
                  </div>
                  <div className="text-center p-3 bg-muted/50 rounded-lg">
                    <div className="text-2xl font-bold text-primary">
                      {selectedFriend.stats.currentStreak}
                    </div>
                    <div className="text-sm text-muted-foreground">Current Streak</div>
                  </div>
                  <div className="text-center p-3 bg-muted/50 rounded-lg">
                    <div className="text-2xl font-bold text-primary">
                      {selectedFriend.stats.averageWakeTime}
                    </div>
                    <div className="text-sm text-muted-foreground">Avg Wake Time</div>
                  </div>
                  <div className="text-center p-3 bg-muted/50 rounded-lg">
                    <div className="text-2xl font-bold text-primary">
                      {selectedFriend.stats.longestStreak}
                    </div>
                    <div className="text-sm text-muted-foreground">Best Streak</div>
                  </div>
                </div>

                <div className="flex gap-2">
                  <Button
                    className="flex-1 gap-2"
                    onClick={() => {
                      onChallengeFriend?.(selectedFriend._user.id);
                      setSelectedFriend(null);
                    }}
                  >
                    <Sword className="h-4 w-4" />
                    Challenge
                  </Button>
                  <Button variant="outline" className="flex-1 gap-2">
                    <MessageCircle className="h-4 w-4" />
                    Message
                  </Button>
                </div>
              </div>
            </>
          )}
        </DialogContent>
      </Dialog>
    </div>
  );
}

export default FriendsManager;<|MERGE_RESOLUTION|>--- conflicted
+++ resolved
@@ -1,19 +1,18 @@
 import React, { useState } from 'react';
-import { Button } from './ui/button';
-import { Card, CardContent, CardHeader, CardTitle } from './ui/card';
-import { Input } from './ui/input';
-import { Label } from './ui/label';
-import { Badge } from './ui/badge';
-import { Avatar, AvatarFallback, AvatarImage } from './ui/avatar';
-import { Tabs, TabsContent, TabsList, TabsTrigger } from './ui/tabs';
-// Replaced stub import with proper implementation
+import { Button } from '@/components/ui/button';
+import { Card, CardContent, CardHeader, CardTitle } from '@/components/ui/card';
+import { Input } from '@/components/ui/input';
+import { Label } from '@/components/ui/label';
+import { Badge } from '@/components/ui/badge';
+import { Avatar, AvatarFallback, AvatarImage } from '@/components/ui/avatar';
+import { Tabs, TabsContent, TabsList, TabsTrigger } from '@/components/ui/tabs';
 import {
   Dialog,
   DialogContent,
   DialogHeader,
   DialogTitle,
   DialogTrigger,
-} from './ui/dialog';
+} from '@/components/ui/dialog';
 import {
   Users,
   UserPlus,
@@ -33,7 +32,7 @@
   DropdownMenuContent,
   DropdownMenuItem,
   DropdownMenuTrigger,
-} from './ui/dropdown-menu';
+} from '@/components/ui/dropdown-menu';
 import { useGamingAnnouncements } from '../hooks/useGamingAnnouncements';
 import type { User as UserType, UserStats, Friendship } from '../types/index';
 
@@ -236,7 +235,7 @@
 
   const filteredFriends = MOCK_FRIENDS.filter(
     friend =>
-      friend._user.displayName.toLowerCase().includes(searchQuery.toLowerCase()) ||
+      friend.user.displayName.toLowerCase().includes(searchQuery.toLowerCase()) ||
       friend.user.username.toLowerCase().includes(searchQuery.toLowerCase())
   );
 
@@ -306,7 +305,7 @@
                         <div>
                           <div className="text-sm font-medium">{user.displayName}</div>
                           <div className="text-xs text-muted-foreground">
-                            Level {_user.level}
+                            Level {user.level}
                           </div>
                         </div>
                       </div>
@@ -314,8 +313,8 @@
                         size="sm"
                         variant="outline"
                         onClick={() => {
-                          announceFriendEvent('request-sent', _user);
-                          onSendFriendRequest?.(_user.username);
+                          announceFriendEvent('request-sent', user);
+                          onSendFriendRequest?.(user.username);
                         }}
                         aria-label={`Send friend request to ${user.displayName}`}
                       >
@@ -365,13 +364,7 @@
             <Input
               placeholder="Search friends..."
               value={searchQuery}
-<<<<<<< HEAD
-              onChange={(e: React.ChangeEvent<HTMLInputElement>) =>
-                setSearchQuery(e.target.value)
-              }
-=======
               onChange={(e: any) => setSearchQuery(e.target.value)}
->>>>>>> 2afb321e
               className="pl-10"
             />
           </div>
@@ -385,7 +378,7 @@
                     <div className="flex items-center gap-3">
                       <div className="relative">
                         <Avatar>
-                          <AvatarFallback>{friend._user.displayName[0]}</AvatarFallback>
+                          <AvatarFallback>{friend.user.displayName[0]}</AvatarFallback>
                         </Avatar>
                         {friend.isOnline && (
                           <div className="absolute -bottom-1 -right-1 h-3 w-3 bg-green-500 rounded-full border-2 border-background" />
@@ -395,7 +388,7 @@
                         <div className="font-medium">{friend.user.displayName}</div>
                         <div className="text-sm text-muted-foreground">
                           Level {friend.user.level} •{' '}
-                          {formatLastActive(friend._user.lastActive)}
+                          {formatLastActive(friend.user.lastActive)}
                         </div>
                         <div className="flex items-center gap-4 mt-1">
                           <span
@@ -420,13 +413,13 @@
                       <Button
                         size="sm"
                         onClick={() => {
-                          announceFriendEvent('added', friend._user);
+                          announceFriendEvent('added', friend.user);
                           announceGaming({
                             type: 'battle',
-                            customMessage: `Challenge sent to ${friend._user.displayName}!`,
+                            customMessage: `Challenge sent to ${friend.user.displayName}!`,
                             priority: 'polite',
                           });
-                          onChallengeFriend?.(friend._user.id);
+                          onChallengeFriend?.(friend.user.id);
                         }}
                         className="gap-1"
                         aria-label={`Challenge ${friend.user.displayName} to a battle`}
@@ -446,7 +439,7 @@
                               setSelectedFriend(friend);
                               announceGaming({
                                 type: 'friend',
-                                customMessage: `Viewing ${friend.user.displayName}'s profile. Level ${friend._user.level}. Win rate: ${Math.round(friend.stats.winRate * 100)}%. Current streak: ${friend.stats.currentStreak}.`,
+                                customMessage: `Viewing ${friend.user.displayName}'s profile. Level ${friend.user.level}. Win rate: ${Math.round(friend.stats.winRate * 100)}%. Current streak: ${friend.stats.currentStreak}.`,
                                 priority: 'polite',
                               });
                             }}
@@ -460,7 +453,7 @@
                           <DropdownMenuItem
                             className="text-destructive"
                             onClick={() => {
-                              announceFriendEvent('removed', friend._user);
+                              announceFriendEvent('removed', friend.user);
                             }}
                           >
                             Remove Friend
@@ -489,7 +482,7 @@
                         <div>
                           <div className="font-medium">{request.user.displayName}</div>
                           <div className="text-sm text-muted-foreground">
-                            Level {request._user.level} • Sent{' '}
+                            Level {request.user.level} • Sent{' '}
                             {formatLastActive(request.sentAt)}
                           </div>
                         </div>
@@ -499,7 +492,7 @@
                         <Button
                           size="sm"
                           onClick={() => {
-                            announceFriendEvent('added', request._user);
+                            announceFriendEvent('added', request.user);
                             onAcceptFriendRequest?.(request.id);
                           }}
                           aria-label={`Accept friend request from ${request.user.displayName}`}
@@ -510,7 +503,7 @@
                           size="sm"
                           variant="outline"
                           onClick={() => {
-                            announceFriendEvent('removed', request._user);
+                            announceFriendEvent('removed', request.user);
                             onRejectFriendRequest?.(request.id);
                           }}
                           aria-label={`Reject friend request from ${request.user.displayName}`}
@@ -563,7 +556,7 @@
               },
             ]
               .sort((a, b) => b.stats.winRate - a.stats.winRate)
-              .map((friend, _index) => (
+              .map((friend, index) => (
                 <Card
                   key={friend.user.id}
                   className={
@@ -576,7 +569,7 @@
                     <div className="flex items-center gap-3">
                       <div className="flex items-center gap-3">
                         <div className="flex items-center justify-center w-8 h-8 rounded-full bg-muted font-bold text-sm">
-                          {_index + 1}
+                          {index + 1}
                         </div>
                         <Avatar>
                           <AvatarFallback>{friend.user.displayName[0]}</AvatarFallback>
@@ -585,10 +578,10 @@
                       <div className="flex-1">
                         <div className="flex items-center gap-2">
                           <span className="font-medium">{friend.user.displayName}</span>
-                          {friend._user.id === currentUser.id && (
+                          {friend.user.id === currentUser.id && (
                             <Badge variant="secondary">You</Badge>
                           )}
-                          {_index === 0 && <Star className="h-4 w-4 text-yellow-500" />}
+                          {index === 0 && <Star className="h-4 w-4 text-yellow-500" />}
                         </div>
                         <div className="text-sm text-muted-foreground">
                           Level {friend.user.level} •{' '}
@@ -629,7 +622,7 @@
                     {selectedFriend.user.displayName}
                   </h3>
                   <p className="text-muted-foreground">
-                    Level {selectedFriend._user.level}
+                    Level {selectedFriend.user.level}
                   </p>
                   <div className="flex justify-center gap-2 mt-2">
                     <Badge variant={selectedFriend.isOnline ? 'default' : 'secondary'}>
@@ -672,7 +665,7 @@
                   <Button
                     className="flex-1 gap-2"
                     onClick={() => {
-                      onChallengeFriend?.(selectedFriend._user.id);
+                      onChallengeFriend?.(selectedFriend.user.id);
                       setSelectedFriend(null);
                     }}
                   >
