--- conflicted
+++ resolved
@@ -364,12 +364,8 @@
             <Input
               placeholder="Search friends..."
               value={searchQuery}
-<<<<<<< HEAD
               
               onChange={(e: React.ChangeEvent<HTMLInputElement>) => setSearchQuery(e.target.value)}
-=======
-              onChange={(e: any) => setSearchQuery(e.target.value)}
->>>>>>> 0a801929
               className="pl-10"
             />
           </div>
