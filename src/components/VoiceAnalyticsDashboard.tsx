// Voice Analytics Dashboard for Relife Smart Alarm
// Comprehensive voice usage statistics, accuracy metrics, and insights

import React, { useState, useEffect } from 'react';
import { motion, AnimatePresence } from 'framer-motion';
import {
  Mic,
  TrendingUp,
  BarChart3,
  Users,
  Clock,
  Activity,
  Zap,
  Target,
  Award,
  Brain,
  Shield,
  Volume2,
  Activity as Waveform,
  Filter,
  Calendar,
  Download,
} from 'lucide-react';
import VoiceBiometricsService from '../services/voice-biometrics';
import VoiceAIEnhancedService from '../services/voice-ai-enhanced';
import useAuth from '../hooks/useAuth';

interface VoiceAnalytics {
  usage: {
    totalCommands: number;
    successfulCommands: number;
    failedCommands: number;
    averageResponseTime: number;
    dailyUsage: { date: string; commands: number; success_rate: number }[];
    topCommands: {
      command: string;
      usage_count: number;
      success_rate: number;
    }[];
  };
  accuracy: {
    overallAccuracy: number;
    accuracyTrend: { date: string; accuracy: number }[];
    voicePrintQuality: number;
    authenticationSuccess: number;
    biometricStrength: number;
  };
  personalization: {
    preferredVoiceMood: string;
    moodEffectiveness: {
      mood: string;
      success_rate: number;
      usage_count: number;
    }[];
    adaptationScore: number;
    learningProgress: number;
  };
  insights: {
    recommendations: string[];
    patterns: string[];
    achievements: string[];
    nextSteps: string[];
  };
}

const VoiceAnalyticsDashboard: React.FC = () => {
  const { user } = useAuth();
  const [analytics, setAnalytics] = useState<VoiceAnalytics | null>(null);
  const [loading, setLoading] = useState(true);
  const [activeTab, setActiveTab] = useState<
    'overview' | 'accuracy' | 'personalization' | 'insights'
  >('overview');
  const [timeRange, setTimeRange] = useState<'7d' | '30d' | '90d' | 'all'>('30d');

  const voiceBiometrics = VoiceBiometricsService.getInstance();
  const voiceAI = VoiceAIEnhancedService.getInstance();

  useEffect(() => {
    if (user) {
      loadVoiceAnalytics();
    }
  }, [user, timeRange]);

  const loadVoiceAnalytics = async () => {
    if (!user) return;

    setLoading(true);
    try {
      // Load analytics data from various services
      const [usageData, accuracyData, personalizationData, insightsData] =
        await Promise.all([
          loadUsageAnalytics(),
          loadAccuracyAnalytics(),
          loadPersonalizationAnalytics(),
          loadInsightsData(),
        ]);

      setAnalytics({
        usage: usageData,
        accuracy: accuracyData,
        personalization: personalizationData,
        insights: insightsData,
      });
    } catch (error) {
      console.error('Failed to load voice analytics:', error);
    } finally {
      setLoading(false);
    }
  };

  const loadUsageAnalytics = async (): Promise<VoiceAnalytics['usage']> => {
    // In a real app, this would fetch from the database
    return {
      totalCommands: 1247,
      successfulCommands: 1089,
      failedCommands: 158,
      averageResponseTime: 1.3,
      dailyUsage: generateMockDailyUsage(),
      topCommands: [
        { command: 'dismiss alarm', usage_count: 245, success_rate: 96.7 },
        { command: 'snooze', usage_count: 189, success_rate: 94.2 },
        { command: 'create alarm', usage_count: 156, success_rate: 87.8 },
        { command: 'what time is it', usage_count: 134, success_rate: 99.2 },
        { command: 'go to settings', usage_count: 98, success_rate: 89.7 },
      ],
    };
  };

  const loadAccuracyAnalytics = async (): Promise<VoiceAnalytics['accuracy']> => {
    const trainingProgress = await voiceBiometrics.getTrainingProgress(user!.id);

    return {
      overallAccuracy: 87.3,
      accuracyTrend: generateMockAccuracyTrend(),
      voicePrintQuality: trainingProgress.averageQuality * 100,
      authenticationSuccess: 94.7,
      biometricStrength: 89.2,
    };
  };

  const loadPersonalizationAnalytics = async (): Promise<
    VoiceAnalytics['personalization']
  > => {
    return {
      preferredVoiceMood: 'motivational',
      moodEffectiveness: [
        { mood: 'motivational', success_rate: 89.7, usage_count: 234 },
        { mood: 'gentle', success_rate: 87.2, usage_count: 189 },
        { mood: 'drill-sergeant', success_rate: 91.4, usage_count: 156 },
        { mood: 'sweet-angel', success_rate: 85.6, usage_count: 134 },
        { mood: 'anime-hero', success_rate: 88.9, usage_count: 98 },
        { mood: 'savage-roast', success_rate: 83.1, usage_count: 67 },
      ],
      adaptationScore: 92.4,
      learningProgress: 78.6,
    };
  };

  const loadInsightsData = async (): Promise<VoiceAnalytics['insights']> => {
    return {
      recommendations: [
        'Your voice recognition accuracy is highest in the morning - consider more morning alarms',
        'Training with more varied phrases could improve accuracy by 5-10%',
        'Your response time is fastest with motivational voice mood',
        'Consider using voice authentication for added security',
      ],
      patterns: [
        'Most commands used between 6-9 AM',
        'Higher success rate on weekdays than weekends',
        'Voice quality improves after 3+ training sessions',
        'Mood preferences vary by time of day',
      ],
      achievements: [
        'Voice Recognition Expert - 1000+ successful commands',
        'Early Bird - Most active voice user in morning hours',
        'Personalization Master - AI adaptation score above 90%',
        'Consistent User - 30 days of regular voice interaction',
      ],
      nextSteps: [
        'Complete 2 more voice training sessions for optimal accuracy',
        'Try voice mood rotation to find new preferences',
        'Enable voice authentication for enhanced security',
        'Explore advanced voice commands for smart home control',
      ],
    };
  };

  const generateMockDailyUsage = () => {
    const days = timeRange === '7d' ? 7 : timeRange === '30d' ? 30 : 90;
    return Array.from({ length: days }, (_, i) => ({
      date: new Date(Date.now() - (days - i - 1) * 24 * 60 * 60 * 1000)
        .toISOString()
        .split('T')[0],
      commands: Math.floor(Math.random() * 30) + 10,
      success_rate: Math.random() * 20 + 80,
    }));
  };

  const generateMockAccuracyTrend = () => {
    const days = timeRange === '7d' ? 7 : timeRange === '30d' ? 30 : 90;
    return Array.from({ length: days }, (_, i) => ({
      date: new Date(Date.now() - (days - i - 1) * 24 * 60 * 60 * 1000)
        .toISOString()
        .split('T')[0],
      accuracy: Math.random() * 15 + 80 + i * 0.1, // Slight upward trend
    }));
  };

  const exportAnalytics = () => {
    if (!analytics) return;

    const dataStr = JSON.stringify(analytics, null, 2);
    const dataBlob = new Blob([dataStr], { type: 'application/json' });
    const url = URL.createObjectURL(dataBlob);
    const link = document.createElement('a');
    link.href = url;
    link.download = `voice-analytics-${new Date().toISOString().split('T')[0]}.json`;
    link.click();
    URL.revokeObjectURL(url);
  };

  if (loading) {
    return (
      <div className="min-h-screen bg-gradient-to-br from-slate-50 via-blue-50 to-indigo-100 p-6 flex items-center justify-center">
        <div className="flex items-center space-x-3">
          <div className="animate-spin rounded-full h-8 w-8 border-b-2 border-blue-600"></div>
          <span className="text-lg font-medium text-slate-700">
            Loading voice analytics...
          </span>
        </div>
      </div>
    );
  }

  if (!analytics) {
    return (
      <div className="min-h-screen bg-gradient-to-br from-slate-50 via-blue-50 to-indigo-100 p-6 flex items-center justify-center">
        <div className="text-center">
          <Mic className="h-16 w-16 text-slate-400 mx-auto mb-4" />
          <h3 className="text-xl font-semibold text-slate-700 mb-2">
            No Voice Data Available
          </h3>
          <p className="text-slate-500">
            Start using voice commands to see your analytics.
          </p>
        </div>
      </div>
    );
  }

  return (
    <div className="min-h-screen bg-gradient-to-br from-slate-50 via-blue-50 to-indigo-100 p-6">
      <div className="max-w-7xl mx-auto">
        {/* Header */}
        <div className="mb-8">
          <div className="flex items-center justify-between">
            <div>
              <h1 className="text-3xl font-bold text-slate-800 mb-2">
                Voice Analytics
              </h1>
              <p className="text-slate-600">
                Comprehensive insights into your voice interaction patterns and accuracy
              </p>
            </div>

            <div className="flex items-center space-x-4">
              <select
                value={timeRange}
<<<<<<< HEAD
                onChange={(e: React.ChangeEvent<HTMLInputElement>) => setTimeRange(e.target.value as any)}
=======
                onChange={(e: any) => setTimeRange(e.target.value as any)}
>>>>>>> 0a801929
                className="bg-white border border-slate-200 rounded-xl px-4 py-2 text-slate-700 focus:outline-none focus:ring-2 focus:ring-blue-500"
              >
                <option value="7d">Last 7 days</option>
                <option value="30d">Last 30 days</option>
                <option value="90d">Last 90 days</option>
                <option value="all">All time</option>
              </select>

              <button
                onClick={exportAnalytics}
                className="flex items-center space-x-2 bg-blue-600 hover:bg-blue-700 text-white px-4 py-2 rounded-xl transition-colors"
              >
                <Download className="h-4 w-4" />
                <span>Export</span>
              </button>
            </div>
          </div>

          {/* Stats Overview */}
          <div className="grid grid-cols-1 md:grid-cols-4 gap-6 mt-6">
            <motion.div
              initial={{ opacity: 0, y: 20 }}
              animate={{ opacity: 1, y: 0 }}
              className="bg-white/80 backdrop-blur-sm rounded-2xl p-6 border border-white/20 shadow-lg"
            >
              <div className="flex items-center justify-between">
                <div>
                  <p className="text-slate-500 text-sm">Total Commands</p>
                  <p className="text-2xl font-bold text-slate-800">
                    {analytics.usage.totalCommands.toLocaleString()}
                  </p>
                </div>
                <div className="bg-blue-100 p-3 rounded-full">
                  <Mic className="h-6 w-6 text-blue-600" />
                </div>
              </div>
            </motion.div>

            <motion.div
              initial={{ opacity: 0, y: 20 }}
              animate={{ opacity: 1, y: 0 }}
              transition={{ delay: 0.1 }}
              className="bg-white/80 backdrop-blur-sm rounded-2xl p-6 border border-white/20 shadow-lg"
            >
              <div className="flex items-center justify-between">
                <div>
                  <p className="text-slate-500 text-sm">Success Rate</p>
                  <p className="text-2xl font-bold text-green-600">
                    {(
                      (analytics.usage.successfulCommands /
                        analytics.usage.totalCommands) *
                      100
                    ).toFixed(1)}
                    %
                  </p>
                </div>
                <div className="bg-green-100 p-3 rounded-full">
                  <Target className="h-6 w-6 text-green-600" />
                </div>
              </div>
            </motion.div>

            <motion.div
              initial={{ opacity: 0, y: 20 }}
              animate={{ opacity: 1, y: 0 }}
              transition={{ delay: 0.2 }}
              className="bg-white/80 backdrop-blur-sm rounded-2xl p-6 border border-white/20 shadow-lg"
            >
              <div className="flex items-center justify-between">
                <div>
                  <p className="text-slate-500 text-sm">Avg Response Time</p>
                  <p className="text-2xl font-bold text-slate-800">
                    {analytics.usage.averageResponseTime}s
                  </p>
                </div>
                <div className="bg-purple-100 p-3 rounded-full">
                  <Zap className="h-6 w-6 text-purple-600" />
                </div>
              </div>
            </motion.div>

            <motion.div
              initial={{ opacity: 0, y: 20 }}
              animate={{ opacity: 1, y: 0 }}
              transition={{ delay: 0.3 }}
              className="bg-white/80 backdrop-blur-sm rounded-2xl p-6 border border-white/20 shadow-lg"
            >
              <div className="flex items-center justify-between">
                <div>
                  <p className="text-slate-500 text-sm">Biometric Strength</p>
                  <p className="text-2xl font-bold text-orange-600">
                    {analytics.accuracy.biometricStrength}%
                  </p>
                </div>
                <div className="bg-orange-100 p-3 rounded-full">
                  <Shield className="h-6 w-6 text-orange-600" />
                </div>
              </div>
            </motion.div>
          </div>
        </div>

        {/* Tab Navigation */}
        <div className="flex space-x-1 bg-white/50 backdrop-blur-sm p-1 rounded-2xl mb-8">
          {[
            { id: 'overview', label: 'Overview', icon: BarChart3 },
            { id: 'accuracy', label: 'Accuracy', icon: Target },
            { id: 'personalization', label: 'Personalization', icon: Brain },
            { id: 'insights', label: 'Insights', icon: Award },
          ].map(tab => (
            <button
              key={tab.id}
              onClick={() => setActiveTab(tab.id as any)}
              className={`flex items-center space-x-2 px-4 py-2 rounded-xl font-medium transition-all ${
                activeTab === tab.id
                  ? 'bg-white shadow-md text-blue-600'
                  : 'text-slate-600 hover:text-slate-800 hover:bg-white/50'
              }`}
            >
              <tab.icon className="h-4 w-4" />
              <span>{tab.label}</span>
            </button>
          ))}
        </div>

        {/* Tab Content */}
        <AnimatePresence mode="wait">
          <motion.div
            key={activeTab}
            initial={{ opacity: 0, y: 20 }}
            animate={{ opacity: 1, y: 0 }}
            exit={{ opacity: 0, y: -20 }}
            transition={{ duration: 0.2 }}
          >
            {activeTab === 'overview' && (
              <div className="space-y-8">
                {/* Usage Chart */}
                <div className="bg-white/80 backdrop-blur-sm rounded-2xl p-8 border border-white/20 shadow-lg">
                  <h3 className="text-xl font-semibold text-slate-800 mb-6">
                    Daily Voice Usage
                  </h3>
                  <div className="h-64 bg-gradient-to-r from-blue-50 to-indigo-50 rounded-xl p-4 flex items-end justify-between space-x-2">
                    {analytics.usage.dailyUsage.slice(-14).map((day, index) => (
                      <div
                        key={day.date}
                        className="flex flex-col items-center space-y-2"
                      >
                        <div
                          className="bg-gradient-to-t from-blue-500 to-blue-400 rounded-t-lg w-8 transition-all hover:from-blue-600 hover:to-blue-500"
                          style={{ height: `${(day.commands / 40) * 200}px` }}
                        />
                        <span className="text-xs text-slate-500 rotate-45 origin-center">
                          {new Date(day.date).getDate()}
                        </span>
                      </div>
                    ))}
                  </div>
                </div>

                {/* Top Commands */}
                <div className="bg-white/80 backdrop-blur-sm rounded-2xl p-8 border border-white/20 shadow-lg">
                  <h3 className="text-xl font-semibold text-slate-800 mb-6">
                    Most Used Commands
                  </h3>
                  <div className="space-y-4">
                    {analytics.usage.topCommands.map((command, index) => (
                      <div
                        key={command.command}
                        className="flex items-center justify-between p-4 bg-gradient-to-r from-slate-50 to-blue-50 rounded-xl"
                      >
                        <div className="flex items-center space-x-4">
                          <div className="bg-blue-100 text-blue-600 rounded-full w-8 h-8 flex items-center justify-center font-semibold">
                            {index + 1}
                          </div>
                          <div>
                            <p className="font-medium text-slate-800">
                              "{command.command}"
                            </p>
                            <p className="text-sm text-slate-500">
                              {command.usage_count} uses
                            </p>
                          </div>
                        </div>
                        <div className="text-right">
                          <p className="font-semibold text-green-600">
                            {command.success_rate}%
                          </p>
                          <p className="text-xs text-slate-500">success rate</p>
                        </div>
                      </div>
                    ))}
                  </div>
                </div>
              </div>
            )}

            {activeTab === 'accuracy' && (
              <div className="space-y-8">
                {/* Accuracy Metrics */}
                <div className="grid grid-cols-1 md:grid-cols-3 gap-6">
                  <div className="bg-white/80 backdrop-blur-sm rounded-2xl p-6 border border-white/20 shadow-lg">
                    <div className="flex items-center justify-between mb-4">
                      <h4 className="font-semibold text-slate-800">Overall Accuracy</h4>
                      <Target className="h-5 w-5 text-green-600" />
                    </div>
                    <div className="text-3xl font-bold text-green-600 mb-2">
                      {analytics.accuracy.overallAccuracy}%
                    </div>
                    <p className="text-sm text-slate-500">
                      Recognition accuracy across all commands
                    </p>
                  </div>

                  <div className="bg-white/80 backdrop-blur-sm rounded-2xl p-6 border border-white/20 shadow-lg">
                    <div className="flex items-center justify-between mb-4">
                      <h4 className="font-semibold text-slate-800">
                        Voice Print Quality
                      </h4>
                      <Waveform className="h-5 w-5 text-blue-600" />
                    </div>
                    <div className="text-3xl font-bold text-blue-600 mb-2">
                      {analytics.accuracy.voicePrintQuality.toFixed(1)}%
                    </div>
                    <p className="text-sm text-slate-500">
                      Biometric voice signature strength
                    </p>
                  </div>

                  <div className="bg-white/80 backdrop-blur-sm rounded-2xl p-6 border border-white/20 shadow-lg">
                    <div className="flex items-center justify-between mb-4">
                      <h4 className="font-semibold text-slate-800">
                        Authentication Success
                      </h4>
                      <Shield className="h-5 w-5 text-purple-600" />
                    </div>
                    <div className="text-3xl font-bold text-purple-600 mb-2">
                      {analytics.accuracy.authenticationSuccess}%
                    </div>
                    <p className="text-sm text-slate-500">
                      Voice-based identity verification
                    </p>
                  </div>
                </div>

                {/* Accuracy Trend */}
                <div className="bg-white/80 backdrop-blur-sm rounded-2xl p-8 border border-white/20 shadow-lg">
                  <h3 className="text-xl font-semibold text-slate-800 mb-6">
                    Accuracy Trend
                  </h3>
                  <div className="h-64 bg-gradient-to-r from-green-50 to-blue-50 rounded-xl p-4 flex items-end justify-between space-x-1">
                    {analytics.accuracy.accuracyTrend.slice(-30).map((point, index) => (
                      <div
                        key={point.date}
                        className="bg-gradient-to-t from-green-500 to-green-400 rounded-t-lg w-2 hover:from-green-600 hover:to-green-500 transition-colors"
                        style={{
                          height: `${(point.accuracy / 100) * 200}px`,
                        }}
                        title={`${point.date}: ${point.accuracy.toFixed(1)}%`}
                      />
                    ))}
                  </div>
                </div>
              </div>
            )}

            {activeTab === 'personalization' && (
              <div className="space-y-8">
                {/* Personalization Score */}
                <div className="bg-white/80 backdrop-blur-sm rounded-2xl p-8 border border-white/20 shadow-lg">
                  <h3 className="text-xl font-semibold text-slate-800 mb-6">
                    AI Personalization
                  </h3>

                  <div className="grid grid-cols-1 md:grid-cols-2 gap-8">
                    <div>
                      <div className="flex items-center justify-between mb-4">
                        <span className="text-slate-600">Adaptation Score</span>
                        <span className="text-xl font-bold text-blue-600">
                          {analytics.personalization.adaptationScore}%
                        </span>
                      </div>
                      <div className="bg-slate-200 rounded-full h-3">
                        <div
                          className="bg-gradient-to-r from-blue-500 to-blue-400 h-full rounded-full transition-all duration-1000"
                          style={{
                            width: `${analytics.personalization.adaptationScore}%`,
                          }}
                        />
                      </div>
                      <p className="text-sm text-slate-500 mt-2">
                        How well the AI adapts to your patterns
                      </p>
                    </div>

                    <div>
                      <div className="flex items-center justify-between mb-4">
                        <span className="text-slate-600">Learning Progress</span>
                        <span className="text-xl font-bold text-green-600">
                          {analytics.personalization.learningProgress}%
                        </span>
                      </div>
                      <div className="bg-slate-200 rounded-full h-3">
                        <div
                          className="bg-gradient-to-r from-green-500 to-green-400 h-full rounded-full transition-all duration-1000"
                          style={{
                            width: `${analytics.personalization.learningProgress}%`,
                          }}
                        />
                      </div>
                      <p className="text-sm text-slate-500 mt-2">
                        Voice pattern learning completion
                      </p>
                    </div>
                  </div>
                </div>

                {/* Voice Mood Effectiveness */}
                <div className="bg-white/80 backdrop-blur-sm rounded-2xl p-8 border border-white/20 shadow-lg">
                  <h3 className="text-xl font-semibold text-slate-800 mb-6">
                    Voice Mood Effectiveness
                  </h3>
                  <div className="space-y-4">
                    {analytics.personalization.moodEffectiveness.map((mood: any) => (
                      <div
                        key={mood.mood}
                        className="p-4 bg-gradient-to-r from-slate-50 to-purple-50 rounded-xl"
                      >
                        <div className="flex items-center justify-between mb-2">
                          <div className="flex items-center space-x-3">
                            <Volume2 className="h-5 w-5 text-purple-600" />
                            <span className="font-medium capitalize text-slate-800">
                              {mood.mood}
                            </span>
                            <span className="text-sm text-slate-500">
                              ({mood.usage_count} uses)
                            </span>
                          </div>
                          <span className="font-semibold text-purple-600">
                            {mood.success_rate}%
                          </span>
                        </div>
                        <div className="bg-slate-200 rounded-full h-2">
                          <div
                            className="bg-gradient-to-r from-purple-500 to-purple-400 h-full rounded-full"
                            style={{ width: `${mood.success_rate}%` }}
                          />
                        </div>
                      </div>
                    ))}
                  </div>
                </div>
              </div>
            )}

            {activeTab === 'insights' && (
              <div className="space-y-8">
                {/* Achievements */}
                <div className="bg-white/80 backdrop-blur-sm rounded-2xl p-8 border border-white/20 shadow-lg">
                  <h3 className="text-xl font-semibold text-slate-800 mb-6">
                    Voice Achievements
                  </h3>
                  <div className="grid grid-cols-1 md:grid-cols-2 gap-4">
                    {analytics.insights.achievements.map((achievement, index) => (
                      <div
                        key={index}
                        className="flex items-center space-x-3 p-4 bg-gradient-to-r from-yellow-50 to-orange-50 rounded-xl"
                      >
                        <div className="bg-yellow-100 p-2 rounded-full">
                          <Award className="h-5 w-5 text-yellow-600" />
                        </div>
                        <span className="font-medium text-slate-800">
                          {achievement}
                        </span>
                      </div>
                    ))}
                  </div>
                </div>

                {/* Insights Grid */}
                <div className="grid grid-cols-1 md:grid-cols-2 gap-8">
                  {/* Recommendations */}
                  <div className="bg-white/80 backdrop-blur-sm rounded-2xl p-8 border border-white/20 shadow-lg">
                    <h4 className="text-lg font-semibold text-slate-800 mb-4">
                      Recommendations
                    </h4>
                    <div className="space-y-3">
                      {analytics.insights.recommendations.map((rec, index) => (
                        <div
                          key={index}
                          className="flex items-start space-x-3 p-3 bg-blue-50 rounded-lg"
                        >
                          <div className="bg-blue-100 p-1 rounded-full mt-1">
                            <TrendingUp className="h-3 w-3 text-blue-600" />
                          </div>
                          <span className="text-sm text-slate-700">{rec}</span>
                        </div>
                      ))}
                    </div>
                  </div>

                  {/* Patterns */}
                  <div className="bg-white/80 backdrop-blur-sm rounded-2xl p-8 border border-white/20 shadow-lg">
                    <h4 className="text-lg font-semibold text-slate-800 mb-4">
                      Usage Patterns
                    </h4>
                    <div className="space-y-3">
                      {analytics.insights.patterns.map((pattern, index) => (
                        <div
                          key={index}
                          className="flex items-start space-x-3 p-3 bg-green-50 rounded-lg"
                        >
                          <div className="bg-green-100 p-1 rounded-full mt-1">
                            <Activity className="h-3 w-3 text-green-600" />
                          </div>
                          <span className="text-sm text-slate-700">{pattern}</span>
                        </div>
                      ))}
                    </div>
                  </div>
                </div>

                {/* Next Steps */}
                <div className="bg-white/80 backdrop-blur-sm rounded-2xl p-8 border border-white/20 shadow-lg">
                  <h4 className="text-lg font-semibold text-slate-800 mb-4">
                    Next Steps
                  </h4>
                  <div className="grid grid-cols-1 md:grid-cols-2 gap-4">
                    {analytics.insights.nextSteps.map((step, index) => (
                      <div
                        key={index}
                        className="flex items-center space-x-3 p-4 bg-gradient-to-r from-indigo-50 to-blue-50 rounded-xl"
                      >
                        <div className="bg-indigo-100 text-indigo-600 rounded-full w-6 h-6 flex items-center justify-center text-sm font-semibold">
                          {index + 1}
                        </div>
                        <span className="text-slate-700">{step}</span>
                      </div>
                    ))}
                  </div>
                </div>
              </div>
            )}
          </motion.div>
        </AnimatePresence>
      </div>
    </div>
  );
};

export default VoiceAnalyticsDashboard;<|MERGE_RESOLUTION|>--- conflicted
+++ resolved
@@ -266,11 +266,7 @@
             <div className="flex items-center space-x-4">
               <select
                 value={timeRange}
-<<<<<<< HEAD
                 onChange={(e: React.ChangeEvent<HTMLInputElement>) => setTimeRange(e.target.value as any)}
-=======
-                onChange={(e: any) => setTimeRange(e.target.value as any)}
->>>>>>> 0a801929
                 className="bg-white border border-slate-200 rounded-xl px-4 py-2 text-slate-700 focus:outline-none focus:ring-2 focus:ring-blue-500"
               >
                 <option value="7d">Last 7 days</option>
