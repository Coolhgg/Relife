import React, { useState, useCallback, useRef, useEffect, memo } from 'react';
<<<<<<< HEAD
import {
  usePerformanceOptimizations,
  useDeviceCapabilities,
} from '../hooks/useDeviceCapabilities';
=======
import { usePerformanceOptimizations, useDeviceCapabilities } from '../hooks/useDeviceCapabilities';
>>>>>>> 02f0594e

interface AdaptiveImageProps {
  src: string;
  alt: string;
  className?: string;
  width?: number;
  height?: number;
  priority?: boolean; // For above-the-fold images
  placeholder?: 'blur' | 'empty' | string; // Blur, empty, or custom placeholder URL
  onLoad?: () => void;
  onError?: (error: Event) => void;
  sizes?: string; // Responsive image sizes
  quality?: 'auto' | 'low' | 'medium' | 'high';
}

interface ImageVariant {
  src: string;
  quality: 'low' | 'medium' | 'high';
  width?: number;
  height?: number;
  format?: 'webp' | 'jpeg' | 'png';
}

<<<<<<< HEAD
export const AdaptiveImage = memo<AdaptiveImageProps>(
  ({
    src,
    alt,
    className = '',
    width,
    height,
    priority = false,
    placeholder = 'blur',
    onLoad,
    onError,
    sizes,
    quality = 'auto',
  }) => {
    const { imageQuality, shouldPreloadImages } = usePerformanceOptimizations();
    const { isLowEnd } = useDeviceCapabilities();

    const [isLoaded, setIsLoaded] = useState(false);
    const [hasError, setHasError] = useState(false);
    const [isIntersecting, setIsIntersecting] = useState(priority);
    const imgRef = useRef<HTMLImageElement>(null);
    const observerRef = useRef<IntersectionObserver | null>(null);

    // Determine optimal image quality
    const finalQuality = quality === 'auto' ? imageQuality : quality;

    // Generate image variants based on device capabilities
    const generateImageVariants = useCallback((originalSrc: string): ImageVariant[] => {
      const variants: ImageVariant[] = [];

      // Base variant
      variants.push({
        src: originalSrc,
        quality: 'high',
        format: 'jpeg',
      });

      // Generate optimized variants for different qualities
      const baseUrl = originalSrc.split('.').slice(0, -1).join('.');
      const extension = originalSrc.split('.').pop()?.toLowerCase();

      if (extension && ['jpg', 'jpeg', 'png'].includes(extension)) {
        // Low quality variant
        variants.push({
          src: `${baseUrl}_q30.${extension}`,
          quality: 'low',
          format: 'jpeg',
        });

        // Medium quality variant
        variants.push({
          src: `${baseUrl}_q60.${extension}`,
          quality: 'medium',
          format: 'jpeg',
        });

        // WebP variants for supported browsers
        if (supportsWebP()) {
          variants.push({
            src: `${baseUrl}_q30.webp`,
            quality: 'low',
            format: 'webp',
          });

          variants.push({
            src: `${baseUrl}_q60.webp`,
            quality: 'medium',
            format: 'webp',
          });

          variants.push({
            src: `${baseUrl}.webp`,
            quality: 'high',
            format: 'webp',
          });
        }
      }

      return variants;
    }, []);

    // Get optimal image source based on device capabilities
    const getOptimalImageSrc = useCallback(
      (variants: ImageVariant[]): string => {
        // Filter by format support
        const supportedVariants = variants.filter(variant => {
          if (variant.format === 'webp') return supportsWebP();
          return true;
        });

        // Find variant matching desired quality
        const qualityVariant = supportedVariants.find(v => v.quality === finalQuality);
        if (qualityVariant) return qualityVariant.src;

        // Fallback to original source
        return src;
      },
      [finalQuality, src]
    );

    // WebP support detection (cached)
    const supportsWebP = useCallback((): boolean => {
      if (typeof window === 'undefined') return false;

      // Check cached result
      const cached = sessionStorage.getItem('webp-support');
      if (cached !== null) return cached === 'true';

      // Test WebP support
      const canvas = document.createElement('canvas');
      canvas.width = 1;
      canvas.height = 1;
      const supported = canvas.toDataURL('image/webp').indexOf('data:image/webp') === 0;

      // Cache result
      sessionStorage.setItem('webp-support', supported.toString());
      return supported;
    }, []);

    // Intersection observer for lazy loading
    useEffect(() => {
      if (priority || !imgRef.current) return;

      // Create intersection observer
      observerRef.current = new IntersectionObserver(
        entries => {
          entries.forEach(entry => {
            if (entry.isIntersecting) {
              setIsIntersecting(true);
              observerRef.current?.unobserve(entry.target);
            }
          });
        },
        {
          rootMargin: isLowEnd ? '50px' : '100px', // Smaller margin for low-end devices
          threshold: 0.1,
        }
      );

      observerRef.current.observe(imgRef.current);

      return () => {
        if (observerRef.current) {
          observerRef.current.disconnect();
          observerRef.current = null;
        }
      };
    }, [priority, isLowEnd]);

    // Handle image load
    const handleLoad = useCallback(() => {
      setIsLoaded(true);
      setHasError(false);
      onLoad?.();
    }, [onLoad]);

    // Handle image error
    const handleError = useCallback(
      (event: React.SyntheticEvent<HTMLImageElement>) => {
        setHasError(true);
        onError?.(event.nativeEvent);
      },
      [onError]
    );

    // Get placeholder styles
    const getPlaceholderStyles = useCallback((): React.CSSProperties => {
      if (placeholder === 'empty') return {};

      if (placeholder === 'blur') {
        return {
          backgroundColor: '#f3f4f6',
          backgroundImage: isLowEnd
            ? undefined
            : `
=======
export const AdaptiveImage = memo<AdaptiveImageProps>(({
  src,
  alt,
  className = '',
  width,
  height,
  priority = false,
  placeholder = 'blur',
  onLoad,
  onError,
  sizes,
  quality = 'auto'
}) => {
  const { imageQuality, shouldPreloadImages } = usePerformanceOptimizations();
  const { isLowEnd } = useDeviceCapabilities();

  const [isLoaded, setIsLoaded] = useState(false);
  const [hasError, setHasError] = useState(false);
  const [isIntersecting, setIsIntersecting] = useState(priority);
  const imgRef = useRef<HTMLImageElement>(null);
  const observerRef = useRef<IntersectionObserver | null>(null);

  // Determine optimal image quality
  const finalQuality = quality === 'auto' ? imageQuality : quality;

  // Generate image variants based on device capabilities
  const generateImageVariants = useCallback((originalSrc: string): ImageVariant[] => {
    const variants: ImageVariant[] = [];

    // Base variant
    variants.push({
      src: originalSrc,
      quality: 'high',
      format: 'jpeg'
    });

    // Generate optimized variants for different qualities
    const baseUrl = originalSrc.split('.').slice(0, -1).join('.');
    const extension = originalSrc.split('.').pop()?.toLowerCase();

    if (extension && ['jpg', 'jpeg', 'png'].includes(extension)) {
      // Low quality variant
      variants.push({
        src: `${baseUrl}_q30.${extension}`,
        quality: 'low',
        format: 'jpeg'
      });

      // Medium quality variant
      variants.push({
        src: `${baseUrl}_q60.${extension}`,
        quality: 'medium',
        format: 'jpeg'
      });

      // WebP variants for supported browsers
      if (supportsWebP()) {
        variants.push({
          src: `${baseUrl}_q30.webp`,
          quality: 'low',
          format: 'webp'
        });

        variants.push({
          src: `${baseUrl}_q60.webp`,
          quality: 'medium',
          format: 'webp'
        });

        variants.push({
          src: `${baseUrl}.webp`,
          quality: 'high',
          format: 'webp'
        });
      }
    }

    return variants;
  }, []);

  // Get optimal image source based on device capabilities
  const getOptimalImageSrc = useCallback((variants: ImageVariant[]): string => {
    // Filter by format support
    const supportedVariants = variants.filter(variant => {
      if (variant.format === 'webp') return supportsWebP();
      return true;
    });

    // Find variant matching desired quality
    const qualityVariant = supportedVariants.find(v => v.quality === finalQuality);
    if (qualityVariant) return qualityVariant.src;

    // Fallback to original source
    return src;
  }, [finalQuality, src]);

  // WebP support detection (cached)
  const supportsWebP = useCallback((): boolean => {
    if (typeof window === 'undefined') return false;

    // Check cached result
    const cached = sessionStorage.getItem('webp-support');
    if (cached !== null) return cached === 'true';

    // Test WebP support
    const canvas = document.createElement('canvas');
    canvas.width = 1;
    canvas.height = 1;
    const supported = canvas.toDataURL('image/webp').indexOf('data:image/webp') === 0;

    // Cache result
    sessionStorage.setItem('webp-support', supported.toString());
    return supported;
  }, []);

  // Intersection observer for lazy loading
  useEffect(() => {
    if (priority || !imgRef.current) return;

    // Create intersection observer
    observerRef.current = new IntersectionObserver(
      (entries) => {
        entries.forEach(entry => {
          if (entry.isIntersecting) {
            setIsIntersecting(true);
            observerRef.current?.unobserve(entry.target);
          }
        });
      },
      {
        rootMargin: isLowEnd ? '50px' : '100px', // Smaller margin for low-end devices
        threshold: 0.1
      }
    );

    observerRef.current.observe(imgRef.current);

    return () => {
      if (observerRef.current) {
        observerRef.current.disconnect();
        observerRef.current = null;
      }
    };
  }, [priority, isLowEnd]);

  // Handle image load
  const handleLoad = useCallback(() => {
    setIsLoaded(true);
    setHasError(false);
    onLoad?.();
  }, [onLoad]);

  // Handle image error
  const handleError = useCallback((event: React.SyntheticEvent<HTMLImageElement>) => {
    setHasError(true);
    onError?.(event.nativeEvent);
  }, [onError]);

  // Get placeholder styles
  const getPlaceholderStyles = useCallback((): React.CSSProperties => {
    if (placeholder === 'empty') return {};

    if (placeholder === 'blur') {
      return {
        backgroundColor: '#f3f4f6',
        backgroundImage: isLowEnd ? undefined : `
>>>>>>> 02f0594e
          linear-gradient(45deg, #f9fafb 25%, transparent 25%),
          linear-gradient(-45deg, #f9fafb 25%, transparent 25%),
          linear-gradient(45deg, transparent 75%, #f9fafb 75%),
          linear-gradient(-45deg, transparent 75%, #f9fafb 75%)
        `,
<<<<<<< HEAD
          backgroundSize: isLowEnd ? undefined : '20px 20px',
          backgroundPosition: isLowEnd
            ? undefined
            : '0 0, 0 10px, 10px -10px, -10px 0px',
        };
      }

      // Custom placeholder URL
      return {
        backgroundImage: `url(${placeholder})`,
        backgroundSize: 'cover',
        backgroundPosition: 'center',
      };
    }, [placeholder, isLowEnd]);

    // Determine if image should be loaded
    const shouldLoad = priority || isIntersecting;

    // Get optimal image source
    const variants = generateImageVariants(src);
    const optimalSrc = getOptimalImageSrc(variants);

    // Generate srcSet for responsive images
    const generateSrcSet = useCallback((): string => {
      if (!shouldPreloadImages || isLowEnd) return '';

      const webpVariants = variants.filter(v => v.format === 'webp' && supportsWebP());
      if (webpVariants.length === 0) return '';

      return webpVariants
        .map(variant => {
          const descriptor =
            variant.quality === 'low'
              ? '0.5x'
              : variant.quality === 'medium'
                ? '1x'
                : '2x';
          return `${variant.src} ${descriptor}`;
        })
        .join(', ');
    }, [variants, shouldPreloadImages, isLowEnd]);

    const srcSet = generateSrcSet();

    // Container styles
    const containerStyles: React.CSSProperties = {
      ...getPlaceholderStyles(),
      width: width ? `${width}px` : undefined,
      height: height ? `${height}px` : undefined,
      display: 'inline-block',
      overflow: 'hidden',
      position: 'relative',
    };

    // Image styles
    const imageStyles: React.CSSProperties = {
      width: '100%',
      height: '100%',
      objectFit: 'cover',
      transition: isLoaded && !isLowEnd ? 'opacity 0.3s ease-in-out' : undefined,
      opacity: isLoaded ? 1 : 0,
    };

    // Error fallback
    if (hasError) {
      return (
        <div
          className={`flex items-center justify-center bg-gray-200 text-gray-500 ${className}`}
          style={containerStyles}
        >
          <svg
            className="w-8 h-8"
            fill="none"
            stroke="currentColor"
            viewBox="0 0 24 24"
          >
            <path
              strokeLinecap="round"
              strokeLinejoin="round"
              strokeWidth={2}
              d="M4 16l4.586-4.586a2 2 0 012.828 0L16 16m-2-2l1.586-1.586a2 2 0 012.828 0L20 14m-6-6h.01M6 20h12a2 2 0 002-2V6a2 2 0 00-2-2H6a2 2 0 00-2 2v12a2 2 0 002 2z"
            />
          </svg>
        </div>
      );
=======
        backgroundSize: isLowEnd ? undefined : '20px 20px',
        backgroundPosition: isLowEnd ? undefined : '0 0, 0 10px, 10px -10px, -10px 0px'
      };
>>>>>>> 02f0594e
    }

    // Custom placeholder URL
    return {
      backgroundImage: `url(${placeholder})`,
      backgroundSize: 'cover',
      backgroundPosition: 'center'
    };
  }, [placeholder, isLowEnd]);

  // Determine if image should be loaded
  const shouldLoad = priority || isIntersecting;

  // Get optimal image source
  const variants = generateImageVariants(src);
  const optimalSrc = getOptimalImageSrc(variants);

  // Generate srcSet for responsive images
  const generateSrcSet = useCallback((): string => {
    if (!shouldPreloadImages || isLowEnd) return '';

    const webpVariants = variants.filter(v => v.format === 'webp' && supportsWebP());
    if (webpVariants.length === 0) return '';

    return webpVariants
      .map(variant => {
        const descriptor = variant.quality === 'low' ? '0.5x' :
                          variant.quality === 'medium' ? '1x' : '2x';
        return `${variant.src} ${descriptor}`;
      })
      .join(', ');
  }, [variants, shouldPreloadImages, isLowEnd]);

  const srcSet = generateSrcSet();

  // Container styles
  const containerStyles: React.CSSProperties = {
    ...getPlaceholderStyles(),
    width: width ? `${width}px` : undefined,
    height: height ? `${height}px` : undefined,
    display: 'inline-block',
    overflow: 'hidden',
    position: 'relative'
  };

  // Image styles
  const imageStyles: React.CSSProperties = {
    width: '100%',
    height: '100%',
    objectFit: 'cover',
    transition: isLoaded && !isLowEnd ? 'opacity 0.3s ease-in-out' : undefined,
    opacity: isLoaded ? 1 : 0
  };

  // Error fallback
  if (hasError) {
    return (
<<<<<<< HEAD
      <div className={className} style={containerStyles}>
        {shouldLoad && (
          <img
            ref={imgRef}
            src={optimalSrc}
            srcSet={srcSet || undefined}
            sizes={sizes}
            alt={alt}
            style={imageStyles}
            onLoad={handleLoad}
            onError={handleError}
            loading={priority ? 'eager' : 'lazy'}
            decoding={isLowEnd ? 'sync' : 'async'} // Sync decoding for low-end devices
          />
        )}

        {/* Loading skeleton for low-end devices */}
        {!isLoaded && isLowEnd && shouldLoad && (
          <div
            className="absolute inset-0 animate-pulse bg-gray-200"
            style={{ animationDuration: '1.5s' }}
          />
        )}
      </div>
    );
  }
);
=======
      <div
        className={`flex items-center justify-center bg-gray-200 text-gray-500 ${className}`}
        style={containerStyles}
      >
        <svg className="w-8 h-8" fill="none" stroke="currentColor" viewBox="0 0 24 24">
          <path strokeLinecap="round" strokeLinejoin="round" strokeWidth={2}
                d="M4 16l4.586-4.586a2 2 0 012.828 0L16 16m-2-2l1.586-1.586a2 2 0 012.828 0L20 14m-6-6h.01M6 20h12a2 2 0 002-2V6a2 2 0 00-2-2H6a2 2 0 00-2 2v12a2 2 0 002 2z" />
        </svg>
      </div>
    );
  }

  return (
    <div className={className} style={containerStyles}>
      {shouldLoad && (
        <img
          ref={imgRef}
          src={optimalSrc}
          srcSet={srcSet || undefined}
          sizes={sizes}
          alt={alt}
          style={imageStyles}
          onLoad={handleLoad}
          onError={handleError}
          loading={priority ? 'eager' : 'lazy'}
          decoding={isLowEnd ? 'sync' : 'async'} // Sync decoding for low-end devices
        />
      )}

      {/* Loading skeleton for low-end devices */}
      {!isLoaded && isLowEnd && shouldLoad && (
        <div
          className="absolute inset-0 animate-pulse bg-gray-200"
          style={{ animationDuration: '1.5s' }}
        />
      )}
    </div>
  );
});
>>>>>>> 02f0594e

AdaptiveImage.displayName = 'AdaptiveImage';

export default AdaptiveImage;<|MERGE_RESOLUTION|>--- conflicted
+++ resolved
@@ -1,12 +1,5 @@
 import React, { useState, useCallback, useRef, useEffect, memo } from 'react';
-<<<<<<< HEAD
-import {
-  usePerformanceOptimizations,
-  useDeviceCapabilities,
-} from '../hooks/useDeviceCapabilities';
-=======
 import { usePerformanceOptimizations, useDeviceCapabilities } from '../hooks/useDeviceCapabilities';
->>>>>>> 02f0594e
 
 interface AdaptiveImageProps {
   src: string;
@@ -30,183 +23,6 @@
   format?: 'webp' | 'jpeg' | 'png';
 }
 
-<<<<<<< HEAD
-export const AdaptiveImage = memo<AdaptiveImageProps>(
-  ({
-    src,
-    alt,
-    className = '',
-    width,
-    height,
-    priority = false,
-    placeholder = 'blur',
-    onLoad,
-    onError,
-    sizes,
-    quality = 'auto',
-  }) => {
-    const { imageQuality, shouldPreloadImages } = usePerformanceOptimizations();
-    const { isLowEnd } = useDeviceCapabilities();
-
-    const [isLoaded, setIsLoaded] = useState(false);
-    const [hasError, setHasError] = useState(false);
-    const [isIntersecting, setIsIntersecting] = useState(priority);
-    const imgRef = useRef<HTMLImageElement>(null);
-    const observerRef = useRef<IntersectionObserver | null>(null);
-
-    // Determine optimal image quality
-    const finalQuality = quality === 'auto' ? imageQuality : quality;
-
-    // Generate image variants based on device capabilities
-    const generateImageVariants = useCallback((originalSrc: string): ImageVariant[] => {
-      const variants: ImageVariant[] = [];
-
-      // Base variant
-      variants.push({
-        src: originalSrc,
-        quality: 'high',
-        format: 'jpeg',
-      });
-
-      // Generate optimized variants for different qualities
-      const baseUrl = originalSrc.split('.').slice(0, -1).join('.');
-      const extension = originalSrc.split('.').pop()?.toLowerCase();
-
-      if (extension && ['jpg', 'jpeg', 'png'].includes(extension)) {
-        // Low quality variant
-        variants.push({
-          src: `${baseUrl}_q30.${extension}`,
-          quality: 'low',
-          format: 'jpeg',
-        });
-
-        // Medium quality variant
-        variants.push({
-          src: `${baseUrl}_q60.${extension}`,
-          quality: 'medium',
-          format: 'jpeg',
-        });
-
-        // WebP variants for supported browsers
-        if (supportsWebP()) {
-          variants.push({
-            src: `${baseUrl}_q30.webp`,
-            quality: 'low',
-            format: 'webp',
-          });
-
-          variants.push({
-            src: `${baseUrl}_q60.webp`,
-            quality: 'medium',
-            format: 'webp',
-          });
-
-          variants.push({
-            src: `${baseUrl}.webp`,
-            quality: 'high',
-            format: 'webp',
-          });
-        }
-      }
-
-      return variants;
-    }, []);
-
-    // Get optimal image source based on device capabilities
-    const getOptimalImageSrc = useCallback(
-      (variants: ImageVariant[]): string => {
-        // Filter by format support
-        const supportedVariants = variants.filter(variant => {
-          if (variant.format === 'webp') return supportsWebP();
-          return true;
-        });
-
-        // Find variant matching desired quality
-        const qualityVariant = supportedVariants.find(v => v.quality === finalQuality);
-        if (qualityVariant) return qualityVariant.src;
-
-        // Fallback to original source
-        return src;
-      },
-      [finalQuality, src]
-    );
-
-    // WebP support detection (cached)
-    const supportsWebP = useCallback((): boolean => {
-      if (typeof window === 'undefined') return false;
-
-      // Check cached result
-      const cached = sessionStorage.getItem('webp-support');
-      if (cached !== null) return cached === 'true';
-
-      // Test WebP support
-      const canvas = document.createElement('canvas');
-      canvas.width = 1;
-      canvas.height = 1;
-      const supported = canvas.toDataURL('image/webp').indexOf('data:image/webp') === 0;
-
-      // Cache result
-      sessionStorage.setItem('webp-support', supported.toString());
-      return supported;
-    }, []);
-
-    // Intersection observer for lazy loading
-    useEffect(() => {
-      if (priority || !imgRef.current) return;
-
-      // Create intersection observer
-      observerRef.current = new IntersectionObserver(
-        entries => {
-          entries.forEach(entry => {
-            if (entry.isIntersecting) {
-              setIsIntersecting(true);
-              observerRef.current?.unobserve(entry.target);
-            }
-          });
-        },
-        {
-          rootMargin: isLowEnd ? '50px' : '100px', // Smaller margin for low-end devices
-          threshold: 0.1,
-        }
-      );
-
-      observerRef.current.observe(imgRef.current);
-
-      return () => {
-        if (observerRef.current) {
-          observerRef.current.disconnect();
-          observerRef.current = null;
-        }
-      };
-    }, [priority, isLowEnd]);
-
-    // Handle image load
-    const handleLoad = useCallback(() => {
-      setIsLoaded(true);
-      setHasError(false);
-      onLoad?.();
-    }, [onLoad]);
-
-    // Handle image error
-    const handleError = useCallback(
-      (event: React.SyntheticEvent<HTMLImageElement>) => {
-        setHasError(true);
-        onError?.(event.nativeEvent);
-      },
-      [onError]
-    );
-
-    // Get placeholder styles
-    const getPlaceholderStyles = useCallback((): React.CSSProperties => {
-      if (placeholder === 'empty') return {};
-
-      if (placeholder === 'blur') {
-        return {
-          backgroundColor: '#f3f4f6',
-          backgroundImage: isLowEnd
-            ? undefined
-            : `
-=======
 export const AdaptiveImage = memo<AdaptiveImageProps>(({
   src,
   alt,
@@ -373,103 +189,14 @@
       return {
         backgroundColor: '#f3f4f6',
         backgroundImage: isLowEnd ? undefined : `
->>>>>>> 02f0594e
           linear-gradient(45deg, #f9fafb 25%, transparent 25%),
           linear-gradient(-45deg, #f9fafb 25%, transparent 25%),
           linear-gradient(45deg, transparent 75%, #f9fafb 75%),
           linear-gradient(-45deg, transparent 75%, #f9fafb 75%)
         `,
-<<<<<<< HEAD
-          backgroundSize: isLowEnd ? undefined : '20px 20px',
-          backgroundPosition: isLowEnd
-            ? undefined
-            : '0 0, 0 10px, 10px -10px, -10px 0px',
-        };
-      }
-
-      // Custom placeholder URL
-      return {
-        backgroundImage: `url(${placeholder})`,
-        backgroundSize: 'cover',
-        backgroundPosition: 'center',
-      };
-    }, [placeholder, isLowEnd]);
-
-    // Determine if image should be loaded
-    const shouldLoad = priority || isIntersecting;
-
-    // Get optimal image source
-    const variants = generateImageVariants(src);
-    const optimalSrc = getOptimalImageSrc(variants);
-
-    // Generate srcSet for responsive images
-    const generateSrcSet = useCallback((): string => {
-      if (!shouldPreloadImages || isLowEnd) return '';
-
-      const webpVariants = variants.filter(v => v.format === 'webp' && supportsWebP());
-      if (webpVariants.length === 0) return '';
-
-      return webpVariants
-        .map(variant => {
-          const descriptor =
-            variant.quality === 'low'
-              ? '0.5x'
-              : variant.quality === 'medium'
-                ? '1x'
-                : '2x';
-          return `${variant.src} ${descriptor}`;
-        })
-        .join(', ');
-    }, [variants, shouldPreloadImages, isLowEnd]);
-
-    const srcSet = generateSrcSet();
-
-    // Container styles
-    const containerStyles: React.CSSProperties = {
-      ...getPlaceholderStyles(),
-      width: width ? `${width}px` : undefined,
-      height: height ? `${height}px` : undefined,
-      display: 'inline-block',
-      overflow: 'hidden',
-      position: 'relative',
-    };
-
-    // Image styles
-    const imageStyles: React.CSSProperties = {
-      width: '100%',
-      height: '100%',
-      objectFit: 'cover',
-      transition: isLoaded && !isLowEnd ? 'opacity 0.3s ease-in-out' : undefined,
-      opacity: isLoaded ? 1 : 0,
-    };
-
-    // Error fallback
-    if (hasError) {
-      return (
-        <div
-          className={`flex items-center justify-center bg-gray-200 text-gray-500 ${className}`}
-          style={containerStyles}
-        >
-          <svg
-            className="w-8 h-8"
-            fill="none"
-            stroke="currentColor"
-            viewBox="0 0 24 24"
-          >
-            <path
-              strokeLinecap="round"
-              strokeLinejoin="round"
-              strokeWidth={2}
-              d="M4 16l4.586-4.586a2 2 0 012.828 0L16 16m-2-2l1.586-1.586a2 2 0 012.828 0L20 14m-6-6h.01M6 20h12a2 2 0 002-2V6a2 2 0 00-2-2H6a2 2 0 00-2 2v12a2 2 0 002 2z"
-            />
-          </svg>
-        </div>
-      );
-=======
         backgroundSize: isLowEnd ? undefined : '20px 20px',
         backgroundPosition: isLowEnd ? undefined : '0 0, 0 10px, 10px -10px, -10px 0px'
       };
->>>>>>> 02f0594e
     }
 
     // Custom placeholder URL
@@ -527,35 +254,6 @@
   // Error fallback
   if (hasError) {
     return (
-<<<<<<< HEAD
-      <div className={className} style={containerStyles}>
-        {shouldLoad && (
-          <img
-            ref={imgRef}
-            src={optimalSrc}
-            srcSet={srcSet || undefined}
-            sizes={sizes}
-            alt={alt}
-            style={imageStyles}
-            onLoad={handleLoad}
-            onError={handleError}
-            loading={priority ? 'eager' : 'lazy'}
-            decoding={isLowEnd ? 'sync' : 'async'} // Sync decoding for low-end devices
-          />
-        )}
-
-        {/* Loading skeleton for low-end devices */}
-        {!isLoaded && isLowEnd && shouldLoad && (
-          <div
-            className="absolute inset-0 animate-pulse bg-gray-200"
-            style={{ animationDuration: '1.5s' }}
-          />
-        )}
-      </div>
-    );
-  }
-);
-=======
       <div
         className={`flex items-center justify-center bg-gray-200 text-gray-500 ${className}`}
         style={containerStyles}
@@ -595,7 +293,6 @@
     </div>
   );
 });
->>>>>>> 02f0594e
 
 AdaptiveImage.displayName = 'AdaptiveImage';
 
