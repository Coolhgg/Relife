--- conflicted
+++ resolved
@@ -13,7 +13,7 @@
   priority?: boolean; // For above-the-fold images
   placeholder?: 'blur' | 'empty' | string; // Blur, empty, or custom placeholder URL
   onLoad?: () => void;
-  onError?: (_error: Event) => void;
+  onError?: (error: Event) => void;
   sizes?: string; // Responsive image sizes
   quality?: 'auto' | 'low' | 'medium' | 'high';
 }
@@ -187,9 +187,9 @@
 
     // Handle image error
     const handleError = useCallback(
-      (_event: React.SyntheticEvent<HTMLImageElement>) => {
+      (event: React.SyntheticEvent<HTMLImageElement>) => {
         setHasError(true);
-        onError?.(_event.nativeEvent);
+        onError?.(event.nativeEvent);
       },
       [onError]
     );
@@ -235,21 +235,11 @@
     const generateSrcSet = useCallback((): string => {
       if (!shouldPreloadImages || isLowEnd) return '';
 
-<<<<<<< HEAD
-      const webpVariants = variants.filter(
-        (v: any) => v.format === 'webp' && supportsWebP()
-      );
-      if (webpVariants.length === 0) return '';
-
-      return webpVariants
-        .map((variant: any) => {
-=======
       const webpVariants = variants.filter((v: any) => v.format === 'webp' && supportsWebP()); // auto: implicit any
       if (webpVariants.length === 0) return '';
 
       return webpVariants
         .map((variant: any) => { // auto
->>>>>>> 2afb321e
           const descriptor =
             variant.quality === 'low'
               ? '0.5x'
