--- conflicted
+++ resolved
@@ -1,4 +1,4 @@
-import React from 'react';
+import React from 'react'; // auto: added missing React import
 // Consent Banner Component for GDPR/CCPA Compliance
 // Provides a user-friendly way to collect privacy consent
 
@@ -70,10 +70,7 @@
 
   const handleConsentChange = (type: keyof ConsentSettings, value: boolean) => {
     setConsents((prev: any) => ({
-<<<<<<< HEAD
-=======
       // auto: implicit any{
->>>>>>> 22989ab4
       ...prev,
       [type]: value,
     }));
@@ -184,7 +181,7 @@
             // Detailed consent options
             <div className="space-y-6">
               <div className="grid gap-4">
-                {Object.entries(consentDescriptions).map(([key, _config]) => (
+                {Object.entries(consentDescriptions).map(([key, config]) => (
                   <div
                     key={key}
                     className="flex items-start gap-3 p-4 bg-gray-50 dark:bg-dark-700 rounded-lg"
@@ -194,15 +191,10 @@
                         id={`consent-${key}`}
                         type="checkbox"
                         checked={consents[key as keyof ConsentSettings]}
-<<<<<<< HEAD
-                        disabled={_config.required}
-                        onChange={(e: any) =>
-=======
                         disabled={config.required}
                         onChange={(
                           e: any // auto: implicit any
                         ) =>
->>>>>>> 22989ab4
                           handleConsentChange(
                             key as keyof ConsentSettings,
                             e.target.checked
@@ -217,8 +209,8 @@
                         htmlFor={`consent-${key}`}
                         className="flex items-center gap-2 font-medium text-gray-900 dark:text-white mb-1 cursor-pointer"
                       >
-                        {_config.title}
-                        {_config.required && (
+                        {config.title}
+                        {config.required && (
                           <span className="text-xs bg-primary-100 text-primary-800 dark:bg-primary-900/30 dark:text-primary-400 px-2 py-0.5 rounded">
                             Required
                           </span>
@@ -228,7 +220,7 @@
                         id={`consent-${key}-description`}
                         className="text-sm text-gray-600 dark:text-gray-300"
                       >
-                        {_config.description}
+                        {config.description}
                       </p>
                     </div>
                   </div>
