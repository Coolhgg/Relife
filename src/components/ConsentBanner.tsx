--- conflicted
+++ resolved
@@ -1,8 +1,4 @@
-<<<<<<< HEAD
-import React from 'react'; // auto: added missing React import
-=======
-
->>>>>>> 08547407
+
 // Consent Banner Component for GDPR/CCPA Compliance
 // Provides a user-friendly way to collect privacy consent
 
