--- conflicted
+++ resolved
@@ -180,11 +180,7 @@
   }, [userId]);
 
   const loadDashboardData = async () => {
-<<<<<<< HEAD
-    setState((prev: any) => ({ ...prev, loading: true }));
-=======
     setState((prev: any) => ({ // auto: implicit any ...prev, loading: true }));
->>>>>>> 2afb321e
 
     try {
       const [tier, featureAccess, trialDays, isTrialing, upgradeRec] =
@@ -196,11 +192,7 @@
           PremiumVoiceService.getUpgradeRecommendation(userId),
         ]);
 
-<<<<<<< HEAD
-      setState((prev: any) => ({
-=======
       setState((prev: any) => ({ // auto: implicit any
->>>>>>> 2afb321e
         ...prev,
         tier,
         featureAccess,
@@ -209,16 +201,9 @@
         upgradeRecommendation: upgradeRec,
         loading: false,
       }));
-<<<<<<< HEAD
-    } catch (_error) {
-      console._error('Error loading dashboard data:', _error);
-
-      setState((prev: any) => ({ ...prev, loading: false }));
-=======
     } catch (error) {
       console.error('Error loading dashboard data:', error);
       setState((prev: any) => ({ // auto: implicit any ...prev, loading: false }));
->>>>>>> 2afb321e
     }
   };
 
@@ -233,11 +218,7 @@
   };
 
   const handleUpgrade = () => {
-<<<<<<< HEAD
-    setState((prev: any) => ({ ...prev, showSubscriptionModal: true }));
-=======
     setState((prev: any) => ({ // auto: implicit any ...prev, showSubscriptionModal: true }));
->>>>>>> 2afb321e
   };
 
   const renderHeader = () => {
@@ -290,9 +271,9 @@
                 <div className="flex flex-wrap gap-2">
                   {state.upgradeRecommendation.benefits
                     .slice(0, 2)
-                    .map((benefit, _index) => (
+                    .map((benefit, index) => (
                       <span
-                        key={_index}
+                        key={index}
                         className="text-xs bg-amber-100 text-amber-800 px-2 py-1 rounded-full"
                       >
                         {benefit}
@@ -355,7 +336,7 @@
 
     return (
       <div className="grid grid-cols-1 md:grid-cols-2 lg:grid-cols-3 gap-4">
-        {features.map((feature, _index) => (
+        {features.map((feature, index) => (
           <FeatureCard
             key={feature.title}
             icon={feature.icon}
@@ -444,11 +425,7 @@
           <SubscriptionModal
             isOpen={state.showSubscriptionModal}
             onClose={() =>
-<<<<<<< HEAD
-              setState((prev: any) => ({ ...prev, showSubscriptionModal: false }))
-=======
               setState((prev: any) => ({ // auto: implicit any ...prev, showSubscriptionModal: false }))
->>>>>>> 2afb321e
             }
             userId={userId}
           />
