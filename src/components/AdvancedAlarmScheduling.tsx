--- conflicted
+++ resolved
@@ -75,9 +75,12 @@
 } from '../types/index';
 interface AdvancedAlarmSchedulingProps {
   alarms: any[];
-  onCreateAlarm: (alarm: any) => void;
-  onUpdateAlarm: (id: string, alarm: any) => void;
-  onDeleteAlarm: (id: string) => void;
+  onCreateAlarm: (alarm: any
+) => void;
+  onUpdateAlarm: (id: string, alarm: any
+) => void;
+  onDeleteAlarm: (id: string
+) => void;
 }
 
 const AdvancedAlarmScheduling: React.FC<AdvancedAlarmSchedulingProps> = ({
@@ -85,7 +88,8 @@
   onCreateAlarm,
   onUpdateAlarm,
   onDeleteAlarm,
-}) => {
+}
+) => {
   const [activeTab, setActiveTab] = useState<'alarms' | 'create' | 'settings' | 'bulk'>(
     'alarms'
   );
@@ -109,7 +113,8 @@
     voiceMood: 'motivational',
   });
 
-  const loadConfig = async () => {
+  const loadConfig = async (
+) => {
     try {
       setConfig(null); // TODO: Load actual config
     } catch (error) {
@@ -117,7 +122,8 @@
     }
   };
 
-  const toggleSection = (section: string) => {
+  const toggleSection = (section: string
+) => {
     const newExpanded = new Set(expandedSections);
     if (newExpanded.has(section)) {
       newExpanded.delete(section);
@@ -127,7 +133,8 @@
     setExpandedSections(newExpanded);
   };
 
-  const handleCreateAlarm = async () => {
+  const handleCreateAlarm = async (
+) => {
     try {
       // Apply smart optimizations before creating
       const optimizedAlarm = formData; // TODO: Apply smart optimizations
@@ -147,7 +154,8 @@
     }
   };
 
-  const resetForm = () => {
+  const resetForm = (
+) => {
     setFormData({
       time: '07:00',
       label: 'New Advanced Alarm',
@@ -163,7 +171,8 @@
     setExpandedSections(new Set(['basic']));
   };
 
-  const formatScheduleType = (type: string) => {
+  const formatScheduleType = (type: string
+) => {
     const types = {
       once: 'One Time',
       daily: 'Daily',
@@ -177,7 +186,8 @@
     return types[type as keyof typeof types] || type;
   };
 
-  const getNextOccurrence = (alarm: any) => {
+  const getNextOccurrence = (alarm: any
+) => {
     try {
       const occurrences = [new Date()]; // TODO: Implement calculateNextOccurrences(
       //   alarm,
@@ -190,7 +200,8 @@
     }
   };
 
-  const renderAlarmsList = () => (
+  const renderAlarmsList = (
+) => (
     <div className="space-y-4">
       <div className="flex items-center justify-between">
         <div>
@@ -199,16 +210,16 @@
             {alarms.length} active alarms with advanced scheduling
           </p>
         </div>
-        <Button onClick={() => setShowCreateDialog(true)} className="gap-2">
+        <Button onClick={(
+) => setShowCreateDialog(true)} className="gap-2">
           <Plus size={16} />
           Create Advanced Alarm
         </Button>
       </div>
 
-      {alarms.map(($1) => {
-        // TODO(manual): implement
-        return null;
-      })
+      {}
+      {alarms.map((alarm: any
+) => (
         <Card
           key={alarm.id}
           className={`transition-all ${!alarm.isActive ? 'opacity-60' : ''}`}
@@ -236,7 +247,11 @@
                     <div className="flex items-center gap-1">
                       <Brain size={12} />
                       <span>
-                        {alarm.smartOptimizations.filter((o: any) => o.isEnabled).length}{' '}
+                        {
+                          alarm.smartOptimizations.filter((o: any
+) => o.isEnabled)
+                            .length
+                        }{' '}
                         optimizations
                       </span>
                     </div>
@@ -246,7 +261,8 @@
                     <div className="flex items-center gap-1">
                       <Zap size={12} />
                       <span>
-                        {alarm.conditionalRules.filter((r: any) => r.isActive).length}{' '}
+                        {alarm.conditionalRules.filter((r: any
+) => r.isActive).length}{' '}
                         conditions
                       </span>
                     </div>
@@ -256,7 +272,8 @@
                     <div className="flex items-center gap-1">
                       <MapPin size={12} />
                       <span>
-                        {alarm.locationTriggers.filter((t: any) => t.isActive).length}{' '}
+                        {alarm.locationTriggers.filter((t: any
+) => t.isActive).length}{' '}
                         locations
                       </span>
                     </div>
@@ -282,21 +299,24 @@
               <div className="flex items-center gap-2">
                 <Switch
                   checked={alarm.isActive}
-                  onCheckedChange={(checked: any) => // auto: implicit any
+                  onCheckedChange={(checked: any 
+) =>
                     onUpdateAlarm(alarm.id, { isActive: checked })
                   }
                 />
                 <Button
                   variant="outline"
                   size="sm"
-                  onClick={() => setSelectedAlarm(alarm)}
+                  onClick={(
+) => setSelectedAlarm(alarm)}
                 >
                   <Edit3 size={14} />
                 </Button>
                 <Button
                   variant="outline"
                   size="sm"
-                  onClick={() => onDeleteAlarm(alarm.id)}
+                  onClick={(
+) => onDeleteAlarm(alarm.id)}
                 >
                   <Trash2 size={14} />
                 </Button>
@@ -308,7 +328,8 @@
     </div>
   );
 
-  const renderCreateForm = () => (
+  const renderCreateForm = (
+) => (
     <div className="space-y-6">
       <div className="flex items-center justify-between">
         <h3 className="text-lg font-semibold">Create Advanced Alarm</h3>
@@ -332,7 +353,8 @@
         {/* Basic Settings */}
         <AccordionItem value="basic" className="border rounded-lg px-4">
           <AccordionTrigger
-            onClick={() => toggleSection('basic')}
+            onClick={(
+) => toggleSection('basic')}
             className="hover:no-underline"
           >
             <div className="flex items-center gap-2">
@@ -348,15 +370,10 @@
                   id="alarm-time"
                   type="time"
                   value={formData.time}
-<<<<<<< HEAD
-                  onChange={(e: any) => // auto: implicit any
-                    setFormData((prev: any) => ({ // auto: implicit any ...prev, time: e.target.value }))
-=======
                   onChange={(e: React.ChangeEvent<HTMLInputElement> 
 ) =>
                     setFormData((prev: any
 ) => ({ ...prev, time: e.target.value }))
->>>>>>> 40328250
                   }
                 />
               </div>
@@ -365,15 +382,10 @@
                 <Input
                   id="alarm-label"
                   value={formData.label}
-<<<<<<< HEAD
-                  onChange={(e: any) => // auto: implicit any
-                    setFormData((prev: any) => ({ // auto: implicit any ...prev, label: e.target.value }))
-=======
                   onChange={(e: React.ChangeEvent<HTMLInputElement> 
 ) =>
                     setFormData((prev: any
 ) => ({ ...prev, label: e.target.value }))
->>>>>>> 40328250
                   }
                   placeholder="Enter alarm name"
                 />
@@ -382,8 +394,13 @@
                 <Label htmlFor="schedule-type">Schedule Type</Label>
                 <Select
                   value={formData.scheduleType}
-                  onValueChange={(value: any) => // auto: implicit any
-                    setFormData((prev: any) => ({ // auto: implicit any ...prev, scheduleType: value as any }))
+                  onValueChange={(value: any 
+) =>
+                    setFormData((prev: any
+) => ({
+                      ...prev,
+                      scheduleType: value as any,
+                    }))
                   }
                 >
                   <SelectTrigger>
@@ -405,8 +422,10 @@
                 <Label htmlFor="voice-mood">Voice Mood</Label>
                 <Select
                   value={formData.voiceMood}
-                  onValueChange={(value: any) => // auto: implicit any
-                    setFormData((prev: any) => ({ // auto: implicit any ...prev, voiceMood: value as any }))
+                  onValueChange={(value: any 
+) =>
+                    setFormData((prev: any
+) => ({ ...prev, voiceMood: value as any }))
                   }
                 >
                   <SelectTrigger>
@@ -427,8 +446,10 @@
             <div className="flex items-center space-x-2">
               <Switch
                 checked={formData.isActive}
-                onCheckedChange={(checked: any) => // auto: implicit any
-                  setFormData((prev: any) => ({ // auto: implicit any ...prev, isActive: checked }))
+                onCheckedChange={(checked: any 
+) =>
+                  setFormData((prev: any
+) => ({ ...prev, isActive: checked }))
                 }
               />
               <Label>Enable alarm</Label>
@@ -439,7 +460,8 @@
         {/* Recurrence Pattern */}
         <AccordionItem value="recurrence" className="border rounded-lg px-4">
           <AccordionTrigger
-            onClick={() => toggleSection('recurrence')}
+            onClick={(
+) => toggleSection('recurrence')}
             className="hover:no-underline"
           >
             <div className="flex items-center gap-2">
@@ -457,15 +479,10 @@
                     min="1"
                     max="365"
                     value={formData.recurrencePattern?.interval || 1}
-<<<<<<< HEAD
-                    onChange={(e: any) => // auto: implicit any
-                      setFormData((prev: any) => ({ // auto: implicit any
-=======
                     onChange={(e: React.ChangeEvent<HTMLInputElement> 
 ) =>
                       setFormData((prev: any
 ) => ({
->>>>>>> 40328250
                         ...prev,
                         recurrencePattern: {
                           ...prev.recurrencePattern,
@@ -478,8 +495,10 @@
                   />
                   <Select
                     value={formData.recurrencePattern?.type || 'daily'}
-                    onValueChange={(value: any) => // auto: implicit any
-                      setFormData((prev: any) => ({ // auto: implicit any
+                    onValueChange={(value: any 
+) =>
+                      setFormData((prev: any
+) => ({
                         ...prev,
                         recurrencePattern: {
                           ...prev.recurrencePattern,
@@ -510,9 +529,12 @@
                   <div className="flex items-center space-x-2">
                     <Checkbox
                       checked={!!formData.recurrencePattern?.endDate}
-                      onCheckedChange={(checked: any) => { // auto
+                      onCheckedChange={(checked: any
+) => {
+                        // auto: implicit any
                         if (checked) {
-                          setFormData((prev: any) => ({ // auto: implicit any
+                          setFormData((prev: any
+) => ({
                             ...prev,
                             recurrencePattern: {
                               ...prev.recurrencePattern,
@@ -522,7 +544,8 @@
                             } as RecurrencePattern,
                           }));
                         } else {
-                          setFormData((prev: any) => ({ // auto: implicit any
+                          setFormData((prev: any
+) => ({
                             ...prev,
                             recurrencePattern: {
                               ...prev.recurrencePattern,
@@ -542,15 +565,10 @@
                       value={
                         formData.recurrencePattern.endDate.toISOString().split('T')[0]
                       }
-<<<<<<< HEAD
-                      onChange={(e: any) => // auto: implicit any
-                        setFormData((prev: any) => ({ // auto: implicit any
-=======
                       onChange={(e: React.ChangeEvent<HTMLInputElement> 
 ) =>
                         setFormData((prev: any
 ) => ({
->>>>>>> 40328250
                           ...prev,
                           recurrencePattern: {
                             ...prev.recurrencePattern!,
@@ -569,7 +587,8 @@
         {/* Smart Optimizations */}
         <AccordionItem value="optimizations" className="border rounded-lg px-4">
           <AccordionTrigger
-            onClick={() => toggleSection('optimizations')}
+            onClick={(
+) => toggleSection('optimizations')}
             className="hover:no-underline"
           >
             <div className="flex items-center gap-2">
@@ -616,7 +635,8 @@
                   label: 'Workout Integration',
                   desc: 'Coordinate with fitness schedule',
                 },
-              ].map(({ type, icon: Icon, label, desc }) => (
+              ].map(({ type, icon: Icon, label, desc }
+) => (
                 <div
                   key={type}
                   className="flex items-start space-x-3 p-3 border rounded-lg"
@@ -631,7 +651,9 @@
                             o => o.type === type && o.isEnabled
                           ) || false
                         }
-                        onCheckedChange={(checked: any) => { // auto
+                        onCheckedChange={(checked: any
+) => {
+                          // auto: implicit any
                           const currentOptimizations =
                             formData.smartOptimizations || [];
                           const existingIndex = currentOptimizations.findIndex(
@@ -663,7 +685,8 @@
                             newOptimizations = currentOptimizations;
                           }
 
-                          setFormData((prev: any) => ({ // auto: implicit any
+                          setFormData((prev: any
+) => ({
                             ...prev,
                             smartOptimizations: newOptimizations,
                           }));
@@ -681,7 +704,8 @@
         {/* Location Triggers */}
         <AccordionItem value="location" className="border rounded-lg px-4">
           <AccordionTrigger
-            onClick={() => toggleSection('location')}
+            onClick={(
+) => toggleSection('location')}
             className="hover:no-underline"
           >
             <div className="flex items-center gap-2">
@@ -740,7 +764,8 @@
         {/* Conditional Rules */}
         <AccordionItem value="conditions" className="border rounded-lg px-4">
           <AccordionTrigger
-            onClick={() => toggleSection('conditions')}
+            onClick={(
+) => toggleSection('conditions')}
             className="hover:no-underline"
           >
             <div className="flex items-center gap-2">
@@ -815,7 +840,8 @@
         {/* Seasonal Adjustments */}
         <AccordionItem value="seasonal" className="border rounded-lg px-4">
           <AccordionTrigger
-            onClick={() => toggleSection('seasonal')}
+            onClick={(
+) => toggleSection('seasonal')}
             className="hover:no-underline"
           >
             <div className="flex items-center gap-2">
@@ -835,7 +861,8 @@
                   { season: 'summer', icon: '☀️', adjustment: 15 },
                   { season: 'fall', icon: '🍁', adjustment: 0 },
                   { season: 'winter', icon: '❄️', adjustment: -15 },
-                ].map(({ season, icon, adjustment }) => (
+                ].map(({ season, icon, adjustment }
+) => (
                   <div key={season} className="border rounded-lg p-3 text-center">
                     <div className="text-2xl mb-2">{icon}</div>
                     <div className="font-medium capitalize mb-2">{season}</div>
@@ -843,7 +870,8 @@
                       <Input
                         type="number"
                         value={adjustment}
-                        onChange={() => {}}
+                        onChange={(
+) => {}}
                         className="w-16 text-center"
                       />
                       <span className="text-xs">min</span>
@@ -858,7 +886,8 @@
     </div>
   );
 
-  const renderSettings = () => (
+  const renderSettings = (
+) => (
     <div className="space-y-6">
       <div>
         <h3 className="text-lg font-semibold">Advanced Scheduling Settings</h3>
@@ -882,8 +911,10 @@
                   <Label>Default Wake Window (minutes)</Label>
                   <Slider
                     value={[config.defaultWakeWindow]}
-                    onValueChange={(value: any) => // auto: implicit any
-                      setConfig((prev: any) => // auto: implicit any
+                    onValueChange={(value: any 
+) =>
+                      setConfig((prev: any 
+) =>
                         prev ? { ...prev, defaultWakeWindow: value[0] } : null
                       )
                     }
@@ -901,8 +932,10 @@
                   <Label>Max Daily Adjustment (minutes)</Label>
                   <Slider
                     value={[config.maxDailyAdjustment]}
-                    onValueChange={(value: any) => // auto: implicit any
-                      setConfig((prev: any) => // auto: implicit any
+                    onValueChange={(value: any 
+) =>
+                      setConfig((prev: any 
+) =>
                         prev ? { ...prev, maxDailyAdjustment: value[0] } : null
                       )
                     }
@@ -927,8 +960,10 @@
                   </div>
                   <Switch
                     checked={config.enableSmartAdjustments}
-                    onCheckedChange={(checked: any) => // auto: implicit any
-                      setConfig((prev: any) => // auto: implicit any
+                    onCheckedChange={(checked: any 
+) =>
+                      setConfig((prev: any 
+) =>
                         prev ? { ...prev, enableSmartAdjustments: checked } : null
                       )
                     }
@@ -944,8 +979,10 @@
                   </div>
                   <Switch
                     checked={config.learningMode}
-                    onCheckedChange={(checked: any) => // auto: implicit any
-                      setConfig((prev: any) => // auto: implicit any
+                    onCheckedChange={(checked: any 
+) =>
+                      setConfig((prev: any 
+) =>
                         prev ? { ...prev, learningMode: checked } : null
                       )
                     }
@@ -961,8 +998,10 @@
                   </div>
                   <Switch
                     checked={config.backupAlarms}
-                    onCheckedChange={(checked: any) => // auto: implicit any
-                      setConfig((prev: any) => // auto: implicit any
+                    onCheckedChange={(checked: any 
+) =>
+                      setConfig((prev: any 
+) =>
                         prev ? { ...prev, backupAlarms: checked } : null
                       )
                     }
@@ -978,8 +1017,10 @@
                   </div>
                   <Switch
                     checked={config.privacyMode}
-                    onCheckedChange={(checked: any) => // auto: implicit any
-                      setConfig((prev: any) => // auto: implicit any
+                    onCheckedChange={(checked: any 
+) =>
+                      setConfig((prev: any 
+) =>
                         prev ? { ...prev, privacyMode: checked } : null
                       )
                     }
@@ -1017,7 +1058,8 @@
     </div>
   );
 
-  const renderBulkOperations = () => (
+  const renderBulkOperations = (
+) => (
     <div className="space-y-6">
       <div>
         <h3 className="text-lg font-semibold">Bulk Operations</h3>
@@ -1105,7 +1147,11 @@
         </div>
       </div>
 
-      <Tabs value={activeTab} onValueChange={(value: any) => s // auto: implicit anyetActiveTab(value as any)}>
+      <Tabs
+        value={activeTab}
+        onValueChange={(value: any
+) => setActiveTab(value as any)}
+      >
         <TabsList className="grid w-full grid-cols-4">
           <TabsTrigger value="alarms" className="flex items-center gap-2">
             <Clock size={16} />
@@ -1148,7 +1194,8 @@
       </Dialog>
 
       {/* Edit Alarm Dialog */}
-      <Dialog open={!!selectedAlarm} onOpenChange={() => setSelectedAlarm(null)}>
+      <Dialog open={!!selectedAlarm} onOpenChange={(
+) => setSelectedAlarm(null)}>
         <DialogContent className="max-w-4xl max-h-[90vh] overflow-y-auto">
           <DialogHeader>
             <DialogTitle className="flex items-center gap-2">
