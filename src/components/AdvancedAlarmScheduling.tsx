import React, { useState, useEffect } from 'react';
import {
  Clock,
  Calendar,
  MapPin,
  Brain,
  Repeat,
  Settings,
  Sun,
  Moon,
  Plus,
  Save,
  X,
  Edit3,
  Copy,
  Trash2,
  Download,
  Upload,
  ChevronDown,
  ChevronRight,
  AlertCircle,
  CheckCircle,
  Zap,
  Target,
  TrendingUp,
  Sunrise,
  Sunset,
  CloudRain,
  Navigation,
  Smartphone,
  Users,
  Bell,
  Eye,
  EyeOff,
} from 'lucide-react';
import { Card, CardContent, CardHeader, CardTitle } from '@/components/ui/card';
import { Button } from '@/components/ui/button';
import { Input } from '@/components/ui/input';
import { Label } from '@/components/ui/label';
import {
  Select,
  SelectContent,
  SelectItem,
  SelectTrigger,
  SelectValue,
} from '@/components/ui/select';
import { Switch } from '@/components/ui/switch';
import { Badge } from '@/components/ui/badge';
import { Tabs, TabsContent, TabsList, TabsTrigger } from '@/components/ui/tabs';
import {
  Dialog,
  DialogContent,
  DialogHeader,
  DialogTitle,
  DialogTrigger,
} from '@/components/ui/dialog';
import {
  Accordion,
  AccordionContent,
  AccordionItem,
  AccordionTrigger,
} from '@/components/ui/accordion';
import { Slider } from '@/components/ui/slider';
import { Textarea } from '@/components/ui/textarea';
import { Checkbox } from '@/components/ui/checkbox';
import type {
  RecurrencePattern,
  ConditionalRule,
  LocationTrigger,
  SmartOptimization,
  SeasonalAdjustment,
  CalendarIntegration,
  SchedulingConfig,
  SunSchedule,
} from '../types/index';
interface AdvancedAlarmSchedulingProps {
  alarms: any[];
  onCreateAlarm: (alarm: any) => void;
  onUpdateAlarm: (id: string, alarm: any) => void;
  onDeleteAlarm: (id: string) => void;
}

const AdvancedAlarmScheduling: React.FC<AdvancedAlarmSchedulingProps> = ({
  alarms,
  onCreateAlarm,
  onUpdateAlarm,
  onDeleteAlarm,
}) => {
  const [activeTab, setActiveTab] = useState<'alarms' | 'create' | 'settings' | 'bulk'>(
    'alarms'
  );
  const [config, setConfig] = useState<SchedulingConfig | null>(null);
  const [expandedSections, setExpandedSections] = useState<Set<string>>(
    new Set(['basic'])
  );
  const [showCreateDialog, setShowCreateDialog] = useState(false);
  const [selectedAlarm, setSelectedAlarm] = useState<any>(null);

  const [formData, setFormData] = useState({
    time: '07:00',
    label: 'New Advanced Alarm',
    scheduleType: 'daily',
    isActive: true,
    days: [1, 2, 3, 4, 5], // Weekdays
    sound: 'default',
    difficulty: 'medium',
    snoozeEnabled: true,
    snoozeInterval: 5,
    voiceMood: 'motivational',
  });

  const loadConfig = async () => {
    try {
      setConfig(null); // TODO: Load actual config
    } catch (error) {
      console.error('Error loading config:', error);
    }
  };

  const toggleSection = (section: string) => {
    const newExpanded = new Set(expandedSections);
    if (newExpanded.has(section)) {
      newExpanded.delete(section);
    } else {
      newExpanded.add(section);
    }
    setExpandedSections(newExpanded);
  };

  const handleCreateAlarm = async () => {
    try {
      // Apply smart optimizations before creating
      const optimizedAlarm = formData; // TODO: Apply smart optimizations

      onCreateAlarm({
        ...optimizedAlarm,
        userId: '1', // Current user
        enabled: formData.isActive || true,
        dayNames: [], // Will be populated from days array
        snoozeCount: 0,
      });

      setShowCreateDialog(false);
      resetForm();
    } catch (error) {
      console.error('Error creating alarm:', error);
    }
  };

  const resetForm = () => {
    setFormData({
      time: '07:00',
      label: 'New Advanced Alarm',
      scheduleType: 'daily',
      isActive: true,
      days: [1, 2, 3, 4, 5],
      sound: 'default',
      difficulty: 'medium',
      snoozeEnabled: true,
      snoozeInterval: 5,
      voiceMood: 'motivational',
    });
    setExpandedSections(new Set(['basic']));
  };

  const formatScheduleType = (type: string) => {
    const types = {
      once: 'One Time',
      daily: 'Daily',
      weekly: 'Weekly',
      monthly: 'Monthly',
      yearly: 'Yearly',
      custom: 'Custom Pattern',
      conditional: 'Conditional',
      dynamic: 'Smart Dynamic',
    };
    return types[type as keyof typeof types] || type;
  };

  const getNextOccurrence = (alarm: any) => {
    try {
      const occurrences = [new Date()]; // TODO: Implement calculateNextOccurrences(
      //   alarm,
      //   new Date(),
      //   1
      // );
      return occurrences[0] ? occurrences[0].toLocaleString() : 'Not scheduled';
    } catch (error) {
      return 'Calculation error';
    }
  };

  const renderAlarmsList = () => (
    <div className="space-y-4">
      <div className="flex items-center justify-between">
        <div>
          <h3 className="text-lg font-semibold">Advanced Alarms</h3>
          <p className="text-sm text-muted-foreground">
            {alarms.length} active alarms with advanced scheduling
          </p>
        </div>
        <Button onClick={() => setShowCreateDialog(true)} className="gap-2">
          <Plus size={16} />
          Create Advanced Alarm
        </Button>
      </div>

      {}
      {alarms.map((alarm: any) => (
        <Card
          key={alarm.id}
          className={`transition-all ${!alarm.isActive ? 'opacity-60' : ''}`}
        >
          <CardContent className="p-4">
            <div className="flex items-start justify-between">
              <div className="flex-1">
                <div className="flex items-center gap-3 mb-2">
                  <div className="text-2xl font-bold">{alarm.time}</div>
                  <div className="flex flex-col">
                    <span className="font-medium">{alarm.label}</span>
                    <Badge variant="secondary" className="w-fit">
                      {formatScheduleType(alarm.scheduleType)}
                    </Badge>
                  </div>
                </div>

                <div className="grid grid-cols-1 md:grid-cols-2 lg:grid-cols-3 gap-2 text-sm text-muted-foreground">
                  <div className="flex items-center gap-1">
                    <Calendar size={12} />
                    <span>Next: {getNextOccurrence(alarm)}</span>
                  </div>

                  {alarm.smartOptimizations && alarm.smartOptimizations.length > 0 && (
                    <div className="flex items-center gap-1">
                      <Brain size={12} />
                      <span>
                        {
                          alarm.smartOptimizations.filter((o: any) => o.isEnabled)
                            .length
                        }{' '}
                        optimizations
                      </span>
                    </div>
                  )}

                  {alarm.conditionalRules && alarm.conditionalRules.length > 0 && (
                    <div className="flex items-center gap-1">
                      <Zap size={12} />
                      <span>
                        {alarm.conditionalRules.filter((r: any) => r.isActive).length}{' '}
                        conditions
                      </span>
                    </div>
                  )}

                  {alarm.locationTriggers && alarm.locationTriggers.length > 0 && (
                    <div className="flex items-center gap-1">
                      <MapPin size={12} />
                      <span>
                        {alarm.locationTriggers.filter((t: any) => t.isActive).length}{' '}
                        locations
                      </span>
                    </div>
                  )}

                  {alarm.calendarIntegration && alarm.calendarIntegration.isActive && (
                    <div className="flex items-center gap-1">
                      <Calendar size={12} />
                      <span>Calendar synced</span>
                    </div>
                  )}

                  {alarm.seasonalAdjustments &&
                    alarm.seasonalAdjustments.length > 0 && (
                      <div className="flex items-center gap-1">
                        <Sun size={12} />
                        <span>Seasonal adjustments</span>
                      </div>
                    )}
                </div>
              </div>

              <div className="flex items-center gap-2">
                <Switch
                  checked={alarm.isActive}
                  onCheckedChange={(checked: any) =>
                    onUpdateAlarm(alarm.id, { isActive: checked })
                  }
                />
                <Button
                  variant="outline"
                  size="sm"
                  onClick={() => setSelectedAlarm(alarm)}
                >
                  <Edit3 size={14} />
                </Button>
                <Button
                  variant="outline"
                  size="sm"
                  onClick={() => onDeleteAlarm(alarm.id)}
                >
                  <Trash2 size={14} />
                </Button>
              </div>
            </div>
          </CardContent>
        </Card>
      ))}
    </div>
  );

  const renderCreateForm = () => (
    <div className="space-y-6">
      <div className="flex items-center justify-between">
        <h3 className="text-lg font-semibold">Create Advanced Alarm</h3>
        <div className="flex gap-2">
          <Button variant="outline" onClick={resetForm}>
            <X size={16} className="mr-2" />
            Reset
          </Button>
          <Button onClick={handleCreateAlarm}>
            <Save size={16} className="mr-2" />
            Create Alarm
          </Button>
        </div>
      </div>

      <Accordion
        type="multiple"
        value={Array.from(expandedSections)}
        className="space-y-4"
      >
        {/* Basic Settings */}
        <AccordionItem value="basic" className="border rounded-lg px-4">
          <AccordionTrigger
            onClick={() => toggleSection('basic')}
            className="hover:no-underline"
          >
            <div className="flex items-center gap-2">
              <Clock size={18} />
              <span>Basic Settings</span>
            </div>
          </AccordionTrigger>
          <AccordionContent className="space-y-4 pt-4">
            <div className="grid grid-cols-1 md:grid-cols-2 gap-4">
              <div>
                <Label htmlFor="alarm-time">Time</Label>
                <Input
                  id="alarm-time"
                  type="time"
                  value={formData.time}
<<<<<<< HEAD
                  onChange={(e: React.ChangeEvent<HTMLInputElement> 
) =>
                    setFormData((prev: any
) => ({ ...prev, time: e.target.value }))
=======
                  onChange={(e: any) =>
                    setFormData((prev: any) => ({ ...prev, time: e.target.value }))
>>>>>>> 0a801929
                  }
                />
              </div>
              <div>
                <Label htmlFor="alarm-label">Label</Label>
                <Input
                  id="alarm-label"
                  value={formData.label}
<<<<<<< HEAD
                  onChange={(e: React.ChangeEvent<HTMLInputElement> 
) =>
                    setFormData((prev: any
) => ({ ...prev, label: e.target.value }))
=======
                  onChange={(e: any) =>
                    setFormData((prev: any) => ({ ...prev, label: e.target.value }))
>>>>>>> 0a801929
                  }
                  placeholder="Enter alarm name"
                />
              </div>
              <div>
                <Label htmlFor="schedule-type">Schedule Type</Label>
                <Select
                  value={formData.scheduleType}
                  onValueChange={(value: any) =>
                    setFormData((prev: any) => ({
                      ...prev,
                      scheduleType: value as any,
                    }))
                  }
                >
                  <SelectTrigger>
                    <SelectValue />
                  </SelectTrigger>
                  <SelectContent>
                    <SelectItem value="once">One Time</SelectItem>
                    <SelectItem value="daily">Daily</SelectItem>
                    <SelectItem value="weekly">Weekly</SelectItem>
                    <SelectItem value="monthly">Monthly</SelectItem>
                    <SelectItem value="yearly">Yearly</SelectItem>
                    <SelectItem value="custom">Custom Pattern</SelectItem>
                    <SelectItem value="conditional">Conditional</SelectItem>
                    <SelectItem value="dynamic">Smart Dynamic</SelectItem>
                  </SelectContent>
                </Select>
              </div>
              <div>
                <Label htmlFor="voice-mood">Voice Mood</Label>
                <Select
                  value={formData.voiceMood}
                  onValueChange={(value: any) =>
                    setFormData((prev: any) => ({ ...prev, voiceMood: value as any }))
                  }
                >
                  <SelectTrigger>
                    <SelectValue />
                  </SelectTrigger>
                  <SelectContent>
                    <SelectItem value="drill-sergeant">Drill Sergeant 🪖</SelectItem>
                    <SelectItem value="sweet-angel">Sweet Angel 😇</SelectItem>
                    <SelectItem value="anime-hero">Anime Hero 🦸</SelectItem>
                    <SelectItem value="savage-roast">Savage Roast 🔥</SelectItem>
                    <SelectItem value="motivational">Motivational 💪</SelectItem>
                    <SelectItem value="gentle">Gentle 🌸</SelectItem>
                  </SelectContent>
                </Select>
              </div>
            </div>

            <div className="flex items-center space-x-2">
              <Switch
                checked={formData.isActive}
                onCheckedChange={(checked: any) =>
                  setFormData((prev: any) => ({ ...prev, isActive: checked }))
                }
              />
              <Label>Enable alarm</Label>
            </div>
          </AccordionContent>
        </AccordionItem>

        {/* Recurrence Pattern */}
        <AccordionItem value="recurrence" className="border rounded-lg px-4">
          <AccordionTrigger
            onClick={() => toggleSection('recurrence')}
            className="hover:no-underline"
          >
            <div className="flex items-center gap-2">
              <Repeat size={18} />
              <span>Recurrence Pattern</span>
            </div>
          </AccordionTrigger>
          <AccordionContent className="space-y-4 pt-4">
            <div className="grid grid-cols-1 md:grid-cols-2 gap-4">
              <div>
                <Label>Repeat Every</Label>
                <div className="flex gap-2">
                  <Input
                    type="number"
                    min="1"
                    max="365"
                    value={formData.recurrencePattern?.interval || 1}
<<<<<<< HEAD
                    onChange={(e: React.ChangeEvent<HTMLInputElement> 
) =>
                      setFormData((prev: any
) => ({
=======
                    onChange={(e: any) =>
                      setFormData((prev: any) => ({
>>>>>>> 0a801929
                        ...prev,
                        recurrencePattern: {
                          ...prev.recurrencePattern,
                          interval: parseInt(e.target.value) || 1,
                          type: prev.recurrencePattern?.type || 'daily',
                        } as RecurrencePattern,
                      }))
                    }
                    className="w-20"
                  />
                  <Select
                    value={formData.recurrencePattern?.type || 'daily'}
                    onValueChange={(value: any) =>
                      setFormData((prev: any) => ({
                        ...prev,
                        recurrencePattern: {
                          ...prev.recurrencePattern,
                          type: value as any,
                          interval: prev.recurrencePattern?.interval || 1,
                        } as RecurrencePattern,
                      }))
                    }
                  >
                    <SelectTrigger>
                      <SelectValue />
                    </SelectTrigger>
                    <SelectContent>
                      <SelectItem value="daily">Day(s)</SelectItem>
                      <SelectItem value="weekly">Week(s)</SelectItem>
                      <SelectItem value="monthly">Month(s)</SelectItem>
                      <SelectItem value="yearly">Year(s)</SelectItem>
                      <SelectItem value="workdays">Workdays</SelectItem>
                      <SelectItem value="weekends">Weekends</SelectItem>
                    </SelectContent>
                  </Select>
                </div>
              </div>

              <div>
                <Label>End Condition</Label>
                <div className="space-y-2">
                  <div className="flex items-center space-x-2">
                    <Checkbox
                      checked={!!formData.recurrencePattern?.endDate}
                      onCheckedChange={(checked: any) => {
                        if (checked) {
                          setFormData((prev: any) => ({
                            ...prev,
                            recurrencePattern: {
                              ...prev.recurrencePattern,
                              endDate: new Date(Date.now() + 30 * 24 * 60 * 60 * 1000),
                              type: prev.recurrencePattern?.type || 'daily',
                              interval: prev.recurrencePattern?.interval || 1,
                            } as RecurrencePattern,
                          }));
                        } else {
                          setFormData((prev: any) => ({
                            ...prev,
                            recurrencePattern: {
                              ...prev.recurrencePattern,
                              endDate: undefined,
                              type: prev.recurrencePattern?.type || 'daily',
                              interval: prev.recurrencePattern?.interval || 1,
                            } as RecurrencePattern,
                          }));
                        }
                      }}
                    />
                    <Label>End on date</Label>
                  </div>
                  {formData.recurrencePattern?.endDate && (
                    <Input
                      type="date"
                      value={
                        formData.recurrencePattern.endDate.toISOString().split('T')[0]
                      }
<<<<<<< HEAD
                      onChange={(e: React.ChangeEvent<HTMLInputElement> 
) =>
                        setFormData((prev: any
) => ({
=======
                      onChange={(e: any) =>
                        setFormData((prev: any) => ({
>>>>>>> 0a801929
                          ...prev,
                          recurrencePattern: {
                            ...prev.recurrencePattern!,
                            endDate: new Date(e.target.value),
                          },
                        }))
                      }
                    />
                  )}
                </div>
              </div>
            </div>
          </AccordionContent>
        </AccordionItem>

        {/* Smart Optimizations */}
        <AccordionItem value="optimizations" className="border rounded-lg px-4">
          <AccordionTrigger
            onClick={() => toggleSection('optimizations')}
            className="hover:no-underline"
          >
            <div className="flex items-center gap-2">
              <Brain size={18} />
              <span>Smart Optimizations</span>
            </div>
          </AccordionTrigger>
          <AccordionContent className="space-y-4 pt-4">
            <div className="grid grid-cols-1 md:grid-cols-2 gap-4">
              {[
                {
                  type: 'sleep_cycle',
                  icon: Moon,
                  label: 'Sleep Cycle Optimization',
                  desc: 'Adjust based on sleep patterns',
                },
                {
                  type: 'sunrise_sunset',
                  icon: Sunrise,
                  label: 'Sunrise/Sunset Sync',
                  desc: 'Align with natural light cycles',
                },
                {
                  type: 'traffic_conditions',
                  icon: Navigation,
                  label: 'Traffic Conditions',
                  desc: 'Account for commute times',
                },
                {
                  type: 'weather_forecast',
                  icon: CloudRain,
                  label: 'Weather Forecast',
                  desc: 'Adjust for weather conditions',
                },
                {
                  type: 'energy_levels',
                  icon: TrendingUp,
                  label: 'Energy Level Analysis',
                  desc: 'Optimize for your energy patterns',
                },
                {
                  type: 'workout_schedule',
                  icon: Target,
                  label: 'Workout Integration',
                  desc: 'Coordinate with fitness schedule',
                },
              ].map(({ type, icon: Icon, label, desc }) => (
                <div
                  key={type}
                  className="flex items-start space-x-3 p-3 border rounded-lg"
                >
                  <Icon size={18} className="text-primary mt-1" />
                  <div className="flex-1">
                    <div className="flex items-center justify-between">
                      <span className="font-medium text-sm">{label}</span>
                      <Switch
                        checked={
                          formData.smartOptimizations?.some(
                            o => o.type === type && o.isEnabled
                          ) || false
                        }
                        onCheckedChange={(checked: any) => {
                          const currentOptimizations =
                            formData.smartOptimizations || [];
                          const existingIndex = currentOptimizations.findIndex(
                            o => o.type === type
                          );

                          let newOptimizations;
                          if (existingIndex >= 0) {
                            newOptimizations = [...currentOptimizations];
                            newOptimizations[existingIndex] = {
                              ...newOptimizations[existingIndex],
                              isEnabled: checked,
                            };
                          } else if (checked) {
                            newOptimizations = [
                              ...currentOptimizations,
                              {
                                type: type as any,
                                isEnabled: true,
                                parameters: {
                                  sensitivity: 0.5,
                                  maxAdjustment: 30,
                                  learningEnabled: true,
                                  preferences: {},
                                },
                              },
                            ];
                          } else {
                            newOptimizations = currentOptimizations;
                          }

                          setFormData((prev: any) => ({
                            ...prev,
                            smartOptimizations: newOptimizations,
                          }));
                        }}
                      />
                    </div>
                    <p className="text-xs text-muted-foreground mt-1">{desc}</p>
                  </div>
                </div>
              ))}
            </div>
          </AccordionContent>
        </AccordionItem>

        {/* Location Triggers */}
        <AccordionItem value="location" className="border rounded-lg px-4">
          <AccordionTrigger
            onClick={() => toggleSection('location')}
            className="hover:no-underline"
          >
            <div className="flex items-center gap-2">
              <MapPin size={18} />
              <span>Location Triggers</span>
            </div>
          </AccordionTrigger>
          <AccordionContent className="space-y-4 pt-4">
            <div className="space-y-4">
              <div className="text-sm text-muted-foreground">
                Configure location-based triggers for your alarm
              </div>

              <div className="grid grid-cols-1 md:grid-cols-2 gap-4">
                <div>
                  <Label>Trigger Type</Label>
                  <Select defaultValue="arrive_home">
                    <SelectTrigger>
                      <SelectValue />
                    </SelectTrigger>
                    <SelectContent>
                      <SelectItem value="enter_location">Enter Location</SelectItem>
                      <SelectItem value="exit_location">Exit Location</SelectItem>
                      <SelectItem value="arrive_home">Arrive Home</SelectItem>
                      <SelectItem value="leave_home">Leave Home</SelectItem>
                      <SelectItem value="arrive_work">Arrive at Work</SelectItem>
                      <SelectItem value="leave_work">Leave Work</SelectItem>
                    </SelectContent>
                  </Select>
                </div>

                <div>
                  <Label>Action</Label>
                  <Select defaultValue="enable_alarm">
                    <SelectTrigger>
                      <SelectValue />
                    </SelectTrigger>
                    <SelectContent>
                      <SelectItem value="enable_alarm">Enable Alarm</SelectItem>
                      <SelectItem value="disable_alarm">Disable Alarm</SelectItem>
                      <SelectItem value="adjust_time">Adjust Time</SelectItem>
                      <SelectItem value="notification">Send Notification</SelectItem>
                    </SelectContent>
                  </Select>
                </div>
              </div>

              <Button variant="outline" className="w-full">
                <Plus size={16} className="mr-2" />
                Add Location Trigger
              </Button>
            </div>
          </AccordionContent>
        </AccordionItem>

        {/* Conditional Rules */}
        <AccordionItem value="conditions" className="border rounded-lg px-4">
          <AccordionTrigger
            onClick={() => toggleSection('conditions')}
            className="hover:no-underline"
          >
            <div className="flex items-center gap-2">
              <Zap size={18} />
              <span>Conditional Rules</span>
            </div>
          </AccordionTrigger>
          <AccordionContent className="space-y-4 pt-4">
            <div className="space-y-4">
              <div className="text-sm text-muted-foreground">
                Set up conditions that modify alarm behavior automatically
              </div>

              <div className="grid grid-cols-1 md:grid-cols-3 gap-4">
                <div>
                  <Label>If Condition</Label>
                  <Select defaultValue="weather">
                    <SelectTrigger>
                      <SelectValue />
                    </SelectTrigger>
                    <SelectContent>
                      <SelectItem value="weather">Weather Condition</SelectItem>
                      <SelectItem value="calendar_event">Calendar Event</SelectItem>
                      <SelectItem value="sleep_quality">Sleep Quality</SelectItem>
                      <SelectItem value="day_of_week">Day of Week</SelectItem>
                      <SelectItem value="battery_level">Battery Level</SelectItem>
                    </SelectContent>
                  </Select>
                </div>

                <div>
                  <Label>Operator</Label>
                  <Select defaultValue="equals">
                    <SelectTrigger>
                      <SelectValue />
                    </SelectTrigger>
                    <SelectContent>
                      <SelectItem value="equals">Equals</SelectItem>
                      <SelectItem value="greater_than">Greater Than</SelectItem>
                      <SelectItem value="less_than">Less Than</SelectItem>
                      <SelectItem value="contains">Contains</SelectItem>
                    </SelectContent>
                  </Select>
                </div>

                <div>
                  <Label>Then Action</Label>
                  <Select defaultValue="adjust_time">
                    <SelectTrigger>
                      <SelectValue />
                    </SelectTrigger>
                    <SelectContent>
                      <SelectItem value="adjust_time">Adjust Time</SelectItem>
                      <SelectItem value="change_sound">Change Sound</SelectItem>
                      <SelectItem value="skip_alarm">Skip Alarm</SelectItem>
                      <SelectItem value="change_difficulty">
                        Change Difficulty
                      </SelectItem>
                    </SelectContent>
                  </Select>
                </div>
              </div>

              <Button variant="outline" className="w-full">
                <Plus size={16} className="mr-2" />
                Add Conditional Rule
              </Button>
            </div>
          </AccordionContent>
        </AccordionItem>

        {/* Seasonal Adjustments */}
        <AccordionItem value="seasonal" className="border rounded-lg px-4">
          <AccordionTrigger
            onClick={() => toggleSection('seasonal')}
            className="hover:no-underline"
          >
            <div className="flex items-center gap-2">
              <Sun size={18} />
              <span>Seasonal Adjustments</span>
            </div>
          </AccordionTrigger>
          <AccordionContent className="space-y-4 pt-4">
            <div className="space-y-4">
              <div className="text-sm text-muted-foreground">
                Automatically adjust alarm times throughout the year
              </div>

              <div className="grid grid-cols-2 md:grid-cols-4 gap-4">
                {[
                  { season: 'spring', icon: '🌸', adjustment: 0 },
                  { season: 'summer', icon: '☀️', adjustment: 15 },
                  { season: 'fall', icon: '🍁', adjustment: 0 },
                  { season: 'winter', icon: '❄️', adjustment: -15 },
                ].map(({ season, icon, adjustment }) => (
                  <div key={season} className="border rounded-lg p-3 text-center">
                    <div className="text-2xl mb-2">{icon}</div>
                    <div className="font-medium capitalize mb-2">{season}</div>
                    <div className="flex items-center gap-1">
                      <Input
                        type="number"
                        value={adjustment}
                        onChange={() => {}}
                        className="w-16 text-center"
                      />
                      <span className="text-xs">min</span>
                    </div>
                  </div>
                ))}
              </div>
            </div>
          </AccordionContent>
        </AccordionItem>
      </Accordion>
    </div>
  );

  const renderSettings = () => (
    <div className="space-y-6">
      <div>
        <h3 className="text-lg font-semibold">Advanced Scheduling Settings</h3>
        <p className="text-sm text-muted-foreground">
          Configure global settings for advanced alarm scheduling
        </p>
      </div>

      {config && (
        <div className="space-y-6">
          <Card>
            <CardHeader>
              <CardTitle className="flex items-center gap-2">
                <Settings size={18} />
                General Settings
              </CardTitle>
            </CardHeader>
            <CardContent className="space-y-4">
              <div className="grid grid-cols-1 md:grid-cols-2 gap-4">
                <div>
                  <Label>Default Wake Window (minutes)</Label>
                  <Slider
                    value={[config.defaultWakeWindow]}
                    onValueChange={(value: any) =>
                      setConfig((prev: any) =>
                        prev ? { ...prev, defaultWakeWindow: value[0] } : null
                      )
                    }
                    max={120}
                    min={5}
                    step={5}
                    className="mt-2"
                  />
                  <div className="text-sm text-muted-foreground mt-1">
                    {config.defaultWakeWindow} minutes before alarm
                  </div>
                </div>

                <div>
                  <Label>Max Daily Adjustment (minutes)</Label>
                  <Slider
                    value={[config.maxDailyAdjustment]}
                    onValueChange={(value: any) =>
                      setConfig((prev: any) =>
                        prev ? { ...prev, maxDailyAdjustment: value[0] } : null
                      )
                    }
                    max={180}
                    min={15}
                    step={15}
                    className="mt-2"
                  />
                  <div className="text-sm text-muted-foreground mt-1">
                    {config.maxDailyAdjustment} minutes maximum
                  </div>
                </div>
              </div>

              <div className="space-y-3">
                <div className="flex items-center justify-between">
                  <div>
                    <Label>Enable Smart Adjustments</Label>
                    <p className="text-sm text-muted-foreground">
                      Allow AI to optimize alarm times
                    </p>
                  </div>
                  <Switch
                    checked={config.enableSmartAdjustments}
                    onCheckedChange={(checked: any) =>
                      setConfig((prev: any) =>
                        prev ? { ...prev, enableSmartAdjustments: checked } : null
                      )
                    }
                  />
                </div>

                <div className="flex items-center justify-between">
                  <div>
                    <Label>Learning Mode</Label>
                    <p className="text-sm text-muted-foreground">
                      Improve suggestions based on your patterns
                    </p>
                  </div>
                  <Switch
                    checked={config.learningMode}
                    onCheckedChange={(checked: any) =>
                      setConfig((prev: any) =>
                        prev ? { ...prev, learningMode: checked } : null
                      )
                    }
                  />
                </div>

                <div className="flex items-center justify-between">
                  <div>
                    <Label>Backup Alarms</Label>
                    <p className="text-sm text-muted-foreground">
                      Automatically create backup alarms
                    </p>
                  </div>
                  <Switch
                    checked={config.backupAlarms}
                    onCheckedChange={(checked: any) =>
                      setConfig((prev: any) =>
                        prev ? { ...prev, backupAlarms: checked } : null
                      )
                    }
                  />
                </div>

                <div className="flex items-center justify-between">
                  <div>
                    <Label>Privacy Mode</Label>
                    <p className="text-sm text-muted-foreground">
                      Limit data collection and sharing
                    </p>
                  </div>
                  <Switch
                    checked={config.privacyMode}
                    onCheckedChange={(checked: any) =>
                      setConfig((prev: any) =>
                        prev ? { ...prev, privacyMode: checked } : null
                      )
                    }
                  />
                </div>
              </div>
            </CardContent>
          </Card>

          <Card>
            <CardHeader>
              <CardTitle className="flex items-center gap-2">
                <Download size={18} />
                Import & Export
              </CardTitle>
            </CardHeader>
            <CardContent className="space-y-4">
              <div className="flex gap-4">
                <Button variant="outline" className="flex-1">
                  <Upload size={16} className="mr-2" />
                  Import Alarms
                </Button>
                <Button variant="outline" className="flex-1">
                  <Download size={16} className="mr-2" />
                  Export Alarms
                </Button>
              </div>
              <p className="text-sm text-muted-foreground">
                Import from other apps or export your alarms for backup
              </p>
            </CardContent>
          </Card>
        </div>
      )}
    </div>
  );

  const renderBulkOperations = () => (
    <div className="space-y-6">
      <div>
        <h3 className="text-lg font-semibold">Bulk Operations</h3>
        <p className="text-sm text-muted-foreground">Manage multiple alarms at once</p>
      </div>

      <div className="grid grid-cols-1 md:grid-cols-2 gap-4">
        <Card>
          <CardHeader>
            <CardTitle className="flex items-center gap-2">
              <Copy size={18} />
              Duplicate Alarms
            </CardTitle>
          </CardHeader>
          <CardContent className="space-y-4">
            <p className="text-sm text-muted-foreground">
              Create copies of existing alarms with modifications
            </p>
            <Button className="w-full">Select Alarms to Duplicate</Button>
          </CardContent>
        </Card>

        <Card>
          <CardHeader>
            <CardTitle className="flex items-center gap-2">
              <Edit3 size={18} />
              Bulk Edit
            </CardTitle>
          </CardHeader>
          <CardContent className="space-y-4">
            <p className="text-sm text-muted-foreground">
              Modify multiple alarms simultaneously
            </p>
            <Button className="w-full">Select Alarms to Edit</Button>
          </CardContent>
        </Card>

        <Card>
          <CardHeader>
            <CardTitle className="flex items-center gap-2">
              <Calendar size={18} />
              Date Range Operations
            </CardTitle>
          </CardHeader>
          <CardContent className="space-y-4">
            <p className="text-sm text-muted-foreground">
              Apply changes to alarms in specific date ranges
            </p>
            <Button className="w-full">Select Date Range</Button>
          </CardContent>
        </Card>

        <Card>
          <CardHeader>
            <CardTitle className="flex items-center gap-2">
              <Trash2 size={18} />
              Bulk Delete
            </CardTitle>
          </CardHeader>
          <CardContent className="space-y-4">
            <p className="text-sm text-muted-foreground">
              Remove multiple alarms based on criteria
            </p>
            <Button variant="destructive" className="w-full">
              Select Alarms to Delete
            </Button>
          </CardContent>
        </Card>
      </div>
    </div>
  );

  return (
    <div className="space-y-6">
      <div className="flex items-center justify-between">
        <div>
          <h2 className="text-2xl font-bold flex items-center gap-2">
            <Brain size={24} />
            Advanced Alarm Scheduling
          </h2>
          <p className="text-muted-foreground">
            Create intelligent alarms with smart optimizations, conditions, and advanced
            patterns
          </p>
        </div>
      </div>

      <Tabs
        value={activeTab}
        onValueChange={(value: any) => setActiveTab(value as any)}
      >
        <TabsList className="grid w-full grid-cols-4">
          <TabsTrigger value="alarms" className="flex items-center gap-2">
            <Clock size={16} />
            Alarms
          </TabsTrigger>
          <TabsTrigger value="create" className="flex items-center gap-2">
            <Plus size={16} />
            Create
          </TabsTrigger>
          <TabsTrigger value="settings" className="flex items-center gap-2">
            <Settings size={16} />
            Settings
          </TabsTrigger>
          <TabsTrigger value="bulk" className="flex items-center gap-2">
            <Copy size={16} />
            Bulk
          </TabsTrigger>
        </TabsList>

        <TabsContent value="alarms">{renderAlarmsList()}</TabsContent>

        <TabsContent value="create">{renderCreateForm()}</TabsContent>

        <TabsContent value="settings">{renderSettings()}</TabsContent>

        <TabsContent value="bulk">{renderBulkOperations()}</TabsContent>
      </Tabs>

      {/* Create Alarm Dialog */}
      <Dialog open={showCreateDialog} onOpenChange={setShowCreateDialog}>
        <DialogContent className="max-w-4xl max-h-[90vh] overflow-y-auto">
          <DialogHeader>
            <DialogTitle className="flex items-center gap-2">
              <Plus size={18} />
              Create Advanced Alarm
            </DialogTitle>
          </DialogHeader>
          {renderCreateForm()}
        </DialogContent>
      </Dialog>

      {/* Edit Alarm Dialog */}
      <Dialog open={!!selectedAlarm} onOpenChange={() => setSelectedAlarm(null)}>
        <DialogContent className="max-w-4xl max-h-[90vh] overflow-y-auto">
          <DialogHeader>
            <DialogTitle className="flex items-center gap-2">
              <Edit3 size={18} />
              Edit Advanced Alarm
            </DialogTitle>
          </DialogHeader>
          <div className="text-center py-8 text-muted-foreground">
            Advanced alarm editing interface would be implemented here
          </div>
        </DialogContent>
      </Dialog>
    </div>
  );
};

export default AdvancedAlarmScheduling;<|MERGE_RESOLUTION|>--- conflicted
+++ resolved
@@ -349,15 +349,10 @@
                   id="alarm-time"
                   type="time"
                   value={formData.time}
-<<<<<<< HEAD
                   onChange={(e: React.ChangeEvent<HTMLInputElement> 
 ) =>
                     setFormData((prev: any
 ) => ({ ...prev, time: e.target.value }))
-=======
-                  onChange={(e: any) =>
-                    setFormData((prev: any) => ({ ...prev, time: e.target.value }))
->>>>>>> 0a801929
                   }
                 />
               </div>
@@ -366,15 +361,10 @@
                 <Input
                   id="alarm-label"
                   value={formData.label}
-<<<<<<< HEAD
                   onChange={(e: React.ChangeEvent<HTMLInputElement> 
 ) =>
                     setFormData((prev: any
 ) => ({ ...prev, label: e.target.value }))
-=======
-                  onChange={(e: any) =>
-                    setFormData((prev: any) => ({ ...prev, label: e.target.value }))
->>>>>>> 0a801929
                   }
                   placeholder="Enter alarm name"
                 />
@@ -461,15 +451,10 @@
                     min="1"
                     max="365"
                     value={formData.recurrencePattern?.interval || 1}
-<<<<<<< HEAD
                     onChange={(e: React.ChangeEvent<HTMLInputElement> 
 ) =>
                       setFormData((prev: any
 ) => ({
-=======
-                    onChange={(e: any) =>
-                      setFormData((prev: any) => ({
->>>>>>> 0a801929
                         ...prev,
                         recurrencePattern: {
                           ...prev.recurrencePattern,
@@ -546,15 +531,10 @@
                       value={
                         formData.recurrencePattern.endDate.toISOString().split('T')[0]
                       }
-<<<<<<< HEAD
                       onChange={(e: React.ChangeEvent<HTMLInputElement> 
 ) =>
                         setFormData((prev: any
 ) => ({
-=======
-                      onChange={(e: any) =>
-                        setFormData((prev: any) => ({
->>>>>>> 0a801929
                           ...prev,
                           recurrencePattern: {
                             ...prev.recurrencePattern!,
