--- conflicted
+++ resolved
@@ -74,9 +74,9 @@
   SunSchedule,
 } from '../types/index';
 interface AdvancedAlarmSchedulingProps {
-  alarms: unknown[];
-  onCreateAlarm: (alarm: unknown) => void;
-  onUpdateAlarm: (id: string, alarm: unknown) => void;
+  alarms: any[];
+  onCreateAlarm: (alarm: any) => void;
+  onUpdateAlarm: (id: string, alarm: any) => void;
   onDeleteAlarm: (id: string) => void;
 }
 
@@ -89,12 +89,12 @@
   const [activeTab, setActiveTab] = useState<'alarms' | 'create' | 'settings' | 'bulk'>(
     'alarms'
   );
-  const [_config, setConfig] = useState<SchedulingConfig | null>(null);
+  const [config, setConfig] = useState<SchedulingConfig | null>(null);
   const [expandedSections, setExpandedSections] = useState<Set<string>>(
     new Set(['basic'])
   );
   const [showCreateDialog, setShowCreateDialog] = useState(false);
-  const [selectedAlarm, setSelectedAlarm] = useState<unknown>(null);
+  const [selectedAlarm, setSelectedAlarm] = useState<any>(null);
 
   const [formData, setFormData] = useState({
     time: '07:00',
@@ -111,9 +111,9 @@
 
   const loadConfig = async () => {
     try {
-      setConfig(null); // TODO: Load actual _config
-    } catch (_error) {
-      console._error('Error loading _config:', _error);
+      setConfig(null); // TODO: Load actual config
+    } catch (error) {
+      console.error('Error loading config:', error);
     }
   };
 
@@ -134,7 +134,7 @@
 
       onCreateAlarm({
         ...optimizedAlarm,
-        userId: '1', // Current _user
+        userId: '1', // Current user
         enabled: formData.isActive || true,
         dayNames: [], // Will be populated from days array
         snoozeCount: 0,
@@ -142,8 +142,8 @@
 
       setShowCreateDialog(false);
       resetForm();
-    } catch (_error) {
-      console._error('Error creating alarm:', _error);
+    } catch (error) {
+      console.error('Error creating alarm:', error);
     }
   };
 
@@ -177,7 +177,7 @@
     return types[type as keyof typeof types] || type;
   };
 
-  const getNextOccurrence = (alarm: unknown) => {
+  const getNextOccurrence = (alarm: any) => {
     try {
       const occurrences = [new Date()]; // TODO: Implement calculateNextOccurrences(
       //   alarm,
@@ -185,18 +185,13 @@
       //   1
       // );
       return occurrences[0] ? occurrences[0].toLocaleString() : 'Not scheduled';
-    } catch (_error) {
-      return 'Calculation _error';
+    } catch (error) {
+      return 'Calculation error';
     }
   };
 
-  const renderAlarmsList = (alarms: unknown) => (
+  const renderAlarmsList = () => (
     <div className="space-y-4">
-<<<<<<< HEAD
-      <div>Alarms list placeholder</div>
-    </div>
-  );
-=======
       <div className="flex items-center justify-between">
         <div>
           <h3 className="text-lg font-semibold">Advanced Alarms</h3>
@@ -991,7 +986,6 @@
     </div>
   );
 
->>>>>>> a260cd41
   const renderBulkOperations = () => (
     <div className="space-y-6">
       <div>
@@ -1080,10 +1074,7 @@
         </div>
       </div>
 
-      <Tabs
-        value={activeTab}
-        onValueChange={(...args: unknown[]) => setActiveTab(value as unknown)}
-      >
+      <Tabs value={activeTab} onValueChange={value => setActiveTab(value as any)}>
         <TabsList className="grid w-full grid-cols-4">
           <TabsTrigger value="alarms" className="flex items-center gap-2">
             <Clock size={16} />
