--- conflicted
+++ resolved
@@ -1,31 +1,10 @@
 import React from 'react';
 import { useState, useEffect } from 'react';
-<<<<<<< HEAD
-import {
-  Edit2,
-  Trash2,
-  Clock,
-  Brain,
-  MapPin,
-  TrendingUp,
-  Zap,
-  Lightbulb,
-  Sparkles,
-} from 'lucide-react';
-import type { Alarm } from '../types';
-import { formatTime, formatDays, getVoiceMoodConfig } from '../utils';
-import { AdaptiveConfirmationModal } from './AdaptiveModal';
-import {
-  useScreenReaderAnnouncements,
-  useFocusAnnouncements,
-} from '../hooks/useScreenReaderAnnouncements';
-=======
 import { Edit2, Trash2, Clock, Brain, MapPin, TrendingUp, Zap, Lightbulb, Sparkles } from 'lucide-react';
 import type { Alarm } from '../types';
 import { formatTime, formatDays, getVoiceMoodConfig } from '../utils';
 import { AdaptiveConfirmationModal } from './AdaptiveModal';
 import { useScreenReaderAnnouncements, useFocusAnnouncements } from '../hooks/useScreenReaderAnnouncements';
->>>>>>> 02f0594e
 import MLAlarmOptimizer from '../services/ml-alarm-optimizer';
 import PredictiveAnalyticsService from '../services/predictive-analytics-service';
 import EnhancedLocationService from '../services/enhanced-location-service';
@@ -44,13 +23,7 @@
   onDeleteAlarm
 }) => {
   const [deleteConfirmId, setDeleteConfirmId] = useState<string | null>(null);
-<<<<<<< HEAD
-  const [alarmOptimizations, setAlarmOptimizations] = useState<Map<string, any>>(
-    new Map()
-  );
-=======
   const [alarmOptimizations, setAlarmOptimizations] = useState<Map<string, any>>(new Map());
->>>>>>> 02f0594e
   const [advancedFeaturesEnabled, setAdvancedFeaturesEnabled] = useState({
     ml: false,
     location: false,
@@ -105,31 +78,18 @@
 
   // Announce when alarm count changes
   useEffect(() => {
-<<<<<<< HEAD
-    const alarmCountMessage =
-      alarms.length === 0
-        ? 'No alarms configured'
-        : alarms.length === 1
-          ? '1 alarm configured'
-          : `${alarms.length} alarms configured`;
-=======
     const alarmCountMessage = alarms.length === 0
       ? 'No alarms configured'
       : alarms.length === 1
       ? '1 alarm configured'
       : `${alarms.length} alarms configured`;
->>>>>>> 02f0594e
 
     // Only announce if this isn't the initial load
     const timer = setTimeout(() => {
       announce({
         type: 'custom',
         message: alarmCountMessage,
-<<<<<<< HEAD
-        priority: 'polite',
-=======
         priority: 'polite'
->>>>>>> 02f0594e
       });
     }, 100);
 
@@ -148,11 +108,7 @@
         announce({
           type: 'alarm-delete',
           data: { alarm },
-<<<<<<< HEAD
-          priority: 'polite',
-=======
           priority: 'polite'
->>>>>>> 02f0594e
         });
       }
     }
@@ -163,11 +119,7 @@
     announce({
       type: 'custom',
       message: 'Delete cancelled',
-<<<<<<< HEAD
-      priority: 'polite',
-=======
       priority: 'polite'
->>>>>>> 02f0594e
     });
   };
 
@@ -180,11 +132,7 @@
       announce({
         type: 'alarm-toggle',
         data: { alarm, enabled },
-<<<<<<< HEAD
-        priority: 'polite',
-=======
         priority: 'polite'
->>>>>>> 02f0594e
       });
     }
   };
@@ -194,11 +142,7 @@
     announce({
       type: 'custom',
       message: `Editing alarm for ${formatTime(alarm.time)} ${alarm.label}`,
-<<<<<<< HEAD
-      priority: 'polite',
-=======
       priority: 'polite'
->>>>>>> 02f0594e
     });
   };
 
@@ -210,11 +154,7 @@
       announce({
         type: 'custom',
         message: `Delete confirmation requested for ${formatTime(alarm.time)} ${alarm.label}. Press confirm to delete or cancel to keep the alarm.`,
-<<<<<<< HEAD
-        priority: 'assertive',
-=======
         priority: 'assertive'
->>>>>>> 02f0594e
       });
     }
   };
@@ -252,51 +192,6 @@
                 aria-labelledby={`alarm-${alarm.id}-time`}
                 aria-describedby={`alarm-${alarm.id}-details`}
               >
-<<<<<<< HEAD
-                <div className="flex items-center justify-between">
-                  {/* Left side - Time and details */}
-                  <div className="flex items-center gap-4">
-                    {/* Toggle switch */}
-                    <button
-                      onClick={() => handleToggleAlarm(alarm.id, !alarm.enabled)}
-                      className={`alarm-toggle ${
-                        alarm.enabled
-                          ? 'alarm-toggle-checked'
-                          : 'alarm-toggle-unchecked'
-                      }`}
-                      role="switch"
-                      aria-checked={alarm.enabled}
-                      aria-label={`${alarm.enabled ? 'Disable' : 'Enable'} alarm for ${formatTime(alarm.time)} ${alarm.label}`}
-                      aria-describedby={`alarm-${alarm.id}-status`}
-                    >
-                      <span
-                        className={`inline-block h-5 w-5 transform rounded-full bg-white shadow ring-0 transition duration-200 ease-in-out ${
-                          alarm.enabled ? 'translate-x-5' : 'translate-x-0'
-                        }`}
-                        aria-hidden="true"
-                      />
-                      <span id={`alarm-${alarm.id}-status`} className="sr-only">
-                        Alarm is {alarm.enabled ? 'enabled' : 'disabled'}
-                      </span>
-                    </button>
-
-                    {/* Alarm info */}
-                    <div className={alarm.enabled ? '' : 'opacity-50'}>
-                      <div
-                        id={`alarm-${alarm.id}-time`}
-                        className="text-2xl font-bold text-gray-900 dark:text-white"
-                      >
-                        {formatTime(alarm.time)}
-                      </div>
-                      <div className="text-sm text-gray-600 dark:text-gray-400">
-                        {alarm.label}
-                      </div>
-                      <div
-                        id={`alarm-${alarm.id}-details`}
-                        className="text-xs text-gray-500 dark:text-gray-500 mt-1"
-                      >
-                        {formatDays(alarm.days)}
-=======
               <div className="flex items-center justify-between">
                 {/* Left side - Time and details */}
                 <div className="flex items-center gap-4">
@@ -348,7 +243,6 @@
                           {voiceMoodConfig.name}
                         </span>
                         <div className={`w-2 h-2 rounded-full ${voiceMoodConfig.color}`} aria-hidden="true" />
->>>>>>> 02f0594e
                       </div>
 
                       {/* Snooze settings indicator */}
@@ -365,79 +259,6 @@
                       )}
                     </div>
 
-<<<<<<< HEAD
-                        {/* Snooze settings indicator */}
-                        {alarm.snoozeEnabled && (
-                          <div
-                            className="flex items-center gap-1 text-xs text-gray-500 dark:text-gray-500"
-                            role="img"
-                            aria-label={`Snooze enabled: ${alarm.snoozeInterval} minutes, max ${alarm.maxSnoozes || 'unlimited'} times`}
-                          >
-                            <span aria-hidden="true">⏰</span>
-                            <span>{alarm.snoozeInterval}min</span>
-                            {alarm.maxSnoozes && alarm.maxSnoozes > 0 && (
-                              <span>({alarm.maxSnoozes}x max)</span>
-                            )}
-                          </div>
-                        )}
-                      </div>
-
-                      {/* Advanced Features Indicators */}
-                      {(advancedFeaturesEnabled.ml ||
-                        advancedFeaturesEnabled.location ||
-                        advancedFeaturesEnabled.analytics) && (
-                        <div className="flex items-center gap-2 mt-2 pt-2 border-t border-gray-100 dark:border-dark-400">
-                          <div className="flex items-center gap-1">
-                            {advancedFeaturesEnabled.ml && (
-                              <div
-                                className="flex items-center gap-1 bg-blue-50 dark:bg-blue-900/30 text-blue-600 dark:text-blue-400 px-1.5 py-0.5 rounded text-xs"
-                                role="img"
-                                aria-label="AI optimization enabled"
-                              >
-                                <Brain className="w-3 h-3" aria-hidden="true" />
-                                <span>AI</span>
-                              </div>
-                            )}
-                            {advancedFeaturesEnabled.location && (
-                              <div
-                                className="flex items-center gap-1 bg-green-50 dark:bg-green-900/30 text-green-600 dark:text-green-400 px-1.5 py-0.5 rounded text-xs"
-                                role="img"
-                                aria-label="Location-based scheduling enabled"
-                              >
-                                <MapPin className="w-3 h-3" aria-hidden="true" />
-                                <span>Location</span>
-                              </div>
-                            )}
-                            {advancedFeaturesEnabled.analytics && (
-                              <div
-                                className="flex items-center gap-1 bg-purple-50 dark:bg-purple-900/30 text-purple-600 dark:text-purple-400 px-1.5 py-0.5 rounded text-xs"
-                                role="img"
-                                aria-label="Predictive analytics enabled"
-                              >
-                                <TrendingUp className="w-3 h-3" aria-hidden="true" />
-                                <span>Analytics</span>
-                              </div>
-                            )}
-                          </div>
-
-                          {/* ML Optimization Suggestion */}
-                          {alarmOptimizations.has(alarm.id) && (
-                            <div className="ml-auto">
-                              <div
-                                className="flex items-center gap-1 bg-yellow-50 dark:bg-yellow-900/30 text-yellow-600 dark:text-yellow-400 px-2 py-0.5 rounded-full text-xs font-medium"
-                                role="status"
-                                aria-label={`Optimization available: ${alarmOptimizations.get(alarm.id)?.adjustment > 0 ? '+' : ''}${alarmOptimizations.get(alarm.id)?.adjustment} minutes suggested`}
-                              >
-                                <Sparkles className="w-3 h-3" aria-hidden="true" />
-                                <span>
-                                  {alarmOptimizations.get(alarm.id)?.adjustment > 0
-                                    ? '+'
-                                    : ''}
-                                  {alarmOptimizations.get(alarm.id)?.adjustment}
-                                  min
-                                </span>
-                              </div>
-=======
                     {/* Advanced Features Indicators */}
                     {(advancedFeaturesEnabled.ml || advancedFeaturesEnabled.location || advancedFeaturesEnabled.analytics) && (
                       <div className="flex items-center gap-2 mt-2 pt-2 border-t border-gray-100 dark:border-dark-400">
@@ -461,46 +282,10 @@
                                  role="img" aria-label="Predictive analytics enabled">
                               <TrendingUp className="w-3 h-3" aria-hidden="true" />
                               <span>Analytics</span>
->>>>>>> 02f0594e
                             </div>
                           )}
                         </div>
 
-<<<<<<< HEAD
-                  {/* Right side - Action buttons */}
-                  <div
-                    className="flex items-center gap-2"
-                    role="group"
-                    aria-label="Alarm actions"
-                  >
-                    {/* Quick optimization button */}
-                    {alarmOptimizations.has(alarm.id) && (
-                      <button
-                        onClick={() => {
-                          const optimization = alarmOptimizations.get(alarm.id);
-                          if (optimization) {
-                            // Apply the optimization
-                            const [hours, minutes] =
-                              optimization.optimalTime.split(':');
-                            const updatedAlarm = {
-                              ...alarm,
-                              time: optimization.optimalTime,
-                            };
-                            handleEditAlarm(updatedAlarm);
-                            announce({
-                              type: 'custom',
-                              message: `Applied AI optimization to ${alarm.label}. Time changed to ${optimization.optimalTime}`,
-                              priority: 'polite',
-                            });
-                          }
-                        }}
-                        className="alarm-button bg-gradient-to-r from-yellow-500 to-orange-500 text-white p-2 hover:from-yellow-600 hover:to-orange-600"
-                        aria-label={`Apply AI optimization: change time to ${alarmOptimizations.get(alarm.id)?.optimalTime}`}
-                        title={`Suggested time: ${alarmOptimizations.get(alarm.id)?.optimalTime} (${Math.round(alarmOptimizations.get(alarm.id)?.confidence * 100)}% confidence)`}
-                      >
-                        <Lightbulb className="w-4 h-4" aria-hidden="true" />
-                      </button>
-=======
                         {/* ML Optimization Suggestion */}
                         {alarmOptimizations.has(alarm.id) && (
                           <div className="ml-auto">
@@ -512,7 +297,6 @@
                           </div>
                         )}
                       </div>
->>>>>>> 02f0594e
                     )}
                   </div>
                 </div>
@@ -577,46 +361,17 @@
                       ⏰ Snoozed {alarm.snoozeCount} time{alarm.snoozeCount !== 1 ? 's' : ''}
                     </div>
 
-<<<<<<< HEAD
-                {/* Snooze count and warnings */}
-                {alarm.snoozeCount > 0 && (
-                  <div className="mt-3 pt-3 border-t border-gray-200 dark:border-dark-300">
-                    <div className="flex items-center justify-between">
-                      <div
-                        className="text-xs text-orange-600 dark:text-orange-400"
-                        role="status"
-                        aria-label={`This alarm has been snoozed ${alarm.snoozeCount} time${alarm.snoozeCount !== 1 ? 's' : ''}`}
-                      >
-                        ⏰ Snoozed {alarm.snoozeCount} time
-                        {alarm.snoozeCount !== 1 ? 's' : ''}
-=======
                     {alarm.maxSnoozes && alarm.snoozeCount >= alarm.maxSnoozes && (
                       <div className="text-xs text-red-600 dark:text-red-400 font-medium">
                         Max snoozes reached
->>>>>>> 02f0594e
                       </div>
                     )}
 
-<<<<<<< HEAD
-                      {alarm.maxSnoozes && alarm.snoozeCount >= alarm.maxSnoozes && (
-                        <div className="text-xs text-red-600 dark:text-red-400 font-medium">
-                          Max snoozes reached
-                        </div>
-                      )}
-
-                      {alarm.maxSnoozes && alarm.snoozeCount < alarm.maxSnoozes && (
-                        <div className="text-xs text-gray-500 dark:text-gray-500">
-                          {alarm.maxSnoozes - alarm.snoozeCount} left
-                        </div>
-                      )}
-                    </div>
-=======
                     {alarm.maxSnoozes && alarm.snoozeCount < alarm.maxSnoozes && (
                       <div className="text-xs text-gray-500 dark:text-gray-500">
                         {alarm.maxSnoozes - alarm.snoozeCount} left
                       </div>
                     )}
->>>>>>> 02f0594e
                   </div>
                 </div>
               )}
