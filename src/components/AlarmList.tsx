--- conflicted
+++ resolved
@@ -457,12 +457,7 @@
       >
         <div className="text-center">
           <div className="text-sm text-gray-600 dark:text-gray-400">
-<<<<<<< HEAD
             {alarms.filter((a: any) => a.enabled).length} of {alarms.length} alarms active
-=======
-            {alarms.filter((a: any) => a.enabled).length} of {alarms.length} alarms
-            active
->>>>>>> 0a801929
           </div>
         </div>
       </div>
