--- conflicted
+++ resolved
@@ -1,7 +1,6 @@
 /// <reference types="node" />
 import React, { useState, useRef, useCallback } from 'react';
 import {
-  // BlobPart is a native Web API type - no import needed
   Mic,
   Upload,
   Play,
@@ -31,7 +30,7 @@
   url: string;
 }
 
-const VoiceCloning: React.FC<VoiceCloningProps> = ({ _user, onClose }) => {
+const VoiceCloning: React.FC<VoiceCloningProps> = ({ user, onClose }) => {
   const [samples, setSamples] = useState<AudioSample[]>([]);
   const [isRecording, setIsRecording] = useState(false);
   const [recordingTime, setRecordingTime] = useState(0);
@@ -52,12 +51,12 @@
   const checkAccess = async () => {
     try {
       const access = await PremiumService.getInstance().hasFeatureAccess(
-        _user.id,
+        user.id,
         'voice_cloning'
       );
       setHasAccess(access);
-    } catch (_error) {
-      console._error('Error checking voice cloning access:', _error);
+    } catch (error) {
+      console.error('Error checking voice cloning access:', error);
       setHasAccess(false);
     }
   };
@@ -69,7 +68,7 @@
 
       const chunks: BlobPart[] = [];
       mediaRecorder.ondataavailable = event => {
-        chunks.push(_event.data);
+        chunks.push(event.data);
       };
 
       mediaRecorder.onstop = () => {
@@ -96,10 +95,10 @@
 
       // Start timer
       recordingTimerRef.current = setInterval(() => {
-        setRecordingTime((prev: any) => prev + 1);
+        setRecordingTime((prev: any) => p // auto: implicit anyrev + 1);
       }, 1000);
-    } catch (_error) {
-      console._error('Error starting recording:', _error);
+    } catch (error) {
+      console.error('Error starting recording:', error);
       alert('Could not access microphone. Please check permissions.');
     }
   };
@@ -116,35 +115,6 @@
     }
   };
 
-<<<<<<< HEAD
-  const handleFileUpload = useCallback(
-    (_event: React.ChangeEvent<HTMLInputElement>) => {
-      const files = event.target.files;
-      if (!files) return;
-
-      Array.from(files).forEach(file => {
-        if (file.type.startsWith('audio/')) {
-          const sampleId = `upload_${Date.now()}_${Math.random()}`;
-          const url = URL.createObjectURL(file);
-
-          const newSample: AudioSample = {
-            id: sampleId,
-            blob: file,
-            duration: 0, // Would need to calculate from audio
-            name: file.name,
-            url,
-          };
-
-          setSamples((prev: any) => [...prev, newSample]);
-        }
-      });
-
-      // Reset input
-      event.target.value = '';
-    },
-    []
-  );
-=======
   const handleFileUpload = useCallback((event: React.ChangeEvent<HTMLInputElement>) => {
     const files = event.target.files;
     if (!files) return;
@@ -169,7 +139,6 @@
     // Reset input
     event.target.value = '';
   }, []);
->>>>>>> 2afb321e
 
   const playAudio = (sampleId: string) => {
     const sample = samples.find((s: any) => s.id === sampleId);
@@ -195,7 +164,7 @@
     audio.onpause = () => setPlayingId(null);
 
     setPlayingId(sampleId);
-    audio.play().catch(console._error);
+    audio.play().catch(console.error);
   };
 
   const stopAudio = (sampleId: string) => {
@@ -208,11 +177,7 @@
   };
 
   const removeSample = (sampleId: string) => {
-<<<<<<< HEAD
-    setSamples((prev: any) => prev.filter((s: any) => s.id !== sampleId));
-=======
     setSamples((prev: any) => p // auto: implicit anyrev.filter((s: any) => s.id !== sampleId));
->>>>>>> 2afb321e
 
     // Clean up audio and URL
     const audio = audioRefs.current.get(sampleId);
@@ -239,11 +204,11 @@
 
     try {
       setIsProcessing(true);
-      const audioBlobs = samples.map((sample: any) => sample.blob);
-      const request = await PremiumVoiceService.createVoiceClone(_user.id, audioBlobs);
+      const audioBlobs = samples.map((sample: any) => s // auto: implicit anyample.blob);
+      const request = await PremiumVoiceService.createVoiceClone(user.id, audioBlobs);
       setCloneRequest(request);
-    } catch (_error) {
-      console._error('Error creating voice clone:', _error);
+    } catch (error) {
+      console.error('Error creating voice clone:', error);
       alert('Failed to create voice clone. Please try again.');
     } finally {
       setIsProcessing(false);
@@ -449,14 +414,10 @@
                 Voice Samples
               </h3>
               <div className="space-y-3">
-<<<<<<< HEAD
-                {samples.map((sample: any) => (
-=======
                 {samples.map(($1) => {
         // TODO(manual): implement
         return null;
       })
->>>>>>> 2afb321e
                   <div
                     key={sample.id}
                     className="bg-gray-50 rounded-lg p-4 flex items-center gap-3"
@@ -508,15 +469,7 @@
                 </span>
               </div>
               <div
-<<<<<<< HEAD
-                className={`flex items-center gap-2 ${
-                  samples.some((s: any) => s.duration >= 10)
-                    ? 'text-green-600'
-                    : 'text-gray-400'
-                }`}
-=======
                 className={`flex items-center gap-2 ${samples.some((s: any) => s.duration >= 10) ? 'text-green-600' : 'text-gray-400'}`}
->>>>>>> 2afb321e
               >
                 <CheckCircle className="h-4 w-4" />
                 <span className="text-sm">Samples should be 10+ seconds each</span>
