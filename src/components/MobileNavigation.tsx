import React, { useState, useRef } from 'react';
import { Home, Clock, Settings, Moon, Plus } from 'lucide-react';
import {
  useSwipeNavigation,
  useEnhancedButton,
  useHaptic,
} from '../hooks/useMobileTouch';

interface NavigationItem {
  id: string;
  label: string;
  icon: React.ElementType;
  path: string;
  badge?: number;
}

interface MobileNavigationProps {
  items: NavigationItem[];
  currentPath: string;
  onNavigate: (path: string) => void;
  className?: string;
}

const MobileNavigation: React.FC<MobileNavigationProps> = ({
  items,
  currentPath,
  onNavigate,
  className = '',
}) => {
  const [showExtended, setShowExtended] = useState(false);
  const triggerHaptic = useHaptic();

  // Swipe up to show extended navigation
  const swipeRef = useSwipeNavigation(
    undefined, // onSwipeLeft
    undefined, // onSwipeRight
    () => {
      setShowExtended(true);
      triggerHaptic('light');
    }, // onSwipeUp
    () => {
      setShowExtended(false);
      triggerHaptic('light');
    } // onSwipeDown
  );

  const handleNavigate = (path: string) => {
    triggerHaptic('light');
    onNavigate(path);
  };

  return (
    <>
      {/* Main Navigation Bar */}
      <nav
        ref={swipeRef}
        className={`fixed bottom-0 left-0 right-0 z-50 bg-white dark:bg-gray-900
                   border-t border-gray-200 dark:border-gray-700
                   mobile-safe-bottom backdrop-blur-xl bg-opacity-95 ${className}`}
      >
        {/* Swipe Indicator */}
        <div className="flex justify-center py-1">
          <div className="w-8 h-1 bg-gray-300 dark:bg-gray-600 rounded-full" />
        </div>

        {/* Navigation Items */}
        <div className="flex justify-around items-center px-4 pb-2">
          {items.slice(0, 4).map(($1) => {
        // TODO(manual): implement
        return null;
      })
            <NavigationButton
              key={item.id}
              item={item}
              isActive={currentPath === item.path}
              onPress={() => handleNavigate(item.path)}
            />
          ))}

          {/* More Button */}
          {items.length > 4 && (
            <NavigationButton
              item={{
                id: 'more',
                label: 'More',
                icon: Plus,
                path: 'more',
              }}
              isActive={showExtended}
              onPress={() => {
                setShowExtended(!showExtended);
                triggerHaptic('medium');
              }}
            />
          )}
        </div>
      </nav>

      {/* Extended Navigation Panel */}
      {showExtended && items.length > 4 && (
        <ExtendedNavigationPanel
          items={items.slice(4)}
          currentPath={currentPath}
          onNavigate={handleNavigate}
          onClose={() => setShowExtended(false)}
        />
      )}
    </>
  );
};

interface NavigationButtonProps {
  item: NavigationItem;
  isActive: boolean;
  onPress: () => void;
}

const NavigationButton: React.FC<NavigationButtonProps> = ({
  item,
  isActive,
  onPress,
}) => {
  const buttonRef = useEnhancedButton('light');
  const { icon: Icon } = item;

  return (
    <button
      ref={buttonRef}
      onClick={onPress}
      className={`flex flex-col items-center justify-center py-2 px-3 rounded-lg
                 min-h-[48px] min-w-[48px] transition-all duration-200
                 ${
                   isActive
                     ? 'text-blue-600 dark:text-blue-400 bg-blue-50 dark:bg-blue-900/30'
                     : 'text-gray-600 dark:text-gray-400 hover:text-gray-900 dark:hover:text-gray-100'
                 }`}
      aria-label={item.label}
    >
      <div className="relative">
        <Icon size={20} strokeWidth={isActive ? 2.5 : 2} />
        {item.badge && item.badge > 0 && (
          <span
            className="absolute -top-1 -right-1 bg-red-500 text-white text-xs
                         rounded-full h-4 w-4 flex items-center justify-center
                         min-w-[16px] font-medium"
          >
            {item.badge > 99 ? '99+' : item.badge}
          </span>
        )}
      </div>
      <span className={`text-xs mt-1 font-medium ${isActive ? 'font-semibold' : ''}`}>
        {item.label}
      </span>
    </button>
  );
};

interface ExtendedNavigationPanelProps {
  items: NavigationItem[];
  currentPath: string;
  onNavigate: (path: string) => void;
  onClose: () => void;
}

const ExtendedNavigationPanel: React.FC<ExtendedNavigationPanelProps> = ({
  items,
  currentPath,
  onNavigate,
  onClose,
}) => {
  const panelRef = useSwipeNavigation(
    undefined,
    undefined,
    undefined,
    onClose // Swipe down to close
  );

  return (
    <>
      {/* Backdrop */}
      <div className="fixed inset-0 bg-black bg-opacity-50 z-40" onClick={onClose} />

      {/* Panel */}
      <div
        ref={panelRef}
        className="fixed bottom-16 left-4 right-4 bg-white dark:bg-gray-900
                   rounded-2xl shadow-2xl z-50 p-4 animate-slide-up
                   border border-gray-200 dark:border-gray-700"
      >
        <div className="flex justify-center mb-4">
          <div className="w-8 h-1 bg-gray-300 dark:bg-gray-600 rounded-full" />
        </div>

        <div className="grid grid-cols-3 gap-4">
<<<<<<< HEAD
          {items.map((item: any) => { // auto
=======
          {items.map((item: any) => {
>>>>>>> 32eec1fa
            const { icon: Icon } = item;
            return (
              <button
                key={item.id}
                onClick={() => {
                  onNavigate(item.path);
                  onClose();
                }}
                className={`flex flex-col items-center justify-center py-4 px-3
                           rounded-xl transition-all duration-200 min-h-[72px]
                           ${
                             currentPath === item.path
                               ? 'text-blue-600 dark:text-blue-400 bg-blue-50 dark:bg-blue-900/30'
                               : 'text-gray-600 dark:text-gray-400 hover:bg-gray-50 dark:hover:bg-gray-800'
                           }`}
              >
                <Icon size={24} strokeWidth={currentPath === item.path ? 2.5 : 2} />
                <span className="text-sm mt-2 font-medium text-center">
                  {item.label}
                </span>
              </button>
            );
          })}
        </div>
      </div>
    </>
  );
};

// Default navigation items for the alarm app
export const defaultNavigationItems: NavigationItem[] = [
  {
    id: 'home',
    label: 'Home',
    icon: Home,
    path: '/',
  },
  {
    id: 'alarms',
    label: 'Alarms',
    icon: Clock,
    path: '/alarms',
  },
  {
    id: 'sleep',
    label: 'Sleep',
    icon: Moon,
    path: '/sleep',
  },
  {
    id: 'settings',
    label: 'Settings',
    icon: Settings,
    path: '/settings',
  },
];

export default MobileNavigation;<|MERGE_RESOLUTION|>--- conflicted
+++ resolved
@@ -65,10 +65,7 @@
 
         {/* Navigation Items */}
         <div className="flex justify-around items-center px-4 pb-2">
-          {items.slice(0, 4).map(($1) => {
-        // TODO(manual): implement
-        return null;
-      })
+          {items.slice(0, 4).map((item: any) => (
             <NavigationButton
               key={item.id}
               item={item}
@@ -192,11 +189,7 @@
         </div>
 
         <div className="grid grid-cols-3 gap-4">
-<<<<<<< HEAD
-          {items.map((item: any) => { // auto
-=======
           {items.map((item: any) => {
->>>>>>> 32eec1fa
             const { icon: Icon } = item;
             return (
               <button
