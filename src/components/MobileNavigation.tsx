import React, { useState, useRef } from 'react';
import { Home, Clock, Settings, Moon, Plus } from 'lucide-react';
<<<<<<< HEAD
import {
  useSwipeNavigation,
  useEnhancedButton,
  useHaptic,
} from '../hooks/useMobileTouch';
=======
import { useSwipeNavigation, useEnhancedButton, useHaptic } from '../hooks/useMobileTouch';
>>>>>>> 02f0594e

interface NavigationItem {
  id: string;
  label: string;
  icon: React.ElementType;
  path: string;
  badge?: number;
}

interface MobileNavigationProps {
  items: NavigationItem[];
  currentPath: string;
  onNavigate: (path: string) => void;
  className?: string;
}

const MobileNavigation: React.FC<MobileNavigationProps> = ({
  items,
  currentPath,
  onNavigate,
<<<<<<< HEAD
  className = '',
=======
  className = ''
>>>>>>> 02f0594e
}) => {
  const [showExtended, setShowExtended] = useState(false);
  const triggerHaptic = useHaptic();

  // Swipe up to show extended navigation
  const swipeRef = useSwipeNavigation(
    undefined, // onSwipeLeft
    undefined, // onSwipeRight
    () => {
      setShowExtended(true);
      triggerHaptic('light');
    }, // onSwipeUp
    () => {
      setShowExtended(false);
      triggerHaptic('light');
    } // onSwipeDown
  );

  const handleNavigate = (path: string) => {
    triggerHaptic('light');
    onNavigate(path);
  };

  return (
    <>
      {/* Main Navigation Bar */}
      <nav
        ref={swipeRef}
        className={`fixed bottom-0 left-0 right-0 z-50 bg-white dark:bg-gray-900
                   border-t border-gray-200 dark:border-gray-700
                   mobile-safe-bottom backdrop-blur-xl bg-opacity-95 ${className}`}
      >
        {/* Swipe Indicator */}
        <div className="flex justify-center py-1">
          <div className="w-8 h-1 bg-gray-300 dark:bg-gray-600 rounded-full" />
        </div>

        {/* Navigation Items */}
        <div className="flex justify-around items-center px-4 pb-2">
          {items.slice(0, 4).map(item => (
            <NavigationButton
              key={item.id}
              item={item}
              isActive={currentPath === item.path}
              onPress={() => handleNavigate(item.path)}
            />
          ))}

          {/* More Button */}
          {items.length > 4 && (
            <NavigationButton
              item={{
                id: 'more',
                label: 'More',
                icon: Plus,
<<<<<<< HEAD
                path: 'more',
=======
                path: 'more'
>>>>>>> 02f0594e
              }}
              isActive={showExtended}
              onPress={() => {
                setShowExtended(!showExtended);
                triggerHaptic('medium');
              }}
            />
          )}
        </div>
      </nav>

      {/* Extended Navigation Panel */}
      {showExtended && items.length > 4 && (
        <ExtendedNavigationPanel
          items={items.slice(4)}
          currentPath={currentPath}
          onNavigate={handleNavigate}
          onClose={() => setShowExtended(false)}
        />
      )}
    </>
  );
};

interface NavigationButtonProps {
  item: NavigationItem;
  isActive: boolean;
  onPress: () => void;
}

const NavigationButton: React.FC<NavigationButtonProps> = ({
  item,
  isActive,
  onPress
}) => {
  const buttonRef = useEnhancedButton('light');
  const { icon: Icon } = item;

  return (
    <button
      ref={buttonRef}
      onClick={onPress}
      className={`flex flex-col items-center justify-center py-2 px-3 rounded-lg
                 min-h-[48px] min-w-[48px] transition-all duration-200
<<<<<<< HEAD
                 ${
                   isActive
                     ? 'text-blue-600 dark:text-blue-400 bg-blue-50 dark:bg-blue-900/30'
                     : 'text-gray-600 dark:text-gray-400 hover:text-gray-900 dark:hover:text-gray-100'
=======
                 ${isActive
                   ? 'text-blue-600 dark:text-blue-400 bg-blue-50 dark:bg-blue-900/30'
                   : 'text-gray-600 dark:text-gray-400 hover:text-gray-900 dark:hover:text-gray-100'
>>>>>>> 02f0594e
                 }`}
      aria-label={item.label}
    >
      <div className="relative">
        <Icon size={20} strokeWidth={isActive ? 2.5 : 2} />
        {item.badge && item.badge > 0 && (
          <span className="absolute -top-1 -right-1 bg-red-500 text-white text-xs
                         rounded-full h-4 w-4 flex items-center justify-center
<<<<<<< HEAD
                         min-w-[16px] font-medium"
          >
=======
                         min-w-[16px] font-medium">
>>>>>>> 02f0594e
            {item.badge > 99 ? '99+' : item.badge}
          </span>
        )}
      </div>
      <span className={`text-xs mt-1 font-medium ${isActive ? 'font-semibold' : ''}`}>
        {item.label}
      </span>
    </button>
  );
};

interface ExtendedNavigationPanelProps {
  items: NavigationItem[];
  currentPath: string;
  onNavigate: (path: string) => void;
  onClose: () => void;
}

const ExtendedNavigationPanel: React.FC<ExtendedNavigationPanelProps> = ({
  items,
  currentPath,
  onNavigate,
  onClose
}) => {
  const panelRef = useSwipeNavigation(
    undefined,
    undefined,
    undefined,
    onClose // Swipe down to close
  );

  return (
    <>
      {/* Backdrop */}
      <div className="fixed inset-0 bg-black bg-opacity-50 z-40" onClick={onClose} />

      {/* Panel */}
      <div
        ref={panelRef}
        className="fixed bottom-16 left-4 right-4 bg-white dark:bg-gray-900
                   rounded-2xl shadow-2xl z-50 p-4 animate-slide-up
                   border border-gray-200 dark:border-gray-700"
      >
        <div className="flex justify-center mb-4">
          <div className="w-8 h-1 bg-gray-300 dark:bg-gray-600 rounded-full" />
        </div>

        <div className="grid grid-cols-3 gap-4">
          {items.map(item => {
            const { icon: Icon } = item;
            return (
              <button
                key={item.id}
                onClick={() => {
                  onNavigate(item.path);
                  onClose();
                }}
                className={`flex flex-col items-center justify-center py-4 px-3
                           rounded-xl transition-all duration-200 min-h-[72px]
<<<<<<< HEAD
                           ${
                             currentPath === item.path
                               ? 'text-blue-600 dark:text-blue-400 bg-blue-50 dark:bg-blue-900/30'
                               : 'text-gray-600 dark:text-gray-400 hover:bg-gray-50 dark:hover:bg-gray-800'
=======
                           ${currentPath === item.path
                             ? 'text-blue-600 dark:text-blue-400 bg-blue-50 dark:bg-blue-900/30'
                             : 'text-gray-600 dark:text-gray-400 hover:bg-gray-50 dark:hover:bg-gray-800'
>>>>>>> 02f0594e
                           }`}
              >
                <Icon size={24} strokeWidth={currentPath === item.path ? 2.5 : 2} />
                <span className="text-sm mt-2 font-medium text-center">
                  {item.label}
                </span>
              </button>
            );
          })}
        </div>
      </div>
    </>
  );
};

// Default navigation items for the alarm app
export const defaultNavigationItems: NavigationItem[] = [
  {
    id: 'home',
    label: 'Home',
    icon: Home,
    path: '/',
  },
  {
    id: 'alarms',
    label: 'Alarms',
    icon: Clock,
    path: '/alarms',
  },
  {
    id: 'sleep',
    label: 'Sleep',
    icon: Moon,
    path: '/sleep',
  },
  {
    id: 'settings',
    label: 'Settings',
    icon: Settings,
    path: '/settings',
  },
];

export default MobileNavigation;<|MERGE_RESOLUTION|>--- conflicted
+++ resolved
@@ -1,14 +1,6 @@
 import React, { useState, useRef } from 'react';
 import { Home, Clock, Settings, Moon, Plus } from 'lucide-react';
-<<<<<<< HEAD
-import {
-  useSwipeNavigation,
-  useEnhancedButton,
-  useHaptic,
-} from '../hooks/useMobileTouch';
-=======
 import { useSwipeNavigation, useEnhancedButton, useHaptic } from '../hooks/useMobileTouch';
->>>>>>> 02f0594e
 
 interface NavigationItem {
   id: string;
@@ -29,11 +21,7 @@
   items,
   currentPath,
   onNavigate,
-<<<<<<< HEAD
-  className = '',
-=======
   className = ''
->>>>>>> 02f0594e
 }) => {
   const [showExtended, setShowExtended] = useState(false);
   const triggerHaptic = useHaptic();
@@ -89,11 +77,7 @@
                 id: 'more',
                 label: 'More',
                 icon: Plus,
-<<<<<<< HEAD
-                path: 'more',
-=======
                 path: 'more'
->>>>>>> 02f0594e
               }}
               isActive={showExtended}
               onPress={() => {
@@ -138,16 +122,9 @@
       onClick={onPress}
       className={`flex flex-col items-center justify-center py-2 px-3 rounded-lg
                  min-h-[48px] min-w-[48px] transition-all duration-200
-<<<<<<< HEAD
-                 ${
-                   isActive
-                     ? 'text-blue-600 dark:text-blue-400 bg-blue-50 dark:bg-blue-900/30'
-                     : 'text-gray-600 dark:text-gray-400 hover:text-gray-900 dark:hover:text-gray-100'
-=======
                  ${isActive
                    ? 'text-blue-600 dark:text-blue-400 bg-blue-50 dark:bg-blue-900/30'
                    : 'text-gray-600 dark:text-gray-400 hover:text-gray-900 dark:hover:text-gray-100'
->>>>>>> 02f0594e
                  }`}
       aria-label={item.label}
     >
@@ -156,12 +133,7 @@
         {item.badge && item.badge > 0 && (
           <span className="absolute -top-1 -right-1 bg-red-500 text-white text-xs
                          rounded-full h-4 w-4 flex items-center justify-center
-<<<<<<< HEAD
-                         min-w-[16px] font-medium"
-          >
-=======
                          min-w-[16px] font-medium">
->>>>>>> 02f0594e
             {item.badge > 99 ? '99+' : item.badge}
           </span>
         )}
@@ -221,16 +193,9 @@
                 }}
                 className={`flex flex-col items-center justify-center py-4 px-3
                            rounded-xl transition-all duration-200 min-h-[72px]
-<<<<<<< HEAD
-                           ${
-                             currentPath === item.path
-                               ? 'text-blue-600 dark:text-blue-400 bg-blue-50 dark:bg-blue-900/30'
-                               : 'text-gray-600 dark:text-gray-400 hover:bg-gray-50 dark:hover:bg-gray-800'
-=======
                            ${currentPath === item.path
                              ? 'text-blue-600 dark:text-blue-400 bg-blue-50 dark:bg-blue-900/30'
                              : 'text-gray-600 dark:text-gray-400 hover:bg-gray-50 dark:hover:bg-gray-800'
->>>>>>> 02f0594e
                            }`}
               >
                 <Icon size={24} strokeWidth={currentPath === item.path ? 2.5 : 2} />
