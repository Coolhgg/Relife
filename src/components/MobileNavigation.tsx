import React, { useState, useRef } from 'react';
import { Home, Clock, Settings, Moon, Plus } from 'lucide-react';
import {
  useSwipeNavigation,
  useEnhancedButton,
  useHaptic,
} from '../hooks/useMobileTouch';

interface NavigationItem {
  id: string;
  label: string;
  icon: React.ElementType;
  path: string;
  badge?: number;
}

interface MobileNavigationProps {
  items: NavigationItem[];
  currentPath: string;
  onNavigate: (path: string) => void;
  className?: string;
}

const MobileNavigation: React.FC<MobileNavigationProps> = ({
  items,
  currentPath,
  onNavigate,
  className = '',
}) => {
  const [showExtended, setShowExtended] = useState(false);
  const triggerHaptic = useHaptic();

  // Swipe up to show extended navigation
  const swipeRef = useSwipeNavigation(
    undefined, // onSwipeLeft
    undefined, // onSwipeRight
    () => {
      setShowExtended(true);
      triggerHaptic('light');
    }, // onSwipeUp
    () => {
      setShowExtended(false);
      triggerHaptic('light');
    } // onSwipeDown
  );

  const handleNavigate = (path: string) => {
    triggerHaptic('light');
    onNavigate(path);
  };

  return (
    <>
      {/* Main Navigation Bar */}
      <nav
        ref={swipeRef}
        className={`fixed bottom-0 left-0 right-0 z-50 bg-white dark:bg-gray-900
                   border-t border-gray-200 dark:border-gray-700
                   mobile-safe-bottom backdrop-blur-xl bg-opacity-95 ${className}`}
      >
        {/* Swipe Indicator */}
        <div className="flex justify-center py-1">
          <div className="w-8 h-1 bg-gray-300 dark:bg-gray-600 rounded-full" />
        </div>

        {/* Navigation Items */}
        <div className="flex justify-around items-center px-4 pb-2">
<<<<<<< HEAD
          {items.slice(0, 4).map((item: any) => (
=======
          {items.slice(0, 4).map(($1) => {
        // TODO(manual): implement
        return null;
      })
>>>>>>> 2afb321e
            <NavigationButton
              key={item.id}
              item={item}
              isActive={currentPath === item.path}
              onPress={() => handleNavigate(item.path)}
            />
          ))}

          {/* More Button */}
          {items.length > 4 && (
            <NavigationButton
              item={{
                id: 'more',
                label: 'More',
                icon: Plus,
                path: 'more',
              }}
              isActive={showExtended}
              onPress={() => {
                setShowExtended(!showExtended);
                triggerHaptic('medium');
              }}
            />
          )}
        </div>
      </nav>

      {/* Extended Navigation Panel */}
      {showExtended && items.length > 4 && (
        <ExtendedNavigationPanel
          items={items.slice(4)}
          currentPath={currentPath}
          onNavigate={handleNavigate}
          onClose={() => setShowExtended(false)}
        />
      )}
    </>
  );
};

interface NavigationButtonProps {
  item: NavigationItem;
  isActive: boolean;
  onPress: () => void;
}

const NavigationButton: React.FC<NavigationButtonProps> = ({
  item,
  isActive,
  onPress,
}) => {
  const buttonRef = useEnhancedButton('light');
  const { icon: Icon } = item;

  return (
    <button
      ref={buttonRef}
      onClick={onPress}
      className={`flex flex-col items-center justify-center py-2 px-3 rounded-lg
                 min-h-[48px] min-w-[48px] transition-all duration-200
                 ${
                   isActive
                     ? 'text-blue-600 dark:text-blue-400 bg-blue-50 dark:bg-blue-900/30'
                     : 'text-gray-600 dark:text-gray-400 hover:text-gray-900 dark:hover:text-gray-100'
                 }`}
      aria-label={item.label}
    >
      <div className="relative">
        <Icon size={20} strokeWidth={isActive ? 2.5 : 2} />
        {item.badge && item.badge > 0 && (
          <span
            className="absolute -top-1 -right-1 bg-red-500 text-white text-xs
                         rounded-full h-4 w-4 flex items-center justify-center
                         min-w-[16px] font-medium"
          >
            {item.badge > 99 ? '99+' : item.badge}
          </span>
        )}
      </div>
      <span className={`text-xs mt-1 font-medium ${isActive ? 'font-semibold' : ''}`}>
        {item.label}
      </span>
    </button>
  );
};

interface ExtendedNavigationPanelProps {
  items: NavigationItem[];
  currentPath: string;
  onNavigate: (path: string) => void;
  onClose: () => void;
}

const ExtendedNavigationPanel: React.FC<ExtendedNavigationPanelProps> = ({
  items,
  currentPath,
  onNavigate,
  onClose,
}) => {
  const panelRef = useSwipeNavigation(
    undefined,
    undefined,
    undefined,
    onClose // Swipe down to close
  );

  return (
    <>
      {/* Backdrop */}
      <div className="fixed inset-0 bg-black bg-opacity-50 z-40" onClick={onClose} />

      {/* Panel */}
      <div
        ref={panelRef}
        className="fixed bottom-16 left-4 right-4 bg-white dark:bg-gray-900
                   rounded-2xl shadow-2xl z-50 p-4 animate-slide-up
                   border border-gray-200 dark:border-gray-700"
      >
        <div className="flex justify-center mb-4">
          <div className="w-8 h-1 bg-gray-300 dark:bg-gray-600 rounded-full" />
        </div>

        <div className="grid grid-cols-3 gap-4">
<<<<<<< HEAD
          {items.map((item: any) => {
=======
          {items.map((item: any) => { // auto
>>>>>>> 2afb321e
            const { icon: Icon } = item;
            return (
              <button
                key={item.id}
                onClick={() => {
                  onNavigate(item.path);
                  onClose();
                }}
                className={`flex flex-col items-center justify-center py-4 px-3
                           rounded-xl transition-all duration-200 min-h-[72px]
                           ${
                             currentPath === item.path
                               ? 'text-blue-600 dark:text-blue-400 bg-blue-50 dark:bg-blue-900/30'
                               : 'text-gray-600 dark:text-gray-400 hover:bg-gray-50 dark:hover:bg-gray-800'
                           }`}
              >
                <Icon size={24} strokeWidth={currentPath === item.path ? 2.5 : 2} />
                <span className="text-sm mt-2 font-medium text-center">
                  {item.label}
                </span>
              </button>
            );
          })}
        </div>
      </div>
    </>
  );
};

// Default navigation items for the alarm app
export const defaultNavigationItems: NavigationItem[] = [
  {
    id: 'home',
    label: 'Home',
    icon: Home,
    path: '/',
  },
  {
    id: 'alarms',
    label: 'Alarms',
    icon: Clock,
    path: '/alarms',
  },
  {
    id: 'sleep',
    label: 'Sleep',
    icon: Moon,
    path: '/sleep',
  },
  {
    id: 'settings',
    label: 'Settings',
    icon: Settings,
    path: '/settings',
  },
];

export default MobileNavigation;<|MERGE_RESOLUTION|>--- conflicted
+++ resolved
@@ -65,14 +65,10 @@
 
         {/* Navigation Items */}
         <div className="flex justify-around items-center px-4 pb-2">
-<<<<<<< HEAD
-          {items.slice(0, 4).map((item: any) => (
-=======
           {items.slice(0, 4).map(($1) => {
         // TODO(manual): implement
         return null;
       })
->>>>>>> 2afb321e
             <NavigationButton
               key={item.id}
               item={item}
@@ -196,11 +192,7 @@
         </div>
 
         <div className="grid grid-cols-3 gap-4">
-<<<<<<< HEAD
-          {items.map((item: any) => {
-=======
           {items.map((item: any) => { // auto
->>>>>>> 2afb321e
             const { icon: Icon } = item;
             return (
               <button
