--- conflicted
+++ resolved
@@ -9,19 +9,9 @@
   Plus,
   Clock,
   Target,
-<<<<<<< HEAD
-  Zap,
-} from 'lucide-react';
-import {
-  SleepAnalysisService,
-  type SleepSession,
-  type SleepPattern,
-} from '../services/sleep-analysis';
-=======
   Zap
 } from 'lucide-react';
 import { SleepAnalysisService, type SleepSession, type SleepPattern } from '../services/sleep-analysis';
->>>>>>> 02f0594e
 
 interface SleepTrackerProps {
   isOpen: boolean;
@@ -46,11 +36,7 @@
     bedtime: '22:30',
     wakeTime: '07:00',
     quality: 5,
-<<<<<<< HEAD
-    date: new Date().toISOString().split('T')[0],
-=======
     date: new Date().toISOString().split('T')[0]
->>>>>>> 02f0594e
   });
 
   useEffect(() => {
@@ -85,15 +71,7 @@
         wakeTime.setDate(wakeTime.getDate() + 1);
       }
 
-<<<<<<< HEAD
-      await SleepAnalysisService.trackSleepManually(
-        bedtime,
-        wakeTime,
-        sleepEntry.quality
-      );
-=======
       await SleepAnalysisService.trackSleepManually(bedtime, wakeTime, sleepEntry.quality);
->>>>>>> 02f0594e
 
       // Refresh data
       const sessions = await SleepAnalysisService.getSleepHistory(30);
@@ -104,11 +82,7 @@
         bedtime: '22:30',
         wakeTime: '07:00',
         quality: 5,
-<<<<<<< HEAD
-        date: new Date().toISOString().split('T')[0],
-=======
         date: new Date().toISOString().split('T')[0]
->>>>>>> 02f0594e
       });
 
       setActiveTab('history');
@@ -123,11 +97,7 @@
     return date.toLocaleTimeString('en-US', {
       hour: '2-digit',
       minute: '2-digit',
-<<<<<<< HEAD
-      hour12: false,
-=======
       hour12: false
->>>>>>> 02f0594e
     });
   };
 
@@ -189,13 +159,8 @@
           {[
             { id: 'log', label: 'Log Sleep', icon: Plus },
             { id: 'history', label: 'History', icon: Calendar },
-<<<<<<< HEAD
-            { id: 'insights', label: 'Insights', icon: BarChart3 },
-          ].map(tab => {
-=======
             { id: 'insights', label: 'Insights', icon: BarChart3 }
           ].map((tab) => {
->>>>>>> 02f0594e
             const Icon = tab.icon;
             return (
               <button
@@ -223,24 +188,12 @@
 
                 <div className="space-y-4">
                   <div>
-<<<<<<< HEAD
-                    <label htmlFor="sleep-date" className="block text-white/80 mb-2">
-                      Date
-                    </label>
-=======
                     <label htmlFor="sleep-date" className="block text-white/80 mb-2">Date</label>
->>>>>>> 02f0594e
                     <input
                       id="sleep-date"
                       type="date"
                       value={sleepEntry.date}
-<<<<<<< HEAD
-                      onChange={e =>
-                        setSleepEntry(prev => ({ ...prev, date: e.target.value }))
-                      }
-=======
                       onChange={(e) => setSleepEntry(prev => ({ ...prev, date: e.target.value }))}
->>>>>>> 02f0594e
                       className="w-full px-3 py-2 bg-white/10 border border-white/20 rounded text-white focus:outline-none focus:ring-2 focus:ring-purple-400"
                     />
                   </div>
@@ -255,13 +208,7 @@
                         id="bedtime"
                         type="time"
                         value={sleepEntry.bedtime}
-<<<<<<< HEAD
-                        onChange={e =>
-                          setSleepEntry(prev => ({ ...prev, bedtime: e.target.value }))
-                        }
-=======
                         onChange={(e) => setSleepEntry(prev => ({ ...prev, bedtime: e.target.value }))}
->>>>>>> 02f0594e
                         className="w-full px-3 py-2 bg-white/10 border border-white/20 rounded text-white focus:outline-none focus:ring-2 focus:ring-purple-400"
                       />
                     </div>
@@ -275,13 +222,7 @@
                         id="wake-time"
                         type="time"
                         value={sleepEntry.wakeTime}
-<<<<<<< HEAD
-                        onChange={e =>
-                          setSleepEntry(prev => ({ ...prev, wakeTime: e.target.value }))
-                        }
-=======
                         onChange={(e) => setSleepEntry(prev => ({ ...prev, wakeTime: e.target.value }))}
->>>>>>> 02f0594e
                         className="w-full px-3 py-2 bg-white/10 border border-white/20 rounded text-white focus:outline-none focus:ring-2 focus:ring-purple-400"
                       />
                     </div>
@@ -289,12 +230,7 @@
 
                   <div>
                     <label htmlFor="sleep-quality" className="block text-white/80 mb-2">
-<<<<<<< HEAD
-                      Sleep Quality: {sleepEntry.quality}/10{' '}
-                      {getQualityEmoji(sleepEntry.quality)}
-=======
                       Sleep Quality: {sleepEntry.quality}/10 {getQualityEmoji(sleepEntry.quality)}
->>>>>>> 02f0594e
                     </label>
                     <input
                       id="sleep-quality"
@@ -302,16 +238,7 @@
                       min="1"
                       max="10"
                       value={sleepEntry.quality}
-<<<<<<< HEAD
-                      onChange={e =>
-                        setSleepEntry(prev => ({
-                          ...prev,
-                          quality: parseInt(e.target.value),
-                        }))
-                      }
-=======
                       onChange={(e) => setSleepEntry(prev => ({ ...prev, quality: parseInt(e.target.value) }))}
->>>>>>> 02f0594e
                       className="w-full accent-purple-500"
                     />
                     <div className="flex justify-between text-xs text-white/60 mt-1">
@@ -324,14 +251,7 @@
                     <div className="flex items-center justify-between">
                       <span className="text-white/70">Sleep Duration</span>
                       <span className="text-white font-mono text-lg">
-<<<<<<< HEAD
-                        {calculateSleepDuration(
-                          sleepEntry.bedtime,
-                          sleepEntry.wakeTime
-                        )}
-=======
                         {calculateSleepDuration(sleepEntry.bedtime, sleepEntry.wakeTime)}
->>>>>>> 02f0594e
                       </span>
                     </div>
                   </div>
@@ -480,11 +400,7 @@
                       {sleepPattern.chronotype === 'early' &&
                         "You're an early bird! You prefer going to bed and waking up earlier than most people."}
                       {sleepPattern.chronotype === 'normal' &&
-<<<<<<< HEAD
-                        'You have a normal chronotype! Your sleep schedule aligns with typical social hours.'}
-=======
                         "You have a normal chronotype! Your sleep schedule aligns with typical social hours."}
->>>>>>> 02f0594e
                       {sleepPattern.chronotype === 'late' &&
                         "You're a night owl! You prefer staying up later and waking up later than most people."}
                       {sleepPattern.chronotype === 'extreme_late' &&
@@ -507,23 +423,11 @@
                         </div>
                         <div className="flex justify-between">
                           <span className="text-white/70">Duration</span>
-<<<<<<< HEAD
-                          <span className="text-white font-mono">
-                            {formatDuration(sleepPattern.weekdayPattern.sleepDuration)}
-                          </span>
-                        </div>
-                        <div className="flex justify-between">
-                          <span className="text-white/70">Quality</span>
-                          <span className="text-white font-mono">
-                            {sleepPattern.weekdayPattern.sleepQuality.toFixed(1)}/10
-                          </span>
-=======
                           <span className="text-white font-mono">{formatDuration(sleepPattern.weekdayPattern.sleepDuration)}</span>
                         </div>
                         <div className="flex justify-between">
                           <span className="text-white/70">Quality</span>
                           <span className="text-white font-mono">{sleepPattern.weekdayPattern.sleepQuality.toFixed(1)}/10</span>
->>>>>>> 02f0594e
                         </div>
                       </div>
                     </div>
@@ -541,23 +445,11 @@
                         </div>
                         <div className="flex justify-between">
                           <span className="text-white/70">Duration</span>
-<<<<<<< HEAD
-                          <span className="text-white font-mono">
-                            {formatDuration(sleepPattern.weekendPattern.sleepDuration)}
-                          </span>
-                        </div>
-                        <div className="flex justify-between">
-                          <span className="text-white/70">Quality</span>
-                          <span className="text-white font-mono">
-                            {sleepPattern.weekendPattern.sleepQuality.toFixed(1)}/10
-                          </span>
-=======
                           <span className="text-white font-mono">{formatDuration(sleepPattern.weekendPattern.sleepDuration)}</span>
                         </div>
                         <div className="flex justify-between">
                           <span className="text-white/70">Quality</span>
                           <span className="text-white font-mono">{sleepPattern.weekendPattern.sleepQuality.toFixed(1)}/10</span>
->>>>>>> 02f0594e
                         </div>
                       </div>
                     </div>
@@ -579,16 +471,7 @@
                       <div>
                         <div className="flex justify-between items-center mb-2">
                           <span className="text-white/70">Sleep Efficiency</span>
-<<<<<<< HEAD
-                          <span className="text-white font-mono">
-                            {sleepPattern.sleepEfficiency.toFixed(1)}%
-                          </span>
-                        </div>
-                        <div className="text-xs text-white/50 mb-3">
-                          Percentage of time in bed actually sleeping
-=======
                           <span className="text-white font-mono">{sleepPattern.sleepEfficiency.toFixed(1)}%</span>
->>>>>>> 02f0594e
                         </div>
                         <div className="text-xs text-white/50 mb-3">Percentage of time in bed actually sleeping</div>
                       </div>
@@ -604,13 +487,7 @@
               ) : (
                 <div className="text-center text-white/60 py-8">
                   <p>Not enough sleep data for comprehensive analysis.</p>
-<<<<<<< HEAD
-                  <p className="text-sm mt-2">
-                    Log more sleep sessions to see detailed patterns and insights.
-                  </p>
-=======
                   <p className="text-sm mt-2">Log more sleep sessions to see detailed patterns and insights.</p>
->>>>>>> 02f0594e
                 </div>
               )}
             </div>
