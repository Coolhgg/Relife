--- conflicted
+++ resolved
@@ -53,8 +53,8 @@
 
           const pattern = await SleepAnalysisService.analyzeSleepPatterns();
           setSleepPattern(pattern);
-        } catch (_error) {
-          console._error('Error loading sleep data:', _error);
+        } catch (error) {
+          console.error('Error loading sleep data:', error);
         } finally {
           setLoading(false);
         }
@@ -94,8 +94,8 @@
       });
 
       setActiveTab('history');
-    } catch (_error) {
-      console._error('Error logging sleep:', _error);
+    } catch (error) {
+      console.error('Error logging sleep:', error);
     } finally {
       setLoading(false);
     }
@@ -215,16 +215,8 @@
                       id="sleep-date"
                       type="date"
                       value={sleepEntry.date}
-<<<<<<< HEAD
-                      onChange={(e: React.ChangeEvent<HTMLInputElement>) =>
-                        setSleepEntry((prev: unknown) => ({
-                          ...prev,
-                          date: e.target.value,
-                        }))
-=======
                       onChange={(e: any) => // auto: implicit any
                         setSleepEntry((prev: any) => ({ // auto: implicit any ...prev, date: e.target.value }))
->>>>>>> 2afb321e
                       }
                       className="w-full px-3 py-2 bg-white/10 border border-white/20 rounded text-white focus:outline-none focus:ring-2 focus:ring-purple-400"
                     />
@@ -243,16 +235,8 @@
                         id="bedtime"
                         type="time"
                         value={sleepEntry.bedtime}
-<<<<<<< HEAD
-                        onChange={(e: React.ChangeEvent<HTMLInputElement>) =>
-                          setSleepEntry((prev: unknown) => ({
-                            ...prev,
-                            bedtime: e.target.value,
-                          }))
-=======
                         onChange={(e: any) => // auto: implicit any
                           setSleepEntry((prev: any) => ({ // auto: implicit any ...prev, bedtime: e.target.value }))
->>>>>>> 2afb321e
                         }
                         className="w-full px-3 py-2 bg-white/10 border border-white/20 rounded text-white focus:outline-none focus:ring-2 focus:ring-purple-400"
                       />
@@ -270,16 +254,8 @@
                         id="wake-time"
                         type="time"
                         value={sleepEntry.wakeTime}
-<<<<<<< HEAD
-                        onChange={(e: React.ChangeEvent<HTMLInputElement>) =>
-                          setSleepEntry((prev: unknown) => ({
-                            ...prev,
-                            wakeTime: e.target.value,
-                          }))
-=======
                         onChange={(e: any) => // auto: implicit any
                           setSleepEntry((prev: any) => ({ // auto: implicit any ...prev, wakeTime: e.target.value }))
->>>>>>> 2afb321e
                         }
                         className="w-full px-3 py-2 bg-white/10 border border-white/20 rounded text-white focus:outline-none focus:ring-2 focus:ring-purple-400"
                       />
@@ -297,13 +273,8 @@
                       min="1"
                       max="10"
                       value={sleepEntry.quality}
-<<<<<<< HEAD
-                      onChange={(e: React.ChangeEvent<HTMLInputElement>) =>
-                        setSleepEntry((prev: unknown) => ({
-=======
                       onChange={(e: any) => // auto: implicit any
                         setSleepEntry((prev: any) => ({ // auto: implicit any
->>>>>>> 2afb321e
                           ...prev,
                           quality: parseInt(e.target.value),
                         }))
@@ -357,7 +328,7 @@
                 </div>
               ) : sleepSessions.length > 0 ? (
                 <div className="space-y-3 max-h-96 overflow-y-auto">
-                  {sleepSessions.map((session, _index) => (
+                  {sleepSessions.map((session, index) => (
                     <div
                       key={session.id}
                       className="bg-white/5 rounded-lg p-4 border border-white/10"
