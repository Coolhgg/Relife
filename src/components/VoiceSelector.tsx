import React, { useState, useEffect } from 'react';
import { Crown, Play, Lock, Info, Volume2, Star, Heart, Zap } from 'lucide-react';
import type { VoiceMood, VoiceMoodConfig, VoicePersonality, User } from '../types';
import { PremiumVoiceService } from '../services/premium-voice';
import { PremiumService } from '../services/premium';
import { TimeoutHandle } from '../types/timers';

interface VoiceSelectorProps {
  selectedVoice: VoiceMood;
  onVoiceChange: (voice: VoiceMood) => void;
  user: User;
  showUpgradePrompts?: boolean;
}

interface VoiceCardProps {
  voice: VoiceMoodConfig;
  personality?: VoicePersonality;
  isSelected: boolean;
  isLocked: boolean;
  onSelect: () => void;
  onTest: () => void;
  onUpgrade?: () => void;
}

const VoiceCard: React.FC<VoiceCardProps> = ({
  voice,
  personality,
  isSelected,
  isLocked,
  onSelect,
  onTest,
  onUpgrade,
}) => {
  const [isTestingVoice, setIsTestingVoice] = useState(false);

  const handleTest = async () => {
    if (isLocked || isTestingVoice) return;

    setIsTestingVoice(true);
    try {
      onTest();
      // Simulate test duration
      setTimeout(() => {
        setIsTestingVoice(false);
      }, 3000);
    } catch (error) {
      console.error('Error testing voice:', error);
      setIsTestingVoice(false);
    }
  };

  const getCharacteristicColor = (characteristic: string): string => {
    const colors: Record<string, string> = {
      energetic: 'bg-orange-100 text-orange-700',
      gentle: 'bg-pink-100 text-pink-700',
      wise: 'bg-purple-100 text-purple-700',
      commanding: 'bg-red-100 text-red-700',
      peaceful: 'bg-green-100 text-green-700',
      fun: 'bg-yellow-100 text-yellow-700',
      mysterious: 'bg-indigo-100 text-indigo-700',
      caring: 'bg-blue-100 text-blue-700',
      motivating: 'bg-emerald-100 text-emerald-700',
    };
    return colors[characteristic] || 'bg-gray-100 text-gray-700';
  };

  const getTierBadge = () => {
    if (!personality) return null;

    if (personality.premiumTier === 'ultimate') {
      return (
        <div className="absolute top-2 right-2 bg-gradient-to-r from-purple-500 to-pink-500 text-white px-2 py-1 rounded-full text-xs font-bold flex items-center gap-1">
          <Star className="h-3 w-3" />
          ULTIMATE
        </div>
      );
    } else if (personality.premiumTier === 'premium') {
      return (
        <div className="absolute top-2 right-2 bg-gradient-to-r from-orange-500 to-red-500 text-white px-2 py-1 rounded-full text-xs font-bold flex items-center gap-1">
          <Crown className="h-3 w-3" />
          PREMIUM
        </div>
      );
    }

    return null;
  };

  return (
    <div
      className={`relative bg-white rounded-xl border-2 transition-all duration-300 hover:shadow-lg ${
        isSelected
          ? 'border-blue-500 shadow-lg'
          : 'border-gray-200 hover:border-gray-300'
      } ${isLocked ? 'opacity-75' : ''}`}
    >
      {getTierBadge()}

      <div className="p-4">
        <div className="flex items-center gap-3 mb-3">
          <div
            className="w-12 h-12 rounded-full flex items-center justify-center text-2xl"
            style={{ backgroundColor: `${voice.color}20`, color: voice.color }}
          >
            {voice.icon}
          </div>

          <div className="flex-1">
            <div className="flex items-center gap-2">
              <h3 className="font-semibold text-gray-900">{voice.name}</h3>
              {isLocked && <Lock className="h-4 w-4 text-orange-500" />}
            </div>
            <p className="text-sm text-gray-600 line-clamp-2">{voice.description}</p>
          </div>
        </div>

        {/* Sample phrase */}
        <div className="mb-3 p-3 bg-gray-50 rounded-lg">
          <p className="text-sm italic text-gray-700">"{voice.sample}"</p>
        </div>

        {/* Personality characteristics */}
        {personality && personality.characteristics.length > 0 && (
          <div className="mb-3">
            <div className="flex flex-wrap gap-1">
              {personality.characteristics.slice(0, 3).map((characteristic: any) => (
                <span
                  key={characteristic}
                  className={`px-2 py-1 rounded-full text-xs font-medium ${getCharacteristicColor(characteristic)}`}
                >
                  {characteristic}
                </span>
              ))}
              {personality.characteristics.length > 3 && (
                <span className="px-2 py-1 rounded-full text-xs font-medium bg-gray-100 text-gray-600">
                  +{personality.characteristics.length - 3} more
                </span>
              )}
            </div>
          </div>
        )}

        {/* Action buttons */}
        <div className="flex gap-2">
          {isLocked ? (
            <button
              onClick={onUpgrade}
              className="flex-1 bg-gradient-to-r from-orange-500 to-red-500 text-white py-2 px-4 rounded-lg font-medium hover:from-orange-600 hover:to-red-600 transition-all duration-200 flex items-center justify-center gap-2"
            >
              <Crown className="h-4 w-4" />
              Upgrade to Unlock
            </button>
          ) : (
            <>
              <button
                onClick={onSelect}
                className={`flex-1 py-2 px-4 rounded-lg font-medium transition-all duration-200 ${
                  isSelected
                    ? 'bg-blue-500 text-white'
                    : 'bg-gray-100 text-gray-700 hover:bg-gray-200'
                }`}
              >
                {isSelected ? 'Selected' : 'Select'}
              </button>

              <button
                onClick={handleTest}
                disabled={isTestingVoice}
                className="bg-green-100 text-green-700 py-2 px-3 rounded-lg hover:bg-green-200 transition-all duration-200 flex items-center justify-center"
              >
                {isTestingVoice ? (
                  <Volume2 className="h-4 w-4 animate-pulse" />
                ) : (
                  <Play className="h-4 w-4" />
                )}
              </button>
            </>
          )}
        </div>
      </div>
    </div>
  );
};

const VoiceSelector: React.FC<VoiceSelectorProps> = ({
  selectedVoice,
  onVoiceChange,
  user,
  showUpgradePrompts = true,
}) => {
  const [availableVoices, setAvailableVoices] = useState<VoiceMoodConfig[]>([]);
  const [loading, setLoading] = useState(true);
  const [filter, setFilter] = useState<'all' | 'free' | 'premium' | 'ultimate'>('all');
  const [showPersonalityDetails, setShowPersonalityDetails] = useState<string | null>(
    null
  );

  useEffect(() => {
    loadAvailableVoices();
  }, [user.id]);

  const loadAvailableVoices = async () => {
    try {
      setLoading(true);
      const voices = await PremiumVoiceService.getAvailableVoices(user.id);
      setAvailableVoices(voices);
    } catch (error) {
      console.error('Error loading available voices:', error);
    } finally {
      setLoading(false);
    }
  };

  const handleVoiceSelect = async (voiceMood: VoiceMood) => {
    const canAccess = await PremiumVoiceService.canAccessVoice(user.id, voiceMood);
    if (canAccess) {
      onVoiceChange(voiceMood);
    }
  };

  const handleVoiceTest = async (voiceMood: VoiceMood) => {
    try {
      await PremiumVoiceService.testPremiumVoice(voiceMood, user.id);
    } catch (error) {
      console.error('Error testing voice:', error);
    }
  };

  const handleUpgrade = () => {
    // In a real app, this would open the pricing/upgrade modal
    console.log('Opening upgrade modal...');
    alert('Upgrade to Premium to unlock this voice!');
  };

  const getFilteredVoices = () => {
    if (filter === 'all') return availableVoices;

    return availableVoices.filter((voice: any) => {
      // auto: implicit any
      const personality = PremiumVoiceService.getVoicePersonality(voice.id);
      if (!personality) {
        return filter === 'free';
      }
      return personality.premiumTier === filter;
    });
  };

  const getVoicesByCategory = () => {
    const filteredVoices = getFilteredVoices();
    const categories: Record<string, VoiceMoodConfig[]> = {};

    filteredVoices.forEach((voice: any) => {
      // auto: implicit any
      const personality = PremiumVoiceService.getVoicePersonality(voice.id);
      const category = personality?.category || 'basic';

      if (!categories[category]) {
        categories[category] = [];
      }
      categories[category].push(voice);
    });

    return categories;
  };

  const getCategoryTitle = (category: string): string => {
    const titles: Record<string, string> = {
      basic: 'Basic Voices',
      fitness: 'Fitness & Health',
      wellness: 'Wellness & Mindfulness',
      entertainment: 'Entertainment',
      adventure: 'Adventure & Fantasy',
      tech: 'Tech & Sci-Fi',
      wisdom: 'Wisdom & Guidance',
      lifestyle: 'Lifestyle',
      nature: 'Nature & Outdoors',
      'personal-development': 'Personal Development',
      fun: 'Fun & Playful',
    };
    return titles[category] || category.charAt(0).toUpperCase() + category.slice(1);
  };

  if (loading) {
    return (
      <div className="bg-white rounded-xl p-6">
        <div className="animate-pulse">
          <div className="h-6 bg-gray-200 rounded mb-4"></div>
          <div className="grid grid-cols-1 md:grid-cols-2 lg:grid-cols-3 gap-4">
            {[...Array(6)].map((_, i) => (
              <div key={i} className="bg-gray-100 rounded-lg h-48"></div>
            ))}
          </div>
        </div>
      </div>
    );
  }

  const voicesByCategory = getVoicesByCategory();

  return (
    <div className="bg-white rounded-xl p-6">
      {/* Header */}
      <div className="mb-6">
        <h2 className="text-2xl font-bold text-gray-900 mb-2">Choose Your Voice</h2>
        <p className="text-gray-600">
          Select the perfect personality to wake you up each morning
        </p>
      </div>

      {/* Filter tabs */}
      <div className="mb-6">
        <div className="flex space-x-1 bg-gray-100 p-1 rounded-lg">
          {[
            { key: 'all', label: 'All Voices', icon: Volume2 },
            { key: 'free', label: 'Free', icon: Heart },
            { key: 'premium', label: 'Premium', icon: Crown },
            { key: 'ultimate', label: 'Ultimate', icon: Star },
          ].map(({ key, label, icon: Icon }) => (
            <button
              key={key}
              onClick={() => setFilter(key as any)}
              className={`flex-1 py-2 px-4 rounded-md text-sm font-medium transition-all duration-200 flex items-center justify-center gap-2 ${
                filter === key
                  ? 'bg-white text-blue-600 shadow-sm'
                  : 'text-gray-600 hover:text-gray-900'
              }`}
            >
              <Icon className="h-4 w-4" />
              {label}
            </button>
          ))}
        </div>
      </div>

      {/* Voice categories */}
      <div className="space-y-8">
        {Object.entries(voicesByCategory).map(([category, voices]) => (
          <div key={category}>
            <div className="flex items-center gap-2 mb-4">
              <h3 className="text-lg font-semibold text-gray-900">
                {getCategoryTitle(category)}
              </h3>
              <div className="bg-gray-200 text-gray-600 px-2 py-1 rounded-full text-xs font-medium">
                {voices.length} voice{voices.length !== 1 ? 's' : ''}
              </div>
            </div>

            <div className="grid grid-cols-1 md:grid-cols-2 lg:grid-cols-3 gap-4">
              {voices.map(voice => {
                const personality = PremiumVoiceService.getVoicePersonality(voice.id);
                const isLocked =
<<<<<<< HEAD
                  personality && !availableVoices.some((av: any) => a.v.id === voice.id);
=======
                  personality && !availableVoices.some((av: any) => av.id === voice.id);
>>>>>>> 0a801929

                return (
                  <VoiceCard
                    key={voice.id}
                    voice={voice}
                    personality={personality || undefined}
                    isSelected={selectedVoice === voice.id}
                    isLocked={isLocked}
                    onSelect={() => handleVoiceSelect(voice.id)}
                    onTest={() => handleVoiceTest(voice.id)}
                    onUpgrade={showUpgradePrompts ? handleUpgrade : undefined}
                  />
                );
              })}
            </div>
          </div>
        ))}
      </div>

      {/* Upgrade prompt for free users */}
      {user.subscriptionTier === 'free' && showUpgradePrompts && (
        <div className="mt-8 bg-gradient-to-r from-orange-500 to-red-500 text-white p-6 rounded-xl">
          <div className="flex items-center gap-3 mb-3">
            <Crown className="h-6 w-6" />
            <h3 className="text-xl font-bold">Unlock Premium Voices</h3>
          </div>
          <p className="mb-4 text-orange-100">
            Get access to {availableVoices.length - 6}+ premium voice personalities,
            including celebrity chefs, zen masters, robot companions, and more! Plus
            voice cloning with Ultimate tier.
          </p>
          <button
            onClick={handleUpgrade}
            className="bg-white text-orange-600 px-6 py-2 rounded-lg font-medium hover:bg-orange-50 transition-colors duration-200 flex items-center gap-2"
          >
            <Zap className="h-4 w-4" />
            Upgrade Now
          </button>
        </div>
      )}

      {/* Empty state */}
      {Object.keys(voicesByCategory).length === 0 && (
        <div className="text-center py-12">
          <Volume2 className="h-12 w-12 text-gray-400 mx-auto mb-4" />
          <h3 className="text-lg font-semibold text-gray-900 mb-2">No voices found</h3>
          <p className="text-gray-600">Try adjusting your filter to see more voices.</p>
        </div>
      )}
    </div>
  );
};

export default VoiceSelector;<|MERGE_RESOLUTION|>--- conflicted
+++ resolved
@@ -349,11 +349,7 @@
               {voices.map(voice => {
                 const personality = PremiumVoiceService.getVoicePersonality(voice.id);
                 const isLocked =
-<<<<<<< HEAD
                   personality && !availableVoices.some((av: any) => a.v.id === voice.id);
-=======
-                  personality && !availableVoices.some((av: any) => av.id === voice.id);
->>>>>>> 0a801929
 
                 return (
                   <VoiceCard
