import React, { useState, useEffect } from 'react';
import { Crown, Play, Lock, Info, Volume2, Star, Heart, Zap } from 'lucide-react';
import type { VoiceMood, VoiceMoodConfig, VoicePersonality, User } from '../types';
import { PremiumVoiceService } from '../services/premium-voice';
import { PremiumService } from '../services/premium';
import { TimeoutHandle } from '../types/timers';

interface VoiceSelectorProps {
  selectedVoice: VoiceMood;
  onVoiceChange: (voice: VoiceMood) => void;
  user: User;
  showUpgradePrompts?: boolean;
}

interface VoiceCardProps {
  voice: VoiceMoodConfig;
  personality?: VoicePersonality;
  isSelected: boolean;
  isLocked: boolean;
  onSelect: () => void;
  onTest: () => void;
  onUpgrade?: () => void;
}

const VoiceCard: React.FC<VoiceCardProps> = ({
  voice,
  personality,
  isSelected,
  isLocked,
  onSelect,
  onTest,
  onUpgrade,
}) => {
  const [isTestingVoice, setIsTestingVoice] = useState(false);

  const handleTest = async () => {
    if (isLocked || isTestingVoice) return;

    setIsTestingVoice(true);
    try {
      onTest();
      // Simulate test duration
      setTimeout(() => {
        setIsTestingVoice(false);
      }, 3000);
    } catch (error) {
      console.error('Error testing voice:', error);
      setIsTestingVoice(false);
    }
  };

  const getCharacteristicColor = (characteristic: string): string => {
    const colors: Record<string, string> = {
      energetic: 'bg-orange-100 text-orange-700',
      gentle: 'bg-pink-100 text-pink-700',
      wise: 'bg-purple-100 text-purple-700',
      commanding: 'bg-red-100 text-red-700',
      peaceful: 'bg-green-100 text-green-700',
      fun: 'bg-yellow-100 text-yellow-700',
      mysterious: 'bg-indigo-100 text-indigo-700',
      caring: 'bg-blue-100 text-blue-700',
      motivating: 'bg-emerald-100 text-emerald-700',
    };
    return colors[characteristic] || 'bg-gray-100 text-gray-700';
  };

  const getTierBadge = () => {
    if (!personality) return null;

    if (personality.premiumTier === 'ultimate') {
      return (
        <div className="absolute top-2 right-2 bg-gradient-to-r from-purple-500 to-pink-500 text-white px-2 py-1 rounded-full text-xs font-bold flex items-center gap-1">
          <Star className="h-3 w-3" />
          ULTIMATE
        </div>
      );
    } else if (personality.premiumTier === 'premium') {
      return (
        <div className="absolute top-2 right-2 bg-gradient-to-r from-orange-500 to-red-500 text-white px-2 py-1 rounded-full text-xs font-bold flex items-center gap-1">
          <Crown className="h-3 w-3" />
          PREMIUM
        </div>
      );
    }

    return null;
  };

  return (
    <div
      className={`relative bg-white rounded-xl border-2 transition-all duration-300 hover:shadow-lg ${
        isSelected
          ? 'border-blue-500 shadow-lg'
          : 'border-gray-200 hover:border-gray-300'
      } ${isLocked ? 'opacity-75' : ''}`}
    >
      {getTierBadge()}

      <div className="p-4">
        <div className="flex items-center gap-3 mb-3">
          <div
            className="w-12 h-12 rounded-full flex items-center justify-center text-2xl"
            style={{ backgroundColor: `${voice.color}20`, color: voice.color }}
          >
            {voice.icon}
          </div>

          <div className="flex-1">
            <div className="flex items-center gap-2">
              <h3 className="font-semibold text-gray-900">{voice.name}</h3>
              {isLocked && <Lock className="h-4 w-4 text-orange-500" />}
            </div>
            <p className="text-sm text-gray-600 line-clamp-2">{voice.description}</p>
          </div>
        </div>

        {/* Sample phrase */}
        <div className="mb-3 p-3 bg-gray-50 rounded-lg">
          <p className="text-sm italic text-gray-700">"{voice.sample}"</p>
        </div>

        {/* Personality characteristics */}
        {personality && personality.characteristics.length > 0 && (
          <div className="mb-3">
            <div className="flex flex-wrap gap-1">
              {personality.characteristics.slice(0, 3).map(($1) => {
        // TODO(manual): implement
        return null;
      })
                <span
                  key={characteristic}
                  className={`px-2 py-1 rounded-full text-xs font-medium ${getCharacteristicColor(characteristic)}`}
                >
                  {characteristic}
                </span>
              ))}
              {personality.characteristics.length > 3 && (
                <span className="px-2 py-1 rounded-full text-xs font-medium bg-gray-100 text-gray-600">
                  +{personality.characteristics.length - 3} more
                </span>
              )}
            </div>
          </div>
        )}

        {/* Action buttons */}
        <div className="flex gap-2">
          {isLocked ? (
            <button
              onClick={onUpgrade}
              className="flex-1 bg-gradient-to-r from-orange-500 to-red-500 text-white py-2 px-4 rounded-lg font-medium hover:from-orange-600 hover:to-red-600 transition-all duration-200 flex items-center justify-center gap-2"
            >
              <Crown className="h-4 w-4" />
              Upgrade to Unlock
            </button>
          ) : (
            <>
              <button
                onClick={onSelect}
                className={`flex-1 py-2 px-4 rounded-lg font-medium transition-all duration-200 ${
                  isSelected
                    ? 'bg-blue-500 text-white'
                    : 'bg-gray-100 text-gray-700 hover:bg-gray-200'
                }`}
              >
                {isSelected ? 'Selected' : 'Select'}
              </button>

              <button
                onClick={handleTest}
                disabled={isTestingVoice}
                className="bg-green-100 text-green-700 py-2 px-3 rounded-lg hover:bg-green-200 transition-all duration-200 flex items-center justify-center"
              >
                {isTestingVoice ? (
                  <Volume2 className="h-4 w-4 animate-pulse" />
                ) : (
                  <Play className="h-4 w-4" />
                )}
              </button>
            </>
          )}
        </div>
      </div>
    </div>
  );
};

const VoiceSelector: React.FC<VoiceSelectorProps> = ({
  selectedVoice,
  onVoiceChange,
  user,
  showUpgradePrompts = true,
}) => {
  const [availableVoices, setAvailableVoices] = useState<VoiceMoodConfig[]>([]);
  const [loading, setLoading] = useState(true);
  const [filter, setFilter] = useState<'all' | 'free' | 'premium' | 'ultimate'>('all');
  const [showPersonalityDetails, setShowPersonalityDetails] = useState<string | null>(
    null
  );

  useEffect(() => {
    loadAvailableVoices();
  }, [user.id]);

  const loadAvailableVoices = async () => {
    try {
      setLoading(true);
      const voices = await PremiumVoiceService.getAvailableVoices(user.id);
      setAvailableVoices(voices);
    } catch (error) {
      console.error('Error loading available voices:', error);
    } finally {
      setLoading(false);
    }
  };

  const handleVoiceSelect = async (voiceMood: VoiceMood) => {
    const canAccess = await PremiumVoiceService.canAccessVoice(user.id, voiceMood);
    if (canAccess) {
      onVoiceChange(voiceMood);
    }
  };

  const handleVoiceTest = async (voiceMood: VoiceMood) => {
    try {
      await PremiumVoiceService.testPremiumVoice(voiceMood, user.id);
    } catch (error) {
      console.error('Error testing voice:', error);
    }
  };

  const handleUpgrade = () => {
    // In a real app, this would open the pricing/upgrade modal
    console.log('Opening upgrade modal...');
    alert('Upgrade to Premium to unlock this voice!');
  };

  const getFilteredVoices = () => {
    if (filter === 'all') return availableVoices;

    return availableVoices.filter((voice: any) => { // auto
      const personality = PremiumVoiceService.getVoicePersonality(voice.id);
      if (!personality) {
        return filter === 'free';
      }
      return personality.premiumTier === filter;
    });
  };

  const getVoicesByCategory = () => {
    const filteredVoices = getFilteredVoices();
    const categories: Record<string, VoiceMoodConfig[]> = {};

    filteredVoices.forEach((voice: any) => { // auto
      const personality = PremiumVoiceService.getVoicePersonality(voice.id);
      const category = personality?.category || 'basic';

      if (!categories[category]) {
        categories[category] = [];
      }
      categories[category].push(voice);
    });

    return categories;
  };

  const getCategoryTitle = (category: string): string => {
    const titles: Record<string, string> = {
      basic: 'Basic Voices',
      fitness: 'Fitness & Health',
      wellness: 'Wellness & Mindfulness',
      entertainment: 'Entertainment',
      adventure: 'Adventure & Fantasy',
      tech: 'Tech & Sci-Fi',
      wisdom: 'Wisdom & Guidance',
      lifestyle: 'Lifestyle',
      nature: 'Nature & Outdoors',
      'personal-development': 'Personal Development',
      fun: 'Fun & Playful',
    };
    return titles[category] || category.charAt(0).toUpperCase() + category.slice(1);
  };

  if (loading) {
    return (
      <div className="bg-white rounded-xl p-6">
        <div className="animate-pulse">
          <div className="h-6 bg-gray-200 rounded mb-4"></div>
          <div className="grid grid-cols-1 md:grid-cols-2 lg:grid-cols-3 gap-4">
            {[...Array(6)].map((_, i) => (
              <div key={i} className="bg-gray-100 rounded-lg h-48"></div>
            ))}
          </div>
        </div>
      </div>
    );
  }

  const voicesByCategory = getVoicesByCategory();

  return (
    <div className="bg-white rounded-xl p-6">
      {/* Header */}
      <div className="mb-6">
        <h2 className="text-2xl font-bold text-gray-900 mb-2">Choose Your Voice</h2>
        <p className="text-gray-600">
          Select the perfect personality to wake you up each morning
        </p>
      </div>

      {/* Filter tabs */}
      <div className="mb-6">
        <div className="flex space-x-1 bg-gray-100 p-1 rounded-lg">
          {[
            { key: 'all', label: 'All Voices', icon: Volume2 },
            { key: 'free', label: 'Free', icon: Heart },
            { key: 'premium', label: 'Premium', icon: Crown },
            { key: 'ultimate', label: 'Ultimate', icon: Star },
          ].map(({ key, label, icon: Icon }) => (
            <button
              key={key}
              onClick={() => setFilter(key as any)}
              className={`flex-1 py-2 px-4 rounded-md text-sm font-medium transition-all duration-200 flex items-center justify-center gap-2 ${
                filter === key
                  ? 'bg-white text-blue-600 shadow-sm'
                  : 'text-gray-600 hover:text-gray-900'
              }`}
            >
              <Icon className="h-4 w-4" />
              {label}
            </button>
          ))}
        </div>
      </div>

      {/* Voice categories */}
      <div className="space-y-8">
        {Object.entries(voicesByCategory).map(([category, voices]) => (
          <div key={category}>
            <div className="flex items-center gap-2 mb-4">
              <h3 className="text-lg font-semibold text-gray-900">
                {getCategoryTitle(category)}
              </h3>
              <div className="bg-gray-200 text-gray-600 px-2 py-1 rounded-full text-xs font-medium">
                {voices.length} voice{voices.length !== 1 ? 's' : ''}
              </div>
            </div>

            <div className="grid grid-cols-1 md:grid-cols-2 lg:grid-cols-3 gap-4">
              {voices.map(voice => {
                const personality = PremiumVoiceService.getVoicePersonality(voice.id);
                const isLocked =
<<<<<<< HEAD
                  personality && !availableVoices.some((av: any) => a // auto: implicit anyv.id === voice.id);
=======
                  personality && !availableVoices.some((av: any) => a.v.id === voice.id);
>>>>>>> 76d4fab9

                return (
                  <VoiceCard
                    key={voice.id}
                    voice={voice}
                    personality={personality || undefined}
                    isSelected={selectedVoice === voice.id}
                    isLocked={isLocked}
                    onSelect={() => handleVoiceSelect(voice.id)}
                    onTest={() => handleVoiceTest(voice.id)}
                    onUpgrade={showUpgradePrompts ? handleUpgrade : undefined}
                  />
                );
              })}
            </div>
          </div>
        ))}
      </div>

      {/* Upgrade prompt for free users */}
      {user.subscriptionTier === 'free' && showUpgradePrompts && (
        <div className="mt-8 bg-gradient-to-r from-orange-500 to-red-500 text-white p-6 rounded-xl">
          <div className="flex items-center gap-3 mb-3">
            <Crown className="h-6 w-6" />
            <h3 className="text-xl font-bold">Unlock Premium Voices</h3>
          </div>
          <p className="mb-4 text-orange-100">
            Get access to {availableVoices.length - 6}+ premium voice personalities,
            including celebrity chefs, zen masters, robot companions, and more! Plus
            voice cloning with Ultimate tier.
          </p>
          <button
            onClick={handleUpgrade}
            className="bg-white text-orange-600 px-6 py-2 rounded-lg font-medium hover:bg-orange-50 transition-colors duration-200 flex items-center gap-2"
          >
            <Zap className="h-4 w-4" />
            Upgrade Now
          </button>
        </div>
      )}

      {/* Empty state */}
      {Object.keys(voicesByCategory).length === 0 && (
        <div className="text-center py-12">
          <Volume2 className="h-12 w-12 text-gray-400 mx-auto mb-4" />
          <h3 className="text-lg font-semibold text-gray-900 mb-2">No voices found</h3>
          <p className="text-gray-600">Try adjusting your filter to see more voices.</p>
        </div>
      )}
    </div>
  );
};

export default VoiceSelector;<|MERGE_RESOLUTION|>--- conflicted
+++ resolved
@@ -123,10 +123,7 @@
         {personality && personality.characteristics.length > 0 && (
           <div className="mb-3">
             <div className="flex flex-wrap gap-1">
-              {personality.characteristics.slice(0, 3).map(($1) => {
-        // TODO(manual): implement
-        return null;
-      })
+              {personality.characteristics.slice(0, 3).map((characteristic: any) => (
                 <span
                   key={characteristic}
                   className={`px-2 py-1 rounded-full text-xs font-medium ${getCharacteristicColor(characteristic)}`}
@@ -238,7 +235,8 @@
   const getFilteredVoices = () => {
     if (filter === 'all') return availableVoices;
 
-    return availableVoices.filter((voice: any) => { // auto
+    return availableVoices.filter((voice: any) => {
+      // auto: implicit any
       const personality = PremiumVoiceService.getVoicePersonality(voice.id);
       if (!personality) {
         return filter === 'free';
@@ -251,7 +249,8 @@
     const filteredVoices = getFilteredVoices();
     const categories: Record<string, VoiceMoodConfig[]> = {};
 
-    filteredVoices.forEach((voice: any) => { // auto
+    filteredVoices.forEach((voice: any) => {
+      // auto: implicit any
       const personality = PremiumVoiceService.getVoicePersonality(voice.id);
       const category = personality?.category || 'basic';
 
@@ -350,11 +349,7 @@
               {voices.map(voice => {
                 const personality = PremiumVoiceService.getVoicePersonality(voice.id);
                 const isLocked =
-<<<<<<< HEAD
-                  personality && !availableVoices.some((av: any) => a // auto: implicit anyv.id === voice.id);
-=======
                   personality && !availableVoices.some((av: any) => a.v.id === voice.id);
->>>>>>> 76d4fab9
 
                 return (
                   <VoiceCard
