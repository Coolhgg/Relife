import React, { useState, useEffect } from 'react';
import { Crown, Play, Lock, Info, Volume2, Star, Heart, Zap } from 'lucide-react';
import type { VoiceMood, VoiceMoodConfig, VoicePersonality, User } from '../types';
import { PremiumVoiceService } from '../services/premium-voice';
import { PremiumService } from '../services/premium';

interface VoiceSelectorProps {
  selectedVoice: VoiceMood;
  onVoiceChange: (voice: VoiceMood) => void;
  user: User;
  showUpgradePrompts?: boolean;
}

interface VoiceCardProps {
  voice: VoiceMoodConfig;
  personality?: VoicePersonality;
  isSelected: boolean;
  isLocked: boolean;
  onSelect: () => void;
  onTest: () => void;
  onUpgrade?: () => void;
}

const VoiceCard: React.FC<VoiceCardProps> = ({
  voice,
  personality,
  isSelected,
  isLocked,
  onSelect,
  onTest,
  onUpgrade
}) => {
  const [isTestingVoice, setIsTestingVoice] = useState(false);

  const handleTest = async () => {
    if (isLocked || isTestingVoice) return;

    setIsTestingVoice(true);
    try {
      onTest();
      // Simulate test duration
      setTimeout(() => {
        setIsTestingVoice(false);
      }, 3000);
    } catch (error) {
      console.error('Error testing voice:', error);
      setIsTestingVoice(false);
    }
  };

  const getCharacteristicColor = (characteristic: string): string => {
    const colors: Record<string, string> = {
<<<<<<< HEAD
      energetic: 'bg-orange-100 text-orange-700',
      gentle: 'bg-pink-100 text-pink-700',
      wise: 'bg-purple-100 text-purple-700',
      commanding: 'bg-red-100 text-red-700',
      peaceful: 'bg-green-100 text-green-700',
      fun: 'bg-yellow-100 text-yellow-700',
      mysterious: 'bg-indigo-100 text-indigo-700',
      caring: 'bg-blue-100 text-blue-700',
      motivating: 'bg-emerald-100 text-emerald-700',
=======
      'energetic': 'bg-orange-100 text-orange-700',
      'gentle': 'bg-pink-100 text-pink-700',
      'wise': 'bg-purple-100 text-purple-700',
      'commanding': 'bg-red-100 text-red-700',
      'peaceful': 'bg-green-100 text-green-700',
      'fun': 'bg-yellow-100 text-yellow-700',
      'mysterious': 'bg-indigo-100 text-indigo-700',
      'caring': 'bg-blue-100 text-blue-700',
      'motivating': 'bg-emerald-100 text-emerald-700'
>>>>>>> 02f0594e
    };
    return colors[characteristic] || 'bg-gray-100 text-gray-700';
  };

  const getTierBadge = () => {
    if (!personality) return null;

    if (personality.premiumTier === 'ultimate') {
      return (
        <div className="absolute top-2 right-2 bg-gradient-to-r from-purple-500 to-pink-500 text-white px-2 py-1 rounded-full text-xs font-bold flex items-center gap-1">
          <Star className="h-3 w-3" />
          ULTIMATE
        </div>
      );
    } else if (personality.premiumTier === 'premium') {
      return (
        <div className="absolute top-2 right-2 bg-gradient-to-r from-orange-500 to-red-500 text-white px-2 py-1 rounded-full text-xs font-bold flex items-center gap-1">
          <Crown className="h-3 w-3" />
          PREMIUM
        </div>
      );
    }

    return null;
  };

  return (
<<<<<<< HEAD
    <div
      className={`relative bg-white rounded-xl border-2 transition-all duration-300 hover:shadow-lg ${
        isSelected
          ? 'border-blue-500 shadow-lg'
          : 'border-gray-200 hover:border-gray-300'
      } ${isLocked ? 'opacity-75' : ''}`}
    >
=======
    <div className={`relative bg-white rounded-xl border-2 transition-all duration-300 hover:shadow-lg ${
      isSelected ? 'border-blue-500 shadow-lg' : 'border-gray-200 hover:border-gray-300'
    } ${isLocked ? 'opacity-75' : ''}`}>

>>>>>>> 02f0594e
      {getTierBadge()}

      <div className="p-4">
        <div className="flex items-center gap-3 mb-3">
          <div
            className="w-12 h-12 rounded-full flex items-center justify-center text-2xl"
            style={{ backgroundColor: `${voice.color}20`, color: voice.color }}
          >
            {voice.icon}
          </div>

          <div className="flex-1">
            <div className="flex items-center gap-2">
              <h3 className="font-semibold text-gray-900">{voice.name}</h3>
              {isLocked && <Lock className="h-4 w-4 text-orange-500" />}
            </div>
            <p className="text-sm text-gray-600 line-clamp-2">{voice.description}</p>
          </div>
        </div>

        {/* Sample phrase */}
        <div className="mb-3 p-3 bg-gray-50 rounded-lg">
          <p className="text-sm italic text-gray-700">"{voice.sample}"</p>
        </div>

        {/* Personality characteristics */}
        {personality && personality.characteristics.length > 0 && (
          <div className="mb-3">
            <div className="flex flex-wrap gap-1">
<<<<<<< HEAD
              {personality.characteristics.slice(0, 3).map(characteristic => (
=======
              {personality.characteristics.slice(0, 3).map((characteristic) => (
>>>>>>> 02f0594e
                <span
                  key={characteristic}
                  className={`px-2 py-1 rounded-full text-xs font-medium ${getCharacteristicColor(characteristic)}`}
                >
                  {characteristic}
                </span>
              ))}
              {personality.characteristics.length > 3 && (
                <span className="px-2 py-1 rounded-full text-xs font-medium bg-gray-100 text-gray-600">
                  +{personality.characteristics.length - 3} more
                </span>
              )}
            </div>
          </div>
        )}

        {/* Action buttons */}
        <div className="flex gap-2">
          {isLocked ? (
            <button
              onClick={onUpgrade}
              className="flex-1 bg-gradient-to-r from-orange-500 to-red-500 text-white py-2 px-4 rounded-lg font-medium hover:from-orange-600 hover:to-red-600 transition-all duration-200 flex items-center justify-center gap-2"
            >
              <Crown className="h-4 w-4" />
              Upgrade to Unlock
            </button>
          ) : (
            <>
              <button
                onClick={onSelect}
                className={`flex-1 py-2 px-4 rounded-lg font-medium transition-all duration-200 ${
                  isSelected
                    ? 'bg-blue-500 text-white'
                    : 'bg-gray-100 text-gray-700 hover:bg-gray-200'
                }`}
              >
                {isSelected ? 'Selected' : 'Select'}
              </button>

              <button
                onClick={handleTest}
                disabled={isTestingVoice}
                className="bg-green-100 text-green-700 py-2 px-3 rounded-lg hover:bg-green-200 transition-all duration-200 flex items-center justify-center"
              >
                {isTestingVoice ? (
                  <Volume2 className="h-4 w-4 animate-pulse" />
                ) : (
                  <Play className="h-4 w-4" />
                )}
              </button>
            </>
          )}
        </div>
      </div>
    </div>
  );
};

const VoiceSelector: React.FC<VoiceSelectorProps> = ({
  selectedVoice,
  onVoiceChange,
  user,
  showUpgradePrompts = true
}) => {
  const [availableVoices, setAvailableVoices] = useState<VoiceMoodConfig[]>([]);
  const [loading, setLoading] = useState(true);
  const [filter, setFilter] = useState<'all' | 'free' | 'premium' | 'ultimate'>('all');
<<<<<<< HEAD
  const [showPersonalityDetails, setShowPersonalityDetails] = useState<string | null>(
    null
  );
=======
  const [showPersonalityDetails, setShowPersonalityDetails] = useState<string | null>(null);
>>>>>>> 02f0594e

  useEffect(() => {
    loadAvailableVoices();
  }, [user.id]);

  const loadAvailableVoices = async () => {
    try {
      setLoading(true);
      const voices = await PremiumVoiceService.getAvailableVoices(user.id);
      setAvailableVoices(voices);
    } catch (error) {
      console.error('Error loading available voices:', error);
    } finally {
      setLoading(false);
    }
  };

  const handleVoiceSelect = async (voiceMood: VoiceMood) => {
    const canAccess = await PremiumVoiceService.canAccessVoice(user.id, voiceMood);
    if (canAccess) {
      onVoiceChange(voiceMood);
    }
  };

  const handleVoiceTest = async (voiceMood: VoiceMood) => {
    try {
      await PremiumVoiceService.testPremiumVoice(voiceMood, user.id);
    } catch (error) {
      console.error('Error testing voice:', error);
    }
  };

  const handleUpgrade = () => {
    // In a real app, this would open the pricing/upgrade modal
    console.log('Opening upgrade modal...');
    alert('Upgrade to Premium to unlock this voice!');
  };

  const getFilteredVoices = () => {
    if (filter === 'all') return availableVoices;

    return availableVoices.filter(voice => {
      const personality = PremiumVoiceService.getVoicePersonality(voice.id);
      if (!personality) {
        return filter === 'free';
      }
      return personality.premiumTier === filter;
    });
  };

  const getVoicesByCategory = () => {
    const filteredVoices = getFilteredVoices();
    const categories: Record<string, VoiceMoodConfig[]> = {};

    filteredVoices.forEach(voice => {
      const personality = PremiumVoiceService.getVoicePersonality(voice.id);
      const category = personality?.category || 'basic';

      if (!categories[category]) {
        categories[category] = [];
      }
      categories[category].push(voice);
    });

    return categories;
  };

  const getCategoryTitle = (category: string): string => {
    const titles: Record<string, string> = {
<<<<<<< HEAD
      basic: 'Basic Voices',
      fitness: 'Fitness & Health',
      wellness: 'Wellness & Mindfulness',
      entertainment: 'Entertainment',
      adventure: 'Adventure & Fantasy',
      tech: 'Tech & Sci-Fi',
      wisdom: 'Wisdom & Guidance',
      lifestyle: 'Lifestyle',
      nature: 'Nature & Outdoors',
      'personal-development': 'Personal Development',
      fun: 'Fun & Playful',
=======
      'basic': 'Basic Voices',
      'fitness': 'Fitness & Health',
      'wellness': 'Wellness & Mindfulness',
      'entertainment': 'Entertainment',
      'adventure': 'Adventure & Fantasy',
      'tech': 'Tech & Sci-Fi',
      'wisdom': 'Wisdom & Guidance',
      'lifestyle': 'Lifestyle',
      'nature': 'Nature & Outdoors',
      'personal-development': 'Personal Development',
      'fun': 'Fun & Playful'
>>>>>>> 02f0594e
    };
    return titles[category] || category.charAt(0).toUpperCase() + category.slice(1);
  };

  if (loading) {
    return (
      <div className="bg-white rounded-xl p-6">
        <div className="animate-pulse">
          <div className="h-6 bg-gray-200 rounded mb-4"></div>
          <div className="grid grid-cols-1 md:grid-cols-2 lg:grid-cols-3 gap-4">
            {[...Array(6)].map((_, i) => (
              <div key={i} className="bg-gray-100 rounded-lg h-48"></div>
            ))}
          </div>
        </div>
      </div>
    );
  }

  const voicesByCategory = getVoicesByCategory();

  return (
    <div className="bg-white rounded-xl p-6">
      {/* Header */}
      <div className="mb-6">
        <h2 className="text-2xl font-bold text-gray-900 mb-2">Choose Your Voice</h2>
<<<<<<< HEAD
        <p className="text-gray-600">
          Select the perfect personality to wake you up each morning
        </p>
=======
        <p className="text-gray-600">Select the perfect personality to wake you up each morning</p>
>>>>>>> 02f0594e
      </div>

      {/* Filter tabs */}
      <div className="mb-6">
        <div className="flex space-x-1 bg-gray-100 p-1 rounded-lg">
          {[
            { key: 'all', label: 'All Voices', icon: Volume2 },
            { key: 'free', label: 'Free', icon: Heart },
            { key: 'premium', label: 'Premium', icon: Crown },
<<<<<<< HEAD
            { key: 'ultimate', label: 'Ultimate', icon: Star },
=======
            { key: 'ultimate', label: 'Ultimate', icon: Star }
>>>>>>> 02f0594e
          ].map(({ key, label, icon: Icon }) => (
            <button
              key={key}
              onClick={() => setFilter(key as any)}
              className={`flex-1 py-2 px-4 rounded-md text-sm font-medium transition-all duration-200 flex items-center justify-center gap-2 ${
                filter === key
                  ? 'bg-white text-blue-600 shadow-sm'
                  : 'text-gray-600 hover:text-gray-900'
              }`}
            >
              <Icon className="h-4 w-4" />
              {label}
            </button>
          ))}
        </div>
      </div>

      {/* Voice categories */}
      <div className="space-y-8">
        {Object.entries(voicesByCategory).map(([category, voices]) => (
          <div key={category}>
            <div className="flex items-center gap-2 mb-4">
              <h3 className="text-lg font-semibold text-gray-900">{getCategoryTitle(category)}</h3>
              <div className="bg-gray-200 text-gray-600 px-2 py-1 rounded-full text-xs font-medium">
                {voices.length} voice{voices.length !== 1 ? 's' : ''}
              </div>
            </div>

            <div className="grid grid-cols-1 md:grid-cols-2 lg:grid-cols-3 gap-4">
              {voices.map(voice => {
                const personality = PremiumVoiceService.getVoicePersonality(voice.id);
<<<<<<< HEAD
                const isLocked =
                  personality && !availableVoices.some(av => av.id === voice.id);
=======
                const isLocked = personality && !availableVoices.some(av => av.id === voice.id);
>>>>>>> 02f0594e

                return (
                  <VoiceCard
                    key={voice.id}
                    voice={voice}
                    personality={personality || undefined}
                    isSelected={selectedVoice === voice.id}
                    isLocked={isLocked}
                    onSelect={() => handleVoiceSelect(voice.id)}
                    onTest={() => handleVoiceTest(voice.id)}
                    onUpgrade={showUpgradePrompts ? handleUpgrade : undefined}
                  />
                );
              })}
            </div>
          </div>
        ))}
      </div>

      {/* Upgrade prompt for free users */}
      {user.subscriptionTier === 'free' && showUpgradePrompts && (
        <div className="mt-8 bg-gradient-to-r from-orange-500 to-red-500 text-white p-6 rounded-xl">
          <div className="flex items-center gap-3 mb-3">
            <Crown className="h-6 w-6" />
            <h3 className="text-xl font-bold">Unlock Premium Voices</h3>
          </div>
          <p className="mb-4 text-orange-100">
<<<<<<< HEAD
            Get access to {availableVoices.length - 6}+ premium voice personalities,
            including celebrity chefs, zen masters, robot companions, and more! Plus
            voice cloning with Ultimate tier.
=======
            Get access to {availableVoices.length - 6}+ premium voice personalities, including celebrity chefs,
            zen masters, robot companions, and more! Plus voice cloning with Ultimate tier.
>>>>>>> 02f0594e
          </p>
          <button
            onClick={handleUpgrade}
            className="bg-white text-orange-600 px-6 py-2 rounded-lg font-medium hover:bg-orange-50 transition-colors duration-200 flex items-center gap-2"
          >
            <Zap className="h-4 w-4" />
            Upgrade Now
          </button>
        </div>
      )}

      {/* Empty state */}
      {Object.keys(voicesByCategory).length === 0 && (
        <div className="text-center py-12">
          <Volume2 className="h-12 w-12 text-gray-400 mx-auto mb-4" />
          <h3 className="text-lg font-semibold text-gray-900 mb-2">No voices found</h3>
          <p className="text-gray-600">Try adjusting your filter to see more voices.</p>
        </div>
      )}
    </div>
  );
};

export default VoiceSelector;<|MERGE_RESOLUTION|>--- conflicted
+++ resolved
@@ -50,17 +50,6 @@
 
   const getCharacteristicColor = (characteristic: string): string => {
     const colors: Record<string, string> = {
-<<<<<<< HEAD
-      energetic: 'bg-orange-100 text-orange-700',
-      gentle: 'bg-pink-100 text-pink-700',
-      wise: 'bg-purple-100 text-purple-700',
-      commanding: 'bg-red-100 text-red-700',
-      peaceful: 'bg-green-100 text-green-700',
-      fun: 'bg-yellow-100 text-yellow-700',
-      mysterious: 'bg-indigo-100 text-indigo-700',
-      caring: 'bg-blue-100 text-blue-700',
-      motivating: 'bg-emerald-100 text-emerald-700',
-=======
       'energetic': 'bg-orange-100 text-orange-700',
       'gentle': 'bg-pink-100 text-pink-700',
       'wise': 'bg-purple-100 text-purple-700',
@@ -70,7 +59,6 @@
       'mysterious': 'bg-indigo-100 text-indigo-700',
       'caring': 'bg-blue-100 text-blue-700',
       'motivating': 'bg-emerald-100 text-emerald-700'
->>>>>>> 02f0594e
     };
     return colors[characteristic] || 'bg-gray-100 text-gray-700';
   };
@@ -98,20 +86,10 @@
   };
 
   return (
-<<<<<<< HEAD
-    <div
-      className={`relative bg-white rounded-xl border-2 transition-all duration-300 hover:shadow-lg ${
-        isSelected
-          ? 'border-blue-500 shadow-lg'
-          : 'border-gray-200 hover:border-gray-300'
-      } ${isLocked ? 'opacity-75' : ''}`}
-    >
-=======
     <div className={`relative bg-white rounded-xl border-2 transition-all duration-300 hover:shadow-lg ${
       isSelected ? 'border-blue-500 shadow-lg' : 'border-gray-200 hover:border-gray-300'
     } ${isLocked ? 'opacity-75' : ''}`}>
 
->>>>>>> 02f0594e
       {getTierBadge()}
 
       <div className="p-4">
@@ -141,11 +119,7 @@
         {personality && personality.characteristics.length > 0 && (
           <div className="mb-3">
             <div className="flex flex-wrap gap-1">
-<<<<<<< HEAD
-              {personality.characteristics.slice(0, 3).map(characteristic => (
-=======
               {personality.characteristics.slice(0, 3).map((characteristic) => (
->>>>>>> 02f0594e
                 <span
                   key={characteristic}
                   className={`px-2 py-1 rounded-full text-xs font-medium ${getCharacteristicColor(characteristic)}`}
@@ -213,13 +187,7 @@
   const [availableVoices, setAvailableVoices] = useState<VoiceMoodConfig[]>([]);
   const [loading, setLoading] = useState(true);
   const [filter, setFilter] = useState<'all' | 'free' | 'premium' | 'ultimate'>('all');
-<<<<<<< HEAD
-  const [showPersonalityDetails, setShowPersonalityDetails] = useState<string | null>(
-    null
-  );
-=======
   const [showPersonalityDetails, setShowPersonalityDetails] = useState<string | null>(null);
->>>>>>> 02f0594e
 
   useEffect(() => {
     loadAvailableVoices();
@@ -289,19 +257,6 @@
 
   const getCategoryTitle = (category: string): string => {
     const titles: Record<string, string> = {
-<<<<<<< HEAD
-      basic: 'Basic Voices',
-      fitness: 'Fitness & Health',
-      wellness: 'Wellness & Mindfulness',
-      entertainment: 'Entertainment',
-      adventure: 'Adventure & Fantasy',
-      tech: 'Tech & Sci-Fi',
-      wisdom: 'Wisdom & Guidance',
-      lifestyle: 'Lifestyle',
-      nature: 'Nature & Outdoors',
-      'personal-development': 'Personal Development',
-      fun: 'Fun & Playful',
-=======
       'basic': 'Basic Voices',
       'fitness': 'Fitness & Health',
       'wellness': 'Wellness & Mindfulness',
@@ -313,7 +268,6 @@
       'nature': 'Nature & Outdoors',
       'personal-development': 'Personal Development',
       'fun': 'Fun & Playful'
->>>>>>> 02f0594e
     };
     return titles[category] || category.charAt(0).toUpperCase() + category.slice(1);
   };
@@ -340,13 +294,7 @@
       {/* Header */}
       <div className="mb-6">
         <h2 className="text-2xl font-bold text-gray-900 mb-2">Choose Your Voice</h2>
-<<<<<<< HEAD
-        <p className="text-gray-600">
-          Select the perfect personality to wake you up each morning
-        </p>
-=======
         <p className="text-gray-600">Select the perfect personality to wake you up each morning</p>
->>>>>>> 02f0594e
       </div>
 
       {/* Filter tabs */}
@@ -356,11 +304,7 @@
             { key: 'all', label: 'All Voices', icon: Volume2 },
             { key: 'free', label: 'Free', icon: Heart },
             { key: 'premium', label: 'Premium', icon: Crown },
-<<<<<<< HEAD
-            { key: 'ultimate', label: 'Ultimate', icon: Star },
-=======
             { key: 'ultimate', label: 'Ultimate', icon: Star }
->>>>>>> 02f0594e
           ].map(({ key, label, icon: Icon }) => (
             <button
               key={key}
@@ -392,12 +336,7 @@
             <div className="grid grid-cols-1 md:grid-cols-2 lg:grid-cols-3 gap-4">
               {voices.map(voice => {
                 const personality = PremiumVoiceService.getVoicePersonality(voice.id);
-<<<<<<< HEAD
-                const isLocked =
-                  personality && !availableVoices.some(av => av.id === voice.id);
-=======
                 const isLocked = personality && !availableVoices.some(av => av.id === voice.id);
->>>>>>> 02f0594e
 
                 return (
                   <VoiceCard
@@ -425,14 +364,8 @@
             <h3 className="text-xl font-bold">Unlock Premium Voices</h3>
           </div>
           <p className="mb-4 text-orange-100">
-<<<<<<< HEAD
-            Get access to {availableVoices.length - 6}+ premium voice personalities,
-            including celebrity chefs, zen masters, robot companions, and more! Plus
-            voice cloning with Ultimate tier.
-=======
             Get access to {availableVoices.length - 6}+ premium voice personalities, including celebrity chefs,
             zen masters, robot companions, and more! Plus voice cloning with Ultimate tier.
->>>>>>> 02f0594e
           </p>
           <button
             onClick={handleUpgrade}
