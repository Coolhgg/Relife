import React, { useState, useEffect } from 'react';
import {
  MessageSquare,
  ThumbsUp,
  ThumbsDown,
  Clock,
  Battery,
  Star,
  Coffee,
  Moon,
  Sun,
} from 'lucide-react';
import { type WakeUpFeedback } from '../services/enhanced-smart-alarm-scheduler';
import { TimeoutHandle } from '../types/timers';

interface WakeUpFeedbackModalProps {
  isOpen: boolean;
  onClose: () => void;
  alarmId: string;
  alarmTime: string;
  actualWakeTime?: string;
  onSubmit: (feedback: WakeUpFeedback) => Promise<boolean>;
}

const difficultyOptions = [
  { value: 'very_easy', label: 'Very Easy', icon: '😴', color: 'text-green-400' },
  { value: 'easy', label: 'Easy', icon: '😌', color: 'text-green-300' },
  { value: 'normal', label: 'Normal', icon: '😐', color: 'text-yellow-400' },
  { value: 'hard', label: 'Hard', icon: '😫', color: 'text-orange-400' },
  { value: 'very_hard', label: 'Very Hard', icon: '😵', color: 'text-red-400' },
];

const feelingOptions = [
  { value: 'terrible', label: 'Terrible', icon: '😩', color: 'text-red-500' },
  { value: 'tired', label: 'Tired', icon: '😴', color: 'text-orange-400' },
  { value: 'okay', label: 'Okay', icon: '😐', color: 'text-yellow-400' },
  { value: 'good', label: 'Good', icon: '😊', color: 'text-green-400' },
  { value: 'excellent', label: 'Excellent', icon: '🤩', color: 'text-green-500' },
];

const WakeUpFeedbackModal: React.FC<WakeUpFeedbackModalProps> = ({
  isOpen,
  onClose,
  alarmId,
  alarmTime,
  actualWakeTime,
  onSubmit,
}) => {
  const [feedback, setFeedback] = useState<Partial<WakeUpFeedback>>({
    date: new Date(),
    originalTime: alarmTime,
    actualWakeTime: actualWakeTime || new Date().toTimeString().slice(0, 5),
    difficulty: 'normal',
    feeling: 'okay',
    sleepQuality: 5,
    timeToFullyAwake: 15,
    wouldPreferEarlier: false,
    wouldPreferLater: false,
    notes: '',
  });

  const [submitting, setSubmitting] = useState(false);
  const [submitted, setSubmitted] = useState(false);

  useEffect(() => {
    if (isOpen) {
      // Reset form when modal opens
      setFeedback({
        date: new Date(),
        originalTime: alarmTime,
        actualWakeTime: actualWakeTime || new Date().toTimeString().slice(0, 5),
        difficulty: 'normal',
        feeling: 'okay',
        sleepQuality: 5,
        timeToFullyAwake: 15,
        wouldPreferEarlier: false,
        wouldPreferLater: false,
        notes: '',
      });
      setSubmitted(false);
    }
  }, [isOpen, alarmTime, actualWakeTime]);

  const handleSubmit = async () => {
    if (submitting) return;

    setSubmitting(true);
    try {
      const success = await onSubmit(feedback as WakeUpFeedback);
      if (success) {
        setSubmitted(true);
        setTimeout(() => {
          onClose();
        }, 2000);
      }
    } catch (error) {
      console.error('Error submitting feedback:', error);
    } finally {
      setSubmitting(false);
    }
  };

  const updateFeedback = (updates: Partial<WakeUpFeedback>) => {
    setFeedback((prev: any) => ({ // auto: implicit any ...prev, ...updates }));
  };

  if (!isOpen) return null;

  if (submitted) {
    return (
      <div className="fixed inset-0 bg-black/50 backdrop-blur-sm flex items-center justify-center z-50 p-4">
        <div className="bg-white/10 backdrop-blur-md rounded-2xl p-8 max-w-md w-full text-center glass">
          <div className="text-6xl mb-4">🎉</div>
          <h3 className="text-xl font-bold text-white mb-2">Thank You!</h3>
          <p className="text-white/70">
            Your feedback helps improve your smart alarm experience.
          </p>
        </div>
      </div>
    );
  }

  return (
    <div className="fixed inset-0 bg-black/50 backdrop-blur-sm flex items-center justify-center z-50 p-4">
      <div className="bg-white/10 backdrop-blur-md rounded-2xl p-6 max-w-lg w-full max-h-[90vh] overflow-y-auto glass">
        {/* Header */}
        <div className="flex items-center justify-between mb-6">
          <h2 className="text-xl font-bold text-white flex items-center gap-2">
            <MessageSquare className="w-5 h-5 text-purple-400" />
            How did you wake up?
          </h2>
          <button
            onClick={onClose}
            className="text-white/60 hover:text-white transition-colors"
          >
            <svg
              className="w-5 h-5"
              fill="none"
              stroke="currentColor"
              viewBox="0 0 24 24"
            >
              <path
                strokeLinecap="round"
                strokeLinejoin="round"
                strokeWidth={2}
                d="M6 18L18 6M6 6l12 12"
              />
            </svg>
          </button>
        </div>

        <div className="space-y-6">
          {/* Time Info */}
          <div className="bg-white/5 rounded-lg p-4 border border-white/10">
            <div className="grid grid-cols-2 gap-4 text-sm">
              <div>
                <span className="text-white/70">Alarm Time</span>
                <div className="text-white font-mono text-lg">
                  {feedback.originalTime}
                </div>
              </div>
              <div>
                <span className="text-white/70">Actual Wake Time</span>
                <input
                  type="time"
                  value={feedback.actualWakeTime}
<<<<<<< HEAD
                  onChange={(e: any) => u // auto: implicit anypdateFeedback({ actualWakeTime: e.target.value })}
=======
                  onChange={(e: React.ChangeEvent<HTMLTextAreaElement>) => updateFeedback({ actualWakeTime: e.target.value })}
>>>>>>> 5d3ec329
                  className="w-full bg-white/10 border border-white/20 rounded px-2 py-1 text-white font-mono text-lg focus:outline-none focus:ring-2 focus:ring-purple-400"
                />
              </div>
            </div>
          </div>

          {/* Wake Up Difficulty */}
          <div>
            <h3 className="text-white font-medium mb-3 flex items-center gap-2">
              <Battery className="w-4 h-4 text-yellow-400" />
              How difficult was it to wake up?
            </h3>
            <div className="grid grid-cols-5 gap-2">
              {difficultyOptions.map(option => (
                <button
                  key={option.value}
                  onClick={() => updateFeedback({ difficulty: option.value as any })}
                  className={`p-3 rounded-lg border transition-all text-center ${
                    feedback.difficulty === option.value
                      ? 'border-purple-400 bg-purple-500/20'
                      : 'border-white/10 bg-white/5 hover:bg-white/10'
                  }`}
                >
                  <div className="text-2xl mb-1">{option.icon}</div>
                  <div className={`text-xs ${option.color}`}>{option.label}</div>
                </button>
              ))}
            </div>
          </div>

          {/* Overall Feeling */}
          <div>
            <h3 className="text-white font-medium mb-3 flex items-center gap-2">
              <Sun className="w-4 h-4 text-yellow-400" />
              How do you feel overall?
            </h3>
            <div className="grid grid-cols-5 gap-2">
              {feelingOptions.map(option => (
                <button
                  key={option.value}
                  onClick={() => updateFeedback({ feeling: option.value as any })}
                  className={`p-3 rounded-lg border transition-all text-center ${
                    feedback.feeling === option.value
                      ? 'border-purple-400 bg-purple-500/20'
                      : 'border-white/10 bg-white/5 hover:bg-white/10'
                  }`}
                >
                  <div className="text-2xl mb-1">{option.icon}</div>
                  <div className={`text-xs ${option.color}`}>{option.label}</div>
                </button>
              ))}
            </div>
          </div>

          {/* Sleep Quality */}
          <div>
            <h3 className="text-white font-medium mb-3 flex items-center gap-2">
              <Moon className="w-4 h-4 text-blue-400" />
              Sleep Quality: {feedback.sleepQuality}/10
            </h3>
            <div className="flex items-center gap-2">
              <span className="text-white/60 text-sm">Poor</span>
              <input
                type="range"
                min="1"
                max="10"
                value={feedback.sleepQuality}
<<<<<<< HEAD
                onChange={(e: any) => // auto: implicit any
=======
                onChange={(e: React.ChangeEvent<HTMLTextAreaElement>) => 
>>>>>>> 5d3ec329
                  updateFeedback({ sleepQuality: parseInt(e.target.value) })
                }
                className="flex-1 accent-purple-500"
              />
              <span className="text-white/60 text-sm">Excellent</span>
            </div>

            {/* Visual stars */}
            <div className="flex justify-center gap-1 mt-2">
              {[...Array(10)].map((_, i) => (
                <Star
                  key={i}
                  className={`w-4 h-4 ${
                    i < (feedback.sleepQuality || 0)
                      ? 'text-yellow-400 fill-yellow-400'
                      : 'text-white/20'
                  }`}
                />
              ))}
            </div>
          </div>

          {/* Time to Fully Awake */}
          <div>
            <h3 className="text-white font-medium mb-3 flex items-center gap-2">
              <Coffee className="w-4 h-4 text-orange-400" />
              Time to fully wake up: {feedback.timeToFullyAwake} minutes
            </h3>
            <input
              type="range"
              min="0"
              max="60"
              step="5"
              value={feedback.timeToFullyAwake}
<<<<<<< HEAD
              onChange={(e: any) => // auto: implicit any
=======
              onChange={(e: React.ChangeEvent<HTMLTextAreaElement>) => 
>>>>>>> 5d3ec329
                updateFeedback({ timeToFullyAwake: parseInt(e.target.value) })
              }
              className="w-full accent-purple-500"
            />
            <div className="flex justify-between text-xs text-white/60 mt-1">
              <span>Instantly</span>
              <span>1 hour</span>
            </div>
          </div>

          {/* Time Preference */}
          <div>
            <h3 className="text-white font-medium mb-3 flex items-center gap-2">
              <Clock className="w-4 h-4 text-green-400" />
              Time Preference
            </h3>
            <div className="flex gap-3">
              <label className="flex items-center gap-2 cursor-pointer">
                <input
                  type="checkbox"
                  checked={feedback.wouldPreferEarlier}
<<<<<<< HEAD
                  onChange={(e: any) => // auto: implicit any
=======
                  onChange={(e: React.ChangeEvent<HTMLTextAreaElement>) => 
>>>>>>> 5d3ec329
                    updateFeedback({
                      wouldPreferEarlier: e.target.checked,
                      wouldPreferLater: e.target.checked
                        ? false
                        : feedback.wouldPreferLater,
                    })
                  }
                  className="rounded text-purple-500 focus:ring-purple-400"
                />
                <ThumbsUp className="w-4 h-4 text-green-400" />
                <span className="text-white text-sm">Wake me earlier</span>
              </label>

              <label className="flex items-center gap-2 cursor-pointer">
                <input
                  type="checkbox"
                  checked={feedback.wouldPreferLater}
<<<<<<< HEAD
                  onChange={(e: any) => // auto: implicit any
=======
                  onChange={(e: React.ChangeEvent<HTMLTextAreaElement>) => 
>>>>>>> 5d3ec329
                    updateFeedback({
                      wouldPreferLater: e.target.checked,
                      wouldPreferEarlier: e.target.checked
                        ? false
                        : feedback.wouldPreferEarlier,
                    })
                  }
                  className="rounded text-purple-500 focus:ring-purple-400"
                />
                <ThumbsDown className="w-4 h-4 text-red-400" />
                <span className="text-white text-sm">Wake me later</span>
              </label>
            </div>
          </div>

          {/* Notes */}
          <div>
            <h3 className="text-white font-medium mb-3">Additional Notes (optional)</h3>
            <textarea
              value={feedback.notes}
<<<<<<< HEAD
              onChange={(e: any) => u // auto: implicit anypdateFeedback({ notes: e.target.value })}
=======
              onChange={(e: React.ChangeEvent<HTMLTextAreaElement>) => updateFeedback({ notes: e.target.value })}
>>>>>>> 5d3ec329
              placeholder="Any additional thoughts about your wake-up experience..."
              className="w-full bg-white/10 border border-white/20 rounded-lg px-3 py-2 text-white placeholder-white/50 focus:outline-none focus:ring-2 focus:ring-purple-400 resize-none"
              rows={3}
            />
          </div>
        </div>

        {/* Action Buttons */}
        <div className="flex justify-end gap-3 mt-8 pt-6 border-t border-white/10">
          <button
            onClick={onClose}
            className="px-4 py-2 text-white/80 hover:text-white transition-colors"
          >
            Skip
          </button>
          <button
            onClick={handleSubmit}
            disabled={submitting}
            className="px-6 py-2 bg-gradient-to-r from-purple-500 to-pink-500 hover:from-purple-600 hover:to-pink-600 text-white rounded-lg font-medium transition-all disabled:opacity-50 flex items-center gap-2"
          >
            {submitting ? (
              <>
                <div className="w-4 h-4 border-2 border-white/20 border-t-white rounded-full animate-spin" />
                Submitting...
              </>
            ) : (
              'Submit Feedback'
            )}
          </button>
        </div>
      </div>
    </div>
  );
};

export default WakeUpFeedbackModal;<|MERGE_RESOLUTION|>--- conflicted
+++ resolved
@@ -101,7 +101,7 @@
   };
 
   const updateFeedback = (updates: Partial<WakeUpFeedback>) => {
-    setFeedback((prev: any) => ({ // auto: implicit any ...prev, ...updates }));
+    setFeedback((prev: any) => ({ ...prev, ...updates }));
   };
 
   if (!isOpen) return null;
@@ -164,11 +164,7 @@
                 <input
                   type="time"
                   value={feedback.actualWakeTime}
-<<<<<<< HEAD
-                  onChange={(e: any) => u // auto: implicit anypdateFeedback({ actualWakeTime: e.target.value })}
-=======
                   onChange={(e: React.ChangeEvent<HTMLTextAreaElement>) => updateFeedback({ actualWakeTime: e.target.value })}
->>>>>>> 5d3ec329
                   className="w-full bg-white/10 border border-white/20 rounded px-2 py-1 text-white font-mono text-lg focus:outline-none focus:ring-2 focus:ring-purple-400"
                 />
               </div>
@@ -236,11 +232,7 @@
                 min="1"
                 max="10"
                 value={feedback.sleepQuality}
-<<<<<<< HEAD
-                onChange={(e: any) => // auto: implicit any
-=======
                 onChange={(e: React.ChangeEvent<HTMLTextAreaElement>) => 
->>>>>>> 5d3ec329
                   updateFeedback({ sleepQuality: parseInt(e.target.value) })
                 }
                 className="flex-1 accent-purple-500"
@@ -275,11 +267,7 @@
               max="60"
               step="5"
               value={feedback.timeToFullyAwake}
-<<<<<<< HEAD
-              onChange={(e: any) => // auto: implicit any
-=======
               onChange={(e: React.ChangeEvent<HTMLTextAreaElement>) => 
->>>>>>> 5d3ec329
                 updateFeedback({ timeToFullyAwake: parseInt(e.target.value) })
               }
               className="w-full accent-purple-500"
@@ -301,11 +289,7 @@
                 <input
                   type="checkbox"
                   checked={feedback.wouldPreferEarlier}
-<<<<<<< HEAD
-                  onChange={(e: any) => // auto: implicit any
-=======
                   onChange={(e: React.ChangeEvent<HTMLTextAreaElement>) => 
->>>>>>> 5d3ec329
                     updateFeedback({
                       wouldPreferEarlier: e.target.checked,
                       wouldPreferLater: e.target.checked
@@ -323,11 +307,7 @@
                 <input
                   type="checkbox"
                   checked={feedback.wouldPreferLater}
-<<<<<<< HEAD
-                  onChange={(e: any) => // auto: implicit any
-=======
                   onChange={(e: React.ChangeEvent<HTMLTextAreaElement>) => 
->>>>>>> 5d3ec329
                     updateFeedback({
                       wouldPreferLater: e.target.checked,
                       wouldPreferEarlier: e.target.checked
@@ -348,11 +328,7 @@
             <h3 className="text-white font-medium mb-3">Additional Notes (optional)</h3>
             <textarea
               value={feedback.notes}
-<<<<<<< HEAD
-              onChange={(e: any) => u // auto: implicit anypdateFeedback({ notes: e.target.value })}
-=======
               onChange={(e: React.ChangeEvent<HTMLTextAreaElement>) => updateFeedback({ notes: e.target.value })}
->>>>>>> 5d3ec329
               placeholder="Any additional thoughts about your wake-up experience..."
               className="w-full bg-white/10 border border-white/20 rounded-lg px-3 py-2 text-white placeholder-white/50 focus:outline-none focus:ring-2 focus:ring-purple-400 resize-none"
               rows={3}
