--- conflicted
+++ resolved
@@ -164,13 +164,7 @@
                 <input
                   type="time"
                   value={feedback.actualWakeTime}
-<<<<<<< HEAD
                   onChange={(e: React.ChangeEvent<HTMLTextAreaElement>) => updateFeedback({ actualWakeTime: e.target.value })}
-=======
-                  onChange={(e: any) =>
-                    updateFeedback({ actualWakeTime: e.target.value })
-                  }
->>>>>>> 0a801929
                   className="w-full bg-white/10 border border-white/20 rounded px-2 py-1 text-white font-mono text-lg focus:outline-none focus:ring-2 focus:ring-purple-400"
                 />
               </div>
@@ -238,11 +232,7 @@
                 min="1"
                 max="10"
                 value={feedback.sleepQuality}
-<<<<<<< HEAD
                 onChange={(e: React.ChangeEvent<HTMLTextAreaElement>) => 
-=======
-                onChange={(e: any) =>
->>>>>>> 0a801929
                   updateFeedback({ sleepQuality: parseInt(e.target.value) })
                 }
                 className="flex-1 accent-purple-500"
@@ -277,11 +267,7 @@
               max="60"
               step="5"
               value={feedback.timeToFullyAwake}
-<<<<<<< HEAD
               onChange={(e: React.ChangeEvent<HTMLTextAreaElement>) => 
-=======
-              onChange={(e: any) =>
->>>>>>> 0a801929
                 updateFeedback({ timeToFullyAwake: parseInt(e.target.value) })
               }
               className="w-full accent-purple-500"
@@ -303,11 +289,7 @@
                 <input
                   type="checkbox"
                   checked={feedback.wouldPreferEarlier}
-<<<<<<< HEAD
                   onChange={(e: React.ChangeEvent<HTMLTextAreaElement>) => 
-=======
-                  onChange={(e: any) =>
->>>>>>> 0a801929
                     updateFeedback({
                       wouldPreferEarlier: e.target.checked,
                       wouldPreferLater: e.target.checked
@@ -325,11 +307,7 @@
                 <input
                   type="checkbox"
                   checked={feedback.wouldPreferLater}
-<<<<<<< HEAD
                   onChange={(e: React.ChangeEvent<HTMLTextAreaElement>) => 
-=======
-                  onChange={(e: any) =>
->>>>>>> 0a801929
                     updateFeedback({
                       wouldPreferLater: e.target.checked,
                       wouldPreferEarlier: e.target.checked
@@ -350,11 +328,7 @@
             <h3 className="text-white font-medium mb-3">Additional Notes (optional)</h3>
             <textarea
               value={feedback.notes}
-<<<<<<< HEAD
               onChange={(e: React.ChangeEvent<HTMLTextAreaElement>) => updateFeedback({ notes: e.target.value })}
-=======
-              onChange={(e: any) => updateFeedback({ notes: e.target.value })}
->>>>>>> 0a801929
               placeholder="Any additional thoughts about your wake-up experience..."
               className="w-full bg-white/10 border border-white/20 rounded-lg px-3 py-2 text-white placeholder-white/50 focus:outline-none focus:ring-2 focus:ring-purple-400 resize-none"
               rows={3}
