import React, { useState, useEffect } from 'react';
import {
  MessageSquare,
  ThumbsUp,
  ThumbsDown,
  Clock,
  Battery,
  Star,
  Coffee,
  Moon,
<<<<<<< HEAD
  Sun,
=======
  Sun
>>>>>>> 02f0594e
} from 'lucide-react';
import { type WakeUpFeedback } from '../services/enhanced-smart-alarm-scheduler';

interface WakeUpFeedbackModalProps {
  isOpen: boolean;
  onClose: () => void;
  alarmId: string;
  alarmTime: string;
  actualWakeTime?: string;
  onSubmit: (feedback: WakeUpFeedback) => Promise<boolean>;
}

const difficultyOptions = [
  { value: 'very_easy', label: 'Very Easy', icon: '😴', color: 'text-green-400' },
  { value: 'easy', label: 'Easy', icon: '😌', color: 'text-green-300' },
  { value: 'normal', label: 'Normal', icon: '😐', color: 'text-yellow-400' },
  { value: 'hard', label: 'Hard', icon: '😫', color: 'text-orange-400' },
<<<<<<< HEAD
  { value: 'very_hard', label: 'Very Hard', icon: '😵', color: 'text-red-400' },
=======
  { value: 'very_hard', label: 'Very Hard', icon: '😵', color: 'text-red-400' }
>>>>>>> 02f0594e
];

const feelingOptions = [
  { value: 'terrible', label: 'Terrible', icon: '😩', color: 'text-red-500' },
  { value: 'tired', label: 'Tired', icon: '😴', color: 'text-orange-400' },
  { value: 'okay', label: 'Okay', icon: '😐', color: 'text-yellow-400' },
  { value: 'good', label: 'Good', icon: '😊', color: 'text-green-400' },
<<<<<<< HEAD
  { value: 'excellent', label: 'Excellent', icon: '🤩', color: 'text-green-500' },
=======
  { value: 'excellent', label: 'Excellent', icon: '🤩', color: 'text-green-500' }
>>>>>>> 02f0594e
];

const WakeUpFeedbackModal: React.FC<WakeUpFeedbackModalProps> = ({
  isOpen,
  onClose,
  alarmId,
  alarmTime,
  actualWakeTime,
  onSubmit
}) => {
  const [feedback, setFeedback] = useState<Partial<WakeUpFeedback>>({
    date: new Date(),
    originalTime: alarmTime,
    actualWakeTime: actualWakeTime || new Date().toTimeString().slice(0, 5),
    difficulty: 'normal',
    feeling: 'okay',
    sleepQuality: 5,
    timeToFullyAwake: 15,
    wouldPreferEarlier: false,
    wouldPreferLater: false,
<<<<<<< HEAD
    notes: '',
=======
    notes: ''
>>>>>>> 02f0594e
  });

  const [submitting, setSubmitting] = useState(false);
  const [submitted, setSubmitted] = useState(false);

  useEffect(() => {
    if (isOpen) {
      // Reset form when modal opens
      setFeedback({
        date: new Date(),
        originalTime: alarmTime,
        actualWakeTime: actualWakeTime || new Date().toTimeString().slice(0, 5),
        difficulty: 'normal',
        feeling: 'okay',
        sleepQuality: 5,
        timeToFullyAwake: 15,
        wouldPreferEarlier: false,
        wouldPreferLater: false,
<<<<<<< HEAD
        notes: '',
=======
        notes: ''
>>>>>>> 02f0594e
      });
      setSubmitted(false);
    }
  }, [isOpen, alarmTime, actualWakeTime]);

  const handleSubmit = async () => {
    if (submitting) return;

    setSubmitting(true);
    try {
      const success = await onSubmit(feedback as WakeUpFeedback);
      if (success) {
        setSubmitted(true);
        setTimeout(() => {
          onClose();
        }, 2000);
      }
    } catch (error) {
      console.error('Error submitting feedback:', error);
    } finally {
      setSubmitting(false);
    }
  };

  const updateFeedback = (updates: Partial<WakeUpFeedback>) => {
    setFeedback(prev => ({ ...prev, ...updates }));
  };

  if (!isOpen) return null;

  if (submitted) {
    return (
      <div className="fixed inset-0 bg-black/50 backdrop-blur-sm flex items-center justify-center z-50 p-4">
        <div className="bg-white/10 backdrop-blur-md rounded-2xl p-8 max-w-md w-full text-center glass">
          <div className="text-6xl mb-4">🎉</div>
          <h3 className="text-xl font-bold text-white mb-2">Thank You!</h3>
          <p className="text-white/70">
            Your feedback helps improve your smart alarm experience.
          </p>
        </div>
      </div>
    );
  }

  return (
    <div className="fixed inset-0 bg-black/50 backdrop-blur-sm flex items-center justify-center z-50 p-4">
      <div className="bg-white/10 backdrop-blur-md rounded-2xl p-6 max-w-lg w-full max-h-[90vh] overflow-y-auto glass">
        {/* Header */}
        <div className="flex items-center justify-between mb-6">
          <h2 className="text-xl font-bold text-white flex items-center gap-2">
            <MessageSquare className="w-5 h-5 text-purple-400" />
            How did you wake up?
          </h2>
          <button
            onClick={onClose}
            className="text-white/60 hover:text-white transition-colors"
          >
            <svg className="w-5 h-5" fill="none" stroke="currentColor" viewBox="0 0 24 24">
              <path strokeLinecap="round" strokeLinejoin="round" strokeWidth={2} d="M6 18L18 6M6 6l12 12" />
            </svg>
          </button>
        </div>

        <div className="space-y-6">
          {/* Time Info */}
          <div className="bg-white/5 rounded-lg p-4 border border-white/10">
            <div className="grid grid-cols-2 gap-4 text-sm">
              <div>
                <span className="text-white/70">Alarm Time</span>
                <div className="text-white font-mono text-lg">{feedback.originalTime}</div>
              </div>
              <div>
                <span className="text-white/70">Actual Wake Time</span>
                <input
                  type="time"
                  value={feedback.actualWakeTime}
<<<<<<< HEAD
                  onChange={e => updateFeedback({ actualWakeTime: e.target.value })}
=======
                  onChange={(e) => updateFeedback({ actualWakeTime: e.target.value })}
>>>>>>> 02f0594e
                  className="w-full bg-white/10 border border-white/20 rounded px-2 py-1 text-white font-mono text-lg focus:outline-none focus:ring-2 focus:ring-purple-400"
                />
              </div>
            </div>
          </div>

          {/* Wake Up Difficulty */}
          <div>
            <h3 className="text-white font-medium mb-3 flex items-center gap-2">
              <Battery className="w-4 h-4 text-yellow-400" />
              How difficult was it to wake up?
            </h3>
            <div className="grid grid-cols-5 gap-2">
              {difficultyOptions.map(option => (
                <button
                  key={option.value}
                  onClick={() => updateFeedback({ difficulty: option.value as any })}
                  className={`p-3 rounded-lg border transition-all text-center ${
                    feedback.difficulty === option.value
                      ? 'border-purple-400 bg-purple-500/20'
                      : 'border-white/10 bg-white/5 hover:bg-white/10'
                  }`}
                >
                  <div className="text-2xl mb-1">{option.icon}</div>
                  <div className={`text-xs ${option.color}`}>{option.label}</div>
                </button>
              ))}
            </div>
          </div>

          {/* Overall Feeling */}
          <div>
            <h3 className="text-white font-medium mb-3 flex items-center gap-2">
              <Sun className="w-4 h-4 text-yellow-400" />
              How do you feel overall?
            </h3>
            <div className="grid grid-cols-5 gap-2">
              {feelingOptions.map(option => (
                <button
                  key={option.value}
                  onClick={() => updateFeedback({ feeling: option.value as any })}
                  className={`p-3 rounded-lg border transition-all text-center ${
                    feedback.feeling === option.value
                      ? 'border-purple-400 bg-purple-500/20'
                      : 'border-white/10 bg-white/5 hover:bg-white/10'
                  }`}
                >
                  <div className="text-2xl mb-1">{option.icon}</div>
                  <div className={`text-xs ${option.color}`}>{option.label}</div>
                </button>
              ))}
            </div>
          </div>

          {/* Sleep Quality */}
          <div>
            <h3 className="text-white font-medium mb-3 flex items-center gap-2">
              <Moon className="w-4 h-4 text-blue-400" />
              Sleep Quality: {feedback.sleepQuality}/10
            </h3>
            <div className="flex items-center gap-2">
              <span className="text-white/60 text-sm">Poor</span>
              <input
                type="range"
                min="1"
                max="10"
                value={feedback.sleepQuality}
<<<<<<< HEAD
                onChange={e =>
                  updateFeedback({ sleepQuality: parseInt(e.target.value) })
                }
=======
                onChange={(e) => updateFeedback({ sleepQuality: parseInt(e.target.value) })}
>>>>>>> 02f0594e
                className="flex-1 accent-purple-500"
              />
              <span className="text-white/60 text-sm">Excellent</span>
            </div>

            {/* Visual stars */}
            <div className="flex justify-center gap-1 mt-2">
              {[...Array(10)].map((_, i) => (
                <Star
                  key={i}
                  className={`w-4 h-4 ${
                    i < (feedback.sleepQuality || 0)
                      ? 'text-yellow-400 fill-yellow-400'
                      : 'text-white/20'
                  }`}
                />
              ))}
            </div>
          </div>

          {/* Time to Fully Awake */}
          <div>
            <h3 className="text-white font-medium mb-3 flex items-center gap-2">
              <Coffee className="w-4 h-4 text-orange-400" />
              Time to fully wake up: {feedback.timeToFullyAwake} minutes
            </h3>
            <input
              type="range"
              min="0"
              max="60"
              step="5"
              value={feedback.timeToFullyAwake}
<<<<<<< HEAD
              onChange={e =>
                updateFeedback({ timeToFullyAwake: parseInt(e.target.value) })
              }
=======
              onChange={(e) => updateFeedback({ timeToFullyAwake: parseInt(e.target.value) })}
>>>>>>> 02f0594e
              className="w-full accent-purple-500"
            />
            <div className="flex justify-between text-xs text-white/60 mt-1">
              <span>Instantly</span>
              <span>1 hour</span>
            </div>
          </div>

          {/* Time Preference */}
          <div>
            <h3 className="text-white font-medium mb-3 flex items-center gap-2">
              <Clock className="w-4 h-4 text-green-400" />
              Time Preference
            </h3>
            <div className="flex gap-3">
              <label className="flex items-center gap-2 cursor-pointer">
                <input
                  type="checkbox"
                  checked={feedback.wouldPreferEarlier}
<<<<<<< HEAD
                  onChange={e =>
                    updateFeedback({
                      wouldPreferEarlier: e.target.checked,
                      wouldPreferLater: e.target.checked
                        ? false
                        : feedback.wouldPreferLater,
                    })
                  }
=======
                  onChange={(e) => updateFeedback({
                    wouldPreferEarlier: e.target.checked,
                    wouldPreferLater: e.target.checked ? false : feedback.wouldPreferLater
                  })}
>>>>>>> 02f0594e
                  className="rounded text-purple-500 focus:ring-purple-400"
                />
                <ThumbsUp className="w-4 h-4 text-green-400" />
                <span className="text-white text-sm">Wake me earlier</span>
              </label>

              <label className="flex items-center gap-2 cursor-pointer">
                <input
                  type="checkbox"
                  checked={feedback.wouldPreferLater}
<<<<<<< HEAD
                  onChange={e =>
                    updateFeedback({
                      wouldPreferLater: e.target.checked,
                      wouldPreferEarlier: e.target.checked
                        ? false
                        : feedback.wouldPreferEarlier,
                    })
                  }
=======
                  onChange={(e) => updateFeedback({
                    wouldPreferLater: e.target.checked,
                    wouldPreferEarlier: e.target.checked ? false : feedback.wouldPreferEarlier
                  })}
>>>>>>> 02f0594e
                  className="rounded text-purple-500 focus:ring-purple-400"
                />
                <ThumbsDown className="w-4 h-4 text-red-400" />
                <span className="text-white text-sm">Wake me later</span>
              </label>
            </div>
          </div>

          {/* Notes */}
          <div>
            <h3 className="text-white font-medium mb-3">Additional Notes (optional)</h3>
            <textarea
              value={feedback.notes}
              onChange={e => updateFeedback({ notes: e.target.value })}
              placeholder="Any additional thoughts about your wake-up experience..."
              className="w-full bg-white/10 border border-white/20 rounded-lg px-3 py-2 text-white placeholder-white/50 focus:outline-none focus:ring-2 focus:ring-purple-400 resize-none"
              rows={3}
            />
          </div>
        </div>

        {/* Action Buttons */}
        <div className="flex justify-end gap-3 mt-8 pt-6 border-t border-white/10">
          <button
            onClick={onClose}
            className="px-4 py-2 text-white/80 hover:text-white transition-colors"
          >
            Skip
          </button>
          <button
            onClick={handleSubmit}
            disabled={submitting}
            className="px-6 py-2 bg-gradient-to-r from-purple-500 to-pink-500 hover:from-purple-600 hover:to-pink-600 text-white rounded-lg font-medium transition-all disabled:opacity-50 flex items-center gap-2"
          >
            {submitting ? (
              <>
                <div className="w-4 h-4 border-2 border-white/20 border-t-white rounded-full animate-spin" />
                Submitting...
              </>
            ) : (
              'Submit Feedback'
            )}
          </button>
        </div>
      </div>
    </div>
  );
};

export default WakeUpFeedbackModal;<|MERGE_RESOLUTION|>--- conflicted
+++ resolved
@@ -8,11 +8,7 @@
   Star,
   Coffee,
   Moon,
-<<<<<<< HEAD
-  Sun,
-=======
   Sun
->>>>>>> 02f0594e
 } from 'lucide-react';
 import { type WakeUpFeedback } from '../services/enhanced-smart-alarm-scheduler';
 
@@ -30,11 +26,7 @@
   { value: 'easy', label: 'Easy', icon: '😌', color: 'text-green-300' },
   { value: 'normal', label: 'Normal', icon: '😐', color: 'text-yellow-400' },
   { value: 'hard', label: 'Hard', icon: '😫', color: 'text-orange-400' },
-<<<<<<< HEAD
-  { value: 'very_hard', label: 'Very Hard', icon: '😵', color: 'text-red-400' },
-=======
   { value: 'very_hard', label: 'Very Hard', icon: '😵', color: 'text-red-400' }
->>>>>>> 02f0594e
 ];
 
 const feelingOptions = [
@@ -42,11 +34,7 @@
   { value: 'tired', label: 'Tired', icon: '😴', color: 'text-orange-400' },
   { value: 'okay', label: 'Okay', icon: '😐', color: 'text-yellow-400' },
   { value: 'good', label: 'Good', icon: '😊', color: 'text-green-400' },
-<<<<<<< HEAD
-  { value: 'excellent', label: 'Excellent', icon: '🤩', color: 'text-green-500' },
-=======
   { value: 'excellent', label: 'Excellent', icon: '🤩', color: 'text-green-500' }
->>>>>>> 02f0594e
 ];
 
 const WakeUpFeedbackModal: React.FC<WakeUpFeedbackModalProps> = ({
@@ -67,11 +55,7 @@
     timeToFullyAwake: 15,
     wouldPreferEarlier: false,
     wouldPreferLater: false,
-<<<<<<< HEAD
-    notes: '',
-=======
     notes: ''
->>>>>>> 02f0594e
   });
 
   const [submitting, setSubmitting] = useState(false);
@@ -90,11 +74,7 @@
         timeToFullyAwake: 15,
         wouldPreferEarlier: false,
         wouldPreferLater: false,
-<<<<<<< HEAD
-        notes: '',
-=======
         notes: ''
->>>>>>> 02f0594e
       });
       setSubmitted(false);
     }
@@ -171,11 +151,7 @@
                 <input
                   type="time"
                   value={feedback.actualWakeTime}
-<<<<<<< HEAD
-                  onChange={e => updateFeedback({ actualWakeTime: e.target.value })}
-=======
                   onChange={(e) => updateFeedback({ actualWakeTime: e.target.value })}
->>>>>>> 02f0594e
                   className="w-full bg-white/10 border border-white/20 rounded px-2 py-1 text-white font-mono text-lg focus:outline-none focus:ring-2 focus:ring-purple-400"
                 />
               </div>
@@ -243,13 +219,7 @@
                 min="1"
                 max="10"
                 value={feedback.sleepQuality}
-<<<<<<< HEAD
-                onChange={e =>
-                  updateFeedback({ sleepQuality: parseInt(e.target.value) })
-                }
-=======
                 onChange={(e) => updateFeedback({ sleepQuality: parseInt(e.target.value) })}
->>>>>>> 02f0594e
                 className="flex-1 accent-purple-500"
               />
               <span className="text-white/60 text-sm">Excellent</span>
@@ -282,13 +252,7 @@
               max="60"
               step="5"
               value={feedback.timeToFullyAwake}
-<<<<<<< HEAD
-              onChange={e =>
-                updateFeedback({ timeToFullyAwake: parseInt(e.target.value) })
-              }
-=======
               onChange={(e) => updateFeedback({ timeToFullyAwake: parseInt(e.target.value) })}
->>>>>>> 02f0594e
               className="w-full accent-purple-500"
             />
             <div className="flex justify-between text-xs text-white/60 mt-1">
@@ -308,21 +272,10 @@
                 <input
                   type="checkbox"
                   checked={feedback.wouldPreferEarlier}
-<<<<<<< HEAD
-                  onChange={e =>
-                    updateFeedback({
-                      wouldPreferEarlier: e.target.checked,
-                      wouldPreferLater: e.target.checked
-                        ? false
-                        : feedback.wouldPreferLater,
-                    })
-                  }
-=======
                   onChange={(e) => updateFeedback({
                     wouldPreferEarlier: e.target.checked,
                     wouldPreferLater: e.target.checked ? false : feedback.wouldPreferLater
                   })}
->>>>>>> 02f0594e
                   className="rounded text-purple-500 focus:ring-purple-400"
                 />
                 <ThumbsUp className="w-4 h-4 text-green-400" />
@@ -333,21 +286,10 @@
                 <input
                   type="checkbox"
                   checked={feedback.wouldPreferLater}
-<<<<<<< HEAD
-                  onChange={e =>
-                    updateFeedback({
-                      wouldPreferLater: e.target.checked,
-                      wouldPreferEarlier: e.target.checked
-                        ? false
-                        : feedback.wouldPreferEarlier,
-                    })
-                  }
-=======
                   onChange={(e) => updateFeedback({
                     wouldPreferLater: e.target.checked,
                     wouldPreferEarlier: e.target.checked ? false : feedback.wouldPreferEarlier
                   })}
->>>>>>> 02f0594e
                   className="rounded text-purple-500 focus:ring-purple-400"
                 />
                 <ThumbsDown className="w-4 h-4 text-red-400" />
