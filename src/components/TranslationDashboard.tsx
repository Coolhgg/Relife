/**
 * Translation Quality Dashboard Component
 *
 * Interactive dashboard for monitoring translation quality, cultural adaptation,
 * and consistency across all supported languages.
 */

import React, { useState, useEffect } from 'react';
import {
<<<<<<< HEAD
  BarChart,
  Bar,
  XAxis,
  YAxis,
  CartesianGrid,
  Tooltip,
  Legend,
  RadarChart,
  PolarGrid,
  PolarAngleAxis,
  PolarRadiusAxis,
  Radar,
  PieChart,
  Pie,
  Cell,
  LineChart,
  Line,
  ResponsiveContainer,
=======
  BarChart, Bar, XAxis, YAxis, CartesianGrid, Tooltip, Legend,
  RadarChart, PolarGrid, PolarAngleAxis, PolarRadiusAxis, Radar,
  PieChart, Pie, Cell, LineChart, Line, ResponsiveContainer
>>>>>>> 02f0594e
} from 'recharts';

// Types
interface QualityScore {
  overall: number;
  completeness: number;
  consistency: number;
  culturalAdaptation: number;
  technicalAccuracy: number;
  readability: number;
}

interface LanguageData {
  language: string;
  qualityScore: QualityScore;
  culturalIssues: number;
  consistencyIssues: number;
  recommendations: string[];
  lastUpdated: string;
}

interface DashboardStats {
  totalLanguages: number;
  averageQualityScore: number;
  totalIssues: number;
  languagesNeedingAttention: string[];
}

// Color schemes
const QUALITY_COLORS = {
  excellent: '#4caf50',
  good: '#8bc34a',
  acceptable: '#ff9800',
<<<<<<< HEAD
  poor: '#f44336',
=======
  poor: '#f44336'
>>>>>>> 02f0594e
};

const CHART_COLORS = ['#667eea', '#764ba2', '#f093fb', '#f5576c', '#4facfe', '#00f2fe'];

export const TranslationDashboard: React.FC = () => {
  const [data, setData] = useState<LanguageData[]>([]);
  const [stats, setStats] = useState<DashboardStats | null>(null);
  const [selectedLanguage, setSelectedLanguage] = useState<string | null>(null);
  const [loading, setLoading] = useState(true);
<<<<<<< HEAD
  const [activeTab, setActiveTab] = useState<
    'overview' | 'languages' | 'issues' | 'trends'
  >('overview');
=======
  const [activeTab, setActiveTab] = useState<'overview' | 'languages' | 'issues' | 'trends'>('overview');
>>>>>>> 02f0594e

  useEffect(() => {
    loadDashboardData();
  }, []);

  const loadDashboardData = async () => {
    setLoading(true);
    try {
      // In a real implementation, this would fetch from an API
      const response = await fetch('/api/translation-quality');
      const dashboardData = await response.json();

      setData(dashboardData.results || []);
      setStats(dashboardData.summary || null);
    } catch (error) {
      console.error('Failed to load dashboard data:', error);
      // Fallback to mock data
      setData(generateMockData());
      setStats(generateMockStats());
    } finally {
      setLoading(false);
    }
  };

  const generateMockData = (): LanguageData[] => [
    {
      language: 'es',
<<<<<<< HEAD
      qualityScore: {
        overall: 95,
        completeness: 100,
        consistency: 92,
        culturalAdaptation: 88,
        technicalAccuracy: 98,
        readability: 90,
      },
      culturalIssues: 2,
      consistencyIssues: 1,
      recommendations: ['Improve cultural adaptation in gaming terminology'],
      lastUpdated: '2024-01-15',
    },
    {
      language: 'fr',
      qualityScore: {
        overall: 88,
        completeness: 95,
        consistency: 85,
        culturalAdaptation: 82,
        technicalAccuracy: 92,
        readability: 86,
      },
      culturalIssues: 4,
      consistencyIssues: 3,
      recommendations: [
        'Standardize alarm terminology',
        'Review formal language usage',
      ],
      lastUpdated: '2024-01-14',
=======
      qualityScore: { overall: 95, completeness: 100, consistency: 92, culturalAdaptation: 88, technicalAccuracy: 98, readability: 90 },
      culturalIssues: 2,
      consistencyIssues: 1,
      recommendations: ['Improve cultural adaptation in gaming terminology'],
      lastUpdated: '2024-01-15'
    },
    {
      language: 'fr',
      qualityScore: { overall: 88, completeness: 95, consistency: 85, culturalAdaptation: 82, technicalAccuracy: 92, readability: 86 },
      culturalIssues: 4,
      consistencyIssues: 3,
      recommendations: ['Standardize alarm terminology', 'Review formal language usage'],
      lastUpdated: '2024-01-14'
>>>>>>> 02f0594e
    },
    // Add more mock data as needed
  ];

  const generateMockStats = (): DashboardStats => ({
    totalLanguages: 22,
    averageQualityScore: 91,
    totalIssues: 15,
<<<<<<< HEAD
    languagesNeedingAttention: ['ar', 'hi', 'th'],
=======
    languagesNeedingAttention: ['ar', 'hi', 'th']
>>>>>>> 02f0594e
  });

  const getQualityColor = (score: number): string => {
    if (score >= 90) return QUALITY_COLORS.excellent;
    if (score >= 80) return QUALITY_COLORS.good;
    if (score >= 70) return QUALITY_COLORS.acceptable;
    return QUALITY_COLORS.poor;
  };

  const getQualityLabel = (score: number): string => {
    if (score >= 90) return 'Excellent';
    if (score >= 80) return 'Good';
    if (score >= 70) return 'Acceptable';
    return 'Needs Work';
  };

  if (loading) {
    return (
      <div className="flex items-center justify-center min-h-screen bg-gray-50">
        <div className="text-center">
          <div className="animate-spin rounded-full h-12 w-12 border-b-2 border-blue-600 mx-auto mb-4"></div>
          <p className="text-gray-600">Loading translation dashboard...</p>
        </div>
      </div>
    );
  }

  return (
    <div className="min-h-screen bg-gray-50 p-6">
      <div className="max-w-7xl mx-auto">
        {/* Header */}
        <div className="bg-gradient-to-r from-blue-600 to-purple-600 text-white p-6 rounded-lg mb-6">
          <h1 className="text-3xl font-bold mb-2">🌍 Translation Quality Dashboard</h1>
<<<<<<< HEAD
          <p className="text-blue-100">
            Monitor translation quality, cultural adaptation, and consistency across all
            languages
          </p>
=======
          <p className="text-blue-100">Monitor translation quality, cultural adaptation, and consistency across all languages</p>
>>>>>>> 02f0594e
        </div>

        {/* Summary Cards */}
        {stats && (
          <div className="grid grid-cols-1 md:grid-cols-4 gap-6 mb-6">
            <div className="bg-white p-6 rounded-lg shadow">
              <div className="flex items-center">
                <div className="flex-1">
                  <p className="text-sm font-medium text-gray-600">Average Quality</p>
<<<<<<< HEAD
                  <p className="text-2xl font-bold text-gray-900">
                    {stats.averageQualityScore}%
                  </p>
=======
                  <p className="text-2xl font-bold text-gray-900">{stats.averageQualityScore}%</p>
>>>>>>> 02f0594e
                </div>
                <div className="p-3 bg-blue-100 rounded-full">
                  <span className="text-2xl">📊</span>
                </div>
              </div>
            </div>

            <div className="bg-white p-6 rounded-lg shadow">
              <div className="flex items-center">
                <div className="flex-1">
                  <p className="text-sm font-medium text-gray-600">Languages</p>
                  <p className="text-2xl font-bold text-gray-900">{stats.totalLanguages}</p>
                </div>
                <div className="p-3 bg-green-100 rounded-full">
                  <span className="text-2xl">🌍</span>
                </div>
              </div>
            </div>

            <div className="bg-white p-6 rounded-lg shadow">
              <div className="flex items-center">
                <div className="flex-1">
                  <p className="text-sm font-medium text-gray-600">Total Issues</p>
<<<<<<< HEAD
                  <p className="text-2xl font-bold text-gray-900">
                    {stats.totalIssues}
                  </p>
=======
                  <p className="text-2xl font-bold text-gray-900">{stats.totalIssues}</p>
>>>>>>> 02f0594e
                </div>
                <div className="p-3 bg-orange-100 rounded-full">
                  <span className="text-2xl">🚨</span>
                </div>
              </div>
            </div>

            <div className="bg-white p-6 rounded-lg shadow">
              <div className="flex items-center">
                <div className="flex-1">
                  <p className="text-sm font-medium text-gray-600">Need Attention</p>
<<<<<<< HEAD
                  <p className="text-2xl font-bold text-gray-900">
                    {stats.languagesNeedingAttention.length}
                  </p>
=======
                  <p className="text-2xl font-bold text-gray-900">{stats.languagesNeedingAttention.length}</p>
>>>>>>> 02f0594e
                </div>
                <div className="p-3 bg-red-100 rounded-full">
                  <span className="text-2xl">⚠️</span>
                </div>
              </div>
            </div>
          </div>
        )}

        {/* Tab Navigation */}
        <div className="bg-white rounded-lg shadow mb-6">
          <div className="border-b border-gray-200">
            <nav className="-mb-px flex space-x-8">
              {[
                { id: 'overview', label: '📊 Overview', icon: '📊' },
                { id: 'languages', label: '🌍 Languages', icon: '🌍' },
                { id: 'issues', label: '🚨 Issues', icon: '🚨' },
<<<<<<< HEAD
                { id: 'trends', label: '📈 Trends', icon: '📈' },
              ].map(tab => (
=======
                { id: 'trends', label: '📈 Trends', icon: '📈' }
              ].map((tab) => (
>>>>>>> 02f0594e
                <button
                  key={tab.id}
                  onClick={() => setActiveTab(tab.id as any)}
                  className={`${
                    activeTab === tab.id
                      ? 'border-blue-500 text-blue-600'
                      : 'border-transparent text-gray-500 hover:text-gray-700 hover:border-gray-300'
                  } whitespace-nowrap py-4 px-1 border-b-2 font-medium text-sm`}
                >
                  {tab.label}
                </button>
              ))}
            </nav>
          </div>

          <div className="p-6">
            {/* Overview Tab */}
            {activeTab === 'overview' && (
              <div className="space-y-6">
                <div className="grid grid-cols-1 lg:grid-cols-2 gap-6">
                  {/* Quality Score Distribution */}
                  <div className="bg-gray-50 p-4 rounded-lg">
                    <h3 className="text-lg font-medium mb-4">Quality Score Distribution</h3>
                    <ResponsiveContainer width="100%" height={300}>
                      <BarChart data={data}>
                        <CartesianGrid strokeDasharray="3 3" />
                        <XAxis dataKey="language" />
                        <YAxis domain={[0, 100]} />
                        <Tooltip />
                        <Bar dataKey="qualityScore.overall" fill="#667eea" />
                      </BarChart>
                    </ResponsiveContainer>
                  </div>

                  {/* Quality Categories Radar */}
                  <div className="bg-gray-50 p-4 rounded-lg">
                    <h3 className="text-lg font-medium mb-4">Average Quality by Category</h3>
                    <ResponsiveContainer width="100%" height={300}>
<<<<<<< HEAD
                      <RadarChart
                        data={[
                          {
                            category: 'Completeness',
                            score:
                              data.reduce(
                                (sum, d) => sum + d.qualityScore.completeness,
                                0
                              ) / data.length,
                          },
                          {
                            category: 'Consistency',
                            score:
                              data.reduce(
                                (sum, d) => sum + d.qualityScore.consistency,
                                0
                              ) / data.length,
                          },
                          {
                            category: 'Cultural',
                            score:
                              data.reduce(
                                (sum, d) => sum + d.qualityScore.culturalAdaptation,
                                0
                              ) / data.length,
                          },
                          {
                            category: 'Technical',
                            score:
                              data.reduce(
                                (sum, d) => sum + d.qualityScore.technicalAccuracy,
                                0
                              ) / data.length,
                          },
                          {
                            category: 'Readability',
                            score:
                              data.reduce(
                                (sum, d) => sum + d.qualityScore.readability,
                                0
                              ) / data.length,
                          },
                        ]}
                      >
=======
                      <RadarChart data={[
                        {
                          category: 'Completeness',
                          score: data.reduce((sum, d) => sum + d.qualityScore.completeness, 0) / data.length
                        },
                        {
                          category: 'Consistency',
                          score: data.reduce((sum, d) => sum + d.qualityScore.consistency, 0) / data.length
                        },
                        {
                          category: 'Cultural',
                          score: data.reduce((sum, d) => sum + d.qualityScore.culturalAdaptation, 0) / data.length
                        },
                        {
                          category: 'Technical',
                          score: data.reduce((sum, d) => sum + d.qualityScore.technicalAccuracy, 0) / data.length
                        },
                        {
                          category: 'Readability',
                          score: data.reduce((sum, d) => sum + d.qualityScore.readability, 0) / data.length
                        }
                      ]}>
>>>>>>> 02f0594e
                        <PolarGrid />
                        <PolarAngleAxis dataKey="category" />
                        <PolarRadiusAxis domain={[0, 100]} />
                        <Radar dataKey="score" stroke="#667eea" fill="#667eea" fillOpacity={0.3} />
                      </RadarChart>
                    </ResponsiveContainer>
                  </div>
                </div>

                {/* Language Grid */}
                <div className="grid grid-cols-1 md:grid-cols-2 lg:grid-cols-3 gap-4">
                  {data.map(lang => (
                    <div
                      key={lang.language}
                      className="bg-white border rounded-lg p-4 hover:shadow-md transition-shadow cursor-pointer"
                      onClick={() => setSelectedLanguage(lang.language)}
                    >
                      <div className="flex items-center justify-between mb-3">
                        <h3 className="font-medium text-lg">{lang.language.toUpperCase()}</h3>
                        <span
                          className="px-2 py-1 rounded text-sm font-medium text-white"
<<<<<<< HEAD
                          style={{
                            backgroundColor: getQualityColor(lang.qualityScore.overall),
                          }}
=======
                          style={{ backgroundColor: getQualityColor(lang.qualityScore.overall) }}
>>>>>>> 02f0594e
                        >
                          {lang.qualityScore.overall}%
                        </span>
                      </div>

                      <div className="space-y-2 text-sm">
                        <div className="flex justify-between">
                          <span>Completeness:</span>
                          <span>{lang.qualityScore.completeness}%</span>
                        </div>
                        <div className="flex justify-between">
                          <span>Cultural:</span>
                          <span>{lang.qualityScore.culturalAdaptation}%</span>
                        </div>
                      </div>

                      <div className="mt-3 flex justify-between text-xs text-gray-500">
                        <span>{lang.culturalIssues + lang.consistencyIssues} issues</span>
                        <span>Updated: {lang.lastUpdated}</span>
                      </div>
                    </div>
                  ))}
                </div>
              </div>
            )}

            {/* Languages Tab */}
            {activeTab === 'languages' && (
              <div className="space-y-6">
<<<<<<< HEAD
                {data.map(lang => (
=======
                {data.map((lang) => (
>>>>>>> 02f0594e
                  <div key={lang.language} className="bg-gray-50 p-6 rounded-lg">
                    <div className="flex items-center justify-between mb-4">
                      <h3 className="text-xl font-medium">{lang.language.toUpperCase()}</h3>
                      <div className="flex items-center space-x-2">
                        <span className="text-sm text-gray-500">Overall:</span>
                        <span
                          className="px-3 py-1 rounded-full text-white font-medium"
<<<<<<< HEAD
                          style={{
                            backgroundColor: getQualityColor(lang.qualityScore.overall),
                          }}
                        >
                          {lang.qualityScore.overall}% -{' '}
                          {getQualityLabel(lang.qualityScore.overall)}
=======
                          style={{ backgroundColor: getQualityColor(lang.qualityScore.overall) }}
                        >
                          {lang.qualityScore.overall}% - {getQualityLabel(lang.qualityScore.overall)}
>>>>>>> 02f0594e
                        </span>
                      </div>
                    </div>

                    <div className="grid grid-cols-2 md:grid-cols-5 gap-4 mb-4">
<<<<<<< HEAD
                      {Object.entries(lang.qualityScore)
                        .filter(([key]) => key !== 'overall')
                        .map(([key, value]) => (
                          <div key={key} className="text-center">
                            <div
                              className="text-2xl font-bold"
                              style={{ color: getQualityColor(value) }}
                            >
                              {value}%
                            </div>
                            <div className="text-sm text-gray-600 capitalize">
                              {key.replace(/([A-Z])/g, ' $1').trim()}
                            </div>
=======
                      {Object.entries(lang.qualityScore).filter(([key]) => key !== 'overall').map(([key, value]) => (
                        <div key={key} className="text-center">
                          <div className="text-2xl font-bold" style={{ color: getQualityColor(value) }}>
                            {value}%
                          </div>
                          <div className="text-sm text-gray-600 capitalize">
                            {key.replace(/([A-Z])/g, ' $1').trim()}
>>>>>>> 02f0594e
                          </div>
                        </div>
                      ))}
                    </div>

                    {lang.recommendations.length > 0 && (
                      <div className="bg-blue-50 p-4 rounded border-l-4 border-blue-400">
                        <h4 className="font-medium text-blue-800 mb-2">Recommendations:</h4>
                        <ul className="list-disc list-inside text-blue-700 text-sm">
                          {lang.recommendations.map((rec, idx) => (
                            <li key={idx}>{rec}</li>
                          ))}
                        </ul>
                      </div>
                    )}
                  </div>
                ))}
              </div>
            )}

            {/* Issues Tab */}
            {activeTab === 'issues' && (
              <div className="space-y-6">
                <div className="bg-red-50 border border-red-200 rounded-lg p-4">
<<<<<<< HEAD
                  <h3 className="text-lg font-medium text-red-800 mb-4">
                    🚨 Critical Issues
                  </h3>
=======
                  <h3 className="text-lg font-medium text-red-800 mb-4">🚨 Critical Issues</h3>
>>>>>>> 02f0594e
                  {data.filter(d => d.qualityScore.overall < 70).length === 0 ? (
                    <p className="text-green-600">✅ No critical issues detected!</p>
                  ) : (
                    <div className="space-y-2">
<<<<<<< HEAD
                      {data
                        .filter(d => d.qualityScore.overall < 70)
                        .map(lang => (
                          <div
                            key={lang.language}
                            className="bg-white p-3 rounded border-l-4 border-red-400"
                          >
                            <div className="flex justify-between items-center">
                              <span className="font-medium">
                                {lang.language.toUpperCase()}
                              </span>
                              <span className="text-red-600">
                                {lang.qualityScore.overall}% quality
                              </span>
                            </div>
=======
                      {data.filter(d => d.qualityScore.overall < 70).map(lang => (
                        <div key={lang.language} className="bg-white p-3 rounded border-l-4 border-red-400">
                          <div className="flex justify-between items-center">
                            <span className="font-medium">{lang.language.toUpperCase()}</span>
                            <span className="text-red-600">{lang.qualityScore.overall}% quality</span>
>>>>>>> 02f0594e
                          </div>
                        </div>
                      ))}
                    </div>
                  )}
                </div>

                <div className="bg-orange-50 border border-orange-200 rounded-lg p-4">
                  <h3 className="text-lg font-medium text-orange-800 mb-4">⚠️ Cultural Issues</h3>
                  <div className="grid grid-cols-1 md:grid-cols-2 gap-4">
<<<<<<< HEAD
                    {data
                      .filter(d => d.culturalIssues > 0)
                      .map(lang => (
                        <div
                          key={lang.language}
                          className="bg-white p-3 rounded border-l-4 border-orange-400"
                        >
                          <div className="flex justify-between items-center">
                            <span className="font-medium">
                              {lang.language.toUpperCase()}
                            </span>
                            <span className="text-orange-600">
                              {lang.culturalIssues} issues
                            </span>
                          </div>
=======
                    {data.filter(d => d.culturalIssues > 0).map(lang => (
                      <div key={lang.language} className="bg-white p-3 rounded border-l-4 border-orange-400">
                        <div className="flex justify-between items-center">
                          <span className="font-medium">{lang.language.toUpperCase()}</span>
                          <span className="text-orange-600">{lang.culturalIssues} issues</span>
>>>>>>> 02f0594e
                        </div>
                      </div>
                    ))}
                  </div>
                </div>

                <div className="bg-blue-50 border border-blue-200 rounded-lg p-4">
                  <h3 className="text-lg font-medium text-blue-800 mb-4">📋 Consistency Issues</h3>
                  <div className="grid grid-cols-1 md:grid-cols-2 gap-4">
<<<<<<< HEAD
                    {data
                      .filter(d => d.consistencyIssues > 0)
                      .map(lang => (
                        <div
                          key={lang.language}
                          className="bg-white p-3 rounded border-l-4 border-blue-400"
                        >
                          <div className="flex justify-between items-center">
                            <span className="font-medium">
                              {lang.language.toUpperCase()}
                            </span>
                            <span className="text-blue-600">
                              {lang.consistencyIssues} issues
                            </span>
                          </div>
=======
                    {data.filter(d => d.consistencyIssues > 0).map(lang => (
                      <div key={lang.language} className="bg-white p-3 rounded border-l-4 border-blue-400">
                        <div className="flex justify-between items-center">
                          <span className="font-medium">{lang.language.toUpperCase()}</span>
                          <span className="text-blue-600">{lang.consistencyIssues} issues</span>
>>>>>>> 02f0594e
                        </div>
                      </div>
                    ))}
                  </div>
                </div>
              </div>
            )}

            {/* Trends Tab */}
            {activeTab === 'trends' && (
              <div className="space-y-6">
                <div className="bg-gray-50 p-4 rounded-lg">
                  <h3 className="text-lg font-medium mb-4">📈 Quality Trends</h3>
<<<<<<< HEAD
                  <p className="text-gray-600 mb-4">
                    Track quality improvements over time
                  </p>

                  <ResponsiveContainer width="100%" height={300}>
                    <LineChart
                      data={[
                        { month: 'Jan', quality: 85 },
                        { month: 'Feb', quality: 87 },
                        { month: 'Mar', quality: 89 },
                        { month: 'Apr', quality: 91 },
                        { month: 'May', quality: 93 },
                      ]}
                    >
=======
                  <p className="text-gray-600 mb-4">Track quality improvements over time</p>

                  <ResponsiveContainer width="100%" height={300}>
                    <LineChart data={[
                      { month: 'Jan', quality: 85 },
                      { month: 'Feb', quality: 87 },
                      { month: 'Mar', quality: 89 },
                      { month: 'Apr', quality: 91 },
                      { month: 'May', quality: 93 }
                    ]}>
>>>>>>> 02f0594e
                      <CartesianGrid strokeDasharray="3 3" />
                      <XAxis dataKey="month" />
                      <YAxis domain={[80, 100]} />
                      <Tooltip />
                      <Line type="monotone" dataKey="quality" stroke="#667eea" strokeWidth={2} />
                    </LineChart>
                  </ResponsiveContainer>
                </div>

                <div className="grid grid-cols-1 md:grid-cols-2 gap-6">
                  <div className="bg-gray-50 p-4 rounded-lg">
                    <h4 className="font-medium mb-4">🎯 Most Improved Languages</h4>
                    <div className="space-y-2">
                      {['es', 'fr', 'de'].map(lang => (
<<<<<<< HEAD
                        <div
                          key={lang}
                          className="flex justify-between items-center p-2 bg-white rounded"
                        >
=======
                        <div key={lang} className="flex justify-between items-center p-2 bg-white rounded">
>>>>>>> 02f0594e
                          <span className="font-medium">{lang.toUpperCase()}</span>
                          <span className="text-green-600">+5%</span>
                        </div>
                      ))}
                    </div>
                  </div>

                  <div className="bg-gray-50 p-4 rounded-lg">
                    <h4 className="font-medium mb-4">📊 Recent Activity</h4>
                    <div className="space-y-2 text-sm">
                      <div className="flex justify-between">
                        <span>Translations updated:</span>
                        <span className="font-medium">47</span>
                      </div>
                      <div className="flex justify-between">
                        <span>Issues resolved:</span>
                        <span className="font-medium">12</span>
                      </div>
                      <div className="flex justify-between">
                        <span>Quality improved:</span>
                        <span className="font-medium text-green-600">+3.2%</span>
                      </div>
                    </div>
                  </div>
                </div>
              </div>
            )}
          </div>
        </div>

        {/* Refresh Button */}
        <div className="text-center">
          <button
            onClick={loadDashboardData}
            className="bg-blue-600 text-white px-6 py-2 rounded-lg hover:bg-blue-700 transition-colors"
          >
            🔄 Refresh Data
          </button>
        </div>
      </div>
    </div>
  );
};

export default TranslationDashboard;<|MERGE_RESOLUTION|>--- conflicted
+++ resolved
@@ -7,30 +7,9 @@
 
 import React, { useState, useEffect } from 'react';
 import {
-<<<<<<< HEAD
-  BarChart,
-  Bar,
-  XAxis,
-  YAxis,
-  CartesianGrid,
-  Tooltip,
-  Legend,
-  RadarChart,
-  PolarGrid,
-  PolarAngleAxis,
-  PolarRadiusAxis,
-  Radar,
-  PieChart,
-  Pie,
-  Cell,
-  LineChart,
-  Line,
-  ResponsiveContainer,
-=======
   BarChart, Bar, XAxis, YAxis, CartesianGrid, Tooltip, Legend,
   RadarChart, PolarGrid, PolarAngleAxis, PolarRadiusAxis, Radar,
   PieChart, Pie, Cell, LineChart, Line, ResponsiveContainer
->>>>>>> 02f0594e
 } from 'recharts';
 
 // Types
@@ -64,11 +43,7 @@
   excellent: '#4caf50',
   good: '#8bc34a',
   acceptable: '#ff9800',
-<<<<<<< HEAD
-  poor: '#f44336',
-=======
   poor: '#f44336'
->>>>>>> 02f0594e
 };
 
 const CHART_COLORS = ['#667eea', '#764ba2', '#f093fb', '#f5576c', '#4facfe', '#00f2fe'];
@@ -78,13 +53,7 @@
   const [stats, setStats] = useState<DashboardStats | null>(null);
   const [selectedLanguage, setSelectedLanguage] = useState<string | null>(null);
   const [loading, setLoading] = useState(true);
-<<<<<<< HEAD
-  const [activeTab, setActiveTab] = useState<
-    'overview' | 'languages' | 'issues' | 'trends'
-  >('overview');
-=======
   const [activeTab, setActiveTab] = useState<'overview' | 'languages' | 'issues' | 'trends'>('overview');
->>>>>>> 02f0594e
 
   useEffect(() => {
     loadDashboardData();
@@ -112,38 +81,6 @@
   const generateMockData = (): LanguageData[] => [
     {
       language: 'es',
-<<<<<<< HEAD
-      qualityScore: {
-        overall: 95,
-        completeness: 100,
-        consistency: 92,
-        culturalAdaptation: 88,
-        technicalAccuracy: 98,
-        readability: 90,
-      },
-      culturalIssues: 2,
-      consistencyIssues: 1,
-      recommendations: ['Improve cultural adaptation in gaming terminology'],
-      lastUpdated: '2024-01-15',
-    },
-    {
-      language: 'fr',
-      qualityScore: {
-        overall: 88,
-        completeness: 95,
-        consistency: 85,
-        culturalAdaptation: 82,
-        technicalAccuracy: 92,
-        readability: 86,
-      },
-      culturalIssues: 4,
-      consistencyIssues: 3,
-      recommendations: [
-        'Standardize alarm terminology',
-        'Review formal language usage',
-      ],
-      lastUpdated: '2024-01-14',
-=======
       qualityScore: { overall: 95, completeness: 100, consistency: 92, culturalAdaptation: 88, technicalAccuracy: 98, readability: 90 },
       culturalIssues: 2,
       consistencyIssues: 1,
@@ -157,7 +94,6 @@
       consistencyIssues: 3,
       recommendations: ['Standardize alarm terminology', 'Review formal language usage'],
       lastUpdated: '2024-01-14'
->>>>>>> 02f0594e
     },
     // Add more mock data as needed
   ];
@@ -166,11 +102,7 @@
     totalLanguages: 22,
     averageQualityScore: 91,
     totalIssues: 15,
-<<<<<<< HEAD
-    languagesNeedingAttention: ['ar', 'hi', 'th'],
-=======
     languagesNeedingAttention: ['ar', 'hi', 'th']
->>>>>>> 02f0594e
   });
 
   const getQualityColor = (score: number): string => {
@@ -204,14 +136,7 @@
         {/* Header */}
         <div className="bg-gradient-to-r from-blue-600 to-purple-600 text-white p-6 rounded-lg mb-6">
           <h1 className="text-3xl font-bold mb-2">🌍 Translation Quality Dashboard</h1>
-<<<<<<< HEAD
-          <p className="text-blue-100">
-            Monitor translation quality, cultural adaptation, and consistency across all
-            languages
-          </p>
-=======
           <p className="text-blue-100">Monitor translation quality, cultural adaptation, and consistency across all languages</p>
->>>>>>> 02f0594e
         </div>
 
         {/* Summary Cards */}
@@ -221,13 +146,7 @@
               <div className="flex items-center">
                 <div className="flex-1">
                   <p className="text-sm font-medium text-gray-600">Average Quality</p>
-<<<<<<< HEAD
-                  <p className="text-2xl font-bold text-gray-900">
-                    {stats.averageQualityScore}%
-                  </p>
-=======
                   <p className="text-2xl font-bold text-gray-900">{stats.averageQualityScore}%</p>
->>>>>>> 02f0594e
                 </div>
                 <div className="p-3 bg-blue-100 rounded-full">
                   <span className="text-2xl">📊</span>
@@ -251,13 +170,7 @@
               <div className="flex items-center">
                 <div className="flex-1">
                   <p className="text-sm font-medium text-gray-600">Total Issues</p>
-<<<<<<< HEAD
-                  <p className="text-2xl font-bold text-gray-900">
-                    {stats.totalIssues}
-                  </p>
-=======
                   <p className="text-2xl font-bold text-gray-900">{stats.totalIssues}</p>
->>>>>>> 02f0594e
                 </div>
                 <div className="p-3 bg-orange-100 rounded-full">
                   <span className="text-2xl">🚨</span>
@@ -269,13 +182,7 @@
               <div className="flex items-center">
                 <div className="flex-1">
                   <p className="text-sm font-medium text-gray-600">Need Attention</p>
-<<<<<<< HEAD
-                  <p className="text-2xl font-bold text-gray-900">
-                    {stats.languagesNeedingAttention.length}
-                  </p>
-=======
                   <p className="text-2xl font-bold text-gray-900">{stats.languagesNeedingAttention.length}</p>
->>>>>>> 02f0594e
                 </div>
                 <div className="p-3 bg-red-100 rounded-full">
                   <span className="text-2xl">⚠️</span>
@@ -293,13 +200,8 @@
                 { id: 'overview', label: '📊 Overview', icon: '📊' },
                 { id: 'languages', label: '🌍 Languages', icon: '🌍' },
                 { id: 'issues', label: '🚨 Issues', icon: '🚨' },
-<<<<<<< HEAD
-                { id: 'trends', label: '📈 Trends', icon: '📈' },
-              ].map(tab => (
-=======
                 { id: 'trends', label: '📈 Trends', icon: '📈' }
               ].map((tab) => (
->>>>>>> 02f0594e
                 <button
                   key={tab.id}
                   onClick={() => setActiveTab(tab.id as any)}
@@ -338,52 +240,6 @@
                   <div className="bg-gray-50 p-4 rounded-lg">
                     <h3 className="text-lg font-medium mb-4">Average Quality by Category</h3>
                     <ResponsiveContainer width="100%" height={300}>
-<<<<<<< HEAD
-                      <RadarChart
-                        data={[
-                          {
-                            category: 'Completeness',
-                            score:
-                              data.reduce(
-                                (sum, d) => sum + d.qualityScore.completeness,
-                                0
-                              ) / data.length,
-                          },
-                          {
-                            category: 'Consistency',
-                            score:
-                              data.reduce(
-                                (sum, d) => sum + d.qualityScore.consistency,
-                                0
-                              ) / data.length,
-                          },
-                          {
-                            category: 'Cultural',
-                            score:
-                              data.reduce(
-                                (sum, d) => sum + d.qualityScore.culturalAdaptation,
-                                0
-                              ) / data.length,
-                          },
-                          {
-                            category: 'Technical',
-                            score:
-                              data.reduce(
-                                (sum, d) => sum + d.qualityScore.technicalAccuracy,
-                                0
-                              ) / data.length,
-                          },
-                          {
-                            category: 'Readability',
-                            score:
-                              data.reduce(
-                                (sum, d) => sum + d.qualityScore.readability,
-                                0
-                              ) / data.length,
-                          },
-                        ]}
-                      >
-=======
                       <RadarChart data={[
                         {
                           category: 'Completeness',
@@ -406,7 +262,6 @@
                           score: data.reduce((sum, d) => sum + d.qualityScore.readability, 0) / data.length
                         }
                       ]}>
->>>>>>> 02f0594e
                         <PolarGrid />
                         <PolarAngleAxis dataKey="category" />
                         <PolarRadiusAxis domain={[0, 100]} />
@@ -428,13 +283,7 @@
                         <h3 className="font-medium text-lg">{lang.language.toUpperCase()}</h3>
                         <span
                           className="px-2 py-1 rounded text-sm font-medium text-white"
-<<<<<<< HEAD
-                          style={{
-                            backgroundColor: getQualityColor(lang.qualityScore.overall),
-                          }}
-=======
                           style={{ backgroundColor: getQualityColor(lang.qualityScore.overall) }}
->>>>>>> 02f0594e
                         >
                           {lang.qualityScore.overall}%
                         </span>
@@ -464,11 +313,7 @@
             {/* Languages Tab */}
             {activeTab === 'languages' && (
               <div className="space-y-6">
-<<<<<<< HEAD
-                {data.map(lang => (
-=======
                 {data.map((lang) => (
->>>>>>> 02f0594e
                   <div key={lang.language} className="bg-gray-50 p-6 rounded-lg">
                     <div className="flex items-center justify-between mb-4">
                       <h3 className="text-xl font-medium">{lang.language.toUpperCase()}</h3>
@@ -476,38 +321,14 @@
                         <span className="text-sm text-gray-500">Overall:</span>
                         <span
                           className="px-3 py-1 rounded-full text-white font-medium"
-<<<<<<< HEAD
-                          style={{
-                            backgroundColor: getQualityColor(lang.qualityScore.overall),
-                          }}
-                        >
-                          {lang.qualityScore.overall}% -{' '}
-                          {getQualityLabel(lang.qualityScore.overall)}
-=======
                           style={{ backgroundColor: getQualityColor(lang.qualityScore.overall) }}
                         >
                           {lang.qualityScore.overall}% - {getQualityLabel(lang.qualityScore.overall)}
->>>>>>> 02f0594e
                         </span>
                       </div>
                     </div>
 
                     <div className="grid grid-cols-2 md:grid-cols-5 gap-4 mb-4">
-<<<<<<< HEAD
-                      {Object.entries(lang.qualityScore)
-                        .filter(([key]) => key !== 'overall')
-                        .map(([key, value]) => (
-                          <div key={key} className="text-center">
-                            <div
-                              className="text-2xl font-bold"
-                              style={{ color: getQualityColor(value) }}
-                            >
-                              {value}%
-                            </div>
-                            <div className="text-sm text-gray-600 capitalize">
-                              {key.replace(/([A-Z])/g, ' $1').trim()}
-                            </div>
-=======
                       {Object.entries(lang.qualityScore).filter(([key]) => key !== 'overall').map(([key, value]) => (
                         <div key={key} className="text-center">
                           <div className="text-2xl font-bold" style={{ color: getQualityColor(value) }}>
@@ -515,7 +336,6 @@
                           </div>
                           <div className="text-sm text-gray-600 capitalize">
                             {key.replace(/([A-Z])/g, ' $1').trim()}
->>>>>>> 02f0594e
                           </div>
                         </div>
                       ))}
@@ -540,40 +360,16 @@
             {activeTab === 'issues' && (
               <div className="space-y-6">
                 <div className="bg-red-50 border border-red-200 rounded-lg p-4">
-<<<<<<< HEAD
-                  <h3 className="text-lg font-medium text-red-800 mb-4">
-                    🚨 Critical Issues
-                  </h3>
-=======
                   <h3 className="text-lg font-medium text-red-800 mb-4">🚨 Critical Issues</h3>
->>>>>>> 02f0594e
                   {data.filter(d => d.qualityScore.overall < 70).length === 0 ? (
                     <p className="text-green-600">✅ No critical issues detected!</p>
                   ) : (
                     <div className="space-y-2">
-<<<<<<< HEAD
-                      {data
-                        .filter(d => d.qualityScore.overall < 70)
-                        .map(lang => (
-                          <div
-                            key={lang.language}
-                            className="bg-white p-3 rounded border-l-4 border-red-400"
-                          >
-                            <div className="flex justify-between items-center">
-                              <span className="font-medium">
-                                {lang.language.toUpperCase()}
-                              </span>
-                              <span className="text-red-600">
-                                {lang.qualityScore.overall}% quality
-                              </span>
-                            </div>
-=======
                       {data.filter(d => d.qualityScore.overall < 70).map(lang => (
                         <div key={lang.language} className="bg-white p-3 rounded border-l-4 border-red-400">
                           <div className="flex justify-between items-center">
                             <span className="font-medium">{lang.language.toUpperCase()}</span>
                             <span className="text-red-600">{lang.qualityScore.overall}% quality</span>
->>>>>>> 02f0594e
                           </div>
                         </div>
                       ))}
@@ -584,29 +380,11 @@
                 <div className="bg-orange-50 border border-orange-200 rounded-lg p-4">
                   <h3 className="text-lg font-medium text-orange-800 mb-4">⚠️ Cultural Issues</h3>
                   <div className="grid grid-cols-1 md:grid-cols-2 gap-4">
-<<<<<<< HEAD
-                    {data
-                      .filter(d => d.culturalIssues > 0)
-                      .map(lang => (
-                        <div
-                          key={lang.language}
-                          className="bg-white p-3 rounded border-l-4 border-orange-400"
-                        >
-                          <div className="flex justify-between items-center">
-                            <span className="font-medium">
-                              {lang.language.toUpperCase()}
-                            </span>
-                            <span className="text-orange-600">
-                              {lang.culturalIssues} issues
-                            </span>
-                          </div>
-=======
                     {data.filter(d => d.culturalIssues > 0).map(lang => (
                       <div key={lang.language} className="bg-white p-3 rounded border-l-4 border-orange-400">
                         <div className="flex justify-between items-center">
                           <span className="font-medium">{lang.language.toUpperCase()}</span>
                           <span className="text-orange-600">{lang.culturalIssues} issues</span>
->>>>>>> 02f0594e
                         </div>
                       </div>
                     ))}
@@ -616,29 +394,11 @@
                 <div className="bg-blue-50 border border-blue-200 rounded-lg p-4">
                   <h3 className="text-lg font-medium text-blue-800 mb-4">📋 Consistency Issues</h3>
                   <div className="grid grid-cols-1 md:grid-cols-2 gap-4">
-<<<<<<< HEAD
-                    {data
-                      .filter(d => d.consistencyIssues > 0)
-                      .map(lang => (
-                        <div
-                          key={lang.language}
-                          className="bg-white p-3 rounded border-l-4 border-blue-400"
-                        >
-                          <div className="flex justify-between items-center">
-                            <span className="font-medium">
-                              {lang.language.toUpperCase()}
-                            </span>
-                            <span className="text-blue-600">
-                              {lang.consistencyIssues} issues
-                            </span>
-                          </div>
-=======
                     {data.filter(d => d.consistencyIssues > 0).map(lang => (
                       <div key={lang.language} className="bg-white p-3 rounded border-l-4 border-blue-400">
                         <div className="flex justify-between items-center">
                           <span className="font-medium">{lang.language.toUpperCase()}</span>
                           <span className="text-blue-600">{lang.consistencyIssues} issues</span>
->>>>>>> 02f0594e
                         </div>
                       </div>
                     ))}
@@ -652,22 +412,6 @@
               <div className="space-y-6">
                 <div className="bg-gray-50 p-4 rounded-lg">
                   <h3 className="text-lg font-medium mb-4">📈 Quality Trends</h3>
-<<<<<<< HEAD
-                  <p className="text-gray-600 mb-4">
-                    Track quality improvements over time
-                  </p>
-
-                  <ResponsiveContainer width="100%" height={300}>
-                    <LineChart
-                      data={[
-                        { month: 'Jan', quality: 85 },
-                        { month: 'Feb', quality: 87 },
-                        { month: 'Mar', quality: 89 },
-                        { month: 'Apr', quality: 91 },
-                        { month: 'May', quality: 93 },
-                      ]}
-                    >
-=======
                   <p className="text-gray-600 mb-4">Track quality improvements over time</p>
 
                   <ResponsiveContainer width="100%" height={300}>
@@ -678,7 +422,6 @@
                       { month: 'Apr', quality: 91 },
                       { month: 'May', quality: 93 }
                     ]}>
->>>>>>> 02f0594e
                       <CartesianGrid strokeDasharray="3 3" />
                       <XAxis dataKey="month" />
                       <YAxis domain={[80, 100]} />
@@ -693,14 +436,7 @@
                     <h4 className="font-medium mb-4">🎯 Most Improved Languages</h4>
                     <div className="space-y-2">
                       {['es', 'fr', 'de'].map(lang => (
-<<<<<<< HEAD
-                        <div
-                          key={lang}
-                          className="flex justify-between items-center p-2 bg-white rounded"
-                        >
-=======
                         <div key={lang} className="flex justify-between items-center p-2 bg-white rounded">
->>>>>>> 02f0594e
                           <span className="font-medium">{lang.toUpperCase()}</span>
                           <span className="text-green-600">+5%</span>
                         </div>
