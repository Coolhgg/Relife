--- conflicted
+++ resolved
@@ -152,12 +152,7 @@
   const [hoveredAchievement, setHoveredAchievement] = useState<string | null>(null);
 
   const unlockedAchievements = achievements.filter((a: any) => a.unlockedAt);
-<<<<<<< HEAD
-  const lockedAchievements = achievements.filter((a: any) => ! // auto: implicit anya.unlockedAt);
-=======
-
-  const lockedAchievements = achievements.filter((a: any) => !a.unlockedAt);
->>>>>>> 0a801929
+  const lockedAchievements = achievements.filter((a: any) => !
 
   const getBadgeVariant = (rarity: string) => {
     const config = RARITY_CONFIGS[rarity as keyof typeof RARITY_CONFIGS];
