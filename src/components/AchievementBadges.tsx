import React, { useState } from 'react';
import { motion, AnimatePresence } from 'framer-motion';
import { Card, CardContent, CardHeader, CardTitle } from './ui/card';
import { Badge } from './ui/badge';
import { Button } from './ui/button';
import { Progress } from './ui/progress';
import {
  Trophy,
  Share2,
  Lock,
  Star,
  Award,
  Zap,
  Calendar,
  Users,
  Target,
  Crown,
  Medal,
<<<<<<< HEAD
  Gem,
=======
  Gem
>>>>>>> 02f0594e
} from 'lucide-react';
import { SamAchievement, SamAchievementType } from '../types/struggling-sam';

interface AchievementBadgesProps {
  achievements: SamAchievement[];
  onShare?: (achievement: SamAchievement) => void;
  onViewDetails?: (achievement: SamAchievement) => void;
  className?: string;
  showProgress?: boolean;
  compact?: boolean;
}

const ACHIEVEMENT_CONFIGS: Record<SamAchievementType, {
  icon: React.ComponentType<{ className?: string }>;
  color: string;
  gradient: string;
  description: string;
  category: string;
}> = {
  early_bird: {
    icon: Calendar,
    color: '#22c55e',
    gradient: 'from-green-400 to-emerald-600',
    description: 'Wake up 5 consecutive days at your alarm time',
<<<<<<< HEAD
    category: 'Consistency',
=======
    category: 'Consistency'
>>>>>>> 02f0594e
  },
  consistent_riser: {
    icon: Target,
    color: '#3b82f6',
    gradient: 'from-blue-400 to-indigo-600',
    description: 'Maintain a 14-day wake-up streak',
<<<<<<< HEAD
    category: 'Dedication',
=======
    category: 'Dedication'
>>>>>>> 02f0594e
  },
  morning_champion: {
    icon: Crown,
    color: '#f59e0b',
    gradient: 'from-amber-400 to-orange-600',
    description: 'Achieve a perfect 30-day streak',
<<<<<<< HEAD
    category: 'Mastery',
=======
    category: 'Mastery'
>>>>>>> 02f0594e
  },
  streak_warrior: {
    icon: Medal,
    color: '#ef4444',
    gradient: 'from-red-400 to-rose-600',
    description: 'Reach an impressive 50-day streak',
<<<<<<< HEAD
    category: 'Warrior',
=======
    category: 'Warrior'
>>>>>>> 02f0594e
  },
  habit_master: {
    icon: Gem,
    color: '#8b5cf6',
    gradient: 'from-purple-400 to-violet-600',
    description: 'Complete 100 days of consistent wake-ups',
<<<<<<< HEAD
    category: 'Legendary',
=======
    category: 'Legendary'
>>>>>>> 02f0594e
  },
  social_butterfly: {
    icon: Share2,
    color: '#ec4899',
    gradient: 'from-pink-400 to-rose-600',
    description: 'Share 3 achievements with the community',
<<<<<<< HEAD
    category: 'Social',
=======
    category: 'Social'
>>>>>>> 02f0594e
  },
  community_helper: {
    icon: Users,
    color: '#06b6d4',
    gradient: 'from-cyan-400 to-blue-600',
    description: 'Join 5 social challenges',
<<<<<<< HEAD
    category: 'Community',
=======
    category: 'Community'
>>>>>>> 02f0594e
  },
  comeback_kid: {
    icon: Zap,
    color: '#10b981',
    gradient: 'from-emerald-400 to-green-600',
    description: 'Successfully recover from a streak break',
<<<<<<< HEAD
    category: 'Resilience',
=======
    category: 'Resilience'
>>>>>>> 02f0594e
  },
  weekend_warrior: {
    icon: Star,
    color: '#f97316',
    gradient: 'from-orange-400 to-amber-600',
    description: 'Wake up early on weekends for 4 consecutive weeks',
<<<<<<< HEAD
    category: 'Dedication',
=======
    category: 'Dedication'
>>>>>>> 02f0594e
  },
  month_perfectionist: {
    icon: Award,
    color: '#7c3aed',
    gradient: 'from-violet-400 to-purple-600',
    description: 'Complete a perfect calendar month',
<<<<<<< HEAD
    category: 'Perfectionist',
  },
=======
    category: 'Perfectionist'
  }
>>>>>>> 02f0594e
};

const RARITY_CONFIGS = {
  common: {
    color: '#64748b',
    bgColor: '#f1f5f9',
    label: 'Common',
<<<<<<< HEAD
    glow: false,
=======
    glow: false
>>>>>>> 02f0594e
  },
  rare: {
    color: '#3b82f6',
    bgColor: '#dbeafe',
    label: 'Rare',
<<<<<<< HEAD
    glow: true,
=======
    glow: true
>>>>>>> 02f0594e
  },
  epic: {
    color: '#a855f7',
    bgColor: '#f3e8ff',
    label: 'Epic',
<<<<<<< HEAD
    glow: true,
=======
    glow: true
>>>>>>> 02f0594e
  },
  legendary: {
    color: '#f59e0b',
    bgColor: '#fef3c7',
    label: 'Legendary',
<<<<<<< HEAD
    glow: true,
  },
=======
    glow: true
  }
>>>>>>> 02f0594e
};

export const AchievementBadges: React.FC<AchievementBadgesProps> = ({
  achievements,
  onShare,
  onViewDetails,
  className = '',
  showProgress = true,
  compact = false
}) => {
<<<<<<< HEAD
  const [selectedAchievement, setSelectedAchievement] = useState<SamAchievement | null>(
    null
  );
=======
  const [selectedAchievement, setSelectedAchievement] = useState<SamAchievement | null>(null);
>>>>>>> 02f0594e
  const [hoveredAchievement, setHoveredAchievement] = useState<string | null>(null);

  const unlockedAchievements = achievements.filter(a => a.unlockedAt);
  const lockedAchievements = achievements.filter(a => !a.unlockedAt);

  const getBadgeVariant = (rarity: string) => {
    const config = RARITY_CONFIGS[rarity as keyof typeof RARITY_CONFIGS];
    return config ? 'secondary' : 'default';
  };

  const AchievementCard = ({ achievement }: { achievement: SamAchievement }) => {
    const config = ACHIEVEMENT_CONFIGS[achievement.achievementType];
    const rarityConfig = RARITY_CONFIGS[achievement.rarity];
    const IconComponent = config.icon;
    const isUnlocked = !!achievement.unlockedAt;
    const isHovered = hoveredAchievement === achievement.id;

    return (
      <motion.div
        layout
        className={`relative ${compact ? 'w-16 h-16' : 'w-32 h-40'}`}
        whileHover={{ scale: 1.05 }}
        whileTap={{ scale: 0.95 }}
        onHoverStart={() => setHoveredAchievement(achievement.id)}
        onHoverEnd={() => setHoveredAchievement(null)}
        onClick={() => onViewDetails?.(achievement)}
      >
        <Card
          className={`
            h-full cursor-pointer transition-all duration-300 overflow-hidden
            ${isUnlocked ? 'shadow-lg hover:shadow-xl' : 'opacity-60'}
            ${isHovered && rarityConfig.glow ? 'ring-2 ring-offset-2' : ''}
          `}
          style={{
            backgroundColor: isUnlocked ? rarityConfig.bgColor : '#f8fafc',
<<<<<<< HEAD
            ...(isHovered ? { outline: `2px solid ${rarityConfig.color}` } : {}),
          }}
        >
          <CardContent
            className={`p-3 h-full flex flex-col items-center justify-center relative ${compact ? 'p-2' : ''}`}
          >
=======
            ringColor: isHovered ? rarityConfig.color : undefined
          }}
        >
          <CardContent className={`p-3 h-full flex flex-col items-center justify-center relative ${compact ? 'p-2' : ''}`}>
>>>>>>> 02f0594e
            {/* Glow Effect for Rare+ Achievements */}
            {isUnlocked && rarityConfig.glow && (
              <motion.div
                className="absolute inset-0 opacity-20 rounded-lg"
                style={{
                  background: `radial-gradient(circle, ${rarityConfig.color} 0%, transparent 70%)`
                }}
                animate={{
                  scale: isHovered ? [1, 1.2, 1] : 1,
                  opacity: isHovered ? [0.2, 0.4, 0.2] : 0.2
                }}
                transition={{ duration: 2, repeat: Infinity }}
              />
            )}

            {/* Lock Overlay for Locked Achievements */}
            {!isUnlocked && (
              <div className="absolute inset-0 flex items-center justify-center bg-muted/50 rounded-lg">
                <Lock className="w-6 h-6 text-muted-foreground" />
              </div>
            )}

            {/* Achievement Icon */}
            <motion.div
              className={`
                ${compact ? 'w-8 h-8 p-1.5' : 'w-12 h-12 p-2'}
                rounded-full mb-2 flex items-center justify-center
                ${isUnlocked ? `bg-gradient-to-br ${config.gradient}` : 'bg-muted'}
              `}
              animate={{
                rotate: isUnlocked && isHovered ? [0, -5, 5, 0] : 0
              }}
              transition={{ duration: 0.5 }}
            >
              <IconComponent
                className={`${compact ? 'w-4 h-4' : 'w-6 h-6'} ${isUnlocked ? 'text-white' : 'text-muted-foreground'}`}
              />
            </motion.div>

            {!compact && (
              <>
                {/* Achievement Title */}
<<<<<<< HEAD
                <h4
                  className={`text-xs font-medium text-center mb-1 ${isUnlocked ? 'text-foreground' : 'text-muted-foreground'}`}
                >
=======
                <h4 className={`text-xs font-medium text-center mb-1 ${isUnlocked ? 'text-foreground' : 'text-muted-foreground'}`}>
>>>>>>> 02f0594e
                  {achievement.title}
                </h4>

                {/* Rarity Badge */}
                <Badge
                  variant={getBadgeVariant(achievement.rarity)}
                  className="text-xs px-2 py-0"
                  style={{
                    backgroundColor: isUnlocked ? rarityConfig.color : '#e2e8f0',
<<<<<<< HEAD
                    color: isUnlocked ? 'white' : '#64748b',
=======
                    color: isUnlocked ? 'white' : '#64748b'
>>>>>>> 02f0594e
                  }}
                >
                  {rarityConfig.label}
                </Badge>

                {/* Progress Bar for In-Progress Achievements */}
                {showProgress && achievement.progress && !isUnlocked && (
                  <div className="w-full mt-2">
                    <Progress value={achievement.progress.percentage} className="h-1" />
                    <div className="text-xs text-muted-foreground text-center mt-1">
                      {achievement.progress.current}/{achievement.progress.target}
                    </div>
                  </div>
                )}
              </>
            )}

            {/* New Achievement Indicator */}
            {isUnlocked && achievement.unlockedAt && new Date(achievement.unlockedAt).getTime() > Date.now() - 24 * 60 * 60 * 1000 && (
              <motion.div
                className="absolute -top-1 -right-1 w-3 h-3 bg-red-500 rounded-full"
                animate={{
                  scale: [1, 1.2, 1],
                  opacity: [1, 0.7, 1]
                }}
                transition={{ duration: 1, repeat: Infinity }}
              />
            )}
          </CardContent>
        </Card>

        {/* Tooltip for Compact Mode */}
        {compact && isHovered && (
          <motion.div
            className="absolute bottom-full left-1/2 transform -translate-x-1/2 mb-2 p-2 bg-popover text-popover-foreground rounded-lg shadow-lg border z-50 whitespace-nowrap text-xs"
            initial={{ opacity: 0, y: 10 }}
            animate={{ opacity: 1, y: 0 }}
            exit={{ opacity: 0, y: 10 }}
          >
            <div className="font-medium">{achievement.title}</div>
            <div className="text-muted-foreground">{config.description}</div>
            {achievement.progress && !isUnlocked && (
              <div className="text-primary">
                Progress: {achievement.progress.current}/{achievement.progress.target}
              </div>
            )}
          </motion.div>
        )}
      </motion.div>
    );
  };

  if (compact) {
    return (
      <div className={`flex flex-wrap gap-2 ${className}`}>
        {achievements.slice(0, 8).map(achievement => (
          <AchievementCard key={achievement.id} achievement={achievement} />
        ))}
        {achievements.length > 8 && (
          <div className="w-16 h-16 flex items-center justify-center text-muted-foreground border-2 border-dashed border-muted-foreground/30 rounded-lg">
            <span className="text-xs">+{achievements.length - 8}</span>
          </div>
        )}
      </div>
    );
  }

  return (
    <div className={className}>
      <Card>
        <CardHeader>
          <CardTitle className="flex items-center gap-2">
            <Trophy className="w-5 h-5 text-yellow-500" />
            Achievement Gallery
            <Badge variant="secondary" className="ml-auto">
              {unlockedAchievements.length}/{achievements.length}
            </Badge>
          </CardTitle>
        </CardHeader>
        <CardContent>
          {/* Recently Unlocked */}
          {unlockedAchievements.length > 0 && (
            <div className="mb-6">
              <h3 className="text-sm font-medium mb-3 flex items-center gap-2">
                <Star className="w-4 h-4 text-yellow-500" />
                Unlocked Achievements
              </h3>
              <div className="grid grid-cols-2 sm:grid-cols-3 md:grid-cols-4 lg:grid-cols-6 gap-3">
                {unlockedAchievements.map(achievement => (
                  <div key={achievement.id} className="relative">
                    <AchievementCard achievement={achievement} />
                    {onShare && (
                      <Button
                        size="sm"
                        variant="outline"
                        className="absolute -bottom-2 left-1/2 transform -translate-x-1/2 opacity-0 hover:opacity-100 transition-opacity"
                        onClick={e => {
                          e.stopPropagation();
                          onShare(achievement);
                        }}
                      >
                        <Share2 className="w-3 h-3" />
                      </Button>
                    )}
                  </div>
                ))}
              </div>
            </div>
          )}

          {/* In Progress / Locked */}
          {lockedAchievements.length > 0 && (
            <div>
              <h3 className="text-sm font-medium mb-3 flex items-center gap-2">
                <Target className="w-4 h-4 text-muted-foreground" />
                In Progress
              </h3>
              <div className="grid grid-cols-2 sm:grid-cols-3 md:grid-cols-4 lg:grid-cols-6 gap-3">
                {lockedAchievements.map(achievement => (
                  <AchievementCard key={achievement.id} achievement={achievement} />
                ))}
              </div>
            </div>
          )}

          {/* Empty State */}
          {achievements.length === 0 && (
            <div className="text-center py-8">
              <Trophy className="w-12 h-12 text-muted-foreground mx-auto mb-4" />
              <h3 className="text-lg font-medium mb-2">Start Your Achievement Journey</h3>
              <p className="text-muted-foreground">
                Begin your morning routine to unlock your first achievement!
              </p>
            </div>
          )}
        </CardContent>
      </Card>

      {/* Achievement Detail Modal */}
      <AnimatePresence>
        {selectedAchievement && (
          <motion.div
            className="fixed inset-0 bg-background/80 backdrop-blur-sm z-50 flex items-center justify-center p-4"
            initial={{ opacity: 0 }}
            animate={{ opacity: 1 }}
            exit={{ opacity: 0 }}
            onClick={() => setSelectedAchievement(null)}
          >
            <motion.div
              className="bg-card p-6 rounded-lg shadow-lg max-w-md w-full"
              initial={{ scale: 0.9, opacity: 0 }}
              animate={{ scale: 1, opacity: 1 }}
              exit={{ scale: 0.9, opacity: 0 }}
              onClick={e => e.stopPropagation()}
            >
              <div className="text-center">
                <div className="w-20 h-20 mx-auto mb-4 rounded-full bg-gradient-to-br from-primary to-primary/60 flex items-center justify-center">
                  <Trophy className="w-10 h-10 text-white" />
                </div>
                <h2 className="text-xl font-bold mb-2">{selectedAchievement.title}</h2>
<<<<<<< HEAD
                <p className="text-muted-foreground mb-4">
                  {selectedAchievement.description}
                </p>
                {selectedAchievement.unlockedAt && (
                  <p className="text-sm text-green-600 mb-4">
                    Unlocked on{' '}
                    {new Date(selectedAchievement.unlockedAt).toLocaleDateString()}
=======
                <p className="text-muted-foreground mb-4">{selectedAchievement.description}</p>
                {selectedAchievement.unlockedAt && (
                  <p className="text-sm text-green-600 mb-4">
                    Unlocked on {new Date(selectedAchievement.unlockedAt).toLocaleDateString()}
>>>>>>> 02f0594e
                  </p>
                )}
                <div className="flex gap-2 justify-center">
                  <Button onClick={() => setSelectedAchievement(null)}>Close</Button>
                  {onShare && selectedAchievement.unlockedAt && (
                    <Button variant="outline" onClick={() => onShare(selectedAchievement)}>
                      <Share2 className="w-4 h-4 mr-2" />
                      Share
                    </Button>
                  )}
                </div>
              </div>
            </motion.div>
          </motion.div>
        )}
      </AnimatePresence>
    </div>
  );
};<|MERGE_RESOLUTION|>--- conflicted
+++ resolved
@@ -16,11 +16,7 @@
   Target,
   Crown,
   Medal,
-<<<<<<< HEAD
-  Gem,
-=======
   Gem
->>>>>>> 02f0594e
 } from 'lucide-react';
 import { SamAchievement, SamAchievementType } from '../types/struggling-sam';
 
@@ -45,112 +41,71 @@
     color: '#22c55e',
     gradient: 'from-green-400 to-emerald-600',
     description: 'Wake up 5 consecutive days at your alarm time',
-<<<<<<< HEAD
-    category: 'Consistency',
-=======
     category: 'Consistency'
->>>>>>> 02f0594e
   },
   consistent_riser: {
     icon: Target,
     color: '#3b82f6',
     gradient: 'from-blue-400 to-indigo-600',
     description: 'Maintain a 14-day wake-up streak',
-<<<<<<< HEAD
-    category: 'Dedication',
-=======
     category: 'Dedication'
->>>>>>> 02f0594e
   },
   morning_champion: {
     icon: Crown,
     color: '#f59e0b',
     gradient: 'from-amber-400 to-orange-600',
     description: 'Achieve a perfect 30-day streak',
-<<<<<<< HEAD
-    category: 'Mastery',
-=======
     category: 'Mastery'
->>>>>>> 02f0594e
   },
   streak_warrior: {
     icon: Medal,
     color: '#ef4444',
     gradient: 'from-red-400 to-rose-600',
     description: 'Reach an impressive 50-day streak',
-<<<<<<< HEAD
-    category: 'Warrior',
-=======
     category: 'Warrior'
->>>>>>> 02f0594e
   },
   habit_master: {
     icon: Gem,
     color: '#8b5cf6',
     gradient: 'from-purple-400 to-violet-600',
     description: 'Complete 100 days of consistent wake-ups',
-<<<<<<< HEAD
-    category: 'Legendary',
-=======
     category: 'Legendary'
->>>>>>> 02f0594e
   },
   social_butterfly: {
     icon: Share2,
     color: '#ec4899',
     gradient: 'from-pink-400 to-rose-600',
     description: 'Share 3 achievements with the community',
-<<<<<<< HEAD
-    category: 'Social',
-=======
     category: 'Social'
->>>>>>> 02f0594e
   },
   community_helper: {
     icon: Users,
     color: '#06b6d4',
     gradient: 'from-cyan-400 to-blue-600',
     description: 'Join 5 social challenges',
-<<<<<<< HEAD
-    category: 'Community',
-=======
     category: 'Community'
->>>>>>> 02f0594e
   },
   comeback_kid: {
     icon: Zap,
     color: '#10b981',
     gradient: 'from-emerald-400 to-green-600',
     description: 'Successfully recover from a streak break',
-<<<<<<< HEAD
-    category: 'Resilience',
-=======
     category: 'Resilience'
->>>>>>> 02f0594e
   },
   weekend_warrior: {
     icon: Star,
     color: '#f97316',
     gradient: 'from-orange-400 to-amber-600',
     description: 'Wake up early on weekends for 4 consecutive weeks',
-<<<<<<< HEAD
-    category: 'Dedication',
-=======
     category: 'Dedication'
->>>>>>> 02f0594e
   },
   month_perfectionist: {
     icon: Award,
     color: '#7c3aed',
     gradient: 'from-violet-400 to-purple-600',
     description: 'Complete a perfect calendar month',
-<<<<<<< HEAD
-    category: 'Perfectionist',
-  },
-=======
     category: 'Perfectionist'
   }
->>>>>>> 02f0594e
 };
 
 const RARITY_CONFIGS = {
@@ -158,43 +113,26 @@
     color: '#64748b',
     bgColor: '#f1f5f9',
     label: 'Common',
-<<<<<<< HEAD
-    glow: false,
-=======
     glow: false
->>>>>>> 02f0594e
   },
   rare: {
     color: '#3b82f6',
     bgColor: '#dbeafe',
     label: 'Rare',
-<<<<<<< HEAD
-    glow: true,
-=======
     glow: true
->>>>>>> 02f0594e
   },
   epic: {
     color: '#a855f7',
     bgColor: '#f3e8ff',
     label: 'Epic',
-<<<<<<< HEAD
-    glow: true,
-=======
     glow: true
->>>>>>> 02f0594e
   },
   legendary: {
     color: '#f59e0b',
     bgColor: '#fef3c7',
     label: 'Legendary',
-<<<<<<< HEAD
-    glow: true,
-  },
-=======
     glow: true
   }
->>>>>>> 02f0594e
 };
 
 export const AchievementBadges: React.FC<AchievementBadgesProps> = ({
@@ -205,13 +143,7 @@
   showProgress = true,
   compact = false
 }) => {
-<<<<<<< HEAD
-  const [selectedAchievement, setSelectedAchievement] = useState<SamAchievement | null>(
-    null
-  );
-=======
   const [selectedAchievement, setSelectedAchievement] = useState<SamAchievement | null>(null);
->>>>>>> 02f0594e
   const [hoveredAchievement, setHoveredAchievement] = useState<string | null>(null);
 
   const unlockedAchievements = achievements.filter(a => a.unlockedAt);
@@ -247,19 +179,10 @@
           `}
           style={{
             backgroundColor: isUnlocked ? rarityConfig.bgColor : '#f8fafc',
-<<<<<<< HEAD
-            ...(isHovered ? { outline: `2px solid ${rarityConfig.color}` } : {}),
-          }}
-        >
-          <CardContent
-            className={`p-3 h-full flex flex-col items-center justify-center relative ${compact ? 'p-2' : ''}`}
-          >
-=======
             ringColor: isHovered ? rarityConfig.color : undefined
           }}
         >
           <CardContent className={`p-3 h-full flex flex-col items-center justify-center relative ${compact ? 'p-2' : ''}`}>
->>>>>>> 02f0594e
             {/* Glow Effect for Rare+ Achievements */}
             {isUnlocked && rarityConfig.glow && (
               <motion.div
@@ -302,13 +225,7 @@
             {!compact && (
               <>
                 {/* Achievement Title */}
-<<<<<<< HEAD
-                <h4
-                  className={`text-xs font-medium text-center mb-1 ${isUnlocked ? 'text-foreground' : 'text-muted-foreground'}`}
-                >
-=======
                 <h4 className={`text-xs font-medium text-center mb-1 ${isUnlocked ? 'text-foreground' : 'text-muted-foreground'}`}>
->>>>>>> 02f0594e
                   {achievement.title}
                 </h4>
 
@@ -318,11 +235,7 @@
                   className="text-xs px-2 py-0"
                   style={{
                     backgroundColor: isUnlocked ? rarityConfig.color : '#e2e8f0',
-<<<<<<< HEAD
-                    color: isUnlocked ? 'white' : '#64748b',
-=======
                     color: isUnlocked ? 'white' : '#64748b'
->>>>>>> 02f0594e
                   }}
                 >
                   {rarityConfig.label}
@@ -483,20 +396,10 @@
                   <Trophy className="w-10 h-10 text-white" />
                 </div>
                 <h2 className="text-xl font-bold mb-2">{selectedAchievement.title}</h2>
-<<<<<<< HEAD
-                <p className="text-muted-foreground mb-4">
-                  {selectedAchievement.description}
-                </p>
-                {selectedAchievement.unlockedAt && (
-                  <p className="text-sm text-green-600 mb-4">
-                    Unlocked on{' '}
-                    {new Date(selectedAchievement.unlockedAt).toLocaleDateString()}
-=======
                 <p className="text-muted-foreground mb-4">{selectedAchievement.description}</p>
                 {selectedAchievement.unlockedAt && (
                   <p className="text-sm text-green-600 mb-4">
                     Unlocked on {new Date(selectedAchievement.unlockedAt).toLocaleDateString()}
->>>>>>> 02f0594e
                   </p>
                 )}
                 <div className="flex gap-2 justify-center">
