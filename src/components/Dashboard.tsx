import React from 'react';
<<<<<<< HEAD
import {
  Plus,
  Clock,
  Calendar,
  Volume2,
  Sunrise,
  Coffee,
  User,
  Brain,
  Zap,
  TrendingUp,
  MapPin,
  Bell,
  ChevronRight,
  Lightbulb,
  AlertCircle,
} from 'lucide-react';
=======
import { Plus, Clock, Calendar, Volume2, Sunrise, Coffee, User, Brain, Zap, TrendingUp, MapPin, Bell, ChevronRight, Lightbulb, AlertCircle } from 'lucide-react';
>>>>>>> 02f0594e
import { useState, useEffect } from 'react';
import type { Alarm } from '../types';
import { formatTime, getTimeUntilNextAlarm, getVoiceMoodConfig } from '../utils';
import MLAlarmOptimizer from '../services/ml-alarm-optimizer';
import PredictiveAnalyticsService from '../services/predictive-analytics-service';
import EnhancedLocationService from '../services/enhanced-location-service';

// Struggling Sam Optimization Components
import { StreakCounter } from './StreakCounter';
import { AchievementBadges } from './AchievementBadges';
import { SocialProof } from './SocialProof';
import { CommunityChallenge } from './CommunityChallenge';
import { HabitCelebration } from './HabitCelebration';
import { SmartUpgradePrompt } from './SmartUpgradePrompt';
import { useStrugglingSam } from '../contexts/StrugglingsamContext';
import { useABTesting } from '../hooks/useABTesting';

interface DashboardProps {
  alarms?: Alarm[];
  onAddAlarm: () => void;
  onQuickSetup?: (presetType: 'morning' | 'work' | 'custom') => void;
  onNavigateToAdvanced?: () => void;
}

const Dashboard: React.FC<DashboardProps> = ({ alarms, onAddAlarm, onQuickSetup, onNavigateToAdvanced }) => {
  const { alarm: nextAlarm, timeUntil } = getTimeUntilNextAlarm(alarms);
  const enabledAlarms = alarms.filter(a => a.enabled);
  const [smartInsights, setSmartInsights] = useState<any[]>([]);
  const [optimizationSuggestions, setOptimizationSuggestions] = useState<any[]>([]);
  const [advancedFeaturesEnabled, setAdvancedFeaturesEnabled] = useState(false);

  useEffect(() => {
    loadSmartInsights();
  }, [alarms]);

  const loadSmartInsights = async () => {
    try {
      // Check if advanced features are enabled
      const mlEnabled = MLAlarmOptimizer.isMLEnabled();
      const analyticsEnabled = PredictiveAnalyticsService.isAnalyticsEnabled();
      const locationEnabled = EnhancedLocationService.isLocationEnabled();

      setAdvancedFeaturesEnabled(mlEnabled || analyticsEnabled || locationEnabled);

      if (analyticsEnabled) {
        const insights = PredictiveAnalyticsService.getRecentInsights(3);
        setSmartInsights(insights);
      }

      if (mlEnabled && alarms.length > 0) {
        // Get optimization suggestions for the user (using first alarm's userId or default)
        const userId = alarms[0]?.userId || 'default';
        const suggestions = await MLAlarmOptimizer.getOptimizationSuggestions(userId);
        setOptimizationSuggestions(suggestions.slice(0, 2));
      }
    } catch (error) {
      console.error('Error loading smart insights:', error);
    }
  };

  // Show loading state if alarms is undefined
  if (!alarms) {
    return (
      <main className="p-4 space-y-6" role="main" aria-labelledby="dashboard-heading">
<<<<<<< HEAD
        <div
          data-testid="loading-spinner"
          className="flex justify-center items-center p-8"
        >
=======
        <div data-testid="loading-spinner" className="flex justify-center items-center p-8">
>>>>>>> 02f0594e
          <div className="animate-spin rounded-full h-8 w-8 border-b-2 border-primary-500"></div>
        </div>
        <div className="space-y-4">
          {[...Array(3)].map((_, i) => (
            <div key={i} data-testid="alarm-skeleton" className="h-16 bg-gray-200 animate-pulse rounded-lg"></div>
          ))}
        </div>
      </main>
    );
  }

  return (
    <main className="p-4 space-y-6" role="main" aria-labelledby="dashboard-heading">
<<<<<<< HEAD
      <h1 id="dashboard-heading" className="sr-only">
        Alarm Dashboard
      </h1>
=======
      <h1 id="dashboard-heading" className="sr-only">Alarm Dashboard</h1>
>>>>>>> 02f0594e
      {/* Next Alarm Card */}
      <section
        className="alarm-card bg-gradient-to-br from-primary-500 to-primary-700 text-white"
        role="region"
        aria-labelledby="next-alarm-heading"
        aria-live="polite"
      >
        <div className="flex items-center justify-between mb-4">
          <h2 id="next-alarm-heading" className="text-lg font-semibold">Next Alarm</h2>
          <Clock className="w-6 h-6 opacity-80" aria-hidden="true" />
        </div>

        {nextAlarm ? (
          <div className="space-y-2" role="status" aria-label={`Next alarm is ${nextAlarm.label} at ${formatTime(nextAlarm.time)} in ${timeUntil}`}>
            <div className="text-3xl font-bold" aria-label={`Time: ${formatTime(nextAlarm.time)}`}>
              {formatTime(nextAlarm.time)}
            </div>
            <div className="text-white" aria-label={`Label: ${nextAlarm.label}`}>
              {nextAlarm.label}
            </div>
            <div className="flex items-center gap-2 text-sm text-white/90" role="timer" aria-label={`Alarm rings in ${timeUntil}`}>
              <Calendar className="w-4 h-4" aria-hidden="true" />
              <span>in {timeUntil}</span>
            </div>
            <div className="flex items-center gap-2 text-sm text-white/90" role="img" aria-label={`Voice mood: ${getVoiceMoodConfig(nextAlarm.voiceMood).name}`}>
              <Volume2 className="w-4 h-4" aria-hidden="true" />
              <span>{getVoiceMoodConfig(nextAlarm.voiceMood).name}</span>
            </div>
          </div>
        ) : (
          <div className="text-center py-6" role="status">
            <div className="text-2xl font-semibold mb-2">No alarms set</div>
            <div className="text-white/90 mb-6">Let's get you started with your first smart alarm!</div>

            {/* Quick Setup Options for New Users */}
            <div className="space-y-3 mb-6">
              <button
<<<<<<< HEAD
                onClick={() => (onQuickSetup ? onQuickSetup('morning') : onAddAlarm())}
=======
                onClick={() => onQuickSetup ? onQuickSetup('morning') : onAddAlarm()}
>>>>>>> 02f0594e
                className="w-full bg-white text-primary-800 px-4 py-3 rounded-lg font-medium hover:bg-primary-50 transition-colors flex items-center justify-center gap-2 focus:outline-none focus:ring-2 focus:ring-white focus:ring-offset-2 focus:ring-offset-primary-600"
                aria-label="Quick setup - Morning routine alarm at 7:00 AM"
              >
                <Sunrise className="w-4 h-4" aria-hidden="true" />
                Quick Morning (7:00 AM)
              </button>

              <button
<<<<<<< HEAD
                onClick={() => (onQuickSetup ? onQuickSetup('work') : onAddAlarm())}
=======
                onClick={() => onQuickSetup ? onQuickSetup('work') : onAddAlarm()}
>>>>>>> 02f0594e
                className="w-full bg-white/90 text-primary-800 px-4 py-3 rounded-lg font-medium hover:bg-white transition-colors flex items-center justify-center gap-2 focus:outline-none focus:ring-2 focus:ring-white focus:ring-offset-2 focus:ring-offset-primary-600"
                aria-label="Quick setup - Work day alarm at 6:30 AM"
              >
                <Coffee className="w-4 h-4" aria-hidden="true" />
                Work Day (6:30 AM)
              </button>
            </div>

            <button
              onClick={onAddAlarm}
              className="bg-white/80 text-primary-800 px-4 py-2 rounded-lg font-medium hover:bg-white transition-colors flex items-center justify-center gap-2 mx-auto focus:outline-none focus:ring-2 focus:ring-white focus:ring-offset-2 focus:ring-offset-primary-600"
              aria-label="Create custom alarm with your own time and settings"
            >
              <Plus className="w-4 h-4" aria-hidden="true" />
              Custom Setup
            </button>
          </div>
        )}
      </section>

      {/* Quick Stats */}
      <section
        className="grid grid-cols-2 gap-4"
        role="region"
        aria-labelledby="stats-heading"
      >
        <h2 id="stats-heading" className="sr-only">Alarm Statistics</h2>
        <div
          className="alarm-card text-center"
          role="status"
          aria-label={`${enabledAlarms.length} active alarms out of ${alarms.length} total`}
        >
          <div
            className="text-2xl font-bold text-primary-700 dark:text-primary-300"
            aria-label={`${enabledAlarms.length} active`}
          >
            {enabledAlarms.length}
          </div>
          <div className="text-sm text-gray-800 dark:text-gray-200">Active Alarms</div>
        </div>

        <div
          className="alarm-card text-center"
          role="status"
          aria-label={`${alarms.length} total alarms created`}
        >
          <div
            className="text-2xl font-bold text-green-700 dark:text-green-300"
            aria-label={`${alarms.length} total`}
          >
            {alarms.length}
          </div>
          <div className="text-sm text-gray-800 dark:text-gray-200">Total Alarms</div>
        </div>
      </section>

      {/* Recent Alarms */}
      {alarms.length > 0 && (
        <section className="alarm-card" role="region" aria-labelledby="recent-alarms-heading">
          <h3 id="recent-alarms-heading" className="text-lg font-semibold mb-4 text-gray-900 dark:text-white">
            Recent Alarms
          </h3>
          <ul className="space-y-3" role="list" aria-label="Recent alarm summaries">
<<<<<<< HEAD
            {alarms.slice(0, 3).map(alarm => {
=======
            {alarms.slice(0, 3).map((alarm) => {
>>>>>>> 02f0594e
              const voiceMoodConfig = getVoiceMoodConfig(alarm.voiceMood);

              return (
                <li key={alarm.id} role="listitem">
                  <div
                    className="flex items-center justify-between p-3 bg-gray-50 dark:bg-dark-200 rounded-lg"
                    role="status"
                    aria-label={`Alarm ${formatTime(alarm.time)} ${alarm.label} - ${alarm.enabled ? 'enabled' : 'disabled'} - ${voiceMoodConfig.name} mood`}
                  >
                    <div className="flex items-center gap-3">
                      <div
                        className={`w-3 h-3 rounded-full ${
                          alarm.enabled ? 'bg-green-500' : 'bg-gray-400'
                        }`}
                        role="img"
                        aria-label={alarm.enabled ? 'Alarm enabled' : 'Alarm disabled'}
                      />
                      <div>
                        <div className="font-medium text-gray-900 dark:text-white">
                          {formatTime(alarm.time)}
                        </div>
                        <div className="text-sm text-gray-600 dark:text-gray-400">
                          {alarm.label}
                        </div>
                      </div>
                    </div>

                    <div className="flex items-center gap-2" role="img" aria-label={`Voice mood: ${voiceMoodConfig.name}`}>
                      <span className="text-lg" aria-hidden="true">{voiceMoodConfig.icon}</span>
                      <div className={`w-2 h-2 rounded-full ${voiceMoodConfig.color}`} aria-hidden="true" />
                    </div>
                  </div>
                </li>
              );
            })}
          </ul>

          {alarms.length > 3 && (
            <div className="mt-4 text-center" role="status">
              <span className="text-sm text-gray-500 dark:text-gray-400">
                +{alarms.length - 3} more alarms
              </span>
            </div>
          )}
        </section>
      )}

      {/* Smart Insights & Optimization */}
      {(smartInsights.length > 0 || optimizationSuggestions.length > 0) && (
        <section className="alarm-card bg-gradient-to-br from-blue-50 to-indigo-50 dark:from-blue-900/20 dark:to-indigo-900/20 border-blue-200 dark:border-blue-800" role="region" aria-labelledby="smart-insights-heading">
          <div className="flex items-center justify-between mb-4">
            <h3 id="smart-insights-heading" className="text-lg font-semibold text-blue-900 dark:text-blue-100 flex items-center gap-2">
              <Brain className="w-5 h-5" aria-hidden="true" />
              Smart Insights
            </h3>
            {onNavigateToAdvanced && (
              <button
                onClick={onNavigateToAdvanced}
                className="text-sm text-blue-700 dark:text-blue-300 hover:text-blue-800 dark:hover:text-blue-200 flex items-center gap-1 transition-colors"
                aria-label="View all advanced scheduling options"
              >
                View All <ChevronRight className="w-4 h-4" aria-hidden="true" />
              </button>
            )}
          </div>

          <div className="space-y-3">
            {/* Optimization Suggestions */}
            {optimizationSuggestions.map((suggestion, index) => (
              <div key={index} className="bg-white dark:bg-dark-800 rounded-lg p-3 border border-blue-200 dark:border-blue-700">
                <div className="flex items-start gap-3">
                  <div className="p-1 rounded-full bg-green-100 dark:bg-green-900/30">
                    <Lightbulb className="w-4 h-4 text-green-600 dark:text-green-400" aria-hidden="true" />
                  </div>
                  <div className="flex-1">
                    <div className="font-medium text-gray-900 dark:text-white text-sm">
                      {suggestion.suggestion}
                    </div>
                    <div className="text-xs text-gray-600 dark:text-gray-400 mt-1">
<<<<<<< HEAD
                      {Math.round(suggestion.confidence * 100)}% confidence •{' '}
                      {suggestion.impact} impact
=======
                      {Math.round(suggestion.confidence * 100)}% confidence • {suggestion.impact} impact
>>>>>>> 02f0594e
                    </div>
                  </div>
                  <button className="text-xs bg-blue-600 text-white px-2 py-1 rounded hover:bg-blue-700 transition-colors">
                    Apply
                  </button>
                </div>
              </div>
            ))}

            {/* Smart Insights */}
<<<<<<< HEAD
            {smartInsights.map(insight => (
              <div
                key={insight.id}
                className="bg-white dark:bg-dark-800 rounded-lg p-3 border border-blue-200 dark:border-blue-700"
              >
                <div className="flex items-start gap-3">
                  <div
                    className={`p-1 rounded-full ${
                      insight.priority === 'high'
                        ? 'bg-red-100 dark:bg-red-900/30'
                        : insight.priority === 'medium'
                          ? 'bg-yellow-100 dark:bg-yellow-900/30'
                          : 'bg-blue-100 dark:bg-blue-900/30'
                    }`}
                  >
                    <AlertCircle
                      className={`w-4 h-4 ${
                        insight.priority === 'high'
                          ? 'text-red-600 dark:text-red-400'
                          : insight.priority === 'medium'
                            ? 'text-yellow-600 dark:text-yellow-400'
                            : 'text-blue-600 dark:text-blue-400'
                      }`}
                      aria-hidden="true"
                    />
=======
            {smartInsights.map((insight) => (
              <div key={insight.id} className="bg-white dark:bg-dark-800 rounded-lg p-3 border border-blue-200 dark:border-blue-700">
                <div className="flex items-start gap-3">
                  <div className={`p-1 rounded-full ${
                    insight.priority === 'high' ? 'bg-red-100 dark:bg-red-900/30' :
                    insight.priority === 'medium' ? 'bg-yellow-100 dark:bg-yellow-900/30' :
                    'bg-blue-100 dark:bg-blue-900/30'
                  }`}>
                    <AlertCircle className={`w-4 h-4 ${
                      insight.priority === 'high' ? 'text-red-600 dark:text-red-400' :
                      insight.priority === 'medium' ? 'text-yellow-600 dark:text-yellow-400' :
                      'text-blue-600 dark:text-blue-400'
                    }`} aria-hidden="true" />
>>>>>>> 02f0594e
                  </div>
                  <div className="flex-1">
                    <div className="font-medium text-gray-900 dark:text-white text-sm">
                      {insight.title}
                    </div>
                    <div className="text-xs text-gray-600 dark:text-gray-400 mt-1">
                      {insight.description}
                    </div>
                  </div>
                </div>
              </div>
            ))}
          </div>
        </section>
      )}

      {/* Advanced Features Prompt */}
      {!advancedFeaturesEnabled && alarms.length > 0 && onNavigateToAdvanced && (
<<<<<<< HEAD
        <section
          className="alarm-card bg-gradient-to-br from-purple-50 to-pink-50 dark:from-purple-900/20 dark:to-pink-900/20 border-purple-200 dark:border-purple-800"
          role="region"
          aria-labelledby="advanced-features-heading"
        >
          <div className="flex items-center gap-3 mb-3">
            <div className="p-2 rounded-full bg-purple-100 dark:bg-purple-900/30">
              <Zap
                className="w-5 h-5 text-purple-600 dark:text-purple-400"
                aria-hidden="true"
              />
            </div>
            <div className="flex-1">
              <h3
                id="advanced-features-heading"
                className="text-lg font-semibold text-purple-900 dark:text-purple-100"
              >
=======
        <section className="alarm-card bg-gradient-to-br from-purple-50 to-pink-50 dark:from-purple-900/20 dark:to-pink-900/20 border-purple-200 dark:border-purple-800" role="region" aria-labelledby="advanced-features-heading">
          <div className="flex items-center gap-3 mb-3">
            <div className="p-2 rounded-full bg-purple-100 dark:bg-purple-900/30">
              <Zap className="w-5 h-5 text-purple-600 dark:text-purple-400" aria-hidden="true" />
            </div>
            <div className="flex-1">
              <h3 id="advanced-features-heading" className="text-lg font-semibold text-purple-900 dark:text-purple-100">
>>>>>>> 02f0594e
                Unlock Smart Scheduling
              </h3>
              <p className="text-sm text-purple-700 dark:text-purple-300">
                AI-powered optimization, location awareness, and predictive insights
              </p>
            </div>
          </div>

          <div className="grid grid-cols-1 sm:grid-cols-3 gap-2 mb-4">
            <div className="flex items-center gap-2 text-xs text-purple-700 dark:text-purple-300">
              <Brain className="w-3 h-3" aria-hidden="true" />
              <span>ML Optimization</span>
<<<<<<< HEAD
            </div>
            <div className="flex items-center gap-2 text-xs text-purple-700 dark:text-purple-300">
              <MapPin className="w-3 h-3" aria-hidden="true" />
              <span>Location-Based</span>
            </div>
            <div className="flex items-center gap-2 text-xs text-purple-700 dark:text-purple-300">
              <TrendingUp className="w-3 h-3" aria-hidden="true" />
              <span>Pattern Analytics</span>
            </div>
=======
            </div>
            <div className="flex items-center gap-2 text-xs text-purple-700 dark:text-purple-300">
              <MapPin className="w-3 h-3" aria-hidden="true" />
              <span>Location-Based</span>
            </div>
            <div className="flex items-center gap-2 text-xs text-purple-700 dark:text-purple-300">
              <TrendingUp className="w-3 h-3" aria-hidden="true" />
              <span>Pattern Analytics</span>
            </div>
>>>>>>> 02f0594e
          </div>

          <button
            onClick={onNavigateToAdvanced}
            className="w-full bg-purple-600 text-white py-2 px-4 rounded-lg font-medium hover:bg-purple-700 transition-colors flex items-center justify-center gap-2"
            aria-label="Enable advanced scheduling features"
          >
            <Bell className="w-4 h-4" aria-hidden="true" />
            Enable Advanced Features
          </button>
        </section>
      )}

      {/* Quick Actions */}
      <section className="alarm-card" role="region" aria-labelledby="quick-actions-heading">
        <h3 id="quick-actions-heading" className="text-lg font-semibold mb-4 text-gray-900 dark:text-white">
          Quick Actions
        </h3>
        <div className="grid grid-cols-1 gap-3" role="group" aria-label="Available actions">
          <button
            onClick={onAddAlarm}
            className="alarm-button alarm-button-primary p-4 text-left"
            aria-label="Add new alarm - Set up a new wake-up time"
            aria-describedby="add-alarm-desc"
          >
            <div className="flex items-center gap-3">
              <Plus className="w-5 h-5" aria-hidden="true" />
              <div>
                <div className="font-medium">Add New Alarm</div>
                <div id="add-alarm-desc" className="text-sm opacity-80">Set up a new wake-up time</div>
              </div>
            </div>
          </button>

          {alarms.length > 0 && onQuickSetup && (
            <>
              <button
                onClick={() => onQuickSetup('morning')}
                className="alarm-button alarm-button-secondary p-4 text-left"
                aria-label="Quick morning routine - Add 7:00 AM motivational alarm"
              >
                <div className="flex items-center gap-3">
                  <Sunrise className="w-5 h-5" aria-hidden="true" />
                  <div>
                    <div className="font-medium">Morning Routine</div>
                    <div className="text-sm opacity-80">7:00 AM with motivational wake-up</div>
                  </div>
                </div>
              </button>

              <button
                onClick={() => onQuickSetup('work')}
                className="alarm-button alarm-button-secondary p-4 text-left"
                aria-label="Work day setup - Add 6:30 AM professional alarm"
              >
                <div className="flex items-center gap-3">
                  <Coffee className="w-5 h-5" aria-hidden="true" />
                  <div>
                    <div className="font-medium">Work Day</div>
                    <div className="text-sm opacity-80">6:30 AM for your commute</div>
                  </div>
                </div>
              </button>
            </>
          )}
        </div>
      </section>
    </main>
  );
};

export default Dashboard;<|MERGE_RESOLUTION|>--- conflicted
+++ resolved
@@ -1,25 +1,5 @@
 import React from 'react';
-<<<<<<< HEAD
-import {
-  Plus,
-  Clock,
-  Calendar,
-  Volume2,
-  Sunrise,
-  Coffee,
-  User,
-  Brain,
-  Zap,
-  TrendingUp,
-  MapPin,
-  Bell,
-  ChevronRight,
-  Lightbulb,
-  AlertCircle,
-} from 'lucide-react';
-=======
 import { Plus, Clock, Calendar, Volume2, Sunrise, Coffee, User, Brain, Zap, TrendingUp, MapPin, Bell, ChevronRight, Lightbulb, AlertCircle } from 'lucide-react';
->>>>>>> 02f0594e
 import { useState, useEffect } from 'react';
 import type { Alarm } from '../types';
 import { formatTime, getTimeUntilNextAlarm, getVoiceMoodConfig } from '../utils';
@@ -84,14 +64,7 @@
   if (!alarms) {
     return (
       <main className="p-4 space-y-6" role="main" aria-labelledby="dashboard-heading">
-<<<<<<< HEAD
-        <div
-          data-testid="loading-spinner"
-          className="flex justify-center items-center p-8"
-        >
-=======
         <div data-testid="loading-spinner" className="flex justify-center items-center p-8">
->>>>>>> 02f0594e
           <div className="animate-spin rounded-full h-8 w-8 border-b-2 border-primary-500"></div>
         </div>
         <div className="space-y-4">
@@ -105,13 +78,7 @@
 
   return (
     <main className="p-4 space-y-6" role="main" aria-labelledby="dashboard-heading">
-<<<<<<< HEAD
-      <h1 id="dashboard-heading" className="sr-only">
-        Alarm Dashboard
-      </h1>
-=======
       <h1 id="dashboard-heading" className="sr-only">Alarm Dashboard</h1>
->>>>>>> 02f0594e
       {/* Next Alarm Card */}
       <section
         className="alarm-card bg-gradient-to-br from-primary-500 to-primary-700 text-white"
@@ -149,11 +116,7 @@
             {/* Quick Setup Options for New Users */}
             <div className="space-y-3 mb-6">
               <button
-<<<<<<< HEAD
-                onClick={() => (onQuickSetup ? onQuickSetup('morning') : onAddAlarm())}
-=======
                 onClick={() => onQuickSetup ? onQuickSetup('morning') : onAddAlarm()}
->>>>>>> 02f0594e
                 className="w-full bg-white text-primary-800 px-4 py-3 rounded-lg font-medium hover:bg-primary-50 transition-colors flex items-center justify-center gap-2 focus:outline-none focus:ring-2 focus:ring-white focus:ring-offset-2 focus:ring-offset-primary-600"
                 aria-label="Quick setup - Morning routine alarm at 7:00 AM"
               >
@@ -162,11 +125,7 @@
               </button>
 
               <button
-<<<<<<< HEAD
-                onClick={() => (onQuickSetup ? onQuickSetup('work') : onAddAlarm())}
-=======
                 onClick={() => onQuickSetup ? onQuickSetup('work') : onAddAlarm()}
->>>>>>> 02f0594e
                 className="w-full bg-white/90 text-primary-800 px-4 py-3 rounded-lg font-medium hover:bg-white transition-colors flex items-center justify-center gap-2 focus:outline-none focus:ring-2 focus:ring-white focus:ring-offset-2 focus:ring-offset-primary-600"
                 aria-label="Quick setup - Work day alarm at 6:30 AM"
               >
@@ -230,11 +189,7 @@
             Recent Alarms
           </h3>
           <ul className="space-y-3" role="list" aria-label="Recent alarm summaries">
-<<<<<<< HEAD
-            {alarms.slice(0, 3).map(alarm => {
-=======
             {alarms.slice(0, 3).map((alarm) => {
->>>>>>> 02f0594e
               const voiceMoodConfig = getVoiceMoodConfig(alarm.voiceMood);
 
               return (
@@ -314,12 +269,7 @@
                       {suggestion.suggestion}
                     </div>
                     <div className="text-xs text-gray-600 dark:text-gray-400 mt-1">
-<<<<<<< HEAD
-                      {Math.round(suggestion.confidence * 100)}% confidence •{' '}
-                      {suggestion.impact} impact
-=======
                       {Math.round(suggestion.confidence * 100)}% confidence • {suggestion.impact} impact
->>>>>>> 02f0594e
                     </div>
                   </div>
                   <button className="text-xs bg-blue-600 text-white px-2 py-1 rounded hover:bg-blue-700 transition-colors">
@@ -330,33 +280,6 @@
             ))}
 
             {/* Smart Insights */}
-<<<<<<< HEAD
-            {smartInsights.map(insight => (
-              <div
-                key={insight.id}
-                className="bg-white dark:bg-dark-800 rounded-lg p-3 border border-blue-200 dark:border-blue-700"
-              >
-                <div className="flex items-start gap-3">
-                  <div
-                    className={`p-1 rounded-full ${
-                      insight.priority === 'high'
-                        ? 'bg-red-100 dark:bg-red-900/30'
-                        : insight.priority === 'medium'
-                          ? 'bg-yellow-100 dark:bg-yellow-900/30'
-                          : 'bg-blue-100 dark:bg-blue-900/30'
-                    }`}
-                  >
-                    <AlertCircle
-                      className={`w-4 h-4 ${
-                        insight.priority === 'high'
-                          ? 'text-red-600 dark:text-red-400'
-                          : insight.priority === 'medium'
-                            ? 'text-yellow-600 dark:text-yellow-400'
-                            : 'text-blue-600 dark:text-blue-400'
-                      }`}
-                      aria-hidden="true"
-                    />
-=======
             {smartInsights.map((insight) => (
               <div key={insight.id} className="bg-white dark:bg-dark-800 rounded-lg p-3 border border-blue-200 dark:border-blue-700">
                 <div className="flex items-start gap-3">
@@ -370,7 +293,6 @@
                       insight.priority === 'medium' ? 'text-yellow-600 dark:text-yellow-400' :
                       'text-blue-600 dark:text-blue-400'
                     }`} aria-hidden="true" />
->>>>>>> 02f0594e
                   </div>
                   <div className="flex-1">
                     <div className="font-medium text-gray-900 dark:text-white text-sm">
@@ -389,25 +311,6 @@
 
       {/* Advanced Features Prompt */}
       {!advancedFeaturesEnabled && alarms.length > 0 && onNavigateToAdvanced && (
-<<<<<<< HEAD
-        <section
-          className="alarm-card bg-gradient-to-br from-purple-50 to-pink-50 dark:from-purple-900/20 dark:to-pink-900/20 border-purple-200 dark:border-purple-800"
-          role="region"
-          aria-labelledby="advanced-features-heading"
-        >
-          <div className="flex items-center gap-3 mb-3">
-            <div className="p-2 rounded-full bg-purple-100 dark:bg-purple-900/30">
-              <Zap
-                className="w-5 h-5 text-purple-600 dark:text-purple-400"
-                aria-hidden="true"
-              />
-            </div>
-            <div className="flex-1">
-              <h3
-                id="advanced-features-heading"
-                className="text-lg font-semibold text-purple-900 dark:text-purple-100"
-              >
-=======
         <section className="alarm-card bg-gradient-to-br from-purple-50 to-pink-50 dark:from-purple-900/20 dark:to-pink-900/20 border-purple-200 dark:border-purple-800" role="region" aria-labelledby="advanced-features-heading">
           <div className="flex items-center gap-3 mb-3">
             <div className="p-2 rounded-full bg-purple-100 dark:bg-purple-900/30">
@@ -415,7 +318,6 @@
             </div>
             <div className="flex-1">
               <h3 id="advanced-features-heading" className="text-lg font-semibold text-purple-900 dark:text-purple-100">
->>>>>>> 02f0594e
                 Unlock Smart Scheduling
               </h3>
               <p className="text-sm text-purple-700 dark:text-purple-300">
@@ -428,7 +330,6 @@
             <div className="flex items-center gap-2 text-xs text-purple-700 dark:text-purple-300">
               <Brain className="w-3 h-3" aria-hidden="true" />
               <span>ML Optimization</span>
-<<<<<<< HEAD
             </div>
             <div className="flex items-center gap-2 text-xs text-purple-700 dark:text-purple-300">
               <MapPin className="w-3 h-3" aria-hidden="true" />
@@ -438,17 +339,6 @@
               <TrendingUp className="w-3 h-3" aria-hidden="true" />
               <span>Pattern Analytics</span>
             </div>
-=======
-            </div>
-            <div className="flex items-center gap-2 text-xs text-purple-700 dark:text-purple-300">
-              <MapPin className="w-3 h-3" aria-hidden="true" />
-              <span>Location-Based</span>
-            </div>
-            <div className="flex items-center gap-2 text-xs text-purple-700 dark:text-purple-300">
-              <TrendingUp className="w-3 h-3" aria-hidden="true" />
-              <span>Pattern Analytics</span>
-            </div>
->>>>>>> 02f0594e
           </div>
 
           <button
