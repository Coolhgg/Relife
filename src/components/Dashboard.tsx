--- conflicted
+++ resolved
@@ -45,16 +45,7 @@
   onQuickSetup,
   onNavigateToAdvanced,
 }) => {
-  // TODO: Performance optimization - Expensive computations should be memoized
-  // const nextAlarmData = useMemo(() => getTimeUntilNextAlarm(alarms), [alarms]);
-  // const { alarm: nextAlarm, timeUntil } = nextAlarmData;
   const { alarm: nextAlarm, timeUntil } = getTimeUntilNextAlarm(alarms);
-<<<<<<< HEAD
-
-  // TODO: Performance optimization - Filter operation creates new array every render
-  // const enabledAlarms = useMemo(() => alarms.filter(a => a.enabled), [alarms]);
-=======
->>>>>>> 2afb321e
   const enabledAlarms = alarms.filter((a: any) => a.enabled);
   const [smartInsights, setSmartInsights] = useState<any[]>([]);
   const [optimizationSuggestions, setOptimizationSuggestions] = useState<any[]>([]);
@@ -84,8 +75,8 @@
         const suggestions = await MLAlarmOptimizer.getOptimizationSuggestions(userId);
         setOptimizationSuggestions(suggestions.slice(0, 2));
       }
-    } catch (_error) {
-      console._error('Error loading smart insights:', _error);
+    } catch (error) {
+      console.error('Error loading smart insights:', error);
     }
   };
 
@@ -255,11 +246,7 @@
             Recent Alarms
           </h3>
           <ul className="space-y-3" role="list" aria-label="Recent alarm summaries">
-<<<<<<< HEAD
-            {alarms.slice(0, 3).map((alarm: any) => {
-=======
             {alarms.slice(0, 3).map((alarm: any) => { // auto
->>>>>>> 2afb321e
               const voiceMoodConfig = getVoiceMoodConfig(alarm.voiceMood);
 
               return (
@@ -344,9 +331,9 @@
 
           <div className="space-y-3">
             {/* Optimization Suggestions */}
-            {optimizationSuggestions.map((suggestion, _index) => (
+            {optimizationSuggestions.map((suggestion, index) => (
               <div
-                key={_index}
+                key={index}
                 className="bg-white dark:bg-dark-800 rounded-lg p-3 border border-blue-200 dark:border-blue-700"
               >
                 <div className="flex items-start gap-3">
@@ -373,15 +360,10 @@
             ))}
 
             {/* Smart Insights */}
-<<<<<<< HEAD
-
-            {smartInsights.map((insight: any) => (
-=======
             {smartInsights.map(($1) => {
         // TODO(manual): implement
         return null;
       })
->>>>>>> 2afb321e
               <div
                 key={insight.id}
                 className="bg-white dark:bg-dark-800 rounded-lg p-3 border border-blue-200 dark:border-blue-700"
