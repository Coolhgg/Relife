--- conflicted
+++ resolved
@@ -1,24 +1,9 @@
 import React, { memo, useMemo, useCallback, useRef, useEffect } from 'react';
 import { FixedSizeList as VirtualList, areEqual } from 'react-window';
-<<<<<<< HEAD
-import {
-  Clock,
-  MoreVertical,
-  Power as _Power,
-  PowerOff as _PowerOff,
-} from 'lucide-react';
-import type { Alarm } from '../types';
-import { formatTime, getVoiceMoodConfig } from '../utils';
-import {
-  usePerformanceOptimizations,
-  useDeviceCapabilities,
-} from '../hooks/useDeviceCapabilities';
-=======
 import { Clock, MoreVertical, Power as _Power, PowerOff as _PowerOff } from 'lucide-react';
 import type { Alarm } from '../types';
 import { formatTime, getVoiceMoodConfig } from '../utils';
 import { usePerformanceOptimizations, useDeviceCapabilities } from '../hooks/useDeviceCapabilities';
->>>>>>> 02f0594e
 
 interface AdaptiveAlarmListProps {
   alarms: Alarm[];
@@ -38,51 +23,6 @@
 }
 
 // Memoized alarm item component for performance
-<<<<<<< HEAD
-const AlarmItem = memo<AlarmItemProps>(
-  ({
-    alarm,
-    onToggleAlarm,
-    onEditAlarm,
-    onDeleteAlarm,
-    isLowEnd,
-    shouldReduceAnimations,
-  }) => {
-    const voiceMoodConfig = getVoiceMoodConfig(alarm.voiceMood);
-
-    // Optimize for low-end devices by reducing complex styling
-    const itemClassName = useMemo(() => {
-      const baseClasses = 'bg-white rounded-lg p-4 shadow-sm border border-gray-200';
-      const animationClasses = shouldReduceAnimations
-        ? ''
-        : 'transition-all duration-200 hover:shadow-md hover:border-blue-300';
-      const optimizedClasses = isLowEnd
-        ? 'transform-gpu' // Use GPU acceleration when available
-        : '';
-
-      return `${baseClasses} ${animationClasses} ${optimizedClasses}`.trim();
-    }, [shouldReduceAnimations, isLowEnd]);
-
-    const handleToggle = useCallback(() => {
-      onToggleAlarm(alarm.id);
-    }, [alarm.id, onToggleAlarm]);
-
-    const handleEdit = useCallback(() => {
-      onEditAlarm(alarm.id);
-    }, [alarm.id, onEditAlarm]);
-
-    const handleDelete = useCallback(() => {
-      onDeleteAlarm(alarm.id);
-    }, [alarm.id, onDeleteAlarm]);
-
-    // Format days display
-    const daysText = useMemo(() => {
-      const dayNames = ['Sun', 'Mon', 'Tue', 'Wed', 'Thu', 'Fri', 'Sat'];
-      if (alarm.days.length === 7) return 'Every day';
-      if (alarm.days.length === 0) return 'Never';
-      return alarm.days.map(day => dayNames[day]).join(', ');
-    }, [alarm.days]);
-=======
 const AlarmItem = memo<AlarmItemProps>(({
   alarm,
   onToggleAlarm,
@@ -125,7 +65,6 @@
     if (alarm.days.length === 0) return 'Never';
     return alarm.days.map(day => dayNames[day]).join(', ');
   }, [alarm.days]);
->>>>>>> 02f0594e
 
   return (
     <div className={itemClassName}>
@@ -167,21 +106,6 @@
             className={`
               relative inline-flex h-6 w-11 items-center rounded-full
               ${shouldReduceAnimations ? '' : 'transition-colors duration-200'}
-<<<<<<< HEAD
-              ${
-                alarm.enabled
-                  ? 'bg-blue-600 focus:ring-blue-500'
-                  : 'bg-gray-200 focus:ring-gray-400'
-              }
-              focus:outline-none focus:ring-2 focus:ring-offset-2
-            `}
-              role="switch"
-              aria-checked={alarm.enabled}
-              aria-label={`${alarm.enabled ? 'Disable' : 'Enable'} alarm ${alarm.label}`}
-            >
-              <span
-                className={`
-=======
               ${alarm.enabled
                 ? 'bg-blue-600 focus:ring-blue-500'
                 : 'bg-gray-200 focus:ring-gray-400'
@@ -194,7 +118,6 @@
           >
             <span
               className={`
->>>>>>> 02f0594e
                 inline-block h-4 w-4 rounded-full bg-white shadow transform
                 ${shouldReduceAnimations ? '' : 'transition-transform duration-200'}
                 ${alarm.enabled ? 'translate-x-6' : 'translate-x-1'}
@@ -233,16 +156,9 @@
           )}
         </div>
       </div>
-<<<<<<< HEAD
-    );
-  },
-  areEqual
-);
-=======
     </div>
   );
 }, areEqual);
->>>>>>> 02f0594e
 
 AlarmItem.displayName = 'AlarmItem';
 
@@ -286,11 +202,7 @@
   onToggleAlarm,
   onEditAlarm,
   onDeleteAlarm,
-<<<<<<< HEAD
-  className = '',
-=======
   className = ''
->>>>>>> 02f0594e
 }) => {
   const { shouldUseVirtualScrolling, isLowEnd } = useDeviceCapabilities();
   const { shouldReduceAnimations, shouldUseMemoization } = usePerformanceOptimizations();
@@ -313,26 +225,6 @@
   }, [memoizedAlarms]);
 
   // Virtual list data
-<<<<<<< HEAD
-  const virtualListData = useMemo(
-    () => ({
-      alarms: sortedAlarms,
-      onToggleAlarm,
-      onEditAlarm,
-      onDeleteAlarm,
-      isLowEnd,
-      shouldReduceAnimations,
-    }),
-    [
-      sortedAlarms,
-      onToggleAlarm,
-      onEditAlarm,
-      onDeleteAlarm,
-      isLowEnd,
-      shouldReduceAnimations,
-    ]
-  );
-=======
   const virtualListData = useMemo(() => ({
     alarms: sortedAlarms,
     onToggleAlarm,
@@ -341,20 +233,13 @@
     isLowEnd,
     shouldReduceAnimations
   }), [sortedAlarms, onToggleAlarm, onEditAlarm, onDeleteAlarm, isLowEnd, shouldReduceAnimations]);
->>>>>>> 02f0594e
 
   // Performance monitoring
   useEffect(() => {
     if (process.env.NODE_ENV === 'development') {
       const listType = shouldUseVirtualScrolling ? 'virtual' : 'standard';
       const itemCount = alarms.length;
-<<<<<<< HEAD
-      console.log(
-        `AdaptiveAlarmList: Rendering ${itemCount} items using ${listType} list`
-      );
-=======
       console.log(`AdaptiveAlarmList: Rendering ${itemCount} items using ${listType} list`);
->>>>>>> 02f0594e
     }
   }, [shouldUseVirtualScrolling, alarms.length]);
 
@@ -452,13 +337,7 @@
   }
 }
 
-<<<<<<< HEAD
-export const AdaptiveAlarmListWithErrorBoundary: React.FC<
-  AdaptiveAlarmListWrapperProps
-> = props => {
-=======
 export const AdaptiveAlarmListWithErrorBoundary: React.FC<AdaptiveAlarmListWrapperProps> = (props) => {
->>>>>>> 02f0594e
   return (
     <AlarmListErrorBoundary fallback={props.fallback}>
       <AdaptiveAlarmList {...props} />
