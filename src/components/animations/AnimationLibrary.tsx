// Advanced Animation Library for Relife Smart Alarm
// Comprehensive collection of smooth micro-interactions and delightful animations

import React, { useState, useEffect, useRef } from 'react';
import { TimeoutHandle } from '../types/timers';
import {
  motion,
  AnimatePresence,
  useSpring,
  useMotionValue,
  useTransform,
  useInView,
} from 'framer-motion';

// ================================================================
// SPRING ANIMATIONS AND PHYSICS
// ================================================================

export const springConfig = {
  gentle: { type: 'spring' as const, stiffness: 120, damping: 20 },
  bouncy: { type: 'spring' as const, stiffness: 200, damping: 10 },
  snappy: { type: 'spring' as const, stiffness: 300, damping: 30 },
  smooth: { type: 'spring' as const, stiffness: 100, damping: 25 },
  elastic: { type: 'spring' as const, stiffness: 400, damping: 8 },
} as const;

export const easingCurves = {
  easeInOut: [0.4, 0, 0.2, 1] as [number, number, number, number],
  easeOut: [0, 0, 0.2, 1] as [number, number, number, number],
  easeIn: [0.4, 0, 1, 1] as [number, number, number, number],
  backOut: [0.175, 0.885, 0.32, 1.275] as [number, number, number, number],
  anticipate: [0.68, -0.55, 0.265, 1.55] as [number, number, number, number],
};

// ================================================================
// BUTTON ANIMATIONS
// ================================================================

interface AnimatedButtonProps {
  children: React.ReactNode;
  onClick?: () => void;
  variant?: 'primary' | 'secondary' | 'ghost' | 'danger';
  size?: 'sm' | 'md' | 'lg';
  disabled?: boolean;
  loading?: boolean;
  className?: string;
}

export const AnimatedButton: React.FC<AnimatedButtonProps> = ({
  children,
  onClick,
  variant = 'primary',
  size = 'md',
  disabled = false,
  loading = false,
  className = '',
}) => {
  const [isPressed, setIsPressed] = useState(false);

  const baseClasses = {
    primary:
      'bg-gradient-to-r from-blue-500 to-blue-600 text-white shadow-lg shadow-blue-500/25',
    secondary: 'bg-white text-gray-700 border border-gray-200 shadow-sm',
    ghost: 'text-gray-600 hover:bg-gray-50',
    danger:
      'bg-gradient-to-r from-red-500 to-red-600 text-white shadow-lg shadow-red-500/25',
  };

  const sizes = {
    sm: 'px-3 py-1.5 text-sm',
    md: 'px-4 py-2 text-base',
    lg: 'px-6 py-3 text-lg',
  };

  return (
    <motion.button
      className={`
        relative overflow-hidden rounded-xl font-medium transition-all duration-200
        ${baseClasses[variant]} ${sizes[size]} ${className}
        ${disabled ? 'opacity-50 cursor-not-allowed' : 'cursor-pointer'}
      `}
      onClick={disabled ? undefined : onClick}
      disabled={disabled || loading}
      // Hover animations
      whileHover={
        !disabled
          ? {
              scale: 1.02,
              y: -1,
              transition: {
                type: 'spring' as const,
                stiffness: 120,
                damping: 20,
              },
            }
          : {}
      }
      // Press animations
      whileTap={
        !disabled
          ? {
              scale: 0.98,
              y: 0,
              transition: {
                type: 'spring' as const,
                stiffness: 300,
                damping: 30,
              },
            }
          : {}
      }
      // Focus animations
      whileFocus={{
        scale: 1.01,
        transition: { type: 'spring' as const, stiffness: 120, damping: 20 },
      }}
      onMouseDown={() => setIsPressed(true)}
      onMouseUp={() => setIsPressed(false)}
      onMouseLeave={() => setIsPressed(false)}
    >
      {/* Ripple effect */}
      <AnimatePresence>
        {isPressed && (
          <motion.div
            className="absolute inset-0 bg-white/20 rounded-full"
            initial={{ scale: 0, opacity: 1 }}
            animate={{ scale: 4, opacity: 0 }}
            exit={{ opacity: 0 }}
            transition={{ duration: 0.4 }}
          />
        )}
      </AnimatePresence>

      {/* Loading spinner */}
      <AnimatePresence>
        {loading && (
          <motion.div
            className="absolute inset-0 flex items-center justify-center"
            initial={{ opacity: 0 }}
            animate={{ opacity: 1 }}
            exit={{ opacity: 0 }}
          >
            <LoadingSpinner size="sm" />
          </motion.div>
        )}
      </AnimatePresence>

      {/* Content */}
      <motion.span
        className="relative z-10 flex items-center justify-center space-x-2"
        animate={{ opacity: loading ? 0 : 1 }}
        transition={{ duration: 0.2 }}
      >
        {children}
      </motion.span>
    </motion.button>
  );
};

// ================================================================
// LOADING ANIMATIONS
// ================================================================

interface LoadingSpinnerProps {
  size?: 'xs' | 'sm' | 'md' | 'lg' | 'xl';
  color?: string;
  className?: string;
}

export const LoadingSpinner: React.FC<LoadingSpinnerProps> = ({
  size = 'md',
  color = 'text-blue-500',
  className = '',
}) => {
  const sizes = {
    xs: 'w-3 h-3',
    sm: 'w-4 h-4',
    md: 'w-6 h-6',
    lg: 'w-8 h-8',
    xl: 'w-12 h-12',
  };

  return (
    <motion.div
      className={`${sizes[size]} ${color} ${className}`}
      animate={{ rotate: 360 }}
      transition={{
        duration: 1,
        repeat: Infinity,
        ease: 'linear',
      }}
    >
      <svg className="w-full h-full" viewBox="0 0 24 24" fill="none">
        <circle
          cx="12"
          cy="12"
          r="10"
          stroke="currentColor"
          strokeWidth="2"
          strokeLinecap="round"
          strokeDasharray="32"
          strokeDashoffset="8"
        />
      </svg>
    </motion.div>
  );
};

export const PulseLoader: React.FC<{ size?: string; className?: string }> = ({
  size = 'w-2 h-2',
  className = '',
}) => {
  return (
    <div className={`flex space-x-1 ${className}`}>
      {[0, 1, 2].map(i => (
        <motion.div
          key={i}
          className={`${size} bg-blue-500 rounded-full`}
          animate={{
            scale: [1, 1.2, 1],
            opacity: [0.7, 1, 0.7],
          }}
          transition={{
            duration: 1.2,
            repeat: Infinity,
            delay: i * 0.2,
          }}
        />
      ))}
    </div>
  );
};

export const SkeletonLoader: React.FC<{
  lines?: number;
  className?: string;
  animated?: boolean;
}> = ({ lines = 3, className = '', animated = true }) => {
  return (
    <div className={`space-y-3 ${className}`}>
      {Array.from({ length: lines }).map((_, i) => (
        <motion.div
          key={i}
          className="h-4 bg-gray-200 rounded-lg"
          style={{ width: `${Math.random() * 40 + 60}%` }}
          animate={
            animated
              ? {
                  opacity: [0.5, 1, 0.5],
                }
              : {}
          }
          transition={
            animated
              ? {
                  duration: 1.5,
                  repeat: Infinity,
                  delay: i * 0.1,
                }
              : {}
          }
        />
      ))}
    </div>
  );
};

// ================================================================
// CARD ANIMATIONS
// ================================================================

interface AnimatedCardProps {
  children: React.ReactNode;
  className?: string;
  hoverEffect?: boolean;
  pressEffect?: boolean;
  glowEffect?: boolean;
  onClick?: () => void;
}

export const AnimatedCard: React.FC<AnimatedCardProps> = ({
  children,
  className = '',
  hoverEffect = true,
  pressEffect = true,
  glowEffect = false,
  onClick,
}) => {
  const [isHovered, setIsHovered] = useState(false);

  return (
    <motion.div
      className={`
        relative bg-white/80 backdrop-blur-sm rounded-2xl shadow-lg border border-white/20
        ${onClick ? 'cursor-pointer' : ''} ${className}
        ${glowEffect ? 'shadow-xl shadow-blue-500/10' : ''}
      `}
      onClick={onClick}
      onHoverStart={() => setIsHovered(true)}
      onHoverEnd={() => setIsHovered(false)}
      // Hover animations
      whileHover={
        hoverEffect
          ? {
              y: -4,
              scale: 1.02,
              transition: {
                type: 'spring' as const,
                stiffness: 120,
                damping: 20,
              },
              boxShadow: glowEffect
                ? '0 20px 40px rgba(59, 130, 246, 0.15)'
                : '0 20px 40px rgba(0, 0, 0, 0.1)',
            }
          : {}
      }
      // Press animations
      whileTap={
        pressEffect && onClick
          ? {
              scale: 0.98,
              transition: {
                type: 'spring' as const,
                stiffness: 300,
                damping: 30,
              },
            }
          : {}
      }
      // Initial animation
      initial={{ opacity: 0, y: 20 }}
      animate={{ opacity: 1, y: 0 }}
      transition={{ type: 'spring' as const, stiffness: 120, damping: 20 }}
    >
      {/* Glow effect */}
      <AnimatePresence>
        {glowEffect && isHovered && (
          <motion.div
            className="absolute -inset-0.5 bg-gradient-to-r from-blue-500 to-purple-500 rounded-2xl opacity-20 blur"
            initial={{ opacity: 0 }}
            animate={{ opacity: 0.2 }}
            exit={{ opacity: 0 }}
            transition={{ duration: 0.3 }}
          />
        )}
      </AnimatePresence>

      <div className="relative z-10">{children}</div>
    </motion.div>
  );
};

// ================================================================
// SCROLL ANIMATIONS
// ================================================================

interface ScrollRevealProps {
  children: React.ReactNode;
  direction?: 'up' | 'down' | 'left' | 'right';
  delay?: number;
  duration?: number;
  distance?: number;
  once?: boolean;
  className?: string;
}

export const ScrollReveal: React.FC<ScrollRevealProps> = ({
  children,
  direction = 'up',
  delay = 0,
  duration = 0.6,
  distance = 50,
  once = true,
  className = '',
}) => {
  const ref = useRef(null);
  const isInView = useInView(ref, { once, margin: '-100px' });

  const directionOffset = {
    up: { y: distance },
    down: { y: -distance },
    left: { x: distance },
    right: { x: -distance },
  };

  return (
    <motion.div
      ref={ref}
      className={className}
      initial={{
        opacity: 0,
        ...directionOffset[direction],
      }}
      animate={
        isInView
          ? {
              opacity: 1,
              x: 0,
              y: 0,
            }
          : {}
      }
      transition={{
        duration,
        delay,
        ease: [0, 0, 0.2, 1] as [number, number, number, number],
      }}
    >
      {children}
    </motion.div>
  );
};

// ================================================================
// TOGGLE ANIMATIONS
// ================================================================

interface AnimatedToggleProps {
  checked: boolean;
  onChange: (checked: boolean) => void;
  size?: 'sm' | 'md' | 'lg';
  color?: 'blue' | 'green' | 'purple' | 'red';
  disabled?: boolean;
}

export const AnimatedToggle: React.FC<AnimatedToggleProps> = ({
  checked,
  onChange,
  size = 'md',
  color = 'blue',
  disabled = false,
}) => {
  const sizes = {
    sm: { container: 'w-8 h-5', thumb: 'w-3 h-3' },
    md: { container: 'w-11 h-6', thumb: 'w-4 h-4' },
    lg: { container: 'w-14 h-8', thumb: 'w-6 h-6' },
  };

  const colors = {
    blue: checked ? 'bg-blue-500' : 'bg-gray-300',
    green: checked ? 'bg-green-500' : 'bg-gray-300',
    purple: checked ? 'bg-purple-500' : 'bg-gray-300',
    red: checked ? 'bg-red-500' : 'bg-gray-300',
  };

  return (
    <motion.button
      className={`
        relative inline-flex items-center rounded-full transition-colors duration-200
        ${sizes[size].container} ${colors[color]}
        ${disabled ? 'opacity-50 cursor-not-allowed' : 'cursor-pointer'}
      `}
      onClick={() => !disabled && onChange(!checked)}
      whileTap={!disabled ? { scale: 0.95 } : {}}
    >
      <motion.div
        className={`
          ${sizes[size].thumb} bg-white rounded-full shadow-lg
          flex items-center justify-center
        `}
        animate={{
          x: checked ? (size === 'sm' ? 12 : size === 'md' ? 20 : 24) : 2,
        }}
        transition={{ type: 'spring' as const, stiffness: 300, damping: 30 }}
      >
        {/* Check mark icon when enabled */}
        <AnimatePresence>
          {checked && (
            <motion.svg
              className="w-2 h-2 text-green-500"
              initial={{ scale: 0, opacity: 0 }}
              animate={{ scale: 1, opacity: 1 }}
              exit={{ scale: 0, opacity: 0 }}
              viewBox="0 0 20 20"
              fill="currentColor"
            >
              <path
                fillRule="evenodd"
                d="M16.707 5.293a1 1 0 010 1.414l-8 8a1 1 0 01-1.414 0l-4-4a1 1 0 011.414-1.414L8 12.586l7.293-7.293a1 1 0 011.414 0z"
                clipRule="evenodd"
              />
            </motion.svg>
          )}
        </AnimatePresence>
      </motion.div>
    </motion.button>
  );
};

// ================================================================
// FLOATING ACTION BUTTON
// ================================================================

interface FloatingActionButtonProps {
  icon: React.ReactNode;
  onClick: () => void;
  position?: 'bottom-right' | 'bottom-left' | 'top-right' | 'top-left';
  size?: 'md' | 'lg';
  color?: 'blue' | 'green' | 'purple' | 'red';
  tooltip?: string;
}

export const FloatingActionButton: React.FC<FloatingActionButtonProps> = ({
  icon,
  onClick,
  position = 'bottom-right',
  size = 'lg',
  color = 'blue',
  tooltip,
}) => {
  const [showTooltip, setShowTooltip] = useState(false);

  const positions = {
    'bottom-right': 'fixed bottom-6 right-6',
    'bottom-left': 'fixed bottom-6 left-6',
    'top-right': 'fixed top-6 right-6',
    'top-left': 'fixed top-6 left-6',
  };

  const sizes = {
    md: 'w-12 h-12',
    lg: 'w-16 h-16',
  };

  const colors = {
    blue: 'bg-gradient-to-r from-blue-500 to-blue-600 shadow-blue-500/25',
    green: 'bg-gradient-to-r from-green-500 to-green-600 shadow-green-500/25',
    purple: 'bg-gradient-to-r from-purple-500 to-purple-600 shadow-purple-500/25',
    red: 'bg-gradient-to-r from-red-500 to-red-600 shadow-red-500/25',
  };

  return (
    <div className={positions[position]}>
      {/* Tooltip */}
      <AnimatePresence>
        {tooltip && showTooltip && (
          <motion.div
            className="absolute bottom-full mb-2 left-1/2 transform -translate-x-1/2"
            initial={{ opacity: 0, y: 10, scale: 0.9 }}
            animate={{ opacity: 1, y: 0, scale: 1 }}
            exit={{ opacity: 0, y: 10, scale: 0.9 }}
            transition={{
              type: 'spring' as const,
              stiffness: 120,
              damping: 20,
            }}
          >
            <div className="bg-gray-900 text-white text-sm px-3 py-2 rounded-lg whitespace-nowrap">
              {tooltip}
              <div className="absolute top-full left-1/2 transform -translate-x-1/2 border-4 border-transparent border-t-gray-900" />
            </div>
          </motion.div>
        )}
      </AnimatePresence>

      {/* Button */}
      <motion.button
        className={`
          ${sizes[size]} ${colors[color]}
          rounded-full text-white shadow-xl flex items-center justify-center
          z-50 relative overflow-hidden
        `}
        onClick={onClick}
        onHoverStart={() => setShowTooltip(true)}
        onHoverEnd={() => setShowTooltip(false)}
        whileHover={{
          scale: 1.1,
          y: -2,
          transition: { type: 'spring' as const, stiffness: 120, damping: 20 },
        }}
        whileTap={{
          scale: 0.95,
          transition: { type: 'spring' as const, stiffness: 300, damping: 30 },
        }}
        initial={{ scale: 0, opacity: 0 }}
        animate={{ scale: 1, opacity: 1 }}
        transition={{
          type: 'spring' as const,
          stiffness: 300,
          damping: 20,
          delay: 0.5,
        }}
      >
        <motion.div
          whileHover={{ rotate: 5 }}
          transition={{ type: 'spring' as const, stiffness: 120, damping: 20 }}
        >
          {icon}
        </motion.div>

        {/* Pulse effect */}
        <motion.div
          className="absolute inset-0 rounded-full bg-white"
          initial={{ scale: 0, opacity: 0.3 }}
          animate={{ scale: 1.5, opacity: 0 }}
          transition={{
            duration: 2,
            repeat: Infinity,
            repeatDelay: 1,
          }}
        />
      </motion.button>
    </div>
  );
};

// ================================================================
// NOTIFICATION ANIMATIONS
// ================================================================

interface NotificationProps {
  type: 'success' | 'error' | 'warning' | 'info';
  title: string;
  message?: string;
  duration?: number;
  onClose: () => void;
}

export const AnimatedNotification: React.FC<NotificationProps> = ({
  type,
  title,
  message,
  duration = 5000,
  onClose,
}) => {
  const [progress, setProgress] = useState(100);

  useEffect(() => {
    const timer = setTimeout(onClose, duration);
<<<<<<< HEAD
    const interval = setInterval((
) => {
      setProgress((prev: number) => Math.max(0, prev - 100 / (duration / 100)));
=======
    const interval = setInterval(() => {
      setProgress((prev: any) => Math.max(0, prev - 100 / (duration / 100)));
>>>>>>> 0a801929
    }, 100);

    return () => {
      clearTimeout(timer);
      clearInterval(interval);
    };
  }, [duration, onClose]);

  const typeStyles = {
    success: {
      bg: 'bg-green-50 border-green-200',
      icon: 'text-green-500',
      progress: 'bg-green-500',
    },
    error: {
      bg: 'bg-red-50 border-red-200',
      icon: 'text-red-500',
      progress: 'bg-red-500',
    },
    warning: {
      bg: 'bg-yellow-50 border-yellow-200',
      icon: 'text-yellow-500',
      progress: 'bg-yellow-500',
    },
    info: {
      bg: 'bg-blue-50 border-blue-200',
      icon: 'text-blue-500',
      progress: 'bg-blue-500',
    },
  };

  return (
    <motion.div
      className={`
        relative overflow-hidden rounded-xl border p-4 shadow-lg backdrop-blur-sm
        ${typeStyles[type].bg}
      `}
      initial={{ opacity: 0, y: -50, scale: 0.95 }}
      animate={{ opacity: 1, y: 0, scale: 1 }}
      exit={{ opacity: 0, y: -50, scale: 0.95 }}
      transition={{ type: 'spring' as const, stiffness: 120, damping: 20 }}
      whileHover={{ scale: 1.02 }}
    >
      <div className="flex items-start space-x-3">
        <div className={`flex-shrink-0 ${typeStyles[type].icon}`}>
          {/* Icon would go here based on type */}
          <div className="w-6 h-6 rounded-full bg-current opacity-20" />
        </div>

        <div className="flex-1">
          <h4 className="font-semibold text-gray-900">{title}</h4>
          {message && <p className="mt-1 text-sm text-gray-600">{message}</p>}
        </div>

        <button
          onClick={onClose}
          className="flex-shrink-0 text-gray-400 hover:text-gray-600 transition-colors"
        >
          <svg className="w-5 h-5" viewBox="0 0 20 20" fill="currentColor">
            <path
              fillRule="evenodd"
              d="M4.293 4.293a1 1 0 011.414 0L10 8.586l4.293-4.293a1 1 0 111.414 1.414L11.414 10l4.293 4.293a1 1 0 01-1.414 1.414L10 11.414l-4.293 4.293a1 1 0 01-1.414-1.414L8.586 10 4.293 5.707a1 1 0 010-1.414z"
              clipRule="evenodd"
            />
          </svg>
        </button>
      </div>

      {/* Progress bar */}
      <motion.div
        className={`absolute bottom-0 left-0 h-1 ${typeStyles[type].progress}`}
        style={{ width: `${progress}%` }}
        transition={{ duration: 0.1 }}
      />
    </motion.div>
  );
};

// ================================================================
// STAGGER ANIMATIONS
// ================================================================

interface StaggerContainerProps {
  children: React.ReactNode;
  staggerDelay?: number;
  className?: string;
}

export const StaggerContainer: React.FC<StaggerContainerProps> = ({
  children,
  staggerDelay = 0.1,
  className = '',
}) => {
  return (
    <motion.div
      className={className}
      initial="hidden"
      animate="visible"
      variants={{
        hidden: {},
        visible: {
          transition: {
            staggerChildren: staggerDelay,
          },
        },
      }}
    >
      {children}
    </motion.div>
  );
};

export const StaggerItem: React.FC<{
  children: React.ReactNode;
  className?: string;
}> = ({ children, className = '' }) => {
  return (
    <motion.div
      className={className}
      variants={{
        hidden: { opacity: 0, y: 20 },
        visible: {
          opacity: 1,
          y: 0,
          transition: { type: 'spring' as const, stiffness: 120, damping: 20 },
        },
      }}
    >
      {children}
    </motion.div>
  );
};

export default {
  AnimatedButton,
  LoadingSpinner,
  PulseLoader,
  SkeletonLoader,
  AnimatedCard,
  ScrollReveal,
  AnimatedToggle,
  FloatingActionButton,
  AnimatedNotification,
  StaggerContainer,
  StaggerItem,
  springConfig,
  easingCurves,
};<|MERGE_RESOLUTION|>--- conflicted
+++ resolved
@@ -628,14 +628,9 @@
 
   useEffect(() => {
     const timer = setTimeout(onClose, duration);
-<<<<<<< HEAD
     const interval = setInterval((
 ) => {
       setProgress((prev: number) => Math.max(0, prev - 100 / (duration / 100)));
-=======
-    const interval = setInterval(() => {
-      setProgress((prev: any) => Math.max(0, prev - 100 / (duration / 100)));
->>>>>>> 0a801929
     }, 100);
 
     return () => {
