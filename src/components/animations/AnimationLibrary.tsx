// Advanced Animation Library for Relife Smart Alarm
// Comprehensive collection of smooth micro-interactions and delightful animations

import React, { useState, useEffect, useRef } from 'react';
import { motion, AnimatePresence, useSpring, useMotionValue, useTransform, useInView } from 'framer-motion';

// ================================================================
// SPRING ANIMATIONS AND PHYSICS
// ================================================================

export const springConfig = {
  gentle: { type: "spring" as const, stiffness: 120, damping: 20 },
  bouncy: { type: "spring" as const, stiffness: 200, damping: 10 },
  snappy: { type: "spring" as const, stiffness: 300, damping: 30 },
  smooth: { type: "spring" as const, stiffness: 100, damping: 25 },
  elastic: { type: "spring" as const, stiffness: 400, damping: 8 }
<<<<<<< HEAD
} as const;
=======
};
>>>>>>> c4893606

export const easingCurves = {
  easeInOut: [0.4, 0, 0.2, 1] as [number, number, number, number],
  easeOut: [0, 0, 0.2, 1] as [number, number, number, number],
  easeIn: [0.4, 0, 1, 1] as [number, number, number, number],
  backOut: [0.175, 0.885, 0.32, 1.275] as [number, number, number, number],
  anticipate: [0.68, -0.55, 0.265, 1.55] as [number, number, number, number]
};

// ================================================================
// BUTTON ANIMATIONS
// ================================================================

interface AnimatedButtonProps {
  children: React.ReactNode;
  onClick?: () => void;
  variant?: 'primary' | 'secondary' | 'ghost' | 'danger';
  size?: 'sm' | 'md' | 'lg';
  disabled?: boolean;
  loading?: boolean;
  className?: string;
}

export const AnimatedButton: React.FC<AnimatedButtonProps> = ({
  children,
  onClick,
  variant = 'primary',
  size = 'md',
  disabled = false,
  loading = false,
  className = ''
}) => {
  const [isPressed, setIsPressed] = useState(false);
  
  const baseClasses = {
    primary: 'bg-gradient-to-r from-blue-500 to-blue-600 text-white shadow-lg shadow-blue-500/25',
    secondary: 'bg-white text-gray-700 border border-gray-200 shadow-sm',
    ghost: 'text-gray-600 hover:bg-gray-50',
    danger: 'bg-gradient-to-r from-red-500 to-red-600 text-white shadow-lg shadow-red-500/25'
  };
  
  const sizes = {
    sm: 'px-3 py-1.5 text-sm',
    md: 'px-4 py-2 text-base',
    lg: 'px-6 py-3 text-lg'
  };

  return (
    <motion.button
      className={`
        relative overflow-hidden rounded-xl font-medium transition-all duration-200
        ${baseClasses[variant]} ${sizes[size]} ${className}
        ${disabled ? 'opacity-50 cursor-not-allowed' : 'cursor-pointer'}
      `}
      onClick={disabled ? undefined : onClick}
      disabled={disabled || loading}
      
      // Hover animations
      whileHover={!disabled ? {
        scale: 1.02,
        y: -1,
        transition: { type: "spring" as const, stiffness: 120, damping: 20 }
      } : {}}
      
      // Press animations
      whileTap={!disabled ? {
        scale: 0.98,
        y: 0,
        transition: { type: "spring" as const, stiffness: 300, damping: 30 }
      } : {}}
      
      // Focus animations
      whileFocus={{
        scale: 1.01,
        transition: { type: "spring" as const, stiffness: 120, damping: 20 }
      }}
      
      onMouseDown={() => setIsPressed(true)}
      onMouseUp={() => setIsPressed(false)}
      onMouseLeave={() => setIsPressed(false)}
    >
      {/* Ripple effect */}
      <AnimatePresence>
        {isPressed && (
          <motion.div
            className="absolute inset-0 bg-white/20 rounded-full"
            initial={{ scale: 0, opacity: 1 }}
            animate={{ scale: 4, opacity: 0 }}
            exit={{ opacity: 0 }}
            transition={{ duration: 0.4 }}
          />
        )}
      </AnimatePresence>
      
      {/* Loading spinner */}
      <AnimatePresence>
        {loading && (
          <motion.div
            className="absolute inset-0 flex items-center justify-center"
            initial={{ opacity: 0 }}
            animate={{ opacity: 1 }}
            exit={{ opacity: 0 }}
          >
            <LoadingSpinner size="sm" />
          </motion.div>
        )}
      </AnimatePresence>
      
      {/* Content */}
      <motion.span
        className="relative z-10 flex items-center justify-center space-x-2"
        animate={{ opacity: loading ? 0 : 1 }}
        transition={{ duration: 0.2 }}
      >
        {children}
      </motion.span>
    </motion.button>
  );
};

// ================================================================
// LOADING ANIMATIONS
// ================================================================

interface LoadingSpinnerProps {
  size?: 'xs' | 'sm' | 'md' | 'lg' | 'xl';
  color?: string;
  className?: string;
}

export const LoadingSpinner: React.FC<LoadingSpinnerProps> = ({
  size = 'md',
  color = 'text-blue-500',
  className = ''
}) => {
  const sizes = {
    xs: 'w-3 h-3',
    sm: 'w-4 h-4',
    md: 'w-6 h-6',
    lg: 'w-8 h-8',
    xl: 'w-12 h-12'
  };

  return (
    <motion.div
      className={`${sizes[size]} ${color} ${className}`}
      animate={{ rotate: 360 }}
      transition={{
        duration: 1,
        repeat: Infinity,
        ease: "linear"
      }}
    >
      <svg className="w-full h-full" viewBox="0 0 24 24" fill="none">
        <circle
          cx="12"
          cy="12"
          r="10"
          stroke="currentColor"
          strokeWidth="2"
          strokeLinecap="round"
          strokeDasharray="32"
          strokeDashoffset="8"
        />
      </svg>
    </motion.div>
  );
};

export const PulseLoader: React.FC<{ size?: string; className?: string }> = ({
  size = 'w-2 h-2',
  className = ''
}) => {
  return (
    <div className={`flex space-x-1 ${className}`}>
      {[0, 1, 2].map((i) => (
        <motion.div
          key={i}
          className={`${size} bg-blue-500 rounded-full`}
          animate={{
            scale: [1, 1.2, 1],
            opacity: [0.7, 1, 0.7]
          }}
          transition={{
            duration: 1.2,
            repeat: Infinity,
            delay: i * 0.2
          }}
        />
      ))}
    </div>
  );
};

export const SkeletonLoader: React.FC<{
  lines?: number;
  className?: string;
  animated?: boolean;
}> = ({ lines = 3, className = '', animated = true }) => {
  return (
    <div className={`space-y-3 ${className}`}>
      {Array.from({ length: lines }).map((_, i) => (
        <motion.div
          key={i}
          className="h-4 bg-gray-200 rounded-lg"
          style={{ width: `${Math.random() * 40 + 60}%` }}
          animate={animated ? {
            opacity: [0.5, 1, 0.5],
          } : {}}
          transition={animated ? {
            duration: 1.5,
            repeat: Infinity,
            delay: i * 0.1
          } : {}}
        />
      ))}
    </div>
  );
};

// ================================================================
// CARD ANIMATIONS
// ================================================================

interface AnimatedCardProps {
  children: React.ReactNode;
  className?: string;
  hoverEffect?: boolean;
  pressEffect?: boolean;
  glowEffect?: boolean;
  onClick?: () => void;
}

export const AnimatedCard: React.FC<AnimatedCardProps> = ({
  children,
  className = '',
  hoverEffect = true,
  pressEffect = true,
  glowEffect = false,
  onClick
}) => {
  const [isHovered, setIsHovered] = useState(false);
  
  return (
    <motion.div
      className={`
        relative bg-white/80 backdrop-blur-sm rounded-2xl shadow-lg border border-white/20
        ${onClick ? 'cursor-pointer' : ''} ${className}
        ${glowEffect ? 'shadow-xl shadow-blue-500/10' : ''}
      `}
      onClick={onClick}
      onHoverStart={() => setIsHovered(true)}
      onHoverEnd={() => setIsHovered(false)}
      
      // Hover animations
      whileHover={hoverEffect ? {
        y: -4,
        scale: 1.02,
        transition: { type: "spring" as const, stiffness: 120, damping: 20 },
        boxShadow: glowEffect 
          ? "0 20px 40px rgba(59, 130, 246, 0.15)"
          : "0 20px 40px rgba(0, 0, 0, 0.1)"
      } : {}}
      
      // Press animations
      whileTap={pressEffect && onClick ? {
        scale: 0.98,
        transition: { type: "spring" as const, stiffness: 300, damping: 30 }
      } : {}}
      
      // Initial animation
      initial={{ opacity: 0, y: 20 }}
      animate={{ opacity: 1, y: 0 }}
      transition={{ type: "spring" as const, stiffness: 120, damping: 20 }}
    >
      {/* Glow effect */}
      <AnimatePresence>
        {glowEffect && isHovered && (
          <motion.div
            className="absolute -inset-0.5 bg-gradient-to-r from-blue-500 to-purple-500 rounded-2xl opacity-20 blur"
            initial={{ opacity: 0 }}
            animate={{ opacity: 0.2 }}
            exit={{ opacity: 0 }}
            transition={{ duration: 0.3 }}
          />
        )}
      </AnimatePresence>
      
      <div className="relative z-10">
        {children}
      </div>
    </motion.div>
  );
};

// ================================================================
// SCROLL ANIMATIONS
// ================================================================

interface ScrollRevealProps {
  children: React.ReactNode;
  direction?: 'up' | 'down' | 'left' | 'right';
  delay?: number;
  duration?: number;
  distance?: number;
  once?: boolean;
  className?: string;
}

export const ScrollReveal: React.FC<ScrollRevealProps> = ({
  children,
  direction = 'up',
  delay = 0,
  duration = 0.6,
  distance = 50,
  once = true,
  className = ''
}) => {
  const ref = useRef(null);
  const isInView = useInView(ref, { once, margin: "-100px" });
  
  const directionOffset = {
    up: { y: distance },
    down: { y: -distance },
    left: { x: distance },
    right: { x: -distance }
  };

  return (
    <motion.div
      ref={ref}
      className={className}
      initial={{
        opacity: 0,
        ...directionOffset[direction]
      }}
      animate={isInView ? {
        opacity: 1,
        x: 0,
        y: 0
      } : {}}
      transition={{
        duration,
        delay,
        ease: [0, 0, 0.2, 1] as [number, number, number, number]
      }}
    >
      {children}
    </motion.div>
  );
};

// ================================================================
// TOGGLE ANIMATIONS
// ================================================================

interface AnimatedToggleProps {
  checked: boolean;
  onChange: (checked: boolean) => void;
  size?: 'sm' | 'md' | 'lg';
  color?: 'blue' | 'green' | 'purple' | 'red';
  disabled?: boolean;
}

export const AnimatedToggle: React.FC<AnimatedToggleProps> = ({
  checked,
  onChange,
  size = 'md',
  color = 'blue',
  disabled = false
}) => {
  const sizes = {
    sm: { container: 'w-8 h-5', thumb: 'w-3 h-3' },
    md: { container: 'w-11 h-6', thumb: 'w-4 h-4' },
    lg: { container: 'w-14 h-8', thumb: 'w-6 h-6' }
  };
  
  const colors = {
    blue: checked ? 'bg-blue-500' : 'bg-gray-300',
    green: checked ? 'bg-green-500' : 'bg-gray-300',
    purple: checked ? 'bg-purple-500' : 'bg-gray-300',
    red: checked ? 'bg-red-500' : 'bg-gray-300'
  };

  return (
    <motion.button
      className={`
        relative inline-flex items-center rounded-full transition-colors duration-200
        ${sizes[size].container} ${colors[color]}
        ${disabled ? 'opacity-50 cursor-not-allowed' : 'cursor-pointer'}
      `}
      onClick={() => !disabled && onChange(!checked)}
      whileTap={!disabled ? { scale: 0.95 } : {}}
    >
      <motion.div
        className={`
          ${sizes[size].thumb} bg-white rounded-full shadow-lg
          flex items-center justify-center
        `}
        animate={{
          x: checked ? 
            (size === 'sm' ? 12 : size === 'md' ? 20 : 24) : 2
        }}
        transition={{ type: "spring" as const, stiffness: 300, damping: 30 }}
      >
        {/* Check mark icon when enabled */}
        <AnimatePresence>
          {checked && (
            <motion.svg
              className="w-2 h-2 text-green-500"
              initial={{ scale: 0, opacity: 0 }}
              animate={{ scale: 1, opacity: 1 }}
              exit={{ scale: 0, opacity: 0 }}
              viewBox="0 0 20 20"
              fill="currentColor"
            >
              <path
                fillRule="evenodd"
                d="M16.707 5.293a1 1 0 010 1.414l-8 8a1 1 0 01-1.414 0l-4-4a1 1 0 011.414-1.414L8 12.586l7.293-7.293a1 1 0 011.414 0z"
                clipRule="evenodd"
              />
            </motion.svg>
          )}
        </AnimatePresence>
      </motion.div>
    </motion.button>
  );
};

// ================================================================
// FLOATING ACTION BUTTON
// ================================================================

interface FloatingActionButtonProps {
  icon: React.ReactNode;
  onClick: () => void;
  position?: 'bottom-right' | 'bottom-left' | 'top-right' | 'top-left';
  size?: 'md' | 'lg';
  color?: 'blue' | 'green' | 'purple' | 'red';
  tooltip?: string;
}

export const FloatingActionButton: React.FC<FloatingActionButtonProps> = ({
  icon,
  onClick,
  position = 'bottom-right',
  size = 'lg',
  color = 'blue',
  tooltip
}) => {
  const [showTooltip, setShowTooltip] = useState(false);
  
  const positions = {
    'bottom-right': 'fixed bottom-6 right-6',
    'bottom-left': 'fixed bottom-6 left-6',
    'top-right': 'fixed top-6 right-6',
    'top-left': 'fixed top-6 left-6'
  };
  
  const sizes = {
    md: 'w-12 h-12',
    lg: 'w-16 h-16'
  };
  
  const colors = {
    blue: 'bg-gradient-to-r from-blue-500 to-blue-600 shadow-blue-500/25',
    green: 'bg-gradient-to-r from-green-500 to-green-600 shadow-green-500/25',
    purple: 'bg-gradient-to-r from-purple-500 to-purple-600 shadow-purple-500/25',
    red: 'bg-gradient-to-r from-red-500 to-red-600 shadow-red-500/25'
  };

  return (
    <div className={positions[position]}>
      {/* Tooltip */}
      <AnimatePresence>
        {tooltip && showTooltip && (
          <motion.div
            className="absolute bottom-full mb-2 left-1/2 transform -translate-x-1/2"
            initial={{ opacity: 0, y: 10, scale: 0.9 }}
            animate={{ opacity: 1, y: 0, scale: 1 }}
            exit={{ opacity: 0, y: 10, scale: 0.9 }}
            transition={{ type: "spring" as const, stiffness: 120, damping: 20 }}
          >
            <div className="bg-gray-900 text-white text-sm px-3 py-2 rounded-lg whitespace-nowrap">
              {tooltip}
              <div className="absolute top-full left-1/2 transform -translate-x-1/2 border-4 border-transparent border-t-gray-900" />
            </div>
          </motion.div>
        )}
      </AnimatePresence>
      
      {/* Button */}
      <motion.button
        className={`
          ${sizes[size]} ${colors[color]}
          rounded-full text-white shadow-xl flex items-center justify-center
          z-50 relative overflow-hidden
        `}
        onClick={onClick}
        onHoverStart={() => setShowTooltip(true)}
        onHoverEnd={() => setShowTooltip(false)}
        
        whileHover={{
          scale: 1.1,
          y: -2,
          transition: { type: "spring" as const, stiffness: 120, damping: 20 }
        }}
        
        whileTap={{
          scale: 0.95,
          transition: { type: "spring" as const, stiffness: 300, damping: 30 }
        }}
        
        initial={{ scale: 0, opacity: 0 }}
        animate={{ scale: 1, opacity: 1 }}
        transition={{
          type: "spring" as const,
          stiffness: 300,
          damping: 20,
          delay: 0.5
        }}
      >
        <motion.div
          whileHover={{ rotate: 5 }}
          transition={{ type: "spring" as const, stiffness: 120, damping: 20 }}
        >
          {icon}
        </motion.div>
        
        {/* Pulse effect */}
        <motion.div
          className="absolute inset-0 rounded-full bg-white"
          initial={{ scale: 0, opacity: 0.3 }}
          animate={{ scale: 1.5, opacity: 0 }}
          transition={{
            duration: 2,
            repeat: Infinity,
            repeatDelay: 1
          }}
        />
      </motion.button>
    </div>
  );
};

// ================================================================
// NOTIFICATION ANIMATIONS
// ================================================================

interface NotificationProps {
  type: 'success' | 'error' | 'warning' | 'info';
  title: string;
  message?: string;
  duration?: number;
  onClose: () => void;
}

export const AnimatedNotification: React.FC<NotificationProps> = ({
  type,
  title,
  message,
  duration = 5000,
  onClose
}) => {
  const [progress, setProgress] = useState(100);
  
  useEffect(() => {
    const timer = setTimeout(onClose, duration);
    const interval = setInterval(() => {
      setProgress(prev => Math.max(0, prev - (100 / (duration / 100))));
    }, 100);
    
    return () => {
      clearTimeout(timer);
      clearInterval(interval);
    };
  }, [duration, onClose]);
  
  const typeStyles = {
    success: {
      bg: 'bg-green-50 border-green-200',
      icon: 'text-green-500',
      progress: 'bg-green-500'
    },
    error: {
      bg: 'bg-red-50 border-red-200',
      icon: 'text-red-500',
      progress: 'bg-red-500'
    },
    warning: {
      bg: 'bg-yellow-50 border-yellow-200',
      icon: 'text-yellow-500',
      progress: 'bg-yellow-500'
    },
    info: {
      bg: 'bg-blue-50 border-blue-200',
      icon: 'text-blue-500',
      progress: 'bg-blue-500'
    }
  };

  return (
    <motion.div
      className={`
        relative overflow-hidden rounded-xl border p-4 shadow-lg backdrop-blur-sm
        ${typeStyles[type].bg}
      `}
      initial={{ opacity: 0, y: -50, scale: 0.95 }}
      animate={{ opacity: 1, y: 0, scale: 1 }}
      exit={{ opacity: 0, y: -50, scale: 0.95 }}
      transition={{ type: "spring" as const, stiffness: 120, damping: 20 }}
      
      whileHover={{ scale: 1.02 }}
    >
      <div className="flex items-start space-x-3">
        <div className={`flex-shrink-0 ${typeStyles[type].icon}`}>
          {/* Icon would go here based on type */}
          <div className="w-6 h-6 rounded-full bg-current opacity-20" />
        </div>
        
        <div className="flex-1">
          <h4 className="font-semibold text-gray-900">{title}</h4>
          {message && (
            <p className="mt-1 text-sm text-gray-600">{message}</p>
          )}
        </div>
        
        <button
          onClick={onClose}
          className="flex-shrink-0 text-gray-400 hover:text-gray-600 transition-colors"
        >
          <svg className="w-5 h-5" viewBox="0 0 20 20" fill="currentColor">
            <path fillRule="evenodd" d="M4.293 4.293a1 1 0 011.414 0L10 8.586l4.293-4.293a1 1 0 111.414 1.414L11.414 10l4.293 4.293a1 1 0 01-1.414 1.414L10 11.414l-4.293 4.293a1 1 0 01-1.414-1.414L8.586 10 4.293 5.707a1 1 0 010-1.414z" clipRule="evenodd" />
          </svg>
        </button>
      </div>
      
      {/* Progress bar */}
      <motion.div
        className={`absolute bottom-0 left-0 h-1 ${typeStyles[type].progress}`}
        style={{ width: `${progress}%` }}
        transition={{ duration: 0.1 }}
      />
    </motion.div>
  );
};

// ================================================================
// STAGGER ANIMATIONS
// ================================================================

interface StaggerContainerProps {
  children: React.ReactNode;
  staggerDelay?: number;
  className?: string;
}

export const StaggerContainer: React.FC<StaggerContainerProps> = ({
  children,
  staggerDelay = 0.1,
  className = ''
}) => {
  return (
    <motion.div
      className={className}
      initial="hidden"
      animate="visible"
      variants={{
        hidden: {},
        visible: {
          transition: {
            staggerChildren: staggerDelay
          }
        }
      }}
    >
      {children}
    </motion.div>
  );
};

export const StaggerItem: React.FC<{
  children: React.ReactNode;
  className?: string;
}> = ({ children, className = '' }) => {
  return (
    <motion.div
      className={className}
      variants={{
        hidden: { opacity: 0, y: 20 },
        visible: { opacity: 1, y: 0, transition: { type: "spring" as const, stiffness: 120, damping: 20 } }
      }}
    >
      {children}
    </motion.div>
  );
};

export default {
  AnimatedButton,
  LoadingSpinner,
  PulseLoader,
  SkeletonLoader,
  AnimatedCard,
  ScrollReveal,
  AnimatedToggle,
  FloatingActionButton,
  AnimatedNotification,
  StaggerContainer,
  StaggerItem,
  springConfig,
  easingCurves
};<|MERGE_RESOLUTION|>--- conflicted
+++ resolved
@@ -14,11 +14,7 @@
   snappy: { type: "spring" as const, stiffness: 300, damping: 30 },
   smooth: { type: "spring" as const, stiffness: 100, damping: 25 },
   elastic: { type: "spring" as const, stiffness: 400, damping: 8 }
-<<<<<<< HEAD
 } as const;
-=======
-};
->>>>>>> c4893606
 
 export const easingCurves = {
   easeInOut: [0.4, 0, 0.2, 1] as [number, number, number, number],
