--- conflicted
+++ resolved
@@ -1,4 +1,3 @@
-/* eslint-disable react-refresh/only-export-components */
 // Advanced Animation Library for Relife Smart Alarm
 // Comprehensive collection of smooth micro-interactions and delightful animations
 
@@ -611,7 +610,7 @@
 // ================================================================
 
 interface NotificationProps {
-  type: 'success' | '_error' | 'warning' | 'info';
+  type: 'success' | 'error' | 'warning' | 'info';
   title: string;
   message?: string;
   duration?: number;
@@ -629,12 +628,8 @@
 
   useEffect(() => {
     const timer = setTimeout(onClose, duration);
-<<<<<<< HEAD
-    const interval = setInterval(() => {
-=======
     const interval = setInterval((
 ) => {
->>>>>>> 5d3ec329
       setProgress((prev: number) => Math.max(0, prev - 100 / (duration / 100)));
     }, 100);
 
