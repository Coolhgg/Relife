// Advanced Animation Library for Relife Smart Alarm
// Comprehensive collection of smooth micro-interactions and delightful animations

import React, { useState, useEffect, useRef } from 'react';
<<<<<<< HEAD
import {
  motion,
  AnimatePresence,
  useSpring,
  useMotionValue,
  useTransform,
  useInView,
} from 'framer-motion';
=======
import { motion, AnimatePresence, useSpring, useMotionValue, useTransform, useInView } from 'framer-motion';
>>>>>>> 02f0594e

// ================================================================
// SPRING ANIMATIONS AND PHYSICS
// ================================================================

export const springConfig = {
<<<<<<< HEAD
  gentle: { type: 'spring' as const, stiffness: 120, damping: 20 },
  bouncy: { type: 'spring' as const, stiffness: 200, damping: 10 },
  snappy: { type: 'spring' as const, stiffness: 300, damping: 30 },
  smooth: { type: 'spring' as const, stiffness: 100, damping: 25 },
  elastic: { type: 'spring' as const, stiffness: 400, damping: 8 },
=======
  gentle: { type: "spring" as const, stiffness: 120, damping: 20 },
  bouncy: { type: "spring" as const, stiffness: 200, damping: 10 },
  snappy: { type: "spring" as const, stiffness: 300, damping: 30 },
  smooth: { type: "spring" as const, stiffness: 100, damping: 25 },
  elastic: { type: "spring" as const, stiffness: 400, damping: 8 }
>>>>>>> 02f0594e
} as const;

export const easingCurves = {
  easeInOut: [0.4, 0, 0.2, 1] as [number, number, number, number],
  easeOut: [0, 0, 0.2, 1] as [number, number, number, number],
  easeIn: [0.4, 0, 1, 1] as [number, number, number, number],
  backOut: [0.175, 0.885, 0.32, 1.275] as [number, number, number, number],
  anticipate: [0.68, -0.55, 0.265, 1.55] as [number, number, number, number]
};

// ================================================================
// BUTTON ANIMATIONS
// ================================================================

interface AnimatedButtonProps {
  children: React.ReactNode;
  onClick?: () => void;
  variant?: 'primary' | 'secondary' | 'ghost' | 'danger';
  size?: 'sm' | 'md' | 'lg';
  disabled?: boolean;
  loading?: boolean;
  className?: string;
}

export const AnimatedButton: React.FC<AnimatedButtonProps> = ({
  children,
  onClick,
  variant = 'primary',
  size = 'md',
  disabled = false,
  loading = false,
<<<<<<< HEAD
  className = '',
=======
  className = ''
>>>>>>> 02f0594e
}) => {
  const [isPressed, setIsPressed] = useState(false);

  const baseClasses = {
<<<<<<< HEAD
    primary:
      'bg-gradient-to-r from-blue-500 to-blue-600 text-white shadow-lg shadow-blue-500/25',
    secondary: 'bg-white text-gray-700 border border-gray-200 shadow-sm',
    ghost: 'text-gray-600 hover:bg-gray-50',
    danger:
      'bg-gradient-to-r from-red-500 to-red-600 text-white shadow-lg shadow-red-500/25',
=======
    primary: 'bg-gradient-to-r from-blue-500 to-blue-600 text-white shadow-lg shadow-blue-500/25',
    secondary: 'bg-white text-gray-700 border border-gray-200 shadow-sm',
    ghost: 'text-gray-600 hover:bg-gray-50',
    danger: 'bg-gradient-to-r from-red-500 to-red-600 text-white shadow-lg shadow-red-500/25'
>>>>>>> 02f0594e
  };

  const sizes = {
    sm: 'px-3 py-1.5 text-sm',
    md: 'px-4 py-2 text-base',
<<<<<<< HEAD
    lg: 'px-6 py-3 text-lg',
=======
    lg: 'px-6 py-3 text-lg'
>>>>>>> 02f0594e
  };

  return (
    <motion.button
      className={`
        relative overflow-hidden rounded-xl font-medium transition-all duration-200
        ${baseClasses[variant]} ${sizes[size]} ${className}
        ${disabled ? 'opacity-50 cursor-not-allowed' : 'cursor-pointer'}
      `}
      onClick={disabled ? undefined : onClick}
      disabled={disabled || loading}

      // Hover animations
<<<<<<< HEAD
      whileHover={
        !disabled
          ? {
              scale: 1.02,
              y: -1,
              transition: { type: 'spring' as const, stiffness: 120, damping: 20 },
            }
          : {}
      }
      // Press animations
      whileTap={
        !disabled
          ? {
              scale: 0.98,
              y: 0,
              transition: { type: 'spring' as const, stiffness: 300, damping: 30 },
            }
          : {}
      }
      // Focus animations
      whileFocus={{
        scale: 1.01,
        transition: { type: 'spring' as const, stiffness: 120, damping: 20 },
=======
      whileHover={!disabled ? {
        scale: 1.02,
        y: -1,
        transition: { type: "spring" as const, stiffness: 120, damping: 20 }
      } : {}}

      // Press animations
      whileTap={!disabled ? {
        scale: 0.98,
        y: 0,
        transition: { type: "spring" as const, stiffness: 300, damping: 30 }
      } : {}}

      // Focus animations
      whileFocus={{
        scale: 1.01,
        transition: { type: "spring" as const, stiffness: 120, damping: 20 }
>>>>>>> 02f0594e
      }}

      onMouseDown={() => setIsPressed(true)}
      onMouseUp={() => setIsPressed(false)}
      onMouseLeave={() => setIsPressed(false)}
    >
      {/* Ripple effect */}
      <AnimatePresence>
        {isPressed && (
          <motion.div
            className="absolute inset-0 bg-white/20 rounded-full"
            initial={{ scale: 0, opacity: 1 }}
            animate={{ scale: 4, opacity: 0 }}
            exit={{ opacity: 0 }}
            transition={{ duration: 0.4 }}
          />
        )}
      </AnimatePresence>

      {/* Loading spinner */}
      <AnimatePresence>
        {loading && (
          <motion.div
            className="absolute inset-0 flex items-center justify-center"
            initial={{ opacity: 0 }}
            animate={{ opacity: 1 }}
            exit={{ opacity: 0 }}
          >
            <LoadingSpinner size="sm" />
          </motion.div>
        )}
      </AnimatePresence>

      {/* Content */}
      <motion.span
        className="relative z-10 flex items-center justify-center space-x-2"
        animate={{ opacity: loading ? 0 : 1 }}
        transition={{ duration: 0.2 }}
      >
        {children}
      </motion.span>
    </motion.button>
  );
};

// ================================================================
// LOADING ANIMATIONS
// ================================================================

interface LoadingSpinnerProps {
  size?: 'xs' | 'sm' | 'md' | 'lg' | 'xl';
  color?: string;
  className?: string;
}

export const LoadingSpinner: React.FC<LoadingSpinnerProps> = ({
  size = 'md',
  color = 'text-blue-500',
<<<<<<< HEAD
  className = '',
=======
  className = ''
>>>>>>> 02f0594e
}) => {
  const sizes = {
    xs: 'w-3 h-3',
    sm: 'w-4 h-4',
    md: 'w-6 h-6',
    lg: 'w-8 h-8',
<<<<<<< HEAD
    xl: 'w-12 h-12',
=======
    xl: 'w-12 h-12'
>>>>>>> 02f0594e
  };

  return (
    <motion.div
      className={`${sizes[size]} ${color} ${className}`}
      animate={{ rotate: 360 }}
      transition={{
        duration: 1,
        repeat: Infinity,
<<<<<<< HEAD
        ease: 'linear',
=======
        ease: "linear"
>>>>>>> 02f0594e
      }}
    >
      <svg className="w-full h-full" viewBox="0 0 24 24" fill="none">
        <circle
          cx="12"
          cy="12"
          r="10"
          stroke="currentColor"
          strokeWidth="2"
          strokeLinecap="round"
          strokeDasharray="32"
          strokeDashoffset="8"
        />
      </svg>
    </motion.div>
  );
};

export const PulseLoader: React.FC<{ size?: string; className?: string }> = ({
  size = 'w-2 h-2',
<<<<<<< HEAD
  className = '',
=======
  className = ''
>>>>>>> 02f0594e
}) => {
  return (
    <div className={`flex space-x-1 ${className}`}>
      {[0, 1, 2].map(i => (
        <motion.div
          key={i}
          className={`${size} bg-blue-500 rounded-full`}
          animate={{
            scale: [1, 1.2, 1],
            opacity: [0.7, 1, 0.7]
          }}
          transition={{
            duration: 1.2,
            repeat: Infinity,
            delay: i * 0.2
          }}
        />
      ))}
    </div>
  );
};

export const SkeletonLoader: React.FC<{
  lines?: number;
  className?: string;
  animated?: boolean;
}> = ({ lines = 3, className = '', animated = true }) => {
  return (
    <div className={`space-y-3 ${className}`}>
      {Array.from({ length: lines }).map((_, i) => (
        <motion.div
          key={i}
          className="h-4 bg-gray-200 rounded-lg"
          style={{ width: `${Math.random() * 40 + 60}%` }}
          animate={animated ? {
            opacity: [0.5, 1, 0.5],
          } : {}}
          transition={animated ? {
            duration: 1.5,
            repeat: Infinity,
            delay: i * 0.1
          } : {}}
        />
      ))}
    </div>
  );
};

// ================================================================
// CARD ANIMATIONS
// ================================================================

interface AnimatedCardProps {
  children: React.ReactNode;
  className?: string;
  hoverEffect?: boolean;
  pressEffect?: boolean;
  glowEffect?: boolean;
  onClick?: () => void;
}

export const AnimatedCard: React.FC<AnimatedCardProps> = ({
  children,
  className = '',
  hoverEffect = true,
  pressEffect = true,
  glowEffect = false,
  onClick
}) => {
  const [isHovered, setIsHovered] = useState(false);

  return (
    <motion.div
      className={`
        relative bg-white/80 backdrop-blur-sm rounded-2xl shadow-lg border border-white/20
        ${onClick ? 'cursor-pointer' : ''} ${className}
        ${glowEffect ? 'shadow-xl shadow-blue-500/10' : ''}
      `}
      onClick={onClick}
      onHoverStart={() => setIsHovered(true)}
      onHoverEnd={() => setIsHovered(false)}

      // Hover animations
<<<<<<< HEAD
      whileHover={
        hoverEffect
          ? {
              y: -4,
              scale: 1.02,
              transition: { type: 'spring' as const, stiffness: 120, damping: 20 },
              boxShadow: glowEffect
                ? '0 20px 40px rgba(59, 130, 246, 0.15)'
                : '0 20px 40px rgba(0, 0, 0, 0.1)',
            }
          : {}
      }
      // Press animations
      whileTap={
        pressEffect && onClick
          ? {
              scale: 0.98,
              transition: { type: 'spring' as const, stiffness: 300, damping: 30 },
            }
          : {}
      }
=======
      whileHover={hoverEffect ? {
        y: -4,
        scale: 1.02,
        transition: { type: "spring" as const, stiffness: 120, damping: 20 },
        boxShadow: glowEffect
          ? "0 20px 40px rgba(59, 130, 246, 0.15)"
          : "0 20px 40px rgba(0, 0, 0, 0.1)"
      } : {}}

      // Press animations
      whileTap={pressEffect && onClick ? {
        scale: 0.98,
        transition: { type: "spring" as const, stiffness: 300, damping: 30 }
      } : {}}

>>>>>>> 02f0594e
      // Initial animation
      initial={{ opacity: 0, y: 20 }}
      animate={{ opacity: 1, y: 0 }}
      transition={{ type: 'spring' as const, stiffness: 120, damping: 20 }}
    >
      {/* Glow effect */}
      <AnimatePresence>
        {glowEffect && isHovered && (
          <motion.div
            className="absolute -inset-0.5 bg-gradient-to-r from-blue-500 to-purple-500 rounded-2xl opacity-20 blur"
            initial={{ opacity: 0 }}
            animate={{ opacity: 0.2 }}
            exit={{ opacity: 0 }}
            transition={{ duration: 0.3 }}
          />
        )}
      </AnimatePresence>

      <div className="relative z-10">
        {children}
      </div>
    </motion.div>
  );
};

// ================================================================
// SCROLL ANIMATIONS
// ================================================================

interface ScrollRevealProps {
  children: React.ReactNode;
  direction?: 'up' | 'down' | 'left' | 'right';
  delay?: number;
  duration?: number;
  distance?: number;
  once?: boolean;
  className?: string;
}

export const ScrollReveal: React.FC<ScrollRevealProps> = ({
  children,
  direction = 'up',
  delay = 0,
  duration = 0.6,
  distance = 50,
  once = true,
<<<<<<< HEAD
  className = '',
=======
  className = ''
>>>>>>> 02f0594e
}) => {
  const ref = useRef(null);
  const isInView = useInView(ref, { once, margin: '-100px' });

  const directionOffset = {
    up: { y: distance },
    down: { y: -distance },
    left: { x: distance },
    right: { x: -distance }
  };

  return (
    <motion.div
      ref={ref}
      className={className}
      initial={{
        opacity: 0,
        ...directionOffset[direction]
      }}
      animate={isInView ? {
        opacity: 1,
        x: 0,
        y: 0
      } : {}}
      transition={{
        duration,
        delay,
        ease: [0, 0, 0.2, 1] as [number, number, number, number]
      }}
    >
      {children}
    </motion.div>
  );
};

// ================================================================
// TOGGLE ANIMATIONS
// ================================================================

interface AnimatedToggleProps {
  checked: boolean;
  onChange: (checked: boolean) => void;
  size?: 'sm' | 'md' | 'lg';
  color?: 'blue' | 'green' | 'purple' | 'red';
  disabled?: boolean;
}

export const AnimatedToggle: React.FC<AnimatedToggleProps> = ({
  checked,
  onChange,
  size = 'md',
  color = 'blue',
<<<<<<< HEAD
  disabled = false,
=======
  disabled = false
>>>>>>> 02f0594e
}) => {
  const sizes = {
    sm: { container: 'w-8 h-5', thumb: 'w-3 h-3' },
    md: { container: 'w-11 h-6', thumb: 'w-4 h-4' },
<<<<<<< HEAD
    lg: { container: 'w-14 h-8', thumb: 'w-6 h-6' },
=======
    lg: { container: 'w-14 h-8', thumb: 'w-6 h-6' }
>>>>>>> 02f0594e
  };

  const colors = {
    blue: checked ? 'bg-blue-500' : 'bg-gray-300',
    green: checked ? 'bg-green-500' : 'bg-gray-300',
    purple: checked ? 'bg-purple-500' : 'bg-gray-300',
<<<<<<< HEAD
    red: checked ? 'bg-red-500' : 'bg-gray-300',
=======
    red: checked ? 'bg-red-500' : 'bg-gray-300'
>>>>>>> 02f0594e
  };

  return (
    <motion.button
      className={`
        relative inline-flex items-center rounded-full transition-colors duration-200
        ${sizes[size].container} ${colors[color]}
        ${disabled ? 'opacity-50 cursor-not-allowed' : 'cursor-pointer'}
      `}
      onClick={() => !disabled && onChange(!checked)}
      whileTap={!disabled ? { scale: 0.95 } : {}}
    >
      <motion.div
        className={`
          ${sizes[size].thumb} bg-white rounded-full shadow-lg
          flex items-center justify-center
        `}
        animate={{
<<<<<<< HEAD
          x: checked ? (size === 'sm' ? 12 : size === 'md' ? 20 : 24) : 2,
=======
          x: checked ?
            (size === 'sm' ? 12 : size === 'md' ? 20 : 24) : 2
>>>>>>> 02f0594e
        }}
        transition={{ type: 'spring' as const, stiffness: 300, damping: 30 }}
      >
        {/* Check mark icon when enabled */}
        <AnimatePresence>
          {checked && (
            <motion.svg
              className="w-2 h-2 text-green-500"
              initial={{ scale: 0, opacity: 0 }}
              animate={{ scale: 1, opacity: 1 }}
              exit={{ scale: 0, opacity: 0 }}
              viewBox="0 0 20 20"
              fill="currentColor"
            >
              <path
                fillRule="evenodd"
                d="M16.707 5.293a1 1 0 010 1.414l-8 8a1 1 0 01-1.414 0l-4-4a1 1 0 011.414-1.414L8 12.586l7.293-7.293a1 1 0 011.414 0z"
                clipRule="evenodd"
              />
            </motion.svg>
          )}
        </AnimatePresence>
      </motion.div>
    </motion.button>
  );
};

// ================================================================
// FLOATING ACTION BUTTON
// ================================================================

interface FloatingActionButtonProps {
  icon: React.ReactNode;
  onClick: () => void;
  position?: 'bottom-right' | 'bottom-left' | 'top-right' | 'top-left';
  size?: 'md' | 'lg';
  color?: 'blue' | 'green' | 'purple' | 'red';
  tooltip?: string;
}

export const FloatingActionButton: React.FC<FloatingActionButtonProps> = ({
  icon,
  onClick,
  position = 'bottom-right',
  size = 'lg',
  color = 'blue',
<<<<<<< HEAD
  tooltip,
=======
  tooltip
>>>>>>> 02f0594e
}) => {
  const [showTooltip, setShowTooltip] = useState(false);

  const positions = {
    'bottom-right': 'fixed bottom-6 right-6',
    'bottom-left': 'fixed bottom-6 left-6',
    'top-right': 'fixed top-6 right-6',
<<<<<<< HEAD
    'top-left': 'fixed top-6 left-6',
=======
    'top-left': 'fixed top-6 left-6'
>>>>>>> 02f0594e
  };

  const sizes = {
    md: 'w-12 h-12',
<<<<<<< HEAD
    lg: 'w-16 h-16',
=======
    lg: 'w-16 h-16'
>>>>>>> 02f0594e
  };

  const colors = {
    blue: 'bg-gradient-to-r from-blue-500 to-blue-600 shadow-blue-500/25',
    green: 'bg-gradient-to-r from-green-500 to-green-600 shadow-green-500/25',
    purple: 'bg-gradient-to-r from-purple-500 to-purple-600 shadow-purple-500/25',
<<<<<<< HEAD
    red: 'bg-gradient-to-r from-red-500 to-red-600 shadow-red-500/25',
=======
    red: 'bg-gradient-to-r from-red-500 to-red-600 shadow-red-500/25'
>>>>>>> 02f0594e
  };

  return (
    <div className={positions[position]}>
      {/* Tooltip */}
      <AnimatePresence>
        {tooltip && showTooltip && (
          <motion.div
            className="absolute bottom-full mb-2 left-1/2 transform -translate-x-1/2"
            initial={{ opacity: 0, y: 10, scale: 0.9 }}
            animate={{ opacity: 1, y: 0, scale: 1 }}
            exit={{ opacity: 0, y: 10, scale: 0.9 }}
<<<<<<< HEAD
            transition={{ type: 'spring' as const, stiffness: 120, damping: 20 }}
=======
            transition={{ type: "spring" as const, stiffness: 120, damping: 20 }}
>>>>>>> 02f0594e
          >
            <div className="bg-gray-900 text-white text-sm px-3 py-2 rounded-lg whitespace-nowrap">
              {tooltip}
              <div className="absolute top-full left-1/2 transform -translate-x-1/2 border-4 border-transparent border-t-gray-900" />
            </div>
          </motion.div>
        )}
      </AnimatePresence>

      {/* Button */}
      <motion.button
        className={`
          ${sizes[size]} ${colors[color]}
          rounded-full text-white shadow-xl flex items-center justify-center
          z-50 relative overflow-hidden
        `}
        onClick={onClick}
        onHoverStart={() => setShowTooltip(true)}
        onHoverEnd={() => setShowTooltip(false)}

        whileHover={{
          scale: 1.1,
          y: -2,
<<<<<<< HEAD
          transition: { type: 'spring' as const, stiffness: 120, damping: 20 },
=======
          transition: { type: "spring" as const, stiffness: 120, damping: 20 }
>>>>>>> 02f0594e
        }}

        whileTap={{
          scale: 0.95,
<<<<<<< HEAD
          transition: { type: 'spring' as const, stiffness: 300, damping: 30 },
=======
          transition: { type: "spring" as const, stiffness: 300, damping: 30 }
>>>>>>> 02f0594e
        }}

        initial={{ scale: 0, opacity: 0 }}
        animate={{ scale: 1, opacity: 1 }}
        transition={{
          type: 'spring' as const,
          stiffness: 300,
          damping: 20,
          delay: 0.5
        }}
      >
        <motion.div
          whileHover={{ rotate: 5 }}
          transition={{ type: 'spring' as const, stiffness: 120, damping: 20 }}
        >
          {icon}
        </motion.div>

        {/* Pulse effect */}
        <motion.div
          className="absolute inset-0 rounded-full bg-white"
          initial={{ scale: 0, opacity: 0.3 }}
          animate={{ scale: 1.5, opacity: 0 }}
          transition={{
            duration: 2,
            repeat: Infinity,
            repeatDelay: 1
          }}
        />
      </motion.button>
    </div>
  );
};

// ================================================================
// NOTIFICATION ANIMATIONS
// ================================================================

interface NotificationProps {
  type: 'success' | 'error' | 'warning' | 'info';
  title: string;
  message?: string;
  duration?: number;
  onClose: () => void;
}

export const AnimatedNotification: React.FC<NotificationProps> = ({
  type,
  title,
  message,
  duration = 5000,
  onClose
}) => {
  const [progress, setProgress] = useState(100);

  useEffect(() => {
    const timer = setTimeout(onClose, duration);
    const interval = setInterval(() => {
<<<<<<< HEAD
      setProgress(prev => Math.max(0, prev - 100 / (duration / 100)));
=======
      setProgress(prev => Math.max(0, prev - (100 / (duration / 100))));
>>>>>>> 02f0594e
    }, 100);

    return () => {
      clearTimeout(timer);
      clearInterval(interval);
    };
  }, [duration, onClose]);

  const typeStyles = {
    success: {
      bg: 'bg-green-50 border-green-200',
      icon: 'text-green-500',
<<<<<<< HEAD
      progress: 'bg-green-500',
=======
      progress: 'bg-green-500'
>>>>>>> 02f0594e
    },
    error: {
      bg: 'bg-red-50 border-red-200',
      icon: 'text-red-500',
<<<<<<< HEAD
      progress: 'bg-red-500',
=======
      progress: 'bg-red-500'
>>>>>>> 02f0594e
    },
    warning: {
      bg: 'bg-yellow-50 border-yellow-200',
      icon: 'text-yellow-500',
<<<<<<< HEAD
      progress: 'bg-yellow-500',
=======
      progress: 'bg-yellow-500'
>>>>>>> 02f0594e
    },
    info: {
      bg: 'bg-blue-50 border-blue-200',
      icon: 'text-blue-500',
<<<<<<< HEAD
      progress: 'bg-blue-500',
    },
=======
      progress: 'bg-blue-500'
    }
>>>>>>> 02f0594e
  };

  return (
    <motion.div
      className={`
        relative overflow-hidden rounded-xl border p-4 shadow-lg backdrop-blur-sm
        ${typeStyles[type].bg}
      `}
      initial={{ opacity: 0, y: -50, scale: 0.95 }}
      animate={{ opacity: 1, y: 0, scale: 1 }}
      exit={{ opacity: 0, y: -50, scale: 0.95 }}
<<<<<<< HEAD
      transition={{ type: 'spring' as const, stiffness: 120, damping: 20 }}
=======
      transition={{ type: "spring" as const, stiffness: 120, damping: 20 }}

>>>>>>> 02f0594e
      whileHover={{ scale: 1.02 }}
    >
      <div className="flex items-start space-x-3">
        <div className={`flex-shrink-0 ${typeStyles[type].icon}`}>
          {/* Icon would go here based on type */}
          <div className="w-6 h-6 rounded-full bg-current opacity-20" />
        </div>

        <div className="flex-1">
          <h4 className="font-semibold text-gray-900">{title}</h4>
          {message && (
            <p className="mt-1 text-sm text-gray-600">{message}</p>
          )}
        </div>

        <button
          onClick={onClose}
          className="flex-shrink-0 text-gray-400 hover:text-gray-600 transition-colors"
        >
          <svg className="w-5 h-5" viewBox="0 0 20 20" fill="currentColor">
            <path fillRule="evenodd" d="M4.293 4.293a1 1 0 011.414 0L10 8.586l4.293-4.293a1 1 0 111.414 1.414L11.414 10l4.293 4.293a1 1 0 01-1.414 1.414L10 11.414l-4.293 4.293a1 1 0 01-1.414-1.414L8.586 10 4.293 5.707a1 1 0 010-1.414z" clipRule="evenodd" />
          </svg>
        </button>
      </div>

      {/* Progress bar */}
      <motion.div
        className={`absolute bottom-0 left-0 h-1 ${typeStyles[type].progress}`}
        style={{ width: `${progress}%` }}
        transition={{ duration: 0.1 }}
      />
    </motion.div>
  );
};

// ================================================================
// STAGGER ANIMATIONS
// ================================================================

interface StaggerContainerProps {
  children: React.ReactNode;
  staggerDelay?: number;
  className?: string;
}

export const StaggerContainer: React.FC<StaggerContainerProps> = ({
  children,
  staggerDelay = 0.1,
<<<<<<< HEAD
  className = '',
=======
  className = ''
>>>>>>> 02f0594e
}) => {
  return (
    <motion.div
      className={className}
      initial="hidden"
      animate="visible"
      variants={{
        hidden: {},
        visible: {
          transition: {
            staggerChildren: staggerDelay
          }
        }
      }}
    >
      {children}
    </motion.div>
  );
};

export const StaggerItem: React.FC<{
  children: React.ReactNode;
  className?: string;
}> = ({ children, className = '' }) => {
  return (
    <motion.div
      className={className}
      variants={{
        hidden: { opacity: 0, y: 20 },
<<<<<<< HEAD
        visible: {
          opacity: 1,
          y: 0,
          transition: { type: 'spring' as const, stiffness: 120, damping: 20 },
        },
=======
        visible: { opacity: 1, y: 0, transition: { type: "spring" as const, stiffness: 120, damping: 20 } }
>>>>>>> 02f0594e
      }}
    >
      {children}
    </motion.div>
  );
};

export default {
  AnimatedButton,
  LoadingSpinner,
  PulseLoader,
  SkeletonLoader,
  AnimatedCard,
  ScrollReveal,
  AnimatedToggle,
  FloatingActionButton,
  AnimatedNotification,
  StaggerContainer,
  StaggerItem,
  springConfig,
  easingCurves
};<|MERGE_RESOLUTION|>--- conflicted
+++ resolved
@@ -2,37 +2,18 @@
 // Comprehensive collection of smooth micro-interactions and delightful animations
 
 import React, { useState, useEffect, useRef } from 'react';
-<<<<<<< HEAD
-import {
-  motion,
-  AnimatePresence,
-  useSpring,
-  useMotionValue,
-  useTransform,
-  useInView,
-} from 'framer-motion';
-=======
 import { motion, AnimatePresence, useSpring, useMotionValue, useTransform, useInView } from 'framer-motion';
->>>>>>> 02f0594e
 
 // ================================================================
 // SPRING ANIMATIONS AND PHYSICS
 // ================================================================
 
 export const springConfig = {
-<<<<<<< HEAD
-  gentle: { type: 'spring' as const, stiffness: 120, damping: 20 },
-  bouncy: { type: 'spring' as const, stiffness: 200, damping: 10 },
-  snappy: { type: 'spring' as const, stiffness: 300, damping: 30 },
-  smooth: { type: 'spring' as const, stiffness: 100, damping: 25 },
-  elastic: { type: 'spring' as const, stiffness: 400, damping: 8 },
-=======
   gentle: { type: "spring" as const, stiffness: 120, damping: 20 },
   bouncy: { type: "spring" as const, stiffness: 200, damping: 10 },
   snappy: { type: "spring" as const, stiffness: 300, damping: 30 },
   smooth: { type: "spring" as const, stiffness: 100, damping: 25 },
   elastic: { type: "spring" as const, stiffness: 400, damping: 8 }
->>>>>>> 02f0594e
 } as const;
 
 export const easingCurves = {
@@ -64,38 +45,21 @@
   size = 'md',
   disabled = false,
   loading = false,
-<<<<<<< HEAD
-  className = '',
-=======
   className = ''
->>>>>>> 02f0594e
 }) => {
   const [isPressed, setIsPressed] = useState(false);
 
   const baseClasses = {
-<<<<<<< HEAD
-    primary:
-      'bg-gradient-to-r from-blue-500 to-blue-600 text-white shadow-lg shadow-blue-500/25',
-    secondary: 'bg-white text-gray-700 border border-gray-200 shadow-sm',
-    ghost: 'text-gray-600 hover:bg-gray-50',
-    danger:
-      'bg-gradient-to-r from-red-500 to-red-600 text-white shadow-lg shadow-red-500/25',
-=======
     primary: 'bg-gradient-to-r from-blue-500 to-blue-600 text-white shadow-lg shadow-blue-500/25',
     secondary: 'bg-white text-gray-700 border border-gray-200 shadow-sm',
     ghost: 'text-gray-600 hover:bg-gray-50',
     danger: 'bg-gradient-to-r from-red-500 to-red-600 text-white shadow-lg shadow-red-500/25'
->>>>>>> 02f0594e
   };
 
   const sizes = {
     sm: 'px-3 py-1.5 text-sm',
     md: 'px-4 py-2 text-base',
-<<<<<<< HEAD
-    lg: 'px-6 py-3 text-lg',
-=======
     lg: 'px-6 py-3 text-lg'
->>>>>>> 02f0594e
   };
 
   return (
@@ -109,31 +73,6 @@
       disabled={disabled || loading}
 
       // Hover animations
-<<<<<<< HEAD
-      whileHover={
-        !disabled
-          ? {
-              scale: 1.02,
-              y: -1,
-              transition: { type: 'spring' as const, stiffness: 120, damping: 20 },
-            }
-          : {}
-      }
-      // Press animations
-      whileTap={
-        !disabled
-          ? {
-              scale: 0.98,
-              y: 0,
-              transition: { type: 'spring' as const, stiffness: 300, damping: 30 },
-            }
-          : {}
-      }
-      // Focus animations
-      whileFocus={{
-        scale: 1.01,
-        transition: { type: 'spring' as const, stiffness: 120, damping: 20 },
-=======
       whileHover={!disabled ? {
         scale: 1.02,
         y: -1,
@@ -151,7 +90,6 @@
       whileFocus={{
         scale: 1.01,
         transition: { type: "spring" as const, stiffness: 120, damping: 20 }
->>>>>>> 02f0594e
       }}
 
       onMouseDown={() => setIsPressed(true)}
@@ -210,22 +148,14 @@
 export const LoadingSpinner: React.FC<LoadingSpinnerProps> = ({
   size = 'md',
   color = 'text-blue-500',
-<<<<<<< HEAD
-  className = '',
-=======
   className = ''
->>>>>>> 02f0594e
 }) => {
   const sizes = {
     xs: 'w-3 h-3',
     sm: 'w-4 h-4',
     md: 'w-6 h-6',
     lg: 'w-8 h-8',
-<<<<<<< HEAD
-    xl: 'w-12 h-12',
-=======
     xl: 'w-12 h-12'
->>>>>>> 02f0594e
   };
 
   return (
@@ -235,11 +165,7 @@
       transition={{
         duration: 1,
         repeat: Infinity,
-<<<<<<< HEAD
-        ease: 'linear',
-=======
         ease: "linear"
->>>>>>> 02f0594e
       }}
     >
       <svg className="w-full h-full" viewBox="0 0 24 24" fill="none">
@@ -260,11 +186,7 @@
 
 export const PulseLoader: React.FC<{ size?: string; className?: string }> = ({
   size = 'w-2 h-2',
-<<<<<<< HEAD
-  className = '',
-=======
   className = ''
->>>>>>> 02f0594e
 }) => {
   return (
     <div className={`flex space-x-1 ${className}`}>
@@ -348,29 +270,6 @@
       onHoverEnd={() => setIsHovered(false)}
 
       // Hover animations
-<<<<<<< HEAD
-      whileHover={
-        hoverEffect
-          ? {
-              y: -4,
-              scale: 1.02,
-              transition: { type: 'spring' as const, stiffness: 120, damping: 20 },
-              boxShadow: glowEffect
-                ? '0 20px 40px rgba(59, 130, 246, 0.15)'
-                : '0 20px 40px rgba(0, 0, 0, 0.1)',
-            }
-          : {}
-      }
-      // Press animations
-      whileTap={
-        pressEffect && onClick
-          ? {
-              scale: 0.98,
-              transition: { type: 'spring' as const, stiffness: 300, damping: 30 },
-            }
-          : {}
-      }
-=======
       whileHover={hoverEffect ? {
         y: -4,
         scale: 1.02,
@@ -386,7 +285,6 @@
         transition: { type: "spring" as const, stiffness: 300, damping: 30 }
       } : {}}
 
->>>>>>> 02f0594e
       // Initial animation
       initial={{ opacity: 0, y: 20 }}
       animate={{ opacity: 1, y: 0 }}
@@ -433,11 +331,7 @@
   duration = 0.6,
   distance = 50,
   once = true,
-<<<<<<< HEAD
-  className = '',
-=======
   className = ''
->>>>>>> 02f0594e
 }) => {
   const ref = useRef(null);
   const isInView = useInView(ref, { once, margin: '-100px' });
@@ -490,31 +384,19 @@
   onChange,
   size = 'md',
   color = 'blue',
-<<<<<<< HEAD
-  disabled = false,
-=======
   disabled = false
->>>>>>> 02f0594e
 }) => {
   const sizes = {
     sm: { container: 'w-8 h-5', thumb: 'w-3 h-3' },
     md: { container: 'w-11 h-6', thumb: 'w-4 h-4' },
-<<<<<<< HEAD
-    lg: { container: 'w-14 h-8', thumb: 'w-6 h-6' },
-=======
     lg: { container: 'w-14 h-8', thumb: 'w-6 h-6' }
->>>>>>> 02f0594e
   };
 
   const colors = {
     blue: checked ? 'bg-blue-500' : 'bg-gray-300',
     green: checked ? 'bg-green-500' : 'bg-gray-300',
     purple: checked ? 'bg-purple-500' : 'bg-gray-300',
-<<<<<<< HEAD
-    red: checked ? 'bg-red-500' : 'bg-gray-300',
-=======
     red: checked ? 'bg-red-500' : 'bg-gray-300'
->>>>>>> 02f0594e
   };
 
   return (
@@ -533,12 +415,8 @@
           flex items-center justify-center
         `}
         animate={{
-<<<<<<< HEAD
-          x: checked ? (size === 'sm' ? 12 : size === 'md' ? 20 : 24) : 2,
-=======
           x: checked ?
             (size === 'sm' ? 12 : size === 'md' ? 20 : 24) : 2
->>>>>>> 02f0594e
         }}
         transition={{ type: 'spring' as const, stiffness: 300, damping: 30 }}
       >
@@ -585,11 +463,7 @@
   position = 'bottom-right',
   size = 'lg',
   color = 'blue',
-<<<<<<< HEAD
-  tooltip,
-=======
   tooltip
->>>>>>> 02f0594e
 }) => {
   const [showTooltip, setShowTooltip] = useState(false);
 
@@ -597,31 +471,19 @@
     'bottom-right': 'fixed bottom-6 right-6',
     'bottom-left': 'fixed bottom-6 left-6',
     'top-right': 'fixed top-6 right-6',
-<<<<<<< HEAD
-    'top-left': 'fixed top-6 left-6',
-=======
     'top-left': 'fixed top-6 left-6'
->>>>>>> 02f0594e
   };
 
   const sizes = {
     md: 'w-12 h-12',
-<<<<<<< HEAD
-    lg: 'w-16 h-16',
-=======
     lg: 'w-16 h-16'
->>>>>>> 02f0594e
   };
 
   const colors = {
     blue: 'bg-gradient-to-r from-blue-500 to-blue-600 shadow-blue-500/25',
     green: 'bg-gradient-to-r from-green-500 to-green-600 shadow-green-500/25',
     purple: 'bg-gradient-to-r from-purple-500 to-purple-600 shadow-purple-500/25',
-<<<<<<< HEAD
-    red: 'bg-gradient-to-r from-red-500 to-red-600 shadow-red-500/25',
-=======
     red: 'bg-gradient-to-r from-red-500 to-red-600 shadow-red-500/25'
->>>>>>> 02f0594e
   };
 
   return (
@@ -634,11 +496,7 @@
             initial={{ opacity: 0, y: 10, scale: 0.9 }}
             animate={{ opacity: 1, y: 0, scale: 1 }}
             exit={{ opacity: 0, y: 10, scale: 0.9 }}
-<<<<<<< HEAD
-            transition={{ type: 'spring' as const, stiffness: 120, damping: 20 }}
-=======
             transition={{ type: "spring" as const, stiffness: 120, damping: 20 }}
->>>>>>> 02f0594e
           >
             <div className="bg-gray-900 text-white text-sm px-3 py-2 rounded-lg whitespace-nowrap">
               {tooltip}
@@ -662,20 +520,12 @@
         whileHover={{
           scale: 1.1,
           y: -2,
-<<<<<<< HEAD
-          transition: { type: 'spring' as const, stiffness: 120, damping: 20 },
-=======
           transition: { type: "spring" as const, stiffness: 120, damping: 20 }
->>>>>>> 02f0594e
         }}
 
         whileTap={{
           scale: 0.95,
-<<<<<<< HEAD
-          transition: { type: 'spring' as const, stiffness: 300, damping: 30 },
-=======
           transition: { type: "spring" as const, stiffness: 300, damping: 30 }
->>>>>>> 02f0594e
         }}
 
         initial={{ scale: 0, opacity: 0 }}
@@ -734,11 +584,7 @@
   useEffect(() => {
     const timer = setTimeout(onClose, duration);
     const interval = setInterval(() => {
-<<<<<<< HEAD
-      setProgress(prev => Math.max(0, prev - 100 / (duration / 100)));
-=======
       setProgress(prev => Math.max(0, prev - (100 / (duration / 100))));
->>>>>>> 02f0594e
     }, 100);
 
     return () => {
@@ -751,40 +597,23 @@
     success: {
       bg: 'bg-green-50 border-green-200',
       icon: 'text-green-500',
-<<<<<<< HEAD
-      progress: 'bg-green-500',
-=======
       progress: 'bg-green-500'
->>>>>>> 02f0594e
     },
     error: {
       bg: 'bg-red-50 border-red-200',
       icon: 'text-red-500',
-<<<<<<< HEAD
-      progress: 'bg-red-500',
-=======
       progress: 'bg-red-500'
->>>>>>> 02f0594e
     },
     warning: {
       bg: 'bg-yellow-50 border-yellow-200',
       icon: 'text-yellow-500',
-<<<<<<< HEAD
-      progress: 'bg-yellow-500',
-=======
       progress: 'bg-yellow-500'
->>>>>>> 02f0594e
     },
     info: {
       bg: 'bg-blue-50 border-blue-200',
       icon: 'text-blue-500',
-<<<<<<< HEAD
-      progress: 'bg-blue-500',
-    },
-=======
       progress: 'bg-blue-500'
     }
->>>>>>> 02f0594e
   };
 
   return (
@@ -796,12 +625,8 @@
       initial={{ opacity: 0, y: -50, scale: 0.95 }}
       animate={{ opacity: 1, y: 0, scale: 1 }}
       exit={{ opacity: 0, y: -50, scale: 0.95 }}
-<<<<<<< HEAD
-      transition={{ type: 'spring' as const, stiffness: 120, damping: 20 }}
-=======
       transition={{ type: "spring" as const, stiffness: 120, damping: 20 }}
 
->>>>>>> 02f0594e
       whileHover={{ scale: 1.02 }}
     >
       <div className="flex items-start space-x-3">
@@ -850,11 +675,7 @@
 export const StaggerContainer: React.FC<StaggerContainerProps> = ({
   children,
   staggerDelay = 0.1,
-<<<<<<< HEAD
-  className = '',
-=======
   className = ''
->>>>>>> 02f0594e
 }) => {
   return (
     <motion.div
@@ -884,15 +705,7 @@
       className={className}
       variants={{
         hidden: { opacity: 0, y: 20 },
-<<<<<<< HEAD
-        visible: {
-          opacity: 1,
-          y: 0,
-          transition: { type: 'spring' as const, stiffness: 120, damping: 20 },
-        },
-=======
         visible: { opacity: 1, y: 0, transition: { type: "spring" as const, stiffness: 120, damping: 20 } }
->>>>>>> 02f0594e
       }}
     >
       {children}
