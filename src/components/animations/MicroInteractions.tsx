--- conflicted
+++ resolved
@@ -132,11 +132,7 @@
           type={type}
           placeholder={isFocused ? placeholder : ''}
           value={value}
-<<<<<<< HEAD
           onChange={(e: React.ChangeEvent<HTMLInputElement>) => onChange(e.target.value)}
-=======
-          onChange={(e: any) => onChange(e.target.value)}
->>>>>>> 0a801929
           onFocus={handleFocus}
           onBlur={handleBlur}
           disabled={disabled}
