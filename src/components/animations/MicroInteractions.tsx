// Micro-interactions for Relife Smart Alarm
// Delightful, smooth animations for form inputs and UI elements

import React, { useState, useRef, useEffect, forwardRef } from 'react';
import { motion, AnimatePresence, useMotionValue, useTransform } from 'framer-motion';
import { useEntranceAnimation, useHoverAnimation } from '../../hooks/useAnimations';
import { TimeoutHandle } from '../types/timers';

// ================================================================
// ANIMATED FORM INPUTS
// ================================================================

interface AnimatedInputProps {
  label: string;
  type?: 'text' | 'email' | 'password' | 'number' | 'tel';
  placeholder?: string;
  value: string;
  onChange: (value: string) => void;
  onFocus?: () => void;
  onBlur?: () => void;
  error?: string;
  disabled?: boolean;
  icon?: React.ReactNode;
  className?: string;
}

export const AnimatedInput: React.FC<AnimatedInputProps> = ({
  label,
  type = 'text',
  placeholder,
  value,
  onChange,
  onFocus,
  onBlur,
  error,
  disabled = false,
  icon,
  className = '',
}) => {
  const [isFocused, setIsFocused] = useState(false);
  const [hasValue, setHasValue] = useState(false);
  const inputRef = useRef<HTMLInputElement>(null);

  useEffect(() => {
    setHasValue(value.length > 0);
  }, [value]);

  const handleFocus = () => {
    setIsFocused(true);
    onFocus?.();
  };

  const handleBlur = () => {
    setIsFocused(false);
    onBlur?.();
  };

  return (
    <div className={`relative ${className}`}>
      {/* Container */}
      <motion.div
        className={`
          relative bg-white rounded-xl border-2 transition-all duration-200
          ${
            isFocused
              ? 'border-blue-500 shadow-lg shadow-blue-500/10'
              : error
                ? 'border-red-300 shadow-lg shadow-red-500/10'
                : 'border-gray-200 hover:border-gray-300'
          }
          ${disabled ? 'opacity-60 cursor-not-allowed' : ''}
        `}
        whileHover={
          !disabled
            ? {
                scale: 1.01,
                transition: { duration: 0.2 },
              }
            : {}
        }
        whileTap={
          !disabled
            ? {
                scale: 0.99,
                transition: { duration: 0.1 },
              }
            : {}
        }
      >
        {/* Icon */}
        {icon && (
          <motion.div
            className={`absolute left-4 top-1/2 transform -translate-y-1/2 z-10 ${
              isFocused ? 'text-blue-500' : 'text-gray-400'
            }`}
            animate={{
              scale: isFocused ? 1.1 : 1,
              color: isFocused ? '#3B82F6' : '#9CA3AF',
            }}
            transition={{ duration: 0.2 }}
          >
            {icon}
          </motion.div>
        )}

        {/* Floating Label */}
        <motion.label
          className={`
            absolute left-${icon ? '12' : '4'} pointer-events-none select-none font-medium
            ${isFocused ? 'text-blue-500' : error ? 'text-red-500' : 'text-gray-500'}
          `}
          animate={{
            y: isFocused || hasValue ? -28 : 0,
            scale: isFocused || hasValue ? 0.85 : 1,
            color: isFocused ? '#3B82F6' : error ? '#EF4444' : '#6B7280',
          }}
          transition={{
            type: 'spring' as const,
            stiffness: 300,
            damping: 20,
          }}
          style={{
            transformOrigin: 'left center',
          }}
        >
          {label}
        </motion.label>

        {/* Input */}
        <input
          ref={inputRef}
          type={type}
          placeholder={isFocused ? placeholder : ''}
          value={value}
          onChange={(e: any) => o // auto: implicit anynChange(e.target.value)}
          onFocus={handleFocus}
          onBlur={handleBlur}
          disabled={disabled}
          className={`
            w-full bg-transparent px-${icon ? '12' : '4'} py-4 text-gray-900 placeholder-gray-400
            focus:outline-none disabled:cursor-not-allowed
          `}
        />

        {/* Focus indicator */}
        <motion.div
          className="absolute bottom-0 left-0 h-0.5 bg-blue-500 rounded-full"
          initial={{ width: 0, left: '50%', x: '-50%' }}
          animate={{
            width: isFocused ? '100%' : 0,
            left: isFocused ? '0%' : '50%',
            x: isFocused ? '0%' : '-50%',
          }}
          transition={{
            type: 'spring' as const,
            stiffness: 300,
            damping: 25,
          }}
        />
      </motion.div>

      {/* Error message */}
      <AnimatePresence>
        {error && (
          <motion.div
            className="mt-2 text-sm text-red-500 flex items-center space-x-2"
            initial={{ opacity: 0, y: -10, height: 0 }}
            animate={{ opacity: 1, y: 0, height: 'auto' }}
            exit={{ opacity: 0, y: -10, height: 0 }}
            transition={{ duration: 0.2 }}
          >
            <motion.span
              initial={{ scale: 0 }}
              animate={{ scale: 1 }}
              transition={{ delay: 0.1, type: 'spring' as const, stiffness: 300 }}
            >
              ⚠️
            </motion.span>
            <span>{error}</span>
          </motion.div>
        )}
      </AnimatePresence>

      {/* Success indicator */}
      <AnimatePresence>
        {!error && hasValue && !isFocused && (
          <motion.div
            className="absolute right-4 top-1/2 transform -translate-y-1/2 text-green-500"
            initial={{ scale: 0, opacity: 0 }}
            animate={{ scale: 1, opacity: 1 }}
            exit={{ scale: 0, opacity: 0 }}
            transition={{ type: 'spring' as const, stiffness: 300, damping: 20 }}
          >
            ✓
          </motion.div>
        )}
      </AnimatePresence>
    </div>
  );
};

// ================================================================
// ANIMATED SELECT DROPDOWN
// ================================================================

interface SelectOption {
  value: string;
  label: string;
  icon?: React.ReactNode;
}

interface AnimatedSelectProps {
  label: string;
  options: SelectOption[];
  value: string;
  onChange: (value: string) => void;
  placeholder?: string;
  error?: string;
  disabled?: boolean;
  className?: string;
}

export const AnimatedSelect: React.FC<AnimatedSelectProps> = ({
  label,
  options,
  value,
  onChange,
  placeholder = 'Select an option...',
  error,
  disabled = false,
  className = '',
}) => {
  const [isOpen, setIsOpen] = useState(false);
  const [selectedOption, setSelectedOption] = useState<SelectOption | null>(
    options.find((opt: any) => o // auto: implicit anypt.value === value) || null
  );

  const handleSelect = (option: SelectOption) => {
    setSelectedOption(option);
    onChange(option.value);
    setIsOpen(false);
  };

  return (
    <div className={`relative ${className}`}>
      {/* Floating Label */}
      <motion.label
        className={`
          absolute left-4 pointer-events-none select-none font-medium z-10
          ${
            isOpen || selectedOption
              ? 'text-blue-500'
              : error
                ? 'text-red-500'
                : 'text-gray-500'
          }
        `}
        animate={{
          y: isOpen || selectedOption ? -28 : 16,
          scale: isOpen || selectedOption ? 0.85 : 1,
          color: isOpen ? '#3B82F6' : error ? '#EF4444' : '#6B7280',
        }}
        transition={{
          type: 'spring' as const,
          stiffness: 300,
          damping: 20,
        }}
        style={{
          transformOrigin: 'left center',
        }}
      >
        {label}
      </motion.label>

      {/* Select Button */}
      <motion.button
        type="button"
        className={`
          w-full bg-white rounded-xl border-2 px-4 py-4 text-left flex items-center justify-between
          transition-all duration-200 focus:outline-none
          ${
            isOpen
              ? 'border-blue-500 shadow-lg shadow-blue-500/10'
              : error
                ? 'border-red-300 shadow-lg shadow-red-500/10'
                : 'border-gray-200 hover:border-gray-300'
          }
          ${disabled ? 'opacity-60 cursor-not-allowed' : 'cursor-pointer'}
        `}
        onClick={() => !disabled && setIsOpen(!isOpen)}
        whileHover={
          !disabled
            ? {
                scale: 1.01,
                transition: { duration: 0.2 },
              }
            : {}
        }
        whileTap={
          !disabled
            ? {
                scale: 0.99,
                transition: { duration: 0.1 },
              }
            : {}
        }
      >
        {/* Selected value or placeholder */}
        <div className="flex items-center space-x-3">
          {selectedOption?.icon && (
            <motion.div
              className="text-gray-500"
              animate={{ scale: isOpen ? 1.1 : 1 }}
              transition={{ duration: 0.2 }}
            >
              {selectedOption.icon}
            </motion.div>
          )}
          <span className={selectedOption ? 'text-gray-900' : 'text-gray-400'}>
            {selectedOption ? selectedOption.label : placeholder}
          </span>
        </div>

        {/* Chevron */}
        <motion.div
          className="text-gray-400"
          animate={{ rotate: isOpen ? 180 : 0 }}
          transition={{ duration: 0.2 }}
        >
          <svg className="w-5 h-5" fill="currentColor" viewBox="0 0 20 20">
            <path
              fillRule="evenodd"
              d="M5.293 7.293a1 1 0 011.414 0L10 10.586l3.293-3.293a1 1 0 111.414 1.414l-4 4a1 1 0 01-1.414 0l-4-4a1 1 0 010-1.414z"
              clipRule="evenodd"
            />
          </svg>
        </motion.div>

        {/* Focus indicator */}
        <motion.div
          className="absolute bottom-0 left-0 h-0.5 bg-blue-500 rounded-full"
          initial={{ width: 0, left: '50%', x: '-50%' }}
          animate={{
            width: isOpen ? '100%' : 0,
            left: isOpen ? '0%' : '50%',
            x: isOpen ? '0%' : '-50%',
          }}
          transition={{
            type: 'spring' as const,
            stiffness: 300,
            damping: 25,
          }}
        />
      </motion.button>

      {/* Dropdown Options */}
      <AnimatePresence>
        {isOpen && (
          <motion.div
            className="absolute top-full left-0 right-0 mt-2 bg-white rounded-xl shadow-xl border border-gray-200 overflow-hidden z-50"
            initial={{ opacity: 0, y: -10, scale: 0.95 }}
            animate={{ opacity: 1, y: 0, scale: 1 }}
            exit={{ opacity: 0, y: -10, scale: 0.95 }}
            transition={{
              type: 'spring',
              stiffness: 300,
              damping: 25,
            }}
          >
            {options.map((option, index) => (
              <motion.button
                key={option.value}
                type="button"
                className="w-full px-4 py-3 text-left hover:bg-blue-50 focus:bg-blue-50 focus:outline-none transition-colors flex items-center space-x-3"
                onClick={() => handleSelect(option)}
                initial={{ opacity: 0, x: -20 }}
                animate={{ opacity: 1, x: 0 }}
                transition={{ delay: index * 0.05, duration: 0.2 }}
                whileHover={{ x: 4 }}
              >
                {option.icon && <div className="text-gray-500">{option.icon}</div>}
                <span className="text-gray-900">{option.label}</span>
                {selectedOption?.value === option.value && (
                  <motion.div
                    className="ml-auto text-blue-500"
                    initial={{ scale: 0 }}
                    animate={{ scale: 1 }}
                    transition={{ type: 'spring' as const, stiffness: 300 }}
                  >
                    ✓
                  </motion.div>
                )}
              </motion.button>
            ))}
          </motion.div>
        )}
      </AnimatePresence>

      {/* Error message */}
      <AnimatePresence>
        {error && (
          <motion.div
            className="mt-2 text-sm text-red-500 flex items-center space-x-2"
            initial={{ opacity: 0, y: -10 }}
            animate={{ opacity: 1, y: 0 }}
            exit={{ opacity: 0, y: -10 }}
            transition={{ duration: 0.2 }}
          >
            <span>⚠️</span>
            <span>{error}</span>
          </motion.div>
        )}
      </AnimatePresence>

      {/* Backdrop */}
      <AnimatePresence>
        {isOpen && (
          <motion.div
            className="fixed inset-0 z-40"
            initial={{ opacity: 0 }}
            animate={{ opacity: 1 }}
            exit={{ opacity: 0 }}
            onClick={() => setIsOpen(false)}
          />
        )}
      </AnimatePresence>
    </div>
  );
};

// ================================================================
// ANIMATED BUTTON WITH RIPPLE EFFECT
// ================================================================

interface AnimatedButtonProps {
  children: React.ReactNode;
  onClick?: () => void;
  variant?: 'primary' | 'secondary' | 'ghost' | 'danger';
  size?: 'sm' | 'md' | 'lg';
  disabled?: boolean;
  loading?: boolean;
  className?: string;
  icon?: React.ReactNode;
}

export const AnimatedButton: React.FC<AnimatedButtonProps> = ({
  children,
  onClick,
  variant = 'primary',
  size = 'md',
  disabled = false,
  loading = false,
  className = '',
  icon,
}) => {
  const [ripples, setRipples] = useState<Array<{ id: string; x: number; y: number }>>(
    []
  );
  const buttonRef = useRef<HTMLButtonElement>(null);

  const baseClasses = {
    primary:
      'bg-gradient-to-r from-blue-500 to-blue-600 text-white shadow-lg shadow-blue-500/25',
    secondary:
      'bg-white text-gray-700 border border-gray-200 shadow-sm hover:shadow-md',
    ghost: 'text-gray-600 hover:bg-gray-50',
    danger:
      'bg-gradient-to-r from-red-500 to-red-600 text-white shadow-lg shadow-red-500/25',
  };

  const sizes = {
    sm: 'px-4 py-2 text-sm',
    md: 'px-6 py-3 text-base',
    lg: 'px-8 py-4 text-lg',
  };

  const handleClick = (e: React.MouseEvent<HTMLButtonElement>) => {
    if (disabled || loading) return;

    // Create ripple effect
    const rect = buttonRef.current?.getBoundingClientRect();
    if (rect) {
      const x = e.clientX - rect.left;
      const y = e.clientY - rect.top;
      const newRipple = { id: Date.now().toString(), x, y };

      setRipples((prev: any) => [...prev, newRipple]);

      // Remove ripple after animation
      setTimeout(() => {
<<<<<<< HEAD
        setRipples((prev: any) => p // auto: implicit anyrev.filter((ripple: any) => r // auto: implicit anyipple.id !== newRipple.id));
=======
        setRipples((prev: any) => prev.filter((ripple: any) => r
>>>>>>> 76d4fab9
      }, 600);
    }

    onClick?.();
  };

  return (
    <motion.button
      ref={buttonRef}
      className={`
        relative overflow-hidden rounded-xl font-medium transition-all duration-200
        flex items-center justify-center space-x-2
        ${baseClasses[variant]} ${sizes[size]} ${className}
        ${disabled || loading ? 'opacity-50 cursor-not-allowed' : 'cursor-pointer'}
      `}
      onClick={handleClick}
      disabled={disabled || loading}
      whileHover={
        !disabled && !loading
          ? {
              scale: 1.02,
              y: -1,
              transition: { type: 'spring' as const, stiffness: 300, damping: 20 },
            }
          : {}
      }
      whileTap={
        !disabled && !loading
          ? {
              scale: 0.98,
              transition: { duration: 0.1 },
            }
          : {}
      }
    >
      {/* Ripple effects */}
      <AnimatePresence>
        {ripples.map(($1) => {
        // TODO(manual): implement
        return null;
      })
          <motion.div
            key={ripple.id}
            className="absolute bg-white/30 rounded-full pointer-events-none"
            style={{
              left: ripple.x - 25,
              top: ripple.y - 25,
              width: 50,
              height: 50,
            }}
            initial={{ scale: 0, opacity: 1 }}
            animate={{ scale: 4, opacity: 0 }}
            exit={{ opacity: 0 }}
            transition={{ duration: 0.6, ease: 'easeOut' }}
          />
        ))}
      </AnimatePresence>

      {/* Loading spinner */}
      <AnimatePresence>
        {loading && (
          <motion.div
            className="absolute inset-0 flex items-center justify-center"
            initial={{ opacity: 0 }}
            animate={{ opacity: 1 }}
            exit={{ opacity: 0 }}
          >
            <motion.div
              className="w-5 h-5 border-2 border-white/30 border-t-white rounded-full"
              animate={{ rotate: 360 }}
              transition={{ duration: 1, repeat: Infinity, ease: 'linear' }}
            />
          </motion.div>
        )}
      </AnimatePresence>

      {/* Content */}
      <motion.div
        className="relative z-10 flex items-center space-x-2"
        animate={{ opacity: loading ? 0 : 1 }}
        transition={{ duration: 0.2 }}
      >
        {icon && (
          <motion.div
            animate={
              !disabled && !loading
                ? {
                    scale: [1, 1.1, 1],
                  }
                : {}
            }
            transition={{ duration: 0.3, repeat: Infinity, repeatDelay: 2 }}
          >
            {icon}
          </motion.div>
        )}
        <span>{children}</span>
      </motion.div>
    </motion.button>
  );
};

// ================================================================
// ANIMATED CHECKBOX
// ================================================================

interface AnimatedCheckboxProps {
  checked: boolean;
  onChange: (checked: boolean) => void;
  label: string;
  description?: string;
  disabled?: boolean;
  size?: 'sm' | 'md' | 'lg';
  className?: string;
}

export const AnimatedCheckbox: React.FC<AnimatedCheckboxProps> = ({
  checked,
  onChange,
  label,
  description,
  disabled = false,
  size = 'md',
  className = '',
}) => {
  const sizes = {
    sm: { checkbox: 'w-4 h-4', text: 'text-sm' },
    md: { checkbox: 'w-5 h-5', text: 'text-base' },
    lg: { checkbox: 'w-6 h-6', text: 'text-lg' },
  };

  return (
    <div className={`flex items-start space-x-3 ${className}`}>
      <motion.div
        className={`
          relative ${sizes[size].checkbox} mt-0.5
          ${disabled ? 'cursor-not-allowed' : 'cursor-pointer'}
        `}
        onClick={() => !disabled && onChange(!checked)}
        whileHover={!disabled ? { scale: 1.05 } : {}}
        whileTap={!disabled ? { scale: 0.95 } : {}}
      >
        {/* Checkbox background */}
        <motion.div
          className={`
            w-full h-full rounded border-2 transition-colors duration-200
            ${
              checked
                ? 'bg-blue-500 border-blue-500'
                : 'bg-white border-gray-300 hover:border-gray-400'
            }
            ${disabled ? 'opacity-50' : ''}
          `}
          animate={{
            scale: checked ? [1, 1.1, 1] : 1,
            backgroundColor: checked ? '#3B82F6' : '#FFFFFF',
            borderColor: checked ? '#3B82F6' : '#D1D5DB',
          }}
          transition={{
            scale: { duration: 0.2, type: 'spring' as const, stiffness: 300 },
            backgroundColor: { duration: 0.2 },
            borderColor: { duration: 0.2 },
          }}
        />

        {/* Check mark */}
        <AnimatePresence>
          {checked && (
            <motion.div
              className="absolute inset-0 flex items-center justify-center text-white"
              initial={{ scale: 0, opacity: 0 }}
              animate={{ scale: 1, opacity: 1 }}
              exit={{ scale: 0, opacity: 0 }}
              transition={{
                type: 'spring' as const,
                stiffness: 300,
                damping: 20,
                delay: 0.1,
              }}
            >
              <svg
                className="w-full h-full p-0.5"
                viewBox="0 0 20 20"
                fill="currentColor"
              >
                <motion.path
                  fillRule="evenodd"
                  d="M16.707 5.293a1 1 0 010 1.414l-8 8a1 1 0 01-1.414 0l-4-4a1 1 0 011.414-1.414L8 12.586l7.293-7.293a1 1 0 011.414 0z"
                  clipRule="evenodd"
                  initial={{ pathLength: 0 }}
                  animate={{ pathLength: 1 }}
                  transition={{ duration: 0.3, delay: 0.1 }}
                />
              </svg>
            </motion.div>
          )}
        </AnimatePresence>
      </motion.div>

      {/* Label and description */}
      <div
        className={`flex-1 ${disabled ? 'cursor-not-allowed opacity-50' : 'cursor-pointer'}`}
        onClick={() => !disabled && onChange(!checked)}
      >
        <motion.label
          className={`font-medium text-gray-900 ${sizes[size].text}`}
          animate={{ color: checked ? '#1F2937' : '#374151' }}
          transition={{ duration: 0.2 }}
        >
          {label}
        </motion.label>
        {description && (
          <motion.p
            className="text-sm text-gray-500 mt-1"
            animate={{ opacity: disabled ? 0.5 : 1 }}
            transition={{ duration: 0.2 }}
          >
            {description}
          </motion.p>
        )}
      </div>
    </div>
  );
};

// ================================================================
// ANIMATED PROGRESS BAR
// ================================================================

interface AnimatedProgressProps {
  value: number;
  max?: number;
  label?: string;
  showPercentage?: boolean;
  color?: 'blue' | 'green' | 'purple' | 'red' | 'yellow';
  size?: 'sm' | 'md' | 'lg';
  animated?: boolean;
  className?: string;
}

export const AnimatedProgress: React.FC<AnimatedProgressProps> = ({
  value,
  max = 100,
  label,
  showPercentage = true,
  color = 'blue',
  size = 'md',
  animated = true,
  className = '',
}) => {
  const percentage = Math.min((value / max) * 100, 100);

  const colors = {
    blue: 'from-blue-500 to-blue-600',
    green: 'from-green-500 to-green-600',
    purple: 'from-purple-500 to-purple-600',
    red: 'from-red-500 to-red-600',
    yellow: 'from-yellow-500 to-yellow-600',
  };

  const sizes = {
    sm: 'h-2',
    md: 'h-3',
    lg: 'h-4',
  };

  return (
    <div className={className}>
      {/* Label and percentage */}
      {(label || showPercentage) && (
        <div className="flex justify-between items-center mb-2">
          {label && (
            <motion.span
              className="text-sm font-medium text-gray-700"
              initial={{ opacity: 0 }}
              animate={{ opacity: 1 }}
              transition={{ delay: 0.2 }}
            >
              {label}
            </motion.span>
          )}
          {showPercentage && (
            <motion.span
              className="text-sm font-medium text-gray-500"
              key={percentage}
              initial={{ opacity: 0, scale: 0.8 }}
              animate={{ opacity: 1, scale: 1 }}
              transition={{ type: 'spring' as const, stiffness: 300, damping: 20 }}
            >
              {Math.round(percentage)}%
            </motion.span>
          )}
        </div>
      )}

      {/* Progress bar background */}
      <motion.div
        className={`w-full bg-gray-200 rounded-full overflow-hidden ${sizes[size]}`}
        initial={{ opacity: 0, scaleX: 0 }}
        animate={{ opacity: 1, scaleX: 1 }}
        transition={{ duration: 0.3 }}
        style={{ transformOrigin: 'left' }}
      >
        {/* Progress bar fill */}
        <motion.div
          className={`h-full bg-gradient-to-r ${colors[color]} relative overflow-hidden`}
          initial={{ width: 0 }}
          animate={{ width: `${percentage}%` }}
          transition={{
            duration: 0.8,
            type: 'spring' as const,
            stiffness: 100,
            damping: 20,
          }}
        >
          {/* Animated shimmer effect */}
          {animated && (
            <motion.div
              className="absolute inset-0 bg-gradient-to-r from-transparent via-white/20 to-transparent"
              animate={{
                x: ['-100%', '100%'],
              }}
              transition={{
                duration: 1.5,
                repeat: Infinity,
                ease: 'linear',
                repeatDelay: 1,
              }}
            />
          )}
        </motion.div>
      </motion.div>
    </div>
  );
};

export default {
  AnimatedInput,
  AnimatedSelect,
  AnimatedButton,
  AnimatedCheckbox,
  AnimatedProgress,
};<|MERGE_RESOLUTION|>--- conflicted
+++ resolved
@@ -132,7 +132,7 @@
           type={type}
           placeholder={isFocused ? placeholder : ''}
           value={value}
-          onChange={(e: any) => o // auto: implicit anynChange(e.target.value)}
+          onChange={(e: React.ChangeEvent<HTMLInputElement>) => onChange(e.target.value)}
           onFocus={handleFocus}
           onBlur={handleBlur}
           disabled={disabled}
@@ -172,7 +172,11 @@
             <motion.span
               initial={{ scale: 0 }}
               animate={{ scale: 1 }}
-              transition={{ delay: 0.1, type: 'spring' as const, stiffness: 300 }}
+              transition={{
+                delay: 0.1,
+                type: 'spring' as const,
+                stiffness: 300,
+              }}
             >
               ⚠️
             </motion.span>
@@ -189,7 +193,11 @@
             initial={{ scale: 0, opacity: 0 }}
             animate={{ scale: 1, opacity: 1 }}
             exit={{ scale: 0, opacity: 0 }}
-            transition={{ type: 'spring' as const, stiffness: 300, damping: 20 }}
+            transition={{
+              type: 'spring' as const,
+              stiffness: 300,
+              damping: 20,
+            }}
           >
             ✓
           </motion.div>
@@ -232,7 +240,7 @@
 }) => {
   const [isOpen, setIsOpen] = useState(false);
   const [selectedOption, setSelectedOption] = useState<SelectOption | null>(
-    options.find((opt: any) => o // auto: implicit anypt.value === value) || null
+    options.find((opt: any) => opt.value === value) || null
   );
 
   const handleSelect = (option: SelectOption) => {
@@ -488,11 +496,7 @@
 
       // Remove ripple after animation
       setTimeout(() => {
-<<<<<<< HEAD
-        setRipples((prev: any) => p // auto: implicit anyrev.filter((ripple: any) => r // auto: implicit anyipple.id !== newRipple.id));
-=======
         setRipples((prev: any) => prev.filter((ripple: any) => r
->>>>>>> 76d4fab9
       }, 600);
     }
 
@@ -515,7 +519,11 @@
           ? {
               scale: 1.02,
               y: -1,
-              transition: { type: 'spring' as const, stiffness: 300, damping: 20 },
+              transition: {
+                type: 'spring' as const,
+                stiffness: 300,
+                damping: 20,
+              },
             }
           : {}
       }
@@ -530,10 +538,7 @@
     >
       {/* Ripple effects */}
       <AnimatePresence>
-        {ripples.map(($1) => {
-        // TODO(manual): implement
-        return null;
-      })
+        {ripples.map((ripple: any) => (
           <motion.div
             key={ripple.id}
             className="absolute bg-white/30 rounded-full pointer-events-none"
@@ -780,7 +785,11 @@
               key={percentage}
               initial={{ opacity: 0, scale: 0.8 }}
               animate={{ opacity: 1, scale: 1 }}
-              transition={{ type: 'spring' as const, stiffness: 300, damping: 20 }}
+              transition={{
+                type: 'spring' as const,
+                stiffness: 300,
+                damping: 20,
+              }}
             >
               {Math.round(percentage)}%
             </motion.span>
