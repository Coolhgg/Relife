// Advanced Loading States for Relife Smart Alarm
// Beautiful loading animations and skeleton components

import React from 'react';
import { motion, AnimatePresence } from 'framer-motion';

// ================================================================
// ALARM-SPECIFIC LOADING STATES
// ================================================================

export const AlarmCardSkeleton: React.FC<{ count?: number }> = ({ count = 3 }) => {
  return (
    <div className="space-y-4">
      {Array.from({ length: count }).map((_, i) => (
        <motion.div
          key={i}
          className="bg-white/80 backdrop-blur-sm rounded-2xl p-6 border border-white/20"
          initial={{ opacity: 0, y: 20 }}
          animate={{ opacity: 1, y: 0 }}
          transition={{ delay: i * 0.1, duration: 0.3 }}
        >
          <div className="flex items-center justify-between">
            {/* Time skeleton */}
            <div className="space-y-2">
              <motion.div
                className="h-8 bg-gradient-to-r from-gray-200 to-gray-300 rounded-lg w-24"
                animate={{
                  backgroundPosition: ['-200px 0', '200px 0'],
                }}
                transition={{
                  duration: 1.5,
                  repeat: Infinity,
<<<<<<< HEAD
                  ease: 'linear',
                }}
                style={{
                  backgroundImage:
                    'linear-gradient(90deg, transparent, rgba(255,255,255,0.4), transparent)',
                  backgroundSize: '200px 100%',
=======
                  ease: 'linear'
                }}
                style={{
                  backgroundImage: 'linear-gradient(90deg, transparent, rgba(255,255,255,0.4), transparent)',
                  backgroundSize: '200px 100%'
>>>>>>> 02f0594e
                }}
              />
              <motion.div
                className="h-4 bg-gradient-to-r from-gray-200 to-gray-300 rounded w-16"
                animate={{
                  backgroundPosition: ['-200px 0', '200px 0'],
                }}
                transition={{
                  duration: 1.5,
                  repeat: Infinity,
                  ease: 'linear',
<<<<<<< HEAD
                  delay: 0.2,
                }}
                style={{
                  backgroundImage:
                    'linear-gradient(90deg, transparent, rgba(255,255,255,0.4), transparent)',
                  backgroundSize: '200px 100%',
=======
                  delay: 0.2
                }}
                style={{
                  backgroundImage: 'linear-gradient(90deg, transparent, rgba(255,255,255,0.4), transparent)',
                  backgroundSize: '200px 100%'
>>>>>>> 02f0594e
                }}
              />
            </div>

            {/* Toggle skeleton */}
            <motion.div
              className="w-12 h-6 bg-gray-200 rounded-full"
              animate={{ opacity: [0.5, 1, 0.5] }}
              transition={{ duration: 1.5, repeat: Infinity }}
            />
          </div>

          {/* Days skeleton */}
          <div className="flex space-x-2 mt-4">
            {Array.from({ length: 7 }).map((_, dayIndex) => (
              <motion.div
                key={dayIndex}
                className="w-8 h-8 bg-gray-200 rounded-full"
                animate={{ opacity: [0.3, 0.7, 0.3] }}
                transition={{
                  duration: 1.2,
                  repeat: Infinity,
                  delay: dayIndex * 0.1
                }}
              />
            ))}
          </div>
        </motion.div>
      ))}
    </div>
  );
};

export const AlarmRingingLoader: React.FC = () => {
  return (
    <div className="fixed inset-0 bg-gradient-to-br from-blue-900/90 to-purple-900/90 backdrop-blur-sm flex items-center justify-center z-50">
      <div className="text-center">
        {/* Pulsing alarm icon */}
        <motion.div
          className="relative mb-8"
          animate={{
            scale: [1, 1.2, 1],
            rotate: [0, 5, -5, 0]
          }}
          transition={{
            duration: 1,
            repeat: Infinity,
<<<<<<< HEAD
            ease: 'easeInOut',
=======
            ease: "easeInOut"
>>>>>>> 02f0594e
          }}
        >
          {/* Multiple concentric circles for ripple effect */}
          {[0, 1, 2].map(i => (
            <motion.div
              key={i}
              className="absolute inset-0 border-4 border-white/30 rounded-full"
              initial={{ scale: 0, opacity: 1 }}
              animate={{ scale: [0, 2, 3], opacity: [1, 0.3, 0] }}
              transition={{
                duration: 2,
                repeat: Infinity,
                delay: i * 0.4
              }}
            />
          ))}

          {/* Central alarm clock */}
          <div className="relative w-24 h-24 bg-white rounded-full flex items-center justify-center shadow-2xl">
            <motion.div
              className="text-4xl"
              animate={{ rotate: [0, -10, 10, 0] }}
              transition={{ duration: 0.5, repeat: Infinity }}
            >
              🔔
            </motion.div>
          </div>
        </motion.div>

        {/* Loading text */}
        <motion.h2
          className="text-2xl font-bold text-white mb-2"
          animate={{ opacity: [0.7, 1, 0.7] }}
          transition={{ duration: 1.5, repeat: Infinity }}
        >
          Preparing your wake-up
        </motion.h2>

        {/* Animated dots */}
        <div className="flex items-center justify-center space-x-1">
          {[0, 1, 2].map(i => (
            <motion.div
              key={i}
              className="w-2 h-2 bg-white rounded-full"
              animate={{
                opacity: [0.3, 1, 0.3],
                scale: [0.8, 1.2, 0.8]
              }}
              transition={{
                duration: 1.2,
                repeat: Infinity,
                delay: i * 0.2
              }}
            />
          ))}
        </div>
      </div>
    </div>
  );
};

// ================================================================
// VOICE INTERACTION LOADING
// ================================================================

export const VoiceListeningIndicator: React.FC<{
  isListening: boolean;
  confidence?: number;
}> = ({ isListening, confidence = 0 }) => {
  return (
    <AnimatePresence>
      {isListening && (
        <motion.div
          className="fixed bottom-6 left-1/2 transform -translate-x-1/2 z-50"
          initial={{ opacity: 0, y: 50 }}
          animate={{ opacity: 1, y: 0 }}
          exit={{ opacity: 0, y: 50 }}
          transition={{ type: 'spring' as const, stiffness: 300, damping: 30 }}
        >
          <div className="bg-white/90 backdrop-blur-md rounded-2xl px-6 py-4 shadow-xl border border-white/20">
            <div className="flex items-center space-x-4">
              {/* Microphone icon with pulse */}
              <motion.div
                className="relative"
                animate={{ scale: [1, 1.1, 1] }}
                transition={{ duration: 1, repeat: Infinity }}
              >
                <div className="w-8 h-8 bg-blue-500 rounded-full flex items-center justify-center text-white">
                  🎤
                </div>

                {/* Pulse rings */}
                {[0, 1].map(i => (
                  <motion.div
                    key={i}
                    className="absolute inset-0 border-2 border-blue-500 rounded-full"
                    initial={{ scale: 1, opacity: 0.7 }}
                    animate={{ scale: [1, 2], opacity: [0.7, 0] }}
                    transition={{
                      duration: 1.5,
                      repeat: Infinity,
                      delay: i * 0.3
                    }}
                  />
                ))}
              </motion.div>

              {/* Audio waveform */}
              <div className="flex items-center space-x-1 h-8">
                {Array.from({ length: 5 }).map((_, i) => (
                  <motion.div
                    key={i}
                    className="w-1 bg-blue-500 rounded-full"
                    animate={{
                      height: [4, Math.random() * 20 + 10, 4],
                    }}
                    transition={{
                      duration: 0.5,
                      repeat: Infinity,
<<<<<<< HEAD
                      repeatType: 'reverse',
                      delay: i * 0.1,
=======
                      repeatType: "reverse",
                      delay: i * 0.1
>>>>>>> 02f0594e
                    }}
                  />
                ))}
              </div>

              {/* Listening text */}
              <div>
                <p className="text-sm font-medium text-gray-800">Listening...</p>
                {confidence > 0 && (
                  <p className="text-xs text-gray-500">
                    Confidence: {Math.round(confidence * 100)}%
                  </p>
                )}
              </div>
            </div>

            {/* Confidence bar */}
            {confidence > 0 && (
              <motion.div
                className="mt-2 h-1 bg-gray-200 rounded-full overflow-hidden"
                initial={{ width: 0 }}
                animate={{ width: '100%' }}
              >
                <motion.div
                  className="h-full bg-gradient-to-r from-blue-500 to-green-500"
                  initial={{ width: 0 }}
                  animate={{ width: `${confidence * 100}%` }}
                  transition={{ duration: 0.3 }}
                />
              </motion.div>
            )}
          </div>
        </motion.div>
      )}
    </AnimatePresence>
  );
};

export const VoiceProcessingLoader: React.FC<{
  message?: string;
}> = ({ message = 'Processing your command...' }) => {
  return (
    <motion.div
      className="flex items-center space-x-3 p-4 bg-white/90 backdrop-blur-md rounded-xl shadow-lg"
      initial={{ opacity: 0, scale: 0.9 }}
      animate={{ opacity: 1, scale: 1 }}
      exit={{ opacity: 0, scale: 0.9 }}
    >
      {/* Brain icon with thinking animation */}
      <motion.div
        className="text-2xl"
        animate={{
          rotate: [0, 10, -10, 0],
          scale: [1, 1.1, 1]
        }}
        transition={{
          duration: 2,
          repeat: Infinity,
<<<<<<< HEAD
          ease: 'easeInOut',
=======
          ease: "easeInOut"
>>>>>>> 02f0594e
        }}
      >
        🧠
      </motion.div>

      {/* Processing text */}
      <div>
        <p className="text-sm font-medium text-gray-800">{message}</p>
        <div className="flex items-center space-x-1 mt-1">
          {[0, 1, 2].map(i => (
            <motion.div
              key={i}
              className="w-1.5 h-1.5 bg-blue-500 rounded-full"
              animate={{
                opacity: [0.3, 1, 0.3],
                scale: [0.8, 1.2, 0.8]
              }}
              transition={{
                duration: 1,
                repeat: Infinity,
                delay: i * 0.2
              }}
            />
          ))}
        </div>
      </div>
    </motion.div>
  );
};

// ================================================================
// DASHBOARD LOADING STATES
// ================================================================

export const DashboardSkeleton: React.FC = () => {
  return (
    <div className="min-h-screen bg-gradient-to-br from-slate-50 via-blue-50 to-indigo-100 p-6">
      <div className="max-w-6xl mx-auto">
        {/* Header skeleton */}
        <div className="mb-8">
          <motion.div
            className="h-10 bg-gradient-to-r from-gray-200 to-gray-300 rounded-lg w-64 mb-2"
            animate={{
              backgroundPosition: ['-200px 0', '200px 0'],
            }}
            transition={{
              duration: 1.5,
              repeat: Infinity,
<<<<<<< HEAD
              ease: 'linear',
            }}
            style={{
              backgroundImage:
                'linear-gradient(90deg, transparent, rgba(255,255,255,0.4), transparent)',
              backgroundSize: '200px 100%',
=======
              ease: 'linear'
            }}
            style={{
              backgroundImage: 'linear-gradient(90deg, transparent, rgba(255,255,255,0.4), transparent)',
              backgroundSize: '200px 100%'
>>>>>>> 02f0594e
            }}
          />
          <motion.div
            className="h-6 bg-gradient-to-r from-gray-200 to-gray-300 rounded w-96"
            animate={{
              backgroundPosition: ['-200px 0', '200px 0'],
            }}
            transition={{
              duration: 1.5,
              repeat: Infinity,
              ease: 'linear',
<<<<<<< HEAD
              delay: 0.2,
            }}
            style={{
              backgroundImage:
                'linear-gradient(90deg, transparent, rgba(255,255,255,0.4), transparent)',
              backgroundSize: '200px 100%',
=======
              delay: 0.2
            }}
            style={{
              backgroundImage: 'linear-gradient(90deg, transparent, rgba(255,255,255,0.4), transparent)',
              backgroundSize: '200px 100%'
>>>>>>> 02f0594e
            }}
          />
        </div>

        {/* Stats grid skeleton */}
        <div className="grid grid-cols-1 md:grid-cols-2 lg:grid-cols-4 gap-6 mb-8">
          {Array.from({ length: 4 }).map((_, i) => (
            <motion.div
              key={i}
              className="bg-white/80 backdrop-blur-sm rounded-2xl p-6 border border-white/20"
              initial={{ opacity: 0, y: 20 }}
              animate={{ opacity: 1, y: 0 }}
              transition={{ delay: i * 0.1, duration: 0.3 }}
            >
              <div className="flex items-center justify-between">
                <div>
                  <motion.div
                    className="h-4 bg-gray-200 rounded w-20 mb-2"
                    animate={{ opacity: [0.5, 1, 0.5] }}
                    transition={{ duration: 1.5, repeat: Infinity, delay: i * 0.1 }}
                  />
                  <motion.div
                    className="h-8 bg-gray-200 rounded w-16"
                    animate={{ opacity: [0.5, 1, 0.5] }}
                    transition={{ duration: 1.5, repeat: Infinity, delay: i * 0.1 + 0.3 }}
                  />
                </div>
                <motion.div
                  className="w-12 h-12 bg-gray-200 rounded-full"
                  animate={{ opacity: [0.5, 1, 0.5] }}
                  transition={{ duration: 1.5, repeat: Infinity, delay: i * 0.1 + 0.6 }}
                />
              </div>
            </motion.div>
          ))}
        </div>

        {/* Main content skeleton */}
        <div className="grid grid-cols-1 lg:grid-cols-3 gap-8">
          {/* Alarms section */}
          <div className="lg:col-span-2">
            <AlarmCardSkeleton count={3} />
          </div>

          {/* Sidebar skeleton */}
          <div className="space-y-6">
            {Array.from({ length: 2 }).map((_, i) => (
              <motion.div
                key={i}
                className="bg-white/80 backdrop-blur-sm rounded-2xl p-6 border border-white/20"
                initial={{ opacity: 0, x: 20 }}
                animate={{ opacity: 1, x: 0 }}
                transition={{ delay: i * 0.2 + 0.5, duration: 0.3 }}
              >
                <motion.div
                  className="h-6 bg-gray-200 rounded w-32 mb-4"
                  animate={{ opacity: [0.5, 1, 0.5] }}
                  transition={{ duration: 1.5, repeat: Infinity, delay: i * 0.2 }}
                />
                <div className="space-y-3">
                  {Array.from({ length: 3 }).map((_, j) => (
                    <motion.div
                      key={j}
                      className="h-4 bg-gray-200 rounded"
                      style={{ width: `${Math.random() * 40 + 60}%` }}
                      animate={{ opacity: [0.5, 1, 0.5] }}
                      transition={{
                        duration: 1.5,
                        repeat: Infinity,
                        delay: i * 0.2 + j * 0.1
                      }}
                    />
                  ))}
                </div>
              </motion.div>
            ))}
          </div>
        </div>
      </div>
    </div>
  );
};

// ================================================================
// SETTINGS LOADING STATES
// ================================================================

export const SettingsFormSkeleton: React.FC = () => {
  return (
    <div className="space-y-8">
      {Array.from({ length: 4 }).map((_, sectionIndex) => (
        <motion.div
          key={sectionIndex}
          className="bg-white/80 backdrop-blur-sm rounded-2xl p-8 border border-white/20"
          initial={{ opacity: 0, y: 20 }}
          animate={{ opacity: 1, y: 0 }}
          transition={{ delay: sectionIndex * 0.1, duration: 0.3 }}
        >
          {/* Section title */}
          <motion.div
            className="h-7 bg-gray-200 rounded-lg w-48 mb-6"
            animate={{ opacity: [0.5, 1, 0.5] }}
            transition={{ duration: 1.5, repeat: Infinity, delay: sectionIndex * 0.2 }}
          />

          {/* Form fields */}
          <div className="grid grid-cols-1 md:grid-cols-2 gap-6">
            {Array.from({ length: 4 }).map((_, fieldIndex) => (
              <div key={fieldIndex} className="space-y-2">
                <motion.div
                  className="h-4 bg-gray-200 rounded w-24"
                  animate={{ opacity: [0.5, 1, 0.5] }}
                  transition={{
                    duration: 1.5,
                    repeat: Infinity,
                    delay: sectionIndex * 0.2 + fieldIndex * 0.1
                  }}
                />
                <motion.div
                  className="h-10 bg-gray-200 rounded-xl w-full"
                  animate={{ opacity: [0.5, 1, 0.5] }}
                  transition={{
                    duration: 1.5,
                    repeat: Infinity,
                    delay: sectionIndex * 0.2 + fieldIndex * 0.1 + 0.3
                  }}
                />
              </div>
            ))}
          </div>
        </motion.div>
      ))}
    </div>
  );
};

// ================================================================
// ANALYTICS LOADING STATES
// ================================================================

export const AnalyticsChartSkeleton: React.FC<{
  height?: string;
}> = ({ height = 'h-64' }) => {
  return (
    <motion.div
      className={`bg-white/80 backdrop-blur-sm rounded-2xl p-8 border border-white/20 ${height}`}
      initial={{ opacity: 0, scale: 0.95 }}
      animate={{ opacity: 1, scale: 1 }}
      transition={{ duration: 0.5 }}
    >
      {/* Chart title */}
      <motion.div
        className="h-6 bg-gray-200 rounded w-48 mb-6"
        animate={{ opacity: [0.5, 1, 0.5] }}
        transition={{ duration: 1.5, repeat: Infinity }}
      />

      {/* Chart area */}
      <div className="relative h-full bg-gradient-to-r from-gray-50 to-blue-50 rounded-xl p-4 flex items-end justify-between space-x-2">
        {Array.from({ length: 12 }).map((_, i) => (
          <motion.div
            key={i}
            className="bg-blue-200 rounded-t-lg w-6"
            style={{ height: `${Math.random() * 80 + 20}%` }}
            initial={{ height: 0 }}
            animate={{ height: `${Math.random() * 80 + 20}%` }}
            transition={{
              duration: 0.8,
              delay: i * 0.1,
              repeat: Infinity,
<<<<<<< HEAD
              repeatType: 'reverse',
              repeatDelay: 2,
=======
              repeatType: "reverse",
              repeatDelay: 2
>>>>>>> 02f0594e
            }}
          />
        ))}
      </div>
    </motion.div>
  );
};

// ================================================================
// UNIVERSAL PAGE LOADER
// ================================================================

export const PageLoader: React.FC<{
  message?: string;
  subMessage?: string;
<<<<<<< HEAD
}> = ({ message = 'Loading your alarms...', subMessage = "This won't take long" }) => {
=======
}> = ({
  message = "Loading your alarms...",
  subMessage = "This won't take long"
}) => {
>>>>>>> 02f0594e
  return (
    <motion.div
      className="fixed inset-0 bg-gradient-to-br from-slate-50 via-blue-50 to-indigo-100 flex items-center justify-center z-50"
      initial={{ opacity: 0 }}
      animate={{ opacity: 1 }}
      exit={{ opacity: 0 }}
    >
      <div className="text-center">
        {/* Logo with pulse animation */}
        <motion.div
          className="mb-8"
          animate={{
            scale: [1, 1.05, 1],
            rotate: [0, 1, -1, 0]
          }}
          transition={{
            duration: 3,
            repeat: Infinity,
<<<<<<< HEAD
            ease: 'easeInOut',
=======
            ease: "easeInOut"
>>>>>>> 02f0594e
          }}
        >
          <div className="w-20 h-20 bg-gradient-to-br from-blue-500 to-purple-600 rounded-2xl flex items-center justify-center text-white text-3xl font-bold shadow-2xl">
            ⏰
          </div>
        </motion.div>

        {/* Loading text */}
        <motion.h2
          className="text-2xl font-bold text-gray-800 mb-2"
          animate={{ opacity: [0.7, 1, 0.7] }}
          transition={{ duration: 2, repeat: Infinity }}
        >
          {message}
        </motion.h2>

        <motion.p
          className="text-gray-600 mb-8"
          initial={{ opacity: 0 }}
          animate={{ opacity: 1 }}
          transition={{ delay: 0.5 }}
        >
          {subMessage}
        </motion.p>

        {/* Progress indicator */}
        <motion.div
          className="w-64 h-1 bg-gray-200 rounded-full mx-auto overflow-hidden"
          initial={{ width: 0 }}
          animate={{ width: 256 }}
          transition={{ duration: 0.5 }}
        >
          <motion.div
            className="h-full bg-gradient-to-r from-blue-500 to-purple-500"
            animate={{
<<<<<<< HEAD
              x: ['-100%', '100%', '-100%'],
=======
              x: ['-100%', '100%', '-100%']
>>>>>>> 02f0594e
            }}
            transition={{
              duration: 2,
              repeat: Infinity,
<<<<<<< HEAD
              ease: 'easeInOut',
=======
              ease: "easeInOut"
>>>>>>> 02f0594e
            }}
          />
        </motion.div>
      </div>
    </motion.div>
  );
};

export default {
  AlarmCardSkeleton,
  AlarmRingingLoader,
  VoiceListeningIndicator,
  VoiceProcessingLoader,
  DashboardSkeleton,
  SettingsFormSkeleton,
  AnalyticsChartSkeleton,
  PageLoader
};<|MERGE_RESOLUTION|>--- conflicted
+++ resolved
@@ -30,20 +30,11 @@
                 transition={{
                   duration: 1.5,
                   repeat: Infinity,
-<<<<<<< HEAD
-                  ease: 'linear',
-                }}
-                style={{
-                  backgroundImage:
-                    'linear-gradient(90deg, transparent, rgba(255,255,255,0.4), transparent)',
-                  backgroundSize: '200px 100%',
-=======
                   ease: 'linear'
                 }}
                 style={{
                   backgroundImage: 'linear-gradient(90deg, transparent, rgba(255,255,255,0.4), transparent)',
                   backgroundSize: '200px 100%'
->>>>>>> 02f0594e
                 }}
               />
               <motion.div
@@ -55,20 +46,11 @@
                   duration: 1.5,
                   repeat: Infinity,
                   ease: 'linear',
-<<<<<<< HEAD
-                  delay: 0.2,
-                }}
-                style={{
-                  backgroundImage:
-                    'linear-gradient(90deg, transparent, rgba(255,255,255,0.4), transparent)',
-                  backgroundSize: '200px 100%',
-=======
                   delay: 0.2
                 }}
                 style={{
                   backgroundImage: 'linear-gradient(90deg, transparent, rgba(255,255,255,0.4), transparent)',
                   backgroundSize: '200px 100%'
->>>>>>> 02f0594e
                 }}
               />
             </div>
@@ -116,11 +98,7 @@
           transition={{
             duration: 1,
             repeat: Infinity,
-<<<<<<< HEAD
-            ease: 'easeInOut',
-=======
             ease: "easeInOut"
->>>>>>> 02f0594e
           }}
         >
           {/* Multiple concentric circles for ripple effect */}
@@ -240,13 +218,8 @@
                     transition={{
                       duration: 0.5,
                       repeat: Infinity,
-<<<<<<< HEAD
-                      repeatType: 'reverse',
-                      delay: i * 0.1,
-=======
                       repeatType: "reverse",
                       delay: i * 0.1
->>>>>>> 02f0594e
                     }}
                   />
                 ))}
@@ -305,11 +278,7 @@
         transition={{
           duration: 2,
           repeat: Infinity,
-<<<<<<< HEAD
-          ease: 'easeInOut',
-=======
           ease: "easeInOut"
->>>>>>> 02f0594e
         }}
       >
         🧠
@@ -358,20 +327,11 @@
             transition={{
               duration: 1.5,
               repeat: Infinity,
-<<<<<<< HEAD
-              ease: 'linear',
-            }}
-            style={{
-              backgroundImage:
-                'linear-gradient(90deg, transparent, rgba(255,255,255,0.4), transparent)',
-              backgroundSize: '200px 100%',
-=======
               ease: 'linear'
             }}
             style={{
               backgroundImage: 'linear-gradient(90deg, transparent, rgba(255,255,255,0.4), transparent)',
               backgroundSize: '200px 100%'
->>>>>>> 02f0594e
             }}
           />
           <motion.div
@@ -383,20 +343,11 @@
               duration: 1.5,
               repeat: Infinity,
               ease: 'linear',
-<<<<<<< HEAD
-              delay: 0.2,
-            }}
-            style={{
-              backgroundImage:
-                'linear-gradient(90deg, transparent, rgba(255,255,255,0.4), transparent)',
-              backgroundSize: '200px 100%',
-=======
               delay: 0.2
             }}
             style={{
               backgroundImage: 'linear-gradient(90deg, transparent, rgba(255,255,255,0.4), transparent)',
               backgroundSize: '200px 100%'
->>>>>>> 02f0594e
             }}
           />
         </div>
@@ -567,13 +518,8 @@
               duration: 0.8,
               delay: i * 0.1,
               repeat: Infinity,
-<<<<<<< HEAD
-              repeatType: 'reverse',
-              repeatDelay: 2,
-=======
               repeatType: "reverse",
               repeatDelay: 2
->>>>>>> 02f0594e
             }}
           />
         ))}
@@ -589,14 +535,10 @@
 export const PageLoader: React.FC<{
   message?: string;
   subMessage?: string;
-<<<<<<< HEAD
-}> = ({ message = 'Loading your alarms...', subMessage = "This won't take long" }) => {
-=======
 }> = ({
   message = "Loading your alarms...",
   subMessage = "This won't take long"
 }) => {
->>>>>>> 02f0594e
   return (
     <motion.div
       className="fixed inset-0 bg-gradient-to-br from-slate-50 via-blue-50 to-indigo-100 flex items-center justify-center z-50"
@@ -615,11 +557,7 @@
           transition={{
             duration: 3,
             repeat: Infinity,
-<<<<<<< HEAD
-            ease: 'easeInOut',
-=======
             ease: "easeInOut"
->>>>>>> 02f0594e
           }}
         >
           <div className="w-20 h-20 bg-gradient-to-br from-blue-500 to-purple-600 rounded-2xl flex items-center justify-center text-white text-3xl font-bold shadow-2xl">
@@ -655,20 +593,12 @@
           <motion.div
             className="h-full bg-gradient-to-r from-blue-500 to-purple-500"
             animate={{
-<<<<<<< HEAD
-              x: ['-100%', '100%', '-100%'],
-=======
               x: ['-100%', '100%', '-100%']
->>>>>>> 02f0594e
             }}
             transition={{
               duration: 2,
               repeat: Infinity,
-<<<<<<< HEAD
-              ease: 'easeInOut',
-=======
               ease: "easeInOut"
->>>>>>> 02f0594e
             }}
           />
         </motion.div>
