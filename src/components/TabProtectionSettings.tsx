--- conflicted
+++ resolved
@@ -91,13 +91,7 @@
             type="checkbox"
             className="sr-only"
             checked={settings.enabled}
-<<<<<<< HEAD
-            onChange={(e: React.ChangeEvent<HTMLTextAreaElement>) =>
-              updateSettings({ enabled: e.target.checked })
-            }
-=======
             onChange={(e: React.ChangeEvent<HTMLTextAreaElement>) => updateSettings({ enabled: e.target.checked })}
->>>>>>> 5d3ec329
           />
           <div
             className={`w-11 h-6 bg-gray-200 dark:bg-gray-700 rounded-full peer peer-checked:bg-blue-600 after:content-[''] after:absolute after:top-[2px] after:left-[2px] after:bg-white after:rounded-full after:h-5 after:w-5 after:transition-all peer-checked:after:translate-x-full`}
@@ -131,7 +125,7 @@
                     <input
                       type="checkbox"
                       checked={settings.protectionTiming.activeAlarmWarning}
-                      onChange={(e: React.ChangeEvent<HTMLInputElement>) =>
+                      onChange={(e: any) =>
                         updateProtectionTiming({ activeAlarmWarning: e.target.checked })
                       }
                       className="rounded"
@@ -145,7 +139,7 @@
                     <input
                       type="checkbox"
                       checked={settings.protectionTiming.upcomingAlarmWarning}
-                      onChange={(e: React.ChangeEvent<HTMLInputElement>) =>
+                      onChange={(e: any) =>
                         updateProtectionTiming({
                           upcomingAlarmWarning: e.target.checked,
                         })
@@ -169,7 +163,7 @@
                         max="1440"
                         step="5"
                         value={settings.protectionTiming.upcomingAlarmThreshold}
-                        onChange={(e: React.ChangeEvent<HTMLInputElement>) =>
+                        onChange={(e: any) =>
                           updateProtectionTiming({
                             upcomingAlarmThreshold: parseInt(e.target.value),
                           })
@@ -183,7 +177,7 @@
                     <input
                       type="checkbox"
                       checked={settings.protectionTiming.enabledAlarmWarning}
-                      onChange={(e: React.ChangeEvent<HTMLInputElement>) =>
+                      onChange={(e: any) =>
                         updateProtectionTiming({
                           enabledAlarmWarning: e.target.checked,
                         })
@@ -220,7 +214,7 @@
                   <input
                     type="checkbox"
                     checked={settings.visualSettings.showVisualWarning}
-                    onChange={(e: React.ChangeEvent<HTMLInputElement>) =>
+                    onChange={(e: any) =>
                       updateVisualSettings({ showVisualWarning: e.target.checked })
                     }
                     className="rounded"
@@ -236,7 +230,7 @@
                       </label>
                       <select
                         value={settings.visualSettings.position}
-                        onChange={(e: React.ChangeEvent<HTMLInputElement>) =>
+                        onChange={(e: any) =>
                           updateVisualSettings({ position: e.target.value as any })
                         }
                         className="w-full p-2 border border-gray-300 dark:border-gray-600 rounded bg-white dark:bg-gray-700"
@@ -263,7 +257,7 @@
                         max="60"
                         step="5"
                         value={settings.visualSettings.autoHideDelay}
-                        onChange={(e: React.ChangeEvent<HTMLInputElement>) =>
+                        onChange={(e: any) =>
                           updateVisualSettings({
                             autoHideDelay: parseInt(e.target.value),
                           })
@@ -282,7 +276,7 @@
                         max="10"
                         step="1"
                         value={settings.visualSettings.maxAlarmsShown}
-                        onChange={(e: React.ChangeEvent<HTMLInputElement>) =>
+                        onChange={(e: any) =>
                           updateVisualSettings({
                             maxAlarmsShown: parseInt(e.target.value),
                           })
@@ -295,7 +289,7 @@
                       <input
                         type="checkbox"
                         checked={settings.visualSettings.showAlarmDetails}
-                        onChange={(e: React.ChangeEvent<HTMLInputElement>) =>
+                        onChange={(e: any) =>
                           updateVisualSettings({ showAlarmDetails: e.target.checked })
                         }
                         className="rounded"
@@ -343,13 +337,7 @@
             <div className="p-4 bg-gray-50 dark:bg-gray-800 rounded-lg">
               <textarea
                 value={importText}
-<<<<<<< HEAD
-                onChange={(e: React.ChangeEvent<HTMLTextAreaElement>) =>
-                  setImportText(e.target.value)
-                }
-=======
                 onChange={(e: React.ChangeEvent<HTMLTextAreaElement>) => setImportText(e.target.value)}
->>>>>>> 5d3ec329
                 placeholder="Paste your exported settings JSON here..."
                 className="w-full h-32 p-2 border border-gray-300 dark:border-gray-600 rounded bg-white dark:bg-gray-700 text-sm"
               />
