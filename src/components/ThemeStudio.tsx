import React, { useState } from 'react';
import {
  Palette,
  Gallery,
  Plus,
  ArrowLeft,
  Settings,
  Sparkles,
  Eye,
  Save,
  Download,
<<<<<<< HEAD
  Upload,
=======
  Upload
>>>>>>> 02f0594e
} from 'lucide-react';
import ThemeCreator from './ThemeCreator';
import ThemeGallery from './ThemeGallery';
import { useTheme } from '../hooks/useTheme';
import type { CustomThemeConfig } from '../types';

interface ThemeStudioProps {
  className?: string;
  onClose?: () => void;
}

type StudioView = 'gallery' | 'creator' | 'editor';

<<<<<<< HEAD
const ThemeStudio: React.FC<ThemeStudioProps> = ({ className = '', onClose }) => {
=======
const ThemeStudio: React.FC<ThemeStudioProps> = ({
  className = '',
  onClose
}) => {
>>>>>>> 02f0594e
  const { theme, themeConfig } = useTheme();
  const [currentView, setCurrentView] = useState<StudioView>('gallery');
  const [editingTheme, setEditingTheme] = useState<CustomThemeConfig | null>(null);

  const handleCreateNew = () => {
    setEditingTheme(null);
    setCurrentView('creator');
  };

  const handleEditTheme = (themeConfig: CustomThemeConfig) => {
    setEditingTheme(themeConfig);
    setCurrentView('editor');
  };

  const handleBackToGallery = () => {
    setCurrentView('gallery');
    setEditingTheme(null);
  };

  const renderHeader = () => {
    switch (currentView) {
      case 'creator':
        return (
          <div className="flex items-center justify-between p-6 border-b border-gray-200 bg-white">
            <div className="flex items-center gap-4">
              <button
                onClick={handleBackToGallery}
                className="flex items-center gap-2 text-gray-600 hover:text-gray-800 transition-colors"
              >
                <ArrowLeft size={20} />
                <span>Back to Gallery</span>
              </button>
              <div className="w-px h-6 bg-gray-300" />
              <div className="flex items-center gap-2">
                <Palette className="text-blue-600" size={24} />
                <h1 className="text-xl font-bold text-gray-900">Create New Theme</h1>
              </div>
            </div>
            {onClose && (
              <button
                onClick={onClose}
                className="text-gray-500 hover:text-gray-700 transition-colors"
              >
                ✕
              </button>
            )}
          </div>
        );

      case 'editor':
        return (
          <div className="flex items-center justify-between p-6 border-b border-gray-200 bg-white">
            <div className="flex items-center gap-4">
              <button
                onClick={handleBackToGallery}
                className="flex items-center gap-2 text-gray-600 hover:text-gray-800 transition-colors"
              >
                <ArrowLeft size={20} />
                <span>Back to Gallery</span>
              </button>
              <div className="w-px h-6 bg-gray-300" />
              <div className="flex items-center gap-2">
                <Settings className="text-purple-600" size={24} />
                <h1 className="text-xl font-bold text-gray-900">
                  Edit {editingTheme?.displayName || 'Theme'}
                </h1>
              </div>
            </div>
            {onClose && (
              <button
                onClick={onClose}
                className="text-gray-500 hover:text-gray-700 transition-colors"
              >
                ✕
              </button>
            )}
          </div>
        );

      default: // gallery
        return (
          <div className="flex items-center justify-between p-6 border-b border-gray-200 bg-white">
            <div className="flex items-center gap-2">
              <Gallery className="text-blue-600" size={24} />
              <h1 className="text-xl font-bold text-gray-900">Theme Studio</h1>
            </div>
            <div className="flex items-center gap-3">
              <button
                onClick={handleCreateNew}
                className="flex items-center gap-2 px-4 py-2 bg-blue-600 text-white rounded-lg hover:bg-blue-700 transition-colors"
              >
                <Plus size={18} />
                <span>Create Theme</span>
              </button>
              {onClose && (
                <button
                  onClick={onClose}
                  className="text-gray-500 hover:text-gray-700 transition-colors"
                >
                  ✕
                </button>
              )}
            </div>
          </div>
        );
    }
  };

  const renderContent = () => {
    switch (currentView) {
      case 'creator':
      case 'editor':
<<<<<<< HEAD
        return <ThemeCreator onClose={handleBackToGallery} className="flex-1" />;
=======
        return (
          <ThemeCreator
            onClose={handleBackToGallery}
            className="flex-1"
          />
        );
>>>>>>> 02f0594e

      default: // gallery
        return (
          <div className="flex-1 overflow-y-auto">
            <div className="p-6">
              <ThemeGallery
                onCreateNew={handleCreateNew}
                onEditTheme={handleEditTheme}
              />
            </div>
          </div>
        );
    }
  };

  return (
    <div className={`${className}`}>
      {currentView === 'gallery' ? (
        // Gallery view - regular layout
        <div className="min-h-screen bg-gray-50">
          {renderHeader()}
          {renderContent()}
        </div>
      ) : (
        // Creator/Editor view - full screen overlay
        <div className="fixed inset-0 bg-black bg-opacity-50 z-50 flex items-center justify-center p-4">
          <div className="bg-white rounded-2xl shadow-2xl w-full max-w-7xl h-[90vh] flex flex-col overflow-hidden">
            {renderHeader()}
            {renderContent()}
          </div>
        </div>
      )}
    </div>
  );
};

export default ThemeStudio;<|MERGE_RESOLUTION|>--- conflicted
+++ resolved
@@ -9,11 +9,7 @@
   Eye,
   Save,
   Download,
-<<<<<<< HEAD
-  Upload,
-=======
   Upload
->>>>>>> 02f0594e
 } from 'lucide-react';
 import ThemeCreator from './ThemeCreator';
 import ThemeGallery from './ThemeGallery';
@@ -27,14 +23,10 @@
 
 type StudioView = 'gallery' | 'creator' | 'editor';
 
-<<<<<<< HEAD
-const ThemeStudio: React.FC<ThemeStudioProps> = ({ className = '', onClose }) => {
-=======
 const ThemeStudio: React.FC<ThemeStudioProps> = ({
   className = '',
   onClose
 }) => {
->>>>>>> 02f0594e
   const { theme, themeConfig } = useTheme();
   const [currentView, setCurrentView] = useState<StudioView>('gallery');
   const [editingTheme, setEditingTheme] = useState<CustomThemeConfig | null>(null);
@@ -147,16 +139,12 @@
     switch (currentView) {
       case 'creator':
       case 'editor':
-<<<<<<< HEAD
-        return <ThemeCreator onClose={handleBackToGallery} className="flex-1" />;
-=======
         return (
           <ThemeCreator
             onClose={handleBackToGallery}
             className="flex-1"
           />
         );
->>>>>>> 02f0594e
 
       default: // gallery
         return (
