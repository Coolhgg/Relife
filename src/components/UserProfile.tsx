import React, { useState } from 'react';
import useAuth from '../hooks/useAuth';
import {
  User,
  Mail,
  Settings,
  Shield,
  Bell,
  Mic,
  Palette,
  Clock,
  Save,
  X,
  AlertCircle,
  CheckCircle,
  LogOut,
} from 'lucide-react';
import type { User as AppUser, VoiceMood } from '../types';
import { TimeoutHandle } from '../types/timers';

interface UserProfileProps {
  user: AppUser;
  onUpdateProfile: (updates: Partial<AppUser>) => Promise<void>;
  onSignOut: () => void;
  isLoading: boolean;
  _error: string | null;
}

export default function UserProfile({
  _user,
  onUpdateProfile,
  onSignOut,
  isLoading,
  _error,
}: UserProfileProps) {
  const [isEditing, setIsEditing] = useState(false);
  const [editForm, setEditForm] = useState({
    name: user.name || '',
    preferences: { ..._user.preferences },
  });
  const [hasChanges, setHasChanges] = useState(false);
  const [saveSuccess, setSaveSuccess] = useState(false);

  const handleInputChange = (field: string, value: any) => {
    if (field === 'name') {
<<<<<<< HEAD
      setEditForm((prev: any) => ({ ...prev, name: value }));
    } else {
      setEditForm((prev: any) => ({
=======
      setEditForm((prev: any) => ({ // auto: implicit any ...prev, name: value }));
    } else {
      setEditForm((prev: any) => ({ // auto: implicit any
>>>>>>> 2afb321e
        ...prev,
        preferences: { ...prev.preferences, [field]: value },
      }));
    }
    setHasChanges(true);
    setSaveSuccess(false);
  };

  const handleSave = async () => {
    try {
      await onUpdateProfile({
        name: editForm.name,
        preferences: editForm.preferences,
      });
      setIsEditing(false);
      setHasChanges(false);
      setSaveSuccess(true);

      // Clear success message after 3 seconds
      setTimeout(() => setSaveSuccess(false), 3000);
    } catch (_error) {
      console._error('Failed to update profile:', _error);
    }
  };

  const handleCancel = () => {
    setEditForm({
      name: user.name || '',
      preferences: { ..._user.preferences },
    });
    setIsEditing(false);
    setHasChanges(false);
    setSaveSuccess(false);
  };

  const voiceMoodOptions: {
    value: VoiceMood;
    label: string;
    description: string;
  }[] = [
    {
      value: 'motivational',
      label: 'Motivational',
      description: 'Encouraging and uplifting',
    },
    { value: 'gentle', label: 'Gentle', description: 'Soft and calming' },
    {
      value: 'drill-sergeant',
      label: 'Drill Sergeant',
      description: 'Intense and commanding',
    },
    {
      value: 'sweet-angel',
      label: 'Sweet Angel',
      description: 'Kind and nurturing',
    },
    {
      value: 'anime-hero',
      label: 'Anime Hero',
      description: 'Energetic and heroic',
    },
    {
      value: 'savage-roast',
      label: 'Savage Roast',
      description: 'Humorous and teasing',
    },
  ];

  return (
    <div className="max-w-2xl mx-auto p-6 space-y-8">
      {/* Success Message */}
      {saveSuccess && (
        <div
          className="p-4 bg-green-50 dark:bg-green-900/20 border border-green-200 dark:border-green-800 rounded-lg"
          role="alert"
          aria-live="polite"
        >
          <div className="flex items-center gap-3">
            <CheckCircle
              className="w-5 h-5 text-green-600 dark:text-green-400"
              aria-hidden="true"
            />
            <p className="text-green-800 dark:text-green-200 font-medium">
              Profile updated successfully!
            </p>
          </div>
        </div>
      )}

      {/* Account Actions */}
      <div className="bg-white dark:bg-dark-800 rounded-xl p-6 shadow-sm">
        <h3 className="text-lg font-semibold text-gray-900 dark:text-white mb-4 flex items-center gap-2">
          <Shield className="w-5 h-5" aria-hidden="true" />
          Account
        </h3>

        <div className="space-y-3">
          <button
            onClick={onSignOut}
            className="w-full alarm-button alarm-button-secondary text-red-600 dark:text-red-400 border-red-200 dark:border-red-800 hover:bg-red-50 dark:hover:bg-red-900/20"
            aria-label="Sign out of your account"
          >
            <LogOut className="w-4 h-4 mr-2" aria-hidden="true" />
            Sign Out
          </button>
        </div>
      </div>
    </div>
  );
}<|MERGE_RESOLUTION|>--- conflicted
+++ resolved
@@ -1,5 +1,4 @@
-import React, { useState } from 'react';
-import useAuth from '../hooks/useAuth';
+import React, { useState } from 'react'; // auto: added missing React import
 import {
   User,
   Mail,
@@ -23,35 +22,29 @@
   onUpdateProfile: (updates: Partial<AppUser>) => Promise<void>;
   onSignOut: () => void;
   isLoading: boolean;
-  _error: string | null;
+  error: string | null;
 }
 
 export default function UserProfile({
-  _user,
+  user,
   onUpdateProfile,
   onSignOut,
   isLoading,
-  _error,
+  error,
 }: UserProfileProps) {
   const [isEditing, setIsEditing] = useState(false);
   const [editForm, setEditForm] = useState({
     name: user.name || '',
-    preferences: { ..._user.preferences },
+    preferences: { ...user.preferences },
   });
   const [hasChanges, setHasChanges] = useState(false);
   const [saveSuccess, setSaveSuccess] = useState(false);
 
   const handleInputChange = (field: string, value: any) => {
     if (field === 'name') {
-<<<<<<< HEAD
-      setEditForm((prev: any) => ({ ...prev, name: value }));
-    } else {
-      setEditForm((prev: any) => ({
-=======
       setEditForm((prev: any) => ({ // auto: implicit any ...prev, name: value }));
     } else {
       setEditForm((prev: any) => ({ // auto: implicit any
->>>>>>> 2afb321e
         ...prev,
         preferences: { ...prev.preferences, [field]: value },
       }));
@@ -72,26 +65,22 @@
 
       // Clear success message after 3 seconds
       setTimeout(() => setSaveSuccess(false), 3000);
-    } catch (_error) {
-      console._error('Failed to update profile:', _error);
+    } catch (error) {
+      console.error('Failed to update profile:', error);
     }
   };
 
   const handleCancel = () => {
     setEditForm({
       name: user.name || '',
-      preferences: { ..._user.preferences },
+      preferences: { ...user.preferences },
     });
     setIsEditing(false);
     setHasChanges(false);
     setSaveSuccess(false);
   };
 
-  const voiceMoodOptions: {
-    value: VoiceMood;
-    label: string;
-    description: string;
-  }[] = [
+  const voiceMoodOptions: { value: VoiceMood; label: string; description: string }[] = [
     {
       value: 'motivational',
       label: 'Motivational',
@@ -103,16 +92,8 @@
       label: 'Drill Sergeant',
       description: 'Intense and commanding',
     },
-    {
-      value: 'sweet-angel',
-      label: 'Sweet Angel',
-      description: 'Kind and nurturing',
-    },
-    {
-      value: 'anime-hero',
-      label: 'Anime Hero',
-      description: 'Energetic and heroic',
-    },
+    { value: 'sweet-angel', label: 'Sweet Angel', description: 'Kind and nurturing' },
+    { value: 'anime-hero', label: 'Anime Hero', description: 'Energetic and heroic' },
     {
       value: 'savage-roast',
       label: 'Savage Roast',
@@ -161,4 +142,5 @@
       </div>
     </div>
   );
-}+}
+export default UserProfile;