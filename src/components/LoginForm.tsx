--- conflicted
+++ resolved
@@ -1,14 +1,13 @@
 import React from 'react';
 import { useState } from 'react';
-import { Eye, EyeOff, Lock, ArrowRight, AlertCircle } from 'lucide-react';
-import { Mail } from 'lucide-react'; // auto: restored by scout - verify
+import { Eye, EyeOff, Lock, Mail, ArrowRight, AlertCircle } from 'lucide-react';
 
 interface LoginFormProps {
   onLogin: (email: string, password: string) => Promise<void>;
   onSwitchToSignUp: () => void;
   onForgotPassword: () => void;
   isLoading: boolean;
-  _error: string | null;
+  error: string | null;
 }
 
 export default function LoginForm({
@@ -16,7 +15,7 @@
   onSwitchToSignUp,
   onForgotPassword,
   isLoading,
-  _error,
+  error,
 }: LoginFormProps) {
   const [email, setEmail] = useState('');
   const [password, setPassword] = useState('');
@@ -66,13 +65,8 @@
         </p>
       </div>
 
-<<<<<<< HEAD
-      {/* Global Error Alert */}
-      {_error && (
-=======
       {/* Global Error AlertCircle */}
       {error && (
->>>>>>> a260cd41
         <div
           className="mb-6 p-4 bg-red-50 dark:bg-red-900/20 border border-red-200 dark:border-red-800 rounded-lg"
           role="alert"
@@ -87,7 +81,7 @@
               <h3 className="font-medium text-red-800 dark:text-red-200 mb-1">
                 Sign In Failed
               </h3>
-              <p className="text-sm text-red-700 dark:text-red-300">{_error}</p>
+              <p className="text-sm text-red-700 dark:text-red-300">{error}</p>
             </div>
           </div>
         </div>
@@ -110,9 +104,7 @@
               id="email"
               type="email"
               value={email}
-              onChange={(e: React.ChangeEvent<HTMLInputElement>) =>
-                setEmail(e.target.value)
-              }
+              onChange={e => setEmail(e.target.value)}
               className={`block w-full pl-10 pr-3 py-3 border rounded-lg bg-white dark:bg-dark-700 text-gray-900 dark:text-white placeholder-gray-400 focus:outline-none focus:ring-2 focus:ring-primary-500 focus:border-primary-500 ${
                 validationErrors.email
                   ? 'border-red-500'
@@ -121,13 +113,13 @@
               placeholder="Enter your email"
               autoComplete="email"
               aria-invalid={!!validationErrors.email}
-              aria-describedby={validationErrors.email ? 'email-_error' : undefined}
+              aria-describedby={validationErrors.email ? 'email-error' : undefined}
               required
             />
           </div>
           {validationErrors.email && (
             <p
-              id="email-_error"
+              id="email-error"
               className="mt-2 text-sm text-red-600 dark:text-red-400"
               role="alert"
               aria-live="polite"
@@ -153,9 +145,7 @@
               id="password"
               type={showPassword ? 'text' : 'password'}
               value={password}
-              onChange={(e: React.ChangeEvent<HTMLInputElement>) =>
-                setPassword(e.target.value)
-              }
+              onChange={e => setPassword(e.target.value)}
               className={`block w-full pl-10 pr-12 py-3 border rounded-lg bg-white dark:bg-dark-700 text-gray-900 dark:text-white placeholder-gray-400 focus:outline-none focus:ring-2 focus:ring-primary-500 focus:border-primary-500 ${
                 validationErrors.password
                   ? 'border-red-500'
@@ -165,7 +155,7 @@
               autoComplete="current-password"
               aria-invalid={!!validationErrors.password}
               aria-describedby={
-                validationErrors.password ? 'password-_error' : 'password-toggle-desc'
+                validationErrors.password ? 'password-error' : 'password-toggle-desc'
               }
               required
             />
@@ -188,7 +178,7 @@
           </div>
           {validationErrors.password && (
             <p
-              id="password-_error"
+              id="password-error"
               className="mt-2 text-sm text-red-600 dark:text-red-400"
               role="alert"
               aria-live="polite"
