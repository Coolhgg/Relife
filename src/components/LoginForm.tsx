import React from 'react';
import { useState } from 'react';
import { Eye, EyeOff, Lock, Mail, ArrowRight, AlertCircle } from 'lucide-react';

interface LoginFormProps {
  onLogin: (email: string, password: string) => Promise<void>;
  onSwitchToSignUp: () => void;
  onForgotPassword: () => void;
  isLoading: boolean;
  error: string | null;
}

export default function LoginForm({
  onLogin,
  onSwitchToSignUp,
  onForgotPassword,
  isLoading,
  error
}: LoginFormProps) {
  const [email, setEmail] = useState('');
  const [password, setPassword] = useState('');
  const [showPassword, setShowPassword] = useState(false);
  const [validationErrors, setValidationErrors] = useState<{ email?: string; password?: string }>({});

  const validateForm = (): boolean => {
    const errors: { email?: string; password?: string } = {};

    if (!email) {
      errors.email = 'Email is required';
    } else if (!/^[^\s@]+@[^\s@]+\.[^\s@]+$/.test(email)) {
      errors.email = 'Please enter a valid email address';
    }

    if (!password) {
      errors.password = 'Password is required';
    } else if (password.length < 6) {
      errors.password = 'Password must be at least 6 characters';
    }

    setValidationErrors(errors);
    return Object.keys(errors).length === 0;
  };

  const handleSubmit = async (e: React.FormEvent) => {
    e.preventDefault();

    if (!validateForm()) {
      return;
    }

    await onLogin(email, password);
  };

  return (
    <div className="w-full max-w-md mx-auto">
      <div className="text-center mb-8">
        <h1 className="text-3xl font-bold text-gray-900 dark:text-white mb-2">
          Welcome Back
        </h1>
        <p className="text-gray-600 dark:text-gray-400">
          Sign in to access your smart alarms
        </p>
      </div>

      {/* Global Error Alert */}
      {error && (
        <div
          className="mb-6 p-4 bg-red-50 dark:bg-red-900/20 border border-red-200 dark:border-red-800 rounded-lg"
          role="alert"
          aria-live="polite"
        >
          <div className="flex items-start gap-3">
            <AlertCircle className="w-5 h-5 text-red-600 dark:text-red-400 mt-0.5 flex-shrink-0" aria-hidden="true" />
            <div>
              <h3 className="font-medium text-red-800 dark:text-red-200 mb-1">
                Sign In Failed
              </h3>
              <p className="text-sm text-red-700 dark:text-red-300">
                {error}
              </p>
            </div>
          </div>
        </div>
      )}

      <form onSubmit={handleSubmit} className="space-y-6" noValidate>
        {/* Email Field */}
        <div>
          <label
            htmlFor="email"
            className="block text-sm font-medium text-gray-700 dark:text-gray-300 mb-2"
          >
            Email Address
          </label>
          <div className="relative">
            <div className="absolute inset-y-0 left-0 pl-3 flex items-center pointer-events-none">
              <Mail className="w-5 h-5 text-gray-400" aria-hidden="true" />
            </div>
            <input
              id="email"
              type="email"
              value={email}
              onChange={e => setEmail(e.target.value)}
              className={`block w-full pl-10 pr-3 py-3 border rounded-lg bg-white dark:bg-dark-700 text-gray-900 dark:text-white placeholder-gray-400 focus:outline-none focus:ring-2 focus:ring-primary-500 focus:border-primary-500 ${
<<<<<<< HEAD
                validationErrors.email
                  ? 'border-red-500'
                  : 'border-gray-300 dark:border-dark-600'
=======
                validationErrors.email ? 'border-red-500' : 'border-gray-300 dark:border-dark-600'
>>>>>>> 02f0594e
              }`}
              placeholder="Enter your email"
              autoComplete="email"
              aria-invalid={!!validationErrors.email}
              aria-describedby={validationErrors.email ? 'email-error' : undefined}
              required
            />
          </div>
          {validationErrors.email && (
            <p
              id="email-error"
              className="mt-2 text-sm text-red-600 dark:text-red-400"
              role="alert"
              aria-live="polite"
            >
              {validationErrors.email}
            </p>
          )}
        </div>

        {/* Password Field */}
        <div>
          <label
            htmlFor="password"
            className="block text-sm font-medium text-gray-700 dark:text-gray-300 mb-2"
          >
            Password
          </label>
          <div className="relative">
            <div className="absolute inset-y-0 left-0 pl-3 flex items-center pointer-events-none">
              <Lock className="w-5 h-5 text-gray-400" aria-hidden="true" />
            </div>
            <input
              id="password"
              type={showPassword ? 'text' : 'password'}
              value={password}
              onChange={e => setPassword(e.target.value)}
              className={`block w-full pl-10 pr-12 py-3 border rounded-lg bg-white dark:bg-dark-700 text-gray-900 dark:text-white placeholder-gray-400 focus:outline-none focus:ring-2 focus:ring-primary-500 focus:border-primary-500 ${
<<<<<<< HEAD
                validationErrors.password
                  ? 'border-red-500'
                  : 'border-gray-300 dark:border-dark-600'
=======
                validationErrors.password ? 'border-red-500' : 'border-gray-300 dark:border-dark-600'
>>>>>>> 02f0594e
              }`}
              placeholder="Enter your password"
              autoComplete="current-password"
              aria-invalid={!!validationErrors.password}
<<<<<<< HEAD
              aria-describedby={
                validationErrors.password ? 'password-error' : 'password-toggle-desc'
              }
=======
              aria-describedby={validationErrors.password ? 'password-error' : 'password-toggle-desc'}
>>>>>>> 02f0594e
              required
            />
            <button
              type="button"
              onClick={() => setShowPassword(!showPassword)}
              className="absolute inset-y-0 right-0 pr-3 flex items-center text-gray-400 hover:text-gray-600 dark:hover:text-gray-300"
              aria-label={showPassword ? 'Hide password' : 'Show password'}
              aria-describedby="password-toggle-desc"
            >
              {showPassword ? <EyeOff className="w-5 h-5" /> : <Eye className="w-5 h-5" />}
            </button>
            <span id="password-toggle-desc" className="sr-only">
              Click to {showPassword ? 'hide' : 'show'} password characters
            </span>
          </div>
          {validationErrors.password && (
            <p
              id="password-error"
              className="mt-2 text-sm text-red-600 dark:text-red-400"
              role="alert"
              aria-live="polite"
            >
              {validationErrors.password}
            </p>
          )}
        </div>

        {/* Forgot Password Link */}
        <div className="text-right">
          <button
            type="button"
            onClick={onForgotPassword}
            className="text-sm text-primary-600 dark:text-primary-400 hover:text-primary-700 dark:hover:text-primary-300 font-medium focus:outline-none focus:underline"
          >
            Forgot your password?
          </button>
        </div>

        {/* Submit Button */}
        <button
          type="submit"
          disabled={isLoading}
          className="w-full alarm-button alarm-button-primary py-3 text-lg disabled:opacity-50 disabled:cursor-not-allowed"
          aria-describedby="sign-in-desc"
        >
          {isLoading ? (
            <span className="flex items-center justify-center gap-2">
              <div className="w-5 h-5 border-2 border-white border-t-transparent rounded-full animate-spin" aria-hidden="true" />
              Signing In...
            </span>
          ) : (
            <span className="flex items-center justify-center gap-2">
              Sign In
              <ArrowRight className="w-5 h-5" aria-hidden="true" />
            </span>
          )}
          <span id="sign-in-desc" className="sr-only">
            Sign in to access your alarm dashboard
          </span>
        </button>

        {/* Sign Up Link */}
        <div className="text-center pt-4 border-t border-gray-200 dark:border-dark-600">
          <p className="text-gray-600 dark:text-gray-400 mb-2">
            Don't have an account?
          </p>
          <button
            type="button"
            onClick={onSwitchToSignUp}
            className="text-primary-600 dark:text-primary-400 hover:text-primary-700 dark:hover:text-primary-300 font-medium focus:outline-none focus:underline"
          >
            Create a new account
          </button>
        </div>
      </form>
    </div>
  );
}<|MERGE_RESOLUTION|>--- conflicted
+++ resolved
@@ -102,13 +102,7 @@
               value={email}
               onChange={e => setEmail(e.target.value)}
               className={`block w-full pl-10 pr-3 py-3 border rounded-lg bg-white dark:bg-dark-700 text-gray-900 dark:text-white placeholder-gray-400 focus:outline-none focus:ring-2 focus:ring-primary-500 focus:border-primary-500 ${
-<<<<<<< HEAD
-                validationErrors.email
-                  ? 'border-red-500'
-                  : 'border-gray-300 dark:border-dark-600'
-=======
                 validationErrors.email ? 'border-red-500' : 'border-gray-300 dark:border-dark-600'
->>>>>>> 02f0594e
               }`}
               placeholder="Enter your email"
               autoComplete="email"
@@ -147,24 +141,12 @@
               value={password}
               onChange={e => setPassword(e.target.value)}
               className={`block w-full pl-10 pr-12 py-3 border rounded-lg bg-white dark:bg-dark-700 text-gray-900 dark:text-white placeholder-gray-400 focus:outline-none focus:ring-2 focus:ring-primary-500 focus:border-primary-500 ${
-<<<<<<< HEAD
-                validationErrors.password
-                  ? 'border-red-500'
-                  : 'border-gray-300 dark:border-dark-600'
-=======
                 validationErrors.password ? 'border-red-500' : 'border-gray-300 dark:border-dark-600'
->>>>>>> 02f0594e
               }`}
               placeholder="Enter your password"
               autoComplete="current-password"
               aria-invalid={!!validationErrors.password}
-<<<<<<< HEAD
-              aria-describedby={
-                validationErrors.password ? 'password-error' : 'password-toggle-desc'
-              }
-=======
               aria-describedby={validationErrors.password ? 'password-error' : 'password-toggle-desc'}
->>>>>>> 02f0594e
               required
             />
             <button
