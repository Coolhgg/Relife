/**
 * Alarm Theme Selector Component
 * Allows users to browse, preview, and select visual and audio alarm themes
 */

import React, { useState, useEffect, useRef } from 'react';
import { motion, AnimatePresence } from 'framer-motion';
import {
  visualAlarmThemes,
  VisualAlarmThemeId,
  VisualAlarmTheme,
} from '../services/visual-alarm-themes';
import { soundEffectsService, SoundTheme } from '../services/sound-effects';
import { VoiceMood } from '../types';
import { Play, Volume2, Eye, Heart, Star, Filter, Search } from 'lucide-react';
import { TimeoutHandle } from '../types/timers';

interface ThemeCombination {
  id: string;
  name: string;
  description: string;
  visual: VisualAlarmThemeId;
  sound: SoundTheme;
  voice: VoiceMood;
  category: string;
  premium?: boolean;
  popularity?: number;
}

interface AlarmThemeSelectorProps {
  selectedVisualTheme?: VisualAlarmThemeId;
  selectedSoundTheme?: SoundTheme;
  selectedVoiceMood?: VoiceMood;
  onVisualThemeChange: (themeId: VisualAlarmThemeId) => void;
  onSoundThemeChange: (themeId: SoundTheme) => void;
  onVoiceMoodChange: (mood: VoiceMood) => void;
  className?: string;
}

export const AlarmThemeSelector: React.FC<AlarmThemeSelectorProps> = ({
  selectedVisualTheme = 'sunrise_glow',
  selectedSoundTheme = 'default',
  selectedVoiceMood = 'gentle',
  onVisualThemeChange,
  onSoundThemeChange,
  onVoiceMoodChange,
  className = '',
}) => {
  const [activeTab, setActiveTab] = useState<
    'visual' | 'sound' | 'voice' | 'combinations'
  >('combinations');
  const [searchQuery, setSearchQuery] = useState('');
  const [selectedCategory, setSelectedCategory] = useState<string>('all');
  const [favorites, setFavorites] = useState<Set<string>>(new Set());
  const [previewTheme, setPreviewTheme] = useState<VisualAlarmThemeId | null>(null);
  const [isPreviewActive, setIsPreviewActive] = useState(false);

  const containerRef = useRef<HTMLDivElement>(null);

  // Get all themes
  const visualThemes = visualAlarmThemes.getAllThemes();
  const soundThemes = soundEffectsService.getAvailableThemes();
  const voiceMoods: VoiceMood[] = [
    'drill-sergeant',
    'sweet-angel',
    'anime-hero',
    'savage-roast',
    'motivational',
    'gentle',
    'demon-lord',
    'ai-robot',
    'comedian',
    'philosopher',
  ];

  // Predefined theme combinations
  const themeCombinations: ThemeCombination[] = [
    {
      id: 'gentle_morning',
      name: 'Gentle Morning',
      description: 'Peaceful sunrise with nature sounds and sweet voice',
      visual: 'sunrise_glow',
      sound: 'nature',
      voice: 'sweet-angel',
      category: 'gentle',
      popularity: 95,
    },
    {
      id: 'energy_boost',
      name: 'Energy Boost',
      description: 'High-energy wake up with electronic beats and motivation',
      visual: 'lightning_bolt',
      sound: 'electronic',
      voice: 'motivational',
      category: 'energetic',
      popularity: 88,
    },
    {
      id: 'forest_zen',
      name: 'Forest Zen',
      description: 'Natural forest setting with calming sounds',
      visual: 'forest_canopy',
      sound: 'nature',
      voice: 'gentle',
      category: 'nature',
      popularity: 92,
    },
    {
      id: 'cyberpunk_alarm',
      name: 'Cyberpunk Alert',
      description: 'Futuristic neon display with synthetic sounds',
      visual: 'neon_pulse',
      sound: 'electronic',
      voice: 'ai-robot',
      category: 'futuristic',
      premium: true,
      popularity: 78,
    },
    {
      id: 'space_journey',
      name: 'Space Journey',
      description: 'Cosmic visuals with ambient space sounds',
      visual: 'galaxy_spiral',
      sound: 'ambient',
      voice: 'gentle',
      category: 'cosmic',
      popularity: 85,
    },
    {
      id: 'drill_sergeant',
      name: 'Boot Camp',
      description: 'No-nonsense military wake up call',
      visual: 'lightning_bolt',
      sound: 'energetic',
      voice: 'drill-sergeant',
      category: 'intense',
      popularity: 72,
    },
    {
      id: 'anime_hero',
      name: 'Anime Power Up',
      description: 'Dramatic anime-style wake up sequence',
      visual: 'neon_pulse',
      sound: 'electronic',
      voice: 'anime-hero',
      category: 'anime',
      popularity: 80,
    },
    {
      id: 'horror_nightmare',
      name: 'Nightmare Fuel',
      description: 'Spooky horror theme for brave souls',
      visual: 'blood_moon',
      sound: 'horror',
      voice: 'demon-lord',
      category: 'horror',
      premium: true,
      popularity: 45,
    },
    {
      id: 'workout_pump',
      name: 'Workout Ready',
      description: 'High-intensity gym motivation',
      visual: 'lightning_bolt',
      sound: 'workout',
      voice: 'motivational',
      category: 'workout',
      popularity: 87,
    },
    {
      id: 'meditation_flow',
      name: 'Meditation Flow',
      description: 'Peaceful meditation start to your day',
      visual: 'morning_mist',
      sound: 'meditation',
      voice: 'gentle',
      category: 'meditation',
      popularity: 91,
    },
  ];

  // Filter combinations based on search and category
  const filteredCombinations = themeCombinations.filter(combo => {
    const matchesSearch =
      searchQuery === '' ||
      combo.name.toLowerCase().includes(searchQuery.toLowerCase()) ||
      combo.description.toLowerCase().includes(searchQuery.toLowerCase());

    const matchesCategory =
      selectedCategory === 'all' || combo.category === selectedCategory;

    return matchesSearch && matchesCategory;
  });

  // Get unique categories
  const categories = [
    'all',
    ...Array.from(new Set(themeCombinations.map(c => c.category))),
  ];

  // Preview theme
  const handlePreviewTheme = (themeId: VisualAlarmThemeId) => {
    setPreviewTheme(themeId);
    setIsPreviewActive(true);
    visualAlarmThemes.previewTheme(themeId, 3000);

    setTimeout(() => {
      setIsPreviewActive(false);
      setPreviewTheme(null);
    }, 3000);
  };

  // Toggle favorite
  const toggleFavorite = (id: string) => {
    const newFavorites = new Set(favorites);
    if (newFavorites.has(id)) {
      newFavorites.delete(id);
    } else {
      newFavorites.add(id);
    }
    setFavorites(newFavorites);
  };

  // Apply theme combination
  const applyThemeCombination = (combination: ThemeCombination) => {
    onVisualThemeChange(combination.visual);
    onSoundThemeChange(combination.sound);
    onVoiceMoodChange(combination.voice);
  };

  return (
    <div ref={containerRef} className={`alarm-theme-selector ${className}`}>
      {/* Header */}
      <div className="selector-header p-6 border-b border-gray-200 dark:border-gray-700">
        <h2 className="text-2xl font-bold mb-4">Alarm Themes</h2>

        {/* Search and Filter */}
        <div className="flex flex-col sm:flex-row gap-4 mb-4">
          <div className="relative flex-1">
            <Search className="absolute left-3 top-3 w-4 h-4 text-gray-400" />
            <input
              type="text"
              placeholder="Search themes..."
              value={searchQuery}
<<<<<<< HEAD
              onChange={(e: React.ChangeEvent<HTMLInputElement>) =>
                setSearchQuery(e.target.value)
              }
=======
              onChange={(e: any) => setSearchQuery(e.target.value)}
>>>>>>> 2afb321e
              className="w-full pl-10 pr-4 py-2 border border-gray-300 dark:border-gray-600 rounded-lg
                         focus:ring-2 focus:ring-blue-500 bg-white dark:bg-gray-800"
            />
          </div>

          <select
            value={selectedCategory}
<<<<<<< HEAD
            onChange={(e: React.ChangeEvent<HTMLInputElement>) =>
              setSelectedCategory(e.target.value)
            }
=======
            onChange={(e: any) => setSelectedCategory(e.target.value)}
>>>>>>> 2afb321e
            className="px-4 py-2 border border-gray-300 dark:border-gray-600 rounded-lg
                       focus:ring-2 focus:ring-blue-500 bg-white dark:bg-gray-800"
          >
            {categories.map(category => (
              <option key={category} value={category}>
                {category.charAt(0).toUpperCase() + category.slice(1)}
              </option>
            ))}
          </select>
        </div>

        {/* Tabs */}
        <div className="flex space-x-1 bg-gray-100 dark:bg-gray-800 rounded-lg p-1">
          {[
            { id: 'combinations', label: 'Combinations', icon: Star },
            { id: 'visual', label: 'Visual', icon: Eye },
            { id: 'sound', label: 'Sound', icon: Volume2 },
            { id: 'voice', label: 'Voice', icon: Play },
          ].map(tab => {
            const Icon = tab.icon;
            return (
              <button
                key={tab.id}
                onClick={() => setActiveTab(tab.id as unknown)}
                className={`flex items-center space-x-2 px-4 py-2 rounded-md transition-colors
                  ${
                    activeTab === tab.id
                      ? 'bg-white dark:bg-gray-700 text-blue-600 dark:text-blue-400 shadow-sm'
                      : 'text-gray-600 dark:text-gray-400 hover:text-gray-900 dark:hover:text-gray-200'
                  }`}
              >
                <Icon className="w-4 h-4" />
                <span className="font-medium">{tab.label}</span>
              </button>
            );
          })}
        </div>
      </div>

      {/* Content */}
      <div className="selector-content p-6 max-h-96 overflow-y-auto">
        <AnimatePresence mode="wait">
          {activeTab === 'combinations' && (
            <motion.div
              key="combinations"
              initial={{ opacity: 0, y: 20 }}
              animate={{ opacity: 1, y: 0 }}
              exit={{ opacity: 0, y: -20 }}
              className="grid grid-cols-1 md:grid-cols-2 lg:grid-cols-3 gap-4"
            >
              {filteredCombinations.map(combination => (
                <motion.div
                  key={combination.id}
                  whileHover={{ scale: 1.02 }}
                  whileTap={{ scale: 0.98 }}
                  className={`theme-card relative p-4 rounded-xl border cursor-pointer transition-all
                    ${combination.premium ? 'border-yellow-400 bg-gradient-to-br from-yellow-50 to-yellow-100 dark:from-yellow-900/20 dark:to-yellow-800/20' : 'border-gray-200 dark:border-gray-700 bg-white dark:bg-gray-800'}
                    hover:shadow-lg hover:border-blue-400
                  `}
                  onClick={() => applyThemeCombination(combination)}
                >
                  {/* Premium Badge */}
                  {combination.premium && (
                    <div className="absolute top-2 right-2 px-2 py-1 bg-yellow-400 text-yellow-900 text-xs font-bold rounded">
                      PRO
                    </div>
                  )}

                  {/* Favorite Button */}
                  <button
<<<<<<< HEAD
                    onClick={(e: React.MouseEvent<HTMLButtonElement>) => {
=======
                    onClick={(e: any) => { // auto
>>>>>>> 2afb321e
                      e.stopPropagation();
                      toggleFavorite(combination.id);
                    }}
                    className={`absolute top-2 left-2 p-1 rounded-full transition-colors
                      ${favorites.has(combination.id) ? 'text-red-500' : 'text-gray-400 hover:text-red-500'}
                    `}
                  >
                    <Heart
                      className={`w-4 h-4 ${favorites.has(combination.id) ? 'fill-current' : ''}`}
                    />
                  </button>

                  {/* Theme Preview */}
                  <div className="mt-6 mb-3">
                    <div className="flex items-center space-x-2 mb-2">
                      <div
                        className="w-6 h-6 rounded-full border-2 border-white shadow-sm"
                        style={{
                          background: `linear-gradient(135deg, ${visualAlarmThemes.getTheme(combination.visual)?.colors.gradientStart}, ${visualAlarmThemes.getTheme(combination.visual)?.colors.gradientEnd})`,
                        }}
                      />
                      <h3 className="font-semibold text-lg">{combination.name}</h3>
                    </div>
                    <p className="text-sm text-gray-600 dark:text-gray-400 mb-3">
                      {combination.description}
                    </p>
                  </div>

                  {/* Theme Details */}
                  <div className="flex flex-wrap gap-2 mb-3">
                    <span className="px-2 py-1 text-xs bg-blue-100 dark:bg-blue-900/30 text-blue-700 dark:text-blue-300 rounded">
                      {visualAlarmThemes.getTheme(combination.visual)?.name}
                    </span>
                    <span className="px-2 py-1 text-xs bg-green-100 dark:bg-green-900/30 text-green-700 dark:text-green-300 rounded">
                      {soundThemes.find(s => s.id === combination.sound)?.name}
                    </span>
                    <span className="px-2 py-1 text-xs bg-purple-100 dark:bg-purple-900/30 text-purple-700 dark:text-purple-300 rounded">
                      {combination.voice}
                    </span>
                  </div>

                  {/* Popularity */}
                  {combination.popularity && (
                    <div className="flex items-center space-x-2 text-xs text-gray-500">
                      <Star className="w-3 h-3" />
                      <span>{combination.popularity}% liked</span>
                    </div>
                  )}

                  {/* Preview Button */}
                  <button
<<<<<<< HEAD
                    onClick={(e: React.MouseEvent<HTMLButtonElement>) => {
=======
                    onClick={(e: any) => { // auto
>>>>>>> 2afb321e
                      e.stopPropagation();
                      handlePreviewTheme(combination.visual);
                    }}
                    disabled={isPreviewActive}
                    className="absolute bottom-2 right-2 p-2 text-blue-500 hover:text-blue-600 disabled:opacity-50"
                  >
                    <Eye className="w-4 h-4" />
                  </button>
                </motion.div>
              ))}
            </motion.div>
          )}

          {activeTab === 'visual' && (
            <motion.div
              key="visual"
              initial={{ opacity: 0, y: 20 }}
              animate={{ opacity: 1, y: 0 }}
              exit={{ opacity: 0, y: -20 }}
              className="grid grid-cols-1 sm:grid-cols-2 lg:grid-cols-3 xl:grid-cols-4 gap-4"
            >
              {visualThemes.map(theme => (
                <motion.div
                  key={theme.id}
                  whileHover={{ scale: 1.05 }}
                  whileTap={{ scale: 0.95 }}
                  className={`visual-theme-card p-4 rounded-lg border-2 cursor-pointer transition-all
                    ${selectedVisualTheme === theme.id ? 'border-blue-500 bg-blue-50 dark:bg-blue-900/20' : 'border-gray-200 dark:border-gray-700 hover:border-gray-300'}
                  `}
                  onClick={() => onVisualThemeChange(theme.id as VisualAlarmThemeId)}
                  style={{
                    background: `linear-gradient(135deg, ${theme.colors.gradientStart}20, ${theme.colors.gradientEnd}20)`,
                  }}
                >
                  <div
                    className="w-full h-16 rounded-lg mb-3 border border-gray-200"
                    style={{
                      background: `linear-gradient(135deg, ${theme.colors.gradientStart}, ${theme.colors.gradientEnd})`,
                    }}
                  />
                  <h3 className="font-semibold mb-1">{theme.name}</h3>
                  <p className="text-sm text-gray-600 dark:text-gray-400 mb-2">
                    {theme.description}
                  </p>
                  <span className="text-xs px-2 py-1 bg-gray-100 dark:bg-gray-700 rounded capitalize">
                    {theme.category}
                  </span>

                  <button
<<<<<<< HEAD
                    onClick={(e: React.MouseEvent<HTMLButtonElement>) => {
=======
                    onClick={(e: any) => { // auto
>>>>>>> 2afb321e
                      e.stopPropagation();
                      handlePreviewTheme(theme.id as VisualAlarmThemeId);
                    }}
                    className="mt-2 w-full py-1 text-sm text-blue-600 hover:text-blue-700"
                  >
                    Preview
                  </button>
                </motion.div>
              ))}
            </motion.div>
          )}

          {activeTab === 'sound' && (
            <motion.div
              key="sound"
              initial={{ opacity: 0, y: 20 }}
              animate={{ opacity: 1, y: 0 }}
              exit={{ opacity: 0, y: -20 }}
              className="grid grid-cols-1 sm:grid-cols-2 lg:grid-cols-3 gap-4"
            >
              {soundThemes.map(theme => (
                <motion.div
                  key={theme.id}
                  whileHover={{ scale: 1.02 }}
                  whileTap={{ scale: 0.98 }}
                  className={`sound-theme-card p-4 rounded-lg border-2 cursor-pointer transition-all
                    ${selectedSoundTheme === theme.id ? 'border-green-500 bg-green-50 dark:bg-green-900/20' : 'border-gray-200 dark:border-gray-700 hover:border-gray-300'}
                  `}
                  onClick={() => onSoundThemeChange(theme.id)}
                >
                  <div
                    className={`w-12 h-12 rounded-full mb-3 flex items-center justify-center text-white text-xl font-bold`}
                    style={{
                      backgroundColor: theme.color
                        ? `var(--${theme.color}-500)`
                        : '#6B7280',
                    }}
                  >
                    <Volume2 className="w-6 h-6" />
                  </div>
                  <h3 className="font-semibold mb-1">{theme.name}</h3>
                  <p className="text-sm text-gray-600 dark:text-gray-400 mb-2">
                    {theme.description}
                  </p>
                  {theme.category && (
                    <span className="text-xs px-2 py-1 bg-gray-100 dark:bg-gray-700 rounded capitalize">
                      {theme.category}
                    </span>
                  )}
                </motion.div>
              ))}
            </motion.div>
          )}

          {activeTab === 'voice' && (
            <motion.div
              key="voice"
              initial={{ opacity: 0, y: 20 }}
              animate={{ opacity: 1, y: 0 }}
              exit={{ opacity: 0, y: -20 }}
              className="grid grid-cols-1 sm:grid-cols-2 lg:grid-cols-3 gap-4"
            >
              {voiceMoods.map(mood => (
                <motion.div
                  key={mood}
                  whileHover={{ scale: 1.02 }}
                  whileTap={{ scale: 0.98 }}
                  className={`voice-mood-card p-4 rounded-lg border-2 cursor-pointer transition-all
                    ${selectedVoiceMood === mood ? 'border-purple-500 bg-purple-50 dark:bg-purple-900/20' : 'border-gray-200 dark:border-gray-700 hover:border-gray-300'}
                  `}
                  onClick={() => onVoiceMoodChange(mood)}
                >
                  <div className="text-2xl mb-2">
                    {mood === 'drill-sergeant'
                      ? '🪖'
                      : mood === 'sweet-angel'
                        ? '😇'
                        : mood === 'anime-hero'
                          ? '⚡'
                          : mood === 'savage-roast'
                            ? '🔥'
                            : mood === 'motivational'
                              ? '💪'
                              : mood === 'gentle'
                                ? '🌸'
                                : mood === 'demon-lord'
                                  ? '👹'
                                  : mood === 'ai-robot'
                                    ? '🤖'
                                    : mood === 'comedian'
                                      ? '😄'
                                      : '🧠'}
                  </div>
                  <h3 className="font-semibold mb-1 capitalize">
                    {mood.replace('-', ' ')}
                  </h3>
                  <p className="text-sm text-gray-600 dark:text-gray-400">
                    {mood === 'drill-sergeant'
                      ? 'Military-style wake up calls'
                      : mood === 'sweet-angel'
                        ? 'Gentle and encouraging'
                        : mood === 'anime-hero'
                          ? 'Dramatic and energizing'
                          : mood === 'savage-roast'
                            ? 'Brutally honest humor'
                            : mood === 'motivational'
                              ? 'Inspiring and uplifting'
                              : mood === 'gentle'
                                ? 'Soft and peaceful'
                                : mood === 'demon-lord'
                                  ? 'Dark and commanding'
                                  : mood === 'ai-robot'
                                    ? 'Botic and futuristic'
                                    : mood === 'comedian'
                                      ? 'Funny and entertaining'
                                      : 'Wise and thoughtful'}
                  </p>
                </motion.div>
              ))}
            </motion.div>
          )}
        </AnimatePresence>
      </div>

      {/* Preview Overlay */}
      <AnimatePresence>
        {isPreviewActive && previewTheme && (
          <motion.div
            initial={{ opacity: 0 }}
            animate={{ opacity: 1 }}
            exit={{ opacity: 0 }}
            className="fixed inset-0 bg-black bg-opacity-50 flex items-center justify-center z-50"
          >
            <div className="bg-white dark:bg-gray-800 p-6 rounded-lg text-center">
              <h3 className="text-lg font-semibold mb-2">Previewing Theme</h3>
              <p className="text-gray-600 dark:text-gray-400">
                {visualAlarmThemes.getTheme(previewTheme)?.name}
              </p>
            </div>
          </motion.div>
        )}
      </AnimatePresence>
    </div>
  );
};

export default AlarmThemeSelector;<|MERGE_RESOLUTION|>--- conflicted
+++ resolved
@@ -242,13 +242,7 @@
               type="text"
               placeholder="Search themes..."
               value={searchQuery}
-<<<<<<< HEAD
-              onChange={(e: React.ChangeEvent<HTMLInputElement>) =>
-                setSearchQuery(e.target.value)
-              }
-=======
               onChange={(e: any) => setSearchQuery(e.target.value)}
->>>>>>> 2afb321e
               className="w-full pl-10 pr-4 py-2 border border-gray-300 dark:border-gray-600 rounded-lg
                          focus:ring-2 focus:ring-blue-500 bg-white dark:bg-gray-800"
             />
@@ -256,13 +250,7 @@
 
           <select
             value={selectedCategory}
-<<<<<<< HEAD
-            onChange={(e: React.ChangeEvent<HTMLInputElement>) =>
-              setSelectedCategory(e.target.value)
-            }
-=======
             onChange={(e: any) => setSelectedCategory(e.target.value)}
->>>>>>> 2afb321e
             className="px-4 py-2 border border-gray-300 dark:border-gray-600 rounded-lg
                        focus:ring-2 focus:ring-blue-500 bg-white dark:bg-gray-800"
           >
@@ -286,7 +274,7 @@
             return (
               <button
                 key={tab.id}
-                onClick={() => setActiveTab(tab.id as unknown)}
+                onClick={() => setActiveTab(tab.id as any)}
                 className={`flex items-center space-x-2 px-4 py-2 rounded-md transition-colors
                   ${
                     activeTab === tab.id
@@ -333,11 +321,7 @@
 
                   {/* Favorite Button */}
                   <button
-<<<<<<< HEAD
-                    onClick={(e: React.MouseEvent<HTMLButtonElement>) => {
-=======
                     onClick={(e: any) => { // auto
->>>>>>> 2afb321e
                       e.stopPropagation();
                       toggleFavorite(combination.id);
                     }}
@@ -389,11 +373,7 @@
 
                   {/* Preview Button */}
                   <button
-<<<<<<< HEAD
-                    onClick={(e: React.MouseEvent<HTMLButtonElement>) => {
-=======
                     onClick={(e: any) => { // auto
->>>>>>> 2afb321e
                       e.stopPropagation();
                       handlePreviewTheme(combination.visual);
                     }}
@@ -443,11 +423,7 @@
                   </span>
 
                   <button
-<<<<<<< HEAD
-                    onClick={(e: React.MouseEvent<HTMLButtonElement>) => {
-=======
                     onClick={(e: any) => { // auto
->>>>>>> 2afb321e
                       e.stopPropagation();
                       handlePreviewTheme(theme.id as VisualAlarmThemeId);
                     }}
