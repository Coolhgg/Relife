--- conflicted
+++ resolved
@@ -151,12 +151,8 @@
               id="reset-email"
               type="email"
               value={email}
-<<<<<<< HEAD
               
               onChange={(e: React.ChangeEvent<HTMLInputElement>) => handleEmailChange(e.target.value)}
-=======
-              onChange={(e: any) => handleEmailChange(e.target.value)}
->>>>>>> 0a801929
               className={`block w-full pl-10 pr-3 py-3 border rounded-lg bg-white dark:bg-dark-700 text-gray-900 dark:text-white placeholder-gray-400 focus:outline-none focus:ring-2 focus:ring-primary-500 focus:border-primary-500 ${
                 validationError
                   ? 'border-red-500'
