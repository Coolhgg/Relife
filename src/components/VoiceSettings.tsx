import React, { useState, useEffect } from 'react';
import {
  VoiceProService,
  type VoiceProvider,
  type VoiceOption,
} from '../services/voice-pro';
import type { VoiceMood } from '../types';

interface VoiceSettingsProps {
  isOpen: boolean;
  onClose: () => void;
  onSave: (settings: VoiceConfiguration) => void;
  currentSettings?: VoiceConfiguration;
}

interface VoiceConfiguration {
  preferredProvider: string;
  voiceMappings: { [mood in VoiceMood]: string };
  apiKeys: { [provider: string]: string };
  globalSettings: {
    speed: number;
    pitch: number;
    volume: number;
    cacheEnabled: boolean;
    offlineMode: boolean;
  };
}

const VoiceSettings: React.FC<VoiceSettingsProps> = ({
  isOpen,
  onClose,
  onSave,
  currentSettings,
}) => {
  const [providers, setProviders] = useState<VoiceProvider[]>([]);
  const [selectedProvider, setSelectedProvider] = useState('elevenlabs');
  const [voiceMappings, setVoiceMappings] = useState<{ [mood in VoiceMood]: string }>({
    'drill-sergeant': '',
    'sweet-angel': '',
    'anime-hero': '',
    'savage-roast': '',
    motivational: '',
    gentle: '',
    // Premium personalities (Pro+ subscription required)
    'demon-lord': '',
    'ai-robot': '',
    comedian: '',
    philosopher: '',
  });
  const [apiKeys, setApiKeys] = useState<{ [provider: string]: string }>({});
  const [globalSettings, setGlobalSettings] = useState({
    speed: 1.0,
    pitch: 1.0,
    volume: 0.9,
    cacheEnabled: true,
    offlineMode: false,
  });
  const [testingVoice, setTestingVoice] = useState<VoiceMood | null>(null);
  const [validatingKey, setValidatingKey] = useState(false);
  const [keyValidation, setKeyValidation] = useState<{ [provider: string]: boolean }>(
    {}
  );

  useEffect(() => {
    const loadSettings = async () => {
      try {
        await VoiceProService.initialize();
        const availableProviders = VoiceProService.getProviders();
        setProviders(availableProviders);

        // Load current settings if provided
        if (currentSettings) {
          setSelectedProvider(currentSettings.preferredProvider);
          setVoiceMappings(currentSettings.voiceMappings);
          setApiKeys(currentSettings.apiKeys);
          setGlobalSettings(currentSettings.globalSettings);
        } else {
          // Load from localStorage
          const savedProvider =
            localStorage.getItem('preferred_voice_provider') || 'elevenlabs';
          setSelectedProvider(savedProvider);

          // Note: API keys should not be stored in localStorage for security reasons
          // They should be managed server-side or through secure environment variables
          setApiKeys({ elevenlabs: '' });
        }
      } catch (error) {
        console.error('Error loading voice settings:', error);
      }
    };

    if (isOpen) {
      loadSettings();
    }
  }, [isOpen, currentSettings]);

  const handleProviderChange = (providerId: string) => {
    setSelectedProvider(providerId);
  };

  const handleVoiceMoodChange = (mood: VoiceMood, voiceId: string) => {
    setVoiceMappings((prev: any) => ({
      ...prev,
      [mood]: voiceId,
    }));
  };

  const handleApiKeyChange = (provider: string, key: string) => {
    setApiKeys((prev: any) => ({
      ...prev,
      [provider]: key,
    }));
  };

  const validateApiKey = async (provider: string, key: string) => {
    if (!key.trim()) return;

    setValidatingKey(true);
    try {
      const isValid = await VoiceProService.setApiKey(provider, key);
      setKeyValidation((prev: any) => ({
        ...prev,
        [provider]: isValid,
      }));
    } catch (error) {
      console.error('Error validating API key:', error);
      setKeyValidation((prev: any) => ({
        ...prev,
        [provider]: false,
      }));
    } finally {
      setValidatingKey(false);
    }
  };

  const testVoice = async (mood: VoiceMood) => {
    setTestingVoice(mood);
    try {
      await VoiceProService.testVoice(mood);
    } catch (error) {
      console.error('Error testing voice:', error);
    } finally {
      setTestingVoice(null);
    }
  };

  const handleSave = () => {
    const configuration: VoiceConfiguration = {
      preferredProvider: selectedProvider,
      voiceMappings,
      apiKeys,
      globalSettings,
    };

    // Save provider preference only (not API keys for security)
    localStorage.setItem('preferred_voice_provider', selectedProvider);
    // Note: API keys should not be stored in localStorage for security reasons

    onSave(configuration);
    onClose();
  };

  const clearCache = async () => {
    try {
      await VoiceProService.clearCache();
      alert('Voice cache cleared successfully!');
    } catch (error) {
      console.error('Error clearing cache:', error);
      alert('Error clearing cache. Please try again.');
    }
  };

  if (!isOpen) return null;

  const selectedProviderData = providers.find((p: any) => p.id === selectedProvider);
  const moods: VoiceMood[] = [
    'drill-sergeant',
    'sweet-angel',
    'anime-hero',
    'savage-roast',
    'motivational',
    'gentle',
  ];

  return (
    <div className="fixed inset-0 bg-black/50 backdrop-blur-sm flex items-center justify-center z-50 p-4">
      <div className="bg-white/10 backdrop-blur-md rounded-2xl p-6 max-w-4xl w-full max-h-[90vh] overflow-y-auto glass">
        <div className="flex justify-between items-center mb-6">
          <h2 className="text-2xl font-bold text-white">Voice Settings</h2>
          <button
            onClick={onClose}
            className="text-white/60 hover:text-white transition-colors"
          >
            <svg
              className="w-6 h-6"
              fill="none"
              stroke="currentColor"
              viewBox="0 0 24 24"
            >
              <path
                strokeLinecap="round"
                strokeLinejoin="round"
                strokeWidth={2}
                d="M6 18L18 6M6 6l12 12"
              />
            </svg>
          </button>
        </div>

        <div className="space-y-8">
          {/* Provider Selection */}
          <div>
            <h3 className="text-lg font-semibold text-white mb-4">Voice Provider</h3>
            <div className="grid grid-cols-1 md:grid-cols-2 gap-4">
              {providers.map((provider: any) => (
                <div
                  key={provider.id}
                  className={`p-4 rounded-lg border-2 cursor-pointer transition-all ${
                    selectedProvider === provider.id
                      ? 'border-purple-400 bg-purple-500/20'
                      : 'border-white/20 bg-white/5 hover:bg-white/10'
                  }`}
                  onClick={() => handleProviderChange(provider.id)}
                >
                  <div className="flex items-center justify-between mb-2">
                    <h4 className="font-semibold text-white">{provider.name}</h4>
                    {provider.premium && (
                      <span className="px-2 py-1 bg-gradient-to-r from-yellow-400 to-orange-400 text-black text-xs rounded-full font-semibold">
                        PREMIUM
                      </span>
                    )}
                  </div>
                  <p className="text-white/70 text-sm">
                    {provider.voices.length} voices • {provider.languages.join(', ')}
                  </p>
                </div>
              ))}
            </div>
          </div>

          {/* API Key Configuration */}
          {selectedProviderData?.premium && (
            <div>
              <h3 className="text-lg font-semibold text-white mb-4">
                API Configuration
              </h3>
              <div className="space-y-4">
                <div>
                  <label className="block text-white/80 mb-2">
                    {selectedProviderData.name} API Key
                  </label>
                  <div className="flex gap-2">
                    <input
                      type="password"
                      value={apiKeys[selectedProvider] || ''}
<<<<<<< HEAD
                      onChange={(e: React.ChangeEvent<HTMLInputElement>) => 
=======
                      onChange={(e: any) =>
>>>>>>> 0a801929
                        handleApiKeyChange(selectedProvider, e.target.value)
                      }
                      placeholder="Enter your API key"
                      className="flex-1 px-4 py-2 bg-white/10 border border-white/20 rounded-lg text-white placeholder-white/50 focus:outline-none focus:ring-2 focus:ring-purple-400"
                    />
                    <button
                      onClick={() =>
                        validateApiKey(
                          selectedProvider,
                          apiKeys[selectedProvider] || ''
                        )
                      }
                      disabled={validatingKey || !apiKeys[selectedProvider]?.trim()}
                      className="px-4 py-2 bg-purple-500 hover:bg-purple-600 disabled:bg-gray-500 disabled:cursor-not-allowed text-white rounded-lg font-medium transition-colors"
                    >
                      {validatingKey ? 'Validating...' : 'Validate'}
                    </button>
                  </div>
                  {keyValidation[selectedProvider] !== undefined && (
                    <p
                      className={`mt-2 text-sm ${keyValidation[selectedProvider] ? 'text-green-400' : 'text-red-400'}`}
                    >
                      {keyValidation[selectedProvider]
                        ? '✓ API key is valid'
                        : '✗ Invalid API key'}
                    </p>
                  )}
                  <p className="text-white/60 text-sm mt-2">
                    Get your API key from {selectedProviderData.name}'s dashboard
                  </p>
                </div>
              </div>
            </div>
          )}

          {/* Voice Mood Mappings */}
          <div>
            <h3 className="text-lg font-semibold text-white mb-4">
              Voice Mood Configuration
            </h3>
            <div className="grid grid-cols-1 md:grid-cols-2 gap-4">
              {moods.map(mood => {
                const moodVoices = VoiceProService.getVoicesForMood(mood);
                const currentVoice = voiceMappings[mood];

                return (
                  <div
                    key={mood}
                    className="p-4 bg-white/5 rounded-lg border border-white/10"
                  >
                    <div className="flex items-center justify-between mb-3">
                      <h4 className="font-medium text-white capitalize">
                        {mood.replace('-', ' ')}
                      </h4>
                      <button
                        onClick={() => testVoice(mood)}
                        disabled={testingVoice === mood}
                        className="px-3 py-1 bg-purple-500 hover:bg-purple-600 disabled:bg-gray-500 text-white text-sm rounded font-medium transition-colors"
                      >
                        {testingVoice === mood ? 'Testing...' : 'Test'}
                      </button>
                    </div>

                    <select
                      value={currentVoice}
<<<<<<< HEAD
                      onChange={(e: React.ChangeEvent<HTMLInputElement>) => handleVoiceMoodChange(mood, e.target.value)}
=======
                      onChange={(e: any) => handleVoiceMoodChange(mood, e.target.value)}
>>>>>>> 0a801929
                      className="w-full px-3 py-2 bg-white/10 border border-white/20 rounded text-white text-sm focus:outline-none focus:ring-2 focus:ring-purple-400"
                    >
                      <option value="">Select voice...</option>
                      {selectedProviderData?.voices.map((voice: any) => (
                        <option key={voice.id} value={voice.id} className="bg-gray-800">
                          {voice.name} ({voice.gender}, {voice.quality})
                        </option>
                      ))}
                    </select>
                  </div>
                );
              })}
            </div>
          </div>

          {/* Global Settings */}
          <div>
            <h3 className="text-lg font-semibold text-white mb-4">Global Settings</h3>
            <div className="grid grid-cols-1 md:grid-cols-3 gap-6">
              <div>
                <label className="block text-white/80 mb-2">
                  Speed: {globalSettings.speed.toFixed(1)}x
                </label>
                <input
                  type="range"
                  min="0.5"
                  max="2.0"
                  step="0.1"
                  value={globalSettings.speed}
<<<<<<< HEAD
                  onChange={(e: React.ChangeEvent<HTMLInputElement>) => 
                    setGlobalSettings((prev: any
) => ({ 
=======
                  onChange={(e: any) =>
                    setGlobalSettings((prev: any) => ({
>>>>>>> 0a801929
                      ...prev,
                      speed: parseFloat(e.target.value),
                    }))
                  }
                  className="w-full accent-purple-500"
                />
              </div>

              <div>
                <label className="block text-white/80 mb-2">
                  Pitch: {globalSettings.pitch.toFixed(1)}x
                </label>
                <input
                  type="range"
                  min="0.5"
                  max="2.0"
                  step="0.1"
                  value={globalSettings.pitch}
<<<<<<< HEAD
                  onChange={(e: React.ChangeEvent<HTMLInputElement>) => 
                    setGlobalSettings((prev: any
) => ({ 
=======
                  onChange={(e: any) =>
                    setGlobalSettings((prev: any) => ({
>>>>>>> 0a801929
                      ...prev,
                      pitch: parseFloat(e.target.value),
                    }))
                  }
                  className="w-full accent-purple-500"
                />
              </div>

              <div>
                <label className="block text-white/80 mb-2">
                  Volume: {Math.round(globalSettings.volume * 100)}%
                </label>
                <input
                  type="range"
                  min="0.0"
                  max="1.0"
                  step="0.1"
                  value={globalSettings.volume}
<<<<<<< HEAD
                  onChange={(e: React.ChangeEvent<HTMLInputElement>) => 
                    setGlobalSettings((prev: any
) => ({ 
=======
                  onChange={(e: any) =>
                    setGlobalSettings((prev: any) => ({
>>>>>>> 0a801929
                      ...prev,
                      volume: parseFloat(e.target.value),
                    }))
                  }
                  className="w-full accent-purple-500"
                />
              </div>
            </div>

            <div className="mt-6 space-y-3">
              <label className="flex items-center text-white">
                <input
                  type="checkbox"
                  checked={globalSettings.cacheEnabled}
<<<<<<< HEAD
                  onChange={(e: React.ChangeEvent<HTMLInputElement>) => 
                    setGlobalSettings((prev: any
) => ({ 
=======
                  onChange={(e: any) =>
                    setGlobalSettings((prev: any) => ({
>>>>>>> 0a801929
                      ...prev,
                      cacheEnabled: e.target.checked,
                    }))
                  }
                  className="mr-3 accent-purple-500"
                />
                Enable voice caching for faster playback
              </label>

              <label className="flex items-center text-white">
                <input
                  type="checkbox"
                  checked={globalSettings.offlineMode}
<<<<<<< HEAD
                  onChange={(e: React.ChangeEvent<HTMLInputElement>) => 
                    setGlobalSettings((prev: any
) => ({ 
=======
                  onChange={(e: any) =>
                    setGlobalSettings((prev: any) => ({
>>>>>>> 0a801929
                      ...prev,
                      offlineMode: e.target.checked,
                    }))
                  }
                  className="mr-3 accent-purple-500"
                />
                Prioritize offline voices when available
              </label>
            </div>
          </div>

          {/* Cache Management */}
          <div>
            <h3 className="text-lg font-semibold text-white mb-4">Cache Management</h3>
            <div className="flex items-center justify-between p-4 bg-white/5 rounded-lg border border-white/10">
              <div>
                <p className="text-white font-medium">Voice Cache</p>
                <p className="text-white/60 text-sm">
                  Clear cached voice messages to free up storage
                </p>
              </div>
              <button
                onClick={clearCache}
                className="px-4 py-2 bg-red-500 hover:bg-red-600 text-white rounded-lg font-medium transition-colors"
              >
                Clear Cache
              </button>
            </div>
          </div>
        </div>

        {/* Action Buttons */}
        <div className="flex justify-end gap-3 mt-8 pt-6 border-t border-white/10">
          <button
            onClick={onClose}
            className="px-6 py-2 text-white/80 hover:text-white transition-colors"
          >
            Cancel
          </button>
          <button
            onClick={handleSave}
            className="px-6 py-2 bg-gradient-to-r from-purple-500 to-pink-500 hover:from-purple-600 hover:to-pink-600 text-white rounded-lg font-medium transition-all"
          >
            Save Settings
          </button>
        </div>
      </div>
    </div>
  );
};

export default VoiceSettings;<|MERGE_RESOLUTION|>--- conflicted
+++ resolved
@@ -253,11 +253,7 @@
                     <input
                       type="password"
                       value={apiKeys[selectedProvider] || ''}
-<<<<<<< HEAD
                       onChange={(e: React.ChangeEvent<HTMLInputElement>) => 
-=======
-                      onChange={(e: any) =>
->>>>>>> 0a801929
                         handleApiKeyChange(selectedProvider, e.target.value)
                       }
                       placeholder="Enter your API key"
@@ -323,11 +319,7 @@
 
                     <select
                       value={currentVoice}
-<<<<<<< HEAD
                       onChange={(e: React.ChangeEvent<HTMLInputElement>) => handleVoiceMoodChange(mood, e.target.value)}
-=======
-                      onChange={(e: any) => handleVoiceMoodChange(mood, e.target.value)}
->>>>>>> 0a801929
                       className="w-full px-3 py-2 bg-white/10 border border-white/20 rounded text-white text-sm focus:outline-none focus:ring-2 focus:ring-purple-400"
                     >
                       <option value="">Select voice...</option>
@@ -357,14 +349,9 @@
                   max="2.0"
                   step="0.1"
                   value={globalSettings.speed}
-<<<<<<< HEAD
                   onChange={(e: React.ChangeEvent<HTMLInputElement>) => 
                     setGlobalSettings((prev: any
 ) => ({ 
-=======
-                  onChange={(e: any) =>
-                    setGlobalSettings((prev: any) => ({
->>>>>>> 0a801929
                       ...prev,
                       speed: parseFloat(e.target.value),
                     }))
@@ -383,14 +370,9 @@
                   max="2.0"
                   step="0.1"
                   value={globalSettings.pitch}
-<<<<<<< HEAD
                   onChange={(e: React.ChangeEvent<HTMLInputElement>) => 
                     setGlobalSettings((prev: any
 ) => ({ 
-=======
-                  onChange={(e: any) =>
-                    setGlobalSettings((prev: any) => ({
->>>>>>> 0a801929
                       ...prev,
                       pitch: parseFloat(e.target.value),
                     }))
@@ -409,14 +391,9 @@
                   max="1.0"
                   step="0.1"
                   value={globalSettings.volume}
-<<<<<<< HEAD
                   onChange={(e: React.ChangeEvent<HTMLInputElement>) => 
                     setGlobalSettings((prev: any
 ) => ({ 
-=======
-                  onChange={(e: any) =>
-                    setGlobalSettings((prev: any) => ({
->>>>>>> 0a801929
                       ...prev,
                       volume: parseFloat(e.target.value),
                     }))
@@ -431,14 +408,9 @@
                 <input
                   type="checkbox"
                   checked={globalSettings.cacheEnabled}
-<<<<<<< HEAD
                   onChange={(e: React.ChangeEvent<HTMLInputElement>) => 
                     setGlobalSettings((prev: any
 ) => ({ 
-=======
-                  onChange={(e: any) =>
-                    setGlobalSettings((prev: any) => ({
->>>>>>> 0a801929
                       ...prev,
                       cacheEnabled: e.target.checked,
                     }))
@@ -452,14 +424,9 @@
                 <input
                   type="checkbox"
                   checked={globalSettings.offlineMode}
-<<<<<<< HEAD
                   onChange={(e: React.ChangeEvent<HTMLInputElement>) => 
                     setGlobalSettings((prev: any
 ) => ({ 
-=======
-                  onChange={(e: any) =>
-                    setGlobalSettings((prev: any) => ({
->>>>>>> 0a801929
                       ...prev,
                       offlineMode: e.target.checked,
                     }))
