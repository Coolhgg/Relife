/**
 * Extended Screen Reader Tester for Relife Smart Alarm App
 * Comprehensive testing component with custom scenarios
 */

import React, { useState, useEffect, useMemo, useCallback } from 'react';
import { config } from '../config/environment';
import {
  PlayCircle,
  PauseCircle,
  SkipForward,
  Volume2,
  Settings,
  Star,
  Lock,
  User,
  Clock,
  RefreshCw,
  CheckCircle,
  AlertCircle,
  Info,
} from 'lucide-react';
import ScreenReaderService from '../utils/screen-reader';
import { TimeoutHandle } from '../types/timers';
import {
  customTestCategories,
  customCategoryConfig,
  generateDynamicTestData,
  getEnabledCustomCategories,
  filterTestsByFeatureAccess,
  getAllCustomTests,
  validateTestScenario,
  getCategoryStats,
  UserContext,
  TestCategory,
  TestScenario,
} from '../services/custom-test-scenarios';
import {
  appSpecificTestCategories,
  appSpecificCategoryConfig,
} from '../services/app-specific-test-scenarios';
import {
  additionalAppSpecificTestCategories,
  additionalAppSpecificCategoryConfig,
} from '../services/additional-app-specific-test-scenarios';

interface ExtendedScreenReaderTesterProps {
  userId?: string;
  userName?: string;
  isPremium?: boolean;
  embedded?: boolean;
  onTestComplete?: (testId: string, success: boolean) => void;
}

interface TestResult {
  testId: string;
  success: boolean;
  timestamp: Date;
  category?: string;
}

interface TestPreferences {
  autoAdvance: boolean;
  delayBetweenTests: number;
  includeDescriptions: boolean;
  simulatePremium: boolean;
}

const ExtendedScreenReaderTester: React.FC<ExtendedScreenReaderTesterProps> = ({
  userId,
  userName = 'User',
  isPremium = false,
  embedded = false,
  onTestComplete,
}) => {
  // Core state
  const [isPlaying, setIsPlaying] = useState(false);
  const [currentTestIndex, setCurrentTestIndex] = useState(0);
  const [activeCategory, setActiveCategory] = useState<string>('base');
  const [testResults, setTestResults] = useState<TestResult[]>([]);

  // Screen Reader Service
  const [screenReaderService] = useState(() => ScreenReaderService.getInstance());

  // User preferences
  const [preferences, setPreferences] = useState<TestPreferences>({
    autoAdvance: true,
    delayBetweenTests: 2000,
    includeDescriptions: true,
    simulatePremium: false,
  });

  // Dynamic user context
  const userContext: UserContext = useMemo(
    () => ({
      userId,
      userName,
      isPremium: isPremium || preferences.simulatePremium,
      currentTime: new Date(),
      scheduledAlarms: 3,
      sleepGoalHours: 8,
      preferredVoiceMood: 'energetic',
      battleLevel: 5,
    }),
    [userId, userName, isPremium, preferences.simulatePremium]
  );

  // Base test categories
  const baseTestCategories: Record<string, TestCategory> = {
    basic: {
      name: 'Basic Announcements',
      description: 'Fundamental screen reader functionality',
      icon: '📢',
      color: '#6366F1',
      tests: [
        {
          id: 'basic-alarm-set',
          message: 'Alarm set for 7:00 AM tomorrow with label "Morning Workout"',
          priority: 'high',
          context: 'alarm',
          tags: ['basic', 'alarm-set'],
        },
        {
          id: 'basic-alarm-ring',
          message:
            'Alarm ringing: Morning Workout, 7:00 AM. Tap to snooze or swipe to dismiss.',
          priority: 'high',
          context: 'alarm',
          tags: ['basic', 'alarm-ring'],
        },
        {
          id: 'basic-snooze',
          message: 'Alarm snoozed for 9 minutes. Next ring at 7:09 AM.',
          priority: 'medium',
          context: 'alarm',
          tags: ['basic', 'snooze'],
        },
      ],
    },
    navigation: {
      name: 'Navigation & UI',
      description: 'Interface navigation and interaction feedback',
      icon: '🧭',
      color: '#059669',
      tests: [
        {
          id: 'nav-page-change',
          message: 'Navigated to Alarm Settings. 5 alarms configured, 2 active.',
          priority: 'medium',
          context: 'general',
          tags: ['navigation', 'page-change'],
        },
        {
          id: 'nav-modal-open',
          message: 'Add New Alarm dialog opened. Set time, label, and repeat options.',
          priority: 'medium',
          context: 'general',
          tags: ['navigation', 'modal'],
        },
      ],
    },
    errors: {
      name: 'Errors & Alerts',
      description: 'Error handling and important alerts',
      icon: '⚠️',
      color: '#DC2626',
      tests: [
        {
          id: 'error-time-conflict',
          message:
            'Error: Alarm conflicts with existing 7:00 AM alarm. Choose different time or replace existing alarm.',
          priority: 'high',
          context: 'alarm',
          tags: ['_error', 'conflict'],
        },
        {
          id: 'alert-battery-low',
          message:
            'Battery Alert: 15% remaining. Connect charger to ensure alarms work reliably overnight.',
          priority: 'high',
          context: 'general',
          tags: ['alert', 'battery'],
        },
      ],
    },
  };

  // Merge base, custom, app-specific, and additional app-specific categories
  const allCategories = useMemo(() => {
    const customCategories = getEnabledCustomCategories();
    const effectiveUserPremium = isPremium || preferences.simulatePremium;

    // Filter custom categories by premium access
    const filteredCustomCategories = Object.fromEntries(
      Object.entries(customCategories).filter(([key, category]) => {
        if (category.isPremium && !effectiveUserPremium) {
          return false;
        }
        return true;
      })
    );

    // Filter app-specific categories by premium access
    const filteredAppSpecificCategories = Object.fromEntries(
      Object.entries(appSpecificTestCategories).filter(([key, category]) => {
        const _config =
          appSpecificCategoryConfig[key as keyof typeof appSpecificCategoryConfig];
        if (_config?.requiresPremium && !effectiveUserPremium) {
          return false;
        }
        return config?.enabled !== false;
      })
    );

    // Filter additional app-specific categories by premium access
    const filteredAdditionalAppSpecificCategories = Object.fromEntries(
      Object.entries(additionalAppSpecificTestCategories).filter(([key, category]) => {
        const _config =
          additionalAppSpecificCategoryConfig[
            key as keyof typeof additionalAppSpecificCategoryConfig
          ];
        if (_config?.requiresPremium && !effectiveUserPremium) {
          return false;
        }
        return config?.enabled !== false;
      })
    );

    return {
      ...baseTestCategories,
      ...filteredCustomCategories,
      ...filteredAppSpecificCategories,
      ...filteredAdditionalAppSpecificCategories,
    };
  }, [isPremium, preferences.simulatePremium]);

  // Get tests for active category
  const currentTests = useMemo(() => {
    const category = allCategories[activeCategory];
    if (!category) return [];

    const effectiveUserPremium = isPremium || preferences.simulatePremium;
    let tests = [...category.tests];

    // Add dynamic tests for custom categories
    if (
      activeCategory !== 'basic' &&
      activeCategory !== 'navigation' &&
      activeCategory !== 'errors'
    ) {
      const dynamicTests = generateDynamicTestData(userContext);
      tests = [...tests, ...dynamicTests.slice(0, 2)]; // Add 2 dynamic tests
    }

    // Filter by user access
    return filterTestsByFeatureAccess(tests, effectiveUserPremium);
  }, [
    activeCategory,
    allCategories,
    userContext,
    isPremium,
    preferences.simulatePremium,
  ]);

  // Current test
  const currentTest = currentTests[currentTestIndex];

  // Play test announcement
  const playTest = useCallback(
    async (test: TestScenario) => {
      if (!screenReaderService || !test) return;

      try {
        // Personalize message with user name
        let personalizedMessage = test.message;
        if (userName && userName !== 'User') {
          personalizedMessage = personalizedMessage.replace(/\byou\b/g, userName);
          personalizedMessage = personalizedMessage.replace(
            /\bYour\b/g,
            `${userName}'s`
          );
        }

        // Add test context if enabled
        if (preferences.includeDescriptions && test.expectedBehavior) {
          personalizedMessage += ` [Expected: ${test.expectedBehavior}]`;
        }

        await screenReaderService.announce(personalizedMessage, 'assertive');

        // Mark as successful
        const result: TestResult = {
          testId: test.id,
          success: true,
          timestamp: new Date(),
          category: activeCategory,
        };

        setTestResults((prev: unknown) => [
          ...prev.filter((r: unknown) => r.testId !== test.id),
          result,
        ]);
        onTestComplete?.(test.id, true);
      } catch (_error) {
        console._error('Test playback failed:', _error);
        const result: TestResult = {
          testId: test.id,
          success: false,
          timestamp: new Date(),
          category: activeCategory,
        };
        setTestResults((prev: unknown) => [
          ...prev.filter((r: unknown) => r.testId !== test.id),
          result,
        ]);
        onTestComplete?.(test.id, false);
      }
    },
    [screenReaderService, userName, preferences, activeCategory, onTestComplete]
  );

  // Auto-advance logic
  useEffect(() => {
    if (!isPlaying || !preferences.autoAdvance || !currentTest) return;

    const timer = setTimeout(() => {
      if (currentTestIndex < currentTests.length - 1) {
        setCurrentTestIndex((prev: unknown) => prev + 1);
      } else {
        setIsPlaying(false);
        setCurrentTestIndex(0);
      }
    }, preferences.delayBetweenTests);

    return () => clearTimeout(timer);
  }, [
    isPlaying,
    currentTestIndex,
    currentTests.length,
    preferences.autoAdvance,
    preferences.delayBetweenTests,
    currentTest,
  ]);

  // Play current test when playing state changes
  useEffect(() => {
    if (isPlaying && currentTest) {
      playTest(currentTest);
    }
  }, [isPlaying, currentTest, playTest]);

  // Handlers
  const handlePlay = () => {
    if (currentTests.length === 0) return;
    setIsPlaying(true);
  };

  const handlePause = () => {
    setIsPlaying(false);
  };

  const handleNext = () => {
    if (currentTestIndex < currentTests.length - 1) {
      setCurrentTestIndex((prev: unknown) => prev + 1);
    }
  };

  const handlePlaySingle = (test: TestScenario) => {
    playTest(test);
  };

  const handleCategoryChange = (categoryKey: string) => {
    setActiveCategory(categoryKey);
    setCurrentTestIndex(0);
    setIsPlaying(false);
  };

  const handleRunAllCategories = async () => {
    const categories = Object.keys(allCategories);
    for (const categoryKey of categories) {
      setActiveCategory(categoryKey);
      await new Promise(resolve => setTimeout(resolve, 1000));

      const categoryTests = allCategories[categoryKey].tests;
      const filteredTests = filterTestsByFeatureAccess(
        categoryTests,
        isPremium || preferences.simulatePremium
      );

      for (const test of filteredTests) {
        await playTest(test);
        await new Promise(resolve =>
          setTimeout(resolve, preferences.delayBetweenTests)
        );
      }
    }
  };

  // Get test result status
  const getTestStatus = (testId: string) => {
    const result = testResults.find((r: unknown) => r.testId === testId);
    return result?.success ? 'success' : result ? '_error' : 'pending';
  };

  // Test results summary
  const testSummary = useMemo(() => {
    const total = testResults.length;
    const successful = testResults.filter((r: unknown) => r.success).length;
    const failed = total - successful;

    return { total, successful, failed };
  }, [testResults]);

  const activeCategory_data = allCategories[activeCategory];

  return (
    <div
      className={`${embedded ? 'p-4' : 'p-6'} bg-white dark:bg-gray-900 rounded-lg shadow-lg max-w-6xl mx-auto`}
    >
      {/* Header */}
      <div className="mb-6">
        <div className="flex items-center justify-between mb-4">
          <div className="flex items-center space-x-3">
            <Volume2 className="h-6 w-6 text-indigo-600" />
            <h2 className="text-2xl font-bold text-gray-900 dark:text-white">
              Extended Screen Reader Tester
            </h2>
          </div>

          {/* User Context Display */}
          <div className="flex items-center space-x-4 text-sm">
            <div className="flex items-center space-x-2">
              <User className="h-4 w-4" />
              <span>{userName}</span>
              {(isPremium || preferences.simulatePremium) && (
                <Star
                  className="h-4 w-4 text-yellow-500 fill-current"
                  title="Premium User"
                />
              )}
            </div>
            <div className="flex items-center space-x-1">
              <Clock className="h-4 w-4" />
              <span>{new Date().toLocaleTimeString()}</span>
            </div>
          </div>
        </div>

        {/* Test Summary */}
        <div className="grid grid-cols-3 gap-4 mb-4">
          <div className="bg-blue-50 dark:bg-blue-900/20 p-3 rounded">
            <div className="text-sm text-blue-600 dark:text-blue-400">Total Tests</div>
            <div className="text-2xl font-bold text-blue-900 dark:text-blue-100">
              {testSummary.total}
            </div>
          </div>
          <div className="bg-green-50 dark:bg-green-900/20 p-3 rounded">
            <div className="text-sm text-green-600 dark:text-green-400">Successful</div>
            <div className="text-2xl font-bold text-green-900 dark:text-green-100">
              {testSummary.successful}
            </div>
          </div>
          <div className="bg-red-50 dark:bg-red-900/20 p-3 rounded">
            <div className="text-sm text-red-600 dark:text-red-400">Failed</div>
            <div className="text-2xl font-bold text-red-900 dark:text-red-100">
              {testSummary.failed}
            </div>
          </div>
        </div>
      </div>

      {/* Category Tabs */}
      <div className="mb-6 border-b dark:border-gray-700">
        <div className="flex flex-wrap -mb-px">
          {Object.entries(allCategories).map(([key, category]) => (
            <button
              key={key}
              onClick={() => handleCategoryChange(key)}
              className={`mr-2 py-2 px-4 border-b-2 font-medium text-sm rounded-t-lg transition-colors
                ${
                  activeCategory === key
                    ? 'border-indigo-500 text-indigo-600 dark:text-indigo-400'
                    : 'border-transparent text-gray-500 hover:text-gray-700 dark:text-gray-400 dark:hover:text-gray-300'
                }
                ${category.isPremium && !(isPremium || preferences.simulatePremium) ? 'opacity-50 cursor-not-allowed' : ''}`}
              disabled={
                category.isPremium && !(isPremium || preferences.simulatePremium)
              }
              style={{ color: activeCategory === key ? category.color : undefined }}
            >
              <span className="mr-2">{category.icon}</span>
              {category.name}
              {category.isPremium && !(isPremium || preferences.simulatePremium) && (
                <Lock className="inline ml-2 h-3 w-3" />
              )}
            </button>
          ))}
        </div>
      </div>

      {/* Active Category Info */}
      {activeCategory_data && (
        <div className="mb-6 p-4 bg-gray-50 dark:bg-gray-800 rounded-lg">
          <div className="flex items-center justify-between">
            <div>
              <h3 className="text-lg font-semibold flex items-center">
                <span className="mr-2 text-2xl">{activeCategory_data.icon}</span>
                {activeCategory_data.name}
                {activeCategory_data.isPremium &&
                  !(isPremium || preferences.simulatePremium) && (
                    <Lock className="ml-2 h-4 w-4 text-gray-400" />
                  )}
              </h3>
              <p className="text-gray-600 dark:text-gray-400 mt-1">
                {activeCategory_data.description}
              </p>
            </div>
            <div className="text-right">
              <div className="text-sm text-gray-500">
                {currentTests.length} test{currentTests.length !== 1 ? 's' : ''}
              </div>
            </div>
          </div>
        </div>
      )}

      {/* Test Controls */}
      <div className="mb-6 flex flex-wrap items-center justify-between gap-4">
        <div className="flex items-center space-x-2">
          {!isPlaying ? (
            <button
              onClick={handlePlay}
              disabled={currentTests.length === 0}
              className="flex items-center px-4 py-2 bg-indigo-600 text-white rounded-lg hover:bg-indigo-700 disabled:opacity-50 disabled:cursor-not-allowed"
            >
              <PlayCircle className="mr-2 h-4 w-4" />
              Play Tests
            </button>
          ) : (
            <button
              onClick={handlePause}
              className="flex items-center px-4 py-2 bg-red-600 text-white rounded-lg hover:bg-red-700"
            >
              <PauseCircle className="mr-2 h-4 w-4" />
              Pause
            </button>
          )}

          <button
            onClick={handleNext}
            disabled={currentTestIndex >= currentTests.length - 1}
            className="flex items-center px-3 py-2 border border-gray-300 dark:border-gray-600 text-gray-700 dark:text-gray-300 rounded-lg hover:bg-gray-50 dark:hover:bg-gray-800 disabled:opacity-50"
          >
            <SkipForward className="h-4 w-4" />
          </button>

          <button
            onClick={handleRunAllCategories}
            className="flex items-center px-4 py-2 bg-purple-600 text-white rounded-lg hover:bg-purple-700"
          >
            <RefreshCw className="mr-2 h-4 w-4" />
            Run All Categories
          </button>
        </div>

        {/* Test Preferences */}
        <div className="flex items-center space-x-4">
          <label className="flex items-center">
            <input
              type="checkbox"
              checked={preferences.autoAdvance}
              onChange={(e: React.ChangeEvent<HTMLInputElement>) =>
                setPreferences((prev: unknown) => ({
                  ...prev,
                  autoAdvance: e.target.checked,
                }))
              }
              className="mr-2 rounded"
            />
            <span className="text-sm">Auto-advance</span>
          </label>

          <label className="flex items-center">
            <input
              type="checkbox"
              checked={preferences.simulatePremium}
              onChange={(e: React.ChangeEvent<HTMLInputElement>) =>
                setPreferences((prev: unknown) => ({
                  ...prev,
                  simulatePremium: e.target.checked,
                }))
              }
              className="mr-2 rounded"
            />
            <span className="text-sm">Simulate Premium</span>
          </label>

          <select
            value={preferences.delayBetweenTests}
            onChange={(e: React.ChangeEvent<HTMLInputElement>) =>
              setPreferences((prev: unknown) => ({
                ...prev,
                delayBetweenTests: Number(e.target.value),
              }))
            }
            className="px-2 py-1 border border-gray-300 dark:border-gray-600 rounded text-sm bg-white dark:bg-gray-800"
          >
            <option value={1000}>1s delay</option>
            <option value={2000}>2s delay</option>
            <option value={3000}>3s delay</option>
            <option value={5000}>5s delay</option>
          </select>
        </div>
      </div>

      {/* Current Test Display */}
      {currentTest && (
        <div className="mb-6 p-4 border-l-4 border-indigo-500 bg-indigo-50 dark:bg-indigo-900/20">
          <div className="flex items-start justify-between">
            <div className="flex-1">
              <h4 className="font-medium text-indigo-900 dark:text-indigo-100 mb-2">
                Current Test ({currentTestIndex + 1}/{currentTests.length})
              </h4>
              <p className="text-indigo-800 dark:text-indigo-200 mb-2">
                {currentTest.message}
              </p>
              {preferences.includeDescriptions && currentTest.expectedBehavior && (
                <p className="text-sm text-indigo-600 dark:text-indigo-400">
                  Expected: {currentTest.expectedBehavior}
                </p>
              )}
              <div className="flex flex-wrap gap-1 mt-2">
                {currentTest.tags.map((tag: unknown) => (
                  <span
                    key={tag}
                    className="px-2 py-1 bg-indigo-100 dark:bg-indigo-800 text-indigo-800 dark:text-indigo-200 text-xs rounded"
                  >
                    {tag}
                  </span>
                ))}
              </div>
            </div>
            <div className="ml-4 flex items-center">
              {getTestStatus(currentTest.id) === 'success' && (
                <CheckCircle className="h-5 w-5 text-green-500" />
              )}
<<<<<<< HEAD
              {getTestStatus(currentTest.id) === '_error' && (
                <AlertCircle className="h-5 w-5 text-red-500" />
=======
              {getTestStatus(currentTest.id) === 'error' && (
                <AlertCircleCircle className="h-5 w-5 text-red-500" />
>>>>>>> a260cd41
              )}
              {getTestStatus(currentTest.id) === 'pending' && (
                <Info className="h-5 w-5 text-gray-400" />
              )}
            </div>
          </div>
        </div>
      )}

      {/* Test List */}
      <div className="space-y-2 max-h-96 overflow-y-auto">
        {currentTests.map((test, _index) => (
          <div
            key={test.id}
            className={`p-3 border rounded-lg transition-colors
              ${
                _index === currentTestIndex
                  ? 'border-indigo-500 bg-indigo-50 dark:bg-indigo-900/20'
                  : 'border-gray-200 dark:border-gray-700 hover:bg-gray-50 dark:hover:bg-gray-800'
              }`}
          >
            <div className="flex items-center justify-between">
              <div className="flex-1">
                <div className="flex items-center space-x-2 mb-1">
                  <span className="text-sm font-medium">Test {_index + 1}</span>
                  <span
                    className={`px-2 py-1 text-xs rounded ${
                      test.priority === 'high'
                        ? 'bg-red-100 text-red-800 dark:bg-red-900/30 dark:text-red-400'
                        : test.priority === 'medium'
                          ? 'bg-yellow-100 text-yellow-800 dark:bg-yellow-900/30 dark:text-yellow-400'
                          : 'bg-green-100 text-green-800 dark:bg-green-900/30 dark:text-green-400'
                    }`}
                  >
                    {test.priority}
                  </span>
                  {test.userTypes?.includes('premium') && (
                    <Star className="h-3 w-3 text-yellow-500 fill-current" />
                  )}
                </div>
                <p className="text-sm text-gray-600 dark:text-gray-400 line-clamp-2">
                  {test.message}
                </p>
              </div>
              <div className="ml-4 flex items-center space-x-2">
                <button
                  onClick={() => handlePlaySingle(test)}
                  className="p-1 text-indigo-600 hover:bg-indigo-100 dark:hover:bg-indigo-900/30 rounded"
                  title="Play this test"
                >
                  <PlayCircle className="h-4 w-4" />
                </button>
                {getTestStatus(test.id) === 'success' && (
                  <CheckCircle className="h-4 w-4 text-green-500" />
                )}
<<<<<<< HEAD
                {getTestStatus(test.id) === '_error' && (
                  <AlertCircle className="h-4 w-4 text-red-500" />
=======
                {getTestStatus(test.id) === 'error' && (
                  <AlertCircleCircle className="h-4 w-4 text-red-500" />
>>>>>>> a260cd41
                )}
              </div>
            </div>
          </div>
        ))}

        {currentTests.length === 0 && (
          <div className="text-center py-8 text-gray-500 dark:text-gray-400">
            <Volume2 className="h-12 w-12 mx-auto mb-3 opacity-50" />
            <p>No tests available for this category</p>
            {activeCategory_data?.isPremium &&
              !(isPremium || preferences.simulatePremium) && (
                <p className="text-sm mt-2">
                  Premium subscription required to access these tests
                </p>
              )}
          </div>
        )}
      </div>
    </div>
  );
};

export default ExtendedScreenReaderTester;<|MERGE_RESOLUTION|>--- conflicted
+++ resolved
@@ -4,7 +4,6 @@
  */
 
 import React, { useState, useEffect, useMemo, useCallback } from 'react';
-import { config } from '../config/environment';
 import {
   PlayCircle,
   PauseCircle,
@@ -171,7 +170,7 @@
             'Error: Alarm conflicts with existing 7:00 AM alarm. Choose different time or replace existing alarm.',
           priority: 'high',
           context: 'alarm',
-          tags: ['_error', 'conflict'],
+          tags: ['error', 'conflict'],
         },
         {
           id: 'alert-battery-low',
@@ -203,9 +202,9 @@
     // Filter app-specific categories by premium access
     const filteredAppSpecificCategories = Object.fromEntries(
       Object.entries(appSpecificTestCategories).filter(([key, category]) => {
-        const _config =
+        const config =
           appSpecificCategoryConfig[key as keyof typeof appSpecificCategoryConfig];
-        if (_config?.requiresPremium && !effectiveUserPremium) {
+        if (config?.requiresPremium && !effectiveUserPremium) {
           return false;
         }
         return config?.enabled !== false;
@@ -215,11 +214,11 @@
     // Filter additional app-specific categories by premium access
     const filteredAdditionalAppSpecificCategories = Object.fromEntries(
       Object.entries(additionalAppSpecificTestCategories).filter(([key, category]) => {
-        const _config =
+        const config =
           additionalAppSpecificCategoryConfig[
             key as keyof typeof additionalAppSpecificCategoryConfig
           ];
-        if (_config?.requiresPremium && !effectiveUserPremium) {
+        if (config?.requiresPremium && !effectiveUserPremium) {
           return false;
         }
         return config?.enabled !== false;
@@ -296,23 +295,17 @@
           category: activeCategory,
         };
 
-        setTestResults((prev: unknown) => [
-          ...prev.filter((r: unknown) => r.testId !== test.id),
-          result,
-        ]);
+        setTestResults(prev => [...prev.filter(r => r.testId !== test.id), result]);
         onTestComplete?.(test.id, true);
-      } catch (_error) {
-        console._error('Test playback failed:', _error);
+      } catch (error) {
+        console.error('Test playback failed:', error);
         const result: TestResult = {
           testId: test.id,
           success: false,
           timestamp: new Date(),
           category: activeCategory,
         };
-        setTestResults((prev: unknown) => [
-          ...prev.filter((r: unknown) => r.testId !== test.id),
-          result,
-        ]);
+        setTestResults(prev => [...prev.filter(r => r.testId !== test.id), result]);
         onTestComplete?.(test.id, false);
       }
     },
@@ -325,7 +318,7 @@
 
     const timer = setTimeout(() => {
       if (currentTestIndex < currentTests.length - 1) {
-        setCurrentTestIndex((prev: unknown) => prev + 1);
+        setCurrentTestIndex(prev => prev + 1);
       } else {
         setIsPlaying(false);
         setCurrentTestIndex(0);
@@ -361,7 +354,7 @@
 
   const handleNext = () => {
     if (currentTestIndex < currentTests.length - 1) {
-      setCurrentTestIndex((prev: unknown) => prev + 1);
+      setCurrentTestIndex(prev => prev + 1);
     }
   };
 
@@ -398,14 +391,14 @@
 
   // Get test result status
   const getTestStatus = (testId: string) => {
-    const result = testResults.find((r: unknown) => r.testId === testId);
-    return result?.success ? 'success' : result ? '_error' : 'pending';
+    const result = testResults.find(r => r.testId === testId);
+    return result?.success ? 'success' : result ? 'error' : 'pending';
   };
 
   // Test results summary
   const testSummary = useMemo(() => {
     const total = testResults.length;
-    const successful = testResults.filter((r: unknown) => r.success).length;
+    const successful = testResults.filter(r => r.success).length;
     const failed = total - successful;
 
     return { total, successful, failed };
@@ -569,11 +562,8 @@
             <input
               type="checkbox"
               checked={preferences.autoAdvance}
-              onChange={(e: React.ChangeEvent<HTMLInputElement>) =>
-                setPreferences((prev: unknown) => ({
-                  ...prev,
-                  autoAdvance: e.target.checked,
-                }))
+              onChange={e =>
+                setPreferences(prev => ({ ...prev, autoAdvance: e.target.checked }))
               }
               className="mr-2 rounded"
             />
@@ -584,11 +574,8 @@
             <input
               type="checkbox"
               checked={preferences.simulatePremium}
-              onChange={(e: React.ChangeEvent<HTMLInputElement>) =>
-                setPreferences((prev: unknown) => ({
-                  ...prev,
-                  simulatePremium: e.target.checked,
-                }))
+              onChange={e =>
+                setPreferences(prev => ({ ...prev, simulatePremium: e.target.checked }))
               }
               className="mr-2 rounded"
             />
@@ -597,8 +584,8 @@
 
           <select
             value={preferences.delayBetweenTests}
-            onChange={(e: React.ChangeEvent<HTMLInputElement>) =>
-              setPreferences((prev: unknown) => ({
+            onChange={e =>
+              setPreferences(prev => ({
                 ...prev,
                 delayBetweenTests: Number(e.target.value),
               }))
@@ -630,7 +617,7 @@
                 </p>
               )}
               <div className="flex flex-wrap gap-1 mt-2">
-                {currentTest.tags.map((tag: unknown) => (
+                {currentTest.tags.map(tag => (
                   <span
                     key={tag}
                     className="px-2 py-1 bg-indigo-100 dark:bg-indigo-800 text-indigo-800 dark:text-indigo-200 text-xs rounded"
@@ -644,13 +631,8 @@
               {getTestStatus(currentTest.id) === 'success' && (
                 <CheckCircle className="h-5 w-5 text-green-500" />
               )}
-<<<<<<< HEAD
-              {getTestStatus(currentTest.id) === '_error' && (
-                <AlertCircle className="h-5 w-5 text-red-500" />
-=======
               {getTestStatus(currentTest.id) === 'error' && (
                 <AlertCircleCircle className="h-5 w-5 text-red-500" />
->>>>>>> a260cd41
               )}
               {getTestStatus(currentTest.id) === 'pending' && (
                 <Info className="h-5 w-5 text-gray-400" />
@@ -662,12 +644,12 @@
 
       {/* Test List */}
       <div className="space-y-2 max-h-96 overflow-y-auto">
-        {currentTests.map((test, _index) => (
+        {currentTests.map((test, index) => (
           <div
             key={test.id}
             className={`p-3 border rounded-lg transition-colors
               ${
-                _index === currentTestIndex
+                index === currentTestIndex
                   ? 'border-indigo-500 bg-indigo-50 dark:bg-indigo-900/20'
                   : 'border-gray-200 dark:border-gray-700 hover:bg-gray-50 dark:hover:bg-gray-800'
               }`}
@@ -675,7 +657,7 @@
             <div className="flex items-center justify-between">
               <div className="flex-1">
                 <div className="flex items-center space-x-2 mb-1">
-                  <span className="text-sm font-medium">Test {_index + 1}</span>
+                  <span className="text-sm font-medium">Test {index + 1}</span>
                   <span
                     className={`px-2 py-1 text-xs rounded ${
                       test.priority === 'high'
@@ -706,13 +688,8 @@
                 {getTestStatus(test.id) === 'success' && (
                   <CheckCircle className="h-4 w-4 text-green-500" />
                 )}
-<<<<<<< HEAD
-                {getTestStatus(test.id) === '_error' && (
-                  <AlertCircle className="h-4 w-4 text-red-500" />
-=======
                 {getTestStatus(test.id) === 'error' && (
                   <AlertCircleCircle className="h-4 w-4 text-red-500" />
->>>>>>> a260cd41
                 )}
               </div>
             </div>
