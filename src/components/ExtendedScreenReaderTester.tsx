/**
 * Extended Screen Reader Tester for Relife Smart Alarm App
 * Comprehensive testing component with custom scenarios
 */

import React, { useState, useEffect, useMemo, useCallback } from 'react';
import {
  PlayCircle,
  PauseCircle,
  SkipForward,
  Volume2,
  Settings,
  Star,
  Lock,
  User,
  Clock,
  RefreshCw,
  CheckCircle,
  AlertCircle,
  Info,
} from 'lucide-react';
import ScreenReaderService from '../utils/screen-reader';
import { TimeoutHandle } from '../types/timers';
import {
  customTestCategories,
  customCategoryConfig,
  generateDynamicTestData,
  getEnabledCustomCategories,
  filterTestsByFeatureAccess,
  getAllCustomTests,
  validateTestScenario,
  getCategoryStats,
  UserContext,
  TestCategory,
  TestScenario,
} from '../services/custom-test-scenarios';
import {
  appSpecificTestCategories,
  appSpecificCategoryConfig,
} from '../services/app-specific-test-scenarios';
import {
  additionalAppSpecificTestCategories,
  additionalAppSpecificCategoryConfig,
} from '../services/additional-app-specific-test-scenarios';

interface ExtendedScreenReaderTesterProps {
  userId?: string;
  userName?: string;
  isPremium?: boolean;
  embedded?: boolean;
  onTestComplete?: (testId: string, success: boolean) => void;
}

interface TestResult {
  testId: string;
  success: boolean;
  timestamp: Date;
  category?: string;
}

interface TestPreferences {
  autoAdvance: boolean;
  delayBetweenTests: number;
  includeDescriptions: boolean;
  simulatePremium: boolean;
}

const ExtendedScreenReaderTester: React.FC<ExtendedScreenReaderTesterProps> = ({
  userId,
  userName = 'User',
  isPremium = false,
  embedded = false,
  onTestComplete,
}) => {
  // Core state
  const [isPlaying, setIsPlaying] = useState(false);
  const [currentTestIndex, setCurrentTestIndex] = useState(0);
  const [activeCategory, setActiveCategory] = useState<string>('base');
  const [testResults, setTestResults] = useState<TestResult[]>([]);

  // Screen Reader Service
  const [screenReaderService] = useState(() => ScreenReaderService.getInstance());

  // User preferences
  const [preferences, setPreferences] = useState<TestPreferences>({
    autoAdvance: true,
    delayBetweenTests: 2000,
    includeDescriptions: true,
    simulatePremium: false,
  });

  // Dynamic user context
  const userContext: UserContext = useMemo(
    () => ({
      userId,
      userName,
      isPremium: isPremium || preferences.simulatePremium,
      currentTime: new Date(),
      scheduledAlarms: 3,
      sleepGoalHours: 8,
      preferredVoiceMood: 'energetic',
      battleLevel: 5,
    }),
    [userId, userName, isPremium, preferences.simulatePremium]
  );

  // Base test categories
  const baseTestCategories: Record<string, TestCategory> = {
    basic: {
      name: 'Basic Announcements',
      description: 'Fundamental screen reader functionality',
      icon: '📢',
      color: '#6366F1',
      tests: [
        {
          id: 'basic-alarm-set',
          message: 'Alarm set for 7:00 AM tomorrow with label "Morning Workout"',
          priority: 'high',
          context: 'alarm',
          tags: ['basic', 'alarm-set'],
        },
        {
          id: 'basic-alarm-ring',
          message:
            'Alarm ringing: Morning Workout, 7:00 AM. Tap to snooze or swipe to dismiss.',
          priority: 'high',
          context: 'alarm',
          tags: ['basic', 'alarm-ring'],
        },
        {
          id: 'basic-snooze',
          message: 'Alarm snoozed for 9 minutes. Next ring at 7:09 AM.',
          priority: 'medium',
          context: 'alarm',
          tags: ['basic', 'snooze'],
        },
      ],
    },
    navigation: {
      name: 'Navigation & UI',
      description: 'Interface navigation and interaction feedback',
      icon: '🧭',
      color: '#059669',
      tests: [
        {
          id: 'nav-page-change',
          message: 'Navigated to Alarm Settings. 5 alarms configured, 2 active.',
          priority: 'medium',
          context: 'general',
          tags: ['navigation', 'page-change'],
        },
        {
          id: 'nav-modal-open',
          message: 'Add New Alarm dialog opened. Set time, label, and repeat options.',
          priority: 'medium',
          context: 'general',
          tags: ['navigation', 'modal'],
        },
      ],
    },
    errors: {
      name: 'Errors & Alerts',
      description: 'Error handling and important alerts',
      icon: '⚠️',
      color: '#DC2626',
      tests: [
        {
          id: 'error-time-conflict',
          message:
            'Error: Alarm conflicts with existing 7:00 AM alarm. Choose different time or replace existing alarm.',
          priority: 'high',
          context: 'alarm',
          tags: ['error', 'conflict'],
        },
        {
          id: 'alert-battery-low',
          message:
            'Battery Alert: 15% remaining. Connect charger to ensure alarms work reliably overnight.',
          priority: 'high',
          context: 'general',
          tags: ['alert', 'battery'],
        },
      ],
    },
  };

  // Merge base, custom, app-specific, and additional app-specific categories
  const allCategories = useMemo(() => {
    const customCategories = getEnabledCustomCategories();
    const effectiveUserPremium = isPremium || preferences.simulatePremium;

    // Filter custom categories by premium access
    const filteredCustomCategories = Object.fromEntries(
      Object.entries(customCategories).filter(([key, category]) => {
        if (category.isPremium && !effectiveUserPremium) {
          return false;
        }
        return true;
      })
    );

    // Filter app-specific categories by premium access
    const filteredAppSpecificCategories = Object.fromEntries(
      Object.entries(appSpecificTestCategories).filter(([key, category]) => {
        const config =
          appSpecificCategoryConfig[key as keyof typeof appSpecificCategoryConfig];
        if (config?.requiresPremium && !effectiveUserPremium) {
          return false;
        }
        return config?.enabled !== false;
      })
    );

    // Filter additional app-specific categories by premium access
    const filteredAdditionalAppSpecificCategories = Object.fromEntries(
      Object.entries(additionalAppSpecificTestCategories).filter(([key, category]) => {
        const config =
          additionalAppSpecificCategoryConfig[
            key as keyof typeof additionalAppSpecificCategoryConfig
          ];
        if (config?.requiresPremium && !effectiveUserPremium) {
          return false;
        }
        return config?.enabled !== false;
      })
    );

    return {
      ...baseTestCategories,
      ...filteredCustomCategories,
      ...filteredAppSpecificCategories,
      ...filteredAdditionalAppSpecificCategories,
    };
  }, [isPremium, preferences.simulatePremium]);

  // Get tests for active category
  const currentTests = useMemo(() => {
    const category = allCategories[activeCategory];
    if (!category) return [];

    const effectiveUserPremium = isPremium || preferences.simulatePremium;
    let tests = [...category.tests];

    // Add dynamic tests for custom categories
    if (
      activeCategory !== 'basic' &&
      activeCategory !== 'navigation' &&
      activeCategory !== 'errors'
    ) {
      const dynamicTests = generateDynamicTestData(userContext);
      tests = [...tests, ...dynamicTests.slice(0, 2)]; // Add 2 dynamic tests
    }

    // Filter by user access
    return filterTestsByFeatureAccess(tests, effectiveUserPremium);
  }, [
    activeCategory,
    allCategories,
    userContext,
    isPremium,
    preferences.simulatePremium,
  ]);

  // Current test
  const currentTest = currentTests[currentTestIndex];

  // Play test announcement
  const playTest = useCallback(
    async (test: TestScenario) => {
      if (!screenReaderService || !test) return;

      try {
        // Personalize message with user name
        let personalizedMessage = test.message;
        if (userName && userName !== 'User') {
          personalizedMessage = personalizedMessage.replace(/\byou\b/g, userName);
          personalizedMessage = personalizedMessage.replace(
            /\bYour\b/g,
            `${userName}'s`
          );
        }

        // Add test context if enabled
        if (preferences.includeDescriptions && test.expectedBehavior) {
          personalizedMessage += ` [Expected: ${test.expectedBehavior}]`;
        }

        await screenReaderService.announce(personalizedMessage, 'assertive');

        // Mark as successful
        const result: TestResult = {
          testId: test.id,
          success: true,
          timestamp: new Date(),
          category: activeCategory,
        };

        setTestResults((prev: any) => [...prev.filter((r: any) => r.testId !== test.id), result]);
        onTestComplete?.(test.id, true);
      } catch (error) {
        console.error('Test playback failed:', error);
        const result: TestResult = {
          testId: test.id,
          success: false,
          timestamp: new Date(),
          category: activeCategory,
        };
        setTestResults((prev: any) => [...prev.filter((r: any) => r.testId !== test.id), result]);
        onTestComplete?.(test.id, false);
      }
    },
    [screenReaderService, userName, preferences, activeCategory, onTestComplete]
  );

  // Auto-advance logic
  useEffect(() => {
    if (!isPlaying || !preferences.autoAdvance || !currentTest) return;

    const timer = setTimeout(() => {
      if (currentTestIndex < currentTests.length - 1) {
        setCurrentTestIndex((prev: any) => p // auto: implicit anyrev + 1);
      } else {
        setIsPlaying(false);
        setCurrentTestIndex(0);
      }
    }, preferences.delayBetweenTests);

    return () => clearTimeout(timer);
  }, [
    isPlaying,
    currentTestIndex,
    currentTests.length,
    preferences.autoAdvance,
    preferences.delayBetweenTests,
    currentTest,
  ]);

  // Play current test when playing state changes
  useEffect(() => {
    if (isPlaying && currentTest) {
      playTest(currentTest);
    }
  }, [isPlaying, currentTest, playTest]);

  // Handlers
  const handlePlay = () => {
    if (currentTests.length === 0) return;
    setIsPlaying(true);
  };

  const handlePause = () => {
    setIsPlaying(false);
  };

  const handleNext = () => {
    if (currentTestIndex < currentTests.length - 1) {
      setCurrentTestIndex((prev: any) => p // auto: implicit anyrev + 1);
    }
  };

  const handlePlaySingle = (test: TestScenario) => {
    playTest(test);
  };

  const handleCategoryChange = (categoryKey: string) => {
    setActiveCategory(categoryKey);
    setCurrentTestIndex(0);
    setIsPlaying(false);
  };

  const handleRunAllCategories = async () => {
    const categories = Object.keys(allCategories);
    for (const categoryKey of categories) {
      setActiveCategory(categoryKey);
      await new Promise(resolve => setTimeout(resolve, 1000));

      const categoryTests = allCategories[categoryKey].tests;
      const filteredTests = filterTestsByFeatureAccess(
        categoryTests,
        isPremium || preferences.simulatePremium
      );

      for (const test of filteredTests) {
        await playTest(test);
        await new Promise(resolve =>
          setTimeout(resolve, preferences.delayBetweenTests)
        );
      }
    }
  };

  // Get test result status
  const getTestStatus = (testId: string) => {
    const result = testResults.find((r: any) => r.testId === testId);
    return result?.success ? 'success' : result ? 'error' : 'pending';
  };

  // Test results summary
  const testSummary = useMemo(() => {
    const total = testResults.length;
    const successful = testResults.filter((r: any) => r.success).length;
    const failed = total - successful;

    return { total, successful, failed };
  }, [testResults]);

  const activeCategory_data = allCategories[activeCategory];

  return (
    <div
      className={`${embedded ? 'p-4' : 'p-6'} bg-white dark:bg-gray-900 rounded-lg shadow-lg max-w-6xl mx-auto`}
    >
      {/* Header */}
      <div className="mb-6">
        <div className="flex items-center justify-between mb-4">
          <div className="flex items-center space-x-3">
            <Volume2 className="h-6 w-6 text-indigo-600" />
            <h2 className="text-2xl font-bold text-gray-900 dark:text-white">
              Extended Screen Reader Tester
            </h2>
          </div>

          {/* User Context Display */}
          <div className="flex items-center space-x-4 text-sm">
            <div className="flex items-center space-x-2">
              <User className="h-4 w-4" />
              <span>{userName}</span>
              {(isPremium || preferences.simulatePremium) && (
                <Star
                  className="h-4 w-4 text-yellow-500 fill-current"
                  title="Premium User"
                />
              )}
            </div>
            <div className="flex items-center space-x-1">
              <Clock className="h-4 w-4" />
              <span>{new Date().toLocaleTimeString()}</span>
            </div>
          </div>
        </div>

        {/* Test Summary */}
        <div className="grid grid-cols-3 gap-4 mb-4">
          <div className="bg-blue-50 dark:bg-blue-900/20 p-3 rounded">
            <div className="text-sm text-blue-600 dark:text-blue-400">Total Tests</div>
            <div className="text-2xl font-bold text-blue-900 dark:text-blue-100">
              {testSummary.total}
            </div>
          </div>
          <div className="bg-green-50 dark:bg-green-900/20 p-3 rounded">
            <div className="text-sm text-green-600 dark:text-green-400">Successful</div>
            <div className="text-2xl font-bold text-green-900 dark:text-green-100">
              {testSummary.successful}
            </div>
          </div>
          <div className="bg-red-50 dark:bg-red-900/20 p-3 rounded">
            <div className="text-sm text-red-600 dark:text-red-400">Failed</div>
            <div className="text-2xl font-bold text-red-900 dark:text-red-100">
              {testSummary.failed}
            </div>
          </div>
        </div>
      </div>

      {/* Category Tabs */}
      <div className="mb-6 border-b dark:border-gray-700">
        <div className="flex flex-wrap -mb-px">
          {Object.entries(allCategories).map(([key, category]) => (
            <button
              key={key}
              onClick={() => handleCategoryChange(key)}
              className={`mr-2 py-2 px-4 border-b-2 font-medium text-sm rounded-t-lg transition-colors
                ${
                  activeCategory === key
                    ? 'border-indigo-500 text-indigo-600 dark:text-indigo-400'
                    : 'border-transparent text-gray-500 hover:text-gray-700 dark:text-gray-400 dark:hover:text-gray-300'
                }
                ${category.isPremium && !(isPremium || preferences.simulatePremium) ? 'opacity-50 cursor-not-allowed' : ''}`}
              disabled={
                category.isPremium && !(isPremium || preferences.simulatePremium)
              }
              style={{ color: activeCategory === key ? category.color : undefined }}
            >
              <span className="mr-2">{category.icon}</span>
              {category.name}
              {category.isPremium && !(isPremium || preferences.simulatePremium) && (
                <Lock className="inline ml-2 h-3 w-3" />
              )}
            </button>
          ))}
        </div>
      </div>

      {/* Active Category Info */}
      {activeCategory_data && (
        <div className="mb-6 p-4 bg-gray-50 dark:bg-gray-800 rounded-lg">
          <div className="flex items-center justify-between">
            <div>
              <h3 className="text-lg font-semibold flex items-center">
                <span className="mr-2 text-2xl">{activeCategory_data.icon}</span>
                {activeCategory_data.name}
                {activeCategory_data.isPremium &&
                  !(isPremium || preferences.simulatePremium) && (
                    <Lock className="ml-2 h-4 w-4 text-gray-400" />
                  )}
              </h3>
              <p className="text-gray-600 dark:text-gray-400 mt-1">
                {activeCategory_data.description}
              </p>
            </div>
            <div className="text-right">
              <div className="text-sm text-gray-500">
                {currentTests.length} test{currentTests.length !== 1 ? 's' : ''}
              </div>
            </div>
          </div>
        </div>
      )}

      {/* Test Controls */}
      <div className="mb-6 flex flex-wrap items-center justify-between gap-4">
        <div className="flex items-center space-x-2">
          {!isPlaying ? (
            <button
              onClick={handlePlay}
              disabled={currentTests.length === 0}
              className="flex items-center px-4 py-2 bg-indigo-600 text-white rounded-lg hover:bg-indigo-700 disabled:opacity-50 disabled:cursor-not-allowed"
            >
              <PlayCircle className="mr-2 h-4 w-4" />
              Play Tests
            </button>
          ) : (
            <button
              onClick={handlePause}
              className="flex items-center px-4 py-2 bg-red-600 text-white rounded-lg hover:bg-red-700"
            >
              <PauseCircle className="mr-2 h-4 w-4" />
              Pause
            </button>
          )}

          <button
            onClick={handleNext}
            disabled={currentTestIndex >= currentTests.length - 1}
            className="flex items-center px-3 py-2 border border-gray-300 dark:border-gray-600 text-gray-700 dark:text-gray-300 rounded-lg hover:bg-gray-50 dark:hover:bg-gray-800 disabled:opacity-50"
          >
            <SkipForward className="h-4 w-4" />
          </button>

          <button
            onClick={handleRunAllCategories}
            className="flex items-center px-4 py-2 bg-purple-600 text-white rounded-lg hover:bg-purple-700"
          >
            <RefreshCw className="mr-2 h-4 w-4" />
            Run All Categories
          </button>
        </div>

        {/* Test Preferences */}
        <div className="flex items-center space-x-4">
          <label className="flex items-center">
            <input
              type="checkbox"
              checked={preferences.autoAdvance}
<<<<<<< HEAD
              onChange={(e: any) => // auto: implicit any
                setPreferences((prev: any) => ({ // auto: implicit any ...prev, autoAdvance: e.target.checked }))
=======
              onChange={(e: React.ChangeEvent<HTMLInputElement>) => 
                setPreferences((prev: any
) => ({ ...prev, autoAdvance: e.target.checked }))
>>>>>>> 5d3ec329
              }
              className="mr-2 rounded"
            />
            <span className="text-sm">Auto-advance</span>
          </label>

          <label className="flex items-center">
            <input
              type="checkbox"
              checked={preferences.simulatePremium}
<<<<<<< HEAD
              onChange={(e: any) => // auto: implicit any
                setPreferences((prev: any) => ({ // auto: implicit any ...prev, simulatePremium: e.target.checked }))
=======
              onChange={(e: React.ChangeEvent<HTMLInputElement>) => 
                setPreferences((prev: any
) => ({ ...prev, simulatePremium: e.target.checked }))
>>>>>>> 5d3ec329
              }
              className="mr-2 rounded"
            />
            <span className="text-sm">Simulate Premium</span>
          </label>

          <select
            value={preferences.delayBetweenTests}
<<<<<<< HEAD
            onChange={(e: any) => // auto: implicit any
              setPreferences((prev: any) => ({ // auto: implicit any
=======
            onChange={(e: React.ChangeEvent<HTMLInputElement>) => 
              setPreferences((prev: any
) => ({ 
>>>>>>> 5d3ec329
                ...prev,
                delayBetweenTests: Number(e.target.value),
              }))
            }
            className="px-2 py-1 border border-gray-300 dark:border-gray-600 rounded text-sm bg-white dark:bg-gray-800"
          >
            <option value={1000}>1s delay</option>
            <option value={2000}>2s delay</option>
            <option value={3000}>3s delay</option>
            <option value={5000}>5s delay</option>
          </select>
        </div>
      </div>

      {/* Current Test Display */}
      {currentTest && (
        <div className="mb-6 p-4 border-l-4 border-indigo-500 bg-indigo-50 dark:bg-indigo-900/20">
          <div className="flex items-start justify-between">
            <div className="flex-1">
              <h4 className="font-medium text-indigo-900 dark:text-indigo-100 mb-2">
                Current Test ({currentTestIndex + 1}/{currentTests.length})
              </h4>
              <p className="text-indigo-800 dark:text-indigo-200 mb-2">
                {currentTest.message}
              </p>
              {preferences.includeDescriptions && currentTest.expectedBehavior && (
                <p className="text-sm text-indigo-600 dark:text-indigo-400">
                  Expected: {currentTest.expectedBehavior}
                </p>
              )}
              <div className="flex flex-wrap gap-1 mt-2">
                {currentTest.tags.map(($1) => {
        // TODO(manual): implement
        return null;
      })
                  <span
                    key={tag}
                    className="px-2 py-1 bg-indigo-100 dark:bg-indigo-800 text-indigo-800 dark:text-indigo-200 text-xs rounded"
                  >
                    {tag}
                  </span>
                ))}
              </div>
            </div>
            <div className="ml-4 flex items-center">
              {getTestStatus(currentTest.id) === 'success' && (
                <CheckCircle className="h-5 w-5 text-green-500" />
              )}
              {getTestStatus(currentTest.id) === 'error' && (
                <AlertCircle className="h-5 w-5 text-red-500" />
              )}
              {getTestStatus(currentTest.id) === 'pending' && (
                <Info className="h-5 w-5 text-gray-400" />
              )}
            </div>
          </div>
        </div>
      )}

      {/* Test List */}
      <div className="space-y-2 max-h-96 overflow-y-auto">
        {currentTests.map((test, index) => (
          <div
            key={test.id}
            className={`p-3 border rounded-lg transition-colors
              ${
                index === currentTestIndex
                  ? 'border-indigo-500 bg-indigo-50 dark:bg-indigo-900/20'
                  : 'border-gray-200 dark:border-gray-700 hover:bg-gray-50 dark:hover:bg-gray-800'
              }`}
          >
            <div className="flex items-center justify-between">
              <div className="flex-1">
                <div className="flex items-center space-x-2 mb-1">
                  <span className="text-sm font-medium">Test {index + 1}</span>
                  <span
                    className={`px-2 py-1 text-xs rounded ${
                      test.priority === 'high'
                        ? 'bg-red-100 text-red-800 dark:bg-red-900/30 dark:text-red-400'
                        : test.priority === 'medium'
                          ? 'bg-yellow-100 text-yellow-800 dark:bg-yellow-900/30 dark:text-yellow-400'
                          : 'bg-green-100 text-green-800 dark:bg-green-900/30 dark:text-green-400'
                    }`}
                  >
                    {test.priority}
                  </span>
                  {test.userTypes?.includes('premium') && (
                    <Star className="h-3 w-3 text-yellow-500 fill-current" />
                  )}
                </div>
                <p className="text-sm text-gray-600 dark:text-gray-400 line-clamp-2">
                  {test.message}
                </p>
              </div>
              <div className="ml-4 flex items-center space-x-2">
                <button
                  onClick={() => handlePlaySingle(test)}
                  className="p-1 text-indigo-600 hover:bg-indigo-100 dark:hover:bg-indigo-900/30 rounded"
                  title="Play this test"
                >
                  <PlayCircle className="h-4 w-4" />
                </button>
                {getTestStatus(test.id) === 'success' && (
                  <CheckCircle className="h-4 w-4 text-green-500" />
                )}
                {getTestStatus(test.id) === 'error' && (
                  <AlertCircle className="h-4 w-4 text-red-500" />
                )}
              </div>
            </div>
          </div>
        ))}

        {currentTests.length === 0 && (
          <div className="text-center py-8 text-gray-500 dark:text-gray-400">
            <Volume2 className="h-12 w-12 mx-auto mb-3 opacity-50" />
            <p>No tests available for this category</p>
            {activeCategory_data?.isPremium &&
              !(isPremium || preferences.simulatePremium) && (
                <p className="text-sm mt-2">
                  Premium subscription required to access these tests
                </p>
              )}
          </div>
        )}
      </div>
    </div>
  );
};

export default ExtendedScreenReaderTester;<|MERGE_RESOLUTION|>--- conflicted
+++ resolved
@@ -295,7 +295,10 @@
           category: activeCategory,
         };
 
-        setTestResults((prev: any) => [...prev.filter((r: any) => r.testId !== test.id), result]);
+        setTestResults((prev: any) => [
+          ...prev.filter((r: any) => r.testId !== test.id),
+          result,
+        ]);
         onTestComplete?.(test.id, true);
       } catch (error) {
         console.error('Test playback failed:', error);
@@ -305,7 +308,10 @@
           timestamp: new Date(),
           category: activeCategory,
         };
-        setTestResults((prev: any) => [...prev.filter((r: any) => r.testId !== test.id), result]);
+        setTestResults((prev: any) => [
+          ...prev.filter((r: any) => r.testId !== test.id),
+          result,
+        ]);
         onTestComplete?.(test.id, false);
       }
     },
@@ -318,7 +324,7 @@
 
     const timer = setTimeout(() => {
       if (currentTestIndex < currentTests.length - 1) {
-        setCurrentTestIndex((prev: any) => p // auto: implicit anyrev + 1);
+        setCurrentTestIndex((prev: any) => prev + 1);
       } else {
         setIsPlaying(false);
         setCurrentTestIndex(0);
@@ -354,7 +360,7 @@
 
   const handleNext = () => {
     if (currentTestIndex < currentTests.length - 1) {
-      setCurrentTestIndex((prev: any) => p // auto: implicit anyrev + 1);
+      setCurrentTestIndex((prev: any) => prev + 1);
     }
   };
 
@@ -562,14 +568,9 @@
             <input
               type="checkbox"
               checked={preferences.autoAdvance}
-<<<<<<< HEAD
-              onChange={(e: any) => // auto: implicit any
-                setPreferences((prev: any) => ({ // auto: implicit any ...prev, autoAdvance: e.target.checked }))
-=======
               onChange={(e: React.ChangeEvent<HTMLInputElement>) => 
                 setPreferences((prev: any
 ) => ({ ...prev, autoAdvance: e.target.checked }))
->>>>>>> 5d3ec329
               }
               className="mr-2 rounded"
             />
@@ -580,14 +581,9 @@
             <input
               type="checkbox"
               checked={preferences.simulatePremium}
-<<<<<<< HEAD
-              onChange={(e: any) => // auto: implicit any
-                setPreferences((prev: any) => ({ // auto: implicit any ...prev, simulatePremium: e.target.checked }))
-=======
               onChange={(e: React.ChangeEvent<HTMLInputElement>) => 
                 setPreferences((prev: any
 ) => ({ ...prev, simulatePremium: e.target.checked }))
->>>>>>> 5d3ec329
               }
               className="mr-2 rounded"
             />
@@ -596,14 +592,9 @@
 
           <select
             value={preferences.delayBetweenTests}
-<<<<<<< HEAD
-            onChange={(e: any) => // auto: implicit any
-              setPreferences((prev: any) => ({ // auto: implicit any
-=======
             onChange={(e: React.ChangeEvent<HTMLInputElement>) => 
               setPreferences((prev: any
 ) => ({ 
->>>>>>> 5d3ec329
                 ...prev,
                 delayBetweenTests: Number(e.target.value),
               }))
@@ -635,10 +626,7 @@
                 </p>
               )}
               <div className="flex flex-wrap gap-1 mt-2">
-                {currentTest.tags.map(($1) => {
-        // TODO(manual): implement
-        return null;
-      })
+                {currentTest.tags.map((tag: any) => (
                   <span
                     key={tag}
                     className="px-2 py-1 bg-indigo-100 dark:bg-indigo-800 text-indigo-800 dark:text-indigo-200 text-xs rounded"
