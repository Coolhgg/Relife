/**
 * Extended Screen Reader Tester for Relife Smart Alarm App
 * Comprehensive testing component with custom scenarios
 */

import React, { useState, useEffect, useMemo, useCallback } from 'react';
import {
  PlayCircle,
  PauseCircle,
  SkipForward,
  Volume2,
  Settings,
  Star,
  Lock,
  User,
  Clock,
  RefreshCw,
  CheckCircle,
  AlertCircle,
  Info,
} from 'lucide-react';
import ScreenReaderService from '../utils/screen-reader';
import { TimeoutHandle } from '../types/timers';
import {
  customTestCategories,
  customCategoryConfig,
  generateDynamicTestData,
  getEnabledCustomCategories,
  filterTestsByFeatureAccess,
  getAllCustomTests,
  validateTestScenario,
  getCategoryStats,
  UserContext,
  TestCategory,
  TestScenario,
} from '../services/custom-test-scenarios';
import {
  appSpecificTestCategories,
  appSpecificCategoryConfig,
} from '../services/app-specific-test-scenarios';
import {
  additionalAppSpecificTestCategories,
  additionalAppSpecificCategoryConfig,
} from '../services/additional-app-specific-test-scenarios';

interface ExtendedScreenReaderTesterProps {
  userId?: string;
  userName?: string;
  isPremium?: boolean;
  embedded?: boolean;
  onTestComplete?: (testId: string, success: boolean) => void;
}

interface TestResult {
  testId: string;
  success: boolean;
  timestamp: Date;
  category?: string;
}

interface TestPreferences {
  autoAdvance: boolean;
  delayBetweenTests: number;
  includeDescriptions: boolean;
  simulatePremium: boolean;
}

const ExtendedScreenReaderTester: React.FC<ExtendedScreenReaderTesterProps> = ({
  userId,
  userName = 'User',
  isPremium = false,
  embedded = false,
  onTestComplete,
}) => {
  // Core state
  const [isPlaying, setIsPlaying] = useState(false);
  const [currentTestIndex, setCurrentTestIndex] = useState(0);
  const [activeCategory, setActiveCategory] = useState<string>('base');
  const [testResults, setTestResults] = useState<TestResult[]>([]);

  // Screen Reader Service
  const [screenReaderService] = useState(() => ScreenReaderService.getInstance());

  // User preferences
  const [preferences, setPreferences] = useState<TestPreferences>({
    autoAdvance: true,
    delayBetweenTests: 2000,
    includeDescriptions: true,
    simulatePremium: false,
  });

  // Dynamic user context
  const userContext: UserContext = useMemo(
    () => ({
      userId,
      userName,
      isPremium: isPremium || preferences.simulatePremium,
      currentTime: new Date(),
      scheduledAlarms: 3,
      sleepGoalHours: 8,
      preferredVoiceMood: 'energetic',
      battleLevel: 5,
    }),
    [userId, userName, isPremium, preferences.simulatePremium]
  );

  // Base test categories
  const baseTestCategories: Record<string, TestCategory> = {
    basic: {
      name: 'Basic Announcements',
      description: 'Fundamental screen reader functionality',
      icon: '📢',
      color: '#6366F1',
      tests: [
        {
          id: 'basic-alarm-set',
          message: 'Alarm set for 7:00 AM tomorrow with label "Morning Workout"',
          priority: 'high',
          context: 'alarm',
          tags: ['basic', 'alarm-set'],
        },
        {
          id: 'basic-alarm-ring',
          message:
            'Alarm ringing: Morning Workout, 7:00 AM. Tap to snooze or swipe to dismiss.',
          priority: 'high',
          context: 'alarm',
          tags: ['basic', 'alarm-ring'],
        },
        {
          id: 'basic-snooze',
          message: 'Alarm snoozed for 9 minutes. Next ring at 7:09 AM.',
          priority: 'medium',
          context: 'alarm',
          tags: ['basic', 'snooze'],
        },
      ],
    },
    navigation: {
      name: 'Navigation & UI',
      description: 'Interface navigation and interaction feedback',
      icon: '🧭',
      color: '#059669',
      tests: [
        {
          id: 'nav-page-change',
          message: 'Navigated to Alarm Settings. 5 alarms configured, 2 active.',
          priority: 'medium',
          context: 'general',
          tags: ['navigation', 'page-change'],
        },
        {
          id: 'nav-modal-open',
          message: 'Add New Alarm dialog opened. Set time, label, and repeat options.',
          priority: 'medium',
          context: 'general',
          tags: ['navigation', 'modal'],
        },
      ],
    },
    errors: {
      name: 'Errors & Alerts',
      description: 'Error handling and important alerts',
      icon: '⚠️',
      color: '#DC2626',
      tests: [
        {
          id: 'error-time-conflict',
          message:
            'Error: Alarm conflicts with existing 7:00 AM alarm. Choose different time or replace existing alarm.',
          priority: 'high',
          context: 'alarm',
          tags: ['error', 'conflict'],
        },
        {
          id: 'alert-battery-low',
          message:
            'Battery Alert: 15% remaining. Connect charger to ensure alarms work reliably overnight.',
          priority: 'high',
          context: 'general',
          tags: ['alert', 'battery'],
        },
      ],
    },
  };

  // Merge base, custom, app-specific, and additional app-specific categories
  const allCategories = useMemo(() => {
    const customCategories = getEnabledCustomCategories();
    const effectiveUserPremium = isPremium || preferences.simulatePremium;

    // Filter custom categories by premium access
    const filteredCustomCategories = Object.fromEntries(
      Object.entries(customCategories).filter(([key, category]) => {
        if (category.isPremium && !effectiveUserPremium) {
          return false;
        }
        return true;
      })
    );

    // Filter app-specific categories by premium access
    const filteredAppSpecificCategories = Object.fromEntries(
      Object.entries(appSpecificTestCategories).filter(([key, category]) => {
        const config =
          appSpecificCategoryConfig[key as keyof typeof appSpecificCategoryConfig];
        if (config?.requiresPremium && !effectiveUserPremium) {
          return false;
        }
        return config?.enabled !== false;
      })
    );

    // Filter additional app-specific categories by premium access
    const filteredAdditionalAppSpecificCategories = Object.fromEntries(
      Object.entries(additionalAppSpecificTestCategories).filter(([key, category]) => {
        const config =
          additionalAppSpecificCategoryConfig[
            key as keyof typeof additionalAppSpecificCategoryConfig
          ];
        if (config?.requiresPremium && !effectiveUserPremium) {
          return false;
        }
        return config?.enabled !== false;
      })
    );

    return {
      ...baseTestCategories,
      ...filteredCustomCategories,
      ...filteredAppSpecificCategories,
      ...filteredAdditionalAppSpecificCategories,
    };
  }, [isPremium, preferences.simulatePremium]);

  // Get tests for active category
  const currentTests = useMemo(() => {
    const category = allCategories[activeCategory];
    if (!category) return [];

    const effectiveUserPremium = isPremium || preferences.simulatePremium;
    let tests = [...category.tests];

    // Add dynamic tests for custom categories
    if (
      activeCategory !== 'basic' &&
      activeCategory !== 'navigation' &&
      activeCategory !== 'errors'
    ) {
      const dynamicTests = generateDynamicTestData(userContext);
      tests = [...tests, ...dynamicTests.slice(0, 2)]; // Add 2 dynamic tests
    }

    // Filter by user access
    return filterTestsByFeatureAccess(tests, effectiveUserPremium);
  }, [
    activeCategory,
    allCategories,
    userContext,
    isPremium,
    preferences.simulatePremium,
  ]);

  // Current test
  const currentTest = currentTests[currentTestIndex];

  // Play test announcement
  const playTest = useCallback(
    async (test: TestScenario) => {
      if (!screenReaderService || !test) return;

      try {
        // Personalize message with user name
        let personalizedMessage = test.message;
        if (userName && userName !== 'User') {
          personalizedMessage = personalizedMessage.replace(/\byou\b/g, userName);
          personalizedMessage = personalizedMessage.replace(
            /\bYour\b/g,
            `${userName}'s`
          );
        }

        // Add test context if enabled
        if (preferences.includeDescriptions && test.expectedBehavior) {
          personalizedMessage += ` [Expected: ${test.expectedBehavior}]`;
        }

        await screenReaderService.announce(personalizedMessage, 'assertive');

        // Mark as successful
        const result: TestResult = {
          testId: test.id,
          success: true,
          timestamp: new Date(),
          category: activeCategory,
        };

        setTestResults((prev: any) => [
          ...prev.filter((r: any) => r.testId !== test.id),
          result,
        ]);
        onTestComplete?.(test.id, true);
      } catch (error) {
        console.error('Test playback failed:', error);
        const result: TestResult = {
          testId: test.id,
          success: false,
          timestamp: new Date(),
          category: activeCategory,
        };
        setTestResults((prev: any) => [
          ...prev.filter((r: any) => r.testId !== test.id),
          result,
        ]);
        onTestComplete?.(test.id, false);
      }
    },
    [screenReaderService, userName, preferences, activeCategory, onTestComplete]
  );

  // Auto-advance logic
  useEffect(() => {
    if (!isPlaying || !preferences.autoAdvance || !currentTest) return;

    const timer = setTimeout(() => {
      if (currentTestIndex < currentTests.length - 1) {
        setCurrentTestIndex((prev: any) => prev + 1);
      } else {
        setIsPlaying(false);
        setCurrentTestIndex(0);
      }
    }, preferences.delayBetweenTests);

    return () => clearTimeout(timer);
  }, [
    isPlaying,
    currentTestIndex,
    currentTests.length,
    preferences.autoAdvance,
    preferences.delayBetweenTests,
    currentTest,
  ]);

  // Play current test when playing state changes
  useEffect(() => {
    if (isPlaying && currentTest) {
      playTest(currentTest);
    }
  }, [isPlaying, currentTest, playTest]);

  // Handlers
  const handlePlay = () => {
    if (currentTests.length === 0) return;
    setIsPlaying(true);
  };

  const handlePause = () => {
    setIsPlaying(false);
  };

  const handleNext = () => {
    if (currentTestIndex < currentTests.length - 1) {
      setCurrentTestIndex((prev: any) => prev + 1);
    }
  };

  const handlePlaySingle = (test: TestScenario) => {
    playTest(test);
  };

  const handleCategoryChange = (categoryKey: string) => {
    setActiveCategory(categoryKey);
    setCurrentTestIndex(0);
    setIsPlaying(false);
  };

  const handleRunAllCategories = async () => {
    const categories = Object.keys(allCategories);
    for (const categoryKey of categories) {
      setActiveCategory(categoryKey);
      await new Promise(resolve => setTimeout(resolve, 1000));

      const categoryTests = allCategories[categoryKey].tests;
      const filteredTests = filterTestsByFeatureAccess(
        categoryTests,
        isPremium || preferences.simulatePremium
      );

      for (const test of filteredTests) {
        await playTest(test);
        await new Promise(resolve =>
          setTimeout(resolve, preferences.delayBetweenTests)
        );
      }
    }
  };

  // Get test result status
  const getTestStatus = (testId: string) => {
    const result = testResults.find((r: any) => r.testId === testId);
    return result?.success ? 'success' : result ? 'error' : 'pending';
  };

  // Test results summary
  const testSummary = useMemo(() => {
    const total = testResults.length;
    const successful = testResults.filter((r: any) => r.success).length;
    const failed = total - successful;

    return { total, successful, failed };
  }, [testResults]);

  const activeCategory_data = allCategories[activeCategory];

  return (
    <div
      className={`${embedded ? 'p-4' : 'p-6'} bg-white dark:bg-gray-900 rounded-lg shadow-lg max-w-6xl mx-auto`}
    >
      {/* Header */}
      <div className="mb-6">
        <div className="flex items-center justify-between mb-4">
          <div className="flex items-center space-x-3">
            <Volume2 className="h-6 w-6 text-indigo-600" />
            <h2 className="text-2xl font-bold text-gray-900 dark:text-white">
              Extended Screen Reader Tester
            </h2>
          </div>

          {/* User Context Display */}
          <div className="flex items-center space-x-4 text-sm">
            <div className="flex items-center space-x-2">
              <User className="h-4 w-4" />
              <span>{userName}</span>
              {(isPremium || preferences.simulatePremium) && (
                <Star
                  className="h-4 w-4 text-yellow-500 fill-current"
                  title="Premium User"
                />
              )}
            </div>
            <div className="flex items-center space-x-1">
              <Clock className="h-4 w-4" />
              <span>{new Date().toLocaleTimeString()}</span>
            </div>
          </div>
        </div>

        {/* Test Summary */}
        <div className="grid grid-cols-3 gap-4 mb-4">
          <div className="bg-blue-50 dark:bg-blue-900/20 p-3 rounded">
            <div className="text-sm text-blue-600 dark:text-blue-400">Total Tests</div>
            <div className="text-2xl font-bold text-blue-900 dark:text-blue-100">
              {testSummary.total}
            </div>
          </div>
          <div className="bg-green-50 dark:bg-green-900/20 p-3 rounded">
            <div className="text-sm text-green-600 dark:text-green-400">Successful</div>
            <div className="text-2xl font-bold text-green-900 dark:text-green-100">
              {testSummary.successful}
            </div>
          </div>
          <div className="bg-red-50 dark:bg-red-900/20 p-3 rounded">
            <div className="text-sm text-red-600 dark:text-red-400">Failed</div>
            <div className="text-2xl font-bold text-red-900 dark:text-red-100">
              {testSummary.failed}
            </div>
          </div>
        </div>
      </div>

      {/* Category Tabs */}
      <div className="mb-6 border-b dark:border-gray-700">
        <div className="flex flex-wrap -mb-px">
          {Object.entries(allCategories).map(([key, category]) => (
            <button
              key={key}
              onClick={() => handleCategoryChange(key)}
              className={`mr-2 py-2 px-4 border-b-2 font-medium text-sm rounded-t-lg transition-colors
                ${
                  activeCategory === key
                    ? 'border-indigo-500 text-indigo-600 dark:text-indigo-400'
                    : 'border-transparent text-gray-500 hover:text-gray-700 dark:text-gray-400 dark:hover:text-gray-300'
                }
                ${category.isPremium && !(isPremium || preferences.simulatePremium) ? 'opacity-50 cursor-not-allowed' : ''}`}
              disabled={
                category.isPremium && !(isPremium || preferences.simulatePremium)
              }
              style={{ color: activeCategory === key ? category.color : undefined }}
            >
              <span className="mr-2">{category.icon}</span>
              {category.name}
              {category.isPremium && !(isPremium || preferences.simulatePremium) && (
                <Lock className="inline ml-2 h-3 w-3" />
              )}
            </button>
          ))}
        </div>
      </div>

      {/* Active Category Info */}
      {activeCategory_data && (
        <div className="mb-6 p-4 bg-gray-50 dark:bg-gray-800 rounded-lg">
          <div className="flex items-center justify-between">
            <div>
              <h3 className="text-lg font-semibold flex items-center">
                <span className="mr-2 text-2xl">{activeCategory_data.icon}</span>
                {activeCategory_data.name}
                {activeCategory_data.isPremium &&
                  !(isPremium || preferences.simulatePremium) && (
                    <Lock className="ml-2 h-4 w-4 text-gray-400" />
                  )}
              </h3>
              <p className="text-gray-600 dark:text-gray-400 mt-1">
                {activeCategory_data.description}
              </p>
            </div>
            <div className="text-right">
              <div className="text-sm text-gray-500">
                {currentTests.length} test{currentTests.length !== 1 ? 's' : ''}
              </div>
            </div>
          </div>
        </div>
      )}

      {/* Test Controls */}
      <div className="mb-6 flex flex-wrap items-center justify-between gap-4">
        <div className="flex items-center space-x-2">
          {!isPlaying ? (
            <button
              onClick={handlePlay}
              disabled={currentTests.length === 0}
              className="flex items-center px-4 py-2 bg-indigo-600 text-white rounded-lg hover:bg-indigo-700 disabled:opacity-50 disabled:cursor-not-allowed"
            >
              <PlayCircle className="mr-2 h-4 w-4" />
              Play Tests
            </button>
          ) : (
            <button
              onClick={handlePause}
              className="flex items-center px-4 py-2 bg-red-600 text-white rounded-lg hover:bg-red-700"
            >
              <PauseCircle className="mr-2 h-4 w-4" />
              Pause
            </button>
          )}

          <button
            onClick={handleNext}
            disabled={currentTestIndex >= currentTests.length - 1}
            className="flex items-center px-3 py-2 border border-gray-300 dark:border-gray-600 text-gray-700 dark:text-gray-300 rounded-lg hover:bg-gray-50 dark:hover:bg-gray-800 disabled:opacity-50"
          >
            <SkipForward className="h-4 w-4" />
          </button>

          <button
            onClick={handleRunAllCategories}
            className="flex items-center px-4 py-2 bg-purple-600 text-white rounded-lg hover:bg-purple-700"
          >
            <RefreshCw className="mr-2 h-4 w-4" />
            Run All Categories
          </button>
        </div>

        {/* Test Preferences */}
        <div className="flex items-center space-x-4">
          <label className="flex items-center">
            <input
              type="checkbox"
              checked={preferences.autoAdvance}
<<<<<<< HEAD
              onChange={(e: React.ChangeEvent<HTMLInputElement>) => 
                setPreferences((prev: any
) => ({ ...prev, autoAdvance: e.target.checked }))
=======
              onChange={(e: any) =>
                setPreferences((prev: any) => ({
                  ...prev,
                  autoAdvance: e.target.checked,
                }))
>>>>>>> 0a801929
              }
              className="mr-2 rounded"
            />
            <span className="text-sm">Auto-advance</span>
          </label>

          <label className="flex items-center">
            <input
              type="checkbox"
              checked={preferences.simulatePremium}
<<<<<<< HEAD
              onChange={(e: React.ChangeEvent<HTMLInputElement>) => 
                setPreferences((prev: any
) => ({ ...prev, simulatePremium: e.target.checked }))
=======
              onChange={(e: any) =>
                setPreferences((prev: any) => ({
                  ...prev,
                  simulatePremium: e.target.checked,
                }))
>>>>>>> 0a801929
              }
              className="mr-2 rounded"
            />
            <span className="text-sm">Simulate Premium</span>
          </label>

          <select
            value={preferences.delayBetweenTests}
<<<<<<< HEAD
            onChange={(e: React.ChangeEvent<HTMLInputElement>) => 
              setPreferences((prev: any
) => ({ 
=======
            onChange={(e: any) =>
              setPreferences((prev: any) => ({
>>>>>>> 0a801929
                ...prev,
                delayBetweenTests: Number(e.target.value),
              }))
            }
            className="px-2 py-1 border border-gray-300 dark:border-gray-600 rounded text-sm bg-white dark:bg-gray-800"
          >
            <option value={1000}>1s delay</option>
            <option value={2000}>2s delay</option>
            <option value={3000}>3s delay</option>
            <option value={5000}>5s delay</option>
          </select>
        </div>
      </div>

      {/* Current Test Display */}
      {currentTest && (
        <div className="mb-6 p-4 border-l-4 border-indigo-500 bg-indigo-50 dark:bg-indigo-900/20">
          <div className="flex items-start justify-between">
            <div className="flex-1">
              <h4 className="font-medium text-indigo-900 dark:text-indigo-100 mb-2">
                Current Test ({currentTestIndex + 1}/{currentTests.length})
              </h4>
              <p className="text-indigo-800 dark:text-indigo-200 mb-2">
                {currentTest.message}
              </p>
              {preferences.includeDescriptions && currentTest.expectedBehavior && (
                <p className="text-sm text-indigo-600 dark:text-indigo-400">
                  Expected: {currentTest.expectedBehavior}
                </p>
              )}
              <div className="flex flex-wrap gap-1 mt-2">
                {currentTest.tags.map((tag: any) => (
                  <span
                    key={tag}
                    className="px-2 py-1 bg-indigo-100 dark:bg-indigo-800 text-indigo-800 dark:text-indigo-200 text-xs rounded"
                  >
                    {tag}
                  </span>
                ))}
              </div>
            </div>
            <div className="ml-4 flex items-center">
              {getTestStatus(currentTest.id) === 'success' && (
                <CheckCircle className="h-5 w-5 text-green-500" />
              )}
              {getTestStatus(currentTest.id) === 'error' && (
                <AlertCircle className="h-5 w-5 text-red-500" />
              )}
              {getTestStatus(currentTest.id) === 'pending' && (
                <Info className="h-5 w-5 text-gray-400" />
              )}
            </div>
          </div>
        </div>
      )}

      {/* Test List */}
      <div className="space-y-2 max-h-96 overflow-y-auto">
        {currentTests.map((test, index) => (
          <div
            key={test.id}
            className={`p-3 border rounded-lg transition-colors
              ${
                index === currentTestIndex
                  ? 'border-indigo-500 bg-indigo-50 dark:bg-indigo-900/20'
                  : 'border-gray-200 dark:border-gray-700 hover:bg-gray-50 dark:hover:bg-gray-800'
              }`}
          >
            <div className="flex items-center justify-between">
              <div className="flex-1">
                <div className="flex items-center space-x-2 mb-1">
                  <span className="text-sm font-medium">Test {index + 1}</span>
                  <span
                    className={`px-2 py-1 text-xs rounded ${
                      test.priority === 'high'
                        ? 'bg-red-100 text-red-800 dark:bg-red-900/30 dark:text-red-400'
                        : test.priority === 'medium'
                          ? 'bg-yellow-100 text-yellow-800 dark:bg-yellow-900/30 dark:text-yellow-400'
                          : 'bg-green-100 text-green-800 dark:bg-green-900/30 dark:text-green-400'
                    }`}
                  >
                    {test.priority}
                  </span>
                  {test.userTypes?.includes('premium') && (
                    <Star className="h-3 w-3 text-yellow-500 fill-current" />
                  )}
                </div>
                <p className="text-sm text-gray-600 dark:text-gray-400 line-clamp-2">
                  {test.message}
                </p>
              </div>
              <div className="ml-4 flex items-center space-x-2">
                <button
                  onClick={() => handlePlaySingle(test)}
                  className="p-1 text-indigo-600 hover:bg-indigo-100 dark:hover:bg-indigo-900/30 rounded"
                  title="Play this test"
                >
                  <PlayCircle className="h-4 w-4" />
                </button>
                {getTestStatus(test.id) === 'success' && (
                  <CheckCircle className="h-4 w-4 text-green-500" />
                )}
                {getTestStatus(test.id) === 'error' && (
                  <AlertCircle className="h-4 w-4 text-red-500" />
                )}
              </div>
            </div>
          </div>
        ))}

        {currentTests.length === 0 && (
          <div className="text-center py-8 text-gray-500 dark:text-gray-400">
            <Volume2 className="h-12 w-12 mx-auto mb-3 opacity-50" />
            <p>No tests available for this category</p>
            {activeCategory_data?.isPremium &&
              !(isPremium || preferences.simulatePremium) && (
                <p className="text-sm mt-2">
                  Premium subscription required to access these tests
                </p>
              )}
          </div>
        )}
      </div>
    </div>
  );
};

export default ExtendedScreenReaderTester;<|MERGE_RESOLUTION|>--- conflicted
+++ resolved
@@ -568,17 +568,9 @@
             <input
               type="checkbox"
               checked={preferences.autoAdvance}
-<<<<<<< HEAD
               onChange={(e: React.ChangeEvent<HTMLInputElement>) => 
                 setPreferences((prev: any
 ) => ({ ...prev, autoAdvance: e.target.checked }))
-=======
-              onChange={(e: any) =>
-                setPreferences((prev: any) => ({
-                  ...prev,
-                  autoAdvance: e.target.checked,
-                }))
->>>>>>> 0a801929
               }
               className="mr-2 rounded"
             />
@@ -589,17 +581,9 @@
             <input
               type="checkbox"
               checked={preferences.simulatePremium}
-<<<<<<< HEAD
               onChange={(e: React.ChangeEvent<HTMLInputElement>) => 
                 setPreferences((prev: any
 ) => ({ ...prev, simulatePremium: e.target.checked }))
-=======
-              onChange={(e: any) =>
-                setPreferences((prev: any) => ({
-                  ...prev,
-                  simulatePremium: e.target.checked,
-                }))
->>>>>>> 0a801929
               }
               className="mr-2 rounded"
             />
@@ -608,14 +592,9 @@
 
           <select
             value={preferences.delayBetweenTests}
-<<<<<<< HEAD
             onChange={(e: React.ChangeEvent<HTMLInputElement>) => 
               setPreferences((prev: any
 ) => ({ 
-=======
-            onChange={(e: any) =>
-              setPreferences((prev: any) => ({
->>>>>>> 0a801929
                 ...prev,
                 delayBetweenTests: Number(e.target.value),
               }))
