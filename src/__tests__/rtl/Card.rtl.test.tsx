/**
 * RTL tests for Card components
 */

import React from 'react';
import { screen } from '@testing-library/react';
<<<<<<< HEAD
import { describe, it, expect } from 'vitest';
import { 
  Card, 
  CardHeader, 
  CardTitle, 
  CardDescription, 
=======
import {
  Card,
  CardHeader,
  CardTitle,
  CardDescription,
>>>>>>> 00b1be70
  CardAction,
  CardContent,
  CardFooter
} from '../../components/ui/card';
import {
  renderWithRTL,
  rtlTestHelpers,
  rtlTestScenarios,
  rtlA11yHelpers
} from '../../utils/rtl-testing';

describe('Card RTL Support', () => {
  const createCard = () => (
    <Card>
      <CardHeader>
        <CardTitle>Card Title</CardTitle>
        <CardDescription>Card Description</CardDescription>
        <CardAction>
          <button>Action</button>
        </CardAction>
      </CardHeader>
      <CardContent>
        <p>Card content goes here</p>
      </CardContent>
      <CardFooter>
        <button>Cancel</button>
        <button>Save</button>
      </CardFooter>
    </Card>
  );

  rtlTestScenarios.testBothDirections(
    createCard,
    (element, isRTL, language) => {
      // Check main card direction
      rtlTestHelpers.expectCorrectDirection(element, isRTL ? 'rtl' : 'ltr');
      rtlTestHelpers.expectRTLDataAttribute(element, isRTL);
    }
  );

  test('CardAction positioning in RTL', () => {
    const { container } = renderWithRTL(createCard(), { language: 'ar' });
    const cardAction = container.querySelector('[data-slot="card-action"]') as HTMLElement;

    expect(cardAction).toHaveClass('justify-self-start');
    expect(cardAction).toHaveAttribute('data-rtl', 'true');
  });

  test('CardAction positioning in LTR', () => {
    const { container } = renderWithRTL(createCard(), { language: 'en' });
    const cardAction = container.querySelector('[data-slot="card-action"]') as HTMLElement;

    expect(cardAction).toHaveClass('justify-self-end');
    expect(cardAction).toHaveAttribute('data-rtl', 'false');
  });

  test('CardFooter flex direction in RTL', () => {
    const { container } = renderWithRTL(createCard(), { language: 'ar' });
    const cardFooter = container.querySelector('[data-slot="card-footer"]') as HTMLElement;

    expect(cardFooter).toHaveClass('flex-row-reverse');
    expect(cardFooter).toHaveAttribute('data-rtl', 'true');
  });

  test('CardFooter flex direction in LTR', () => {
    const { container } = renderWithRTL(createCard(), { language: 'en' });
    const cardFooter = container.querySelector('[data-slot="card-footer"]') as HTMLElement;

    expect(cardFooter).toHaveClass('flex-row');
    expect(cardFooter).toHaveAttribute('data-rtl', 'false');
  });

  test('custom direction override', () => {
    const { container } = renderWithRTL(
      <Card dir="ltr">
        <CardContent>Forced LTR content</CardContent>
      </Card>,
      { language: 'ar' }
    );
    const card = container.firstChild as HTMLElement;

    expect(card).toHaveAttribute('dir', 'ltr');
  });

  rtlTestScenarios.testAllRTLLanguages(
    createCard,
    (element, language) => {
      rtlTestHelpers.expectCorrectDirection(element, 'rtl');
      rtlTestHelpers.expectRTLDataAttribute(element, true);

      // Check that action is positioned on the left in RTL
      const cardAction = element.querySelector('[data-slot="card-action"]') as HTMLElement;
      if (cardAction) {
        expect(cardAction).toHaveClass('justify-self-start');
      }
    }
  );
});<|MERGE_RESOLUTION|>--- conflicted
+++ resolved
@@ -4,20 +4,12 @@
 
 import React from 'react';
 import { screen } from '@testing-library/react';
-<<<<<<< HEAD
-import { describe, it, expect } from 'vitest';
-import { 
-  Card, 
-  CardHeader, 
-  CardTitle, 
-  CardDescription, 
-=======
+import { describe, it, expect, test } from 'vitest';
 import {
   Card,
   CardHeader,
   CardTitle,
   CardDescription,
->>>>>>> 00b1be70
   CardAction,
   CardContent,
   CardFooter
