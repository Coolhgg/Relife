--- conflicted
+++ resolved
@@ -12,21 +12,13 @@
   CardDescription,
   CardAction,
   CardContent,
-<<<<<<< HEAD
-  CardFooter,
-=======
   CardFooter
->>>>>>> 02f0594e
 } from '../../components/ui/card';
 import {
   renderWithRTL,
   rtlTestHelpers,
   rtlTestScenarios,
-<<<<<<< HEAD
-  rtlA11yHelpers,
-=======
   rtlA11yHelpers
->>>>>>> 02f0594e
 } from '../../utils/rtl-testing';
 
 describe('Card RTL Support', () => {
@@ -49,19 +41,6 @@
     </Card>
   );
 
-<<<<<<< HEAD
-  rtlTestScenarios.testBothDirections(createCard, (element, isRTL, language) => {
-    // Check main card direction
-    rtlTestHelpers.expectCorrectDirection(element, isRTL ? 'rtl' : 'ltr');
-    rtlTestHelpers.expectRTLDataAttribute(element, isRTL);
-  });
-
-  test('CardAction positioning in RTL', () => {
-    const { container } = renderWithRTL(createCard(), { language: 'ar' });
-    const cardAction = container.querySelector(
-      '[data-slot="card-action"]'
-    ) as HTMLElement;
-=======
   rtlTestScenarios.testBothDirections(
     createCard,
     (element, isRTL, language) => {
@@ -74,7 +53,6 @@
   test('CardAction positioning in RTL', () => {
     const { container } = renderWithRTL(createCard(), { language: 'ar' });
     const cardAction = container.querySelector('[data-slot="card-action"]') as HTMLElement;
->>>>>>> 02f0594e
 
     expect(cardAction).toHaveClass('justify-self-start');
     expect(cardAction).toHaveAttribute('data-rtl', 'true');
@@ -82,13 +60,7 @@
 
   test('CardAction positioning in LTR', () => {
     const { container } = renderWithRTL(createCard(), { language: 'en' });
-<<<<<<< HEAD
-    const cardAction = container.querySelector(
-      '[data-slot="card-action"]'
-    ) as HTMLElement;
-=======
     const cardAction = container.querySelector('[data-slot="card-action"]') as HTMLElement;
->>>>>>> 02f0594e
 
     expect(cardAction).toHaveClass('justify-self-end');
     expect(cardAction).toHaveAttribute('data-rtl', 'false');
@@ -96,13 +68,7 @@
 
   test('CardFooter flex direction in RTL', () => {
     const { container } = renderWithRTL(createCard(), { language: 'ar' });
-<<<<<<< HEAD
-    const cardFooter = container.querySelector(
-      '[data-slot="card-footer"]'
-    ) as HTMLElement;
-=======
     const cardFooter = container.querySelector('[data-slot="card-footer"]') as HTMLElement;
->>>>>>> 02f0594e
 
     expect(cardFooter).toHaveClass('flex-row-reverse');
     expect(cardFooter).toHaveAttribute('data-rtl', 'true');
@@ -110,13 +76,7 @@
 
   test('CardFooter flex direction in LTR', () => {
     const { container } = renderWithRTL(createCard(), { language: 'en' });
-<<<<<<< HEAD
-    const cardFooter = container.querySelector(
-      '[data-slot="card-footer"]'
-    ) as HTMLElement;
-=======
     const cardFooter = container.querySelector('[data-slot="card-footer"]') as HTMLElement;
->>>>>>> 02f0594e
 
     expect(cardFooter).toHaveClass('flex-row');
     expect(cardFooter).toHaveAttribute('data-rtl', 'false');
@@ -134,18 +94,6 @@
     expect(card).toHaveAttribute('dir', 'ltr');
   });
 
-<<<<<<< HEAD
-  rtlTestScenarios.testAllRTLLanguages(createCard, (element, language) => {
-    rtlTestHelpers.expectCorrectDirection(element, 'rtl');
-    rtlTestHelpers.expectRTLDataAttribute(element, true);
-
-    // Check that action is positioned on the left in RTL
-    const cardAction = element.querySelector(
-      '[data-slot="card-action"]'
-    ) as HTMLElement;
-    if (cardAction) {
-      expect(cardAction).toHaveClass('justify-self-start');
-=======
   rtlTestScenarios.testAllRTLLanguages(
     createCard,
     (element, language) => {
@@ -157,7 +105,6 @@
       if (cardAction) {
         expect(cardAction).toHaveClass('justify-self-start');
       }
->>>>>>> 02f0594e
     }
   );
 });