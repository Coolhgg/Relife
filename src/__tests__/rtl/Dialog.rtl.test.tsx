--- conflicted
+++ resolved
@@ -4,16 +4,10 @@
 
 import React from 'react';
 import { screen } from '@testing-library/react';
-<<<<<<< HEAD
-import { vi, describe, it, expect } from 'vitest';
-import { 
-  Dialog, 
-  DialogContent, 
-=======
+import { vi, describe, it, expect, test } from 'vitest';
 import {
   Dialog,
   DialogContent,
->>>>>>> 00b1be70
   DialogHeader,
   DialogTitle,
   DialogDescription,
