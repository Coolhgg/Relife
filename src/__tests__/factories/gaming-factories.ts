--- conflicted
+++ resolved
@@ -353,11 +353,7 @@
 });
 
 export const _createTestTournamentRounds = (
-<<<<<<< HEAD
-  type: 'single-elimination' | 'round-robin' | 'swiss',
-=======
   type: "single-elimination" | "round-robin" | "swiss",
->>>>>>> d1b4653f
   participantCount: number,
   status: string
 ): TournamentRound[] => {
@@ -650,22 +646,6 @@
   } as unknown;
 };
 
-<<<<<<< HEAD
-export const _createTestLeaderboardEntry = (rank: number): LeaderboardEntry =>
-  ({
-    rank,
-    userId: generateId('_user'),
-    user: createTestUser(),
-    score: faker.number.int({
-      min: Math.max(1000 - rank * 10, 100),
-      max: 10000 - rank * 50,
-    }),
-    change: faker.number.int({ min: -5, max: 5 }), // rank change from last period
-    streak: faker.number.int({ min: 0, max: 30 }),
-    achievements: faker.number.int({ min: 0, max: 50 }),
-    lastActive: generateTimestamp({ past: 7 }),
-  }) as unknown; // Battle-related factory functions to append to gaming-factories.ts
-=======
 export const _createTestLeaderboardEntry = (rank: number): LeaderboardEntry => ({
   rank,
   userId: generateId('user'),
@@ -676,7 +656,6 @@
   achievements: faker.number.int({ min: 0, max: 50 }),
   lastActive: generateTimestamp({ past: 7 })
 } as any);// Battle-related factory functions to append to gaming-factories.ts
->>>>>>> d1b4653f
 
 /**
  * Battle Factories
@@ -809,11 +788,7 @@
     },
   },
   achievements: overrides.achievements || [],
-<<<<<<< HEAD
-  lastUpdated: overrides.lastUpdated || generateTimestamp({ past: 1 }),
-=======
   lastUpdated: overrides.lastUpdated || generateTimestamp({ past: 1 })
->>>>>>> d1b4653f
 });
 
 // ===============================
