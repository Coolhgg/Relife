--- conflicted
+++ resolved
@@ -43,11 +43,7 @@
   generateExperience,
   randomSubset,
   weightedRandom,
-<<<<<<< HEAD
-  COMMON_DATA,
-=======
   COMMON_DATA
->>>>>>> 02f0594e
 } from './factory-utils';
 import { createTestUser } from './core-factories';
 
@@ -64,18 +60,7 @@
 
 export const createTestAchievement = (options: CreateAchievementOptions = {}): Achievement => {
   const {
-<<<<<<< HEAD
-    category = faker.helpers.arrayElement([
-      'alarm',
-      'battle',
-      'social',
-      'consistency',
-      'premium',
-      'special',
-    ]),
-=======
     category = faker.helpers.arrayElement(['alarm', 'battle', 'social', 'consistency', 'premium', 'special']),
->>>>>>> 02f0594e
     rarity = weightedRandom([
       { item: 'common', weight: 40 },
       { item: 'uncommon', weight: 30 },
@@ -84,11 +69,7 @@
       { item: 'legendary', weight: 2 }
     ] as Array<{ item: AchievementRarity; weight: number }>),
     unlocked = faker.datatype.boolean({ probability: 0.3 }),
-<<<<<<< HEAD
-    userId,
-=======
     userId
->>>>>>> 02f0594e
   } = options;
 
   const achievementNames = {
@@ -109,19 +90,8 @@
       'Unwavering', 'Persistent', 'Marathon Runner', 'Steady Climber'
     ],
     premium: [
-<<<<<<< HEAD
-      'Premium Explorer',
-      'Feature Master',
-      'Voice Collector',
-      'Theme Creator',
-      'Analytics Expert',
-      'Power User',
-      'Premium Pioneer',
-      'Elite Member',
-=======
       'Premium Explorer', 'Feature Master', 'Voice Collector', 'Theme Creator',
       'Analytics Expert', 'Power User', 'Premium Pioneer', 'Elite Member'
->>>>>>> 02f0594e
     ],
     special: [
       'Beta Tester', 'Anniversary Celebrant', 'Holiday Spirit', 'Lucky Winner',
@@ -137,17 +107,7 @@
     name,
     description: faker.lorem.sentence(),
     category,
-<<<<<<< HEAD
-    type: faker.helpers.arrayElement([
-      'milestone',
-      'streak',
-      'challenge',
-      'social',
-      'hidden',
-    ]),
-=======
     type: faker.helpers.arrayElement(['milestone', 'streak', 'challenge', 'social', 'hidden']),
->>>>>>> 02f0594e
     rarity,
     iconUrl: faker.image.url({ width: 64, height: 64 }),
     unlockedAt: unlocked ? generateTimestamp({ past: 30 }) : undefined,
@@ -157,22 +117,6 @@
   };
 };
 
-<<<<<<< HEAD
-const createTestAchievementProgress = (): AchievementProgress =>
-  ({
-    current: faker.number.int({ min: 0, max: 80 }),
-    target: faker.number.int({ min: 50, max: 100 }),
-    percentage: faker.number.float({ min: 0.1, max: 0.9, multipleOf: 0.01 }),
-    milestones: Array.from(
-      { length: faker.number.int({ min: 2, max: 5 }) },
-      (_, i) => ({
-        value: (i + 1) * 20,
-        completed: faker.datatype.boolean({ probability: 0.5 }),
-        reward: faker.helpers.arrayElement(['xp', 'badge', 'coins', 'unlock']),
-      })
-    ),
-  }) as any;
-=======
 const createTestAchievementProgress = (): AchievementProgress => ({
   current: faker.number.int({ min: 0, max: 80 }),
   target: faker.number.int({ min: 50, max: 100 }),
@@ -183,7 +127,6 @@
     reward: faker.helpers.arrayElement(['xp', 'badge', 'coins', 'unlock'])
   }))
 } as any);
->>>>>>> 02f0594e
 
 const createTestAchievementReward = (rarity: AchievementRarity): AchievementReward => {
   const baseRewards = {
@@ -195,34 +138,6 @@
   };
 
   return {
-<<<<<<< HEAD
-    type: faker.helpers.arrayElement([
-      'xp',
-      'coins',
-      'badge',
-      'title',
-      'unlock',
-      'premium_days',
-    ]),
-    amount: faker.number.int({
-      min: baseRewards[rarity].xp * 0.5,
-      max: baseRewards[rarity].xp * 1.5,
-    }),
-    item: faker.helpers.arrayElement([
-      'voice_pack',
-      'theme',
-      'sound',
-      'badge',
-      'title',
-    ]),
-    description: faker.lorem.words(3),
-  } as any;
-};
-
-const createTestAchievementRequirement = (
-  category: AchievementCategory
-): AchievementRequirement => {
-=======
     type: faker.helpers.arrayElement(['xp', 'coins', 'badge', 'title', 'unlock', 'premium_days']),
     amount: faker.number.int({ min: baseRewards[rarity].xp * 0.5, max: baseRewards[rarity].xp * 1.5 }),
     item: faker.helpers.arrayElement(['voice_pack', 'theme', 'sound', 'badge', 'title']),
@@ -231,25 +146,13 @@
 };
 
 const createTestAchievementRequirement = (category: AchievementCategory): AchievementRequirement => {
->>>>>>> 02f0594e
   const requirementTypes = {
     alarm: ['alarms_set', 'early_wake_ups', 'consistent_days', 'voice_dismissals'],
     battle: ['battles_won', 'tournaments_joined', 'streak_battles', 'battle_participation'],
     social: ['friends_added', 'teams_joined', 'help_given', 'messages_sent'],
-<<<<<<< HEAD
-    consistency: [
-      'streak_days',
-      'perfect_weeks',
-      'habit_completions',
-      'goals_achieved',
-    ],
-    premium: ['features_used', 'voices_tried', 'themes_created', 'reports_generated'],
-    special: ['events_attended', 'secrets_found', 'rare_actions', 'time_periods'],
-=======
     consistency: ['streak_days', 'perfect_weeks', 'habit_completions', 'goals_achieved'],
     premium: ['features_used', 'voices_tried', 'themes_created', 'reports_generated'],
     special: ['events_attended', 'secrets_found', 'rare_actions', 'time_periods']
->>>>>>> 02f0594e
   };
 
   const type = faker.helpers.arrayElement(requirementTypes[category]);
@@ -258,11 +161,7 @@
     type,
     target: faker.number.int({ min: 1, max: 100 }),
     description: faker.lorem.sentence(),
-<<<<<<< HEAD
-    optional: faker.datatype.boolean({ probability: 0.2 }),
-=======
     optional: faker.datatype.boolean({ probability: 0.2 })
->>>>>>> 02f0594e
   } as any;
 };
 
@@ -318,23 +217,9 @@
     participants,
     maxParticipants: Math.max(participantCount, faker.number.int({ min: participantCount, max: 128 })),
     rounds,
-<<<<<<< HEAD
-    currentRound:
-      status === 'registration'
-        ? 0
-        : faker.number.int({ min: 1, max: Math.max(1, rounds.length) }),
-    winner:
-      status === 'completed'
-        ? faker.helpers.arrayElement(participants).userId
-        : undefined,
-    prizePool: Array.from({ length: faker.number.int({ min: 1, max: 5 }) }, () =>
-      createTestTournamentPrize()
-    ),
-=======
     currentRound: status === 'registration' ? 0 : faker.number.int({ min: 1, max: Math.max(1, rounds.length) }),
     winner: status === 'completed' ? faker.helpers.arrayElement(participants).userId : undefined,
     prizePool: Array.from({ length: faker.number.int({ min: 1, max: 5 }) }, () => createTestTournamentPrize()),
->>>>>>> 02f0594e
     startTime,
     endTime,
     entryFee: faker.number.int({ min: 50, max: 500 }), // XP cost
@@ -343,26 +228,6 @@
   };
 };
 
-<<<<<<< HEAD
-const createTestTournamentParticipant = (): TournamentParticipant =>
-  ({
-    userId: generateId('user'),
-    user: createTestUser(),
-    registeredAt: generateTimestamp({ past: 14 }),
-    seed: faker.number.int({ min: 1, max: 64 }),
-    eliminated: faker.datatype.boolean({ probability: 0.6 }),
-    eliminatedRound: faker.datatype.boolean({ probability: 0.6 })
-      ? faker.number.int({ min: 1, max: 5 })
-      : undefined,
-    currentRound: faker.number.int({ min: 0, max: 5 }),
-    stats: {
-      wins: faker.number.int({ min: 0, max: 10 }),
-      losses: faker.number.int({ min: 0, max: 5 }),
-      pointsScored: faker.number.int({ min: 0, max: 1000 }),
-      averagePerformance: faker.number.float({ min: 0.5, max: 1.0, multipleOf: 0.01 }),
-    },
-  }) as any;
-=======
 const createTestTournamentParticipant = (): TournamentParticipant => ({
   userId: generateId('user'),
   user: createTestUser(),
@@ -378,7 +243,6 @@
     averagePerformance: faker.number.float({ min: 0.5, max: 1.0, multipleOf: 0.01 })
   }
 } as any);
->>>>>>> 02f0594e
 
 const createTestTournamentRounds = (
   type: 'single-elimination' | 'round-robin' | 'swiss',
@@ -396,11 +260,7 @@
         matches: Array.from({ length: Math.ceil(participantCount / Math.pow(2, i)) }, () => createTestTournamentMatch()),
         status: status === 'completed' || i < 3 ? 'completed' : status === 'active' && i === 3 ? 'active' : 'pending',
         startTime: generateTimestamp({ past: 7 - i }),
-<<<<<<< HEAD
-        endTime: generateTimestamp({ past: 6 - i }),
-=======
         endTime: generateTimestamp({ past: 6 - i })
->>>>>>> 02f0594e
       } as any);
     }
   } else if (type === 'round-robin') {
@@ -411,11 +271,7 @@
         matches: Array.from({ length: Math.floor(participantCount / 2) }, () => createTestTournamentMatch()),
         status: i < 5 ? 'completed' : 'pending',
         startTime: generateTimestamp({ past: 7 - i }),
-<<<<<<< HEAD
-        endTime: generateTimestamp({ past: 6 - i }),
-=======
         endTime: generateTimestamp({ past: 6 - i })
->>>>>>> 02f0594e
       } as any);
     }
   }
@@ -490,31 +346,6 @@
       requireApproval: faker.datatype.boolean({ probability: 0.4 }),
       allowInvites: faker.datatype.boolean({ probability: 0.8 }),
       publicStats: faker.datatype.boolean({ probability: 0.6 }),
-<<<<<<< HEAD
-      notifications: faker.datatype.boolean({ probability: 0.9 }),
-    },
-  } as any;
-};
-
-const createTestTeamMember = (userId?: string): TeamMember =>
-  ({
-    userId: userId || generateId('user'),
-    user: createTestUser(),
-    role: faker.helpers.arrayElement(['member', 'moderator', 'admin', 'owner']),
-    joinedAt: generateTimestamp({ past: 60 }),
-    isActive: faker.datatype.boolean({ probability: 0.8 }),
-    stats: {
-      battlesParticipated: faker.number.int({ min: 0, max: 50 }),
-      pointsContributed: faker.number.int({ min: 0, max: 5000 }),
-      averagePerformance: faker.number.float({ min: 0.4, max: 1.0, multipleOf: 0.01 }),
-      teamBattlesWon: faker.number.int({ min: 0, max: 20 }),
-    },
-    permissions: faker.helpers.arrayElements(
-      ['invite', 'kick', 'edit_team', 'manage_battles'],
-      { min: 0, max: 4 }
-    ),
-  }) as any;
-=======
       notifications: faker.datatype.boolean({ probability: 0.9 })
     }
   } as any;
@@ -534,7 +365,6 @@
   },
   permissions: faker.helpers.arrayElements(['invite', 'kick', 'edit_team', 'manage_battles'], { min: 0, max: 4 })
 } as any);
->>>>>>> 02f0594e
 
 const createTestTeamStats = () => ({
   totalMembers: faker.number.int({ min: 2, max: 50 }),
@@ -620,13 +450,8 @@
       totalParticipants: faker.number.int({ min: 100, max: 10000 }),
       activePlayers: faker.number.int({ min: 50, max: 5000 }),
       tournamentsHeld: faker.number.int({ min: 5, max: 50 }),
-<<<<<<< HEAD
-      achievementsUnlocked: faker.number.int({ min: 100, max: 5000 }),
-    },
-=======
       achievementsUnlocked: faker.number.int({ min: 100, max: 5000 })
     }
->>>>>>> 02f0594e
   } as any;
 };
 
@@ -645,14 +470,7 @@
   return {
     id: leaderboardId,
     name: faker.helpers.arrayElement([
-<<<<<<< HEAD
-      'Global Rankings',
-      'Weekly Champions',
-      'Monthly Leaders',
-      'Season Standings',
-=======
       'Global Rankings', 'Weekly Champions', 'Monthly Leaders', 'Season Standings'
->>>>>>> 02f0594e
     ]),
     type: faker.helpers.arrayElement(['global', 'friends', 'team', 'regional']),
     period: faker.helpers.arrayElement(['all-time', 'monthly', 'weekly', 'daily']),
@@ -660,31 +478,6 @@
     lastUpdated: generateTimestamp({ past: 1 }),
     totalEntries: entryCount,
     userRank: faker.number.int({ min: 1, max: entryCount }),
-<<<<<<< HEAD
-    category: faker.helpers.arrayElement([
-      'points',
-      'battles',
-      'consistency',
-      'achievements',
-    ]),
-  } as any;
-};
-
-const createTestLeaderboardEntry = (rank: number): LeaderboardEntry =>
-  ({
-    rank,
-    userId: generateId('user'),
-    user: createTestUser(),
-    score: faker.number.int({
-      min: Math.max(1000 - rank * 10, 100),
-      max: 10000 - rank * 50,
-    }),
-    change: faker.number.int({ min: -5, max: 5 }), // rank change from last period
-    streak: faker.number.int({ min: 0, max: 30 }),
-    achievements: faker.number.int({ min: 0, max: 50 }),
-    lastActive: generateTimestamp({ past: 7 }),
-  }) as any; // Battle-related factory functions to append to gaming-factories.ts
-=======
     category: faker.helpers.arrayElement(['points', 'battles', 'consistency', 'achievements'])
   } as any;
 };
@@ -699,7 +492,6 @@
   achievements: faker.number.int({ min: 0, max: 50 }),
   lastActive: generateTimestamp({ past: 7 })
 } as any);// Battle-related factory functions to append to gaming-factories.ts
->>>>>>> 02f0594e
 
 /**
  * Battle Factories
@@ -713,20 +505,9 @@
     createTestBattleParticipant()
   ],
   creatorId: overrides.creatorId || generateId('user'),
-<<<<<<< HEAD
-  status:
-    overrides.status || faker.helpers.arrayElement(['pending', 'active', 'completed']),
-  startTime:
-    overrides.startTime ||
-    new Date(Date.now() + faker.number.int({ min: 0, max: 86400000 })), // Within next 24 hours
-  endTime:
-    overrides.endTime ||
-    new Date(Date.now() + faker.number.int({ min: 86400000, max: 604800000 })), // 1-7 days from now
-=======
   status: overrides.status || faker.helpers.arrayElement(['pending', 'active', 'completed']),
   startTime: overrides.startTime || new Date(Date.now() + faker.number.int({ min: 0, max: 86400000 })), // Within next 24 hours
   endTime: overrides.endTime || new Date(Date.now() + faker.number.int({ min: 86400000, max: 604800000 })), // 1-7 days from now
->>>>>>> 02f0594e
   settings: overrides.settings || createTestBattleSettings(),
   winner: overrides.winner,
   createdAt: overrides.createdAt || generateTimestamp({ past: 7 }),
@@ -734,11 +515,7 @@
   minParticipants: overrides.minParticipants || 2,
   entryFee: overrides.entryFee || faker.number.int({ min: 0, max: 100 }),
   prizePool: overrides.prizePool || createTestBattlePrize(),
-<<<<<<< HEAD
-  trashTalk: overrides.trashTalk || [],
-=======
   trashTalk: overrides.trashTalk || []
->>>>>>> 02f0594e
 });
 
 export const createTestBattleParticipant = (overrides: Partial<BattleParticipant> = {}): BattleParticipant => ({
@@ -760,13 +537,7 @@
 export const createTestBattleSettings = (overrides: Partial<BattleSettings> = {}): BattleSettings => ({
   duration: overrides.duration || 'PT24H', // 24 hours
   maxParticipants: overrides.maxParticipants || faker.number.int({ min: 4, max: 20 }),
-<<<<<<< HEAD
-  difficulty:
-    overrides.difficulty ||
-    faker.helpers.arrayElement(['easy', 'medium', 'hard', 'nightmare']),
-=======
   difficulty: overrides.difficulty || faker.helpers.arrayElement(['easy', 'medium', 'hard', 'nightmare'])
->>>>>>> 02f0594e
 });
 
 export const createTestBattlePrize = (overrides: Partial<BattlePrize> = {}): BattlePrize => ({
@@ -781,43 +552,6 @@
   battleId: overrides.battleId || generateId('battle'),
   userId: overrides.userId || generateId('user'),
   user: overrides.user || createTestUser(),
-<<<<<<< HEAD
-  message:
-    overrides.message ||
-    faker.helpers.arrayElement([
-      "You're going down!",
-      "I've been training for this!",
-      "Time to show you who's boss!",
-      'Victory is mine!',
-      'Ready to get schooled?',
-      'Bring it on!',
-      "I'm unstoppable!",
-      "You don't stand a chance!",
-    ]),
-  timestamp: overrides.timestamp || new Date(),
-});
-
-export const createTestRewardSystem = (
-  overrides: Partial<RewardSystem> = {}
-): RewardSystem => ({
-  userId: overrides.userId || generateId('user'),
-  points:
-    overrides.points !== undefined
-      ? overrides.points
-      : faker.number.int({ min: 100, max: 10000 }),
-  level:
-    overrides.level !== undefined
-      ? overrides.level
-      : faker.number.int({ min: 1, max: 50 }),
-  experience:
-    overrides.experience !== undefined
-      ? overrides.experience
-      : faker.number.int({ min: 0, max: 50000 }),
-  nextLevelPoints:
-    overrides.nextLevelPoints !== undefined
-      ? overrides.nextLevelPoints
-      : faker.number.int({ min: 1000, max: 2000 }),
-=======
   message: overrides.message || faker.helpers.arrayElement([
     "You're going down!",
     "I've been training for this!",
@@ -837,33 +571,20 @@
   level: overrides.level !== undefined ? overrides.level : faker.number.int({ min: 1, max: 50 }),
   experience: overrides.experience !== undefined ? overrides.experience : faker.number.int({ min: 0, max: 50000 }),
   nextLevelPoints: overrides.nextLevelPoints !== undefined ? overrides.nextLevelPoints : faker.number.int({ min: 1000, max: 2000 }),
->>>>>>> 02f0594e
   badges: overrides.badges || [
     {
       id: generateId('badge'),
       name: faker.lorem.words(2),
       description: faker.lorem.sentence(),
       unlockedAt: generateTimestamp({ past: 30 }),
-<<<<<<< HEAD
-      rarity: faker.helpers.arrayElement(['common', 'rare', 'epic', 'legendary']),
-    },
-=======
       rarity: faker.helpers.arrayElement(['common', 'rare', 'epic', 'legendary'])
     }
->>>>>>> 02f0594e
   ],
   streaks: overrides.streaks || {
     current: faker.number.int({ min: 0, max: 30 }),
     longest: faker.number.int({ min: 0, max: 100 }),
-<<<<<<< HEAD
-    category: faker.helpers.arrayElement(['wake-up', 'consistency', 'battles']),
-  },
-  achievements: overrides.achievements || [],
-  lastUpdated: overrides.lastUpdated || generateTimestamp({ past: 1 }),
-=======
     category: faker.helpers.arrayElement(['wake-up', 'consistency', 'battles'])
   },
   achievements: overrides.achievements || [],
   lastUpdated: overrides.lastUpdated || generateTimestamp({ past: 1 })
->>>>>>> 02f0594e
 });