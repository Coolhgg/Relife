--- conflicted
+++ resolved
@@ -13,11 +13,7 @@
   createTestUser,
   createTestAlarm,
   createTestBattle,
-<<<<<<< HEAD
-  CreateUserOptions,
-=======
   CreateUserOptions
->>>>>>> 02f0594e
 } from './core-factories';
 import {
   User,
@@ -28,11 +24,7 @@
   SmartAlarmSettings,
   BattleParticipantStats,
   BattleSettings,
-<<<<<<< HEAD
-  Theme,
-=======
   Theme
->>>>>>> 02f0594e
 } from '../../types';
 import { Subscription } from '../../types/premium';
 
@@ -75,30 +67,6 @@
       }
 
       // Verify PersonalizationSettings is properly typed
-<<<<<<< HEAD
-      const personalization = user.preferences
-        .personalization as PersonalizationSettings;
-      expect(typeof personalization.theme).toBe('string');
-      expect(Array.isArray(personalization.colorPreferences.favoriteColors)).toBe(true);
-      expect(typeof personalization.colorPreferences.colorblindFriendly).toBe(
-        'boolean'
-      );
-      expect(typeof personalization.typographyPreferences.preferredFontSize).toBe(
-        'string'
-      );
-      expect(['small', 'medium', 'large', 'extra-large']).toContain(
-        personalization.typographyPreferences.preferredFontSize
-      );
-      expect(typeof personalization.motionPreferences.enableAnimations).toBe('boolean');
-      expect(typeof personalization.soundPreferences.enableSounds).toBe('boolean');
-      expect(typeof personalization.layoutPreferences.density).toBe('string');
-      expect(['compact', 'comfortable', 'spacious']).toContain(
-        personalization.layoutPreferences.density
-      );
-      expect(
-        typeof personalization.accessibilityPreferences.screenReaderOptimized
-      ).toBe('boolean');
-=======
       const personalization = user.preferences.personalization as PersonalizationSettings;
       expect(typeof personalization.theme).toBe('string');
       expect(Array.isArray(personalization.colorPreferences.favoriteColors)).toBe(true);
@@ -110,7 +78,6 @@
       expect(typeof personalization.layoutPreferences.density).toBe('string');
       expect(['compact', 'comfortable', 'spacious']).toContain(personalization.layoutPreferences.density);
       expect(typeof personalization.accessibilityPreferences.screenReaderOptimized).toBe('boolean');
->>>>>>> 02f0594e
     });
 
     it('should return proper Theme type for gameTheme', () => {
@@ -120,21 +87,8 @@
       const gameTheme = user.preferences.gameTheme as Theme;
       expect(typeof gameTheme).toBe('string');
       expect([
-<<<<<<< HEAD
-        'light',
-        'dark',
-        'ocean-breeze',
-        'sunset-glow',
-        'forest-dream',
-        'auto',
-        'system',
-        'high-contrast',
-        'minimalist',
-        'colorful',
-=======
         'light', 'dark', 'ocean-breeze', 'sunset-glow', 'forest-dream',
         'auto', 'system', 'high-contrast', 'minimalist', 'colorful'
->>>>>>> 02f0594e
       ]).toContain(gameTheme);
     });
 
@@ -181,11 +135,7 @@
         expect(typeof stats.tasksCompleted).toBe('number');
         expect(typeof stats.snoozeCount).toBe('number');
         expect(typeof stats.score).toBe('number');
-<<<<<<< HEAD
-
-=======
-        
->>>>>>> 02f0594e
+        
         if (stats.wakeTime) {
           expect(typeof stats.wakeTime).toBe('string');
         }
@@ -227,27 +177,15 @@
       // Should be proper BattlePrize object, not custom object as any
       if (battle.prize) {
         expect(typeof battle.prize.experience).toBe('number');
-<<<<<<< HEAD
-
+        
         if (battle.prize.title !== undefined) {
           expect(typeof battle.prize.title).toBe('string');
         }
-
+        
         if (battle.prize.badge !== undefined) {
           expect(typeof battle.prize.badge).toBe('string');
         }
-
-=======
-        
-        if (battle.prize.title !== undefined) {
-          expect(typeof battle.prize.title).toBe('string');
-        }
-        
-        if (battle.prize.badge !== undefined) {
-          expect(typeof battle.prize.badge).toBe('string');
-        }
-        
->>>>>>> 02f0594e
+        
         if (battle.prize.seasonPoints !== undefined) {
           expect(typeof battle.prize.seasonPoints).toBe('number');
         }
