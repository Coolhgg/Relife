--- conflicted
+++ resolved
@@ -12,15 +12,13 @@
 import {
   createTestUser,
   createTestAlarm,
-<<<<<<< HEAD
-  createTestBattle
-} from './core-factories';
-=======
   createTestBattle,
   CreateUserOptions,
 } from "./core-factories";
->>>>>>> 783cb321
 import {
+  User,
+  Alarm,
+  Battle,
   PremiumFeatureAccess,
   PersonalizationSettings,
   SmartAlarmSettings,
