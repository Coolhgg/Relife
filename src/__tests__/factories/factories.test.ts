/**
 * Mock Data Factories Test Suite
 *
 * Validates that all factory functions work correctly and generate
 * consistent, properly typed mock data for testing purposes.
 */

import { describe, it, expect, beforeEach } from "vitest";
import {
  // Core factories
  createTestUser,
  createTestAlarm,
  createTestBattle,
  createTestTheme,

  // Premium factories
  createTestSubscription,
  createTestVoice,
  createTestCustomSound,
  createTestAnalytics,

  // Gaming factories
  createTestAchievement,
  createTestTournament,
  createTestTeam,
  createTestSeason,
  createTestLeaderboard,

  // Support factories
  createTestEmotionalState,
  createTestNotification,
  createTestAppSettings,
  createTestMediaAsset,
  createTestExternalIntegration,

  // Utilities
  seedFaker,
  resetFaker,
} from "./index";

describe("Core Factories", () => {
  beforeEach(() => {
    resetFaker();
  });

  describe("createTestUser", () => {
    it("should create a valid user with default options", () => {
      const user = createTestUser();

      expect(user).toMatchObject({
        id: expect.stringMatching(/^user_/),
        email: expect.stringContaining("@"),
        username: expect.any(String),
        displayName: expect.any(String),
        level: expect.any(Number),
        experience: expect.any(Number),
        subscriptionTier: expect.any(String),
      });
    });

    it("should create premium user when specified", () => {
      const user = createTestUser({ tier: "premium", premium: true });

      expect(user.subscriptionTier).toBe("premium");
      expect(user.premiumFeatures).toBeDefined();
      expect(user.featureAccess).toBeDefined();
    });

    it("should create free tier user", () => {
      const user = createTestUser({ tier: "free", premium: false });

      expect(user.subscriptionTier).toBe("free");
      expect(user.premiumFeatures).toEqual([]);
    });
  });

  describe("createTestAlarm", () => {
    it("should create a valid alarm", () => {
      const alarm = createTestAlarm();

      expect(alarm).toMatchObject({
        id: expect.stringMatching(/^alarm_/),
        userId: expect.stringMatching(/^user_/),
        time: expect.stringMatching(/^\d{2}:\d{2}$/),
        enabled: expect.any(Boolean),
        days: expect.any(Array),
        difficulty: expect.any(String),
      });
    });

    it("should respect custom options", () => {
      const userId = "custom_user_123";
      const alarm = createTestAlarm({
        userId,
        enabled: true,
        difficulty: "nuclear",
      });

      expect(alarm.userId).toBe(userId);
      expect(alarm.enabled).toBe(true);
<<<<<<< HEAD
      expect(alarm.difficulty).toBe('nuclear');
=======
      expect(alarm.difficulty).toBe("nightmare");
>>>>>>> e72431cf
    });
  });

  describe("createTestBattle", () => {
    it("should create a valid battle", () => {
      const battle = createTestBattle();

      expect(battle).toMatchObject({
        id: expect.stringMatching(/^battle_/),
        type: expect.any(String),
        participants: expect.any(Array),
        status: expect.any(String),
        settings: expect.any(Object),
      });
    });

    it("should generate specified number of participants", () => {
      const participantCount = 5;
      const battle = createTestBattle({ participantCount });

      expect(battle.participants).toHaveLength(participantCount);
    });
  });
});

describe("Premium Factories", () => {
  describe("createTestSubscription", () => {
    it("should create a valid subscription", () => {
      const subscription = createTestSubscription();

      expect(subscription).toMatchObject({
        id: expect.stringMatching(/^subscription_/),
        userId: expect.stringMatching(/^user_/),
        tier: expect.any(String),
        status: expect.any(String),
        amount: expect.any(Number),
      });
    });

    it("should handle free tier correctly", () => {
      const subscription = createTestSubscription({ tier: "free" });

      expect(subscription.tier).toBe("free");
      expect(subscription.amount).toBe(0);
      expect(subscription.stripeSubscriptionId).toBeUndefined();
    });
  });

  describe("createTestVoice", () => {
    it("should create a valid voice", () => {
      const voice = createTestVoice();

      expect(voice).toMatchObject({
        id: expect.stringMatching(/^voice_/),
        name: expect.any(String),
        mood: expect.any(String),
        tier: expect.any(String),
        samples: expect.any(Array),
      });
    });

    it("should respect mood parameter", () => {
      const voice = createTestVoice({ mood: "drill-sergeant" });

      expect(voice.mood).toBe("drill-sergeant");
    });
  });
});

describe("Gaming Factories", () => {
  describe("createTestAchievement", () => {
    it("should create a valid achievement", () => {
      const achievement = createTestAchievement();

      expect(achievement).toMatchObject({
        id: expect.stringMatching(/^achievement_/),
        name: expect.any(String),
        category: expect.any(String),
        rarity: expect.any(String),
        rewards: expect.any(Array),
        requirements: expect.any(Array),
      });
    });

    it("should handle unlocked achievement", () => {
      const achievement = createTestAchievement({ unlocked: true });

      expect(achievement.unlockedAt).toBeDefined();
      expect(achievement.progress).toBeUndefined();
    });
  });

  describe("createTestTournament", () => {
    it("should create a valid tournament", () => {
      const tournament = createTestTournament();

      expect(tournament).toMatchObject({
        id: expect.stringMatching(/^tournament_/),
        name: expect.any(String),
        type: expect.any(String),
        participants: expect.any(Array),
        rounds: expect.any(Array),
      });
    });
  });
});

describe("Support Factories", () => {
  describe("createTestEmotionalState", () => {
    it("should create a valid emotional state", () => {
      const state = createTestEmotionalState();

      expect(state).toMatchObject({
        emotion: expect.any(String),
        intensity: expect.any(Number),
        confidence: expect.any(Number),
        triggers: expect.any(Array),
      });

      expect(state.intensity).toBeDefined();
      // Note: intensity validation would be added here in a real scenario
    });
  });

  describe("createTestMediaAsset", () => {
    it("should create a valid media asset", () => {
      const asset = createTestMediaAsset();

      expect(asset).toMatchObject({
        id: expect.stringMatching(/^asset_/),
        type: expect.any(String),
        fileName: expect.any(String),
        url: expect.stringContaining("http"),
        size: expect.any(Number),
      });
    });

    it("should respect type parameter", () => {
      const asset = createTestMediaAsset({ type: "audio" });

      expect(asset.type).toBe("audio");
      expect(asset.duration).toBeDefined();
    });
  });
});

describe("Factory Determinism", () => {
  it("should produce consistent results with same seed", () => {
    seedFaker(12345);
    const user1 = createTestUser();

    seedFaker(12345);
    const user2 = createTestUser();

    expect(user1.email).toBe(user2.email);
    expect(user1.username).toBe(user2.username);
  });

  it("should produce different results with different seeds", () => {
    seedFaker(12345);
    const user1 = createTestUser();

    seedFaker(67890);
    const user2 = createTestUser();

    expect(user1.email).not.toBe(user2.email);
  });
});

describe("Factory Integration", () => {
  it("should create related entities that work together", () => {
    const user = createTestUser({ tier: "premium" });
    const alarm = createTestAlarm({ userId: user.id });
    const battle = createTestBattle({ creatorId: user.id });

    expect(alarm.userId).toBe(user.id);
    expect(battle.creatorId).toBe(user.id);
  });

  it("should respect premium features across entities", () => {
    const premiumUser = createTestUser({ tier: "premium", premium: true });
    const alarm = createTestAlarm({ userId: premiumUser.id, premium: true });
    const voice = createTestVoice({ tier: "premium" });

    expect(premiumUser.subscriptionTier).toBe("premium");
    expect(voice.tier).toBe("premium");
  });
});<|MERGE_RESOLUTION|>--- conflicted
+++ resolved
@@ -98,11 +98,7 @@
 
       expect(alarm.userId).toBe(userId);
       expect(alarm.enabled).toBe(true);
-<<<<<<< HEAD
       expect(alarm.difficulty).toBe('nuclear');
-=======
-      expect(alarm.difficulty).toBe("nightmare");
->>>>>>> e72431cf
     });
   });
 
