--- conflicted
+++ resolved
@@ -35,11 +35,7 @@
 
   // Utilities
   seedFaker,
-<<<<<<< HEAD
-  resetFaker,
-=======
   resetFaker
->>>>>>> 02f0594e
 } from './index';
 
 describe('Core Factories', () => {
@@ -97,11 +93,7 @@
       const alarm = createTestAlarm({
         userId,
         enabled: true,
-<<<<<<< HEAD
-        difficulty: 'nightmare',
-=======
         difficulty: 'nightmare'
->>>>>>> 02f0594e
       });
 
       expect(alarm.userId).toBe(userId);
@@ -240,11 +232,7 @@
         type: expect.any(String),
         fileName: expect.any(String),
         url: expect.stringContaining('http'),
-<<<<<<< HEAD
-        size: expect.any(Number),
-=======
         size: expect.any(Number)
->>>>>>> 02f0594e
       });
     });
 
