--- conflicted
+++ resolved
@@ -19,22 +19,14 @@
   createTestUser,
   createTestAlarm,
   createTestBattle,
-<<<<<<< HEAD
-  createTestTheme,
-=======
   createTestTheme
->>>>>>> 02f0594e
 } from './core-factories';
 
 export {
   createTestSubscription,
   createTestVoice,
   createTestCustomSound,
-<<<<<<< HEAD
-  createTestAnalytics,
-=======
   createTestAnalytics
->>>>>>> 02f0594e
 } from './premium-factories';
 
 export {
@@ -42,11 +34,7 @@
   createTestTournament,
   createTestTeam,
   createTestSeason,
-<<<<<<< HEAD
-  createTestLeaderboard,
-=======
   createTestLeaderboard
->>>>>>> 02f0594e
 } from './gaming-factories';
 
 export {
@@ -54,9 +42,5 @@
   createTestNotification,
   createTestAppSettings,
   createTestMediaAsset,
-<<<<<<< HEAD
-  createTestExternalIntegration,
-=======
   createTestExternalIntegration
->>>>>>> 02f0594e
 } from './support-factories';