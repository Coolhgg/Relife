/**
 * Enhanced Entity Factories
 *
 * Additional factories for newer application entities:
 * - Persona Detection & Email Campaigns
 * - Tab Protection Settings
 * - Advanced Analytics
 * - Performance Metrics
 */

import { faker } from '@faker-js/faker';
import type {
  PersonaType,
  PersonaProfile,
  PersonaDetectionResult,
  PersonaDetectionFactor,
  EmailCampaign,
  EmailSequence,
  CampaignMetrics,
<<<<<<< HEAD
  PerformanceMetrics,
=======
  PerformanceMetrics
>>>>>>> 02f0594e
} from '../../types';
import {
  generateId,
  generateTimestamp,
  weightedRandom,
  randomSubset,
<<<<<<< HEAD
  generateRating,
=======
  generateRating
>>>>>>> 02f0594e
} from './factory-utils';

// ===============================
// PERSONA DETECTION FACTORIES
// ===============================

const PERSONA_TYPES: PersonaType[] = [
  'struggling_sam',
  'busy_ben',
  'professional_paula',
  'enterprise_emma',
  'student_sarah',
<<<<<<< HEAD
  'lifetime_larry',
=======
  'lifetime_larry'
>>>>>>> 02f0594e
];

const PERSONA_PROFILES: Record<PersonaType, Omit<PersonaProfile, 'id'>> = {
  struggling_sam: {
    displayName: 'Struggling Sam',
    description: 'Free-focused users who need basic alarm functionality',
    primaryColor: '#3B82F6',
    messagingTone: 'supportive',
    ctaStyle: 'friendly',
<<<<<<< HEAD
    targetSubscriptionTier: 'free',
=======
    targetSubscriptionTier: 'free'
>>>>>>> 02f0594e
  },
  busy_ben: {
    displayName: 'Busy Ben',
    description: 'Efficiency-driven professionals who value time-saving features',
    primaryColor: '#F59E0B',
    messagingTone: 'efficient',
    ctaStyle: 'urgent',
<<<<<<< HEAD
    targetSubscriptionTier: 'basic',
=======
    targetSubscriptionTier: 'basic'
>>>>>>> 02f0594e
  },
  professional_paula: {
    displayName: 'Professional Paula',
    description: 'Feature-rich seekers who want comprehensive solutions',
    primaryColor: '#8B5CF6',
    messagingTone: 'sophisticated',
    ctaStyle: 'professional',
<<<<<<< HEAD
    targetSubscriptionTier: 'premium',
=======
    targetSubscriptionTier: 'premium'
>>>>>>> 02f0594e
  },
  enterprise_emma: {
    displayName: 'Enterprise Emma',
    description: 'Team-oriented decision makers focused on organization-wide solutions',
    primaryColor: '#10B981',
    messagingTone: 'business_focused',
    ctaStyle: 'corporate',
<<<<<<< HEAD
    targetSubscriptionTier: 'pro',
=======
    targetSubscriptionTier: 'pro'
>>>>>>> 02f0594e
  },
  student_sarah: {
    displayName: 'Student Sarah',
    description: 'Budget-conscious students who need affordable solutions',
    primaryColor: '#EC4899',
    messagingTone: 'casual',
    ctaStyle: 'youthful',
<<<<<<< HEAD
    targetSubscriptionTier: 'student',
=======
    targetSubscriptionTier: 'student'
>>>>>>> 02f0594e
  },
  lifetime_larry: {
    displayName: 'Lifetime Larry',
    description: 'One-time payment preferrers who dislike subscriptions',
    primaryColor: '#F97316',
    messagingTone: 'value_focused',
    ctaStyle: 'exclusive',
<<<<<<< HEAD
    targetSubscriptionTier: 'lifetime',
  },
=======
    targetSubscriptionTier: 'lifetime'
  }
>>>>>>> 02f0594e
};

export interface CreatePersonaProfileOptions {
  persona?: PersonaType;
}

<<<<<<< HEAD
export const createTestPersonaProfile = (
  options: CreatePersonaProfileOptions = {}
): PersonaProfile => {
=======
export const createTestPersonaProfile = (options: CreatePersonaProfileOptions = {}): PersonaProfile => {
>>>>>>> 02f0594e
  const { persona = faker.helpers.arrayElement(PERSONA_TYPES) } = options;
  const baseProfile = PERSONA_PROFILES[persona];

  return {
    id: persona,
<<<<<<< HEAD
    ...baseProfile,
=======
    ...baseProfile
>>>>>>> 02f0594e
  };
};

export interface CreatePersonaDetectionResultOptions {
  persona?: PersonaType;
  confidence?: number;
  previousPersona?: PersonaType;
}

<<<<<<< HEAD
export const createTestPersonaDetectionResult = (
  options: CreatePersonaDetectionResultOptions = {}
): PersonaDetectionResult => {
=======
export const createTestPersonaDetectionResult = (options: CreatePersonaDetectionResultOptions = {}): PersonaDetectionResult => {
>>>>>>> 02f0594e
  const {
    persona = faker.helpers.arrayElement(PERSONA_TYPES),
    confidence = faker.number.float({ min: 0.6, max: 0.95 }),
    previousPersona
  } = options;

  const factorCount = faker.number.int({ min: 3, max: 8 });
  const factors: PersonaDetectionFactor[] = Array.from({ length: factorCount }, () => ({
<<<<<<< HEAD
    factor: faker.helpers.arrayElement([
      'usage_pattern',
      'feature_interaction',
      'payment_behavior',
      'demographics',
      'time_of_day',
    ]),
    value: faker.number.float({ min: 0.1, max: 1.0 }),
    weight: faker.number.float({ min: 0.1, max: 0.5 }),
    influence: faker.number.float({ min: 0.1, max: 0.9 }),
=======
    factor: faker.helpers.arrayElement(['usage_pattern', 'feature_interaction', 'payment_behavior', 'demographics', 'time_of_day']),
    value: faker.number.float({ min: 0.1, max: 1.0 }),
    weight: faker.number.float({ min: 0.1, max: 0.5 }),
    influence: faker.number.float({ min: 0.1, max: 0.9 })
>>>>>>> 02f0594e
  }));

  return {
    persona,
    confidence,
    factors,
    updatedAt: new Date(generateTimestamp()),
    ...(previousPersona && { previousPersona })
  };
};

// ===============================
// EMAIL CAMPAIGN FACTORIES
// ===============================

export interface CreateEmailCampaignOptions {
  persona?: PersonaType;
  status?: 'draft' | 'active' | 'paused' | 'completed';
  sequences?: number;
}

<<<<<<< HEAD
export const createTestEmailCampaign = (
  options: CreateEmailCampaignOptions = {}
): EmailCampaign => {
  const {
    persona = faker.helpers.arrayElement(PERSONA_TYPES),
    status = faker.helpers.arrayElement(['draft', 'active', 'paused', 'completed']),
    sequences = faker.number.int({ min: 1, max: 5 }),
=======
export const createTestEmailCampaign = (options: CreateEmailCampaignOptions = {}): EmailCampaign => {
  const {
    persona = faker.helpers.arrayElement(PERSONA_TYPES),
    status = faker.helpers.arrayElement(['draft', 'active', 'paused', 'completed']),
    sequences = faker.number.int({ min: 1, max: 5 })
>>>>>>> 02f0594e
  } = options;

  const campaignId = generateId('campaign');
  const personaProfile = PERSONA_PROFILES[persona];

  return {
    id: campaignId,
    name: `${personaProfile.displayName} ${faker.lorem.words(2)}`,
    description: faker.lorem.paragraph(),
    targetPersona: persona,
    status,
    createdAt: new Date(generateTimestamp({ past: 30 })),
    updatedAt: new Date(generateTimestamp({ past: 5 })),
<<<<<<< HEAD
    sequences: Array.from({ length: sequences }, (_, i) =>
      createTestEmailSequence({
        campaignId,
        sequenceOrder: i + 1,
        persona,
      })
    ),
=======
    sequences: Array.from({ length: sequences }, (_, i) => createTestEmailSequence({
      campaignId,
      sequenceOrder: i + 1,
      persona
    })),
>>>>>>> 02f0594e
    metrics: createTestCampaignMetrics({ campaignId }),
    settings: {
      sendTimeOptimization: faker.datatype.boolean(),
      personalizedSubjectLines: faker.datatype.boolean(),
      dynamicContent: faker.datatype.boolean(),
      abTestEnabled: faker.datatype.boolean()
    }
  };
};

export interface CreateEmailSequenceOptions {
  campaignId?: string;
  sequenceOrder?: number;
  persona?: PersonaType;
}

<<<<<<< HEAD
export const createTestEmailSequence = (
  options: CreateEmailSequenceOptions = {}
): EmailSequence => {
=======
export const createTestEmailSequence = (options: CreateEmailSequenceOptions = {}): EmailSequence => {
>>>>>>> 02f0594e
  const {
    campaignId = generateId('campaign'),
    sequenceOrder = 1,
    persona = faker.helpers.arrayElement(PERSONA_TYPES)
  } = options;

  const personaProfile = PERSONA_PROFILES[persona];

  return {
    id: generateId('sequence'),
    campaignId,
    name: `${personaProfile.displayName} - Email ${sequenceOrder}`,
    sequenceOrder,
    triggerDelay: faker.number.int({ min: 0, max: 168 }), // 0-7 days in hours
    subject: faker.lorem.sentence(),
    htmlContent: faker.lorem.paragraphs(3, '<br><br>'),
    textContent: faker.lorem.paragraphs(3, '\n\n'),
    ctaText: faker.lorem.words(3),
    ctaUrl: faker.internet.url(),
    messagingTone: personaProfile.messagingTone,
    ctaStyle: personaProfile.ctaStyle,
<<<<<<< HEAD
    isActive: faker.datatype.boolean({ probability: 0.8 }),
=======
    isActive: faker.datatype.boolean({ probability: 0.8 })
>>>>>>> 02f0594e
  };
};

export interface CreateCampaignMetricsOptions {
  campaignId?: string;
  totalSent?: number;
}

<<<<<<< HEAD
export const createTestCampaignMetrics = (
  options: CreateCampaignMetricsOptions = {}
): CampaignMetrics => {
  const {
    campaignId = generateId('campaign'),
    totalSent = faker.number.int({ min: 100, max: 10000 }),
=======
export const createTestCampaignMetrics = (options: CreateCampaignMetricsOptions = {}): CampaignMetrics => {
  const {
    campaignId = generateId('campaign'),
    totalSent = faker.number.int({ min: 100, max: 10000 })
>>>>>>> 02f0594e
  } = options;

  const opened = faker.number.int({ min: Math.floor(totalSent * 0.1), max: Math.floor(totalSent * 0.4) });
  const clicked = faker.number.int({ min: Math.floor(opened * 0.1), max: Math.floor(opened * 0.3) });
  const converted = faker.number.int({ min: Math.floor(clicked * 0.1), max: Math.floor(clicked * 0.2) });

  return {
    campaignId,
    totalSent,
<<<<<<< HEAD
    delivered:
      totalSent - faker.number.int({ min: 0, max: Math.floor(totalSent * 0.05) }),
=======
    delivered: totalSent - faker.number.int({ min: 0, max: Math.floor(totalSent * 0.05) }),
>>>>>>> 02f0594e
    opened,
    clicked,
    converted,
    unsubscribed: faker.number.int({ min: 0, max: Math.floor(totalSent * 0.02) }),
    bounced: faker.number.int({ min: 0, max: Math.floor(totalSent * 0.03) }),
    openRate: opened / totalSent,
    clickRate: clicked / totalSent,
    conversionRate: converted / totalSent,
    lastUpdated: new Date(generateTimestamp({ past: 1 }))
  };
};

// ===============================
// PERFORMANCE METRICS FACTORIES
// ===============================

export interface CreatePerformanceMetricsOptions {
  timeRange?: 'hourly' | 'daily' | 'weekly';
}

<<<<<<< HEAD
export const createTestPerformanceMetrics = (
  options: CreatePerformanceMetricsOptions = {}
): PerformanceMetrics => {
  const { timeRange = faker.helpers.arrayElement(['hourly', 'daily', 'weekly']) } =
    options;
=======
export const createTestPerformanceMetrics = (options: CreatePerformanceMetricsOptions = {}): PerformanceMetrics => {
  const {
    timeRange = faker.helpers.arrayElement(['hourly', 'daily', 'weekly'])
  } = options;
>>>>>>> 02f0594e

  return {
    alarmAccuracy: faker.number.float({ min: 85, max: 99 }),
    wakeUpSuccess: faker.number.float({ min: 70, max: 95 }),
    avgSetupTime: faker.number.int({ min: 30, max: 300 }),
    avgSnoozeCount: faker.number.float({ min: 0.5, max: 3.0 }),
    userSatisfaction: faker.number.float({ min: 3.5, max: 5.0 }),
    bugReports: faker.number.int({ min: 0, max: 10 }),
    crashes: faker.number.int({ min: 0, max: 5 }),
    responseTime: faker.number.float({ min: 100, max: 2000 }),
    memoryUsage: faker.number.float({ min: 50, max: 500 }),
    batteryImpact: faker.number.float({ min: 1, max: 10 }),
    lastUpdated: new Date(generateTimestamp({ past: 1 }))
  };
};

// Export all factories for easy testing
export const enhancedFactories = {
  createTestPersonaProfile,
  createTestPersonaDetectionResult,
  createTestEmailCampaign,
  createTestEmailSequence,
  createTestCampaignMetrics,
<<<<<<< HEAD
  createTestPerformanceMetrics,
=======
  createTestPerformanceMetrics
>>>>>>> 02f0594e
};<|MERGE_RESOLUTION|>--- conflicted
+++ resolved
@@ -17,22 +17,14 @@
   EmailCampaign,
   EmailSequence,
   CampaignMetrics,
-<<<<<<< HEAD
-  PerformanceMetrics,
-=======
   PerformanceMetrics
->>>>>>> 02f0594e
 } from '../../types';
 import {
   generateId,
   generateTimestamp,
   weightedRandom,
   randomSubset,
-<<<<<<< HEAD
-  generateRating,
-=======
   generateRating
->>>>>>> 02f0594e
 } from './factory-utils';
 
 // ===============================
@@ -45,11 +37,7 @@
   'professional_paula',
   'enterprise_emma',
   'student_sarah',
-<<<<<<< HEAD
-  'lifetime_larry',
-=======
   'lifetime_larry'
->>>>>>> 02f0594e
 ];
 
 const PERSONA_PROFILES: Record<PersonaType, Omit<PersonaProfile, 'id'>> = {
@@ -59,11 +47,7 @@
     primaryColor: '#3B82F6',
     messagingTone: 'supportive',
     ctaStyle: 'friendly',
-<<<<<<< HEAD
-    targetSubscriptionTier: 'free',
-=======
     targetSubscriptionTier: 'free'
->>>>>>> 02f0594e
   },
   busy_ben: {
     displayName: 'Busy Ben',
@@ -71,11 +55,7 @@
     primaryColor: '#F59E0B',
     messagingTone: 'efficient',
     ctaStyle: 'urgent',
-<<<<<<< HEAD
-    targetSubscriptionTier: 'basic',
-=======
     targetSubscriptionTier: 'basic'
->>>>>>> 02f0594e
   },
   professional_paula: {
     displayName: 'Professional Paula',
@@ -83,11 +63,7 @@
     primaryColor: '#8B5CF6',
     messagingTone: 'sophisticated',
     ctaStyle: 'professional',
-<<<<<<< HEAD
-    targetSubscriptionTier: 'premium',
-=======
     targetSubscriptionTier: 'premium'
->>>>>>> 02f0594e
   },
   enterprise_emma: {
     displayName: 'Enterprise Emma',
@@ -95,11 +71,7 @@
     primaryColor: '#10B981',
     messagingTone: 'business_focused',
     ctaStyle: 'corporate',
-<<<<<<< HEAD
-    targetSubscriptionTier: 'pro',
-=======
     targetSubscriptionTier: 'pro'
->>>>>>> 02f0594e
   },
   student_sarah: {
     displayName: 'Student Sarah',
@@ -107,11 +79,7 @@
     primaryColor: '#EC4899',
     messagingTone: 'casual',
     ctaStyle: 'youthful',
-<<<<<<< HEAD
-    targetSubscriptionTier: 'student',
-=======
     targetSubscriptionTier: 'student'
->>>>>>> 02f0594e
   },
   lifetime_larry: {
     displayName: 'Lifetime Larry',
@@ -119,36 +87,21 @@
     primaryColor: '#F97316',
     messagingTone: 'value_focused',
     ctaStyle: 'exclusive',
-<<<<<<< HEAD
-    targetSubscriptionTier: 'lifetime',
-  },
-=======
     targetSubscriptionTier: 'lifetime'
   }
->>>>>>> 02f0594e
 };
 
 export interface CreatePersonaProfileOptions {
   persona?: PersonaType;
 }
 
-<<<<<<< HEAD
-export const createTestPersonaProfile = (
-  options: CreatePersonaProfileOptions = {}
-): PersonaProfile => {
-=======
 export const createTestPersonaProfile = (options: CreatePersonaProfileOptions = {}): PersonaProfile => {
->>>>>>> 02f0594e
   const { persona = faker.helpers.arrayElement(PERSONA_TYPES) } = options;
   const baseProfile = PERSONA_PROFILES[persona];
 
   return {
     id: persona,
-<<<<<<< HEAD
-    ...baseProfile,
-=======
     ...baseProfile
->>>>>>> 02f0594e
   };
 };
 
@@ -158,13 +111,7 @@
   previousPersona?: PersonaType;
 }
 
-<<<<<<< HEAD
-export const createTestPersonaDetectionResult = (
-  options: CreatePersonaDetectionResultOptions = {}
-): PersonaDetectionResult => {
-=======
 export const createTestPersonaDetectionResult = (options: CreatePersonaDetectionResultOptions = {}): PersonaDetectionResult => {
->>>>>>> 02f0594e
   const {
     persona = faker.helpers.arrayElement(PERSONA_TYPES),
     confidence = faker.number.float({ min: 0.6, max: 0.95 }),
@@ -173,23 +120,10 @@
 
   const factorCount = faker.number.int({ min: 3, max: 8 });
   const factors: PersonaDetectionFactor[] = Array.from({ length: factorCount }, () => ({
-<<<<<<< HEAD
-    factor: faker.helpers.arrayElement([
-      'usage_pattern',
-      'feature_interaction',
-      'payment_behavior',
-      'demographics',
-      'time_of_day',
-    ]),
-    value: faker.number.float({ min: 0.1, max: 1.0 }),
-    weight: faker.number.float({ min: 0.1, max: 0.5 }),
-    influence: faker.number.float({ min: 0.1, max: 0.9 }),
-=======
     factor: faker.helpers.arrayElement(['usage_pattern', 'feature_interaction', 'payment_behavior', 'demographics', 'time_of_day']),
     value: faker.number.float({ min: 0.1, max: 1.0 }),
     weight: faker.number.float({ min: 0.1, max: 0.5 }),
     influence: faker.number.float({ min: 0.1, max: 0.9 })
->>>>>>> 02f0594e
   }));
 
   return {
@@ -211,21 +145,11 @@
   sequences?: number;
 }
 
-<<<<<<< HEAD
-export const createTestEmailCampaign = (
-  options: CreateEmailCampaignOptions = {}
-): EmailCampaign => {
-  const {
-    persona = faker.helpers.arrayElement(PERSONA_TYPES),
-    status = faker.helpers.arrayElement(['draft', 'active', 'paused', 'completed']),
-    sequences = faker.number.int({ min: 1, max: 5 }),
-=======
 export const createTestEmailCampaign = (options: CreateEmailCampaignOptions = {}): EmailCampaign => {
   const {
     persona = faker.helpers.arrayElement(PERSONA_TYPES),
     status = faker.helpers.arrayElement(['draft', 'active', 'paused', 'completed']),
     sequences = faker.number.int({ min: 1, max: 5 })
->>>>>>> 02f0594e
   } = options;
 
   const campaignId = generateId('campaign');
@@ -239,21 +163,11 @@
     status,
     createdAt: new Date(generateTimestamp({ past: 30 })),
     updatedAt: new Date(generateTimestamp({ past: 5 })),
-<<<<<<< HEAD
-    sequences: Array.from({ length: sequences }, (_, i) =>
-      createTestEmailSequence({
-        campaignId,
-        sequenceOrder: i + 1,
-        persona,
-      })
-    ),
-=======
     sequences: Array.from({ length: sequences }, (_, i) => createTestEmailSequence({
       campaignId,
       sequenceOrder: i + 1,
       persona
     })),
->>>>>>> 02f0594e
     metrics: createTestCampaignMetrics({ campaignId }),
     settings: {
       sendTimeOptimization: faker.datatype.boolean(),
@@ -270,13 +184,7 @@
   persona?: PersonaType;
 }
 
-<<<<<<< HEAD
-export const createTestEmailSequence = (
-  options: CreateEmailSequenceOptions = {}
-): EmailSequence => {
-=======
 export const createTestEmailSequence = (options: CreateEmailSequenceOptions = {}): EmailSequence => {
->>>>>>> 02f0594e
   const {
     campaignId = generateId('campaign'),
     sequenceOrder = 1,
@@ -298,11 +206,7 @@
     ctaUrl: faker.internet.url(),
     messagingTone: personaProfile.messagingTone,
     ctaStyle: personaProfile.ctaStyle,
-<<<<<<< HEAD
-    isActive: faker.datatype.boolean({ probability: 0.8 }),
-=======
     isActive: faker.datatype.boolean({ probability: 0.8 })
->>>>>>> 02f0594e
   };
 };
 
@@ -311,19 +215,10 @@
   totalSent?: number;
 }
 
-<<<<<<< HEAD
-export const createTestCampaignMetrics = (
-  options: CreateCampaignMetricsOptions = {}
-): CampaignMetrics => {
-  const {
-    campaignId = generateId('campaign'),
-    totalSent = faker.number.int({ min: 100, max: 10000 }),
-=======
 export const createTestCampaignMetrics = (options: CreateCampaignMetricsOptions = {}): CampaignMetrics => {
   const {
     campaignId = generateId('campaign'),
     totalSent = faker.number.int({ min: 100, max: 10000 })
->>>>>>> 02f0594e
   } = options;
 
   const opened = faker.number.int({ min: Math.floor(totalSent * 0.1), max: Math.floor(totalSent * 0.4) });
@@ -333,12 +228,7 @@
   return {
     campaignId,
     totalSent,
-<<<<<<< HEAD
-    delivered:
-      totalSent - faker.number.int({ min: 0, max: Math.floor(totalSent * 0.05) }),
-=======
     delivered: totalSent - faker.number.int({ min: 0, max: Math.floor(totalSent * 0.05) }),
->>>>>>> 02f0594e
     opened,
     clicked,
     converted,
@@ -359,18 +249,10 @@
   timeRange?: 'hourly' | 'daily' | 'weekly';
 }
 
-<<<<<<< HEAD
-export const createTestPerformanceMetrics = (
-  options: CreatePerformanceMetricsOptions = {}
-): PerformanceMetrics => {
-  const { timeRange = faker.helpers.arrayElement(['hourly', 'daily', 'weekly']) } =
-    options;
-=======
 export const createTestPerformanceMetrics = (options: CreatePerformanceMetricsOptions = {}): PerformanceMetrics => {
   const {
     timeRange = faker.helpers.arrayElement(['hourly', 'daily', 'weekly'])
   } = options;
->>>>>>> 02f0594e
 
   return {
     alarmAccuracy: faker.number.float({ min: 85, max: 99 }),
@@ -394,9 +276,5 @@
   createTestEmailCampaign,
   createTestEmailSequence,
   createTestCampaignMetrics,
-<<<<<<< HEAD
-  createTestPerformanceMetrics,
-=======
   createTestPerformanceMetrics
->>>>>>> 02f0594e
 };