--- conflicted
+++ resolved
@@ -42,55 +42,6 @@
 
 const PERSONA_PROFILES: Record<PersonaType, Omit<PersonaProfile, 'id'>> = {
   struggling_sam: {
-<<<<<<< HEAD
-    displayName: 'Struggling Sam',
-    description: 'Free-focused users who need basic alarm functionality',
-    primaryColor: '#3B82F6',
-    messagingTone: 'supportive',
-    ctaStyle: 'friendly',
-    targetSubscriptionTier: 'free'
-  },
-  busy_ben: {
-    displayName: 'Busy Ben',
-    description: 'Efficiency-driven professionals who value time-saving features',
-    primaryColor: '#F59E0B',
-    messagingTone: 'efficient',
-    ctaStyle: 'urgent',
-    targetSubscriptionTier: 'basic'
-  },
-  professional_paula: {
-    displayName: 'Professional Paula',
-    description: 'Feature-rich seekers who want comprehensive solutions',
-    primaryColor: '#8B5CF6',
-    messagingTone: 'sophisticated',
-    ctaStyle: 'professional',
-    targetSubscriptionTier: 'premium'
-  },
-  enterprise_emma: {
-    displayName: 'Enterprise Emma',
-    description: 'Team-oriented decision makers focused on organization-wide solutions',
-    primaryColor: '#10B981',
-    messagingTone: 'business_focused',
-    ctaStyle: 'corporate',
-    targetSubscriptionTier: 'pro'
-  },
-  student_sarah: {
-    displayName: 'Student Sarah',
-    description: 'Budget-conscious students who need affordable solutions',
-    primaryColor: '#EC4899',
-    messagingTone: 'casual',
-    ctaStyle: 'youthful',
-    targetSubscriptionTier: 'student'
-  },
-  lifetime_larry: {
-    displayName: 'Lifetime Larry',
-    description: 'One-time payment preferrers who dislike subscriptions',
-    primaryColor: '#F97316',
-    messagingTone: 'value_focused',
-    ctaStyle: 'exclusive',
-    targetSubscriptionTier: 'lifetime'
-  }
-=======
     displayName: "Struggling Sam",
     description: "Free-focused users who need basic alarm functionality",
     primaryColor: "#3B82F6",
@@ -134,20 +85,15 @@
     messagingTone: "value_focused",
     ctaStyle: "exclusive",
   },
->>>>>>> a2085a2a
 };
 
 export interface CreatePersonaProfileOptions {
   persona?: PersonaType;
 }
 
-<<<<<<< HEAD
-export const createTestPersonaProfile = (options: CreatePersonaProfileOptions = {}): PersonaProfile => {
-=======
 export const _createTestPersonaProfile = (
   options: CreatePersonaProfileOptions = {},
 ): PersonaProfile => {
->>>>>>> a2085a2a
   const { persona = faker.helpers.arrayElement(PERSONA_TYPES) } = options;
   const baseProfile = PERSONA_PROFILES[persona];
 
@@ -163,13 +109,9 @@
   previousPersona?: PersonaType;
 }
 
-<<<<<<< HEAD
-export const createTestPersonaDetectionResult = (options: CreatePersonaDetectionResultOptions = {}): PersonaDetectionResult => {
-=======
 export const _createTestPersonaDetectionResult = (
   options: CreatePersonaDetectionResultOptions = {},
 ): PersonaDetectionResult => {
->>>>>>> a2085a2a
   const {
     persona = faker.helpers.arrayElement(PERSONA_TYPES),
     confidence = faker.number.float({ min: 0.6, max: 0.95 }),
@@ -203,13 +145,9 @@
   sequences?: number;
 }
 
-<<<<<<< HEAD
-export const createTestEmailCampaign = (options: CreateEmailCampaignOptions = {}): EmailCampaign => {
-=======
 export const _createTestEmailCampaign = (
   options: CreateEmailCampaignOptions = {},
 ): EmailCampaign => {
->>>>>>> a2085a2a
   const {
     persona = faker.helpers.arrayElement(PERSONA_TYPES),
     status = faker.helpers.arrayElement(['draft', 'active', 'paused', 'completed']),
@@ -248,13 +186,9 @@
   persona?: PersonaType;
 }
 
-<<<<<<< HEAD
-export const createTestEmailSequence = (options: CreateEmailSequenceOptions = {}): EmailSequence => {
-=======
 export const _createTestEmailSequence = (
   options: CreateEmailSequenceOptions = {},
 ): EmailSequence => {
->>>>>>> a2085a2a
   const {
     campaignId = generateId('campaign'),
     sequenceOrder = 1,
@@ -285,13 +219,9 @@
   totalSent?: number;
 }
 
-<<<<<<< HEAD
-export const createTestCampaignMetrics = (options: CreateCampaignMetricsOptions = {}): CampaignMetrics => {
-=======
 export const _createTestCampaignMetrics = (
   options: CreateCampaignMetricsOptions = {},
 ): CampaignMetrics => {
->>>>>>> a2085a2a
   const {
     campaignId = generateId('campaign'),
     totalSent = faker.number.int({ min: 100, max: 10000 })
@@ -325,13 +255,9 @@
   timeRange?: 'hourly' | 'daily' | 'weekly';
 }
 
-<<<<<<< HEAD
-export const createTestPerformanceMetrics = (options: CreatePerformanceMetricsOptions = {}): PerformanceMetrics => {
-=======
 export const _createTestPerformanceMetrics = (
   options: CreatePerformanceMetricsOptions = {},
 ): PerformanceMetrics => {
->>>>>>> a2085a2a
   const {
     timeRange = faker.helpers.arrayElement(['hourly', 'daily', 'weekly'])
   } = options;
@@ -358,9 +284,6 @@
   createTestEmailCampaign,
   createTestEmailSequence,
   createTestCampaignMetrics,
-<<<<<<< HEAD
-  createTestPerformanceMetrics
-=======
   createTestPerformanceMetrics,
 };
 // ===============================
@@ -385,5 +308,4 @@
 ): EmailCampaign => {
   const base = createTestEmailCampaign();
   return { ...base, ...overrides };
->>>>>>> a2085a2a
 };