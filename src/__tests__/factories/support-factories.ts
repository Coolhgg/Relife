/**
 * Support & Utility Factories
 *
 * Factory functions for generating supporting entities:
 * - Emotional Intelligence (states, profiles, contexts)
 * - Media & Assets (images, sounds, files)
 * - Notifications & Messaging
 * - Settings & Configuration
 * - External Integrations
 */

import { faker } from '@faker-js/faker';
import type {
  EmotionalState,
  UserEmotionalProfile,
  EmotionType,
  EmotionalTone,
  EmotionalContext,
  NotificationSettings,
  AppSettings,
  ExternalIntegration,
  MediaAsset,
  UserActivity,
  SystemEvent
} from '../../types';
import {
  generateId,
  generateTimestamp,
  generateUrl,
  randomSubset,
  weightedRandom,
  COMMON_DATA
} from './factory-utils';

// ===============================
// EMOTIONAL INTELLIGENCE FACTORIES
// ===============================

export interface CreateEmotionalStateOptions {
  emotion?: EmotionType;
  intensity?: number;
  context?: EmotionalContext;
}

<<<<<<< HEAD
export const createTestEmotionalState = (options: CreateEmotionalStateOptions = {}): EmotionalState => {
=======
export const _createTestEmotionalState = (
  options: CreateEmotionalStateOptions = {},
): EmotionalState => {
>>>>>>> a2085a2a
  const {
    emotion = faker.helpers.arrayElement([...COMMON_DATA.emotionTypes]) as EmotionType,
    intensity = faker.number.int({ min: 1, max: 10 }),
    context = faker.helpers.arrayElement(['morning', 'evening', 'weekend', 'workday', 'stressful', 'relaxed'])
  } = options;

  return {
    emotion,
    intensity,
    context,
    confidence: faker.number.float({ min: 0.6, max: 0.99, multipleOf: 0.01 }),
    triggers: randomSubset([
      'alarm_snoozed', 'late_wake_up', 'battle_loss', 'achievement_unlocked',
      'weather_bad', 'weekend_mode', 'work_stress', 'social_interaction',
      'exercise_completed', 'goal_achieved', 'friend_activity', 'new_feature'
    ], 1, 4),
    recommendedTone: faker.helpers.arrayElement([...COMMON_DATA.emotionalTones]) as EmotionalTone
  };
};

<<<<<<< HEAD
export const createTestUserEmotionalProfile = (userId?: string): UserEmotionalProfile => {
  const profileUserId = userId || generateId('user');
=======
export const _createTestUserEmotionalProfile = (
  userId?: string,
): UserEmotionalProfile => {
  const profileUserId = userId || generateId("user");
>>>>>>> a2085a2a

  return {
    userId: profileUserId,
    preferredTones: randomSubset([...COMMON_DATA.emotionalTones], 1, 3) as EmotionalTone[],
    avoidedTones: randomSubset([...COMMON_DATA.emotionalTones], 0, 2) as EmotionalTone[],
    mostEffectiveEmotions: randomSubset([...COMMON_DATA.emotionTypes], 2, 4) as EmotionType[],
    responsePatterns: {
      bestTimeToSend: faker.date.recent().toTimeString().slice(0, 5),
      averageResponseTime: faker.number.int({ min: 30, max: 600 }), // seconds
      preferredEscalationSpeed: faker.helpers.arrayElement(['slow', 'medium', 'fast'])
    },
    emotionalHistory: Array.from({ length: faker.number.int({ min: 10, max: 50 }) }, () =>
      createTestEmotionalState()
    ),
    lastAnalyzed: faker.date.recent({ days: 7 })
  };
};

// ===============================
// NOTIFICATION & MESSAGING FACTORIES
// ===============================

export interface CreateNotificationOptions {
  type?: 'alarm' | 'battle' | 'achievement' | 'social' | 'system';
  priority?: 'low' | 'medium' | 'high' | 'urgent';
  read?: boolean;
}

<<<<<<< HEAD
export const createTestNotification = (options: CreateNotificationOptions = {}) => {
=======
export const _createTestNotification = (
  options: CreateNotificationOptions = {},
) => {
>>>>>>> a2085a2a
  const {
    type = faker.helpers.arrayElement(['alarm', 'battle', 'achievement', 'social', 'system']),
    priority = weightedRandom([
      { item: 'low', weight: 40 },
      { item: 'medium', weight: 35 },
      { item: 'high', weight: 20 },
      { item: 'urgent', weight: 5 }
    ] as Array<{ item: 'low' | 'medium' | 'high' | 'urgent'; weight: number }>),
    read = faker.datatype.boolean({ probability: 0.6 })
  } = options;

  const notificationMessages = {
    alarm: [
      'Your alarm is set for tomorrow morning',
      'Time to wake up! Your alarm is ringing',
      'You snoozed your alarm 3 times today',
      'Great job waking up on time!'
    ],
    battle: [
      'New battle invitation received',
      'Battle starting in 30 minutes',
      'You won your morning battle!',
      'Battle results are now available'
    ],
    achievement: [
      'New achievement unlocked!',
      'You\'re on a 7-day streak!',
      'Achievement progress: 80% complete',
      'Congratulations on your milestone!'
    ],
    social: [
      'Friend request received',
      'Your team needs you for a battle',
      'New message from your battle group',
      'Friend achieved a new milestone'
    ],
    system: [
      'App update available',
      'Your subscription expires soon',
      'New features have been added',
      'Maintenance scheduled for tonight'
    ]
  };

  return {
    id: generateId('notification'),
    userId: generateId('user'),
    type,
    title: faker.lorem.words(3),
    message: faker.helpers.arrayElement(notificationMessages[type]),
    priority,
    read,
    actionRequired: faker.datatype.boolean({ probability: 0.3 }),
    actionUrl: faker.datatype.boolean({ probability: 0.4 }) ? generateUrl() : undefined,
    metadata: {
      entityId: generateId(),
      entityType: type,
      source: faker.helpers.arrayElement(['app', 'system', 'user', 'external']),
      channel: faker.helpers.arrayElement(['push', 'in-app', 'email', 'sms'])
    },
    createdAt: generateTimestamp({ past: 7 }),
    readAt: read ? generateTimestamp({ past: 3 }) : undefined,
    expiresAt: faker.datatype.boolean({ probability: 0.3 }) ? generateTimestamp({ future: 30 }) : undefined
  };
};

<<<<<<< HEAD
export const createTestNotificationSettings = (): NotificationSettings => ({
  push: {
    enabled: faker.datatype.boolean({ probability: 0.8 }),
    alarms: faker.datatype.boolean({ probability: 0.95 }),
    battles: faker.datatype.boolean({ probability: 0.8 }),
    achievements: faker.datatype.boolean({ probability: 0.7 }),
    social: faker.datatype.boolean({ probability: 0.6 }),
    marketing: faker.datatype.boolean({ probability: 0.3 })
  },
  email: {
    enabled: faker.datatype.boolean({ probability: 0.6 }),
    digest: faker.datatype.boolean({ probability: 0.4 }),
    important: faker.datatype.boolean({ probability: 0.8 }),
    marketing: faker.datatype.boolean({ probability: 0.2 })
  },
  inApp: {
    enabled: faker.datatype.boolean({ probability: 0.9 }),
    sound: faker.datatype.boolean({ probability: 0.7 }),
    vibration: faker.datatype.boolean({ probability: 0.6 }),
    badge: faker.datatype.boolean({ probability: 0.8 })
  },
  quietHours: {
    enabled: faker.datatype.boolean({ probability: 0.5 }),
    startTime: '22:00',
    endTime: '07:00',
    exceptions: randomSubset(['alarms', 'urgent'], 0, 2)
  },
  frequency: {
    maxPerDay: faker.number.int({ min: 5, max: 50 }),
    maxPerHour: faker.number.int({ min: 1, max: 10 }),
    batchSimilar: faker.datatype.boolean({ probability: 0.7 })
  }
} as any);
=======
export const _createTestNotificationSettings = (): NotificationSettings =>
  ({
    push: {
      enabled: faker.datatype.boolean({ probability: 0.8 }),
      alarms: faker.datatype.boolean({ probability: 0.95 }),
      battles: faker.datatype.boolean({ probability: 0.8 }),
      achievements: faker.datatype.boolean({ probability: 0.7 }),
      social: faker.datatype.boolean({ probability: 0.6 }),
      marketing: faker.datatype.boolean({ probability: 0.3 }),
    },
    email: {
      enabled: faker.datatype.boolean({ probability: 0.6 }),
      digest: faker.datatype.boolean({ probability: 0.4 }),
      important: faker.datatype.boolean({ probability: 0.8 }),
      marketing: faker.datatype.boolean({ probability: 0.2 }),
    },
    inApp: {
      enabled: faker.datatype.boolean({ probability: 0.9 }),
      sound: faker.datatype.boolean({ probability: 0.7 }),
      vibration: faker.datatype.boolean({ probability: 0.6 }),
      badge: faker.datatype.boolean({ probability: 0.8 }),
    },
    quietHours: {
      enabled: faker.datatype.boolean({ probability: 0.5 }),
      startTime: "22:00",
      endTime: "07:00",
      exceptions: randomSubset(["alarms", "urgent"], 0, 2),
    },
    frequency: {
      maxPerDay: faker.number.int({ min: 5, max: 50 }),
      maxPerHour: faker.number.int({ min: 1, max: 10 }),
      batchSimilar: faker.datatype.boolean({ probability: 0.7 }),
    },
  }) as any;
>>>>>>> a2085a2a

// ===============================
// SETTINGS & CONFIGURATION FACTORIES
// ===============================

export const _createTestAppSettings = (userId?: string): AppSettings => ({
  userId: userId || generateId('user'),
  appearance: {
    theme: faker.helpers.arrayElement(['light', 'dark', 'auto', 'system']),
    accentColor: faker.internet.color(),
    fontSize: faker.helpers.arrayElement(['small', 'medium', 'large']),
    animations: faker.datatype.boolean({ probability: 0.8 }),
    reduceMotion: faker.datatype.boolean({ probability: 0.1 })
  },
  accessibility: {
    highContrast: faker.datatype.boolean({ probability: 0.1 }),
    screenReader: faker.datatype.boolean({ probability: 0.05 }),
    largeText: faker.datatype.boolean({ probability: 0.15 }),
    colorBlindSupport: faker.datatype.boolean({ probability: 0.08 }),
    keyboardNavigation: faker.datatype.boolean({ probability: 0.1 })
  },
  privacy: {
    profileVisible: faker.datatype.boolean({ probability: 0.8 }),
    statsVisible: faker.datatype.boolean({ probability: 0.7 }),
    allowFriendRequests: faker.datatype.boolean({ probability: 0.9 }),
    showOnlineStatus: faker.datatype.boolean({ probability: 0.6 }),
    dataCollection: faker.datatype.boolean({ probability: 0.5 })
  },
  security: {
    biometricAuth: faker.datatype.boolean({ probability: 0.4 }),
    autoLock: faker.datatype.boolean({ probability: 0.6 }),
    lockTimeout: faker.number.int({ min: 1, max: 60 }), // minutes
    requireAuthForSettings: faker.datatype.boolean({ probability: 0.3 })
  },
  storage: {
    cloudSync: faker.datatype.boolean({ probability: 0.7 }),
    localBackup: faker.datatype.boolean({ probability: 0.5 }),
    cacheSize: faker.number.int({ min: 50, max: 500 }), // MB
    autoCleanup: faker.datatype.boolean({ probability: 0.8 })
  },
  experimental: {
    betaFeatures: faker.datatype.boolean({ probability: 0.2 }),
    aiFeatures: faker.datatype.boolean({ probability: 0.3 }),
    analyticsSharing: faker.datatype.boolean({ probability: 0.4 })
  }
} as any);

// ===============================
// MEDIA & ASSET FACTORIES
// ===============================

export interface CreateMediaAssetOptions {
  type?: 'image' | 'audio' | 'video' | 'document';
  category?: string;
  isUserGenerated?: boolean;
}

<<<<<<< HEAD
export const createTestMediaAsset = (options: CreateMediaAssetOptions = {}): MediaAsset => {
=======
export const _createTestMediaAsset = (
  options: CreateMediaAssetOptions = {},
): MediaAsset => {
>>>>>>> a2085a2a
  const {
    type = faker.helpers.arrayElement(['image', 'audio', 'video', 'document']),
    category,
    isUserGenerated = faker.datatype.boolean({ probability: 0.3 })
  } = options;

  const assetId = generateId('asset');
  const fileName = `${faker.system.fileName()}.${getFileExtension(type)}`;

  return {
    id: assetId,
    type,
    category: category || faker.helpers.arrayElement(['avatar', 'sound', 'theme', 'achievement', 'background']),
    fileName,
    originalName: fileName,
    url: `${generateUrl()}/assets/${fileName}`,
    thumbnailUrl: type === 'image' ? `${generateUrl()}/thumbnails/${fileName}` : undefined,
    size: faker.number.int({ min: 1024, max: 10485760 }), // 1KB to 10MB
    mimeType: getMimeType(type),
    dimensions: type === 'image' ? {
      width: faker.number.int({ min: 100, max: 2048 }),
      height: faker.number.int({ min: 100, max: 2048 })
    } : undefined,
    duration: ['audio', 'video'].includes(type) ? faker.number.int({ min: 1, max: 600 }) : undefined,
    metadata: {
      title: faker.lorem.words(3),
      description: faker.lorem.sentence(),
      tags: randomSubset(['alarm', 'nature', 'music', 'voice', 'background', 'theme'], 1, 3),
      quality: faker.helpers.arrayElement(['low', 'medium', 'high', 'ultra']),
      bitrate: ['audio', 'video'].includes(type) ? faker.number.int({ min: 128, max: 320 }) : undefined
    },
    uploadedBy: isUserGenerated ? generateId('user') : 'system',
    uploadedAt: generateTimestamp({ past: 90 }),
    isPublic: faker.datatype.boolean({ probability: 0.6 }),
    downloads: faker.number.int({ min: 0, max: 50000 }),
    rating: faker.number.float({ min: 3.0, max: 5.0, multipleOf: 0.1 }),
    processing: {
      status: faker.helpers.arrayElement(['pending', 'processing', 'completed', 'failed']),
      progress: faker.number.int({ min: 0, max: 100 }),
      variants: type === 'image' ? ['thumbnail', 'medium', 'large'] : ['original']
    }
  } as any;
};

const getFileExtension = (type: string): string => {
  const extensions = {
    image: ['jpg', 'png', 'gif', 'webp'],
    audio: ['mp3', 'wav', 'ogg', 'm4a'],
    video: ['mp4', 'webm', 'mov'],
    document: ['pdf', 'txt', 'json']
  };
  return faker.helpers.arrayElement(extensions[type as keyof typeof extensions] || ['bin']);
};

const getMimeType = (type: string): string => {
  const mimeTypes = {
    image: 'image/jpeg',
    audio: 'audio/mpeg',
    video: 'video/mp4',
    document: 'application/pdf'
  };
  return mimeTypes[type as keyof typeof mimeTypes] || 'application/octet-stream';
};

// ===============================
// EXTERNAL INTEGRATION FACTORIES
// ===============================

<<<<<<< HEAD
export const createTestExternalIntegration = (
  service: 'fitness' | 'calendar' | 'weather' | 'music' | 'home' = 'fitness'
=======
export const _createTestExternalIntegration = (
  service: "fitness" | "calendar" | "weather" | "music" | "home" = "fitness",
>>>>>>> a2085a2a
): ExternalIntegration => {
  const integrationId = generateId('integration');

  const serviceConfigs = {
    fitness: {
      name: 'Apple Health',
      provider: 'apple',
      scopes: ['sleep', 'activity', 'heart_rate'],
      data: { steps: 8500, sleep_hours: 7.5 }
    },
    calendar: {
      name: 'Google Calendar',
      provider: 'google',
      scopes: ['calendar.readonly', 'events.read'],
      data: { next_event: 'Team Meeting', time: '09:00' }
    },
    weather: {
      name: 'Weather Service',
      provider: 'openweather',
      scopes: ['current', 'forecast'],
      data: { temp: 22, condition: 'sunny', humidity: 65 }
    },
    music: {
      name: 'Spotify',
      provider: 'spotify',
      scopes: ['playlist.read', 'player.control'],
      data: { current_track: 'Morning Motivation', playlist: 'Wake Up' }
    },
    home: {
      name: 'Smart Home Hub',
      provider: 'homekit',
      scopes: ['lights.control', 'thermostat.control'],
      data: { lights_on: true, temperature: 20 }
    }
  };

  const config = serviceConfigs[service];

  return {
    id: integrationId,
    userId: generateId('user'),
    service,
    provider: config.provider,
    name: config.name,
    isEnabled: faker.datatype.boolean({ probability: 0.7 }),
    isConnected: faker.datatype.boolean({ probability: 0.8 }),
    scopes: config.scopes,
    credentials: {
      accessToken: faker.string.alphanumeric(32),
      refreshToken: faker.string.alphanumeric(32),
      expiresAt: generateTimestamp({ future: 30 })
    },
    settings: {
      syncFrequency: faker.helpers.arrayElement(['realtime', '5min', '15min', 'hourly']),
      autoSync: faker.datatype.boolean({ probability: 0.8 }),
      notifications: faker.datatype.boolean({ probability: 0.6 })
    },
    lastSync: generateTimestamp({ past: 1 }),
    data: config.data,
    connectedAt: generateTimestamp({ past: 30 })
  } as any;
};

// ===============================
// ACTIVITY & EVENT TRACKING FACTORIES
// ===============================

<<<<<<< HEAD
export const createTestUserActivity = (userId?: string): UserActivity => {
  const activityUserId = userId || generateId('user');
=======
export const _createTestUserActivity = (userId?: string): UserActivity => {
  const activityUserId = userId || generateId("user");
>>>>>>> a2085a2a

  return {
    id: generateId('activity'),
    userId: activityUserId,
    type: faker.helpers.arrayElement([
      'login', 'logout', 'alarm_set', 'alarm_dismissed', 'battle_joined',
      'achievement_unlocked', 'settings_changed', 'friend_added', 'purchase_made'
    ]),
    details: {
      action: faker.lorem.words(2),
      target: faker.helpers.arrayElement(['alarm', 'battle', 'user', 'setting', 'purchase']),
      metadata: {
        source: faker.helpers.arrayElement(['mobile', 'web', 'api']),
        duration: faker.number.int({ min: 1, max: 300 }), // seconds
        success: faker.datatype.boolean({ probability: 0.9 })
      }
    },
    timestamp: generateTimestamp({ past: 30 }),
    ipAddress: faker.internet.ip(),
    userAgent: faker.internet.userAgent(),
    location: {
      country: faker.location.countryCode(),
      city: faker.location.city(),
      timezone: faker.location.timeZone()
    }
  } as any;
};

<<<<<<< HEAD
export const createTestSystemEvent = (): SystemEvent => ({
  id: generateId('event'),
  type: faker.helpers.arrayElement([
    'user_registered', 'subscription_created', 'payment_processed',
    'error_occurred', 'feature_used', 'performance_alert'
  ]),
  level: faker.helpers.arrayElement(['info', 'warning', 'error', 'critical']),
  message: faker.lorem.sentence(),
  details: {
    component: faker.helpers.arrayElement(['auth', 'payment', 'notification', 'database', 'api']),
    code: faker.string.alphanumeric(8).toUpperCase(),
    stack: faker.datatype.boolean({ probability: 0.3 }) ? faker.lorem.paragraph() : undefined
  },
  userId: faker.datatype.boolean({ probability: 0.7 }) ? generateId('user') : undefined,
  timestamp: generateTimestamp({ past: 7 }),
  environment: faker.helpers.arrayElement(['production', 'staging', 'development']),
  version: faker.system.semver()
} as any);
=======
export const _createTestSystemEvent = (): SystemEvent =>
  ({
    id: generateId("event"),
    type: faker.helpers.arrayElement([
      "user_registered",
      "subscription_created",
      "payment_processed",
      "error_occurred",
      "feature_used",
      "performance_alert",
    ]),
    level: faker.helpers.arrayElement(["info", "warning", "error", "critical"]),
    message: faker.lorem.sentence(),
    details: {
      component: faker.helpers.arrayElement([
        "auth",
        "payment",
        "notification",
        "database",
        "api",
      ]),
      code: faker.string.alphanumeric(8).toUpperCase(),
      stack: faker.datatype.boolean({ probability: 0.3 })
        ? faker.lorem.paragraph()
        : undefined,
    },
    userId: faker.datatype.boolean({ probability: 0.7 })
      ? generateId("user")
      : undefined,
    timestamp: generateTimestamp({ past: 7 }),
    environment: faker.helpers.arrayElement([
      "production",
      "staging",
      "development",
    ]),
    version: faker.system.semver(),
  }) as any;
>>>>>>> a2085a2a
<|MERGE_RESOLUTION|>--- conflicted
+++ resolved
@@ -42,13 +42,9 @@
   context?: EmotionalContext;
 }
 
-<<<<<<< HEAD
-export const createTestEmotionalState = (options: CreateEmotionalStateOptions = {}): EmotionalState => {
-=======
 export const _createTestEmotionalState = (
   options: CreateEmotionalStateOptions = {},
 ): EmotionalState => {
->>>>>>> a2085a2a
   const {
     emotion = faker.helpers.arrayElement([...COMMON_DATA.emotionTypes]) as EmotionType,
     intensity = faker.number.int({ min: 1, max: 10 }),
@@ -69,15 +65,10 @@
   };
 };
 
-<<<<<<< HEAD
-export const createTestUserEmotionalProfile = (userId?: string): UserEmotionalProfile => {
-  const profileUserId = userId || generateId('user');
-=======
 export const _createTestUserEmotionalProfile = (
   userId?: string,
 ): UserEmotionalProfile => {
   const profileUserId = userId || generateId("user");
->>>>>>> a2085a2a
 
   return {
     userId: profileUserId,
@@ -106,13 +97,9 @@
   read?: boolean;
 }
 
-<<<<<<< HEAD
-export const createTestNotification = (options: CreateNotificationOptions = {}) => {
-=======
 export const _createTestNotification = (
   options: CreateNotificationOptions = {},
 ) => {
->>>>>>> a2085a2a
   const {
     type = faker.helpers.arrayElement(['alarm', 'battle', 'achievement', 'social', 'system']),
     priority = weightedRandom([
@@ -179,41 +166,6 @@
   };
 };
 
-<<<<<<< HEAD
-export const createTestNotificationSettings = (): NotificationSettings => ({
-  push: {
-    enabled: faker.datatype.boolean({ probability: 0.8 }),
-    alarms: faker.datatype.boolean({ probability: 0.95 }),
-    battles: faker.datatype.boolean({ probability: 0.8 }),
-    achievements: faker.datatype.boolean({ probability: 0.7 }),
-    social: faker.datatype.boolean({ probability: 0.6 }),
-    marketing: faker.datatype.boolean({ probability: 0.3 })
-  },
-  email: {
-    enabled: faker.datatype.boolean({ probability: 0.6 }),
-    digest: faker.datatype.boolean({ probability: 0.4 }),
-    important: faker.datatype.boolean({ probability: 0.8 }),
-    marketing: faker.datatype.boolean({ probability: 0.2 })
-  },
-  inApp: {
-    enabled: faker.datatype.boolean({ probability: 0.9 }),
-    sound: faker.datatype.boolean({ probability: 0.7 }),
-    vibration: faker.datatype.boolean({ probability: 0.6 }),
-    badge: faker.datatype.boolean({ probability: 0.8 })
-  },
-  quietHours: {
-    enabled: faker.datatype.boolean({ probability: 0.5 }),
-    startTime: '22:00',
-    endTime: '07:00',
-    exceptions: randomSubset(['alarms', 'urgent'], 0, 2)
-  },
-  frequency: {
-    maxPerDay: faker.number.int({ min: 5, max: 50 }),
-    maxPerHour: faker.number.int({ min: 1, max: 10 }),
-    batchSimilar: faker.datatype.boolean({ probability: 0.7 })
-  }
-} as any);
-=======
 export const _createTestNotificationSettings = (): NotificationSettings =>
   ({
     push: {
@@ -248,7 +200,6 @@
       batchSimilar: faker.datatype.boolean({ probability: 0.7 }),
     },
   }) as any;
->>>>>>> a2085a2a
 
 // ===============================
 // SETTINGS & CONFIGURATION FACTORIES
@@ -306,13 +257,9 @@
   isUserGenerated?: boolean;
 }
 
-<<<<<<< HEAD
-export const createTestMediaAsset = (options: CreateMediaAssetOptions = {}): MediaAsset => {
-=======
 export const _createTestMediaAsset = (
   options: CreateMediaAssetOptions = {},
 ): MediaAsset => {
->>>>>>> a2085a2a
   const {
     type = faker.helpers.arrayElement(['image', 'audio', 'video', 'document']),
     category,
@@ -381,13 +328,8 @@
 // EXTERNAL INTEGRATION FACTORIES
 // ===============================
 
-<<<<<<< HEAD
-export const createTestExternalIntegration = (
-  service: 'fitness' | 'calendar' | 'weather' | 'music' | 'home' = 'fitness'
-=======
 export const _createTestExternalIntegration = (
   service: "fitness" | "calendar" | "weather" | "music" | "home" = "fitness",
->>>>>>> a2085a2a
 ): ExternalIntegration => {
   const integrationId = generateId('integration');
 
@@ -455,13 +397,8 @@
 // ACTIVITY & EVENT TRACKING FACTORIES
 // ===============================
 
-<<<<<<< HEAD
-export const createTestUserActivity = (userId?: string): UserActivity => {
-  const activityUserId = userId || generateId('user');
-=======
 export const _createTestUserActivity = (userId?: string): UserActivity => {
   const activityUserId = userId || generateId("user");
->>>>>>> a2085a2a
 
   return {
     id: generateId('activity'),
@@ -490,26 +427,6 @@
   } as any;
 };
 
-<<<<<<< HEAD
-export const createTestSystemEvent = (): SystemEvent => ({
-  id: generateId('event'),
-  type: faker.helpers.arrayElement([
-    'user_registered', 'subscription_created', 'payment_processed',
-    'error_occurred', 'feature_used', 'performance_alert'
-  ]),
-  level: faker.helpers.arrayElement(['info', 'warning', 'error', 'critical']),
-  message: faker.lorem.sentence(),
-  details: {
-    component: faker.helpers.arrayElement(['auth', 'payment', 'notification', 'database', 'api']),
-    code: faker.string.alphanumeric(8).toUpperCase(),
-    stack: faker.datatype.boolean({ probability: 0.3 }) ? faker.lorem.paragraph() : undefined
-  },
-  userId: faker.datatype.boolean({ probability: 0.7 }) ? generateId('user') : undefined,
-  timestamp: generateTimestamp({ past: 7 }),
-  environment: faker.helpers.arrayElement(['production', 'staging', 'development']),
-  version: faker.system.semver()
-} as any);
-=======
 export const _createTestSystemEvent = (): SystemEvent =>
   ({
     id: generateId("event"),
@@ -546,5 +463,4 @@
       "development",
     ]),
     version: faker.system.semver(),
-  }) as any;
->>>>>>> a2085a2a
+  }) as any;