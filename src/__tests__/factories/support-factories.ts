--- conflicted
+++ resolved
@@ -256,7 +256,6 @@
 // SETTINGS & CONFIGURATION FACTORIES
 // ===============================
 
-<<<<<<< HEAD
 export const createTestAppSettings = (userId?: string): AppSettings => ({
   userId: userId || generateId('user'),
   appearance: {
@@ -298,50 +297,6 @@
     analyticsSharing: faker.datatype.boolean({ probability: 0.4 })
   }
 } as any);
-=======
-export const createTestAppSettings = (userId?: string): AppSettings =>
-  ({
-    userId: userId || generateId("user"),
-    appearance: {
-      theme: faker.helpers.arrayElement(["light", "dark", "auto", "system"]),
-      accentColor: faker.internet.color(),
-      fontSize: faker.helpers.arrayElement(["small", "medium", "large"]),
-      animations: faker.datatype.boolean({ probability: 0.8 }),
-      reduceMotion: faker.datatype.boolean({ probability: 0.1 }),
-    },
-    accessibility: {
-      highContrast: faker.datatype.boolean({ probability: 0.1 }),
-      screenReader: faker.datatype.boolean({ probability: 0.05 }),
-      largeText: faker.datatype.boolean({ probability: 0.15 }),
-      colorBlindSupport: faker.datatype.boolean({ probability: 0.08 }),
-      keyboardNavigation: faker.datatype.boolean({ probability: 0.1 }),
-    },
-    privacy: {
-      profileVisible: faker.datatype.boolean({ probability: 0.8 }),
-      statsVisible: faker.datatype.boolean({ probability: 0.7 }),
-      allowFriendRequests: faker.datatype.boolean({ probability: 0.9 }),
-      showOnlineStatus: faker.datatype.boolean({ probability: 0.6 }),
-      dataCollection: faker.datatype.boolean({ probability: 0.5 }),
-    },
-    security: {
-      biometricAuth: faker.datatype.boolean({ probability: 0.4 }),
-      autoLock: faker.datatype.boolean({ probability: 0.6 }),
-      lockTimeout: faker.number.int({ min: 1, max: 60 }), // minutes
-      requireAuthForSettings: faker.datatype.boolean({ probability: 0.3 }),
-    },
-    storage: {
-      cloudSync: faker.datatype.boolean({ probability: 0.7 }),
-      localBackup: faker.datatype.boolean({ probability: 0.5 }),
-      cacheSize: faker.number.int({ min: 50, max: 500 }), // MB
-      autoCleanup: faker.datatype.boolean({ probability: 0.8 }),
-    },
-    experimental: {
-      betaFeatures: faker.datatype.boolean({ probability: 0.2 }),
-      aiFeatures: faker.datatype.boolean({ probability: 0.3 }),
-      analyticsSharing: faker.datatype.boolean({ probability: 0.4 }),
-    },
-  }) as any;
->>>>>>> e72431cf
 
 // ===============================
 // MEDIA & ASSET FACTORIES
