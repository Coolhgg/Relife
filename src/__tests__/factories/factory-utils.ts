--- conflicted
+++ resolved
@@ -270,11 +270,7 @@
  * const user = createUser({ email: 'test@example.com' }); // Direct override
  */
 export function _createFlexibleFactory<T, O = Record<string, unknown>>(
-<<<<<<< HEAD
-  baseFactory: (options?: O) => T
-=======
   baseFactory: (options?: O) => T,
->>>>>>> 6e08e1b8
 ) {
   return (overrides: Partial<T> = {}): T => {
     const base = baseFactory();
