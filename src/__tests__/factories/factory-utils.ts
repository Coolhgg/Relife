--- conflicted
+++ resolved
@@ -15,23 +15,11 @@
 };
 
 // Generate consistent IDs
-<<<<<<< HEAD
-export const generateId = (prefix = '') => {
-=======
 export const _generateId = (prefix = "") => {
->>>>>>> a2085a2a
   return prefix ? `${prefix}_${faker.string.uuid()}` : faker.string.uuid();
 };
 
 // Generate realistic timestamps
-<<<<<<< HEAD
-export const generateTimestamp = (options?: {
-  past?: number; // days in the past
-  future?: number; // days in the future
-  format?: 'iso' | 'date';
-}) => {
-  const { past = 0, future = 0, asDate = false } = options || {};
-=======
 export function _generateTimestamp(options: {
   past?: number;
   future?: number;
@@ -48,7 +36,6 @@
   format?: "iso" | "date";
 }): string | Date {
   const { past = 0, future = 0, format = "iso" } = options || {};
->>>>>>> a2085a2a
 
   let date: Date;
   if (past) {
@@ -166,28 +153,20 @@
 };
 
 // Generate random array subset
-<<<<<<< HEAD
-export const randomSubset = <T>(array: readonly T[], min = 1, max?: number): T[] => {
-=======
 export const _randomSubset = <T>(
   array: readonly T[],
   min = 1,
   max?: number,
 ): T[] => {
->>>>>>> a2085a2a
   const maxItems = max || array.length;
   const count = faker.number.int({ min, max: Math.min(maxItems, array.length) });
   return faker.helpers.arrayElements([...array], count);
 };
 
 // Generate weighted random selection
-<<<<<<< HEAD
-export const weightedRandom = <T>(items: Array<{ item: T; weight: number }>): T => {
-=======
 export const _weightedRandom = <T>(
   items: Array<{ item: T; weight: number }>,
 ): T => {
->>>>>>> a2085a2a
   const totalWeight = items.reduce((sum, { weight }) => sum + weight, 0);
   let random = faker.number.float() * totalWeight;
 
@@ -200,32 +179,18 @@
 };
 
 // Generate realistic phone numbers
-<<<<<<< HEAD
-export const generatePhoneNumber = () => {
-  return faker.phone.number({ style: 'national' });
-};
-
-// Generate realistic URLs
-export const generateUrl = (domain = 'relife.app') => {
-=======
 export const _generatePhoneNumber = () => {
   return faker.phone.number({ style: "national" });
 };
 
 // Generate realistic URLs
 export const _generateUrl = (domain = "relife.app") => {
->>>>>>> a2085a2a
   return `https://${faker.internet.domainWord()}.${domain}`;
 };
 
 // Generate hex colors
-<<<<<<< HEAD
-export const generateHexColor = () => {
-  return faker.internet.color();
-=======
 export const _generateHexColor = () => {
   return faker.color.rgb();
->>>>>>> a2085a2a
 };
 
 // Generate currency amounts in cents
@@ -307,9 +272,6 @@
 // Reset faker to random seed
 export const _resetFaker = () => {
   faker.seed();
-<<<<<<< HEAD
-};
-=======
 };
 // ===============================
 // PARTIAL OVERRIDE UTILITIES
@@ -341,5 +303,4 @@
     const base = baseFactory();
     return { ...base, ...overrides };
   };
-}
->>>>>>> a2085a2a
+}