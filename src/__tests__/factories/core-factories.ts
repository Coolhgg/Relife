--- conflicted
+++ resolved
@@ -26,11 +26,7 @@
   SubscriptionTier,
   BattleType,
   BattleStatus,
-<<<<<<< HEAD
-  ThemeCategory,
-=======
   ThemeCategory
->>>>>>> 02f0594e
 } from '../../types';
 import {
   generateId,
@@ -44,11 +40,7 @@
   generateHexColor,
   weightedRandom,
   randomSubset,
-<<<<<<< HEAD
-  COMMON_DATA,
-=======
   COMMON_DATA
->>>>>>> 02f0594e
 } from './factory-utils';
 
 // ===============================
@@ -69,22 +61,12 @@
     isActive = true,
     hasStats = true,
     level,
-<<<<<<< HEAD
-    premium = tier !== 'free',
-=======
     premium = tier !== 'free'
->>>>>>> 02f0594e
   } = options;
 
   const userId = generateId('user');
   const joinDate = generateTimestamp({ past: 365 });
-<<<<<<< HEAD
-  const experience = level
-    ? level * 100 + faker.number.int({ min: 0, max: 99 })
-    : generateExperience();
-=======
   const experience = level ? level * 100 + faker.number.int({ min: 0, max: 99 }) : generateExperience();
->>>>>>> 02f0594e
   const actualLevel = level || Math.floor(experience / 100);
 
   return {
@@ -97,47 +79,11 @@
     level: actualLevel,
     experience,
     joinDate,
-<<<<<<< HEAD
-    lastActive: isActive
-      ? generateTimestamp({ past: 1 })
-      : generateTimestamp({ past: 30 }),
-=======
     lastActive: isActive ? generateTimestamp({ past: 1 }) : generateTimestamp({ past: 30 }),
->>>>>>> 02f0594e
     preferences: createTestUserPreferences({ premium }),
     settings: createTestUserSettings(),
     stats: hasStats ? createTestUserStats() : undefined,
     subscriptionTier: tier,
-<<<<<<< HEAD
-    subscriptionStatus:
-      tier === 'free'
-        ? undefined
-        : faker.helpers.arrayElement(COMMON_DATA.subscriptionStatuses),
-    createdAt: joinDate,
-    subscription: tier !== 'free' ? ({ id: generateId('sub') } as any) : undefined,
-    stripeCustomerId:
-      tier !== 'free' ? `cus_${faker.string.alphanumeric(14)}` : undefined,
-    trialEndsAt: tier === 'free' ? undefined : faker.date.soon({ days: 14 }),
-    premiumFeatures: premium
-      ? randomSubset([
-          'voice-personalities',
-          'advanced-analytics',
-          'custom-themes',
-          'battle-premium',
-        ])
-      : [],
-    featureAccess: premium
-      ? ({
-          voicePersonalities: true,
-          advancedAnalytics: true,
-          customThemes: true,
-          battlePremium: true,
-          prioritySupport: tier === 'premium' || tier === 'pro',
-          apiAccess: tier === 'pro' || tier === 'enterprise',
-        } as any)
-      : undefined,
-    usage: premium ? createTestPremiumUsage() : undefined,
-=======
     subscriptionStatus: tier === 'free' ? undefined : faker.helpers.arrayElement(COMMON_DATA.subscriptionStatuses),
     createdAt: joinDate,
     subscription: tier !== 'free' ? { id: generateId('sub') } as any : undefined,
@@ -153,7 +99,6 @@
       apiAccess: tier === 'pro' || tier === 'enterprise'
     } as any : undefined,
     usage: premium ? createTestPremiumUsage() : undefined
->>>>>>> 02f0594e
   };
 };
 
@@ -170,36 +115,22 @@
   snoozeCount: faker.number.int({ min: 0, max: 100 })
 });
 
-<<<<<<< HEAD
-export const createTestUserPreferences = (
-  options: { premium?: boolean } = {}
-): UserPreferences => {
-=======
 export const createTestUserPreferences = (options: { premium?: boolean } = {}): UserPreferences => {
->>>>>>> 02f0594e
   const { premium = false } = options;
 
   return {
     personalization: {
       theme: faker.helpers.arrayElement(['light', 'dark', 'auto', 'system']),
       language: faker.helpers.arrayElement(['en', 'es', 'fr', 'de', 'ja', 'hi']),
-<<<<<<< HEAD
-      timezone: faker.location.timeZone(),
-=======
       timezone: faker.location.timeZone()
->>>>>>> 02f0594e
     } as any,
     notificationsEnabled: faker.datatype.boolean({ probability: 0.8 }),
     soundEnabled: faker.datatype.boolean({ probability: 0.9 }),
     voiceDismissalSensitivity: faker.number.int({ min: 1, max: 10 }),
     defaultVoiceMood: faker.helpers.arrayElement(
-<<<<<<< HEAD
-      premium ? [...COMMON_DATA.voiceMoods] : COMMON_DATA.voiceMoods.slice(0, 6) // Free tier only
-=======
       premium
         ? [...COMMON_DATA.voiceMoods]
         : COMMON_DATA.voiceMoods.slice(0, 6) // Free tier only
->>>>>>> 02f0594e
     ) as VoiceMood,
     hapticFeedback: faker.datatype.boolean({ probability: 0.7 }),
     snoozeMinutes: faker.helpers.arrayElement([5, 9, 10, 15]),
@@ -217,11 +148,7 @@
     locationChallenges: faker.datatype.boolean({ probability: 0.6 }),
     photoChallenges: faker.datatype.boolean({ probability: 0.5 }),
     theme: faker.helpers.arrayElement(['light', 'dark', 'auto', 'system']),
-<<<<<<< HEAD
-    gameTheme: { id: generateId('theme') } as any,
-=======
     gameTheme: { id: generateId('theme') } as any
->>>>>>> 02f0594e
   };
 };
 
@@ -229,32 +156,16 @@
   notifications: {
     push: true,
     email: faker.datatype.boolean({ probability: 0.6 }),
-<<<<<<< HEAD
-    sms: faker.datatype.boolean({ probability: 0.3 }),
-=======
     sms: faker.datatype.boolean({ probability: 0.3 })
->>>>>>> 02f0594e
   },
   privacy: {
     profileVisible: faker.datatype.boolean({ probability: 0.8 }),
     statsVisible: faker.datatype.boolean({ probability: 0.7 }),
-<<<<<<< HEAD
-    allowFriendRequests: faker.datatype.boolean({ probability: 0.9 }),
-  },
-  theme: {
-    mode: faker.helpers.arrayElement(['light', 'dark', 'system']),
-    primaryColor: faker.internet.color(),
-  },
-  alarm: {
-    defaultVolume: faker.number.float({ min: 0.5, max: 1.0 }),
-    snoozeTime: faker.number.int({ min: 5, max: 15 }),
-=======
     allowFriendRequests: faker.datatype.boolean({ probability: 0.9 })
   },
   theme: {
     mode: faker.helpers.arrayElement(['light', 'dark', 'system']),
     primaryColor: faker.internet.color()
->>>>>>> 02f0594e
   },
   alarm: {
     defaultVolume: faker.number.float({ min: 0.5, max: 1.0 }),
@@ -267,11 +178,7 @@
   customThemesCreated: faker.number.int({ min: 0, max: 5 }),
   advancedReportsGenerated: faker.number.int({ min: 0, max: 20 }),
   apiCallsUsed: faker.number.int({ min: 0, max: 1000 }),
-<<<<<<< HEAD
-  monthlyLimit: faker.number.int({ min: 1000, max: 10000 }),
-=======
   monthlyLimit: faker.number.int({ min: 1000, max: 10000 })
->>>>>>> 02f0594e
 });
 
 // ===============================
@@ -298,13 +205,7 @@
   const alarmId = generateId('alarm');
   const days = generateRealisticAlarmDays();
   const time = generateRealisticAlarmTime();
-<<<<<<< HEAD
-  const alarmDifficulty =
-    difficulty ||
-    (faker.helpers.arrayElement(COMMON_DATA.alarmDifficulties) as AlarmDifficulty);
-=======
   const alarmDifficulty = difficulty || faker.helpers.arrayElement(COMMON_DATA.alarmDifficulties) as AlarmDifficulty;
->>>>>>> 02f0594e
 
   return {
     id: alarmId,
@@ -318,40 +219,19 @@
       'School Time',
       'Gym Session',
       'Study Time',
-<<<<<<< HEAD
-      'Daily Standup',
-=======
       'Daily Standup'
->>>>>>> 02f0594e
     ]),
     title: faker.lorem.words(2),
     description: faker.lorem.sentence(),
     enabled,
     isActive: enabled && faker.datatype.boolean({ probability: 0.9 }),
     days,
-<<<<<<< HEAD
-    dayNames: days.map(
-      day =>
-        ['Sunday', 'Monday', 'Tuesday', 'Wednesday', 'Thursday', 'Friday', 'Saturday'][
-          day
-        ]
-    ) as any,
-    recurringDays: days.map(
-      day =>
-        ['Sunday', 'Monday', 'Tuesday', 'Wednesday', 'Thursday', 'Friday', 'Saturday'][
-          day
-        ]
-    ) as any,
-    voiceMood: faker.helpers.arrayElement(
-      premium ? [...COMMON_DATA.voiceMoods] : COMMON_DATA.voiceMoods.slice(0, 6) // Free tier only
-=======
     dayNames: days.map(day => ['Sunday', 'Monday', 'Tuesday', 'Wednesday', 'Thursday', 'Friday', 'Saturday'][day]) as any,
     recurringDays: days.map(day => ['Sunday', 'Monday', 'Tuesday', 'Wednesday', 'Thursday', 'Friday', 'Saturday'][day]) as any,
     voiceMood: faker.helpers.arrayElement(
       premium
         ? [...COMMON_DATA.voiceMoods]
         : COMMON_DATA.voiceMoods.slice(0, 6) // Free tier only
->>>>>>> 02f0594e
     ) as VoiceMood,
     sound: faker.helpers.arrayElement([
       'classic-bell',
@@ -360,50 +240,25 @@
       'acoustic-guitar',
       'ocean-waves',
       'rainfall',
-<<<<<<< HEAD
-      'upbeat-tune',
-    ]),
-    soundType: faker.helpers.arrayElement(['built-in', 'custom', 'voice-only']),
-    customSoundId: faker.datatype.boolean({ probability: 0.3 })
-      ? generateId('sound')
-      : undefined,
-=======
       'upbeat-tune'
     ]),
     soundType: faker.helpers.arrayElement(['built-in', 'custom', 'voice-only']),
     customSoundId: faker.datatype.boolean({ probability: 0.3 }) ? generateId('sound') : undefined,
->>>>>>> 02f0594e
     difficulty: alarmDifficulty,
     snoozeEnabled: faker.datatype.boolean({ probability: 0.8 }),
     snoozeInterval: faker.helpers.arrayElement([5, 9, 10, 15]),
     snoozeCount: faker.number.int({ min: 0, max: 3 }),
     maxSnoozes: faker.number.int({ min: 1, max: 5 }),
-<<<<<<< HEAD
-    lastTriggered: faker.datatype.boolean({ probability: 0.6 })
-      ? faker.date.recent({ days: 7 })
-      : undefined,
-=======
     lastTriggered: faker.datatype.boolean({ probability: 0.6 }) ? faker.date.recent({ days: 7 }) : undefined,
->>>>>>> 02f0594e
     createdAt: generateTimestamp({ past: 30 }),
     updatedAt: generateTimestamp({ past: 7 }),
     battleId,
     weatherEnabled: premium && faker.datatype.boolean({ probability: 0.4 }),
-<<<<<<< HEAD
-    smartFeatures: premium
-      ? ({
-          adaptiveVolume: faker.datatype.boolean({ probability: 0.7 }),
-          sleepCycleDetection: faker.datatype.boolean({ probability: 0.5 }),
-          contextualMessages: faker.datatype.boolean({ probability: 0.8 }),
-        } as any)
-      : undefined,
-=======
     smartFeatures: premium ? {
       adaptiveVolume: faker.datatype.boolean({ probability: 0.7 }),
       sleepCycleDetection: faker.datatype.boolean({ probability: 0.5 }),
       contextualMessages: faker.datatype.boolean({ probability: 0.8 })
     } as any : undefined
->>>>>>> 02f0594e
   };
 };
 
@@ -411,27 +266,10 @@
   id: generateId('instance'),
   alarmId,
   scheduledTime: generateTimestamp({ future: 1 }),
-<<<<<<< HEAD
-  actualWakeTime: faker.datatype.boolean({ probability: 0.7 })
-    ? generateTimestamp()
-    : undefined,
-  status: faker.helpers.arrayElement([
-    'pending',
-    'snoozed',
-    'dismissed',
-    'completed',
-    'missed',
-  ]),
-  snoozeCount: faker.number.int({ min: 0, max: 3 }),
-  battleId: faker.datatype.boolean({ probability: 0.3 })
-    ? generateId('battle')
-    : undefined,
-=======
   actualWakeTime: faker.datatype.boolean({ probability: 0.7 }) ? generateTimestamp() : undefined,
   status: faker.helpers.arrayElement(['pending', 'snoozed', 'dismissed', 'completed', 'missed']),
   snoozeCount: faker.number.int({ min: 0, max: 3 }),
   battleId: faker.datatype.boolean({ probability: 0.3 }) ? generateId('battle') : undefined
->>>>>>> 02f0594e
 });
 
 export const createTestAlarmEvent = (alarmId: string): AlarmEvent => ({
@@ -441,11 +279,7 @@
   dismissed: faker.datatype.boolean({ probability: 0.8 }),
   snoozed: faker.datatype.boolean({ probability: 0.4 }),
   userAction: faker.helpers.arrayElement(['dismissed', 'snoozed', 'ignored']),
-<<<<<<< HEAD
-  dismissMethod: faker.helpers.arrayElement(['voice', 'button', 'shake']),
-=======
   dismissMethod: faker.helpers.arrayElement(['voice', 'button', 'shake'])
->>>>>>> 02f0594e
 });
 
 // ===============================
@@ -466,11 +300,7 @@
     status = faker.helpers.arrayElement(COMMON_DATA.battleStatuses) as BattleStatus,
     participantCount = faker.number.int({ min: 2, max: 10 }),
     creatorId = generateId('user'),
-<<<<<<< HEAD
-    premium = false,
-=======
     premium = false
->>>>>>> 02f0594e
   } = options;
 
   const battleId = generateId('battle');
@@ -492,26 +322,6 @@
     startTime,
     endTime,
     settings: createTestBattleSettings({ type, premium }),
-<<<<<<< HEAD
-    winner:
-      status === 'completed'
-        ? faker.helpers.arrayElement(participants).userId
-        : undefined,
-    createdAt: generateTimestamp({ past: 7 }),
-    tournamentId: type === 'tournament' ? generateId('tournament') : undefined,
-    teamId: type === 'team' ? generateId('team') : undefined,
-    seasonId: faker.datatype.boolean({ probability: 0.3 })
-      ? generateId('season')
-      : undefined,
-    maxParticipants: Math.max(
-      participantCount,
-      faker.number.int({ min: participantCount, max: 50 })
-    ),
-    minParticipants: Math.min(
-      participantCount,
-      faker.number.int({ min: 2, max: Math.max(2, participantCount) })
-    ),
-=======
     winner: status === 'completed' ? faker.helpers.arrayElement(participants).userId : undefined,
     createdAt: generateTimestamp({ past: 7 }),
     tournamentId: type === 'tournament' ? generateId('tournament') : undefined,
@@ -519,7 +329,6 @@
     seasonId: faker.datatype.boolean({ probability: 0.3 }) ? generateId('season') : undefined,
     maxParticipants: Math.max(participantCount, faker.number.int({ min: participantCount, max: 50 })),
     minParticipants: Math.min(participantCount, faker.number.int({ min: 2, max: Math.max(2, participantCount) })),
->>>>>>> 02f0594e
     entryFee: premium ? faker.number.int({ min: 10, max: 100 }) : 0,
     prizePool: createTestBattlePrize({ premium })
   };
@@ -533,25 +342,14 @@
     user: createTestUser(),
     joinedAt: generateTimestamp({ past: 7 }),
     progress: faker.number.int({ min: 0, max: 100 }),
-<<<<<<< HEAD
-    completedAt: faker.datatype.boolean({ probability: 0.6 })
-      ? generateTimestamp()
-      : undefined,
-=======
     completedAt: faker.datatype.boolean({ probability: 0.6 }) ? generateTimestamp() : undefined,
->>>>>>> 02f0594e
     stats: {
       wakeUpTime: generateRealisticAlarmTime(),
       completionTime: faker.number.int({ min: 1, max: 300 }), // seconds
       accuracy: faker.number.float({ min: 0.5, max: 1.0, multipleOf: 0.01 }),
       streakDays: faker.number.int({ min: 0, max: 30 }),
-<<<<<<< HEAD
-      bonusPoints: faker.number.int({ min: 0, max: 500 }),
-    } as any,
-=======
       bonusPoints: faker.number.int({ min: 0, max: 500 })
     } as any
->>>>>>> 02f0594e
   };
 };
 
@@ -568,31 +366,11 @@
     penalties: {
       lateWakeUp: faker.number.int({ min: 5, max: 50 }),
       missedDay: faker.number.int({ min: 10, max: 100 }),
-<<<<<<< HEAD
-      snoozeOveruse: faker.number.int({ min: 1, max: 10 }),
-=======
       snoozeOveruse: faker.number.int({ min: 1, max: 10 })
->>>>>>> 02f0594e
     },
     rewards: {
       dailyCompletion: faker.number.int({ min: 10, max: 100 }),
       perfectWeek: faker.number.int({ min: 50, max: 500 }),
-<<<<<<< HEAD
-      battleWin: faker.number.int({ min: 100, max: 1000 }),
-    },
-    rules:
-      type === 'speed'
-        ? {
-            targetTime: generateRealisticAlarmTime(),
-            allowanceWindow: faker.number.int({ min: 5, max: 30 }), // minutes
-          }
-        : type === 'consistency'
-          ? {
-              requiredDays: faker.number.int({ min: 5, max: 30 }),
-              allowedMisses: faker.number.int({ min: 0, max: 3 }),
-            }
-          : {},
-=======
       battleWin: faker.number.int({ min: 100, max: 1000 })
     },
     rules: type === 'speed' ? {
@@ -602,7 +380,6 @@
       requiredDays: faker.number.int({ min: 5, max: 30 }),
       allowedMisses: faker.number.int({ min: 0, max: 3 })
     } : {}
->>>>>>> 02f0594e
   } as any;
 };
 
@@ -613,11 +390,7 @@
     xp: faker.number.int({ min: 100, max: 1000 }),
     badges: randomSubset(['early-bird', 'consistent', 'warrior', 'champion'], 1, 2),
     premiumDays: premium ? faker.number.int({ min: 1, max: 30 }) : 0,
-<<<<<<< HEAD
-    customization: premium ? randomSubset(['theme', 'voice', 'sound'], 0, 2) : [],
-=======
     customization: premium ? randomSubset(['theme', 'voice', 'sound'], 0, 2) : []
->>>>>>> 02f0594e
   } as any;
 };
 
@@ -642,24 +415,9 @@
 
   const themeId = generateId('theme');
   const name = faker.helpers.arrayElement([
-<<<<<<< HEAD
-    'Ocean Breeze',
-    'Forest Dawn',
-    'Sunset Glow',
-    'Midnight Blue',
-    'Cherry Blossom',
-    'Arctic White',
-    'Volcanic Red',
-    'Cosmic Purple',
-    'Golden Hour',
-    'Deep Space',
-    'Emerald Dream',
-    'Rose Gold',
-=======
     'Ocean Breeze', 'Forest Dawn', 'Sunset Glow', 'Midnight Blue',
     'Cherry Blossom', 'Arctic White', 'Volcanic Red', 'Cosmic Purple',
     'Golden Hour', 'Deep Space', 'Emerald Dream', 'Rose Gold'
->>>>>>> 02f0594e
   ]);
 
   return {
@@ -677,11 +435,7 @@
     previewImage: faker.image.url({ width: 400, height: 300 }),
     isCustom,
     isPremium,
-<<<<<<< HEAD
-    createdBy: isCustom ? createdBy || generateId('user') : undefined,
-=======
     createdBy: isCustom ? (createdBy || generateId('user')) : undefined,
->>>>>>> 02f0594e
     createdAt: generateTimestamp({ past: 365 }),
     popularity: generateRating() * 20, // 0-100
     rating: generateRating()
@@ -703,11 +457,7 @@
     tertiary: generateHexColor(),
     overlay: 'rgba(0, 0, 0, 0.5)',
     modal: generateHexColor(),
-<<<<<<< HEAD
-    card: generateHexColor(),
-=======
     card: generateHexColor()
->>>>>>> 02f0594e
   },
   text: {
     primary: generateHexColor(),
@@ -715,34 +465,21 @@
     tertiary: generateHexColor(),
     inverse: generateHexColor(),
     disabled: generateHexColor(),
-<<<<<<< HEAD
-    link: generateHexColor(),
-=======
     link: generateHexColor()
->>>>>>> 02f0594e
   },
   border: {
     primary: generateHexColor(),
     secondary: generateHexColor(),
     focus: generateHexColor(),
     hover: generateHexColor(),
-<<<<<<< HEAD
-    active: generateHexColor(),
-=======
     active: generateHexColor()
->>>>>>> 02f0594e
   },
   surface: {
     elevated: generateHexColor(),
     depressed: generateHexColor(),
     interactive: generateHexColor(),
-<<<<<<< HEAD
-    disabled: generateHexColor(),
-  },
-=======
     disabled: generateHexColor()
   }
->>>>>>> 02f0594e
 });
 
 const createTestColorPalette = (baseColor?: string) => ({
@@ -755,54 +492,33 @@
   600: generateHexColor(),
   700: generateHexColor(),
   800: generateHexColor(),
-<<<<<<< HEAD
-  900: generateHexColor(),
-=======
   900: generateHexColor()
->>>>>>> 02f0594e
 });
 
 const createTestThemeTypography = () => ({
   fontFamily: {
     primary: faker.helpers.arrayElement(['Inter', 'Roboto', 'Open Sans', 'Lato']),
     secondary: faker.helpers.arrayElement(['Poppins', 'Montserrat', 'Source Sans Pro']),
-<<<<<<< HEAD
-    mono: faker.helpers.arrayElement(['Monaco', 'Consolas', 'Source Code Pro']),
-=======
     mono: faker.helpers.arrayElement(['Monaco', 'Consolas', 'Source Code Pro'])
->>>>>>> 02f0594e
   },
   fontSize: {
     xs: '0.75rem',
     sm: '0.875rem',
     base: '1rem',
     lg: '1.125rem',
-<<<<<<< HEAD
-    xl: '1.25rem',
-=======
     xl: '1.25rem'
->>>>>>> 02f0594e
   },
   fontWeight: {
     normal: '400',
     medium: '500',
     semibold: '600',
-<<<<<<< HEAD
-    bold: '700',
-=======
     bold: '700'
->>>>>>> 02f0594e
   },
   lineHeight: {
     tight: '1.25',
     normal: '1.5',
-<<<<<<< HEAD
-    relaxed: '1.75',
-  },
-=======
     relaxed: '1.75'
   }
->>>>>>> 02f0594e
 });
 
 const createTestThemeSpacing = () => ({
@@ -812,60 +528,34 @@
     sm: '0.5rem',
     md: '1rem',
     lg: '1.5rem',
-<<<<<<< HEAD
-    xl: '2rem',
-  },
-=======
     xl: '2rem'
   }
->>>>>>> 02f0594e
 });
 
 const createTestThemeAnimations = () => ({
   duration: {
     fast: '150ms',
     normal: '300ms',
-<<<<<<< HEAD
-    slow: '500ms',
-=======
     slow: '500ms'
->>>>>>> 02f0594e
   },
   easing: {
     linear: 'linear',
     ease: 'ease',
     easeIn: 'ease-in',
-<<<<<<< HEAD
-    easeOut: 'ease-out',
-  },
-=======
     easeOut: 'ease-out'
   }
->>>>>>> 02f0594e
 });
 
 const createTestThemeEffects = () => ({
   shadows: {
     sm: '0 1px 2px rgba(0, 0, 0, 0.05)',
     md: '0 4px 6px rgba(0, 0, 0, 0.1)',
-<<<<<<< HEAD
-    lg: '0 10px 15px rgba(0, 0, 0, 0.15)',
-=======
     lg: '0 10px 15px rgba(0, 0, 0, 0.15)'
->>>>>>> 02f0594e
   },
   blur: {
     sm: '4px',
     md: '8px',
-<<<<<<< HEAD
-    lg: '16px',
-  },
-  brightness: {
-    hover: '1.05',
-    active: '0.95',
-=======
     lg: '16px'
->>>>>>> 02f0594e
   },
   brightness: {
     hover: '1.05',
@@ -878,9 +568,5 @@
   highContrast: faker.datatype.boolean({ probability: 0.2 }),
   reducedMotion: faker.datatype.boolean({ probability: 0.1 }),
   fontSize: faker.helpers.arrayElement(['small', 'medium', 'large']),
-<<<<<<< HEAD
-  colorBlindSupport: faker.datatype.boolean({ probability: 0.3 }),
-=======
   colorBlindSupport: faker.datatype.boolean({ probability: 0.3 })
->>>>>>> 02f0594e
 });