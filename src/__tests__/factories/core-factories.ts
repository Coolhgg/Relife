/**
 * Core Entity Factories
 *
 * Factory functions for generating core application entities:
 * - User (with various tiers and states)
 * - Alarm (with realistic patterns)
 * - Battle (with different types and statuses)
 * - Theme (with various categories and styles)
 */

import { faker } from '@faker-js/faker';
import type {
  User,
  UserStats,
  UserPreferences,
  Alarm,
  AlarmInstance,
  AlarmEvent,
  Battle,
  BattleParticipant,
  BattleParticipantStats,
  BattleSettings,
  ThemeConfig,
  ThemeColors,
  VoiceMood,
  AlarmDifficulty,
  BattleType,
  BattleStatus,
  ThemeCategory,
  DayOfWeek,
  PersonalizationSettings,
  PremiumFeatureAccess,
  Theme,
  SmartAlarmSettings,
} from '../../types';
import type { Subscription } from '../../types/premium';
import {
  generateId,
  generateTimestamp,
  generateTimeString,
  generateRealisticAlarmTime,
  generateRealisticAlarmDays,
  generateUsername,
  generateExperience,
  generateRating,
  generateHexColor,
  weightedRandom,
  randomSubset,
  COMMON_DATA,
} from './factory-utils';

// ===============================
// HELPER FACTORIES FOR TYPED OBJECTS
// ===============================

const createTestSubscription = (
  tier: Subscription['tier'] = 'premium'
): Subscription => {
  // Map main app tier to premium module tier
  const premiumTier = tier;

  return {
    id: generateId('sub'),
    userId: generateId('_user'),
    stripeSubscriptionId: `sub_${faker.string.alphanumeric(14)}`,
    stripeCustomerId: `cus_${faker.string.alphanumeric(14)}`,
    tier: premiumTier,
    status: faker.helpers.arrayElement(['active', 'canceled', 'past_due', 'trialing']),
    billingInterval: faker.helpers.arrayElement(['month', 'year']),
    amount: tier === 'free' ? 0 : faker.number.int({ min: 999, max: 9999 }),
    currency: 'usd',
    currentPeriodStart: faker.date.recent({ days: 30 }),
    currentPeriodEnd: faker.date.soon({ days: 30 }),
    trialStart: faker.date.past({ years: 1 }),
    trialEnd: faker.date.recent({ days: 14 }),
    cancelAtPeriodEnd: false,
    createdAt: faker.date.past({ years: 1 }),
    updatedAt: faker.date.recent({ days: 7 }),
  };
};

<<<<<<< HEAD
const createTestPremiumFeatureAccess = (
  tier: Subscription['tier'] = 'premium'
): PremiumFeatureAccess => ({
=======
const createTestPremiumFeatureAccess = (): PremiumFeatureAccess => ({
>>>>>>> 81ab7330
  // Voice Features
  elevenlabsVoices: tier !== 'free',
  customVoiceMessages: tier !== 'free',
  voiceCloning: tier === 'pro' || tier === 'ultimate' || tier === 'lifetime',
  premiumPersonalities: tier !== 'free',

  // AI Features
  advancedAIInsights: tier !== 'free',
  personalizedChallenges: tier !== 'free',
  smartRecommendations: tier !== 'free',
  behaviorAnalysis:
    tier === 'premium' || tier === 'pro' || tier === 'ultimate' || tier === 'lifetime',

  // Customization
  premiumThemes: tier !== 'free',
  customSounds: tier !== 'free',
  advancedPersonalization: tier !== 'free',
  unlimitedCustomization: tier === 'pro' || tier === 'ultimate' || tier === 'lifetime',

  // Scheduling
  advancedScheduling: tier !== 'free',
  smartScheduling: tier !== 'free',
  locationBasedAlarms:
    tier === 'premium' || tier === 'pro' || tier === 'ultimate' || tier === 'lifetime',
  weatherIntegration: tier !== 'free',

  // Battle System
  exclusiveBattleModes: tier !== 'free',
  customBattleRules:
    tier === 'premium' || tier === 'pro' || tier === 'ultimate' || tier === 'lifetime',
  advancedStats: tier !== 'free',
  leaderboardFeatures: tier !== 'free',
  nuclearMode: tier === 'pro' || tier === 'ultimate' || tier === 'lifetime',

  // Content
  premiumSoundLibrary: tier !== 'free',
  exclusiveContent: tier !== 'free',
  adFree: tier !== 'free',
  prioritySupport:
    tier === 'premium' || tier === 'pro' || tier === 'ultimate' || tier === 'lifetime',
});

const createTestPersonalizationSettings = (): PersonalizationSettings => ({
  theme: faker.helpers.arrayElement(['light', 'dark', 'auto', 'system']),
  customTheme: undefined,
  colorPreferences: {
    favoriteColors: [faker.color.rgb(), faker.color.rgb()],
    avoidColors: [faker.color.rgb()],
    colorblindFriendly: faker.datatype.boolean({ probability: 0.2 }),
    highContrastMode: faker.datatype.boolean({ probability: 0.15 }),
    customAccentColor: faker.color.rgb(),
    saturationLevel: faker.number.int({ min: 0, max: 100 }),
    brightnessLevel: faker.number.int({ min: 0, max: 100 }),
    warmthLevel: faker.number.int({ min: 0, max: 100 }),
  },
  typographyPreferences: {
    preferredFontSize: faker.helpers.arrayElement([
      'small',
      'medium',
      'large',
      'extra-large',
    ]),
    fontSizeScale: faker.number.float({ min: 0.8, max: 1.5, multipleOf: 0.1 }),
    preferredFontFamily: faker.helpers.arrayElement([
      'system',
      'serif',
      'sans-serif',
      'monospace',
    ]),
    customFontFamily: undefined,
    lineHeightPreference: faker.helpers.arrayElement([
      'compact',
      'comfortable',
      'relaxed',
    ]),
    letterSpacingPreference: faker.helpers.arrayElement(['tight', 'normal', 'wide']),
    fontWeight: faker.helpers.arrayElement(['light', 'normal', 'medium', 'bold']),
    dyslexiaFriendly: faker.datatype.boolean({ probability: 0.1 }),
  },
  motionPreferences: {
    enableAnimations: faker.datatype.boolean({ probability: 0.8 }),
    animationSpeed: faker.helpers.arrayElement(['slow', 'normal', 'fast']),
    reduceMotion: faker.datatype.boolean({ probability: 0.2 }),
    preferCrossfade: faker.datatype.boolean({ probability: 0.6 }),
    enableParallax: faker.datatype.boolean({ probability: 0.7 }),
    enableHoverEffects: faker.datatype.boolean({ probability: 0.9 }),
    enableFocusAnimations: faker.datatype.boolean({ probability: 0.8 }),
  },
  soundPreferences: {
    enableSounds: faker.datatype.boolean({ probability: 0.9 }),
    soundVolume: faker.number.int({ min: 0, max: 100 }),
    soundTheme: faker.helpers.arrayElement([
      'default',
      'nature',
      'electronic',
      'minimal',
    ]),
    customSounds: {},
    muteOnFocus: faker.datatype.boolean({ probability: 0.3 }),
    hapticFeedback: faker.datatype.boolean({ probability: 0.7 }),
    spatialAudio: faker.datatype.boolean({ probability: 0.4 }),
  },
  layoutPreferences: {
    density: faker.helpers.arrayElement(['compact', 'comfortable', 'spacious']),
    navigation: faker.helpers.arrayElement(['bottom', 'side', 'top']),
    cardStyle: faker.helpers.arrayElement(['flat', 'elevated', 'outlined']),
    borderRadius: faker.helpers.arrayElement(['sharp', 'rounded', 'circular']),
    showLabels: faker.datatype.boolean({ probability: 0.8 }),
    showIcons: faker.datatype.boolean({ probability: 0.9 }),
    iconSize: faker.helpers.arrayElement(['small', 'medium', 'large']),
    gridColumns: faker.number.int({ min: 2, max: 4 }),
    listSpacing: faker.helpers.arrayElement(['tight', 'normal', 'loose']),
  },
  accessibilityPreferences: {
    screenReaderOptimized: faker.datatype.boolean({ probability: 0.1 }),
    keyboardNavigationOnly: faker.datatype.boolean({ probability: 0.2 }),
    highContrastMode: faker.datatype.boolean({ probability: 0.15 }),
    largeTargets: faker.datatype.boolean({ probability: 0.3 }),
    reducedTransparency: faker.datatype.boolean({ probability: 0.2 }),
    boldText: faker.datatype.boolean({ probability: 0.2 }),
    underlineLinks: faker.datatype.boolean({ probability: 0.1 }),
    flashingElementsReduced: faker.datatype.boolean({ probability: 0.3 }),
    colorOnlyIndicators: faker.datatype.boolean({ probability: 0.8 }),
    focusIndicatorStyle: faker.helpers.arrayElement(['outline', 'highlight', 'glow']),
  },
  lastUpdated: faker.date.recent({ days: 30 }),
  syncAcrossDevices: faker.datatype.boolean({ probability: 0.6 }),
});

// Note: ThemeConfig helper removed as we now use simple Theme type directly

const createTestSmartAlarmSettings = (): SmartAlarmSettings => ({
  weatherEnabled: faker.datatype.boolean({ probability: 0.4 }),
  locationEnabled: faker.datatype.boolean({ probability: 0.3 }),
  fitnessEnabled: faker.datatype.boolean({ probability: 0.5 }),
  smartWakeWindow: faker.number.int({ min: 5, max: 30 }),
  adaptiveDifficulty: faker.datatype.boolean({ probability: 0.6 }),
  contextualTasks: faker.datatype.boolean({ probability: 0.7 }),
  environmentalAdjustments: faker.datatype.boolean({ probability: 0.5 }),
});

const createTestBattleParticipantStats = (): BattleParticipantStats => ({
  wakeTime: generateRealisticAlarmTime(),
  tasksCompleted: faker.number.int({ min: 0, max: 10 }),
  snoozeCount: faker.number.int({ min: 0, max: 5 }),
  score: faker.number.int({ min: 0, max: 1000 }),
});

// ===============================
// USER FACTORIES
// ===============================

export interface CreateUserOptions {
  isActive?: boolean;
  hasStats?: boolean;
  level?: number;
  premium?: boolean;
}

export const _createTestUser = <T extends CreateUserOptions = CreateUserOptions>(
  options: T = {} as T
): User => {
  const {
    tier = faker.helpers.arrayElement(COMMON_DATA.subscriptionTiers),
    isActive = true,
    hasStats = true,
    level,
    premium = tier !== 'free',
  } = options;

  const userId = generateId('_user');
  const joinDate = generateTimestamp({ past: 365 });
  const experience = level
    ? level * 100 + faker.number.int({ min: 0, max: 99 })
    : generateExperience();
  const actualLevel = level || Math.floor(experience / 100);

  return {
    id: userId,
    email: faker.internet.email(),
    name: faker.person.fullName(),
    username: generateUsername(),
    displayName: faker.person.firstName(),
    avatar: faker.image.avatar(),
    level: actualLevel,
    experience,
    joinDate,
    lastActive: isActive
      ? generateTimestamp({ past: 1 })
      : generateTimestamp({ past: 30 }),
    preferences: createTestUserPreferences({ premium }),
    settings: createTestUserSettings(),
    stats: hasStats ? createTestUserStats() : undefined,
    subscriptionTier: tier,
    subscriptionStatus:
      tier === 'free'
        ? undefined
        : faker.helpers.arrayElement(COMMON_DATA.subscriptionStatuses),
    createdAt: joinDate,
    subscription:
      tier !== 'free'
        ? ({
            id: generateId('sub'),
            userId,
            tier,
            status: faker.helpers.arrayElement(['active', 'trialing']) as unknown,
            billingInterval: faker.helpers.arrayElement(['month', 'year']) as unknown,
            amount: tier === 'premium' ? 999 : tier === 'ultimate' ? 1999 : 499,
            currency: 'usd',
            currentPeriodStart: new Date(),
            currentPeriodEnd: faker.date.future(),
            cancelAtPeriodEnd: false,
            createdAt: new Date(),
            updatedAt: new Date(),
          } as Subscription)
        : undefined,
    stripeCustomerId:
      tier !== 'free' ? `cus_${faker.string.alphanumeric(14)}` : undefined,
    trialEndsAt: tier === 'free' ? undefined : faker.date.soon({ days: 14 }),
    premiumFeatures: premium
      ? randomSubset([
          'voice-personalities',
          'advanced-analytics',
          'custom-themes',
          'battle-premium',
        ])
      : [],
    featureAccess: premium
      ? ({
          voicePersonalities: true,
          advancedAnalytics: true,
          customThemes: true,
          battlePremium: true,
          prioritySupport: tier === 'premium' || tier === 'pro',
          apiAccess: tier === 'pro' || tier === 'enterprise',
        } as unknown)
      : undefined,
    usage: premium ? createTestPremiumUsage() : undefined,
  };
};

export const _createTestUserStats = (): UserStats => ({
  totalBattles: faker.number.int({ min: 0, max: 100 }),
  wins: faker.number.int({ min: 0, max: 50 }),
  losses: faker.number.int({ min: 0, max: 50 }),
  winRate: faker.number.float({ min: 0.1, max: 0.9, multipleOf: 0.01 }),
  currentStreak: faker.number.int({ min: 0, max: 30 }),
  longestStreak: faker.number.int({ min: 0, max: 100 }),
  averageWakeTime: generateRealisticAlarmTime(),
  totalAlarmsSet: faker.number.int({ min: 1, max: 500 }),
  alarmsCompleted: faker.number.int({ min: 1, max: 450 }),
  snoozeCount: faker.number.int({ min: 0, max: 100 }),
});

export const _createTestUserPreferences = (
  options: { premium?: boolean } = {}
): UserPreferences => {
  const { premium = false } = options;

  return {
    personalization: {
      theme: faker.helpers.arrayElement(['light', 'dark', 'auto', 'system']),
      language: faker.helpers.arrayElement(['en', 'es', 'fr', 'de', 'ja', 'hi']),
      timezone: faker.location.timeZone(),
    } as unknown,
    notificationsEnabled: faker.datatype.boolean({ probability: 0.8 }),
    soundEnabled: faker.datatype.boolean({ probability: 0.9 }),
    voiceDismissalSensitivity: faker.number.int({ min: 1, max: 10 }),
    defaultVoiceMood: faker.helpers.arrayElement(
      premium ? [...COMMON_DATA.voiceMoods] : COMMON_DATA.voiceMoods.slice(0, 6) // Free tier only
    ) as VoiceMood,
    hapticFeedback: faker.datatype.boolean({ probability: 0.7 }),
    snoozeMinutes: faker.helpers.arrayElement([5, 9, 10, 15]),
    maxSnoozes: faker.number.int({ min: 1, max: 5 }),
    rewardsEnabled: faker.datatype.boolean({ probability: 0.85 }),
    aiInsightsEnabled: premium && faker.datatype.boolean({ probability: 0.6 }),
    personalizedMessagesEnabled: faker.datatype.boolean({ probability: 0.75 }),
    shareAchievements: faker.datatype.boolean({ probability: 0.5 }),
    battleNotifications: faker.datatype.boolean({ probability: 0.8 }),
    friendRequests: faker.datatype.boolean({ probability: 0.9 }),
    trashTalkEnabled: faker.datatype.boolean({ probability: 0.3 }),
    autoJoinBattles: faker.datatype.boolean({ probability: 0.2 }),
    smartFeaturesEnabled: premium && faker.datatype.boolean({ probability: 0.8 }),
    fitnessIntegration: premium && faker.datatype.boolean({ probability: 0.4 }),
    locationChallenges: faker.datatype.boolean({ probability: 0.6 }),
    photoChallenges: faker.datatype.boolean({ probability: 0.5 }),
    theme: faker.helpers.arrayElement(['light', 'dark', 'auto', 'system']),
    gameTheme: { id: generateId('theme') } as unknown,
  };
};

const createTestUserSettings = () => ({
  notifications: {
    push: true,
    email: faker.datatype.boolean({ probability: 0.6 }),
    sms: faker.datatype.boolean({ probability: 0.3 }),
  },
  privacy: {
    profileVisible: faker.datatype.boolean({ probability: 0.8 }),
    statsVisible: faker.datatype.boolean({ probability: 0.7 }),
    allowFriendRequests: faker.datatype.boolean({ probability: 0.9 }),
  },
  theme: {
    mode: faker.helpers.arrayElement(['light', 'dark', 'system']),
    primaryColor: faker.internet.color(),
  },
  alarm: {
    defaultVolume: faker.number.float({ min: 0.5, max: 1.0 }),
    snoozeTime: faker.number.int({ min: 5, max: 15 }),
  },
});

const createTestPremiumUsage = () => ({
  voicePersonalitiesUsed: faker.number.int({ min: 0, max: 10 }),
  customThemesCreated: faker.number.int({ min: 0, max: 5 }),
  advancedReportsGenerated: faker.number.int({ min: 0, max: 20 }),
  apiCallsUsed: faker.number.int({ min: 0, max: 1000 }),
  monthlyLimit: faker.number.int({ min: 1000, max: 10000 }),
});

// ===============================
// ALARM FACTORIES
// ===============================

export interface CreateAlarmOptions {
  userId?: string;
  enabled?: boolean;
  difficulty?: AlarmDifficulty;
  premium?: boolean;
  battleId?: string;
}

export const _createTestAlarm = <T extends CreateAlarmOptions = CreateAlarmOptions>(
  options: T = {} as T
): Alarm => {
  const {
    userId = generateId('_user'),
    enabled = faker.datatype.boolean({ probability: 0.8 }),
    difficulty,
    premium = false,
    battleId,
  } = options;

  const alarmId = generateId('alarm');
  const days = generateRealisticAlarmDays();
  const time = generateRealisticAlarmTime();
  const alarmDifficulty =
    difficulty ||
    (faker.helpers.arrayElement(COMMON_DATA.alarmDifficulties) as AlarmDifficulty);

  return {
    id: alarmId,
    userId,
    time,
    label: faker.helpers.arrayElement([
      'Morning Workout',
      'Work Start',
      'Meeting Reminder',
      'Wake Up Call',
      'School Time',
      'Gym Session',
      'Study Time',
      'Daily Standup',
    ]),
    title: faker.lorem.words(2),
    description: faker.lorem.sentence(),
    enabled,
    isActive: enabled && faker.datatype.boolean({ probability: 0.9 }),
    days,
    dayNames: days.map(
      day =>
        ['Sunday', 'Monday', 'Tuesday', 'Wednesday', 'Thursday', 'Friday', 'Saturday'][
          day
        ]
    ) as unknown,
    recurringDays: days.map(
      day =>
        ['Sunday', 'Monday', 'Tuesday', 'Wednesday', 'Thursday', 'Friday', 'Saturday'][
          day
        ]
    ) as unknown,
    voiceMood: faker.helpers.arrayElement(
      premium ? [...COMMON_DATA.voiceMoods] : COMMON_DATA.voiceMoods.slice(0, 6) // Free tier only
    ) as VoiceMood,
    sound: faker.helpers.arrayElement([
      'classic-bell',
      'nature-birds',
      'electronic-beep',
      'acoustic-guitar',
      'ocean-waves',
      'rainfall',
      'upbeat-tune',
    ]),
    soundType: faker.helpers.arrayElement(['built-in', 'custom', 'voice-only']),
    customSoundId: faker.datatype.boolean({ probability: 0.3 })
      ? generateId('sound')
      : undefined,
    difficulty: alarmDifficulty,
    snoozeEnabled: faker.datatype.boolean({ probability: 0.8 }),
    snoozeInterval: faker.helpers.arrayElement([5, 9, 10, 15]),
    snoozeCount: faker.number.int({ min: 0, max: 3 }),
    maxSnoozes: faker.number.int({ min: 1, max: 5 }),
    lastTriggered: faker.datatype.boolean({ probability: 0.6 })
      ? faker.date.recent({ days: 7 })
      : undefined,
    createdAt: generateTimestamp({ past: 30 }),
    updatedAt: generateTimestamp({ past: 7 }),
    battleId,
    weatherEnabled: premium && faker.datatype.boolean({ probability: 0.4 }),
    smartFeatures: premium
      ? ({
          adaptiveVolume: faker.datatype.boolean({ probability: 0.7 }),
          sleepCycleDetection: faker.datatype.boolean({ probability: 0.5 }),
          contextualMessages: faker.datatype.boolean({ probability: 0.8 }),
        } as unknown)
      : undefined,
  };
};

export const _createTestAlarmInstance = (alarmId: string): AlarmInstance => ({
  id: generateId('instance'),
  alarmId,
  scheduledTime: generateTimestamp({ future: 1 }),
  actualWakeTime: faker.datatype.boolean({ probability: 0.7 })
    ? generateTimestamp()
    : undefined,
  status: faker.helpers.arrayElement([
    'pending',
    'snoozed',
    'dismissed',
    'completed',
    'missed',
  ]),
  snoozeCount: faker.number.int({ min: 0, max: 3 }),
  battleId: faker.datatype.boolean({ probability: 0.3 })
    ? generateId('battle')
    : undefined,
});

export const _createTestAlarmEvent = (alarmId: string): AlarmEvent => ({
  id: generateId('_event'),
  alarmId,
  firedAt: faker.date.recent({ days: 7 }),
  dismissed: faker.datatype.boolean({ probability: 0.8 }),
  snoozed: faker.datatype.boolean({ probability: 0.4 }),
  userAction: faker.helpers.arrayElement(['dismissed', 'snoozed', 'ignored']),
  dismissMethod: faker.helpers.arrayElement(['voice', 'button', 'shake']),
});

// ===============================
// BATTLE FACTORIES
// ===============================

export interface CreateBattleOptions {
  type?: BattleType;
  status?: BattleStatus;
  participantCount?: number;
  creatorId?: string;
  premium?: boolean;
}

export const _createTestBattle = (options: CreateBattleOptions = {}): Battle => {
  const {
    type = faker.helpers.arrayElement(COMMON_DATA.battleTypes) as BattleType,
    status = faker.helpers.arrayElement(COMMON_DATA.battleStatuses) as BattleStatus,
    participantCount = faker.number.int({ min: 2, max: 10 }),
    creatorId = generateId('_user'),
    premium = false,
  } = options;

  const battleId = generateId('battle');
  const startTime = generateTimestamp({ future: 1 });
  const endTime = generateTimestamp({ future: 7 });

  // Generate participants
  const participants: BattleParticipant[] = [];
  for (let i = 0; i < participantCount; i++) {
    participants.push(createTestBattleParticipant());
  }

  return {
    id: battleId,
    type,
    participants,
    creatorId,
    status,
    startTime,
    endTime,
    settings: createTestBattleSettings({ type, premium }),
    winner:
      status === 'completed'
        ? faker.helpers.arrayElement(participants).userId
        : undefined,
    createdAt: generateTimestamp({ past: 7 }),
    tournamentId: type === 'tournament' ? generateId('tournament') : undefined,
    teamId: type === 'team' ? generateId('team') : undefined,
    seasonId: faker.datatype.boolean({ probability: 0.3 })
      ? generateId('season')
      : undefined,
    maxParticipants: Math.max(
      participantCount,
      faker.number.int({ min: participantCount, max: 50 })
    ),
    minParticipants: Math.min(
      participantCount,
      faker.number.int({ min: 2, max: Math.max(2, participantCount) })
    ),
    entryFee: premium ? faker.number.int({ min: 10, max: 100 }) : 0,
    prizePool: createTestBattlePrize({ premium }),
  };
};

export const _createTestBattleParticipant = (userId?: string): BattleParticipant => {
  const participantUserId = userId || generateId('_user');

  return {
    userId: participantUserId,
    user: createTestUser(),
    joinedAt: generateTimestamp({ past: 7 }),
    progress: faker.number.int({ min: 0, max: 100 }),
    completedAt: faker.datatype.boolean({ probability: 0.6 })
      ? generateTimestamp()
      : undefined,
    stats: {
      wakeUpTime: generateRealisticAlarmTime(),
      completionTime: faker.number.int({ min: 1, max: 300 }), // seconds
      accuracy: faker.number.float({ min: 0.5, max: 1.0, multipleOf: 0.01 }),
      streakDays: faker.number.int({ min: 0, max: 30 }),
      bonusPoints: faker.number.int({ min: 0, max: 500 }),
    } as unknown,
  };
};

const createTestBattleSettings = (options: {
  type: BattleType;
  premium: boolean;
}): BattleSettings => {
  const { type, premium } = options;

  return {
    duration: faker.number.int({ min: 1, max: 30 }), // days
    allowLateJoin: faker.datatype.boolean({ probability: 0.6 }),
    publicVisible: faker.datatype.boolean({ probability: 0.8 }),
    autoStart: faker.datatype.boolean({ probability: 0.7 }),
    requireVerification: premium && faker.datatype.boolean({ probability: 0.4 }),
    trashTalkEnabled: faker.datatype.boolean({ probability: 0.3 }),
    penalties: {
      lateWakeUp: faker.number.int({ min: 5, max: 50 }),
      missedDay: faker.number.int({ min: 10, max: 100 }),
      snoozeOveruse: faker.number.int({ min: 1, max: 10 }),
    },
    rewards: {
      dailyCompletion: faker.number.int({ min: 10, max: 100 }),
      perfectWeek: faker.number.int({ min: 50, max: 500 }),
      battleWin: faker.number.int({ min: 100, max: 1000 }),
    },
    rules:
      type === 'speed'
        ? {
            targetTime: generateRealisticAlarmTime(),
            allowanceWindow: faker.number.int({ min: 5, max: 30 }), // minutes
          }
        : type === 'consistency'
          ? {
              requiredDays: faker.number.int({ min: 5, max: 30 }),
              allowedMisses: faker.number.int({ min: 0, max: 3 }),
            }
          : {},
  } as unknown;
};

const createTestBattlePrize = (options: { premium: boolean }) => {
  const { premium } = options;

  return {
    xp: faker.number.int({ min: 100, max: 1000 }),
    badges: randomSubset(['early-bird', 'consistent', 'warrior', 'champion'], 1, 2),
    premiumDays: premium ? faker.number.int({ min: 1, max: 30 }) : 0,
    customization: premium ? randomSubset(['theme', 'voice', 'sound'], 0, 2) : [],
  } as unknown;
};

// ===============================
// THEME FACTORIES
// ===============================

export interface CreateThemeOptions {
  category?: ThemeCategory;
  isPremium?: boolean;
  isCustom?: boolean;
  createdBy?: string;
}

export const _createTestTheme = (options: CreateThemeOptions = {}): ThemeConfig => {
  const {
    category = faker.helpers.arrayElement(COMMON_DATA.themeCategories) as ThemeCategory,
    isPremium = faker.datatype.boolean({ probability: 0.3 }),
    isCustom = faker.datatype.boolean({ probability: 0.2 }),
    createdBy,
  } = options;

  const themeId = generateId('theme');
  const name = faker.helpers.arrayElement([
    'Ocean Breeze',
    'Forest Dawn',
    'Sunset Glow',
    'Midnight Blue',
    'Cherry Blossom',
    'Arctic White',
    'Volcanic Red',
    'Cosmic Purple',
    'Golden Hour',
    'Deep Space',
    'Emerald Dream',
    'Rose Gold',
  ]);

  return {
    id: themeId,
    name: name.toLowerCase().replace(/\s+/g, '-'),
    displayName: name,
    description: faker.lorem.sentence(),
    category,
    colors: createTestThemeColors(),
    typography: createTestThemeTypography(),
    spacing: createTestThemeSpacing(),
    animations: createTestThemeAnimations(),
    effects: createTestThemeEffects(),
    accessibility: createTestThemeAccessibility(),
    previewImage: faker.image.url({ width: 400, height: 300 }),
    isCustom,
    isPremium,
    createdBy: isCustom ? createdBy || generateId('_user') : undefined,
    createdAt: generateTimestamp({ past: 365 }),
    popularity: generateRating() * 20, // 0-100
    rating: generateRating(),
  };
};

const createTestThemeColors = (): ThemeColors => ({
  primary: createTestColorPalette(),
  secondary: createTestColorPalette(),
  accent: createTestColorPalette(),
  neutral: createTestColorPalette(),
  success: createTestColorPalette('#22c55e'),
  warning: createTestColorPalette('#f59e0b'),
  _error: createTestColorPalette('#ef4444'),
  info: createTestColorPalette('#3b82f6'),
  background: {
    primary: generateHexColor(),
    secondary: generateHexColor(),
    tertiary: generateHexColor(),
    overlay: 'rgba(0, 0, 0, 0.5)',
    modal: generateHexColor(),
    card: generateHexColor(),
  },
  text: {
    primary: generateHexColor(),
    secondary: generateHexColor(),
    tertiary: generateHexColor(),
    inverse: generateHexColor(),
    disabled: generateHexColor(),
    link: generateHexColor(),
  },
  border: {
    primary: generateHexColor(),
    secondary: generateHexColor(),
    focus: generateHexColor(),
    hover: generateHexColor(),
    active: generateHexColor(),
  },
  surface: {
    elevated: generateHexColor(),
    depressed: generateHexColor(),
    interactive: generateHexColor(),
    disabled: generateHexColor(),
  },
});

const createTestColorPalette = (baseColor?: string) => ({
  50: baseColor || generateHexColor(),
  100: generateHexColor(),
  200: generateHexColor(),
  300: generateHexColor(),
  400: generateHexColor(),
  500: baseColor || generateHexColor(),
  600: generateHexColor(),
  700: generateHexColor(),
  800: generateHexColor(),
  900: generateHexColor(),
});

const createTestThemeTypography = () => ({
  fontFamily: {
    primary: faker.helpers.arrayElement(['Inter', 'Boto', 'Open Sans', 'Lato']),
    secondary: faker.helpers.arrayElement(['Poppins', 'Montserrat', 'Source Sans Pro']),
    mono: faker.helpers.arrayElement(['Monaco', 'Consolas', 'Source Code Pro']),
  },
  fontSize: {
    xs: '0.75rem',
    sm: '0.875rem',
    base: '1rem',
    lg: '1.125rem',
    xl: '1.25rem',
  },
  fontWeight: {
    normal: '400',
    medium: '500',
    semibold: '600',
    bold: '700',
  },
  lineHeight: {
    tight: '1.25',
    normal: '1.5',
    relaxed: '1.75',
  },
});

const createTestThemeSpacing = () => ({
  scale: faker.helpers.arrayElement([4, 8]),
  sizes: {
    xs: '0.25rem',
    sm: '0.5rem',
    md: '1rem',
    lg: '1.5rem',
    xl: '2rem',
  },
});

const createTestThemeAnimations = () => ({
  duration: {
    fast: '150ms',
    normal: '300ms',
    slow: '500ms',
  },
  easing: {
    linear: 'linear',
    ease: 'ease',
    easeIn: 'ease-in',
    easeOut: 'ease-out',
  },
});

const createTestThemeEffects = () => ({
  shadows: {
    sm: '0 1px 2px rgba(0, 0, 0, 0.05)',
    md: '0 4px 6px rgba(0, 0, 0, 0.1)',
    lg: '0 10px 15px rgba(0, 0, 0, 0.15)',
  },
  blur: {
    sm: '4px',
    md: '8px',
    lg: '16px',
  },
  brightness: {
    hover: '1.05',
    active: '0.95',
  },
});

const createTestThemeAccessibility = () => ({
  focusVisible: true,
  reducedTransparency: faker.datatype.boolean({ probability: 0.15 }),
});

// ===============================
// ENHANCED PARTIAL OVERRIDE FACTORIES
// ===============================

/**
 * Enhanced User factory with full Partial<User> override support
 * Provides maximum flexibility for test scenarios
 *
 * @example
 * const user = createFlexibleUser({ email: 'test@example.com', level: 10 });
 * const premiumUser = createFlexibleUser({ subscriptionTier: 'premium' });
 */
export const _createFlexibleUser = (overrides: Partial<User> = {}): User => {
  const base = createTestUser();
  return { ...base, ...overrides };
};

/**
 * Enhanced Alarm factory with Partial<Alarm> override support
 * Perfect for testing specific alarm configurations
 *
 * @example
 * const alarm = createFlexibleAlarm({ enabled: false, time: '06:00' });
 * const weekendAlarm = createFlexibleAlarm({ days: ['saturday', 'sunday'] });
 */
export const _createFlexibleAlarm = (overrides: Partial<Alarm> = {}): Alarm => {
  const base = createTestAlarm();
  return { ...base, ...overrides };
};

/**
 * Enhanced Battle factory with Partial<Battle> override support
 * Ideal for testing various battle states and configurations
 *
 * @example
 * const activeBattle = createFlexibleBattle({ status: 'active' });
 * const tournamentBattle = createFlexibleBattle({ type: 'tournament' });
 */
export const _createFlexibleBattle = (overrides: Partial<Battle> = {}): Battle => {
  const base = createTestBattle();
  return { ...base, ...overrides };
};

/**
 * Enhanced Theme factory with Partial<ThemeConfig> override support
 * Useful for testing theme variations and customizations
 *
 * @example
 * const darkTheme = createFlexibleTheme({ category: 'dark' });
 * const customTheme = createFlexibleTheme({ name: 'MyTheme', isPremium: true });
 */
export const _createFlexibleTheme = (
  overrides: Partial<ThemeConfig> = {}
): ThemeConfig => {
  const base = createTestTheme();
  return { ...base, ...overrides };
};

/**
 * Batch factory creator for generating multiple test entities with variations
 * Efficient for testing collections and bulk operations
 *
 * @example
 * const users = createBatch(createFlexibleUser, 5, [
 *   { email: 'user1@test.com' },
 *   { email: 'user2@test.com' },
 *   { level: 10 },
 *   { subscriptionTier: 'premium' },
 *   {} // Use defaults
 * ]);
 */
export function _createBatch<T>(
  factory: (overrides?: Partial<T>) => T,
  count: number,
  overridesList: Partial<T>[] = []
): T[] {
  return Array.from({ length: count }, (_, i) => factory(overridesList[i] || {}));
}

// Convenience exports for common test scenarios
export const _createMinimalUser = () =>
  createFlexibleUser({
    stats: undefined,
    settings: undefined,
    subscription: undefined,
  });

export const _createPremiumUser = () =>
  createFlexibleUser({
    subscriptionTier: 'premium',
    featureAccess: createTestPremiumFeatureAccess('premium'),
    usage: createTestPremiumUsage(),
  });

export const _createActiveAlarm = () =>
  createFlexibleAlarm({
    enabled: true,
    nextScheduled: new Date(Date.now() + 24 * 60 * 60 * 1000), // Tomorrow
  });

export const _createCompletedBattle = () =>
  createFlexibleBattle({
    status: 'completed',
    endTime: new Date(),
    winner: generateId('_user'),
  });<|MERGE_RESOLUTION|>--- conflicted
+++ resolved
@@ -18,7 +18,6 @@
   AlarmEvent,
   Battle,
   BattleParticipant,
-  BattleParticipantStats,
   BattleSettings,
   ThemeConfig,
   ThemeColors,
@@ -61,7 +60,7 @@
 
   return {
     id: generateId('sub'),
-    userId: generateId('_user'),
+    userId: generateId('user'),
     stripeSubscriptionId: `sub_${faker.string.alphanumeric(14)}`,
     stripeCustomerId: `cus_${faker.string.alphanumeric(14)}`,
     tier: premiumTier,
@@ -79,13 +78,7 @@
   };
 };
 
-<<<<<<< HEAD
-const createTestPremiumFeatureAccess = (
-  tier: Subscription['tier'] = 'premium'
-): PremiumFeatureAccess => ({
-=======
 const createTestPremiumFeatureAccess = (): PremiumFeatureAccess => ({
->>>>>>> 81ab7330
   // Voice Features
   elevenlabsVoices: tier !== 'free',
   customVoiceMessages: tier !== 'free',
@@ -256,7 +249,7 @@
     premium = tier !== 'free',
   } = options;
 
-  const userId = generateId('_user');
+  const userId = generateId('user');
   const joinDate = generateTimestamp({ past: 365 });
   const experience = level
     ? level * 100 + faker.number.int({ min: 0, max: 99 })
@@ -285,23 +278,7 @@
         ? undefined
         : faker.helpers.arrayElement(COMMON_DATA.subscriptionStatuses),
     createdAt: joinDate,
-    subscription:
-      tier !== 'free'
-        ? ({
-            id: generateId('sub'),
-            userId,
-            tier,
-            status: faker.helpers.arrayElement(['active', 'trialing']) as unknown,
-            billingInterval: faker.helpers.arrayElement(['month', 'year']) as unknown,
-            amount: tier === 'premium' ? 999 : tier === 'ultimate' ? 1999 : 499,
-            currency: 'usd',
-            currentPeriodStart: new Date(),
-            currentPeriodEnd: faker.date.future(),
-            cancelAtPeriodEnd: false,
-            createdAt: new Date(),
-            updatedAt: new Date(),
-          } as Subscription)
-        : undefined,
+    subscription: tier !== 'free' ? ({ id: generateId('sub') } as any) : undefined,
     stripeCustomerId:
       tier !== 'free' ? `cus_${faker.string.alphanumeric(14)}` : undefined,
     trialEndsAt: tier === 'free' ? undefined : faker.date.soon({ days: 14 }),
@@ -321,7 +298,7 @@
           battlePremium: true,
           prioritySupport: tier === 'premium' || tier === 'pro',
           apiAccess: tier === 'pro' || tier === 'enterprise',
-        } as unknown)
+        } as any)
       : undefined,
     usage: premium ? createTestPremiumUsage() : undefined,
   };
@@ -350,7 +327,7 @@
       theme: faker.helpers.arrayElement(['light', 'dark', 'auto', 'system']),
       language: faker.helpers.arrayElement(['en', 'es', 'fr', 'de', 'ja', 'hi']),
       timezone: faker.location.timeZone(),
-    } as unknown,
+    } as any,
     notificationsEnabled: faker.datatype.boolean({ probability: 0.8 }),
     soundEnabled: faker.datatype.boolean({ probability: 0.9 }),
     voiceDismissalSensitivity: faker.number.int({ min: 1, max: 10 }),
@@ -373,7 +350,7 @@
     locationChallenges: faker.datatype.boolean({ probability: 0.6 }),
     photoChallenges: faker.datatype.boolean({ probability: 0.5 }),
     theme: faker.helpers.arrayElement(['light', 'dark', 'auto', 'system']),
-    gameTheme: { id: generateId('theme') } as unknown,
+    gameTheme: { id: generateId('theme') } as any,
   };
 };
 
@@ -422,7 +399,7 @@
   options: T = {} as T
 ): Alarm => {
   const {
-    userId = generateId('_user'),
+    userId = generateId('user'),
     enabled = faker.datatype.boolean({ probability: 0.8 }),
     difficulty,
     premium = false,
@@ -460,13 +437,13 @@
         ['Sunday', 'Monday', 'Tuesday', 'Wednesday', 'Thursday', 'Friday', 'Saturday'][
           day
         ]
-    ) as unknown,
+    ) as any,
     recurringDays: days.map(
       day =>
         ['Sunday', 'Monday', 'Tuesday', 'Wednesday', 'Thursday', 'Friday', 'Saturday'][
           day
         ]
-    ) as unknown,
+    ) as any,
     voiceMood: faker.helpers.arrayElement(
       premium ? [...COMMON_DATA.voiceMoods] : COMMON_DATA.voiceMoods.slice(0, 6) // Free tier only
     ) as VoiceMood,
@@ -500,7 +477,7 @@
           adaptiveVolume: faker.datatype.boolean({ probability: 0.7 }),
           sleepCycleDetection: faker.datatype.boolean({ probability: 0.5 }),
           contextualMessages: faker.datatype.boolean({ probability: 0.8 }),
-        } as unknown)
+        } as any)
       : undefined,
   };
 };
@@ -526,7 +503,7 @@
 });
 
 export const _createTestAlarmEvent = (alarmId: string): AlarmEvent => ({
-  id: generateId('_event'),
+  id: generateId('event'),
   alarmId,
   firedAt: faker.date.recent({ days: 7 }),
   dismissed: faker.datatype.boolean({ probability: 0.8 }),
@@ -552,7 +529,7 @@
     type = faker.helpers.arrayElement(COMMON_DATA.battleTypes) as BattleType,
     status = faker.helpers.arrayElement(COMMON_DATA.battleStatuses) as BattleStatus,
     participantCount = faker.number.int({ min: 2, max: 10 }),
-    creatorId = generateId('_user'),
+    creatorId = generateId('user'),
     premium = false,
   } = options;
 
@@ -599,7 +576,7 @@
 };
 
 export const _createTestBattleParticipant = (userId?: string): BattleParticipant => {
-  const participantUserId = userId || generateId('_user');
+  const participantUserId = userId || generateId('user');
 
   return {
     userId: participantUserId,
@@ -615,7 +592,7 @@
       accuracy: faker.number.float({ min: 0.5, max: 1.0, multipleOf: 0.01 }),
       streakDays: faker.number.int({ min: 0, max: 30 }),
       bonusPoints: faker.number.int({ min: 0, max: 500 }),
-    } as unknown,
+    } as any,
   };
 };
 
@@ -654,7 +631,7 @@
               allowedMisses: faker.number.int({ min: 0, max: 3 }),
             }
           : {},
-  } as unknown;
+  } as any;
 };
 
 const createTestBattlePrize = (options: { premium: boolean }) => {
@@ -665,7 +642,7 @@
     badges: randomSubset(['early-bird', 'consistent', 'warrior', 'champion'], 1, 2),
     premiumDays: premium ? faker.number.int({ min: 1, max: 30 }) : 0,
     customization: premium ? randomSubset(['theme', 'voice', 'sound'], 0, 2) : [],
-  } as unknown;
+  } as any;
 };
 
 // ===============================
@@ -718,7 +695,7 @@
     previewImage: faker.image.url({ width: 400, height: 300 }),
     isCustom,
     isPremium,
-    createdBy: isCustom ? createdBy || generateId('_user') : undefined,
+    createdBy: isCustom ? createdBy || generateId('user') : undefined,
     createdAt: generateTimestamp({ past: 365 }),
     popularity: generateRating() * 20, // 0-100
     rating: generateRating(),
@@ -732,7 +709,7 @@
   neutral: createTestColorPalette(),
   success: createTestColorPalette('#22c55e'),
   warning: createTestColorPalette('#f59e0b'),
-  _error: createTestColorPalette('#ef4444'),
+  error: createTestColorPalette('#ef4444'),
   info: createTestColorPalette('#3b82f6'),
   background: {
     primary: generateHexColor(),
@@ -780,7 +757,7 @@
 
 const createTestThemeTypography = () => ({
   fontFamily: {
-    primary: faker.helpers.arrayElement(['Inter', 'Boto', 'Open Sans', 'Lato']),
+    primary: faker.helpers.arrayElement(['Inter', 'Roboto', 'Open Sans', 'Lato']),
     secondary: faker.helpers.arrayElement(['Poppins', 'Montserrat', 'Source Sans Pro']),
     mono: faker.helpers.arrayElement(['Monaco', 'Consolas', 'Source Code Pro']),
   },
@@ -955,5 +932,5 @@
   createFlexibleBattle({
     status: 'completed',
     endTime: new Date(),
-    winner: generateId('_user'),
+    winner: generateId('user'),
   });