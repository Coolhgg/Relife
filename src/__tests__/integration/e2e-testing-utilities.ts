--- conflicted
+++ resolved
@@ -21,9 +21,9 @@
 
 // E2E test context
 export interface E2ETestContext {
-  page?: unknown; // Browser page object
-  browser?: unknown; // Browser instance
-  context?: unknown; // Browser context
+  page?: any; // Browser page object
+  browser?: any; // Browser instance
+  context?: any; // Browser context
   _config: E2ETestConfig;
   helpers: TestHelpers;
 }
@@ -102,7 +102,7 @@
         }
       },
 
-      waitForSelector: async (selector: string, options: unknown = {}) => {
+      waitForSelector: async (selector: string, options: any = {}) => {
         console.log(`[E2E] Waiting for ${selector}`);
         const timeout = options.timeout || this.config.timeout;
         return this.helpers.waitForElement(
@@ -111,17 +111,13 @@
         );
       },
 
-      screenshot: async (_options: unknown = {}) => {
+      screenshot: async (_options: any = {}) => {
         console.log(`[E2E] Taking screenshot`);
         const timestamp = Date.now();
         return `screenshot-${timestamp}.png`;
       },
 
-<<<<<<< HEAD
-      evaluate: async (fn: AnyFn, ...args: unknown[]) => {
-=======
       evaluate: async (fn: AnyFn, ...args: any[]) => {
->>>>>>> bba6704d
         console.log(`[E2E] Evaluating function`);
         return fn(...args);
       },
@@ -162,7 +158,7 @@
   // Complete user journey testing
   async testCompleteUserJourney(context: E2ETestContext): Promise<E2EFlowResult> {
     const startTime = performance.now();
-    const steps: unknown[] = [];
+    const steps: any[] = [];
     const artifacts = { screenshots: [] as string[] };
     let pageLoads = 0;
     let apiCalls = 0;
@@ -391,7 +387,7 @@
   // Test mobile responsiveness
   async testMobileResponsiveness(context: E2ETestContext): Promise<E2EFlowResult> {
     const startTime = performance.now();
-    const steps: unknown[] = [];
+    const steps: any[] = [];
     const artifacts = { screenshots: [] as string[] };
 
     const viewports = [
@@ -459,7 +455,7 @@
   // Test cross-browser compatibility
   async testCrossBrowserCompatibility(): Promise<E2EFlowResult> {
     const startTime = performance.now();
-    const steps: unknown[] = [];
+    const steps: any[] = [];
     const browsers = ['chromium', 'firefox', 'webkit'];
 
     for (const browserType of browsers) {
@@ -514,7 +510,7 @@
   // Test performance under load
   async testPerformanceUnderLoad(context: E2ETestContext): Promise<E2EFlowResult> {
     const startTime = performance.now();
-    const steps: unknown[] = [];
+    const steps: any[] = [];
     const artifacts = { screenshots: [] as string[] };
 
     // Step 1: Baseline performance
@@ -578,7 +574,7 @@
     const memoryTestStart = performance.now();
     try {
       const memoryUsage = await context.page!.evaluate(() => {
-        const memory = (performance as unknown).memory;
+        const memory = (performance as any).memory;
         return memory
           ? {
               usedJSHeapSize: memory.usedJSHeapSize,
@@ -625,7 +621,7 @@
 
   // Simulate swipe gesture (mock implementation)
   private async simulateSwipeGesture(
-    page: unknown,
+    page: any,
     direction: 'left' | 'right' | 'up' | 'down'
   ): Promise<void> {
     console.log(`[E2E] Simulating ${direction} swipe gesture`);
