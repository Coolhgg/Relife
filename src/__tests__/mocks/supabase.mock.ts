--- conflicted
+++ resolved
@@ -30,13 +30,7 @@
     select: jest.fn((columns?: string) => ({
       eq: jest.fn((column: string, value: any) => ({
         single: jest.fn(() => {
-<<<<<<< HEAD
-          const data = mockDataStore[table]?.find(
-            (item: any) => item[column] === value
-          );
-=======
           const data = mockDataStore[table]?.find((item: any) => item[column] === value);
->>>>>>> 02f0594e
           return Promise.resolve({ data, error: null });
         }),
         limit: jest.fn((count: number) => ({
@@ -44,18 +38,6 @@
           error: null
         })),
         order: jest.fn((column: string, options?: any) => ({
-<<<<<<< HEAD
-          data:
-            mockDataStore[table]?.sort((a: any, b: any) => {
-              const aVal = a[column];
-              const bVal = b[column];
-              if (options?.ascending === false) {
-                return bVal > aVal ? 1 : bVal < aVal ? -1 : 0;
-              }
-              return aVal > bVal ? 1 : aVal < bVal ? -1 : 0;
-            }) || [],
-          error: null,
-=======
           data: mockDataStore[table]?.sort((a: any, b: any) => {
             const aVal = a[column];
             const bVal = b[column];
@@ -65,60 +47,18 @@
             return aVal > bVal ? 1 : aVal < bVal ? -1 : 0;
           }) || [],
           error: null
->>>>>>> 02f0594e
         })),
         range: jest.fn((from: number, to: number) => ({
           data: mockDataStore[table]?.slice(from, to + 1) || [],
           error: null
         })),
         then: jest.fn((callback: any) => {
-<<<<<<< HEAD
-          const data =
-            mockDataStore[table]?.filter((item: any) => item[column] === value) || [];
-=======
           const data = mockDataStore[table]?.filter((item: any) => item[column] === value) || [];
->>>>>>> 02f0594e
           return Promise.resolve(callback({ data, error: null }));
         })
       })),
       neq: jest.fn((column: string, value: any) => ({
         data: mockDataStore[table]?.filter((item: any) => item[column] !== value) || [],
-<<<<<<< HEAD
-        error: null,
-      })),
-      gt: jest.fn((column: string, value: any) => ({
-        data: mockDataStore[table]?.filter((item: any) => item[column] > value) || [],
-        error: null,
-      })),
-      gte: jest.fn((column: string, value: any) => ({
-        data: mockDataStore[table]?.filter((item: any) => item[column] >= value) || [],
-        error: null,
-      })),
-      lt: jest.fn((column: string, value: any) => ({
-        data: mockDataStore[table]?.filter((item: any) => item[column] < value) || [],
-        error: null,
-      })),
-      lte: jest.fn((column: string, value: any) => ({
-        data: mockDataStore[table]?.filter((item: any) => item[column] <= value) || [],
-        error: null,
-      })),
-      like: jest.fn((column: string, pattern: string) => ({
-        data:
-          mockDataStore[table]?.filter((item: any) =>
-            String(item[column]).includes(pattern.replace('%', ''))
-          ) || [],
-        error: null,
-      })),
-      in: jest.fn((column: string, values: any[]) => ({
-        data:
-          mockDataStore[table]?.filter((item: any) => values.includes(item[column])) ||
-          [],
-        error: null,
-      })),
-      is: jest.fn((column: string, value: any) => ({
-        data: mockDataStore[table]?.filter((item: any) => item[column] === value) || [],
-        error: null,
-=======
         error: null
       })),
       gt: jest.fn((column: string, value: any) => ({
@@ -150,7 +90,6 @@
       is: jest.fn((column: string, value: any) => ({
         data: mockDataStore[table]?.filter((item: any) => item[column] === value) || [],
         error: null
->>>>>>> 02f0594e
       })),
       then: jest.fn((callback: any) => {
         const data = mockDataStore[table] || [];
@@ -221,13 +160,7 @@
         }),
         single: jest.fn(() => {
           if (!mockDataStore[table]) mockDataStore[table] = [];
-<<<<<<< HEAD
-          const itemIndex = mockDataStore[table].findIndex(
-            (item: any) => item[column] === value
-          );
-=======
           const itemIndex = mockDataStore[table].findIndex((item: any) => item[column] === value);
->>>>>>> 02f0594e
           if (itemIndex >= 0) {
             mockDataStore[table][itemIndex] = {
               ...mockDataStore[table][itemIndex],
@@ -236,14 +169,7 @@
             };
             return Promise.resolve({ data: mockDataStore[table][itemIndex], error: null });
           }
-<<<<<<< HEAD
-          return Promise.resolve({
-            data: null,
-            error: { message: 'Record not found' },
-          });
-=======
           return Promise.resolve({ data: null, error: { message: 'Record not found' } });
->>>>>>> 02f0594e
         }),
         then: jest.fn((callback: any) => {
           if (!mockDataStore[table]) mockDataStore[table] = [];
@@ -265,32 +191,14 @@
       eq: jest.fn((column: string, value: any) => ({
         select: jest.fn(() => {
           if (!mockDataStore[table]) mockDataStore[table] = [];
-<<<<<<< HEAD
-          const toDelete = mockDataStore[table].filter(
-            (item: any) => item[column] === value
-          );
-          mockDataStore[table] = mockDataStore[table].filter(
-            (item: any) => item[column] !== value
-          );
-=======
           const toDelete = mockDataStore[table].filter((item: any) => item[column] === value);
           mockDataStore[table] = mockDataStore[table].filter((item: any) => item[column] !== value);
->>>>>>> 02f0594e
           return Promise.resolve({ data: toDelete, error: null });
         }),
         then: jest.fn((callback: any) => {
           if (!mockDataStore[table]) mockDataStore[table] = [];
-<<<<<<< HEAD
-          const toDelete = mockDataStore[table].filter(
-            (item: any) => item[column] === value
-          );
-          mockDataStore[table] = mockDataStore[table].filter(
-            (item: any) => item[column] !== value
-          );
-=======
           const toDelete = mockDataStore[table].filter((item: any) => item[column] === value);
           mockDataStore[table] = mockDataStore[table].filter((item: any) => item[column] !== value);
->>>>>>> 02f0594e
           return Promise.resolve(callback({ data: toDelete, error: null }));
         })
       }))
@@ -303,17 +211,9 @@
         if (!mockDataStore[table]) mockDataStore[table] = [];
 
         const result = upsertData.map((item: any) => {
-<<<<<<< HEAD
-          const existingIndex = mockDataStore[table].findIndex(
-            (existing: any) =>
-              existing.id === item.id ||
-              (options?.onConflict &&
-                existing[options.onConflict] === item[options.onConflict])
-=======
           const existingIndex = mockDataStore[table].findIndex((existing: any) =>
             existing.id === item.id ||
             (options?.onConflict && existing[options.onConflict] === item[options.onConflict])
->>>>>>> 02f0594e
           );
 
           if (existingIndex >= 0) {
@@ -380,11 +280,7 @@
         refresh_token: 'mock-refresh-token',
         expires_in: 3600,
         token_type: 'bearer',
-<<<<<<< HEAD
-        user,
-=======
         user
->>>>>>> 02f0594e
       };
 
       mockAuthState = { user, session, isAuthenticated: true };
@@ -442,40 +338,21 @@
     // Auth state changes
     onAuthStateChange: jest.fn((callback: (event: string, session: any) => void) => {
       console.log('👀 Mock Supabase onAuthStateChange');
-<<<<<<< HEAD
-
-      // Simulate initial session check
-      setTimeout(() => {
-        callback(
-          mockAuthState.session ? 'SIGNED_IN' : 'SIGNED_OUT',
-          mockAuthState.session
-        );
-      }, 100);
-
-=======
 
       // Simulate initial session check
       setTimeout(() => {
         callback(mockAuthState.session ? 'SIGNED_IN' : 'SIGNED_OUT', mockAuthState.session);
       }, 100);
 
->>>>>>> 02f0594e
       return {
         data: {
           subscription: {
             unsubscribe: jest.fn(() => {
               console.log('🔌 Mock Supabase auth subscription unsubscribed');
-<<<<<<< HEAD
-            }),
-          },
-        },
-        error: null,
-=======
             })
           }
         },
         error: null
->>>>>>> 02f0594e
       };
     }),
 
@@ -527,11 +404,7 @@
         console.log(`🗑️ Mock Supabase storage remove: ${bucket}`, paths);
         return Promise.resolve({
           data: paths.map(path => ({ name: path })),
-<<<<<<< HEAD
-          error: null,
-=======
-          error: null
->>>>>>> 02f0594e
+          error: null
         });
       }),
 
@@ -539,21 +412,8 @@
         console.log(`📋 Mock Supabase storage list: ${bucket}/${path || ''}`);
         return Promise.resolve({
           data: [
-<<<<<<< HEAD
-            {
-              name: 'mock-file-1.txt',
-              id: 'mock-id-1',
-              updated_at: new Date().toISOString(),
-            },
-            {
-              name: 'mock-file-2.jpg',
-              id: 'mock-id-2',
-              updated_at: new Date().toISOString(),
-            },
-=======
             { name: 'mock-file-1.txt', id: 'mock-id-1', updated_at: new Date().toISOString() },
             { name: 'mock-file-2.jpg', id: 'mock-id-2', updated_at: new Date().toISOString() }
->>>>>>> 02f0594e
           ],
           error: null
         });
@@ -592,11 +452,7 @@
         unsubscribe: jest.fn(() => {
           console.log(`📻 Mock Supabase unsubscribe: ${topic}`);
           return Promise.resolve('CLOSED');
-<<<<<<< HEAD
-        }),
-=======
         })
->>>>>>> 02f0594e
       };
     })
   })),
@@ -607,11 +463,7 @@
       console.log(`⚡ Mock Supabase functions.invoke: ${functionName}`, options);
       return Promise.resolve({
         data: { message: 'Mock function response', result: true },
-<<<<<<< HEAD
-        error: null,
-=======
-        error: null
->>>>>>> 02f0594e
+        error: null
       });
     })
   },
@@ -637,11 +489,7 @@
         refresh_token: 'mock-refresh-token',
         expires_in: 3600,
         token_type: 'bearer',
-<<<<<<< HEAD
-        user,
-=======
         user
->>>>>>> 02f0594e
       },
       isAuthenticated: true
     };
