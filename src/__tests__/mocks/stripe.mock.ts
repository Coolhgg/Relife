// Stripe payment processing mock for testing

/**
 * Comprehensive Stripe mock for testing payment functionality
 * Provides all methods used in the application with proper jest mocks
 */

// Mock payment state
let mockPaymentState = {
  paymentIntents: new Map(),
  subscriptions: new Map(),
  customers: new Map(),
  paymentMethods: new Map()
};

const mockStripe = {
  // Elements and UI components
  elements: jest.fn((options?: any) => {
    console.log('💳 Mock Stripe elements created', options);

    const mockElements = {
      create: jest.fn((type: string, options?: any) => {
        console.log(`🔧 Mock Stripe element created: ${type}`, options);

        return {
          // Element mounting and unmounting
          mount: jest.fn((selector: string) => {
            console.log(`🎯 Mock Stripe element mounted: ${type} to ${selector}`);
          }),
          unmount: jest.fn(() => {
            console.log(`🔌 Mock Stripe element unmounted: ${type}`);
          }),
          destroy: jest.fn(() => {
            console.log(`💥 Mock Stripe element destroyed: ${type}`);
          }),

          // Element events
          on: jest.fn((event: string, handler: Function) => {
            console.log(`👂 Mock Stripe element event listener: ${type} - ${event}`);

            // Simulate events for testing
            setTimeout(() => {
              if (event === 'ready') {
                handler({ elementType: type });
              } else if (event === 'change') {
                handler({
                  elementType: type,
                  empty: false,
                  complete: true,
                  error: null
                });
              }
            }, 100);
          }),

          off: jest.fn((event: string, handler?: Function) => {
            console.log(`🔇 Mock Stripe element event listener removed: ${type} - ${event}`);
          }),

          // Element updates
          update: jest.fn((options: any) => {
            console.log(`🔄 Mock Stripe element updated: ${type}`, options);
          }),

          // Element focus and blur
          focus: jest.fn(() => {
            console.log(`🎯 Mock Stripe element focused: ${type}`);
          }),
          blur: jest.fn(() => {
            console.log(`😴 Mock Stripe element blurred: ${type}`);
          }),

          // Element clear
          clear: jest.fn(() => {
            console.log(`🧹 Mock Stripe element cleared: ${type}`);
          })
        };
      }),

      // Form submission
      submit: jest.fn(() => {
        console.log('📝 Mock Stripe elements submit');
        return Promise.resolve({ error: null });
      }),

      // Elements update
      update: jest.fn((options: any) => {
        console.log('🔄 Mock Stripe elements updated', options);
      }),

      // Fetch updates
      fetchUpdates: jest.fn(() => {
        console.log('🔄 Mock Stripe elements fetchUpdates');
        return Promise.resolve({});
      })
    };

    return mockElements;
  }),

  // Payment confirmation
  confirmPayment: jest.fn(({ elements, confirmParams, redirect }: any) => {
    console.log('💰 Mock Stripe confirmPayment', { confirmParams, redirect });

    return Promise.resolve({
      paymentIntent: {
        id: `pi_mock_${Math.random().toString(36).substr(2, 9)}`,
        status: 'succeeded',
        amount: 2999,
        currency: 'usd',
        payment_method: 'pm_mock_card',
        client_secret: 'pi_mock_client_secret'
      },
      error: null
    });
  }),

  confirmCardPayment: jest.fn((clientSecret: string, data?: any) => {
    console.log('💳 Mock Stripe confirmCardPayment', clientSecret);

    return Promise.resolve({
      paymentIntent: {
        id: `pi_mock_${Math.random().toString(36).substr(2, 9)}`,
        status: 'succeeded',
        amount: 2999,
        currency: 'usd',
        payment_method: 'pm_mock_card',
        client_secret: clientSecret
      },
      error: null
    });
  }),

  // Setup intents (for subscriptions)
  confirmSetupIntent: jest.fn((clientSecret: string, data?: any) => {
    console.log('🔧 Mock Stripe confirmSetupIntent', clientSecret);

    return Promise.resolve({
      setupIntent: {
        id: `seti_mock_${Math.random().toString(36).substr(2, 9)}`,
        status: 'succeeded',
        payment_method: 'pm_mock_card',
        client_secret: clientSecret
      },
      error: null
    });
  }),

  // Payment method creation
  createPaymentMethod: jest.fn(({ type, card, billing_details }: any) => {
    console.log('💳 Mock Stripe createPaymentMethod', { type, billing_details });

    return Promise.resolve({
      paymentMethod: {
        id: `pm_mock_${Math.random().toString(36).substr(2, 9)}`,
        type,
        card: {
          brand: 'visa',
          last4: '4242',
          exp_month: 12,
          exp_year: 2025,
          funding: 'credit'
        },
        billing_details: billing_details || {}
      },
      error: null
    });
  }),

  // Payment method retrieval
  retrievePaymentMethod: jest.fn((paymentMethodId: string) => {
    console.log('🔍 Mock Stripe retrievePaymentMethod', paymentMethodId);

    return Promise.resolve({
      paymentMethod: {
        id: paymentMethodId,
        type: 'card',
        card: {
          brand: 'visa',
          last4: '4242',
          exp_month: 12,
          exp_year: 2025,
          funding: 'credit'
        }
      },
      error: null
    });
  }),

  // Price lookup
  retrievePrice: jest.fn((priceId: string) => {
    console.log('💰 Mock Stripe retrievePrice', priceId);

    const mockPrices: Record<string, any> = {
      'price_premium_monthly': {
        id: 'price_premium_monthly',
        unit_amount: 999,
        currency: 'usd',
        recurring: { interval: 'month' },
        product: 'prod_premium'
      },
      'price_ultimate_monthly': {
        id: 'price_ultimate_monthly',
        unit_amount: 2999,
        currency: 'usd',
        recurring: { interval: 'month' },
        product: 'prod_ultimate'
      }
    };

    return Promise.resolve({
      price: mockPrices[priceId] || {
        id: priceId,
        unit_amount: 999,
        currency: 'usd'
      },
      error: null
    });
  }),

  // Subscription management
  retrieveSubscription: jest.fn((subscriptionId: string) => {
    console.log('📋 Mock Stripe retrieveSubscription', subscriptionId);

    return Promise.resolve({
      subscription: {
        id: subscriptionId,
        status: 'active',
        current_period_start: Math.floor(Date.now() / 1000),
        current_period_end: Math.floor(Date.now() / 1000) + 2592000, // 30 days
        items: {
          data: [
            {
              price: {
                id: 'price_premium_monthly',
                unit_amount: 999,
                currency: 'usd'
              }
            }
          ]
        }
      },
      error: null
    });
  }),

  // Customer portal
  redirectToCheckout: jest.fn(({ sessionId }: any) => {
    console.log('🛒 Mock Stripe redirectToCheckout', sessionId);
    // In real implementation, this would redirect to Stripe Checkout
    window.location.href = `https://checkout.stripe.com/pay/${sessionId}`;
    return Promise.resolve({ error: null });
  }),

  // Radar (fraud detection)
  radar: {
    earlyFraudWarnings: {
      list: jest.fn(() => {
        console.log('⚠️ Mock Stripe radar earlyFraudWarnings.list');
        return Promise.resolve({
          data: [],
          has_more: false
        });
      })
    }
  },

  // Webhooks
  webhooks: {
    constructEvent: jest.fn((payload: string, signature: string, secret: string) => {
      console.log('🪝 Mock Stripe webhooks.constructEvent');
      return {
        id: `evt_mock_${Math.random().toString(36).substr(2, 9)}`,
        type: 'payment_intent.succeeded',
        data: {
          object: {
            id: `pi_mock_${Math.random().toString(36).substr(2, 9)}`,
            status: 'succeeded'
          }
        },
        created: Math.floor(Date.now() / 1000)
      };
    })
  },

  // ApplePay and GooglePay
  paymentRequest: jest.fn((options: any) => {
    console.log('📱 Mock Stripe paymentRequest', options);

    return {
      canMakePayment: jest.fn(() => {
        console.log('❓ Mock Stripe paymentRequest.canMakePayment');
        return Promise.resolve({ applePay: true, googlePay: false });
      }),

      on: jest.fn((event: string, handler: Function) => {
        console.log(`👂 Mock Stripe paymentRequest.on: ${event}`);

        if (event === 'paymentmethod') {
          // Simulate payment method event
          setTimeout(() => {
            handler({
              paymentMethod: {
                id: `pm_mock_${Math.random().toString(36).substr(2, 9)}`,
                type: 'card',
                card: { brand: 'visa', last4: '4242' }
              },
              complete: jest.fn((status: string) => {
                console.log(`✅ Mock Stripe payment complete: ${status}`);
              })
            });
          }, 100);
        }
      }),

      show: jest.fn(() => {
        console.log('📱 Mock Stripe paymentRequest.show');
      }),

      update: jest.fn((options: any) => {
        console.log('🔄 Mock Stripe paymentRequest.update', options);
      })
    };
  }),

  // Error types for testing
  errors: {
    StripeCardError: class MockStripeCardError extends Error {
      type = 'card_error';
      code: string;
      decline_code?: string;
      param?: string;

      constructor(message: string, code: string) {
        super(message);
        this.code = code;
        this.name = 'StripeCardError';
      }
    },

    StripeInvalidRequestError: class MockStripeInvalidRequestError extends Error {
      type = 'invalid_request_error';
      param?: string;

      constructor(message: string, param?: string) {
        super(message);
        this.param = param;
        this.name = 'StripeInvalidRequestError';
      }
    }
  },

  // Internal methods for testing
  _mockReset: jest.fn(() => {
    mockPaymentState = {
      paymentIntents: new Map(),
      subscriptions: new Map(),
      customers: new Map(),
      paymentMethods: new Map()
    };
    console.log('🧹 Mock Stripe reset');
  }),

  _mockSetPaymentIntent: jest.fn((id: string, paymentIntent: any) => {
    mockPaymentState.paymentIntents.set(id, paymentIntent);
    console.log(`💰 Mock Stripe payment intent set: ${id}`);
  }),

  _mockSetSubscription: jest.fn((id: string, subscription: any) => {
    mockPaymentState.subscriptions.set(id, subscription);
    console.log(`📋 Mock Stripe subscription set: ${id}`);
  }),

  _mockTriggerError: jest.fn((errorType: 'card_error' | 'invalid_request_error', message: string) => {
    console.log(`❌ Mock Stripe error trigger: ${errorType} - ${message}`);
    if (errorType === 'card_error') {
      throw new mockStripe.errors.StripeCardError(message, 'card_declined');
    } else {
      throw new mockStripe.errors.StripeInvalidRequestError(message);
    }
  })
};

// Factory function for creating Stripe instance
<<<<<<< HEAD
export const loadStripe = jest.fn((publishableKey: string, options?: any) => {
=======
export const _loadStripe = vi.fn((publishableKey: string, options?: any) => {
>>>>>>> a2085a2a
  console.log(`💳 Mock Stripe loaded: ${publishableKey}`, options);
  return Promise.resolve(mockStripe);
});

// For direct Stripe object mocking
export const _Stripe = mockStripe;

export default mockStripe;<|MERGE_RESOLUTION|>--- conflicted
+++ resolved
@@ -382,11 +382,7 @@
 };
 
 // Factory function for creating Stripe instance
-<<<<<<< HEAD
-export const loadStripe = jest.fn((publishableKey: string, options?: any) => {
-=======
 export const _loadStripe = vi.fn((publishableKey: string, options?: any) => {
->>>>>>> a2085a2a
   console.log(`💳 Mock Stripe loaded: ${publishableKey}`, options);
   return Promise.resolve(mockStripe);
 });
