--- conflicted
+++ resolved
@@ -54,13 +54,7 @@
           }),
 
           off: jest.fn((event: string, handler?: Function) => {
-<<<<<<< HEAD
-            console.log(
-              `🔇 Mock Stripe element event listener removed: ${type} - ${event}`
-            );
-=======
             console.log(`🔇 Mock Stripe element event listener removed: ${type} - ${event}`);
->>>>>>> 02f0594e
           }),
 
           // Element updates
@@ -115,11 +109,7 @@
         amount: 2999,
         currency: 'usd',
         payment_method: 'pm_mock_card',
-<<<<<<< HEAD
-        client_secret: 'pi_mock_client_secret',
-=======
         client_secret: 'pi_mock_client_secret'
->>>>>>> 02f0594e
       },
       error: null
     });
@@ -135,11 +125,7 @@
         amount: 2999,
         currency: 'usd',
         payment_method: 'pm_mock_card',
-<<<<<<< HEAD
-        client_secret: clientSecret,
-=======
         client_secret: clientSecret
->>>>>>> 02f0594e
       },
       error: null
     });
@@ -154,11 +140,7 @@
         id: `seti_mock_${Math.random().toString(36).substr(2, 9)}`,
         status: 'succeeded',
         payment_method: 'pm_mock_card',
-<<<<<<< HEAD
-        client_secret: clientSecret,
-=======
         client_secret: clientSecret
->>>>>>> 02f0594e
       },
       error: null
     });
@@ -177,11 +159,7 @@
           last4: '4242',
           exp_month: 12,
           exp_year: 2025,
-<<<<<<< HEAD
-          funding: 'credit',
-=======
           funding: 'credit'
->>>>>>> 02f0594e
         },
         billing_details: billing_details || {}
       },
@@ -202,13 +180,8 @@
           last4: '4242',
           exp_month: 12,
           exp_year: 2025,
-<<<<<<< HEAD
-          funding: 'credit',
-        },
-=======
           funding: 'credit'
         }
->>>>>>> 02f0594e
       },
       error: null
     });
@@ -219,46 +192,27 @@
     console.log('💰 Mock Stripe retrievePrice', priceId);
 
     const mockPrices: Record<string, any> = {
-<<<<<<< HEAD
-      price_premium_monthly: {
-=======
       'price_premium_monthly': {
->>>>>>> 02f0594e
         id: 'price_premium_monthly',
         unit_amount: 999,
         currency: 'usd',
         recurring: { interval: 'month' },
-<<<<<<< HEAD
-        product: 'prod_premium',
-      },
-      price_ultimate_monthly: {
-=======
         product: 'prod_premium'
       },
       'price_ultimate_monthly': {
->>>>>>> 02f0594e
         id: 'price_ultimate_monthly',
         unit_amount: 2999,
         currency: 'usd',
         recurring: { interval: 'month' },
-<<<<<<< HEAD
-        product: 'prod_ultimate',
-      },
-=======
         product: 'prod_ultimate'
       }
->>>>>>> 02f0594e
     };
 
     return Promise.resolve({
       price: mockPrices[priceId] || {
         id: priceId,
         unit_amount: 999,
-<<<<<<< HEAD
-        currency: 'usd',
-=======
         currency: 'usd'
->>>>>>> 02f0594e
       },
       error: null
     });
@@ -280,19 +234,11 @@
               price: {
                 id: 'price_premium_monthly',
                 unit_amount: 999,
-<<<<<<< HEAD
-                currency: 'usd',
-              },
-            },
-          ],
-        },
-=======
                 currency: 'usd'
               }
             }
           ]
         }
->>>>>>> 02f0594e
       },
       error: null
     });
@@ -329,21 +275,12 @@
         data: {
           object: {
             id: `pi_mock_${Math.random().toString(36).substr(2, 9)}`,
-<<<<<<< HEAD
-            status: 'succeeded',
-          },
-        },
-        created: Math.floor(Date.now() / 1000),
-      };
-    }),
-=======
             status: 'succeeded'
           }
         },
         created: Math.floor(Date.now() / 1000)
       };
     })
->>>>>>> 02f0594e
   },
 
   // ApplePay and GooglePay
@@ -366,11 +303,7 @@
               paymentMethod: {
                 id: `pm_mock_${Math.random().toString(36).substr(2, 9)}`,
                 type: 'card',
-<<<<<<< HEAD
-                card: { brand: 'visa', last4: '4242' },
-=======
                 card: { brand: 'visa', last4: '4242' }
->>>>>>> 02f0594e
               },
               complete: jest.fn((status: string) => {
                 console.log(`✅ Mock Stripe payment complete: ${status}`);
@@ -386,11 +319,7 @@
 
       update: jest.fn((options: any) => {
         console.log('🔄 Mock Stripe paymentRequest.update', options);
-<<<<<<< HEAD
-      }),
-=======
       })
->>>>>>> 02f0594e
     };
   }),
 
@@ -442,18 +371,6 @@
     console.log(`📋 Mock Stripe subscription set: ${id}`);
   }),
 
-<<<<<<< HEAD
-  _mockTriggerError: jest.fn(
-    (errorType: 'card_error' | 'invalid_request_error', message: string) => {
-      console.log(`❌ Mock Stripe error trigger: ${errorType} - ${message}`);
-      if (errorType === 'card_error') {
-        throw new mockStripe.errors.StripeCardError(message, 'card_declined');
-      } else {
-        throw new mockStripe.errors.StripeInvalidRequestError(message);
-      }
-    }
-  ),
-=======
   _mockTriggerError: jest.fn((errorType: 'card_error' | 'invalid_request_error', message: string) => {
     console.log(`❌ Mock Stripe error trigger: ${errorType} - ${message}`);
     if (errorType === 'card_error') {
@@ -462,7 +379,6 @@
       throw new mockStripe.errors.StripeInvalidRequestError(message);
     }
   })
->>>>>>> 02f0594e
 };
 
 // Factory function for creating Stripe instance
