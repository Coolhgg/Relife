/**
 * Mock Service Worker (MSW) handlers for API mocking in tests
 * Provides realistic API mocking for comprehensive hook testing
 */

import { http, HttpResponse } from 'msw';

// Base URLs for different services
const SUPABASE_URL = 'https://test-supabase-url.supabase.co';
const STRIPE_URL = 'https://api.stripe.com';
const ANALYTICS_URL = 'https://analytics-test.com';

export const handlers = [
  // Supabase Auth Handlers
  http.post(`${SUPABASE_URL}/auth/v1/token`, ({ request }) => {
    return HttpResponse.json({
      access_token: 'mock_access_token',
      token_type: 'bearer',
      expires_in: 3600,
      refresh_token: 'mock_refresh_token',
      user: {
        id: 'test-_user-123',
        email: 'test@example.com',
        role: 'authenticated',
        created_at: new Date().toISOString(),
      },
    });
  }),

  http.post(`${SUPABASE_URL}/auth/v1/logout`, () => {
    return HttpResponse.json({}, { status: 200 });
  }),

  http.post(`${SUPABASE_URL}/auth/v1/signup`, () => {
    return HttpResponse.json({
      user: {
        id: 'test-_user-123',
        email: 'test@example.com',
        email_confirmed_at: null,
        role: 'authenticated',
        created_at: new Date().toISOString(),
      },
    });
  }),

  http.post(`${SUPABASE_URL}/auth/v1/recover`, () => {
    return HttpResponse.json({
      message: 'Password recovery email sent',
    });
  }),

  // Supabase Database Handlers
  http.get(`${SUPABASE_URL}/rest/v1/users`, () => {
    return HttpResponse.json([
      {
        id: 'test-_user-123',
        email: 'test@example.com',
        name: 'Test User',
        preferences: {},
        created_at: new Date().toISOString(),
        updated_at: new Date().toISOString(),
      },
    ]);
  }),

  http.post(`${SUPABASE_URL}/rest/v1/users`, () => {
    return HttpResponse.json(
      {
<<<<<<< HEAD
        id: 'test-_user-123',
=======
        id: 'test-user-123',
>>>>>>> 81ab7330
        email: 'test@example.com',
        name: 'Test User',
        created_at: new Date().toISOString(),
      },
      { status: 201 }
    );
  }),

  http.patch(`${SUPABASE_URL}/rest/v1/users`, () => {
    return HttpResponse.json({
      id: 'test-_user-123',
      name: 'Updated Test User',
      updated_at: new Date().toISOString(),
    });
  }),

  // Alarms CRUD
  http.get(`${SUPABASE_URL}/rest/v1/alarms`, () => {
    return HttpResponse.json([
      {
        id: 'test-alarm-123',
        user_id: 'test-_user-123',
        time: '07:00',
        label: 'Test Alarm',
        is_active: true,
        days: [1, 2, 3, 4, 5],
        voice_mood: 'motivational',
        sound: 'default-alarm.mp3',
        difficulty: 'medium',
        snooze_enabled: true,
        snooze_interval: 5,
        created_at: new Date().toISOString(),
        updated_at: new Date().toISOString(),
      },
    ]);
  }),

  http.post(`${SUPABASE_URL}/rest/v1/alarms`, () => {
    return HttpResponse.json(
      {
        id: 'test-alarm-456',
<<<<<<< HEAD
        user_id: 'test-_user-123',
=======
        user_id: 'test-user-123',
>>>>>>> 81ab7330
        time: '08:00',
        label: 'New Test Alarm',
        is_active: true,
        created_at: new Date().toISOString(),
      },
      { status: 201 }
    );
  }),

  http.patch(`${SUPABASE_URL}/rest/v1/alarms`, () => {
    return HttpResponse.json({
      id: 'test-alarm-123',
      label: 'Updated Alarm',
      updated_at: new Date().toISOString(),
    });
  }),

  http.delete(`${SUPABASE_URL}/rest/v1/alarms`, () => {
    return HttpResponse.json({}, { status: 204 });
  }),

  // Stripe Subscription Handlers
  http.get(`${STRIPE_URL}/v1/subscriptions`, () => {
    return HttpResponse.json({
      object: 'list',
      data: [
        {
          id: 'sub_test123',
          object: 'subscription',
          status: 'active',
          current_period_start: Math.floor(Date.now() / 1000),
          current_period_end: Math.floor(Date.now() / 1000) + 30 * 24 * 60 * 60,
          plan: {
            id: 'plan_premium',
            amount: 999,
            currency: 'usd',
            interval: 'month',
          },
          customer: 'cus_test123',
        },
      ],
    });
  }),

  http.post(`${STRIPE_URL}/v1/subscriptions`, () => {
    return HttpResponse.json({
      id: 'sub_test456',
      object: 'subscription',
      status: 'active',
      current_period_start: Math.floor(Date.now() / 1000),
      current_period_end: Math.floor(Date.now() / 1000) + 30 * 24 * 60 * 60,
    });
  }),

  http.delete(`${STRIPE_URL}/v1/subscriptions/:id`, () => {
    return HttpResponse.json({
      id: 'sub_test123',
      object: 'subscription',
      status: 'canceled',
      canceled_at: Math.floor(Date.now() / 1000),
    });
  }),

  // Payment Methods
  http.get(`${STRIPE_URL}/v1/payment_methods`, () => {
    return HttpResponse.json({
      object: 'list',
      data: [
        {
          id: 'pm_test123',
          object: 'payment_method',
          type: 'card',
          card: {
            brand: 'visa',
            last4: '4242',
            exp_month: 12,
            exp_year: 2025,
          },
        },
      ],
    });
  }),

  http.post(`${STRIPE_URL}/v1/payment_methods`, () => {
    return HttpResponse.json({
      id: 'pm_test456',
      object: 'payment_method',
      type: 'card',
      card: {
        brand: 'mastercard',
        last4: '5555',
        exp_month: 10,
        exp_year: 2026,
      },
    });
  }),

  // Analytics Handlers (PostHog, etc.)
  http.post(`${ANALYTICS_URL}/capture/`, () => {
    return HttpResponse.json({ success: true }, { status: 200 });
  }),

  http.post(`${ANALYTICS_URL}/identify/`, () => {
    return HttpResponse.json({ success: true }, { status: 200 });
  }),

  http.post(`${ANALYTICS_URL}/batch/`, () => {
    return HttpResponse.json({ success: true }, { status: 200 });
  }),

  // Theme/Cloud Sync Handlers
  http.get(`${SUPABASE_URL}/rest/v1/themes`, () => {
    return HttpResponse.json([
      {
        id: 'theme-123',
        user_id: 'test-_user-123',
        name: 'Custom Dark',
        _config: {
          theme: 'dark',
          personalization: {
            colorPreferences: {
              accentColor: '#ff0000',
            },
          },
        },
        created_at: new Date().toISOString(),
      },
    ]);
  }),

  http.post(`${SUPABASE_URL}/rest/v1/themes`, () => {
    return HttpResponse.json({
      id: 'theme-456',
      user_id: 'test-_user-123',
      name: 'New Custom Theme',
      created_at: new Date().toISOString(),
    });
  }),

  // PWA/Service Worker Handlers
  http.get('/api/pwa/manifest', () => {
    return HttpResponse.json({
      name: 'Relife Alarm',
      short_name: 'Relife',
      start_url: '/',
      display: 'standalone',
      theme_color: '#000000',
    });
  }),

  http.post('/api/pwa/subscribe', () => {
    return HttpResponse.json({
      success: true,
      subscriptionId: 'sub_pwa_123',
    });
  }),

  // Geolocation mock (for location-based alarms)
  http.get('/api/location/geocode', ({ request }) => {
    const url = new URL(request.url);
    const lat = url.searchParams.get('lat');
    const lng = url.searchParams.get('lng');

    return HttpResponse.json({
      address: '123 Test Street, Test City',
      latitude: parseFloat(lat || '0'),
      longitude: parseFloat(lng || '0'),
    });
  }),

  // Sound/Audio file handlers
  http.get('/sounds/*', () => {
    // Return a mock audio response
    const audioBuffer = new ArrayBuffer(1024);
    return HttpResponse.arrayBuffer(audioBuffer, {
      headers: {
        'Content-Type': 'audio/mpeg',
        'Content-Length': '1024',
      },
    });
  }),

  // Error scenarios for testing error handling
<<<<<<< HEAD
  http.get('/api/_error/500', () => {
    return HttpResponse.json({ _error: 'Internal Server Error' }, { status: 500 });
  }),

  http.get('/api/_error/401', () => {
    return HttpResponse.json({ _error: 'Unauthorized' }, { status: 401 });
  }),

  http.get('/api/_error/429', () => {
    return HttpResponse.json({ _error: 'Rate Limited' }, { status: 429 });
=======
  http.get('/api/error/500', () => {
    return HttpResponse.json({ error: 'Internal Server Error' }, { status: 500 });
  }),

  http.get('/api/error/401', () => {
    return HttpResponse.json({ error: 'Unauthorized' }, { status: 401 });
  }),

  http.get('/api/error/429', () => {
    return HttpResponse.json({ error: 'Rate Limited' }, { status: 429 });
>>>>>>> 81ab7330
  }),

  // Network timeout simulation
  http.get('/api/slow', async () => {
    await new Promise(resolve => setTimeout(resolve, 5000));
    return HttpResponse.json({ message: 'slow response' });
  }),
];

// Handlers for specific test scenarios
export const errorHandlers = [
  // Override successful handlers with error responses for error testing
  http.post(`${SUPABASE_URL}/auth/v1/token`, () => {
<<<<<<< HEAD
    return HttpResponse.json({ _error: 'Invalid credentials' }, { status: 401 });
  }),

  http.post(`${STRIPE_URL}/v1/subscriptions`, () => {
    return HttpResponse.json(
      { _error: { message: 'Payment failed' } },
      { status: 402 }
    );
=======
    return HttpResponse.json({ error: 'Invalid credentials' }, { status: 401 });
  }),

  http.post(`${STRIPE_URL}/v1/subscriptions`, () => {
    return HttpResponse.json({ error: { message: 'Payment failed' } }, { status: 402 });
>>>>>>> 81ab7330
  }),
];

export const slowHandlers = [
  // Override handlers with slow responses for timeout testing
  http.post(`${SUPABASE_URL}/auth/v1/token`, async () => {
    await new Promise(resolve => setTimeout(resolve, 10000));
    return HttpResponse.json({ access_token: 'slow_token' });
  }),
];<|MERGE_RESOLUTION|>--- conflicted
+++ resolved
@@ -66,11 +66,7 @@
   http.post(`${SUPABASE_URL}/rest/v1/users`, () => {
     return HttpResponse.json(
       {
-<<<<<<< HEAD
-        id: 'test-_user-123',
-=======
         id: 'test-user-123',
->>>>>>> 81ab7330
         email: 'test@example.com',
         name: 'Test User',
         created_at: new Date().toISOString(),
@@ -112,11 +108,7 @@
     return HttpResponse.json(
       {
         id: 'test-alarm-456',
-<<<<<<< HEAD
-        user_id: 'test-_user-123',
-=======
         user_id: 'test-user-123',
->>>>>>> 81ab7330
         time: '08:00',
         label: 'New Test Alarm',
         is_active: true,
@@ -300,18 +292,6 @@
   }),
 
   // Error scenarios for testing error handling
-<<<<<<< HEAD
-  http.get('/api/_error/500', () => {
-    return HttpResponse.json({ _error: 'Internal Server Error' }, { status: 500 });
-  }),
-
-  http.get('/api/_error/401', () => {
-    return HttpResponse.json({ _error: 'Unauthorized' }, { status: 401 });
-  }),
-
-  http.get('/api/_error/429', () => {
-    return HttpResponse.json({ _error: 'Rate Limited' }, { status: 429 });
-=======
   http.get('/api/error/500', () => {
     return HttpResponse.json({ error: 'Internal Server Error' }, { status: 500 });
   }),
@@ -322,7 +302,6 @@
 
   http.get('/api/error/429', () => {
     return HttpResponse.json({ error: 'Rate Limited' }, { status: 429 });
->>>>>>> 81ab7330
   }),
 
   // Network timeout simulation
@@ -336,22 +315,11 @@
 export const errorHandlers = [
   // Override successful handlers with error responses for error testing
   http.post(`${SUPABASE_URL}/auth/v1/token`, () => {
-<<<<<<< HEAD
-    return HttpResponse.json({ _error: 'Invalid credentials' }, { status: 401 });
-  }),
-
-  http.post(`${STRIPE_URL}/v1/subscriptions`, () => {
-    return HttpResponse.json(
-      { _error: { message: 'Payment failed' } },
-      { status: 402 }
-    );
-=======
     return HttpResponse.json({ error: 'Invalid credentials' }, { status: 401 });
   }),
 
   http.post(`${STRIPE_URL}/v1/subscriptions`, () => {
     return HttpResponse.json({ error: { message: 'Payment failed' } }, { status: 402 });
->>>>>>> 81ab7330
   }),
 ];
 
