/**
 * Mock Service Worker (MSW) handlers for API mocking in tests
 * Provides realistic API mocking for comprehensive hook testing
 */

import { http, HttpResponse } from 'msw';

// Base URLs for different services
const SUPABASE_URL = 'https://test-supabase-url.supabase.co';
const STRIPE_URL = 'https://api.stripe.com';
const ANALYTICS_URL = 'https://analytics-test.com';

export const handlers = [
  // Supabase Auth Handlers
  http.post(`${SUPABASE_URL}/auth/v1/token`, ({ request }) => {
    return HttpResponse.json({
      access_token: 'mock_access_token',
      token_type: 'bearer',
      expires_in: 3600,
      refresh_token: 'mock_refresh_token',
      user: {
        id: 'test-user-123',
        email: 'test@example.com',
        role: 'authenticated',
        created_at: new Date().toISOString(),
<<<<<<< HEAD
      },
=======
      }
>>>>>>> 02f0594e
    });
  }),

  http.post(`${SUPABASE_URL}/auth/v1/logout`, () => {
    return HttpResponse.json({}, { status: 200 });
  }),

  http.post(`${SUPABASE_URL}/auth/v1/signup`, () => {
    return HttpResponse.json({
      user: {
        id: 'test-user-123',
        email: 'test@example.com',
        email_confirmed_at: null,
        role: 'authenticated',
        created_at: new Date().toISOString(),
      }
    });
  }),

  http.post(`${SUPABASE_URL}/auth/v1/recover`, () => {
    return HttpResponse.json({
<<<<<<< HEAD
      message: 'Password recovery email sent',
=======
      message: 'Password recovery email sent'
>>>>>>> 02f0594e
    });
  }),

  // Supabase Database Handlers
  http.get(`${SUPABASE_URL}/rest/v1/users`, () => {
    return HttpResponse.json([
      {
        id: 'test-user-123',
        email: 'test@example.com',
        name: 'Test User',
        preferences: {},
        created_at: new Date().toISOString(),
        updated_at: new Date().toISOString(),
      }
    ]);
  }),

  http.post(`${SUPABASE_URL}/rest/v1/users`, () => {
<<<<<<< HEAD
    return HttpResponse.json(
      {
        id: 'test-user-123',
        email: 'test@example.com',
        name: 'Test User',
        created_at: new Date().toISOString(),
      },
      { status: 201 }
    );
=======
    return HttpResponse.json({
      id: 'test-user-123',
      email: 'test@example.com',
      name: 'Test User',
      created_at: new Date().toISOString(),
    }, { status: 201 });
>>>>>>> 02f0594e
  }),

  http.patch(`${SUPABASE_URL}/rest/v1/users`, () => {
    return HttpResponse.json({
      id: 'test-user-123',
      name: 'Updated Test User',
      updated_at: new Date().toISOString(),
    });
  }),

  // Alarms CRUD
  http.get(`${SUPABASE_URL}/rest/v1/alarms`, () => {
    return HttpResponse.json([
      {
        id: 'test-alarm-123',
        user_id: 'test-user-123',
        time: '07:00',
        label: 'Test Alarm',
        is_active: true,
        days: [1, 2, 3, 4, 5],
        voice_mood: 'motivational',
        sound: 'default-alarm.mp3',
        difficulty: 'medium',
        snooze_enabled: true,
        snooze_interval: 5,
        created_at: new Date().toISOString(),
        updated_at: new Date().toISOString(),
      }
    ]);
  }),

  http.post(`${SUPABASE_URL}/rest/v1/alarms`, () => {
<<<<<<< HEAD
    return HttpResponse.json(
      {
        id: 'test-alarm-456',
        user_id: 'test-user-123',
        time: '08:00',
        label: 'New Test Alarm',
        is_active: true,
        created_at: new Date().toISOString(),
      },
      { status: 201 }
    );
=======
    return HttpResponse.json({
      id: 'test-alarm-456',
      user_id: 'test-user-123',
      time: '08:00',
      label: 'New Test Alarm',
      is_active: true,
      created_at: new Date().toISOString(),
    }, { status: 201 });
>>>>>>> 02f0594e
  }),

  http.patch(`${SUPABASE_URL}/rest/v1/alarms`, () => {
    return HttpResponse.json({
      id: 'test-alarm-123',
      label: 'Updated Alarm',
      updated_at: new Date().toISOString(),
    });
  }),

  http.delete(`${SUPABASE_URL}/rest/v1/alarms`, () => {
    return HttpResponse.json({}, { status: 204 });
  }),

  // Stripe Subscription Handlers
  http.get(`${STRIPE_URL}/v1/subscriptions`, () => {
    return HttpResponse.json({
      object: 'list',
      data: [
        {
          id: 'sub_test123',
          object: 'subscription',
          status: 'active',
          current_period_start: Math.floor(Date.now() / 1000),
          current_period_end: Math.floor(Date.now() / 1000) + (30 * 24 * 60 * 60),
          plan: {
            id: 'plan_premium',
            amount: 999,
            currency: 'usd',
            interval: 'month',
          },
          customer: 'cus_test123',
<<<<<<< HEAD
        },
      ],
=======
        }
      ]
>>>>>>> 02f0594e
    });
  }),

  http.post(`${STRIPE_URL}/v1/subscriptions`, () => {
    return HttpResponse.json({
      id: 'sub_test456',
      object: 'subscription',
      status: 'active',
      current_period_start: Math.floor(Date.now() / 1000),
      current_period_end: Math.floor(Date.now() / 1000) + (30 * 24 * 60 * 60),
    });
  }),

  http.delete(`${STRIPE_URL}/v1/subscriptions/:id`, () => {
    return HttpResponse.json({
      id: 'sub_test123',
      object: 'subscription',
      status: 'canceled',
      canceled_at: Math.floor(Date.now() / 1000),
    });
  }),

  // Payment Methods
  http.get(`${STRIPE_URL}/v1/payment_methods`, () => {
    return HttpResponse.json({
      object: 'list',
      data: [
        {
          id: 'pm_test123',
          object: 'payment_method',
          type: 'card',
          card: {
            brand: 'visa',
            last4: '4242',
            exp_month: 12,
            exp_year: 2025,
          },
        }
      ]
    });
  }),

  http.post(`${STRIPE_URL}/v1/payment_methods`, () => {
    return HttpResponse.json({
      id: 'pm_test456',
      object: 'payment_method',
      type: 'card',
      card: {
        brand: 'mastercard',
        last4: '5555',
        exp_month: 10,
        exp_year: 2026,
      },
    });
  }),

  // Analytics Handlers (PostHog, etc.)
  http.post(`${ANALYTICS_URL}/capture/`, () => {
    return HttpResponse.json({ success: true }, { status: 200 });
  }),

  http.post(`${ANALYTICS_URL}/identify/`, () => {
    return HttpResponse.json({ success: true }, { status: 200 });
  }),

  http.post(`${ANALYTICS_URL}/batch/`, () => {
    return HttpResponse.json({ success: true }, { status: 200 });
  }),

  // Theme/Cloud Sync Handlers
  http.get(`${SUPABASE_URL}/rest/v1/themes`, () => {
    return HttpResponse.json([
      {
        id: 'theme-123',
        user_id: 'test-user-123',
        name: 'Custom Dark',
        config: {
          theme: 'dark',
          personalization: {
            colorPreferences: {
<<<<<<< HEAD
              accentColor: '#ff0000',
            },
          },
=======
              accentColor: '#ff0000'
            }
          }
>>>>>>> 02f0594e
        },
        created_at: new Date().toISOString(),
      }
    ]);
  }),

  http.post(`${SUPABASE_URL}/rest/v1/themes`, () => {
    return HttpResponse.json({
      id: 'theme-456',
      user_id: 'test-user-123',
      name: 'New Custom Theme',
      created_at: new Date().toISOString(),
    });
  }),

  // PWA/Service Worker Handlers
  http.get('/api/pwa/manifest', () => {
    return HttpResponse.json({
      name: 'Relife Alarm',
      short_name: 'Relife',
      start_url: '/',
      display: 'standalone',
      theme_color: '#000000',
    });
  }),

  http.post('/api/pwa/subscribe', () => {
    return HttpResponse.json({
      success: true,
      subscriptionId: 'sub_pwa_123',
    });
  }),

  // Geolocation mock (for location-based alarms)
  http.get('/api/location/geocode', ({ request }) => {
    const url = new URL(request.url);
    const lat = url.searchParams.get('lat');
    const lng = url.searchParams.get('lng');

    return HttpResponse.json({
      address: '123 Test Street, Test City',
      latitude: parseFloat(lat || '0'),
      longitude: parseFloat(lng || '0'),
    });
  }),

  // Sound/Audio file handlers
  http.get('/sounds/*', () => {
    // Return a mock audio response
    const audioBuffer = new ArrayBuffer(1024);
    return HttpResponse.arrayBuffer(audioBuffer, {
      headers: {
        'Content-Type': 'audio/mpeg',
        'Content-Length': '1024',
<<<<<<< HEAD
      },
=======
      }
>>>>>>> 02f0594e
    });
  }),

  // Error scenarios for testing error handling
  http.get('/api/error/500', () => {
<<<<<<< HEAD
    return HttpResponse.json({ error: 'Internal Server Error' }, { status: 500 });
  }),

  http.get('/api/error/401', () => {
    return HttpResponse.json({ error: 'Unauthorized' }, { status: 401 });
  }),

  http.get('/api/error/429', () => {
    return HttpResponse.json({ error: 'Rate Limited' }, { status: 429 });
=======
    return HttpResponse.json(
      { error: 'Internal Server Error' },
      { status: 500 }
    );
  }),

  http.get('/api/error/401', () => {
    return HttpResponse.json(
      { error: 'Unauthorized' },
      { status: 401 }
    );
  }),

  http.get('/api/error/429', () => {
    return HttpResponse.json(
      { error: 'Rate Limited' },
      { status: 429 }
    );
>>>>>>> 02f0594e
  }),

  // Network timeout simulation
  http.get('/api/slow', async () => {
    await new Promise(resolve => setTimeout(resolve, 5000));
    return HttpResponse.json({ message: 'slow response' });
  }),
];

// Handlers for specific test scenarios
export const errorHandlers = [
  // Override successful handlers with error responses for error testing
  http.post(`${SUPABASE_URL}/auth/v1/token`, () => {
<<<<<<< HEAD
    return HttpResponse.json({ error: 'Invalid credentials' }, { status: 401 });
  }),

  http.post(`${STRIPE_URL}/v1/subscriptions`, () => {
    return HttpResponse.json({ error: { message: 'Payment failed' } }, { status: 402 });
=======
    return HttpResponse.json(
      { error: 'Invalid credentials' },
      { status: 401 }
    );
  }),

  http.post(`${STRIPE_URL}/v1/subscriptions`, () => {
    return HttpResponse.json(
      { error: { message: 'Payment failed' } },
      { status: 402 }
    );
>>>>>>> 02f0594e
  }),
];

export const slowHandlers = [
  // Override handlers with slow responses for timeout testing
  http.post(`${SUPABASE_URL}/auth/v1/token`, async () => {
    await new Promise(resolve => setTimeout(resolve, 10000));
    return HttpResponse.json({ access_token: 'slow_token' });
  }),
];<|MERGE_RESOLUTION|>--- conflicted
+++ resolved
@@ -23,11 +23,7 @@
         email: 'test@example.com',
         role: 'authenticated',
         created_at: new Date().toISOString(),
-<<<<<<< HEAD
-      },
-=======
-      }
->>>>>>> 02f0594e
+      }
     });
   }),
 
@@ -49,11 +45,7 @@
 
   http.post(`${SUPABASE_URL}/auth/v1/recover`, () => {
     return HttpResponse.json({
-<<<<<<< HEAD
-      message: 'Password recovery email sent',
-=======
       message: 'Password recovery email sent'
->>>>>>> 02f0594e
     });
   }),
 
@@ -72,24 +64,12 @@
   }),
 
   http.post(`${SUPABASE_URL}/rest/v1/users`, () => {
-<<<<<<< HEAD
-    return HttpResponse.json(
-      {
-        id: 'test-user-123',
-        email: 'test@example.com',
-        name: 'Test User',
-        created_at: new Date().toISOString(),
-      },
-      { status: 201 }
-    );
-=======
     return HttpResponse.json({
       id: 'test-user-123',
       email: 'test@example.com',
       name: 'Test User',
       created_at: new Date().toISOString(),
     }, { status: 201 });
->>>>>>> 02f0594e
   }),
 
   http.patch(`${SUPABASE_URL}/rest/v1/users`, () => {
@@ -122,19 +102,6 @@
   }),
 
   http.post(`${SUPABASE_URL}/rest/v1/alarms`, () => {
-<<<<<<< HEAD
-    return HttpResponse.json(
-      {
-        id: 'test-alarm-456',
-        user_id: 'test-user-123',
-        time: '08:00',
-        label: 'New Test Alarm',
-        is_active: true,
-        created_at: new Date().toISOString(),
-      },
-      { status: 201 }
-    );
-=======
     return HttpResponse.json({
       id: 'test-alarm-456',
       user_id: 'test-user-123',
@@ -143,7 +110,6 @@
       is_active: true,
       created_at: new Date().toISOString(),
     }, { status: 201 });
->>>>>>> 02f0594e
   }),
 
   http.patch(`${SUPABASE_URL}/rest/v1/alarms`, () => {
@@ -176,13 +142,8 @@
             interval: 'month',
           },
           customer: 'cus_test123',
-<<<<<<< HEAD
-        },
-      ],
-=======
         }
       ]
->>>>>>> 02f0594e
     });
   }),
 
@@ -263,15 +224,9 @@
           theme: 'dark',
           personalization: {
             colorPreferences: {
-<<<<<<< HEAD
-              accentColor: '#ff0000',
-            },
-          },
-=======
               accentColor: '#ff0000'
             }
           }
->>>>>>> 02f0594e
         },
         created_at: new Date().toISOString(),
       }
@@ -326,27 +281,12 @@
       headers: {
         'Content-Type': 'audio/mpeg',
         'Content-Length': '1024',
-<<<<<<< HEAD
-      },
-=======
-      }
->>>>>>> 02f0594e
+      }
     });
   }),
 
   // Error scenarios for testing error handling
   http.get('/api/error/500', () => {
-<<<<<<< HEAD
-    return HttpResponse.json({ error: 'Internal Server Error' }, { status: 500 });
-  }),
-
-  http.get('/api/error/401', () => {
-    return HttpResponse.json({ error: 'Unauthorized' }, { status: 401 });
-  }),
-
-  http.get('/api/error/429', () => {
-    return HttpResponse.json({ error: 'Rate Limited' }, { status: 429 });
-=======
     return HttpResponse.json(
       { error: 'Internal Server Error' },
       { status: 500 }
@@ -365,7 +305,6 @@
       { error: 'Rate Limited' },
       { status: 429 }
     );
->>>>>>> 02f0594e
   }),
 
   // Network timeout simulation
@@ -379,13 +318,6 @@
 export const errorHandlers = [
   // Override successful handlers with error responses for error testing
   http.post(`${SUPABASE_URL}/auth/v1/token`, () => {
-<<<<<<< HEAD
-    return HttpResponse.json({ error: 'Invalid credentials' }, { status: 401 });
-  }),
-
-  http.post(`${STRIPE_URL}/v1/subscriptions`, () => {
-    return HttpResponse.json({ error: { message: 'Payment failed' } }, { status: 402 });
-=======
     return HttpResponse.json(
       { error: 'Invalid credentials' },
       { status: 401 }
@@ -397,7 +329,6 @@
       { error: { message: 'Payment failed' } },
       { status: 402 }
     );
->>>>>>> 02f0594e
   }),
 ];
 
