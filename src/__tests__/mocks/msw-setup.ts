--- conflicted
+++ resolved
@@ -29,17 +29,11 @@
 });
 
 // Helper functions for tests
-<<<<<<< HEAD
-export const mockApiError = (endpoint: string, status: number = 500, message: string = 'Server Error') => {
-  const { http, HttpResponse } = require('msw');
-
-=======
 export const _mockApiError = (
   endpoint: string,
   status: number = 500,
   message: string = "Server Error",
 ) => {
->>>>>>> a2085a2a
   server.use(
     http.all(endpoint, () => {
       return HttpResponse.json(
@@ -50,13 +44,7 @@
   );
 };
 
-<<<<<<< HEAD
-export const mockApiDelay = (endpoint: string, delay: number = 1000) => {
-  const { http, HttpResponse } = require('msw');
-
-=======
 export const _mockApiDelay = (endpoint: string, delay: number = 1000) => {
->>>>>>> a2085a2a
   server.use(
     http.all(endpoint, async () => {
       await new Promise(resolve => setTimeout(resolve, delay));
@@ -65,13 +53,7 @@
   );
 };
 
-<<<<<<< HEAD
-export const mockApiSuccess = (endpoint: string, data: any) => {
-  const { http, HttpResponse } = require('msw');
-
-=======
 export const _mockApiSuccess = (endpoint: string, data: any) => {
->>>>>>> a2085a2a
   server.use(
     http.all(endpoint, () => {
       return HttpResponse.json(data);
