// Enhanced Capacitor mobile plugins mock for testing

/**
 * Comprehensive Capacitor mock for testing mobile functionality
 * Provides all plugins used in the application with proper jest/vitest mocks
 * Supports USE_REAL_DEVICE environment variable for testing with real devices
 */

// Environment variable check for real device testing
const USE_REAL_DEVICE = process.env.USE_REAL_DEVICE === 'true';

// If using real device, don't use mocks (handled at module level)
if (USE_REAL_DEVICE) {
  console.log('🔥 Using REAL Capacitor plugins (USE_REAL_DEVICE=true)');
} else {
  console.log('🧪 Using MOCK Capacitor plugins for testing');
}

// Mock alarm state for testing
const mockAlarmState = {
  scheduledAlarms: new Map<number, any>(),
  activeAlarms: new Set<number>(),
  alarmHistory: [] as any[]
};

// Mock audio state for testing
const mockAudioState = {
  currentlyPlaying: null as string | null,
  volume: 1.0,
  isPlaying: false,
  isPaused: false,
  loadedSounds: new Map<string, any>()
};

// Mock background state
const mockBackgroundState = {
  isEnabled: false,
  isActive: false,
  keepAwakeActive: false
};

// Mock device state
let mockDeviceState = {
  platform: 'web' as 'web' | 'ios' | 'android',
  isNative: false,
  deviceInfo: {
    platform: 'web',
    model: 'Unknown',
    operatingSystem: 'unknown',
    osVersion: 'unknown',
    manufacturer: 'Unknown',
    isVirtual: false,
<<<<<<< HEAD
    webViewVersion: 'Unknown',
=======
    webViewVersion: 'Unknown'
>>>>>>> 02f0594e
  },
  permissions: {
    notifications: 'granted' as 'granted' | 'denied' | 'prompt',
    camera: 'granted' as 'granted' | 'denied' | 'prompt',
    microphone: 'granted' as 'granted' | 'denied' | 'prompt',
<<<<<<< HEAD
    location: 'granted' as 'granted' | 'denied' | 'prompt',
  },
=======
    location: 'granted' as 'granted' | 'denied' | 'prompt'
  }
>>>>>>> 02f0594e
};

// Core Capacitor mock
export const Capacitor = {
  // Platform detection
  getPlatform: jest.fn(() => {
    console.log(`📱 Mock Capacitor getPlatform: ${mockDeviceState.platform}`);
    return mockDeviceState.platform;
  }),

  isNativePlatform: jest.fn(() => {
    console.log(`📱 Mock Capacitor isNativePlatform: ${mockDeviceState.isNative}`);
    return mockDeviceState.isNative;
  }),

  // Plugin availability
  isPluginAvailable: jest.fn((pluginName: string) => {
    console.log(`🔌 Mock Capacitor isPluginAvailable: ${pluginName}`);
    return true; // Assume all plugins are available for testing
  }),

  // Convert file source to web viewable
  convertFileSrc: jest.fn((filePath: string) => {
    console.log(`🔗 Mock Capacitor convertFileSrc: ${filePath}`);
    return `capacitor://localhost/_capacitor_file_${encodeURIComponent(filePath)}`;
  }),

  // Internal methods for testing
  _mockSetPlatform: jest.fn((platform: 'web' | 'ios' | 'android') => {
    mockDeviceState.platform = platform;
    mockDeviceState.isNative = platform !== 'web';
    console.log(`📱 Mock Capacitor platform set to: ${platform}`);
  }),

  _mockReset: jest.fn(() => {
    mockDeviceState = {
      platform: 'web',
      isNative: false,
      deviceInfo: {
        platform: 'web',
        model: 'Unknown',
        operatingSystem: 'unknown',
        osVersion: 'unknown',
        manufacturer: 'Unknown',
        isVirtual: false,
<<<<<<< HEAD
        webViewVersion: 'Unknown',
=======
        webViewVersion: 'Unknown'
>>>>>>> 02f0594e
      },
      permissions: {
        notifications: 'granted',
        camera: 'granted',
        microphone: 'granted',
<<<<<<< HEAD
        location: 'granted',
      },
    };
    console.log('🧹 Mock Capacitor reset');
  }),
=======
        location: 'granted'
      }
    };
    console.log('🧹 Mock Capacitor reset');
  })
>>>>>>> 02f0594e
};

// Device plugin
export const Device = {
  getInfo: jest.fn(() => {
    console.log('📱 Mock Device getInfo');
    return Promise.resolve({
      ...mockDeviceState.deviceInfo,
      name: 'Mock Device',
      diskFree: 1000000000,
      diskTotal: 16000000000,
      memUsed: 500000000,
      realDiskFree: 1000000000,
      realDiskTotal: 16000000000
    });
  }),

  getId: jest.fn(() => {
    console.log('🆔 Mock Device getId');
    return Promise.resolve({
<<<<<<< HEAD
      identifier: 'mock-device-id-12345',
=======
      identifier: 'mock-device-id-12345'
>>>>>>> 02f0594e
    });
  }),

  getLanguageCode: jest.fn(() => {
    console.log('🌐 Mock Device getLanguageCode');
    return Promise.resolve({
<<<<<<< HEAD
      value: 'en',
=======
      value: 'en'
>>>>>>> 02f0594e
    });
  }),

  getBatteryInfo: jest.fn(() => {
    console.log('🔋 Mock Device getBatteryInfo');
    return Promise.resolve({
      batteryLevel: 0.85,
      isCharging: false
    });
  })
};

// Local Notifications plugin
export const LocalNotifications = {
  schedule: jest.fn((options: { notifications: any[] }) => {
    console.log('🔔 Mock LocalNotifications schedule', options.notifications.length);
    return Promise.resolve({
      notifications: options.notifications.map((notification, index) => ({
        id: notification.id || index + 1,
        ...notification
      }))
    });
  }),

  getPending: jest.fn(() => {
    console.log('⏳ Mock LocalNotifications getPending');
    return Promise.resolve({
      notifications: []
    });
  }),

  registerActionTypes: jest.fn((options: { types: any[] }) => {
    console.log('⚡ Mock LocalNotifications registerActionTypes', options.types.length);
    return Promise.resolve();
  }),

  cancel: jest.fn((options: { notifications: any[] }) => {
    console.log('❌ Mock LocalNotifications cancel', options.notifications.length);
    return Promise.resolve();
  }),

  areEnabled: jest.fn(() => {
    console.log('❓ Mock LocalNotifications areEnabled');
    return Promise.resolve({
<<<<<<< HEAD
      value: mockDeviceState.permissions.notifications === 'granted',
=======
      value: mockDeviceState.permissions.notifications === 'granted'
>>>>>>> 02f0594e
    });
  }),

  requestPermissions: jest.fn(() => {
    console.log('🔐 Mock LocalNotifications requestPermissions');
    return Promise.resolve({
      display: mockDeviceState.permissions.notifications
    });
  }),

  checkPermissions: jest.fn(() => {
    console.log('🔍 Mock LocalNotifications checkPermissions');
    return Promise.resolve({
      display: mockDeviceState.permissions.notifications
    });
  }),

  addListener: jest.fn((eventName: string, listenerFunc: Function) => {
    console.log(`👂 Mock LocalNotifications addListener: ${eventName}`);
    return {
      remove: jest.fn(() => {
        console.log(`🔇 Mock LocalNotifications listener removed: ${eventName}`);
<<<<<<< HEAD
      }),
=======
      })
>>>>>>> 02f0594e
    };
  }),

  removeAllListeners: jest.fn(() => {
    console.log('🔇 Mock LocalNotifications removeAllListeners');
    return Promise.resolve();
  })
};

// Push Notifications plugin
export const PushNotifications = {
  register: jest.fn(() => {
    console.log('📨 Mock PushNotifications register');
    return Promise.resolve();
  }),

  requestPermissions: jest.fn(() => {
    console.log('🔐 Mock PushNotifications requestPermissions');
    return Promise.resolve({
      receive: mockDeviceState.permissions.notifications
    });
  }),

  checkPermissions: jest.fn(() => {
    console.log('🔍 Mock PushNotifications checkPermissions');
    return Promise.resolve({
      receive: mockDeviceState.permissions.notifications
    });
  }),

  addListener: jest.fn((eventName: string, listenerFunc: Function) => {
    console.log(`👂 Mock PushNotifications addListener: ${eventName}`);

    // Simulate registration success
    if (eventName === 'registration') {
      setTimeout(() => {
        listenerFunc({
<<<<<<< HEAD
          value: 'mock-registration-token-12345',
=======
          value: 'mock-registration-token-12345'
>>>>>>> 02f0594e
        });
      }, 100);
    }

    return {
      remove: jest.fn(() => {
        console.log(`🔇 Mock PushNotifications listener removed: ${eventName}`);
      })
    };
  }),

  removeAllListeners: jest.fn(() => {
    console.log('🔇 Mock PushNotifications removeAllListeners');
    return Promise.resolve();
  })
};

// Haptics plugin
export const Haptics = {
  impact: jest.fn((options?: { style?: 'LIGHT' | 'MEDIUM' | 'HEAVY' }) => {
    console.log('📳 Mock Haptics impact', options?.style || 'MEDIUM');
    return Promise.resolve();
  }),

  notification: jest.fn((options?: { type?: 'SUCCESS' | 'WARNING' | 'ERROR' }) => {
    console.log('📳 Mock Haptics notification', options?.type || 'SUCCESS');
<<<<<<< HEAD
    return Promise.resolve();
  }),

  vibrate: jest.fn((options?: { duration?: number }) => {
    console.log('📳 Mock Haptics vibrate', options?.duration || 300);
    return Promise.resolve();
  }),

  selectionStart: jest.fn(() => {
    console.log('📳 Mock Haptics selectionStart');
    return Promise.resolve();
  }),

  selectionChanged: jest.fn(() => {
    console.log('📳 Mock Haptics selectionChanged');
    return Promise.resolve();
  }),

  selectionEnd: jest.fn(() => {
    console.log('📳 Mock Haptics selectionEnd');
=======
    return Promise.resolve();
  }),

  vibrate: jest.fn((options?: { duration?: number }) => {
    console.log('📳 Mock Haptics vibrate', options?.duration || 300);
    return Promise.resolve();
  }),

  selectionStart: jest.fn(() => {
    console.log('📳 Mock Haptics selectionStart');
    return Promise.resolve();
  }),

  selectionChanged: jest.fn(() => {
    console.log('📳 Mock Haptics selectionChanged');
>>>>>>> 02f0594e
    return Promise.resolve();
  }),

  selectionEnd: jest.fn(() => {
    console.log('📳 Mock Haptics selectionEnd');
    return Promise.resolve();
  })
};

// Geolocation plugin
export const Geolocation = {
  getCurrentPosition: jest.fn((options?: any) => {
    console.log('🌍 Mock Geolocation getCurrentPosition', options);
    return Promise.resolve({
      timestamp: Date.now(),
      coords: {
        latitude: 37.7749,
        longitude: -122.4194,
        accuracy: 10,
        altitude: null,
        altitudeAccuracy: null,
        heading: null,
        speed: null
      }
    });
  }),

  watchPosition: jest.fn((options?: any, callback?: Function) => {
    console.log('👀 Mock Geolocation watchPosition', options);

    if (callback) {
      const watchId = `mock-watch-${Math.random().toString(36).substr(2, 9)}`;

      // Simulate position updates
      const interval = setInterval(() => {
        callback(null, {
          timestamp: Date.now(),
          coords: {
            latitude: 37.7749 + (Math.random() - 0.5) * 0.01,
            longitude: -122.4194 + (Math.random() - 0.5) * 0.01,
            accuracy: 10,
            altitude: null,
            altitudeAccuracy: null,
            heading: null,
            speed: null
          }
        });
      }, 1000);

      // Store interval for cleanup
      (global as any).mockGeoWatchIntervals = (global as any).mockGeoWatchIntervals || new Map();
      (global as any).mockGeoWatchIntervals.set(watchId, interval);

      return watchId;
    }

    return Promise.resolve('mock-watch-id');
  }),

  clearWatch: jest.fn((options: { id: string }) => {
    console.log('🛑 Mock Geolocation clearWatch', options.id);

    const intervals = (global as any).mockGeoWatchIntervals;
    if (intervals && intervals.has(options.id)) {
      clearInterval(intervals.get(options.id));
      intervals.delete(options.id);
    }

    return Promise.resolve();
  }),

  checkPermissions: jest.fn(() => {
    console.log('🔍 Mock Geolocation checkPermissions');
    return Promise.resolve({
      location: mockDeviceState.permissions.location,
      coarseLocation: mockDeviceState.permissions.location
    });
  }),

  requestPermissions: jest.fn(() => {
    console.log('🔐 Mock Geolocation requestPermissions');
    return Promise.resolve({
      location: mockDeviceState.permissions.location,
      coarseLocation: mockDeviceState.permissions.location
    });
  })
};

// Preferences plugin (for local storage)
export const Preferences = {
  configure: jest.fn((options: { group?: string }) => {
    console.log('⚙️ Mock Preferences configure', options);
    return Promise.resolve();
  }),

  get: jest.fn((options: { key: string }) => {
    console.log(`🔍 Mock Preferences get: ${options.key}`);
    const value = localStorage.getItem(options.key);
    return Promise.resolve({ value });
  }),

  set: jest.fn((options: { key: string; value: string }) => {
    console.log(`💾 Mock Preferences set: ${options.key} = ${options.value}`);
    localStorage.setItem(options.key, options.value);
    return Promise.resolve();
  }),

  remove: jest.fn((options: { key: string }) => {
    console.log(`🗑️ Mock Preferences remove: ${options.key}`);
    localStorage.removeItem(options.key);
    return Promise.resolve();
  }),

  clear: jest.fn(() => {
    console.log('🧹 Mock Preferences clear');
    localStorage.clear();
    return Promise.resolve();
  }),

  keys: jest.fn(() => {
    console.log('🔑 Mock Preferences keys');
    const keys = Object.keys(localStorage);
    return Promise.resolve({ keys });
  })
};

// Status Bar plugin
export const StatusBar = {
  setStyle: jest.fn((options: { style: 'LIGHT' | 'DARK' | 'DEFAULT' }) => {
    console.log(`🎨 Mock StatusBar setStyle: ${options.style}`);
    return Promise.resolve();
  }),

  setBackgroundColor: jest.fn((options: { color: string }) => {
    console.log(`🎨 Mock StatusBar setBackgroundColor: ${options.color}`);
    return Promise.resolve();
  }),

  show: jest.fn(() => {
    console.log('👁️ Mock StatusBar show');
    return Promise.resolve();
  }),

  hide: jest.fn(() => {
    console.log('🙈 Mock StatusBar hide');
    return Promise.resolve();
  }),

  setOverlaysWebView: jest.fn((options: { overlay: boolean }) => {
    console.log(`📱 Mock StatusBar setOverlaysWebView: ${options.overlay}`);
    return Promise.resolve();
  })
};

// Splash Screen plugin
export const SplashScreen = {
<<<<<<< HEAD
  show: jest.fn(
    (options?: {
      showDuration?: number;
      fadeInDuration?: number;
      fadeOutDuration?: number;
      autoHide?: boolean;
    }) => {
      console.log('💫 Mock SplashScreen show', options);
      return Promise.resolve();
    }
  ),

  hide: jest.fn((options?: { fadeOutDuration?: number }) => {
    console.log('🙈 Mock SplashScreen hide', options);
=======
  show: jest.fn((options?: { showDuration?: number; fadeInDuration?: number; fadeOutDuration?: number; autoHide?: boolean }) => {
    console.log('💫 Mock SplashScreen show', options);
>>>>>>> 02f0594e
    return Promise.resolve();
  }),

  hide: jest.fn((options?: { fadeOutDuration?: number }) => {
    console.log('🙈 Mock SplashScreen hide', options);
    return Promise.resolve();
  })
};

// Global mock setup methods
export const _mockCapacitorSetup = {
  setPlatform: (platform: 'web' | 'ios' | 'android') => {
    Capacitor._mockSetPlatform(platform);
  },

<<<<<<< HEAD
  setPermission: (
    permission: keyof typeof mockDeviceState.permissions,
    value: 'granted' | 'denied' | 'prompt'
  ) => {
=======
  setPermission: (permission: keyof typeof mockDeviceState.permissions, value: 'granted' | 'denied' | 'prompt') => {
>>>>>>> 02f0594e
    mockDeviceState.permissions[permission] = value;
    console.log(`🔐 Mock permission set: ${permission} = ${value}`);
  },

  setDeviceInfo: (info: Partial<typeof mockDeviceState.deviceInfo>) => {
    Object.assign(mockDeviceState.deviceInfo, info);
    console.log('📱 Mock device info updated', info);
  },

  reset: () => {
    Capacitor._mockReset();

    // Clear any watch intervals
    if ((global as any).mockGeoWatchIntervals) {
      (global as any).mockGeoWatchIntervals.forEach((interval: any) => {
        clearInterval(interval);
      });
      (global as any).mockGeoWatchIntervals.clear();
    }

    console.log('🧹 Mock Capacitor fully reset');
<<<<<<< HEAD
  },
=======
  }
>>>>>>> 02f0594e
};

// Background Mode plugin (for alarm reliability)
export const BackgroundMode = {
  enable: jest.fn(() => {
    console.log('🌙 Mock BackgroundMode enable');
    mockBackgroundState.isEnabled = true;
    mockBackgroundState.isActive = true;
    return Promise.resolve();
  }),

  disable: jest.fn(() => {
    console.log('🌅 Mock BackgroundMode disable');
    mockBackgroundState.isEnabled = false;
    mockBackgroundState.isActive = false;
    return Promise.resolve();
  }),

  isEnabled: jest.fn(() => {
    console.log('❓ Mock BackgroundMode isEnabled');
    return Promise.resolve({ enabled: mockBackgroundState.isEnabled });
  }),

  isActive: jest.fn(() => {
    console.log('❓ Mock BackgroundMode isActive');
    return Promise.resolve({ activated: mockBackgroundState.isActive });
  }),

  wakeUp: jest.fn(() => {
    console.log('⏰ Mock BackgroundMode wakeUp');
    return Promise.resolve();
  }),

  unlock: jest.fn(() => {
    console.log('🔓 Mock BackgroundMode unlock');
    return Promise.resolve();
  })
};

// Keep Awake plugin (prevents device sleep during alarms)
export const KeepAwake = {
  keepAwake: jest.fn(() => {
    console.log('👁️ Mock KeepAwake keepAwake');
    mockBackgroundState.keepAwakeActive = true;
    return Promise.resolve();
  }),

  allowSleep: jest.fn(() => {
    console.log('😴 Mock KeepAwake allowSleep');
    mockBackgroundState.keepAwakeActive = false;
    return Promise.resolve();
  }),

  isSupported: jest.fn(() => {
    console.log('❓ Mock KeepAwake isSupported');
    return Promise.resolve({ supported: true });
  }),

  isKeptAwake: jest.fn(() => {
    console.log('❓ Mock KeepAwake isKeptAwake');
    return Promise.resolve({ kept: mockBackgroundState.keepAwakeActive });
  })
};

// Audio Manager plugin (for alarm sounds and audio playback)
export const AudioManager = {
<<<<<<< HEAD
  preload: jest.fn(
    (options: {
      assetId: string;
      assetPath: string;
      audioChannelNum?: number;
      isUrl?: boolean;
    }) => {
      console.log(`🎧 Mock AudioManager preload: ${options.assetId}`);
      mockAudioState.loadedSounds.set(options.assetId, {
        assetId: options.assetId,
        assetPath: options.assetPath,
        duration: 30, // Mock duration
        isLoaded: true,
      });
      return Promise.resolve({ assetId: options.assetId });
    }
  ),
=======
  preload: jest.fn((options: { assetId: string; assetPath: string; audioChannelNum?: number; isUrl?: boolean }) => {
    console.log(`🎧 Mock AudioManager preload: ${options.assetId}`);
    mockAudioState.loadedSounds.set(options.assetId, {
      assetId: options.assetId,
      assetPath: options.assetPath,
      duration: 30, // Mock duration
      isLoaded: true
    });
    return Promise.resolve({ assetId: options.assetId });
  }),
>>>>>>> 02f0594e

  play: jest.fn((options: { assetId: string; time?: number }) => {
    console.log(`▶️ Mock AudioManager play: ${options.assetId}`);
    mockAudioState.currentlyPlaying = options.assetId;
    mockAudioState.isPlaying = true;
    mockAudioState.isPaused = false;

    // Simulate audio completion
    const sound = mockAudioState.loadedSounds.get(options.assetId);
    if (sound) {
<<<<<<< HEAD
      setTimeout(
        () => {
          if (mockAudioState.currentlyPlaying === options.assetId) {
            mockAudioState.isPlaying = false;
            mockAudioState.currentlyPlaying = null;
          }
        },
        (sound.duration || 5) * 1000
      );
=======
      setTimeout(() => {
        if (mockAudioState.currentlyPlaying === options.assetId) {
          mockAudioState.isPlaying = false;
          mockAudioState.currentlyPlaying = null;
        }
      }, (sound.duration || 5) * 1000);
>>>>>>> 02f0594e
    }

    return Promise.resolve({ assetId: options.assetId });
  }),

  pause: jest.fn((options: { assetId: string }) => {
    console.log(`⏸️ Mock AudioManager pause: ${options.assetId}`);
    if (mockAudioState.currentlyPlaying === options.assetId) {
      mockAudioState.isPaused = true;
      mockAudioState.isPlaying = false;
    }
    return Promise.resolve({ assetId: options.assetId });
  }),

  resume: jest.fn((options: { assetId: string }) => {
    console.log(`▶️ Mock AudioManager resume: ${options.assetId}`);
    if (mockAudioState.currentlyPlaying === options.assetId && mockAudioState.isPaused) {
      mockAudioState.isPlaying = true;
      mockAudioState.isPaused = false;
    }
    return Promise.resolve({ assetId: options.assetId });
  }),

  stop: jest.fn((options: { assetId: string }) => {
    console.log(`⏹️ Mock AudioManager stop: ${options.assetId}`);
    if (mockAudioState.currentlyPlaying === options.assetId) {
      mockAudioState.isPlaying = false;
      mockAudioState.isPaused = false;
      mockAudioState.currentlyPlaying = null;
    }
    return Promise.resolve({ assetId: options.assetId });
  }),

  loop: jest.fn((options: { assetId: string }) => {
    console.log(`🔁 Mock AudioManager loop: ${options.assetId}`);
    return Promise.resolve({ assetId: options.assetId });
  }),

  unload: jest.fn((options: { assetId: string }) => {
    console.log(`🚮 Mock AudioManager unload: ${options.assetId}`);
    mockAudioState.loadedSounds.delete(options.assetId);
    if (mockAudioState.currentlyPlaying === options.assetId) {
      mockAudioState.currentlyPlaying = null;
      mockAudioState.isPlaying = false;
      mockAudioState.isPaused = false;
    }
    return Promise.resolve({ assetId: options.assetId });
  }),

  setVolume: jest.fn((options: { assetId: string; volume: number }) => {
<<<<<<< HEAD
    console.log(
      `🔊 Mock AudioManager setVolume: ${options.assetId} = ${options.volume}`
    );
=======
    console.log(`🔊 Mock AudioManager setVolume: ${options.assetId} = ${options.volume}`);
>>>>>>> 02f0594e
    mockAudioState.volume = options.volume;
    return Promise.resolve({ assetId: options.assetId });
  }),

  isPlaying: jest.fn((options: { assetId: string }) => {
    console.log(`❓ Mock AudioManager isPlaying: ${options.assetId}`);
<<<<<<< HEAD
    const isCurrentlyPlaying =
      mockAudioState.currentlyPlaying === options.assetId && mockAudioState.isPlaying;
    return Promise.resolve({ assetId: options.assetId, isPlaying: isCurrentlyPlaying });
  }),
=======
    const isCurrentlyPlaying = mockAudioState.currentlyPlaying === options.assetId && mockAudioState.isPlaying;
    return Promise.resolve({ assetId: options.assetId, isPlaying: isCurrentlyPlaying });
  })
>>>>>>> 02f0594e
};

// Web Audio API mock for browser testing
export const WebAudioAPI = {
  createAudioContext: jest.fn(() => ({
    createOscillator: jest.fn(() => ({
      connect: jest.fn(),
      start: jest.fn(),
      stop: jest.fn(),
<<<<<<< HEAD
      frequency: { value: 440 },
    })),
    createGain: jest.fn(() => ({
      connect: jest.fn(),
      gain: { value: 1.0 },
    })),
    destination: {},
    state: 'running',
    resume: jest.fn(() => Promise.resolve()),
=======
      frequency: { value: 440 }
    })),
    createGain: jest.fn(() => ({
      connect: jest.fn(),
      gain: { value: 1.0 }
    })),
    destination: {},
    state: 'running',
    resume: jest.fn(() => Promise.resolve())
>>>>>>> 02f0594e
  })),

  mockPlaySound: jest.fn((soundId: string, options?: any) => {
    console.log(`🔊 Mock WebAudio playSound: ${soundId}`, options);
    mockAudioState.currentlyPlaying = soundId;
    mockAudioState.isPlaying = true;
    return Promise.resolve();
  })
};

// Enhanced Local Notifications with alarm-specific functionality
const enhancedLocalNotifications = {
  ...LocalNotifications,

  // Enhanced schedule method with alarm tracking
  schedule: jest.fn((options: { notifications: any[] }) => {
<<<<<<< HEAD
    console.log(
      `🔔 Mock Enhanced LocalNotifications schedule: ${options.notifications.length} alarms`
    );

    const scheduledNotifications = options.notifications.map((notification, index) => {
      const id = notification.id || Date.now() + index;
      const enhancedNotification = {
        id,
        ...notification,
        scheduledAt: Date.now(),
        isAlarm: notification.title?.includes('Alarm') || notification.extra?.isAlarm,
      };

      // Track alarms specifically
      if (enhancedNotification.isAlarm) {
        mockAlarmState.scheduledAlarms.set(id, enhancedNotification);
        console.log(
          `⏰ Alarm scheduled: ID ${id} at ${notification.schedule?.at || 'recurring'}`
        );
=======
    console.log(`🔔 Mock Enhanced LocalNotifications schedule: ${options.notifications.length} alarms`);

    const scheduledNotifications = options.notifications.map((notification, index) => {
      const id = notification.id || Date.now() + index;
      const enhancedNotification = {
        id,
        ...notification,
        scheduledAt: Date.now(),
        isAlarm: notification.title?.includes('Alarm') || notification.extra?.isAlarm
      };

      // Track alarms specifically
      if (enhancedNotification.isAlarm) {
        mockAlarmState.scheduledAlarms.set(id, enhancedNotification);
        console.log(`⏰ Alarm scheduled: ID ${id} at ${notification.schedule?.at || 'recurring'}`);
>>>>>>> 02f0594e
      }

      return enhancedNotification;
    });

    return Promise.resolve({ notifications: scheduledNotifications });
  }),

  // Enhanced cancel with alarm tracking
  cancel: jest.fn((options: { notifications: any[] }) => {
<<<<<<< HEAD
    console.log(
      `❌ Mock Enhanced LocalNotifications cancel: ${options.notifications.length} notifications`
    );
=======
    console.log(`❌ Mock Enhanced LocalNotifications cancel: ${options.notifications.length} notifications`);
>>>>>>> 02f0594e

    options.notifications.forEach(notification => {
      const id = typeof notification === 'object' ? notification.id : notification;
      if (mockAlarmState.scheduledAlarms.has(id)) {
        console.log(`⏰ Alarm cancelled: ID ${id}`);
        mockAlarmState.scheduledAlarms.delete(id);
      }
      mockAlarmState.activeAlarms.delete(id);
    });

    return Promise.resolve();
  }),

  // Get pending alarms specifically
  getPendingAlarms: jest.fn(() => {
    console.log('⏳ Mock LocalNotifications getPendingAlarms');
    const alarms = Array.from(mockAlarmState.scheduledAlarms.values());
    return Promise.resolve({ notifications: alarms });
  }),

  // Trigger an alarm for testing
  _mockTriggerAlarm: jest.fn((alarmId: number) => {
    console.log(`🔔 Mock trigger alarm: ${alarmId}`);
    if (mockAlarmState.scheduledAlarms.has(alarmId)) {
      const alarm = mockAlarmState.scheduledAlarms.get(alarmId);
      mockAlarmState.activeAlarms.add(alarmId);
      mockAlarmState.alarmHistory.push({
        ...alarm,
        triggeredAt: Date.now(),
<<<<<<< HEAD
        action: 'triggered',
=======
        action: 'triggered'
>>>>>>> 02f0594e
      });

      // Simulate notification received event
      setTimeout(() => {
        if (global.mockNotificationListeners) {
          global.mockNotificationListeners.forEach((listener: Function) => {
            listener({
              notificationId: alarmId,
              actionId: 'default',
              inputValue: '',
<<<<<<< HEAD
              extra: alarm.extra || {},
=======
              extra: alarm.extra || {}
>>>>>>> 02f0594e
            });
          });
        }
      }, 100);
    }
  })
};

// Replace LocalNotifications with enhanced version
export const LocalNotifications = enhancedLocalNotifications;

// Global mock setup methods (enhanced)
export const _mockCapacitorSetup = {
  setPlatform: (platform: 'web' | 'ios' | 'android') => {
    if (!USE_REAL_DEVICE && Capacitor._mockSetPlatform) {
      Capacitor._mockSetPlatform(platform);
    }
  },

<<<<<<< HEAD
  setPermission: (
    permission: keyof typeof mockDeviceState.permissions,
    value: 'granted' | 'denied' | 'prompt'
  ) => {
=======
  setPermission: (permission: keyof typeof mockDeviceState.permissions, value: 'granted' | 'denied' | 'prompt') => {
>>>>>>> 02f0594e
    if (!USE_REAL_DEVICE) {
      mockDeviceState.permissions[permission] = value;
      console.log(`🔐 Mock permission set: ${permission} = ${value}`);
    }
  },

  setDeviceInfo: (info: Partial<typeof mockDeviceState.deviceInfo>) => {
    if (!USE_REAL_DEVICE) {
      Object.assign(mockDeviceState.deviceInfo, info);
      console.log('📱 Mock device info updated', info);
    }
  },

  // Alarm-specific test helpers
  scheduleTestAlarm: (alarmData: any) => {
    if (!USE_REAL_DEVICE) {
      const id = alarmData.id || Date.now();
      mockAlarmState.scheduledAlarms.set(id, { ...alarmData, id, isAlarm: true });
      console.log(`⏰ Test alarm scheduled: ${id}`);
      return id;
    }
  },

  triggerAlarm: (alarmId: number) => {
    if (!USE_REAL_DEVICE && enhancedLocalNotifications._mockTriggerAlarm) {
      enhancedLocalNotifications._mockTriggerAlarm(alarmId);
    }
  },

  getScheduledAlarms: () => {
    if (!USE_REAL_DEVICE) {
      return Array.from(mockAlarmState.scheduledAlarms.values());
    }
    return [];
  },

  getActiveAlarms: () => {
    if (!USE_REAL_DEVICE) {
      return Array.from(mockAlarmState.activeAlarms);
    }
    return [];
  },

  getAlarmHistory: () => {
    if (!USE_REAL_DEVICE) {
      return [...mockAlarmState.alarmHistory];
    }
    return [];
  },

  // Audio test helpers
  loadTestSound: (assetId: string, assetPath: string) => {
    if (!USE_REAL_DEVICE && AudioManager.preload) {
      return AudioManager.preload({ assetId, assetPath });
    }
  },

  getLoadedSounds: () => {
    if (!USE_REAL_DEVICE) {
      return Array.from(mockAudioState.loadedSounds.keys());
    }
    return [];
  },

  getCurrentAudio: () => {
    if (!USE_REAL_DEVICE) {
      return {
        currentlyPlaying: mockAudioState.currentlyPlaying,
        isPlaying: mockAudioState.isPlaying,
        isPaused: mockAudioState.isPaused,
        volume: mockAudioState.volume
      };
    }
    return null;
  },

  // Background task helpers
  enableBackgroundMode: () => {
    if (!USE_REAL_DEVICE && BackgroundMode.enable) {
      return BackgroundMode.enable();
    }
  },

  getBackgroundState: () => {
    if (!USE_REAL_DEVICE) {
      return { ...mockBackgroundState };
    }
    return null;
  },

  reset: () => {
    if (!USE_REAL_DEVICE) {
      // Reset base Capacitor state
      if (Capacitor._mockReset) {
        Capacitor._mockReset();
      }

      // Reset alarm state
      mockAlarmState.scheduledAlarms.clear();
      mockAlarmState.activeAlarms.clear();
      mockAlarmState.alarmHistory.length = 0;

      // Reset audio state
      mockAudioState.currentlyPlaying = null;
      mockAudioState.isPlaying = false;
      mockAudioState.isPaused = false;
      mockAudioState.volume = 1.0;
      mockAudioState.loadedSounds.clear();

      // Reset background state
      mockBackgroundState.isEnabled = false;
      mockBackgroundState.isActive = false;
      mockBackgroundState.keepAwakeActive = false;

      // Clear any watch intervals
      if ((global as any).mockGeoWatchIntervals) {
        (global as any).mockGeoWatchIntervals.forEach((interval: any) => {
          clearInterval(interval);
        });
        (global as any).mockGeoWatchIntervals.clear();
      }

      console.log('🧹 Enhanced Mock Capacitor fully reset');
    }
  }
};

// Default export for jest.mock
export default {
  Capacitor,
  Device,
  LocalNotifications,
  PushNotifications,
  Haptics,
  Geolocation,
  Preferences,
  StatusBar,
  SplashScreen,
  BackgroundMode,
  KeepAwake,
  AudioManager,
  _mockCapacitorSetup,
  WebAudioAPI
};

// Initialize global mock notification listeners
if (typeof global !== 'undefined') {
  global.mockNotificationListeners = global.mockNotificationListeners || [];
}<|MERGE_RESOLUTION|>--- conflicted
+++ resolved
@@ -50,23 +50,14 @@
     osVersion: 'unknown',
     manufacturer: 'Unknown',
     isVirtual: false,
-<<<<<<< HEAD
-    webViewVersion: 'Unknown',
-=======
     webViewVersion: 'Unknown'
->>>>>>> 02f0594e
   },
   permissions: {
     notifications: 'granted' as 'granted' | 'denied' | 'prompt',
     camera: 'granted' as 'granted' | 'denied' | 'prompt',
     microphone: 'granted' as 'granted' | 'denied' | 'prompt',
-<<<<<<< HEAD
-    location: 'granted' as 'granted' | 'denied' | 'prompt',
-  },
-=======
     location: 'granted' as 'granted' | 'denied' | 'prompt'
   }
->>>>>>> 02f0594e
 };
 
 // Core Capacitor mock
@@ -112,29 +103,17 @@
         osVersion: 'unknown',
         manufacturer: 'Unknown',
         isVirtual: false,
-<<<<<<< HEAD
-        webViewVersion: 'Unknown',
-=======
         webViewVersion: 'Unknown'
->>>>>>> 02f0594e
       },
       permissions: {
         notifications: 'granted',
         camera: 'granted',
         microphone: 'granted',
-<<<<<<< HEAD
-        location: 'granted',
-      },
-    };
-    console.log('🧹 Mock Capacitor reset');
-  }),
-=======
         location: 'granted'
       }
     };
     console.log('🧹 Mock Capacitor reset');
   })
->>>>>>> 02f0594e
 };
 
 // Device plugin
@@ -155,22 +134,14 @@
   getId: jest.fn(() => {
     console.log('🆔 Mock Device getId');
     return Promise.resolve({
-<<<<<<< HEAD
-      identifier: 'mock-device-id-12345',
-=======
       identifier: 'mock-device-id-12345'
->>>>>>> 02f0594e
     });
   }),
 
   getLanguageCode: jest.fn(() => {
     console.log('🌐 Mock Device getLanguageCode');
     return Promise.resolve({
-<<<<<<< HEAD
-      value: 'en',
-=======
       value: 'en'
->>>>>>> 02f0594e
     });
   }),
 
@@ -215,11 +186,7 @@
   areEnabled: jest.fn(() => {
     console.log('❓ Mock LocalNotifications areEnabled');
     return Promise.resolve({
-<<<<<<< HEAD
-      value: mockDeviceState.permissions.notifications === 'granted',
-=======
       value: mockDeviceState.permissions.notifications === 'granted'
->>>>>>> 02f0594e
     });
   }),
 
@@ -242,11 +209,7 @@
     return {
       remove: jest.fn(() => {
         console.log(`🔇 Mock LocalNotifications listener removed: ${eventName}`);
-<<<<<<< HEAD
-      }),
-=======
       })
->>>>>>> 02f0594e
     };
   }),
 
@@ -284,11 +247,7 @@
     if (eventName === 'registration') {
       setTimeout(() => {
         listenerFunc({
-<<<<<<< HEAD
-          value: 'mock-registration-token-12345',
-=======
           value: 'mock-registration-token-12345'
->>>>>>> 02f0594e
         });
       }, 100);
     }
@@ -315,7 +274,6 @@
 
   notification: jest.fn((options?: { type?: 'SUCCESS' | 'WARNING' | 'ERROR' }) => {
     console.log('📳 Mock Haptics notification', options?.type || 'SUCCESS');
-<<<<<<< HEAD
     return Promise.resolve();
   }),
 
@@ -331,28 +289,6 @@
 
   selectionChanged: jest.fn(() => {
     console.log('📳 Mock Haptics selectionChanged');
-    return Promise.resolve();
-  }),
-
-  selectionEnd: jest.fn(() => {
-    console.log('📳 Mock Haptics selectionEnd');
-=======
-    return Promise.resolve();
-  }),
-
-  vibrate: jest.fn((options?: { duration?: number }) => {
-    console.log('📳 Mock Haptics vibrate', options?.duration || 300);
-    return Promise.resolve();
-  }),
-
-  selectionStart: jest.fn(() => {
-    console.log('📳 Mock Haptics selectionStart');
-    return Promise.resolve();
-  }),
-
-  selectionChanged: jest.fn(() => {
-    console.log('📳 Mock Haptics selectionChanged');
->>>>>>> 02f0594e
     return Promise.resolve();
   }),
 
@@ -509,25 +445,8 @@
 
 // Splash Screen plugin
 export const SplashScreen = {
-<<<<<<< HEAD
-  show: jest.fn(
-    (options?: {
-      showDuration?: number;
-      fadeInDuration?: number;
-      fadeOutDuration?: number;
-      autoHide?: boolean;
-    }) => {
-      console.log('💫 Mock SplashScreen show', options);
-      return Promise.resolve();
-    }
-  ),
-
-  hide: jest.fn((options?: { fadeOutDuration?: number }) => {
-    console.log('🙈 Mock SplashScreen hide', options);
-=======
   show: jest.fn((options?: { showDuration?: number; fadeInDuration?: number; fadeOutDuration?: number; autoHide?: boolean }) => {
     console.log('💫 Mock SplashScreen show', options);
->>>>>>> 02f0594e
     return Promise.resolve();
   }),
 
@@ -543,14 +462,7 @@
     Capacitor._mockSetPlatform(platform);
   },
 
-<<<<<<< HEAD
-  setPermission: (
-    permission: keyof typeof mockDeviceState.permissions,
-    value: 'granted' | 'denied' | 'prompt'
-  ) => {
-=======
   setPermission: (permission: keyof typeof mockDeviceState.permissions, value: 'granted' | 'denied' | 'prompt') => {
->>>>>>> 02f0594e
     mockDeviceState.permissions[permission] = value;
     console.log(`🔐 Mock permission set: ${permission} = ${value}`);
   },
@@ -572,11 +484,7 @@
     }
 
     console.log('🧹 Mock Capacitor fully reset');
-<<<<<<< HEAD
-  },
-=======
   }
->>>>>>> 02f0594e
 };
 
 // Background Mode plugin (for alarm reliability)
@@ -643,25 +551,6 @@
 
 // Audio Manager plugin (for alarm sounds and audio playback)
 export const AudioManager = {
-<<<<<<< HEAD
-  preload: jest.fn(
-    (options: {
-      assetId: string;
-      assetPath: string;
-      audioChannelNum?: number;
-      isUrl?: boolean;
-    }) => {
-      console.log(`🎧 Mock AudioManager preload: ${options.assetId}`);
-      mockAudioState.loadedSounds.set(options.assetId, {
-        assetId: options.assetId,
-        assetPath: options.assetPath,
-        duration: 30, // Mock duration
-        isLoaded: true,
-      });
-      return Promise.resolve({ assetId: options.assetId });
-    }
-  ),
-=======
   preload: jest.fn((options: { assetId: string; assetPath: string; audioChannelNum?: number; isUrl?: boolean }) => {
     console.log(`🎧 Mock AudioManager preload: ${options.assetId}`);
     mockAudioState.loadedSounds.set(options.assetId, {
@@ -672,7 +561,6 @@
     });
     return Promise.resolve({ assetId: options.assetId });
   }),
->>>>>>> 02f0594e
 
   play: jest.fn((options: { assetId: string; time?: number }) => {
     console.log(`▶️ Mock AudioManager play: ${options.assetId}`);
@@ -683,24 +571,12 @@
     // Simulate audio completion
     const sound = mockAudioState.loadedSounds.get(options.assetId);
     if (sound) {
-<<<<<<< HEAD
-      setTimeout(
-        () => {
-          if (mockAudioState.currentlyPlaying === options.assetId) {
-            mockAudioState.isPlaying = false;
-            mockAudioState.currentlyPlaying = null;
-          }
-        },
-        (sound.duration || 5) * 1000
-      );
-=======
       setTimeout(() => {
         if (mockAudioState.currentlyPlaying === options.assetId) {
           mockAudioState.isPlaying = false;
           mockAudioState.currentlyPlaying = null;
         }
       }, (sound.duration || 5) * 1000);
->>>>>>> 02f0594e
     }
 
     return Promise.resolve({ assetId: options.assetId });
@@ -751,29 +627,16 @@
   }),
 
   setVolume: jest.fn((options: { assetId: string; volume: number }) => {
-<<<<<<< HEAD
-    console.log(
-      `🔊 Mock AudioManager setVolume: ${options.assetId} = ${options.volume}`
-    );
-=======
     console.log(`🔊 Mock AudioManager setVolume: ${options.assetId} = ${options.volume}`);
->>>>>>> 02f0594e
     mockAudioState.volume = options.volume;
     return Promise.resolve({ assetId: options.assetId });
   }),
 
   isPlaying: jest.fn((options: { assetId: string }) => {
     console.log(`❓ Mock AudioManager isPlaying: ${options.assetId}`);
-<<<<<<< HEAD
-    const isCurrentlyPlaying =
-      mockAudioState.currentlyPlaying === options.assetId && mockAudioState.isPlaying;
-    return Promise.resolve({ assetId: options.assetId, isPlaying: isCurrentlyPlaying });
-  }),
-=======
     const isCurrentlyPlaying = mockAudioState.currentlyPlaying === options.assetId && mockAudioState.isPlaying;
     return Promise.resolve({ assetId: options.assetId, isPlaying: isCurrentlyPlaying });
   })
->>>>>>> 02f0594e
 };
 
 // Web Audio API mock for browser testing
@@ -783,17 +646,6 @@
       connect: jest.fn(),
       start: jest.fn(),
       stop: jest.fn(),
-<<<<<<< HEAD
-      frequency: { value: 440 },
-    })),
-    createGain: jest.fn(() => ({
-      connect: jest.fn(),
-      gain: { value: 1.0 },
-    })),
-    destination: {},
-    state: 'running',
-    resume: jest.fn(() => Promise.resolve()),
-=======
       frequency: { value: 440 }
     })),
     createGain: jest.fn(() => ({
@@ -803,7 +655,6 @@
     destination: {},
     state: 'running',
     resume: jest.fn(() => Promise.resolve())
->>>>>>> 02f0594e
   })),
 
   mockPlaySound: jest.fn((soundId: string, options?: any) => {
@@ -820,27 +671,6 @@
 
   // Enhanced schedule method with alarm tracking
   schedule: jest.fn((options: { notifications: any[] }) => {
-<<<<<<< HEAD
-    console.log(
-      `🔔 Mock Enhanced LocalNotifications schedule: ${options.notifications.length} alarms`
-    );
-
-    const scheduledNotifications = options.notifications.map((notification, index) => {
-      const id = notification.id || Date.now() + index;
-      const enhancedNotification = {
-        id,
-        ...notification,
-        scheduledAt: Date.now(),
-        isAlarm: notification.title?.includes('Alarm') || notification.extra?.isAlarm,
-      };
-
-      // Track alarms specifically
-      if (enhancedNotification.isAlarm) {
-        mockAlarmState.scheduledAlarms.set(id, enhancedNotification);
-        console.log(
-          `⏰ Alarm scheduled: ID ${id} at ${notification.schedule?.at || 'recurring'}`
-        );
-=======
     console.log(`🔔 Mock Enhanced LocalNotifications schedule: ${options.notifications.length} alarms`);
 
     const scheduledNotifications = options.notifications.map((notification, index) => {
@@ -856,7 +686,6 @@
       if (enhancedNotification.isAlarm) {
         mockAlarmState.scheduledAlarms.set(id, enhancedNotification);
         console.log(`⏰ Alarm scheduled: ID ${id} at ${notification.schedule?.at || 'recurring'}`);
->>>>>>> 02f0594e
       }
 
       return enhancedNotification;
@@ -867,13 +696,7 @@
 
   // Enhanced cancel with alarm tracking
   cancel: jest.fn((options: { notifications: any[] }) => {
-<<<<<<< HEAD
-    console.log(
-      `❌ Mock Enhanced LocalNotifications cancel: ${options.notifications.length} notifications`
-    );
-=======
     console.log(`❌ Mock Enhanced LocalNotifications cancel: ${options.notifications.length} notifications`);
->>>>>>> 02f0594e
 
     options.notifications.forEach(notification => {
       const id = typeof notification === 'object' ? notification.id : notification;
@@ -903,11 +726,7 @@
       mockAlarmState.alarmHistory.push({
         ...alarm,
         triggeredAt: Date.now(),
-<<<<<<< HEAD
-        action: 'triggered',
-=======
         action: 'triggered'
->>>>>>> 02f0594e
       });
 
       // Simulate notification received event
@@ -918,11 +737,7 @@
               notificationId: alarmId,
               actionId: 'default',
               inputValue: '',
-<<<<<<< HEAD
-              extra: alarm.extra || {},
-=======
               extra: alarm.extra || {}
->>>>>>> 02f0594e
             });
           });
         }
@@ -942,14 +757,7 @@
     }
   },
 
-<<<<<<< HEAD
-  setPermission: (
-    permission: keyof typeof mockDeviceState.permissions,
-    value: 'granted' | 'denied' | 'prompt'
-  ) => {
-=======
   setPermission: (permission: keyof typeof mockDeviceState.permissions, value: 'granted' | 'denied' | 'prompt') => {
->>>>>>> 02f0594e
     if (!USE_REAL_DEVICE) {
       mockDeviceState.permissions[permission] = value;
       console.log(`🔐 Mock permission set: ${permission} = ${value}`);
