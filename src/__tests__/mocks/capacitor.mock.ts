--- conflicted
+++ resolved
@@ -548,19 +548,10 @@
     });
   }),
 
-<<<<<<< HEAD
-  addListener: vi.fn(
-    (eventName: string, listenerFunc: (...args: unknown[]) => void) => {
-      log(`👂 Mock LocalNotifications.addListener: ${eventName}`);
-      return addMockListener('LocalNotifications', eventName, listenerFunc);
-    }
-  ),
-=======
   addListener: vi.fn((eventName: string, listenerFunc: (...args: unknown[]) => void) => {
     log(`👂 Mock LocalNotifications.addListener: ${eventName}`);
     return addMockListener('LocalNotifications', eventName, listenerFunc);
   }),
->>>>>>> 6e08e1b8
 
   removeAllListeners: vi.fn(() => {
     log('🔇 Mock LocalNotifications.removeAllListeners');
@@ -656,19 +647,10 @@
     });
   }),
 
-<<<<<<< HEAD
-  addListener: vi.fn(
-    (eventName: string, listenerFunc: (...args: unknown[]) => void) => {
-      log(`👂 Mock PushNotifications.addListener: ${eventName}`);
-      return addMockListener('PushNotifications', eventName, listenerFunc);
-    }
-  ),
-=======
   addListener: vi.fn((eventName: string, listenerFunc: (...args: unknown[]) => void) => {
     log(`👂 Mock PushNotifications.addListener: ${eventName}`);
     return addMockListener('PushNotifications', eventName, listenerFunc);
   }),
->>>>>>> 6e08e1b8
 
   removeAllListeners: vi.fn(() => {
     log('🔇 Mock PushNotifications.removeAllListeners');
@@ -970,19 +952,10 @@
     });
   }),
 
-<<<<<<< HEAD
-  addListener: vi.fn(
-    (eventName: string, listenerFunc: (...args: unknown[]) => void) => {
-      log(`👂 Mock App.addListener: ${eventName}`);
-      return addMockListener('App', eventName, listenerFunc);
-    }
-  ),
-=======
   addListener: vi.fn((eventName: string, listenerFunc: (...args: unknown[]) => void) => {
     log(`👂 Mock App.addListener: ${eventName}`);
     return addMockListener('App', eventName, listenerFunc);
   }),
->>>>>>> 6e08e1b8
 
   removeAllListeners: vi.fn(() => {
     log('🔇 Mock App.removeAllListeners');
@@ -1015,19 +988,10 @@
     return Promise.resolve(mockState.network);
   }),
 
-<<<<<<< HEAD
-  addListener: vi.fn(
-    (eventName: string, listenerFunc: (...args: unknown[]) => void) => {
-      log(`👂 Mock Network.addListener: ${eventName}`);
-      return addMockListener('Network', eventName, listenerFunc);
-    }
-  ),
-=======
   addListener: vi.fn((eventName: string, listenerFunc: (...args: unknown[]) => void) => {
     log(`👂 Mock Network.addListener: ${eventName}`);
     return addMockListener('Network', eventName, listenerFunc);
   }),
->>>>>>> 6e08e1b8
 
   removeAllListeners: vi.fn(() => {
     log('🔇 Mock Network.removeAllListeners');
@@ -1249,19 +1213,10 @@
 
 // Keyboard Plugin
 export const Keyboard = {
-<<<<<<< HEAD
-  addListener: vi.fn(
-    (eventName: string, listenerFunc: (...args: unknown[]) => void) => {
-      log(`👂 Mock Keyboard.addListener: ${eventName}`);
-      return addMockListener('Keyboard', eventName, listenerFunc);
-    }
-  ),
-=======
   addListener: vi.fn((eventName: string, listenerFunc: (...args: unknown[]) => void) => {
     log(`👂 Mock Keyboard.addListener: ${eventName}`);
     return addMockListener('Keyboard', eventName, listenerFunc);
   }),
->>>>>>> 6e08e1b8
 
   removeAllListeners: vi.fn(() => {
     log('🔇 Mock Keyboard.removeAllListeners');
@@ -1329,19 +1284,10 @@
     return Promise.resolve();
   }),
 
-<<<<<<< HEAD
-  addListener: vi.fn(
-    (eventName: string, listenerFunc: (...args: unknown[]) => void) => {
-      log(`👂 Mock ScreenOrientation.addListener: ${eventName}`);
-      return addMockListener('ScreenOrientation', eventName, listenerFunc);
-    }
-  ),
-=======
   addListener: vi.fn((eventName: string, listenerFunc: (...args: unknown[]) => void) => {
     log(`👂 Mock ScreenOrientation.addListener: ${eventName}`);
     return addMockListener('ScreenOrientation', eventName, listenerFunc);
   }),
->>>>>>> 6e08e1b8
 
   removeAllListeners: vi.fn(() => {
     log('🔇 Mock ScreenOrientation.removeAllListeners');
@@ -1366,19 +1312,10 @@
     return Promise.resolve();
   }),
 
-<<<<<<< HEAD
-  addListener: vi.fn(
-    (eventName: string, listenerFunc: (...args: unknown[]) => void) => {
-      log(`👂 Mock Browser.addListener: ${eventName}`);
-      return addMockListener('Browser', eventName, listenerFunc);
-    }
-  ),
-=======
   addListener: vi.fn((eventName: string, listenerFunc: (...args: unknown[]) => void) => {
     log(`👂 Mock Browser.addListener: ${eventName}`);
     return addMockListener('Browser', eventName, listenerFunc);
   }),
->>>>>>> 6e08e1b8
 
   removeAllListeners: vi.fn(() => {
     log('🔇 Mock Browser.removeAllListeners');
