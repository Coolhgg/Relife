--- conflicted
+++ resolved
@@ -117,15 +117,9 @@
 };
 
 // Device plugin
-<<<<<<< HEAD
-export const Device = {
-  getInfo: jest.fn(() => {
-    console.log('📱 Mock Device getInfo');
-=======
 export const _Device = {
   getInfo: vi.fn(() => {
     console.log("📱 Mock Device getInfo");
->>>>>>> a2085a2a
     return Promise.resolve({
       ...mockDeviceState.deviceInfo,
       name: 'Mock Device',
@@ -226,15 +220,9 @@
 };
 
 // Push Notifications plugin
-<<<<<<< HEAD
-export const PushNotifications = {
-  register: jest.fn(() => {
-    console.log('📨 Mock PushNotifications register');
-=======
 export const _PushNotifications = {
   register: vi.fn(() => {
     console.log("📨 Mock PushNotifications register");
->>>>>>> a2085a2a
     return Promise.resolve();
   }),
 
@@ -278,15 +266,9 @@
 };
 
 // Haptics plugin
-<<<<<<< HEAD
-export const Haptics = {
-  impact: jest.fn((options?: { style?: 'LIGHT' | 'MEDIUM' | 'HEAVY' }) => {
-    console.log('📳 Mock Haptics impact', options?.style || 'MEDIUM');
-=======
 export const _Haptics = {
   impact: vi.fn((options?: { style?: "LIGHT" | "MEDIUM" | "HEAVY" }) => {
     console.log("📳 Mock Haptics impact", options?.style || "MEDIUM");
->>>>>>> a2085a2a
     return Promise.resolve();
   }),
 
@@ -317,15 +299,9 @@
 };
 
 // Geolocation plugin
-<<<<<<< HEAD
-export const Geolocation = {
-  getCurrentPosition: jest.fn((options?: any) => {
-    console.log('🌍 Mock Geolocation getCurrentPosition', options);
-=======
 export const _Geolocation = {
   getCurrentPosition: vi.fn((options?: any) => {
     console.log("🌍 Mock Geolocation getCurrentPosition", options);
->>>>>>> a2085a2a
     return Promise.resolve({
       timestamp: Date.now(),
       coords: {
@@ -402,15 +378,9 @@
 };
 
 // Preferences plugin (for local storage)
-<<<<<<< HEAD
-export const Preferences = {
-  configure: jest.fn((options: { group?: string }) => {
-    console.log('⚙️ Mock Preferences configure', options);
-=======
 export const _Preferences = {
   configure: vi.fn((options: { group?: string }) => {
     console.log("⚙️ Mock Preferences configure", options);
->>>>>>> a2085a2a
     return Promise.resolve();
   }),
 
@@ -446,13 +416,8 @@
 };
 
 // Status Bar plugin
-<<<<<<< HEAD
-export const StatusBar = {
-  setStyle: jest.fn((options: { style: 'LIGHT' | 'DARK' | 'DEFAULT' }) => {
-=======
 export const _StatusBar = {
   setStyle: vi.fn((options: { style: "LIGHT" | "DARK" | "DEFAULT" }) => {
->>>>>>> a2085a2a
     console.log(`🎨 Mock StatusBar setStyle: ${options.style}`);
     return Promise.resolve();
   }),
@@ -479,11 +444,6 @@
 };
 
 // Splash Screen plugin
-<<<<<<< HEAD
-export const SplashScreen = {
-  show: jest.fn((options?: { showDuration?: number; fadeInDuration?: number; fadeOutDuration?: number; autoHide?: boolean }) => {
-    console.log('💫 Mock SplashScreen show', options);
-=======
 export const _SplashScreen = {
   show: vi.fn(
     (options?: {
@@ -499,7 +459,6 @@
 
   hide: vi.fn((options?: { fadeOutDuration?: number }) => {
     console.log("🙈 Mock SplashScreen hide", options);
->>>>>>> a2085a2a
     return Promise.resolve();
   }),
 
@@ -541,15 +500,9 @@
 };
 
 // Background Mode plugin (for alarm reliability)
-<<<<<<< HEAD
-export const BackgroundMode = {
-  enable: jest.fn(() => {
-    console.log('🌙 Mock BackgroundMode enable');
-=======
 export const _BackgroundMode = {
   enable: vi.fn(() => {
     console.log("🌙 Mock BackgroundMode enable");
->>>>>>> a2085a2a
     mockBackgroundState.isEnabled = true;
     mockBackgroundState.isActive = true;
     return Promise.resolve();
@@ -584,15 +537,9 @@
 };
 
 // Keep Awake plugin (prevents device sleep during alarms)
-<<<<<<< HEAD
-export const KeepAwake = {
-  keepAwake: jest.fn(() => {
-    console.log('👁️ Mock KeepAwake keepAwake');
-=======
 export const _KeepAwake = {
   keepAwake: vi.fn(() => {
     console.log("👁️ Mock KeepAwake keepAwake");
->>>>>>> a2085a2a
     mockBackgroundState.keepAwakeActive = true;
     return Promise.resolve();
   }),
@@ -615,19 +562,6 @@
 };
 
 // Audio Manager plugin (for alarm sounds and audio playback)
-<<<<<<< HEAD
-export const AudioManager = {
-  preload: jest.fn((options: { assetId: string; assetPath: string; audioChannelNum?: number; isUrl?: boolean }) => {
-    console.log(`🎧 Mock AudioManager preload: ${options.assetId}`);
-    mockAudioState.loadedSounds.set(options.assetId, {
-      assetId: options.assetId,
-      assetPath: options.assetPath,
-      duration: 30, // Mock duration
-      isLoaded: true
-    });
-    return Promise.resolve({ assetId: options.assetId });
-  }),
-=======
 export const _AudioManager = {
   preload: vi.fn(
     (options: {
@@ -646,7 +580,6 @@
       return Promise.resolve({ assetId: options.assetId });
     },
   ),
->>>>>>> a2085a2a
 
   play: jest.fn((options: { assetId: string; time?: number }) => {
     console.log(`▶️ Mock AudioManager play: ${options.assetId}`);
@@ -726,15 +659,6 @@
 };
 
 // Web Audio API mock for browser testing
-<<<<<<< HEAD
-export const WebAudioAPI = {
-  createAudioContext: jest.fn(() => ({
-    createOscillator: jest.fn(() => ({
-      connect: jest.fn(),
-      start: jest.fn(),
-      stop: jest.fn(),
-      frequency: { value: 440 }
-=======
 export const _WebAudioAPI = {
   createAudioContext: vi.fn(() => ({
     createOscillator: vi.fn(() => ({
@@ -742,7 +666,6 @@
       start: vi.fn(),
       stop: vi.fn(),
       frequency: { value: 440 },
->>>>>>> a2085a2a
     })),
     createGain: jest.fn(() => ({
       connect: jest.fn(),
