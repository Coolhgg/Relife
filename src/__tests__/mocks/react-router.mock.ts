--- conflicted
+++ resolved
@@ -14,11 +14,7 @@
     search: '',
     hash: '',
     state: null,
-<<<<<<< HEAD
-    key: 'default',
-=======
     key: 'default'
->>>>>>> 02f0594e
   },
   history: [] as string[],
   params: {} as Record<string, string>,
@@ -49,12 +45,7 @@
   // Simulate navigation options
   if (options?.replace) {
     console.log('🔄 Mock navigate: replacing current entry');
-<<<<<<< HEAD
-    mockNavigationState.history[mockNavigationState.history.length - 1] =
-      mockNavigationState.location.pathname;
-=======
     mockNavigationState.history[mockNavigationState.history.length - 1] = mockNavigationState.location.pathname;
->>>>>>> 02f0594e
   }
 
   if (options?.state) {
@@ -77,11 +68,7 @@
     search: mockNavigationState.location.search,
     hash: mockNavigationState.location.hash,
     state: mockNavigationState.location.state,
-<<<<<<< HEAD
-    key: mockNavigationState.location.key || 'default',
-=======
     key: mockNavigationState.location.key || 'default'
->>>>>>> 02f0594e
   };
 });
 
@@ -95,24 +82,6 @@
 export const useSearchParams = jest.fn(() => {
   console.log('🔍 Mock useSearchParams hook called');
 
-<<<<<<< HEAD
-  const setSearchParams = jest.fn(
-    (params: URLSearchParams | Record<string, string> | string) => {
-      if (params instanceof URLSearchParams) {
-        mockNavigationState.searchParams = params;
-        mockNavigationState.location.search = params.toString();
-      } else if (typeof params === 'object') {
-        mockNavigationState.searchParams = new URLSearchParams(params);
-        mockNavigationState.location.search =
-          mockNavigationState.searchParams.toString();
-      } else if (typeof params === 'string') {
-        mockNavigationState.searchParams = new URLSearchParams(params);
-        mockNavigationState.location.search = params;
-      }
-      console.log('🔍 Mock setSearchParams:', mockNavigationState.location.search);
-    }
-  );
-=======
   const setSearchParams = jest.fn((params: URLSearchParams | Record<string, string> | string) => {
     if (params instanceof URLSearchParams) {
       mockNavigationState.searchParams = params;
@@ -126,7 +95,6 @@
     }
     console.log('🔍 Mock setSearchParams:', mockNavigationState.location.search);
   });
->>>>>>> 02f0594e
 
   return [mockNavigationState.searchParams, setSearchParams];
 });
@@ -140,12 +108,7 @@
   const matchedRoute = routes.find(route => {
     if (route.path === currentPath) return true;
     if (route.path === '*') return true;
-<<<<<<< HEAD
-    if (route.path?.includes(':') && currentPath.startsWith(route.path.split(':')[0]))
-      return true;
-=======
     if (route.path?.includes(':') && currentPath.startsWith(route.path.split(':')[0])) return true;
->>>>>>> 02f0594e
     return false;
   });
 
@@ -160,14 +123,7 @@
 
 // BrowserRouter component mock
 export const BrowserRouter = jest.fn(({ children, basename }: any) => {
-<<<<<<< HEAD
-  console.log(
-    '🌐 Mock BrowserRouter rendered',
-    basename ? `with basename: ${basename}` : ''
-  );
-=======
   console.log('🌐 Mock BrowserRouter rendered', basename ? `with basename: ${basename}` : '');
->>>>>>> 02f0594e
   return React.createElement('div', { 'data-testid': 'mock-browser-router' }, children);
 });
 
@@ -186,50 +142,6 @@
 // Route component mock
 export const Route = jest.fn(({ path, element, index, children }: any) => {
   console.log(`🛤️ Mock Route: ${path || (index ? 'index' : 'no path')}`);
-<<<<<<< HEAD
-  return React.createElement(
-    'div',
-    {
-      'data-testid': 'mock-route',
-      'data-path': path || (index ? 'index' : ''),
-    },
-    element || children
-  );
-});
-
-// Link component mock
-export const Link = jest.fn(
-  ({ to, children, replace, state, className, style, ...props }: any) => {
-    console.log(`🔗 Mock Link to: ${typeof to === 'string' ? to : JSON.stringify(to)}`);
-
-    const handleClick = (e: React.MouseEvent) => {
-      e.preventDefault();
-      console.log(`👆 Mock Link clicked: ${to}`);
-      mockNavigate(to, { replace, state });
-    };
-
-    return React.createElement(
-      'a',
-      {
-        'data-testid': 'mock-link',
-        'data-to': typeof to === 'string' ? to : JSON.stringify(to),
-        className,
-        style,
-        href: typeof to === 'string' ? to : to.pathname || '#',
-        onClick: handleClick,
-        ...props,
-      },
-      children
-    );
-  }
-);
-
-// NavLink component mock
-export const NavLink = jest.fn(
-  ({
-    to,
-    children,
-=======
   return React.createElement('div', {
     'data-testid': 'mock-route',
     'data-path': path || (index ? 'index' : ''),
@@ -249,65 +161,18 @@
   return React.createElement('a', {
     'data-testid': 'mock-link',
     'data-to': typeof to === 'string' ? to : JSON.stringify(to),
->>>>>>> 02f0594e
     className,
     style,
     href: typeof to === 'string' ? to : to.pathname || '#',
     onClick: handleClick,
     ...props
-<<<<<<< HEAD
-  }: any) => {
-    console.log(
-      `🔗 Mock NavLink to: ${typeof to === 'string' ? to : JSON.stringify(to)}`
-    );
-
-    const currentPath = mockNavigationState.location.pathname;
-    const linkPath = typeof to === 'string' ? to : to.pathname;
-
-    // Simple active state calculation
-    let isActive = false;
-    if (end) {
-      isActive = currentPath === linkPath;
-    } else {
-      isActive = currentPath.startsWith(linkPath);
-    }
-=======
   }, children);
 });
->>>>>>> 02f0594e
 
 // NavLink component mock
 export const NavLink = jest.fn(({ to, children, className, style, activeClassName, activeStyle, end, caseSensitive, ...props }: any) => {
   console.log(`🔗 Mock NavLink to: ${typeof to === 'string' ? to : JSON.stringify(to)}`);
 
-<<<<<<< HEAD
-    const finalClassName =
-      typeof className === 'function'
-        ? className({ isActive, isPending: mockNavigationState.isNavigating })
-        : [className, isActive && activeClassName].filter(Boolean).join(' ');
-
-    const finalStyle =
-      typeof style === 'function'
-        ? style({ isActive, isPending: mockNavigationState.isNavigating })
-        : { ...style, ...(isActive ? activeStyle : {}) };
-
-    return React.createElement(
-      'a',
-      {
-        'data-testid': 'mock-navlink',
-        'data-to': typeof to === 'string' ? to : JSON.stringify(to),
-        'data-active': isActive,
-        className: finalClassName,
-        style: finalStyle,
-        href: linkPath || '#',
-        onClick: handleClick,
-        ...props,
-      },
-      children
-    );
-  }
-);
-=======
   const currentPath = mockNavigationState.location.pathname;
   const linkPath = typeof to === 'string' ? to : to.pathname;
 
@@ -344,7 +209,6 @@
     ...props
   }, children);
 });
->>>>>>> 02f0594e
 
 // Navigate component mock
 export const Navigate = jest.fn(({ to, replace, state }: any) => {
@@ -360,21 +224,10 @@
 // Outlet component mock
 export const Outlet = jest.fn(({ context }: any) => {
   console.log('🔌 Mock Outlet rendered', context ? 'with context' : '');
-<<<<<<< HEAD
-  return React.createElement(
-    'div',
-    {
-      'data-testid': 'mock-outlet',
-      'data-context': context ? JSON.stringify(context) : undefined,
-    },
-    'Mock Outlet Content'
-  );
-=======
   return React.createElement('div', {
     'data-testid': 'mock-outlet',
     'data-context': context ? JSON.stringify(context) : undefined
   }, 'Mock Outlet Content');
->>>>>>> 02f0594e
 });
 
 // useOutletContext hook mock
@@ -395,11 +248,7 @@
   return {
     pathname: to,
     search: '',
-<<<<<<< HEAD
-    hash: '',
-=======
     hash: ''
->>>>>>> 02f0594e
   };
 });
 
@@ -424,11 +273,7 @@
     return {
       params: {},
       pathname,
-<<<<<<< HEAD
-      pattern: { path: patternPath, caseSensitive: false, end: true, ...pattern },
-=======
       pattern: { path: patternPath, caseSensitive: false, end: true, ...pattern }
->>>>>>> 02f0594e
     };
   }
 
@@ -465,19 +310,9 @@
 // RouterProvider component mock
 export const RouterProvider = jest.fn(({ router, fallbackElement }: any) => {
   console.log('🎭 Mock RouterProvider rendered');
-<<<<<<< HEAD
-  return React.createElement(
-    'div',
-    {
-      'data-testid': 'mock-router-provider',
-    },
-    'Mock Router Provider Content'
-  );
-=======
   return React.createElement('div', {
     'data-testid': 'mock-router-provider'
   }, 'Mock Router Provider Content');
->>>>>>> 02f0594e
 });
 
 // Internal methods for testing
@@ -495,13 +330,7 @@
     console.log('🏷️ Mock params set:', params);
   },
 
-<<<<<<< HEAD
-  setSearchParams: (
-    searchParams: URLSearchParams | string | Record<string, string>
-  ) => {
-=======
   setSearchParams: (searchParams: URLSearchParams | string | Record<string, string>) => {
->>>>>>> 02f0594e
     if (typeof searchParams === 'string') {
       mockNavigationState.searchParams = new URLSearchParams(searchParams);
       mockNavigationState.location.search = searchParams;
@@ -531,11 +360,7 @@
         search: '',
         hash: '',
         state: null,
-<<<<<<< HEAD
-        key: 'default',
-=======
         key: 'default'
->>>>>>> 02f0594e
       },
       history: [],
       params: {},
@@ -543,11 +368,7 @@
       isNavigating: false
     };
     console.log('🧹 Mock router reset');
-<<<<<<< HEAD
-  },
-=======
-  }
->>>>>>> 02f0594e
+  }
 };
 
 // Default export for jest.mock
