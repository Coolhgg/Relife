// React Router mock for testing navigation

/**
 * Comprehensive React Router mock for testing navigation and routing
 * Provides all hooks and components used in the application with proper jest mocks
 */

import * as React from 'react';

// Mock navigation state
let mockNavigationState = {
  location: {
    pathname: '/',
    search: '',
    hash: '',
    state: null,
    key: 'default'
  },
  history: [] as string[],
  params: {} as Record<string, string>,
  searchParams: new URLSearchParams(),
  isNavigating: false
};

// Mock navigate function
const mockNavigate = jest.fn((to: string | number | any, options?: any) => {
  if (typeof to === 'number') {
    // Navigate back/forward
    console.log(`🔙 Mock navigate: ${to > 0 ? 'forward' : 'back'} ${Math.abs(to)}`);
    return;
  }

  if (typeof to === 'string') {
    console.log(`➡️ Mock navigate to: ${to}`, options);
    mockNavigationState.location.pathname = to;
    mockNavigationState.history.push(to);
  } else if (to && typeof to === 'object') {
    console.log('➡️ Mock navigate with object:', to, options);
    if (to.pathname) mockNavigationState.location.pathname = to.pathname;
    if (to.search) mockNavigationState.location.search = to.search;
    if (to.hash) mockNavigationState.location.hash = to.hash;
    if (to.state) mockNavigationState.location.state = to.state;
  }

  // Simulate navigation options
  if (options?.replace) {
    console.log('🔄 Mock navigate: replacing current entry');
    mockNavigationState.history[mockNavigationState.history.length - 1] = mockNavigationState.location.pathname;
  }

  if (options?.state) {
    mockNavigationState.location.state = options.state;
  }
});

// useNavigate hook mock
<<<<<<< HEAD
export const useNavigate = jest.fn(() => {
  console.log('🧭 Mock useNavigate hook called');
=======
export const _useNavigate = vi.fn(() => {
  console.log("🧭 Mock useNavigate hook called");
>>>>>>> a2085a2a
  return mockNavigate;
});

// useLocation hook mock
<<<<<<< HEAD
export const useLocation = jest.fn(() => {
  console.log('📍 Mock useLocation hook called');
=======
export const _useLocation = vi.fn(() => {
  console.log("📍 Mock useLocation hook called");
>>>>>>> a2085a2a
  return {
    ...mockNavigationState.location,
    pathname: mockNavigationState.location.pathname,
    search: mockNavigationState.location.search,
    hash: mockNavigationState.location.hash,
    state: mockNavigationState.location.state,
    key: mockNavigationState.location.key || 'default'
  };
});

// useParams hook mock
<<<<<<< HEAD
export const useParams = jest.fn(() => {
  console.log('🏷️ Mock useParams hook called');
=======
export const _useParams = vi.fn(() => {
  console.log("🏷️ Mock useParams hook called");
>>>>>>> a2085a2a
  return mockNavigationState.params;
});

// useSearchParams hook mock
<<<<<<< HEAD
export const useSearchParams = jest.fn(() => {
  console.log('🔍 Mock useSearchParams hook called');

  const setSearchParams = jest.fn((params: URLSearchParams | Record<string, string> | string) => {
    if (params instanceof URLSearchParams) {
      mockNavigationState.searchParams = params;
      mockNavigationState.location.search = params.toString();
    } else if (typeof params === 'object') {
      mockNavigationState.searchParams = new URLSearchParams(params);
      mockNavigationState.location.search = mockNavigationState.searchParams.toString();
    } else if (typeof params === 'string') {
      mockNavigationState.searchParams = new URLSearchParams(params);
      mockNavigationState.location.search = params;
    }
    console.log('🔍 Mock setSearchParams:', mockNavigationState.location.search);
  });
=======
export const _useSearchParams = vi.fn(() => {
  console.log("🔍 Mock useSearchParams hook called");

  const setSearchParams = vi.fn(
    (params: URLSearchParams | Record<string, string> | string) => {
      if (params instanceof URLSearchParams) {
        mockNavigationState.searchParams = params;
        mockNavigationState.location.search = params.toString();
      } else if (typeof params === "object") {
        mockNavigationState.searchParams = new URLSearchParams(params);
        mockNavigationState.location.search =
          mockNavigationState.searchParams.toString();
      } else if (typeof params === "string") {
        mockNavigationState.searchParams = new URLSearchParams(params);
        mockNavigationState.location.search = params;
      }
      console.log(
        "🔍 Mock setSearchParams:",
        mockNavigationState.location.search,
      );
    },
  );
>>>>>>> a2085a2a

  return [mockNavigationState.searchParams, setSearchParams];
});

// useRoutes hook mock
<<<<<<< HEAD
export const useRoutes = jest.fn((routes: any[], locationArg?: any) => {
  console.log('🗺️ Mock useRoutes hook called', routes.length, 'routes');
=======
export const _useRoutes = vi.fn((routes: any[], locationArg?: any) => {
  console.log("🗺️ Mock useRoutes hook called", routes.length, "routes");
>>>>>>> a2085a2a

  // Simple route matching for testing
  const currentPath = mockNavigationState.location.pathname;
  const matchedRoute = routes.find(route => {
    if (route.path === currentPath) return true;
    if (route.path === '*') return true;
    if (route.path?.includes(':') && currentPath.startsWith(route.path.split(':')[0])) return true;
    return false;
  });

  if (matchedRoute?.element) {
    console.log(`🎯 Mock route matched: ${matchedRoute.path}`);
    return matchedRoute.element;
  }

  console.log('❌ Mock no route matched');
  return null;
});

// BrowserRouter component mock
<<<<<<< HEAD
export const BrowserRouter = jest.fn(({ children, basename }: any) => {
  console.log('🌐 Mock BrowserRouter rendered', basename ? `with basename: ${basename}` : '');
  return React.createElement('div', { 'data-testid': 'mock-browser-router' }, children);
});

// Router component mock
export const Router = jest.fn(({ children, location, navigator }: any) => {
  console.log('🌐 Mock Router rendered');
  return React.createElement('div', { 'data-testid': 'mock-router' }, children);
});

// Routes component mock
export const Routes = jest.fn(({ children, location }: any) => {
  console.log('🗺️ Mock Routes rendered');
  return React.createElement('div', { 'data-testid': 'mock-routes' }, children);
});

// Route component mock
export const Route = jest.fn(({ path, element, index, children }: any) => {
  console.log(`🛤️ Mock Route: ${path || (index ? 'index' : 'no path')}`);
  return React.createElement('div', {
    'data-testid': 'mock-route',
    'data-path': path || (index ? 'index' : ''),
  }, element || children);
});

// Link component mock
export const Link = jest.fn(({ to, children, replace, state, className, style, ...props }: any) => {
  console.log(`🔗 Mock Link to: ${typeof to === 'string' ? to : JSON.stringify(to)}`);
=======
export const _BrowserRouter = vi.fn(({ children, basename }: any) => {
  console.log(
    "🌐 Mock BrowserRouter rendered",
    basename ? `with basename: ${basename}` : "",
  );
  return React.createElement(
    "div",
    { "data-testid": "mock-browser-router" },
    children,
  );
});

// Router component mock
export const _Router = vi.fn(({ children, location, navigator }: any) => {
  console.log("🌐 Mock Router rendered");
  return React.createElement("div", { "data-testid": "mock-router" }, children);
});

// Routes component mock
export const _Routes = vi.fn(({ children, location }: any) => {
  console.log("🗺️ Mock Routes rendered");
  return React.createElement("div", { "data-testid": "mock-routes" }, children);
});

// Route component mock
export const _Route = vi.fn(({ path, element, index, children }: any) => {
  console.log(`🛤️ Mock Route: ${path || (index ? "index" : "no path")}`);
  return React.createElement(
    "div",
    {
      "data-testid": "mock-route",
      "data-path": path || (index ? "index" : ""),
    },
    element || children,
  );
});

// Link component mock
export const _Link = vi.fn(
  ({ to, children, replace, state, className, style, ...props }: any) => {
    console.log(
      `🔗 Mock Link to: ${typeof to === "string" ? to : JSON.stringify(to)}`,
    );

    const handleClick = (e: React.MouseEvent) => {
      e.preventDefault();
      console.log(`👆 Mock Link clicked: ${to}`);
      mockNavigate(to, { replace, state });
    };
>>>>>>> a2085a2a

  const handleClick = (e: React.MouseEvent) => {
    e.preventDefault();
    console.log(`👆 Mock Link clicked: ${to}`);
    mockNavigate(to, { replace, state });
  };

<<<<<<< HEAD
  return React.createElement('a', {
    'data-testid': 'mock-link',
    'data-to': typeof to === 'string' ? to : JSON.stringify(to),
=======
// NavLink component mock
export const _NavLink = vi.fn(
  ({
    to,
    children,
>>>>>>> a2085a2a
    className,
    style,
    href: typeof to === 'string' ? to : to.pathname || '#',
    onClick: handleClick,
    ...props
  }, children);
});

// NavLink component mock
export const NavLink = jest.fn(({ to, children, className, style, activeClassName, activeStyle, end, caseSensitive, ...props }: any) => {
  console.log(`🔗 Mock NavLink to: ${typeof to === 'string' ? to : JSON.stringify(to)}`);

  const currentPath = mockNavigationState.location.pathname;
  const linkPath = typeof to === 'string' ? to : to.pathname;

  // Simple active state calculation
  let isActive = false;
  if (end) {
    isActive = currentPath === linkPath;
  } else {
    isActive = currentPath.startsWith(linkPath);
  }

  const handleClick = (e: React.MouseEvent) => {
    e.preventDefault();
    console.log(`👆 Mock NavLink clicked: ${to}`);
    mockNavigate(to);
  };

  const finalClassName = typeof className === 'function'
    ? className({ isActive, isPending: mockNavigationState.isNavigating })
    : [className, isActive && activeClassName].filter(Boolean).join(' ');

  const finalStyle = typeof style === 'function'
    ? style({ isActive, isPending: mockNavigationState.isNavigating })
    : { ...style, ...(isActive ? activeStyle : {}) };

  return React.createElement('a', {
    'data-testid': 'mock-navlink',
    'data-to': typeof to === 'string' ? to : JSON.stringify(to),
    'data-active': isActive,
    className: finalClassName,
    style: finalStyle,
    href: linkPath || '#',
    onClick: handleClick,
    ...props
  }, children);
});

// Navigate component mock
<<<<<<< HEAD
export const Navigate = jest.fn(({ to, replace, state }: any) => {
=======
export const _Navigate = vi.fn(({ to, replace, state }: any) => {
>>>>>>> a2085a2a
  console.log(`🚀 Mock Navigate component: ${to}`, { replace, state });

  React.useEffect(() => {
    mockNavigate(to, { replace, state });
  }, [to, replace, state]);

  return null;
});

// Outlet component mock
<<<<<<< HEAD
export const Outlet = jest.fn(({ context }: any) => {
  console.log('🔌 Mock Outlet rendered', context ? 'with context' : '');
  return React.createElement('div', {
    'data-testid': 'mock-outlet',
    'data-context': context ? JSON.stringify(context) : undefined
  }, 'Mock Outlet Content');
});

// useOutletContext hook mock
export const useOutletContext = jest.fn(() => {
  console.log('🔌 Mock useOutletContext hook called');
=======
export const _Outlet = vi.fn(({ context }: any) => {
  console.log("🔌 Mock Outlet rendered", context ? "with context" : "");
  return React.createElement(
    "div",
    {
      "data-testid": "mock-outlet",
      "data-context": context ? JSON.stringify(context) : undefined,
    },
    "Mock Outlet Content",
  );
});

// useOutletContext hook mock
export const _useOutletContext = vi.fn(() => {
  console.log("🔌 Mock useOutletContext hook called");
>>>>>>> a2085a2a
  return {};
});

// useNavigationType hook mock
<<<<<<< HEAD
export const useNavigationType = jest.fn(() => {
  console.log('🧭 Mock useNavigationType hook called');
  return 'PUSH'; // Default to PUSH navigation
});

// useResolvedPath hook mock
export const useResolvedPath = jest.fn((to: string) => {
=======
export const _useNavigationType = vi.fn(() => {
  console.log("🧭 Mock useNavigationType hook called");
  return "PUSH"; // Default to PUSH navigation
});

// useResolvedPath hook mock
export const _useResolvedPath = vi.fn((to: string) => {
>>>>>>> a2085a2a
  console.log(`🎯 Mock useResolvedPath: ${to}`);
  return {
    pathname: to,
    search: '',
    hash: ''
  };
});

// matchPath function mock
<<<<<<< HEAD
export const matchPath = jest.fn((pattern: any, pathname: string) => {
  console.log(`🎯 Mock matchPath: ${JSON.stringify(pattern)} against ${pathname}`);
=======
export const _matchPath = vi.fn((pattern: any, pathname: string) => {
  console.log(
    `🎯 Mock matchPath: ${JSON.stringify(pattern)} against ${pathname}`,
  );
>>>>>>> a2085a2a

  if (typeof pattern === 'string') {
    if (pattern === pathname) {
      return {
        params: {},
        pathname,
        pattern: { path: pattern, caseSensitive: false, end: true }
      };
    }
    return null;
  }

  // Handle pattern object
  const patternPath = pattern.path || pattern;
  if (patternPath === pathname) {
    return {
      params: {},
      pathname,
      pattern: { path: patternPath, caseSensitive: false, end: true, ...pattern }
    };
  }

  return null;
});

// generatePath function mock
<<<<<<< HEAD
export const generatePath = jest.fn((path: string, params?: Record<string, string>) => {
  console.log(`🛠️ Mock generatePath: ${path}`, params);
=======
export const _generatePath = vi.fn(
  (path: string, params?: Record<string, string>) => {
    console.log(`🛠️ Mock generatePath: ${path}`, params);
>>>>>>> a2085a2a

  if (!params) return path;

  let generatedPath = path;
  Object.entries(params).forEach(([key, value]) => {
    generatedPath = generatedPath.replace(`:${key}`, value);
    generatedPath = generatedPath.replace(`{${key}}`, value);
  });

  return generatedPath;
});

// createBrowserRouter function mock
<<<<<<< HEAD
export const createBrowserRouter = jest.fn((routes: any[], options?: any) => {
  console.log('🏗️ Mock createBrowserRouter', routes.length, 'routes', options);
=======
export const _createBrowserRouter = vi.fn((routes: any[], options?: any) => {
  console.log("🏗️ Mock createBrowserRouter", routes.length, "routes", options);
>>>>>>> a2085a2a
  return {
    routes,
    options,
    navigate: mockNavigate,
    location: mockNavigationState.location,
    _isMockRouter: true
  };
});

// RouterProvider component mock
<<<<<<< HEAD
export const RouterProvider = jest.fn(({ router, fallbackElement }: any) => {
  console.log('🎭 Mock RouterProvider rendered');
  return React.createElement('div', {
    'data-testid': 'mock-router-provider'
  }, 'Mock Router Provider Content');
=======
export const _RouterProvider = vi.fn(({ router, fallbackElement }: any) => {
  console.log("🎭 Mock RouterProvider rendered");
  return React.createElement(
    "div",
    {
      "data-testid": "mock-router-provider",
    },
    "Mock Router Provider Content",
  );
>>>>>>> a2085a2a
});

// Internal methods for testing
export const _mockRouterSetup = {
  setLocation: (pathname: string, search?: string, hash?: string, state?: any) => {
    mockNavigationState.location.pathname = pathname;
    if (search !== undefined) mockNavigationState.location.search = search;
    if (hash !== undefined) mockNavigationState.location.hash = hash;
    if (state !== undefined) mockNavigationState.location.state = state;
    console.log(`📍 Mock location set: ${pathname}${search || ''}${hash || ''}`);
  },

  setParams: (params: Record<string, string>) => {
    mockNavigationState.params = params;
    console.log('🏷️ Mock params set:', params);
  },

  setSearchParams: (searchParams: URLSearchParams | string | Record<string, string>) => {
    if (typeof searchParams === 'string') {
      mockNavigationState.searchParams = new URLSearchParams(searchParams);
      mockNavigationState.location.search = searchParams;
    } else if (searchParams instanceof URLSearchParams) {
      mockNavigationState.searchParams = searchParams;
      mockNavigationState.location.search = searchParams.toString();
    } else {
      mockNavigationState.searchParams = new URLSearchParams(searchParams);
      mockNavigationState.location.search = mockNavigationState.searchParams.toString();
    }
    console.log('🔍 Mock search params set:', mockNavigationState.location.search);
  },

  getHistory: () => {
    return [...mockNavigationState.history];
  },

  clearHistory: () => {
    mockNavigationState.history = [];
    console.log('🧹 Mock router history cleared');
  },

  reset: () => {
    mockNavigationState = {
      location: {
        pathname: '/',
        search: '',
        hash: '',
        state: null,
        key: 'default'
      },
      history: [],
      params: {},
      searchParams: new URLSearchParams(),
      isNavigating: false
    };
    console.log('🧹 Mock router reset');
  }
};

// Default export for jest.mock
export default {
  useNavigate,
  useLocation,
  useParams,
  useSearchParams,
  useRoutes,
  BrowserRouter,
  Router,
  Routes,
  Route,
  Link,
  NavLink,
  Navigate,
  Outlet,
  useOutletContext,
  useNavigationType,
  useResolvedPath,
  matchPath,
  generatePath,
  createBrowserRouter,
  RouterProvider,
  _mockRouterSetup
};<|MERGE_RESOLUTION|>--- conflicted
+++ resolved
@@ -54,24 +54,14 @@
 });
 
 // useNavigate hook mock
-<<<<<<< HEAD
-export const useNavigate = jest.fn(() => {
-  console.log('🧭 Mock useNavigate hook called');
-=======
 export const _useNavigate = vi.fn(() => {
   console.log("🧭 Mock useNavigate hook called");
->>>>>>> a2085a2a
   return mockNavigate;
 });
 
 // useLocation hook mock
-<<<<<<< HEAD
-export const useLocation = jest.fn(() => {
-  console.log('📍 Mock useLocation hook called');
-=======
 export const _useLocation = vi.fn(() => {
   console.log("📍 Mock useLocation hook called");
->>>>>>> a2085a2a
   return {
     ...mockNavigationState.location,
     pathname: mockNavigationState.location.pathname,
@@ -83,35 +73,12 @@
 });
 
 // useParams hook mock
-<<<<<<< HEAD
-export const useParams = jest.fn(() => {
-  console.log('🏷️ Mock useParams hook called');
-=======
 export const _useParams = vi.fn(() => {
   console.log("🏷️ Mock useParams hook called");
->>>>>>> a2085a2a
   return mockNavigationState.params;
 });
 
 // useSearchParams hook mock
-<<<<<<< HEAD
-export const useSearchParams = jest.fn(() => {
-  console.log('🔍 Mock useSearchParams hook called');
-
-  const setSearchParams = jest.fn((params: URLSearchParams | Record<string, string> | string) => {
-    if (params instanceof URLSearchParams) {
-      mockNavigationState.searchParams = params;
-      mockNavigationState.location.search = params.toString();
-    } else if (typeof params === 'object') {
-      mockNavigationState.searchParams = new URLSearchParams(params);
-      mockNavigationState.location.search = mockNavigationState.searchParams.toString();
-    } else if (typeof params === 'string') {
-      mockNavigationState.searchParams = new URLSearchParams(params);
-      mockNavigationState.location.search = params;
-    }
-    console.log('🔍 Mock setSearchParams:', mockNavigationState.location.search);
-  });
-=======
 export const _useSearchParams = vi.fn(() => {
   console.log("🔍 Mock useSearchParams hook called");
 
@@ -134,19 +101,13 @@
       );
     },
   );
->>>>>>> a2085a2a
 
   return [mockNavigationState.searchParams, setSearchParams];
 });
 
 // useRoutes hook mock
-<<<<<<< HEAD
-export const useRoutes = jest.fn((routes: any[], locationArg?: any) => {
-  console.log('🗺️ Mock useRoutes hook called', routes.length, 'routes');
-=======
 export const _useRoutes = vi.fn((routes: any[], locationArg?: any) => {
   console.log("🗺️ Mock useRoutes hook called", routes.length, "routes");
->>>>>>> a2085a2a
 
   // Simple route matching for testing
   const currentPath = mockNavigationState.location.pathname;
@@ -167,37 +128,6 @@
 });
 
 // BrowserRouter component mock
-<<<<<<< HEAD
-export const BrowserRouter = jest.fn(({ children, basename }: any) => {
-  console.log('🌐 Mock BrowserRouter rendered', basename ? `with basename: ${basename}` : '');
-  return React.createElement('div', { 'data-testid': 'mock-browser-router' }, children);
-});
-
-// Router component mock
-export const Router = jest.fn(({ children, location, navigator }: any) => {
-  console.log('🌐 Mock Router rendered');
-  return React.createElement('div', { 'data-testid': 'mock-router' }, children);
-});
-
-// Routes component mock
-export const Routes = jest.fn(({ children, location }: any) => {
-  console.log('🗺️ Mock Routes rendered');
-  return React.createElement('div', { 'data-testid': 'mock-routes' }, children);
-});
-
-// Route component mock
-export const Route = jest.fn(({ path, element, index, children }: any) => {
-  console.log(`🛤️ Mock Route: ${path || (index ? 'index' : 'no path')}`);
-  return React.createElement('div', {
-    'data-testid': 'mock-route',
-    'data-path': path || (index ? 'index' : ''),
-  }, element || children);
-});
-
-// Link component mock
-export const Link = jest.fn(({ to, children, replace, state, className, style, ...props }: any) => {
-  console.log(`🔗 Mock Link to: ${typeof to === 'string' ? to : JSON.stringify(to)}`);
-=======
 export const _BrowserRouter = vi.fn(({ children, basename }: any) => {
   console.log(
     "🌐 Mock BrowserRouter rendered",
@@ -247,7 +177,6 @@
       console.log(`👆 Mock Link clicked: ${to}`);
       mockNavigate(to, { replace, state });
     };
->>>>>>> a2085a2a
 
   const handleClick = (e: React.MouseEvent) => {
     e.preventDefault();
@@ -255,17 +184,11 @@
     mockNavigate(to, { replace, state });
   };
 
-<<<<<<< HEAD
-  return React.createElement('a', {
-    'data-testid': 'mock-link',
-    'data-to': typeof to === 'string' ? to : JSON.stringify(to),
-=======
 // NavLink component mock
 export const _NavLink = vi.fn(
   ({
     to,
     children,
->>>>>>> a2085a2a
     className,
     style,
     href: typeof to === 'string' ? to : to.pathname || '#',
@@ -316,11 +239,7 @@
 });
 
 // Navigate component mock
-<<<<<<< HEAD
-export const Navigate = jest.fn(({ to, replace, state }: any) => {
-=======
 export const _Navigate = vi.fn(({ to, replace, state }: any) => {
->>>>>>> a2085a2a
   console.log(`🚀 Mock Navigate component: ${to}`, { replace, state });
 
   React.useEffect(() => {
@@ -331,19 +250,6 @@
 });
 
 // Outlet component mock
-<<<<<<< HEAD
-export const Outlet = jest.fn(({ context }: any) => {
-  console.log('🔌 Mock Outlet rendered', context ? 'with context' : '');
-  return React.createElement('div', {
-    'data-testid': 'mock-outlet',
-    'data-context': context ? JSON.stringify(context) : undefined
-  }, 'Mock Outlet Content');
-});
-
-// useOutletContext hook mock
-export const useOutletContext = jest.fn(() => {
-  console.log('🔌 Mock useOutletContext hook called');
-=======
 export const _Outlet = vi.fn(({ context }: any) => {
   console.log("🔌 Mock Outlet rendered", context ? "with context" : "");
   return React.createElement(
@@ -359,20 +265,10 @@
 // useOutletContext hook mock
 export const _useOutletContext = vi.fn(() => {
   console.log("🔌 Mock useOutletContext hook called");
->>>>>>> a2085a2a
   return {};
 });
 
 // useNavigationType hook mock
-<<<<<<< HEAD
-export const useNavigationType = jest.fn(() => {
-  console.log('🧭 Mock useNavigationType hook called');
-  return 'PUSH'; // Default to PUSH navigation
-});
-
-// useResolvedPath hook mock
-export const useResolvedPath = jest.fn((to: string) => {
-=======
 export const _useNavigationType = vi.fn(() => {
   console.log("🧭 Mock useNavigationType hook called");
   return "PUSH"; // Default to PUSH navigation
@@ -380,7 +276,6 @@
 
 // useResolvedPath hook mock
 export const _useResolvedPath = vi.fn((to: string) => {
->>>>>>> a2085a2a
   console.log(`🎯 Mock useResolvedPath: ${to}`);
   return {
     pathname: to,
@@ -390,15 +285,10 @@
 });
 
 // matchPath function mock
-<<<<<<< HEAD
-export const matchPath = jest.fn((pattern: any, pathname: string) => {
-  console.log(`🎯 Mock matchPath: ${JSON.stringify(pattern)} against ${pathname}`);
-=======
 export const _matchPath = vi.fn((pattern: any, pathname: string) => {
   console.log(
     `🎯 Mock matchPath: ${JSON.stringify(pattern)} against ${pathname}`,
   );
->>>>>>> a2085a2a
 
   if (typeof pattern === 'string') {
     if (pattern === pathname) {
@@ -425,14 +315,9 @@
 });
 
 // generatePath function mock
-<<<<<<< HEAD
-export const generatePath = jest.fn((path: string, params?: Record<string, string>) => {
-  console.log(`🛠️ Mock generatePath: ${path}`, params);
-=======
 export const _generatePath = vi.fn(
   (path: string, params?: Record<string, string>) => {
     console.log(`🛠️ Mock generatePath: ${path}`, params);
->>>>>>> a2085a2a
 
   if (!params) return path;
 
@@ -446,13 +331,8 @@
 });
 
 // createBrowserRouter function mock
-<<<<<<< HEAD
-export const createBrowserRouter = jest.fn((routes: any[], options?: any) => {
-  console.log('🏗️ Mock createBrowserRouter', routes.length, 'routes', options);
-=======
 export const _createBrowserRouter = vi.fn((routes: any[], options?: any) => {
   console.log("🏗️ Mock createBrowserRouter", routes.length, "routes", options);
->>>>>>> a2085a2a
   return {
     routes,
     options,
@@ -463,13 +343,6 @@
 });
 
 // RouterProvider component mock
-<<<<<<< HEAD
-export const RouterProvider = jest.fn(({ router, fallbackElement }: any) => {
-  console.log('🎭 Mock RouterProvider rendered');
-  return React.createElement('div', {
-    'data-testid': 'mock-router-provider'
-  }, 'Mock Router Provider Content');
-=======
 export const _RouterProvider = vi.fn(({ router, fallbackElement }: any) => {
   console.log("🎭 Mock RouterProvider rendered");
   return React.createElement(
@@ -479,7 +352,6 @@
     },
     "Mock Router Provider Content",
   );
->>>>>>> a2085a2a
 });
 
 // Internal methods for testing
