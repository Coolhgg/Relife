--- conflicted
+++ resolved
@@ -42,12 +42,6 @@
       }),
       setFingerprint: jest.fn((fingerprint: string[]) => {
         console.log('👆 Mock Sentry setFingerprint', fingerprint);
-<<<<<<< HEAD
-      }),
-      clear: jest.fn(() => {
-        console.log('🧹 Mock Sentry scope clear');
-=======
->>>>>>> 02f0594e
       }),
       clear: jest.fn(() => {
         console.log('🧹 Mock Sentry scope clear');
@@ -98,11 +92,7 @@
       finish: jest.fn(() => {
         console.log('✅ Mock Sentry transaction finished');
       }),
-<<<<<<< HEAD
-      startChild: jest.fn(() => mockSentry.startTransaction({})),
-=======
       startChild: jest.fn(() => mockSentry.startTransaction({}))
->>>>>>> 02f0594e
     };
   }),
 
@@ -171,34 +161,18 @@
     Warning: 'warning',
     Log: 'log',
     Info: 'info',
-<<<<<<< HEAD
-    Debug: 'debug',
-=======
     Debug: 'debug'
->>>>>>> 02f0594e
   },
 
   // Integration mocks
   Integrations: {
     BrowserTracing: jest.fn(() => ({
       name: 'BrowserTracing',
-<<<<<<< HEAD
-      setupOnce: jest.fn(),
-    })),
-    Replay: jest.fn(() => ({
-      name: 'Replay',
-      setupOnce: jest.fn(),
-    })),
-    CaptureConsole: jest.fn(() => ({
-      name: 'CaptureConsole',
-      setupOnce: jest.fn(),
-=======
       setupOnce: jest.fn()
     })),
     Replay: jest.fn(() => ({
       name: 'Replay',
       setupOnce: jest.fn()
->>>>>>> 02f0594e
     })),
     CaptureConsole: jest.fn(() => ({
       name: 'CaptureConsole',
@@ -238,11 +212,7 @@
 
   _mockClearContext: jest.fn(() => {
     console.log('🧹 Mock Sentry clear all context');
-<<<<<<< HEAD
-  }),
-=======
   })
->>>>>>> 02f0594e
 };
 
 // Create a factory function for creating fresh mocks
