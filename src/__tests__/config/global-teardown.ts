--- conflicted
+++ resolved
@@ -143,11 +143,7 @@
       'DATABASE_URL',
       'REDIS_URL',
       'WEBHOOK_SECRET',
-<<<<<<< HEAD
-      'JWT_SECRET',
-=======
       'JWT_SECRET'
->>>>>>> 02f0594e
     ];
 
     // Don't actually delete them as other processes might need them
@@ -157,16 +153,9 @@
       testEnvVars.forEach(varName => {
         if (process.env[varName]) {
           const value = process.env[varName];
-<<<<<<< HEAD
-          const maskedValue =
-            varName.includes('SECRET') || varName.includes('KEY')
-              ? value?.slice(0, 10) + '...'
-              : value;
-=======
           const maskedValue = varName.includes('SECRET') || varName.includes('KEY')
             ? value?.slice(0, 10) + '...'
             : value;
->>>>>>> 02f0594e
           console.log(`  ${varName}: ${maskedValue}`);
         }
       });
@@ -205,10 +194,7 @@
 
     console.log('🎉 All tests completed successfully!');
     console.log('\n' + '='.repeat(80) + '\n');
-<<<<<<< HEAD
-=======
-
->>>>>>> 02f0594e
+
   } catch (error) {
     console.error('\n❌ Global test teardown failed:');
     console.error(error);
