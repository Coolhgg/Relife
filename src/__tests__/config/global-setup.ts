--- conflicted
+++ resolved
@@ -67,11 +67,7 @@
       console.warn('This may cause tests to fail unexpectedly.\n');
     });
 
-<<<<<<< HEAD
-    process.on('uncaughtException', error => {
-=======
     process.on('uncaughtException', (error) => {
->>>>>>> 02f0594e
       console.error('\n❌ Uncaught Exception in test environment:');
       console.error(error);
       console.error('This will cause the test suite to terminate.\n');
@@ -90,16 +86,8 @@
         const startTime = testStartTimes.get(testName);
         if (startTime) {
           const duration = originalPerformanceNow() - startTime;
-<<<<<<< HEAD
-          if (duration > 5000) {
-            // Log slow tests (>5s)
-            console.log(
-              `⏱️ Slow test detected: ${testName} took ${duration.toFixed(2)}ms`
-            );
-=======
           if (duration > 5000) { // Log slow tests (>5s)
             console.log(`⏱️ Slow test detected: ${testName} took ${duration.toFixed(2)}ms`);
->>>>>>> 02f0594e
           }
           testStartTimes.delete(testName);
           return duration;
@@ -146,25 +134,15 @@
         .filter(key => key.startsWith('VITE_') || key.startsWith('TEST_'))
         .forEach(key => {
           const value = process.env[key];
-<<<<<<< HEAD
-          const maskedValue =
-            key.includes('SECRET') || key.includes('KEY')
-              ? value?.slice(0, 10) + '...'
-              : value;
-=======
           const maskedValue = key.includes('SECRET') || key.includes('KEY')
             ? value?.slice(0, 10) + '...'
             : value;
->>>>>>> 02f0594e
           console.log(`  ${key}: ${maskedValue}`);
         });
     }
 
     console.log('\n' + '='.repeat(80) + '\n');
-<<<<<<< HEAD
-=======
 
->>>>>>> 02f0594e
   } catch (error) {
     console.error('\n❌ Global test setup failed:');
     console.error(error);
