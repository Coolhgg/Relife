--- conflicted
+++ resolved
@@ -13,11 +13,7 @@
   testScenarios,
   useTestContext,
   createMockServices,
-<<<<<<< HEAD
-  type TestProvidersOptions,
-=======
   type TestProvidersOptions
->>>>>>> 02f0594e
 } from './test-providers';
 
 // Context-specific providers
@@ -41,11 +37,7 @@
   type MockLanguageContextValue,
   type MockAlarmContextValue,
   type MockThemeContextValue,
-<<<<<<< HEAD
-  type ContextTestOptions,
-=======
   type ContextTestOptions
->>>>>>> 02f0594e
 } from './context-providers';
 
 // Service-specific providers
@@ -69,11 +61,7 @@
   type MockNotificationService,
   type MockAudioService,
   type MockStorageService,
-<<<<<<< HEAD
-  type MockSecurityService,
-=======
   type MockSecurityService
->>>>>>> 02f0594e
 } from './service-providers';
 
 // Integration provider
@@ -81,11 +69,7 @@
   IntegrationTestProvider,
   renderWithIntegration,
   integrationScenarios,
-<<<<<<< HEAD
-  type IntegrationTestOptions,
-=======
   type IntegrationTestOptions
->>>>>>> 02f0594e
 } from './integration-provider';
 
 // Utility functions for common test patterns
@@ -144,15 +128,7 @@
   /**
    * Create a mock promise that resolves/rejects after a delay
    */
-<<<<<<< HEAD
-  createDelayedPromise: <T>(
-    value: T,
-    delay: number = 100,
-    shouldReject: boolean = false
-  ) => {
-=======
   createDelayedPromise: <T>(value: T, delay: number = 100, shouldReject: boolean = false) => {
->>>>>>> 02f0594e
     return new Promise<T>((resolve, reject) => {
       setTimeout(() => {
         if (shouldReject) {
@@ -240,13 +216,9 @@
    * Check for required ARIA attributes
    */
   checkAriaAttributes: (element: HTMLElement, requiredAttributes: string[]) => {
-<<<<<<< HEAD
-    const missing = requiredAttributes.filter(attr => !element.hasAttribute(attr));
-=======
     const missing = requiredAttributes.filter(attr =>
       !element.hasAttribute(attr)
     );
->>>>>>> 02f0594e
     return {
       hasAll: missing.length === 0,
       missing
@@ -329,11 +301,7 @@
       value: 800
     });
     window.dispatchEvent(new Event('resize'));
-<<<<<<< HEAD
-  },
-=======
   }
->>>>>>> 02f0594e
 };
 
 // Common test constants
@@ -361,11 +329,7 @@
   LEADERBOARD: 'leaderboard',
   USER_PROFILE: 'user-profile',
   SUBSCRIPTION_CARD: 'subscription-card',
-<<<<<<< HEAD
-  UPGRADE_BUTTON: 'upgrade-button',
-=======
   UPGRADE_BUTTON: 'upgrade-button'
->>>>>>> 02f0594e
 } as const;
 
 export default {
