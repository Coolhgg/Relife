/**
 * Service-Specific Test Providers
 *
 * Mock implementations and providers for all application services with realistic
 * behavior patterns and comprehensive testing scenarios.
 */

import React, { ReactNode, createContext, useContext } from 'react';

// ===============================
// SERVICE INTERFACES
// ===============================

export interface MockAlarmService {
  createAlarm: jest.MockedFunction<(alarm: any) => Promise<any>>;
  updateAlarm: jest.MockedFunction<(id: string, updates: any) => Promise<any>>;
  deleteAlarm: jest.MockedFunction<(id: string) => Promise<void>>;
  getAlarms: jest.MockedFunction<() => Promise<any[]>>;
  getAlarm: jest.MockedFunction<(id: string) => Promise<any | null>>;
  scheduleAlarm: jest.MockedFunction<(alarm: any) => Promise<void>>;
  cancelAlarm: jest.MockedFunction<(id: string) => Promise<void>>;
  snoozeAlarm: jest.MockedFunction<(id: string, minutes?: number) => Promise<void>>;
  stopAlarm: jest.MockedFunction<(id: string) => Promise<void>>;
  validateAlarmTime: jest.MockedFunction<(time: string) => boolean>;
  getNextAlarmTime: jest.MockedFunction<() => Date | null>;
  syncAlarms: jest.MockedFunction<() => Promise<void>>;
  exportAlarms: jest.MockedFunction<() => Promise<string>>;
  importAlarms: jest.MockedFunction<(data: string) => Promise<number>>;
}

export interface MockAnalyticsService {
  track: jest.MockedFunction<(event: string, properties?: any) => void>;
  identify: jest.MockedFunction<(userId: string, traits?: any) => void>;
  page: jest.MockedFunction<(name: string, properties?: any) => void>;
  group: jest.MockedFunction<(groupId: string, traits?: any) => void>;
  alias: jest.MockedFunction<(userId: string, previousId?: string) => void>;
  reset: jest.MockedFunction<() => void>;
  flush: jest.MockedFunction<() => Promise<void>>;
  getAnalyticsData: jest.MockedFunction<(dateRange: any) => Promise<any>>;
  setUserProperties: jest.MockedFunction<(properties: any) => void>;
  trackConversion: jest.MockedFunction<(event: string, value?: number) => void>;
  trackError: jest.MockedFunction<(error: Error, context?: any) => void>;
}

export interface MockBattleService {
  createBattle: jest.MockedFunction<(config: any) => Promise<any>>;
  joinBattle: jest.MockedFunction<(battleId: string) => Promise<void>>;
  leaveBattle: jest.MockedFunction<(battleId: string) => Promise<void>>;
  getBattles: jest.MockedFunction<(status?: string) => Promise<any[]>>;
  getBattle: jest.MockedFunction<(id: string) => Promise<any | null>>;
  startBattle: jest.MockedFunction<(battleId: string) => Promise<void>>;
  endBattle: jest.MockedFunction<(battleId: string) => Promise<any>>;
  submitAnswer: jest.MockedFunction<(battleId: string, answer: any) => Promise<boolean>>;
  getLeaderboard: jest.MockedFunction<() => Promise<any[]>>;
  getUserStats: jest.MockedFunction<(userId: string) => Promise<any>>;
  inviteToB

<<<<<<< HEAD
=======


>>>>>>> 02f0594e
  attle: jest.MockedFunction<(battleId: string, userIds: string[]) => Promise<void>>;
  spectate: jest.MockedFunction<(battleId: string) => Promise<void>>;
}

export interface MockSubscriptionService {
  getSubscription: jest.MockedFunction<() => Promise<any | null>>;
  getSubscriptions: jest.MockedFunction<() => Promise<any[]>>;
  subscribe: jest.MockedFunction<(tier: string, paymentMethod?: any) => Promise<any>>;
  cancelSubscription: jest.MockedFunction<(subscriptionId: string) => Promise<void>>;
<<<<<<< HEAD
  updateSubscription: jest.MockedFunction<
    (subscriptionId: string, updates: any) => Promise<any>
  >;
=======
  updateSubscription: jest.MockedFunction<(subscriptionId: string, updates: any) => Promise<any>>;
>>>>>>> 02f0594e
  resumeSubscription: jest.MockedFunction<(subscriptionId: string) => Promise<void>>;
  getFeatures: jest.MockedFunction<(tier?: string) => string[]>;
  checkAccess: jest.MockedFunction<(feature: string, tier?: string) => boolean>;
  getUsage: jest.MockedFunction<(feature: string) => Promise<number>>;
  getLimit: jest.MockedFunction<(feature: string) => number>;
  trackUsage: jest.MockedFunction<(feature: string, amount?: number) => Promise<void>>;
  getBillingHistory: jest.MockedFunction<() => Promise<any[]>>;
  updatePaymentMethod: jest.MockedFunction<(paymentMethod: any) => Promise<void>>;
}

export interface MockVoiceService {
  generateVoice: jest.MockedFunction<(text: string, options?: any) => Promise<any>>;
  uploadVoice: jest.MockedFunction<(file: File, metadata?: any) => Promise<any>>;
  deleteVoice: jest.MockedFunction<(voiceId: string) => Promise<void>>;
  getVoices: jest.MockedFunction<(userId?: string) => Promise<any[]>>;
  getVoice: jest.MockedFunction<(voiceId: string) => Promise<any | null>>;
  processVoice: jest.MockedFunction<(voiceId: string) => Promise<void>>;
<<<<<<< HEAD
  synthesizeVoice: jest.MockedFunction<
    (voiceId: string, text: string) => Promise<string>
  >;
  cloneVoice: jest.MockedFunction<(sourceId: string, name: string) => Promise<any>>;
  trainVoiceModel: jest.MockedFunction<
    (voiceId: string, samples: File[]) => Promise<void>
  >;
  getVoicePreview: jest.MockedFunction<
    (voiceId: string, text?: string) => Promise<string>
  >;
=======
  synthesizeVoice: jest.MockedFunction<(voiceId: string, text: string) => Promise<string>>;
  cloneVoice: jest.MockedFunction<(sourceId: string, name: string) => Promise<any>>;
  trainVoiceModel: jest.MockedFunction<(voiceId: string, samples: File[]) => Promise<void>>;
  getVoicePreview: jest.MockedFunction<(voiceId: string, text?: string) => Promise<string>>;
>>>>>>> 02f0594e
  analyzeVoice: jest.MockedFunction<(voiceId: string) => Promise<any>>;
}

export interface MockNotificationService {
  requestPermission: jest.MockedFunction<() => Promise<NotificationPermission>>;
  showNotification: jest.MockedFunction<(title: string, options?: any) => Promise<void>>;
  scheduleNotification: jest.MockedFunction<(id: string, notification: any, when: Date) => Promise<void>>;
  cancelNotification: jest.MockedFunction<(id: string) => Promise<void>>;
  cancelAllNotifications: jest.MockedFunction<() => Promise<void>>;
  getScheduledNotifications: jest.MockedFunction<() => Promise<any[]>>;
  updateNotificationSettings: jest.MockedFunction<(settings: any) => Promise<void>>;
  getNotificationSettings: jest.MockedFunction<() => Promise<any>>;
  registerDevice: jest.MockedFunction<(token: string) => Promise<void>>;
  unregisterDevice: jest.MockedFunction<() => Promise<void>>;
}

export interface MockAudioService {
  loadSound: jest.MockedFunction<(url: string) => Promise<any>>;
  playSound: jest.MockedFunction<(soundId: string, options?: any) => Promise<void>>;
  stopSound: jest.MockedFunction<(soundId: string) => Promise<void>>;
  pauseSound: jest.MockedFunction<(soundId: string) => Promise<void>>;
  resumeSound: jest.MockedFunction<(soundId: string) => Promise<void>>;
  setVolume: jest.MockedFunction<(soundId: string, volume: number) => Promise<void>>;
  fadeIn: jest.MockedFunction<(soundId: string, duration: number) => Promise<void>>;
  fadeOut: jest.MockedFunction<(soundId: string, duration: number) => Promise<void>>;
  getSoundDuration: jest.MockedFunction<(soundId: string) => Promise<number>>;
  getCurrentTime: jest.MockedFunction<(soundId: string) => Promise<number>>;
  seekTo: jest.MockedFunction<(soundId: string, time: number) => Promise<void>>;
  createSoundGroup: jest.MockedFunction<(groupId: string, soundIds: string[]) => void>;
  deleteSound: jest.MockedFunction<(soundId: string) => Promise<void>>;
}

export interface MockStorageService {
  set: jest.MockedFunction<(key: string, value: any, options?: any) => Promise<void>>;
  get: jest.MockedFunction<(key: string) => Promise<any>>;
  remove: jest.MockedFunction<(key: string) => Promise<void>>;
  clear: jest.MockedFunction<() => Promise<void>>;
  keys: jest.MockedFunction<() => Promise<string[]>>;
  size: jest.MockedFunction<() => Promise<number>>;
  has: jest.MockedFunction<(key: string) => Promise<boolean>>;
  getMultiple: jest.MockedFunction<(keys: string[]) => Promise<Record<string, any>>>;
  setMultiple: jest.MockedFunction<(items: Record<string, any>) => Promise<void>>;
  removeMultiple: jest.MockedFunction<(keys: string[]) => Promise<void>>;
  sync: jest.MockedFunction<() => Promise<void>>;
  backup: jest.MockedFunction<() => Promise<string>>;
  restore: jest.MockedFunction<(backup: string) => Promise<void>>;
}

export interface MockSecurityService {
  encrypt: jest.MockedFunction<(data: any, key?: string) => Promise<string>>;
  decrypt: jest.MockedFunction<(encryptedData: string, key?: string) => Promise<any>>;
  hash: jest.MockedFunction<(data: string, algorithm?: string) => Promise<string>>;
  verify: jest.MockedFunction<(data: string, hash: string) => Promise<boolean>>;
  generateToken: jest.MockedFunction<(payload?: any, expiresIn?: string) => Promise<string>>;
  validateToken: jest.MockedFunction<(token: string) => Promise<boolean>>;
  generateSecureId: jest.MockedFunction<() => string>;
<<<<<<< HEAD
  generateKeyPair: jest.MockedFunction<
    () => Promise<{ publicKey: string; privateKey: string }>
  >;
  signData: jest.MockedFunction<(data: any, privateKey: string) => Promise<string>>;
  verifySignature: jest.MockedFunction<
    (data: any, signature: string, publicKey: string) => Promise<boolean>
  >;
=======
  generateKeyPair: jest.MockedFunction<() => Promise<{ publicKey: string; privateKey: string }>>;
  signData: jest.MockedFunction<(data: any, privateKey: string) => Promise<string>>;
  verifySignature: jest.MockedFunction<(data: any, signature: string, publicKey: string) => Promise<boolean>>;
>>>>>>> 02f0594e
}

// ===============================
// SERVICE IMPLEMENTATIONS
// ===============================

const createMockAlarmService = (): MockAlarmService => ({
  createAlarm: jest.fn().mockResolvedValue({ id: 'new-alarm-id', created: true }),
  updateAlarm: jest.fn().mockResolvedValue({ updated: true }),
  deleteAlarm: jest.fn().mockResolvedValue(undefined),
  getAlarms: jest.fn().mockResolvedValue([]),
  getAlarm: jest.fn().mockResolvedValue(null),
  scheduleAlarm: jest.fn().mockResolvedValue(undefined),
  cancelAlarm: jest.fn().mockResolvedValue(undefined),
  snoozeAlarm: jest.fn().mockResolvedValue(undefined),
  stopAlarm: jest.fn().mockResolvedValue(undefined),
  validateAlarmTime: jest.fn().mockReturnValue(true),
  getNextAlarmTime: jest.fn().mockReturnValue(new Date(Date.now() + 24 * 60 * 60 * 1000)),
  syncAlarms: jest.fn().mockResolvedValue(undefined),
  exportAlarms: jest.fn().mockResolvedValue(JSON.stringify([])),
  importAlarms: jest.fn().mockResolvedValue(0)
});

const createMockAnalyticsService = (): MockAnalyticsService => ({
  track: jest.fn(),
  identify: jest.fn(),
  page: jest.fn(),
  group: jest.fn(),
  alias: jest.fn(),
  reset: jest.fn(),
  flush: jest.fn().mockResolvedValue(undefined),
  getAnalyticsData: jest.fn().mockResolvedValue({}),
  setUserProperties: jest.fn(),
  trackConversion: jest.fn(),
  trackError: jest.fn()
});

const createMockBattleService = (): MockBattleService => ({
  createBattle: jest.fn().mockResolvedValue({ id: 'battle-123', created: true }),
  joinBattle: jest.fn().mockResolvedValue(undefined),
  leaveBattle: jest.fn().mockResolvedValue(undefined),
  getBattles: jest.fn().mockResolvedValue([]),
  getBattle: jest.fn().mockResolvedValue(null),
  startBattle: jest.fn().mockResolvedValue(undefined),
  endBattle: jest.fn().mockResolvedValue({ winner: 'user-123' }),
  submitAnswer: jest.fn().mockResolvedValue(true),
  getLeaderboard: jest.fn().mockResolvedValue([]),
  getUserStats: jest.fn().mockResolvedValue({ wins: 0, losses: 0, score: 0 }),
  inviteToBattle: jest.fn().mockResolvedValue(undefined),
  spectate: jest.fn().mockResolvedValue(undefined)
});

const createMockSubscriptionService = (): MockSubscriptionService => ({
  getSubscription: jest.fn().mockResolvedValue(null),
  getSubscriptions: jest.fn().mockResolvedValue([]),
  subscribe: jest.fn().mockResolvedValue({ id: 'sub-123', tier: 'premium' }),
  cancelSubscription: jest.fn().mockResolvedValue(undefined),
  updateSubscription: jest.fn().mockResolvedValue({ updated: true }),
  resumeSubscription: jest.fn().mockResolvedValue(undefined),
  getFeatures: jest.fn().mockReturnValue(['basic_alarms']),
  checkAccess: jest.fn().mockReturnValue(true),
  getUsage: jest.fn().mockResolvedValue(0),
  getLimit: jest.fn().mockReturnValue(100),
  trackUsage: jest.fn().mockResolvedValue(undefined),
  getBillingHistory: jest.fn().mockResolvedValue([]),
  updatePaymentMethod: jest.fn().mockResolvedValue(undefined)
});

const createMockVoiceService = (): MockVoiceService => ({
  generateVoice: jest.fn().mockResolvedValue({ url: 'mock-audio-url' }),
  uploadVoice: jest.fn().mockResolvedValue({ id: 'voice-123', processed: false }),
  deleteVoice: jest.fn().mockResolvedValue(undefined),
  getVoices: jest.fn().mockResolvedValue([]),
  getVoice: jest.fn().mockResolvedValue(null),
  processVoice: jest.fn().mockResolvedValue(undefined),
  synthesizeVoice: jest.fn().mockResolvedValue('mock-audio-url'),
  cloneVoice: jest.fn().mockResolvedValue({ id: 'cloned-voice-123' }),
  trainVoiceModel: jest.fn().mockResolvedValue(undefined),
  getVoicePreview: jest.fn().mockResolvedValue('mock-preview-url'),
<<<<<<< HEAD
  analyzeVoice: jest.fn().mockResolvedValue({ quality: 'good', duration: 30 }),
=======
  analyzeVoice: jest.fn().mockResolvedValue({ quality: 'good', duration: 30 })
>>>>>>> 02f0594e
});

const createMockNotificationService = (): MockNotificationService => ({
  requestPermission: jest.fn().mockResolvedValue('granted' as NotificationPermission),
  showNotification: jest.fn().mockResolvedValue(undefined),
  scheduleNotification: jest.fn().mockResolvedValue(undefined),
  cancelNotification: jest.fn().mockResolvedValue(undefined),
  cancelAllNotifications: jest.fn().mockResolvedValue(undefined),
  getScheduledNotifications: jest.fn().mockResolvedValue([]),
  updateNotificationSettings: jest.fn().mockResolvedValue(undefined),
  getNotificationSettings: jest.fn().mockResolvedValue({ enabled: true }),
  registerDevice: jest.fn().mockResolvedValue(undefined),
  unregisterDevice: jest.fn().mockResolvedValue(undefined)
});

const createMockAudioService = (): MockAudioService => ({
  loadSound: jest.fn().mockResolvedValue({ id: 'sound-123', loaded: true }),
  playSound: jest.fn().mockResolvedValue(undefined),
  stopSound: jest.fn().mockResolvedValue(undefined),
  pauseSound: jest.fn().mockResolvedValue(undefined),
  resumeSound: jest.fn().mockResolvedValue(undefined),
  setVolume: jest.fn().mockResolvedValue(undefined),
  fadeIn: jest.fn().mockResolvedValue(undefined),
  fadeOut: jest.fn().mockResolvedValue(undefined),
  getSoundDuration: jest.fn().mockResolvedValue(30),
  getCurrentTime: jest.fn().mockResolvedValue(0),
  seekTo: jest.fn().mockResolvedValue(undefined),
  createSoundGroup: jest.fn(),
  deleteSound: jest.fn().mockResolvedValue(undefined)
});

const createMockStorageService = (): MockStorageService => ({
  set: jest.fn().mockResolvedValue(undefined),
  get: jest.fn().mockResolvedValue(null),
  remove: jest.fn().mockResolvedValue(undefined),
  clear: jest.fn().mockResolvedValue(undefined),
  keys: jest.fn().mockResolvedValue([]),
  size: jest.fn().mockResolvedValue(0),
  has: jest.fn().mockResolvedValue(false),
  getMultiple: jest.fn().mockResolvedValue({}),
  setMultiple: jest.fn().mockResolvedValue(undefined),
  removeMultiple: jest.fn().mockResolvedValue(undefined),
  sync: jest.fn().mockResolvedValue(undefined),
  backup: jest.fn().mockResolvedValue(JSON.stringify({})),
  restore: jest.fn().mockResolvedValue(undefined)
});

const createMockSecurityService = (): MockSecurityService => ({
  encrypt: jest.fn().mockResolvedValue('encrypted-data'),
  decrypt: jest.fn().mockResolvedValue('decrypted-data'),
  hash: jest.fn().mockResolvedValue('hash-123'),
  verify: jest.fn().mockResolvedValue(true),
  generateToken: jest.fn().mockResolvedValue('token-123'),
  validateToken: jest.fn().mockResolvedValue(true),
  generateSecureId: jest.fn().mockReturnValue('secure-id-123'),
  generateKeyPair: jest.fn().mockResolvedValue({
    publicKey: 'public-key',
<<<<<<< HEAD
    privateKey: 'private-key',
  }),
  signData: jest.fn().mockResolvedValue('signature-123'),
  verifySignature: jest.fn().mockResolvedValue(true),
=======
    privateKey: 'private-key'
  }),
  signData: jest.fn().mockResolvedValue('signature-123'),
  verifySignature: jest.fn().mockResolvedValue(true)
>>>>>>> 02f0594e
});

// ===============================
// SERVICE CONTEXTS
// ===============================

const AlarmServiceContext = createContext<MockAlarmService>(createMockAlarmService());
<<<<<<< HEAD
const AnalyticsServiceContext = createContext<MockAnalyticsService>(
  createMockAnalyticsService()
);
const BattleServiceContext = createContext<MockBattleService>(
  createMockBattleService()
);
const SubscriptionServiceContext = createContext<MockSubscriptionService>(
  createMockSubscriptionService()
);
const VoiceServiceContext = createContext<MockVoiceService>(createMockVoiceService());
const NotificationServiceContext = createContext<MockNotificationService>(
  createMockNotificationService()
);
const AudioServiceContext = createContext<MockAudioService>(createMockAudioService());
const StorageServiceContext = createContext<MockStorageService>(
  createMockStorageService()
);
const SecurityServiceContext = createContext<MockSecurityService>(
  createMockSecurityService()
);
=======
const AnalyticsServiceContext = createContext<MockAnalyticsService>(createMockAnalyticsService());
const BattleServiceContext = createContext<MockBattleService>(createMockBattleService());
const SubscriptionServiceContext = createContext<MockSubscriptionService>(createMockSubscriptionService());
const VoiceServiceContext = createContext<MockVoiceService>(createMockVoiceService());
const NotificationServiceContext = createContext<MockNotificationService>(createMockNotificationService());
const AudioServiceContext = createContext<MockAudioService>(createMockAudioService());
const StorageServiceContext = createContext<MockStorageService>(createMockStorageService());
const SecurityServiceContext = createContext<MockSecurityService>(createMockSecurityService());
>>>>>>> 02f0594e

// ===============================
// SERVICE PROVIDERS
// ===============================

export const ServiceTestProviders: React.FC<{
  children: ReactNode;
  alarmService?: Partial<MockAlarmService>;
  analyticsService?: Partial<MockAnalyticsService>;
  battleService?: Partial<MockBattleService>;
  subscriptionService?: Partial<MockSubscriptionService>;
  voiceService?: Partial<MockVoiceService>;
  notificationService?: Partial<MockNotificationService>;
  audioService?: Partial<MockAudioService>;
  storageService?: Partial<MockStorageService>;
  securityService?: Partial<MockSecurityService>;
}> = ({
  children,
  alarmService = {},
  analyticsService = {},
  battleService = {},
  subscriptionService = {},
  voiceService = {},
  notificationService = {},
  audioService = {},
  storageService = {},
  securityService = {}
}) => {
  const mockAlarmService = { ...createMockAlarmService(), ...alarmService };
  const mockAnalyticsService = { ...createMockAnalyticsService(), ...analyticsService };
  const mockBattleService = { ...createMockBattleService(), ...battleService };
  const mockSubscriptionService = { ...createMockSubscriptionService(), ...subscriptionService };
  const mockVoiceService = { ...createMockVoiceService(), ...voiceService };
  const mockNotificationService = { ...createMockNotificationService(), ...notificationService };
  const mockAudioService = { ...createMockAudioService(), ...audioService };
  const mockStorageService = { ...createMockStorageService(), ...storageService };
  const mockSecurityService = { ...createMockSecurityService(), ...securityService };

  return (
    <AlarmServiceContext.Provider value={mockAlarmService}>
      <AnalyticsServiceContext.Provider value={mockAnalyticsService}>
        <BattleServiceContext.Provider value={mockBattleService}>
          <SubscriptionServiceContext.Provider value={mockSubscriptionService}>
            <VoiceServiceContext.Provider value={mockVoiceService}>
              <NotificationServiceContext.Provider value={mockNotificationService}>
                <AudioServiceContext.Provider value={mockAudioService}>
                  <StorageServiceContext.Provider value={mockStorageService}>
                    <SecurityServiceContext.Provider value={mockSecurityService}>
                      {children}
                    </SecurityServiceContext.Provider>
                  </StorageServiceContext.Provider>
                </AudioServiceContext.Provider>
              </NotificationServiceContext.Provider>
            </VoiceServiceContext.Provider>
          </SubscriptionServiceContext.Provider>
        </BattleServiceContext.Provider>
      </AnalyticsServiceContext.Provider>
    </AlarmServiceContext.Provider>
  );
};

// ===============================
// HOOK UTILITIES
// ===============================

export const useAlarmServiceTest = () => useContext(AlarmServiceContext);
export const useAnalyticsServiceTest = () => useContext(AnalyticsServiceContext);
export const useBattleServiceTest = () => useContext(BattleServiceContext);
export const useSubscriptionServiceTest = () => useContext(SubscriptionServiceContext);
export const useVoiceServiceTest = () => useContext(VoiceServiceContext);
export const useNotificationServiceTest = () => useContext(NotificationServiceContext);
export const useAudioServiceTest = () => useContext(AudioServiceContext);
export const useStorageServiceTest = () => useContext(StorageServiceContext);
export const useSecurityServiceTest = () => useContext(SecurityServiceContext);

// ===============================
// SERVICE SCENARIOS
// ===============================

export const serviceScenarios = {
  // Alarm Service Scenarios
  alarmServiceScenarios: {
    withAlarms: {
      getAlarms: jest.fn().mockResolvedValue([
        { id: 'alarm-1', time: '07:00', enabled: true },
<<<<<<< HEAD
        { id: 'alarm-2', time: '08:30', enabled: false },
      ]),
=======
        { id: 'alarm-2', time: '08:30', enabled: false }
      ])
>>>>>>> 02f0594e
    },
    noAlarms: {
      getAlarms: jest.fn().mockResolvedValue([])
    },
    createError: {
<<<<<<< HEAD
      createAlarm: jest.fn().mockRejectedValue(new Error('Failed to create alarm')),
    },
    syncError: {
      syncAlarms: jest.fn().mockRejectedValue(new Error('Sync failed')),
    },
=======
      createAlarm: jest.fn().mockRejectedValue(new Error('Failed to create alarm'))
    },
    syncError: {
      syncAlarms: jest.fn().mockRejectedValue(new Error('Sync failed'))
    }
>>>>>>> 02f0594e
  },

  // Analytics Service Scenarios
  analyticsServiceScenarios: {
    trackingEnabled: {
      track: jest.fn(),
      identify: jest.fn()
    },
    trackingDisabled: {
      track: jest.fn(),
      identify: jest.fn()
    }
  },

  // Battle Service Scenarios
  battleServiceScenarios: {
    activeBattles: {
<<<<<<< HEAD
      getBattles: jest
        .fn()
        .mockResolvedValue([{ id: 'battle-1', status: 'active', participants: 2 }]),
=======
      getBattles: jest.fn().mockResolvedValue([
        { id: 'battle-1', status: 'active', participants: 2 }
      ])
>>>>>>> 02f0594e
    },
    noBattles: {
      getBattles: jest.fn().mockResolvedValue([])
    },
    joinError: {
<<<<<<< HEAD
      joinBattle: jest.fn().mockRejectedValue(new Error('Battle is full')),
    },
=======
      joinBattle: jest.fn().mockRejectedValue(new Error('Battle is full'))
    }
>>>>>>> 02f0594e
  },

  // Subscription Service Scenarios
  subscriptionServiceScenarios: {
    freeUser: {
      getSubscription: jest.fn().mockResolvedValue(null),
      checkAccess: jest.fn((feature: string) => feature === 'basic_alarms'),
<<<<<<< HEAD
      getFeatures: jest.fn().mockReturnValue(['basic_alarms']),
=======
      getFeatures: jest.fn().mockReturnValue(['basic_alarms'])
>>>>>>> 02f0594e
    },
    premiumUser: {
      getSubscription: jest.fn().mockResolvedValue({
        tier: 'premium',
<<<<<<< HEAD
        status: 'active',
      }),
      checkAccess: jest.fn(() => true),
      getFeatures: jest
        .fn()
        .mockReturnValue(['unlimited_alarms', 'custom_voices', 'themes']),
=======
        status: 'active'
      }),
      checkAccess: jest.fn(() => true),
      getFeatures: jest.fn().mockReturnValue([
        'unlimited_alarms', 'custom_voices', 'themes'
      ])
>>>>>>> 02f0594e
    },
    expiredSubscription: {
      getSubscription: jest.fn().mockResolvedValue({
        tier: 'premium',
<<<<<<< HEAD
        status: 'past_due',
      }),
      checkAccess: jest.fn((feature: string) => feature === 'basic_alarms'),
    },
=======
        status: 'past_due'
      }),
      checkAccess: jest.fn((feature: string) => feature === 'basic_alarms')
    }
>>>>>>> 02f0594e
  },

  // Audio Service Scenarios
  audioServiceScenarios: {
    soundsLoaded: {
      loadSound: jest.fn().mockResolvedValue({ loaded: true }),
      playSound: jest.fn().mockResolvedValue(undefined)
    },
    loadError: {
<<<<<<< HEAD
      loadSound: jest.fn().mockRejectedValue(new Error('Failed to load sound')),
    },
    playbackError: {
      playSound: jest.fn().mockRejectedValue(new Error('Playback failed')),
    },
=======
      loadSound: jest.fn().mockRejectedValue(new Error('Failed to load sound'))
    },
    playbackError: {
      playSound: jest.fn().mockRejectedValue(new Error('Playback failed'))
    }
>>>>>>> 02f0594e
  },

  // Storage Service Scenarios
  storageServiceScenarios: {
    dataExists: {
      get: jest.fn().mockResolvedValue({ data: 'test' }),
<<<<<<< HEAD
      has: jest.fn().mockResolvedValue(true),
=======
      has: jest.fn().mockResolvedValue(true)
>>>>>>> 02f0594e
    },
    noData: {
      get: jest.fn().mockResolvedValue(null),
      has: jest.fn().mockResolvedValue(false)
    },
    storageError: {
<<<<<<< HEAD
      set: jest.fn().mockRejectedValue(new Error('Storage quota exceeded')),
    },
  },
=======
      set: jest.fn().mockRejectedValue(new Error('Storage quota exceeded'))
    }
  }
>>>>>>> 02f0594e
};

export default {
  ServiceTestProviders,
  useAlarmServiceTest,
  useAnalyticsServiceTest,
  useBattleServiceTest,
  useSubscriptionServiceTest,
  useVoiceServiceTest,
  useNotificationServiceTest,
  useAudioServiceTest,
  useStorageServiceTest,
  useSecurityServiceTest,
  serviceScenarios
};<|MERGE_RESOLUTION|>--- conflicted
+++ resolved
@@ -55,11 +55,8 @@
   getUserStats: jest.MockedFunction<(userId: string) => Promise<any>>;
   inviteToB
 
-<<<<<<< HEAD
-=======
-
-
->>>>>>> 02f0594e
+
+
   attle: jest.MockedFunction<(battleId: string, userIds: string[]) => Promise<void>>;
   spectate: jest.MockedFunction<(battleId: string) => Promise<void>>;
 }
@@ -69,13 +66,7 @@
   getSubscriptions: jest.MockedFunction<() => Promise<any[]>>;
   subscribe: jest.MockedFunction<(tier: string, paymentMethod?: any) => Promise<any>>;
   cancelSubscription: jest.MockedFunction<(subscriptionId: string) => Promise<void>>;
-<<<<<<< HEAD
-  updateSubscription: jest.MockedFunction<
-    (subscriptionId: string, updates: any) => Promise<any>
-  >;
-=======
   updateSubscription: jest.MockedFunction<(subscriptionId: string, updates: any) => Promise<any>>;
->>>>>>> 02f0594e
   resumeSubscription: jest.MockedFunction<(subscriptionId: string) => Promise<void>>;
   getFeatures: jest.MockedFunction<(tier?: string) => string[]>;
   checkAccess: jest.MockedFunction<(feature: string, tier?: string) => boolean>;
@@ -93,23 +84,10 @@
   getVoices: jest.MockedFunction<(userId?: string) => Promise<any[]>>;
   getVoice: jest.MockedFunction<(voiceId: string) => Promise<any | null>>;
   processVoice: jest.MockedFunction<(voiceId: string) => Promise<void>>;
-<<<<<<< HEAD
-  synthesizeVoice: jest.MockedFunction<
-    (voiceId: string, text: string) => Promise<string>
-  >;
-  cloneVoice: jest.MockedFunction<(sourceId: string, name: string) => Promise<any>>;
-  trainVoiceModel: jest.MockedFunction<
-    (voiceId: string, samples: File[]) => Promise<void>
-  >;
-  getVoicePreview: jest.MockedFunction<
-    (voiceId: string, text?: string) => Promise<string>
-  >;
-=======
   synthesizeVoice: jest.MockedFunction<(voiceId: string, text: string) => Promise<string>>;
   cloneVoice: jest.MockedFunction<(sourceId: string, name: string) => Promise<any>>;
   trainVoiceModel: jest.MockedFunction<(voiceId: string, samples: File[]) => Promise<void>>;
   getVoicePreview: jest.MockedFunction<(voiceId: string, text?: string) => Promise<string>>;
->>>>>>> 02f0594e
   analyzeVoice: jest.MockedFunction<(voiceId: string) => Promise<any>>;
 }
 
@@ -166,19 +144,9 @@
   generateToken: jest.MockedFunction<(payload?: any, expiresIn?: string) => Promise<string>>;
   validateToken: jest.MockedFunction<(token: string) => Promise<boolean>>;
   generateSecureId: jest.MockedFunction<() => string>;
-<<<<<<< HEAD
-  generateKeyPair: jest.MockedFunction<
-    () => Promise<{ publicKey: string; privateKey: string }>
-  >;
-  signData: jest.MockedFunction<(data: any, privateKey: string) => Promise<string>>;
-  verifySignature: jest.MockedFunction<
-    (data: any, signature: string, publicKey: string) => Promise<boolean>
-  >;
-=======
   generateKeyPair: jest.MockedFunction<() => Promise<{ publicKey: string; privateKey: string }>>;
   signData: jest.MockedFunction<(data: any, privateKey: string) => Promise<string>>;
   verifySignature: jest.MockedFunction<(data: any, signature: string, publicKey: string) => Promise<boolean>>;
->>>>>>> 02f0594e
 }
 
 // ===============================
@@ -258,11 +226,7 @@
   cloneVoice: jest.fn().mockResolvedValue({ id: 'cloned-voice-123' }),
   trainVoiceModel: jest.fn().mockResolvedValue(undefined),
   getVoicePreview: jest.fn().mockResolvedValue('mock-preview-url'),
-<<<<<<< HEAD
-  analyzeVoice: jest.fn().mockResolvedValue({ quality: 'good', duration: 30 }),
-=======
   analyzeVoice: jest.fn().mockResolvedValue({ quality: 'good', duration: 30 })
->>>>>>> 02f0594e
 });
 
 const createMockNotificationService = (): MockNotificationService => ({
@@ -320,17 +284,10 @@
   generateSecureId: jest.fn().mockReturnValue('secure-id-123'),
   generateKeyPair: jest.fn().mockResolvedValue({
     publicKey: 'public-key',
-<<<<<<< HEAD
-    privateKey: 'private-key',
-  }),
-  signData: jest.fn().mockResolvedValue('signature-123'),
-  verifySignature: jest.fn().mockResolvedValue(true),
-=======
     privateKey: 'private-key'
   }),
   signData: jest.fn().mockResolvedValue('signature-123'),
   verifySignature: jest.fn().mockResolvedValue(true)
->>>>>>> 02f0594e
 });
 
 // ===============================
@@ -338,28 +295,6 @@
 // ===============================
 
 const AlarmServiceContext = createContext<MockAlarmService>(createMockAlarmService());
-<<<<<<< HEAD
-const AnalyticsServiceContext = createContext<MockAnalyticsService>(
-  createMockAnalyticsService()
-);
-const BattleServiceContext = createContext<MockBattleService>(
-  createMockBattleService()
-);
-const SubscriptionServiceContext = createContext<MockSubscriptionService>(
-  createMockSubscriptionService()
-);
-const VoiceServiceContext = createContext<MockVoiceService>(createMockVoiceService());
-const NotificationServiceContext = createContext<MockNotificationService>(
-  createMockNotificationService()
-);
-const AudioServiceContext = createContext<MockAudioService>(createMockAudioService());
-const StorageServiceContext = createContext<MockStorageService>(
-  createMockStorageService()
-);
-const SecurityServiceContext = createContext<MockSecurityService>(
-  createMockSecurityService()
-);
-=======
 const AnalyticsServiceContext = createContext<MockAnalyticsService>(createMockAnalyticsService());
 const BattleServiceContext = createContext<MockBattleService>(createMockBattleService());
 const SubscriptionServiceContext = createContext<MockSubscriptionService>(createMockSubscriptionService());
@@ -368,7 +303,6 @@
 const AudioServiceContext = createContext<MockAudioService>(createMockAudioService());
 const StorageServiceContext = createContext<MockStorageService>(createMockStorageService());
 const SecurityServiceContext = createContext<MockSecurityService>(createMockSecurityService());
->>>>>>> 02f0594e
 
 // ===============================
 // SERVICE PROVIDERS
@@ -454,31 +388,18 @@
     withAlarms: {
       getAlarms: jest.fn().mockResolvedValue([
         { id: 'alarm-1', time: '07:00', enabled: true },
-<<<<<<< HEAD
-        { id: 'alarm-2', time: '08:30', enabled: false },
-      ]),
-=======
         { id: 'alarm-2', time: '08:30', enabled: false }
       ])
->>>>>>> 02f0594e
     },
     noAlarms: {
       getAlarms: jest.fn().mockResolvedValue([])
     },
     createError: {
-<<<<<<< HEAD
-      createAlarm: jest.fn().mockRejectedValue(new Error('Failed to create alarm')),
-    },
-    syncError: {
-      syncAlarms: jest.fn().mockRejectedValue(new Error('Sync failed')),
-    },
-=======
       createAlarm: jest.fn().mockRejectedValue(new Error('Failed to create alarm'))
     },
     syncError: {
       syncAlarms: jest.fn().mockRejectedValue(new Error('Sync failed'))
     }
->>>>>>> 02f0594e
   },
 
   // Analytics Service Scenarios
@@ -496,27 +417,16 @@
   // Battle Service Scenarios
   battleServiceScenarios: {
     activeBattles: {
-<<<<<<< HEAD
-      getBattles: jest
-        .fn()
-        .mockResolvedValue([{ id: 'battle-1', status: 'active', participants: 2 }]),
-=======
       getBattles: jest.fn().mockResolvedValue([
         { id: 'battle-1', status: 'active', participants: 2 }
       ])
->>>>>>> 02f0594e
     },
     noBattles: {
       getBattles: jest.fn().mockResolvedValue([])
     },
     joinError: {
-<<<<<<< HEAD
-      joinBattle: jest.fn().mockRejectedValue(new Error('Battle is full')),
-    },
-=======
       joinBattle: jest.fn().mockRejectedValue(new Error('Battle is full'))
     }
->>>>>>> 02f0594e
   },
 
   // Subscription Service Scenarios
@@ -524,45 +434,25 @@
     freeUser: {
       getSubscription: jest.fn().mockResolvedValue(null),
       checkAccess: jest.fn((feature: string) => feature === 'basic_alarms'),
-<<<<<<< HEAD
-      getFeatures: jest.fn().mockReturnValue(['basic_alarms']),
-=======
       getFeatures: jest.fn().mockReturnValue(['basic_alarms'])
->>>>>>> 02f0594e
     },
     premiumUser: {
       getSubscription: jest.fn().mockResolvedValue({
         tier: 'premium',
-<<<<<<< HEAD
-        status: 'active',
-      }),
-      checkAccess: jest.fn(() => true),
-      getFeatures: jest
-        .fn()
-        .mockReturnValue(['unlimited_alarms', 'custom_voices', 'themes']),
-=======
         status: 'active'
       }),
       checkAccess: jest.fn(() => true),
       getFeatures: jest.fn().mockReturnValue([
         'unlimited_alarms', 'custom_voices', 'themes'
       ])
->>>>>>> 02f0594e
     },
     expiredSubscription: {
       getSubscription: jest.fn().mockResolvedValue({
         tier: 'premium',
-<<<<<<< HEAD
-        status: 'past_due',
-      }),
-      checkAccess: jest.fn((feature: string) => feature === 'basic_alarms'),
-    },
-=======
         status: 'past_due'
       }),
       checkAccess: jest.fn((feature: string) => feature === 'basic_alarms')
     }
->>>>>>> 02f0594e
   },
 
   // Audio Service Scenarios
@@ -572,45 +462,27 @@
       playSound: jest.fn().mockResolvedValue(undefined)
     },
     loadError: {
-<<<<<<< HEAD
-      loadSound: jest.fn().mockRejectedValue(new Error('Failed to load sound')),
-    },
-    playbackError: {
-      playSound: jest.fn().mockRejectedValue(new Error('Playback failed')),
-    },
-=======
       loadSound: jest.fn().mockRejectedValue(new Error('Failed to load sound'))
     },
     playbackError: {
       playSound: jest.fn().mockRejectedValue(new Error('Playback failed'))
     }
->>>>>>> 02f0594e
   },
 
   // Storage Service Scenarios
   storageServiceScenarios: {
     dataExists: {
       get: jest.fn().mockResolvedValue({ data: 'test' }),
-<<<<<<< HEAD
-      has: jest.fn().mockResolvedValue(true),
-=======
       has: jest.fn().mockResolvedValue(true)
->>>>>>> 02f0594e
     },
     noData: {
       get: jest.fn().mockResolvedValue(null),
       has: jest.fn().mockResolvedValue(false)
     },
     storageError: {
-<<<<<<< HEAD
-      set: jest.fn().mockRejectedValue(new Error('Storage quota exceeded')),
-    },
-  },
-=======
       set: jest.fn().mockRejectedValue(new Error('Storage quota exceeded'))
     }
   }
->>>>>>> 02f0594e
 };
 
 export default {
