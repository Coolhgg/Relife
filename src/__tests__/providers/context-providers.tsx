/**
 * Context-Specific Test Providers
 *
 * Individual test providers for each application context with realistic mock implementations
 * and helper functions for testing context-dependent components.
 */

import React, { ReactNode, createContext, useContext } from 'react';
import { render, RenderOptions } from '@testing-library/react';

// ===============================
// FEATURE ACCESS CONTEXT
// ===============================

export interface MockFeatureAccessContextValue {
  hasAccess: jest.MockedFunction<(feature: string) => boolean>;
  checkFeatureAccess: jest.MockedFunction<(feature: string, tier?: string) => boolean>;
  isFeatureEnabled: jest.MockedFunction<(feature: string) => boolean>;
  upgradeRequired: jest.MockedFunction<(feature: string) => boolean>;
  getFeatureLimit: jest.MockedFunction<(feature: string) => number>;
  getRemainingUsage: jest.MockedFunction<(feature: string) => number>;
  trackFeatureUsage: jest.MockedFunction<(feature: string) => void>;
  premiumFeatures: string[];
  ultimateFeatures: string[];
  currentTier: 'free' | 'premium' | 'ultimate';
}

const defaultFeatureAccessValue: MockFeatureAccessContextValue = {
  hasAccess: jest.fn(() => true),
  checkFeatureAccess: jest.fn(() => true),
  isFeatureEnabled: jest.fn(() => true),
  upgradeRequired: jest.fn(() => false),
  getFeatureLimit: jest.fn(() => 100),
  getRemainingUsage: jest.fn(() => 50),
  trackFeatureUsage: jest.fn(),
  premiumFeatures: ['unlimited_alarms', 'custom_voices', 'themes', 'battle_mode'],
  ultimateFeatures: ['ai_optimization', 'advanced_analytics', 'priority_support'],
<<<<<<< HEAD
  currentTier: 'premium',
};

const FeatureAccessTestContext = createContext<MockFeatureAccessContextValue>(
  defaultFeatureAccessValue
);
=======
  currentTier: 'premium'
};

const FeatureAccessTestContext = createContext<MockFeatureAccessContextValue>(defaultFeatureAccessValue);
>>>>>>> 02f0594e

export const FeatureAccessTestProvider: React.FC<{
  children: ReactNode;
  value?: Partial<MockFeatureAccessContextValue>;
}> = ({ children, value = {} }) => {
  const mockValue = { ...defaultFeatureAccessValue, ...value };
  return (
    <FeatureAccessTestContext.Provider value={mockValue}>
      {children}
    </FeatureAccessTestContext.Provider>
  );
};

export const useFeatureAccessTest = () => useContext(FeatureAccessTestContext);

// Feature Access Test Scenarios
export const featureAccessScenarios = {
  freeUser: {
    hasAccess: jest.fn((feature: string) =>
      ['basic_alarms', 'basic_themes'].includes(feature)
    ),
<<<<<<< HEAD
    upgradeRequired: jest.fn(
      (feature: string) => !['basic_alarms', 'basic_themes'].includes(feature)
    ),
    currentTier: 'free' as const,
    getFeatureLimit: jest.fn((feature: string) => (feature === 'alarms' ? 5 : 0)),
  },

  premiumUser: {
    hasAccess: jest.fn(
      (feature: string) => !['ai_optimization', 'advanced_analytics'].includes(feature)
=======
    upgradeRequired: jest.fn((feature: string) =>
      !['basic_alarms', 'basic_themes'].includes(feature)
    ),
    currentTier: 'free' as const,
    getFeatureLimit: jest.fn((feature: string) =>
      feature === 'alarms' ? 5 : 0
    )
  },

  premiumUser: {
    hasAccess: jest.fn((feature: string) =>
      !['ai_optimization', 'advanced_analytics'].includes(feature)
>>>>>>> 02f0594e
    ),
    upgradeRequired: jest.fn((feature: string) =>
      ['ai_optimization', 'advanced_analytics'].includes(feature)
    ),
    currentTier: 'premium' as const,
<<<<<<< HEAD
    getFeatureLimit: jest.fn(() => 100),
=======
    getFeatureLimit: jest.fn(() => 100)
>>>>>>> 02f0594e
  },

  ultimateUser: {
    hasAccess: jest.fn(() => true),
    upgradeRequired: jest.fn(() => false),
    currentTier: 'ultimate' as const,
<<<<<<< HEAD
    getFeatureLimit: jest.fn(() => Infinity),
  },
=======
    getFeatureLimit: jest.fn(() => Infinity)
  }
>>>>>>> 02f0594e
};

// ===============================
// LANGUAGE CONTEXT
// ===============================

export interface MockLanguageContextValue {
  language: string;
  setLanguage: jest.MockedFunction<(lang: string) => void>;
  t: jest.MockedFunction<(key: string, options?: any) => string>;
  dir: 'ltr' | 'rtl';
  formatTime: jest.MockedFunction<(time: Date) => string>;
  formatDate: jest.MockedFunction<(date: Date) => string>;
  formatRelativeTime: jest.MockedFunction<(date: Date) => string>;
  formatCurrency: jest.MockedFunction<(amount: number, currency?: string) => string>;
  supportedLanguages: Array<{ code: string; name: string; rtl: boolean }>;
  isLoading: boolean;
  error: string | null;
}

const defaultLanguageValue: MockLanguageContextValue = {
  language: 'en',
  setLanguage: jest.fn(),
  t: jest.fn((key: string) => key.split('.').pop() || key),
  dir: 'ltr',
  formatTime: jest.fn((time: Date) => time.toLocaleTimeString('en-US')),
  formatDate: jest.fn((date: Date) => date.toLocaleDateString('en-US')),
  formatRelativeTime: jest.fn((date: Date) => 'just now'),
  formatCurrency: jest.fn((amount: number, currency = 'USD') => `$${amount}`),
  supportedLanguages: [
    { code: 'en', name: 'English', rtl: false },
    { code: 'es', name: 'Español', rtl: false },
<<<<<<< HEAD
    { code: 'ar', name: 'العربية', rtl: true },
=======
    { code: 'ar', name: 'العربية', rtl: true }
>>>>>>> 02f0594e
  ],
  isLoading: false,
  error: null
};

const LanguageTestContext = createContext<MockLanguageContextValue>(defaultLanguageValue);

export const LanguageTestProvider: React.FC<{
  children: ReactNode;
  value?: Partial<MockLanguageContextValue>;
}> = ({ children, value = {} }) => {
  const mockValue = { ...defaultLanguageValue, ...value };
  return (
    <LanguageTestContext.Provider value={mockValue}>
      {children}
    </LanguageTestContext.Provider>
  );
};

export const useLanguageTest = () => useContext(LanguageTestContext);

// Language Test Scenarios
export const languageScenarios = {
  english: {
    language: 'en',
    dir: 'ltr' as const,
<<<<<<< HEAD
    t: jest.fn((key: string) => key.replace(/\./g, ' ').toUpperCase()),
=======
    t: jest.fn((key: string) => key.replace(/\./g, ' ').toUpperCase())
>>>>>>> 02f0594e
  },

  spanish: {
    language: 'es',
    dir: 'ltr' as const,
<<<<<<< HEAD
    t: jest.fn((key: string) => `es_${key}`),
=======
    t: jest.fn((key: string) => `es_${key}`)
>>>>>>> 02f0594e
  },

  arabic: {
    language: 'ar',
    dir: 'rtl' as const,
    t: jest.fn((key: string) => `ar_${key}`),
<<<<<<< HEAD
    formatTime: jest.fn((time: Date) => time.toLocaleTimeString('ar-SA')),
=======
    formatTime: jest.fn((time: Date) => time.toLocaleTimeString('ar-SA'))
>>>>>>> 02f0594e
  },

  loading: {
    isLoading: true,
<<<<<<< HEAD
    t: jest.fn(() => '...'),
=======
    t: jest.fn(() => '...')
>>>>>>> 02f0594e
  },

  error: {
    error: 'Failed to load translations',
<<<<<<< HEAD
    t: jest.fn((key: string) => key),
  },
=======
    t: jest.fn((key: string) => key)
  }
>>>>>>> 02f0594e
};

// ===============================
// ALARM CONTEXT
// ===============================

export interface MockAlarmContextValue {
  alarms: any[];
  activeAlarm: any | null;
  addAlarm: jest.MockedFunction<(alarm: any) => Promise<void>>;
  updateAlarm: jest.MockedFunction<(id: string, updates: any) => Promise<void>>;
  deleteAlarm: jest.MockedFunction<(id: string) => Promise<void>>;
  toggleAlarm: jest.MockedFunction<(id: string) => Promise<void>>;
  snoozeAlarm: jest.MockedFunction<(id: string) => Promise<void>>;
  stopAlarm: jest.MockedFunction<(id: string) => Promise<void>>;
  duplicateAlarm: jest.MockedFunction<(id: string) => Promise<void>>;
  bulkUpdateAlarms: jest.MockedFunction<(updates: any[]) => Promise<void>>;
  getUpcomingAlarms: jest.MockedFunction<() => any[]>;
  isLoading: boolean;
  error: string | null;
  lastSyncTime: Date | null;
}

const defaultAlarmValue: MockAlarmContextValue = {
  alarms: [
    {
      id: 'alarm-1',
      time: '07:00',
      label: 'Morning Alarm',
      enabled: true,
      days: [1, 2, 3, 4, 5], // Monday to Friday
      sound: 'classic',
      volume: 80,
      snoozeEnabled: true,
      snoozeInterval: 5
    },
    {
      id: 'alarm-2',
      time: '08:30',
      label: 'Backup Alarm',
      enabled: false,
      days: [6, 0], // Weekend
      sound: 'gentle',
      volume: 60,
      snoozeEnabled: false
    }
  ],
  activeAlarm: null,
  addAlarm: jest.fn(),
  updateAlarm: jest.fn(),
  deleteAlarm: jest.fn(),
  toggleAlarm: jest.fn(),
  snoozeAlarm: jest.fn(),
  stopAlarm: jest.fn(),
  duplicateAlarm: jest.fn(),
  bulkUpdateAlarms: jest.fn(),
  getUpcomingAlarms: jest.fn(() => []),
  isLoading: false,
  error: null,
  lastSyncTime: new Date()
};

const AlarmTestContext = createContext<MockAlarmContextValue>(defaultAlarmValue);

export const AlarmTestProvider: React.FC<{
  children: ReactNode;
  value?: Partial<MockAlarmContextValue>;
}> = ({ children, value = {} }) => {
  const mockValue = { ...defaultAlarmValue, ...value };
  return (
    <AlarmTestContext.Provider value={mockValue}>{children}</AlarmTestContext.Provider>
  );
};

export const useAlarmTest = () => useContext(AlarmTestContext);

// Alarm Test Scenarios
export const alarmScenarios = {
  noAlarms: {
    alarms: [],
    getUpcomingAlarms: jest.fn(() => [])
  },

  singleAlarm: {
<<<<<<< HEAD
    alarms: [
      {
        id: 'single-alarm',
        time: '06:00',
        label: 'Single Alarm',
        enabled: true,
        days: [1, 2, 3, 4, 5],
      },
    ],
=======
    alarms: [{
      id: 'single-alarm',
      time: '06:00',
      label: 'Single Alarm',
      enabled: true,
      days: [1, 2, 3, 4, 5]
    }]
>>>>>>> 02f0594e
  },

  multipleAlarms: {
    alarms: Array.from({ length: 10 }, (_, i) => ({
      id: `alarm-${i + 1}`,
      time: `${String(6 + i).padStart(2, '0')}:00`,
      label: `Alarm ${i + 1}`,
      enabled: i % 2 === 0,
      days: [1, 2, 3, 4, 5]
    }))
  },

  activeAlarm: {
    activeAlarm: {
      id: 'active-alarm',
      time: '07:00',
      label: 'Currently Ringing',
      enabled: true,
      isRinging: true
    }
  },

  loading: {
    isLoading: true,
    alarms: []
  },

  error: {
    error: 'Failed to load alarms',
<<<<<<< HEAD
    alarms: [],
  },
=======
    alarms: []
  }
>>>>>>> 02f0594e
};

// ===============================
// THEME CONTEXT
// ===============================

export interface MockThemeContextValue {
  theme: string;
  setTheme: jest.MockedFunction<(theme: string) => void>;
  isDark: boolean;
  colors: Record<string, string>;
  fonts: Record<string, string>;
  animations: boolean;
  setAnimations: jest.MockedFunction<(enabled: boolean) => void>;
  customThemes: any[];
  createCustomTheme: jest.MockedFunction<(theme: any) => Promise<void>>;
  deleteCustomTheme: jest.MockedFunction<(id: string) => Promise<void>>;
  exportTheme: jest.MockedFunction<(id: string) => Promise<string>>;
  importTheme: jest.MockedFunction<(data: string) => Promise<void>>;
  isLoading: boolean;
  error: string | null;
}

const defaultThemeValue: MockThemeContextValue = {
  theme: 'dark',
  setTheme: jest.fn(),
  isDark: true,
  colors: {
    primary: '#6366f1',
    secondary: '#8b5cf6',
    background: '#0f172a',
    surface: '#1e293b',
    text: '#f1f5f9',
    accent: '#06b6d4',
    success: '#10b981',
    warning: '#f59e0b',
<<<<<<< HEAD
    error: '#ef4444',
=======
    error: '#ef4444'
>>>>>>> 02f0594e
  },
  fonts: {
    primary: 'Inter',
    secondary: 'Roboto Mono',
<<<<<<< HEAD
    heading: 'Poppins',
=======
    heading: 'Poppins'
>>>>>>> 02f0594e
  },
  animations: true,
  setAnimations: jest.fn(),
  customThemes: [],
  createCustomTheme: jest.fn(),
  deleteCustomTheme: jest.fn(),
  exportTheme: jest.fn(),
  importTheme: jest.fn(),
  isLoading: false,
  error: null
};

const ThemeTestContext = createContext<MockThemeContextValue>(defaultThemeValue);

export const ThemeTestProvider: React.FC<{
  children: ReactNode;
  value?: Partial<MockThemeContextValue>;
}> = ({ children, value = {} }) => {
  const mockValue = { ...defaultThemeValue, ...value };
  return (
    <ThemeTestContext.Provider value={mockValue}>{children}</ThemeTestContext.Provider>
  );
};

export const useThemeTest = () => useContext(ThemeTestContext);

// Theme Test Scenarios
export const themeScenarios = {
  light: {
    theme: 'light',
    isDark: false,
    colors: {
      primary: '#6366f1',
      background: '#ffffff',
      surface: '#f8fafc',
<<<<<<< HEAD
      text: '#0f172a',
    },
=======
      text: '#0f172a'
    }
>>>>>>> 02f0594e
  },

  dark: {
    theme: 'dark',
    isDark: true,
    colors: {
      primary: '#6366f1',
      background: '#0f172a',
      surface: '#1e293b',
<<<<<<< HEAD
      text: '#f1f5f9',
    },
=======
      text: '#f1f5f9'
    }
>>>>>>> 02f0594e
  },

  gaming: {
    theme: 'gaming',
    isDark: true,
    colors: {
      primary: '#ff0080',
      background: '#000000',
      surface: '#1a1a1a',
      text: '#ffffff',
<<<<<<< HEAD
      accent: '#00ff80',
    },
=======
      accent: '#00ff80'
    }
>>>>>>> 02f0594e
  },

  noAnimations: {
    animations: false
  },

  customThemes: {
    customThemes: [
      {
        id: 'custom-1',
        name: 'My Custom Theme',
<<<<<<< HEAD
        colors: { primary: '#ff6b6b' },
      },
    ],
  },
=======
        colors: { primary: '#ff6b6b' }
      }
    ]
  }
>>>>>>> 02f0594e
};

// ===============================
// COMBINED CONTEXT PROVIDER
// ===============================

export interface ContextTestOptions {
  featureAccess?: Partial<MockFeatureAccessContextValue>;
  language?: Partial<MockLanguageContextValue>;
  alarm?: Partial<MockAlarmContextValue>;
  theme?: Partial<MockThemeContextValue>;
}

export const ContextTestProvider: React.FC<{
  children: ReactNode;
  options?: ContextTestOptions;
}> = ({ children, options = {} }) => {
  const {
    featureAccess = {},
    language = {},
    alarm = {},
    theme = {}
  } = options;

  return (
    <FeatureAccessTestProvider value={featureAccess}>
      <LanguageTestProvider value={language}>
        <AlarmTestProvider value={alarm}>
          <ThemeTestProvider value={theme}>
            {children}
          </ThemeTestProvider>
        </AlarmTestProvider>
      </LanguageTestProvider>
    </FeatureAccessTestProvider>
  );
};

// Custom render function for context testing
export const renderWithContexts = (
  ui: React.ReactElement,
  options: ContextTestOptions & RenderOptions = {}
) => {
  const { featureAccess, language, alarm, theme, ...renderOptions } = options;

  const Wrapper: React.FC<{ children: ReactNode }> = ({ children }) => (
    <ContextTestProvider options={{ featureAccess, language, alarm, theme }}>
      {children}
    </ContextTestProvider>
  );

  return render(ui, { wrapper: Wrapper, ...renderOptions });
};

// Pre-configured scenario testing
export const renderWithScenario = (
  ui: React.ReactElement,
  scenarios: {
    featureAccess?: keyof typeof featureAccessScenarios;
    language?: keyof typeof languageScenarios;
    alarm?: keyof typeof alarmScenarios;
    theme?: keyof typeof themeScenarios;
  }
) => {
  const options: ContextTestOptions = {};

  if (scenarios.featureAccess) {
    options.featureAccess = featureAccessScenarios[scenarios.featureAccess];
  }
  if (scenarios.language) {
    options.language = languageScenarios[scenarios.language];
  }
  if (scenarios.alarm) {
    options.alarm = alarmScenarios[scenarios.alarm];
  }
  if (scenarios.theme) {
    options.theme = themeScenarios[scenarios.theme];
  }

  return renderWithContexts(ui, options);
};

export default {
  FeatureAccessTestProvider,
  LanguageTestProvider,
  AlarmTestProvider,
  ThemeTestProvider,
  ContextTestProvider,
  renderWithContexts,
  renderWithScenario,
  featureAccessScenarios,
  languageScenarios,
  alarmScenarios,
  themeScenarios
};<|MERGE_RESOLUTION|>--- conflicted
+++ resolved
@@ -35,19 +35,10 @@
   trackFeatureUsage: jest.fn(),
   premiumFeatures: ['unlimited_alarms', 'custom_voices', 'themes', 'battle_mode'],
   ultimateFeatures: ['ai_optimization', 'advanced_analytics', 'priority_support'],
-<<<<<<< HEAD
-  currentTier: 'premium',
-};
-
-const FeatureAccessTestContext = createContext<MockFeatureAccessContextValue>(
-  defaultFeatureAccessValue
-);
-=======
   currentTier: 'premium'
 };
 
 const FeatureAccessTestContext = createContext<MockFeatureAccessContextValue>(defaultFeatureAccessValue);
->>>>>>> 02f0594e
 
 export const FeatureAccessTestProvider: React.FC<{
   children: ReactNode;
@@ -69,18 +60,6 @@
     hasAccess: jest.fn((feature: string) =>
       ['basic_alarms', 'basic_themes'].includes(feature)
     ),
-<<<<<<< HEAD
-    upgradeRequired: jest.fn(
-      (feature: string) => !['basic_alarms', 'basic_themes'].includes(feature)
-    ),
-    currentTier: 'free' as const,
-    getFeatureLimit: jest.fn((feature: string) => (feature === 'alarms' ? 5 : 0)),
-  },
-
-  premiumUser: {
-    hasAccess: jest.fn(
-      (feature: string) => !['ai_optimization', 'advanced_analytics'].includes(feature)
-=======
     upgradeRequired: jest.fn((feature: string) =>
       !['basic_alarms', 'basic_themes'].includes(feature)
     ),
@@ -93,30 +72,20 @@
   premiumUser: {
     hasAccess: jest.fn((feature: string) =>
       !['ai_optimization', 'advanced_analytics'].includes(feature)
->>>>>>> 02f0594e
     ),
     upgradeRequired: jest.fn((feature: string) =>
       ['ai_optimization', 'advanced_analytics'].includes(feature)
     ),
     currentTier: 'premium' as const,
-<<<<<<< HEAD
-    getFeatureLimit: jest.fn(() => 100),
-=======
     getFeatureLimit: jest.fn(() => 100)
->>>>>>> 02f0594e
   },
 
   ultimateUser: {
     hasAccess: jest.fn(() => true),
     upgradeRequired: jest.fn(() => false),
     currentTier: 'ultimate' as const,
-<<<<<<< HEAD
-    getFeatureLimit: jest.fn(() => Infinity),
-  },
-=======
     getFeatureLimit: jest.fn(() => Infinity)
   }
->>>>>>> 02f0594e
 };
 
 // ===============================
@@ -149,11 +118,7 @@
   supportedLanguages: [
     { code: 'en', name: 'English', rtl: false },
     { code: 'es', name: 'Español', rtl: false },
-<<<<<<< HEAD
-    { code: 'ar', name: 'العربية', rtl: true },
-=======
     { code: 'ar', name: 'العربية', rtl: true }
->>>>>>> 02f0594e
   ],
   isLoading: false,
   error: null
@@ -180,52 +145,31 @@
   english: {
     language: 'en',
     dir: 'ltr' as const,
-<<<<<<< HEAD
-    t: jest.fn((key: string) => key.replace(/\./g, ' ').toUpperCase()),
-=======
     t: jest.fn((key: string) => key.replace(/\./g, ' ').toUpperCase())
->>>>>>> 02f0594e
   },
 
   spanish: {
     language: 'es',
     dir: 'ltr' as const,
-<<<<<<< HEAD
-    t: jest.fn((key: string) => `es_${key}`),
-=======
     t: jest.fn((key: string) => `es_${key}`)
->>>>>>> 02f0594e
   },
 
   arabic: {
     language: 'ar',
     dir: 'rtl' as const,
     t: jest.fn((key: string) => `ar_${key}`),
-<<<<<<< HEAD
-    formatTime: jest.fn((time: Date) => time.toLocaleTimeString('ar-SA')),
-=======
     formatTime: jest.fn((time: Date) => time.toLocaleTimeString('ar-SA'))
->>>>>>> 02f0594e
   },
 
   loading: {
     isLoading: true,
-<<<<<<< HEAD
-    t: jest.fn(() => '...'),
-=======
     t: jest.fn(() => '...')
->>>>>>> 02f0594e
   },
 
   error: {
     error: 'Failed to load translations',
-<<<<<<< HEAD
-    t: jest.fn((key: string) => key),
-  },
-=======
     t: jest.fn((key: string) => key)
   }
->>>>>>> 02f0594e
 };
 
 // ===============================
@@ -310,17 +254,6 @@
   },
 
   singleAlarm: {
-<<<<<<< HEAD
-    alarms: [
-      {
-        id: 'single-alarm',
-        time: '06:00',
-        label: 'Single Alarm',
-        enabled: true,
-        days: [1, 2, 3, 4, 5],
-      },
-    ],
-=======
     alarms: [{
       id: 'single-alarm',
       time: '06:00',
@@ -328,7 +261,6 @@
       enabled: true,
       days: [1, 2, 3, 4, 5]
     }]
->>>>>>> 02f0594e
   },
 
   multipleAlarms: {
@@ -358,13 +290,8 @@
 
   error: {
     error: 'Failed to load alarms',
-<<<<<<< HEAD
-    alarms: [],
-  },
-=======
     alarms: []
   }
->>>>>>> 02f0594e
 };
 
 // ===============================
@@ -401,20 +328,12 @@
     accent: '#06b6d4',
     success: '#10b981',
     warning: '#f59e0b',
-<<<<<<< HEAD
-    error: '#ef4444',
-=======
     error: '#ef4444'
->>>>>>> 02f0594e
   },
   fonts: {
     primary: 'Inter',
     secondary: 'Roboto Mono',
-<<<<<<< HEAD
-    heading: 'Poppins',
-=======
     heading: 'Poppins'
->>>>>>> 02f0594e
   },
   animations: true,
   setAnimations: jest.fn(),
@@ -450,13 +369,8 @@
       primary: '#6366f1',
       background: '#ffffff',
       surface: '#f8fafc',
-<<<<<<< HEAD
-      text: '#0f172a',
-    },
-=======
       text: '#0f172a'
     }
->>>>>>> 02f0594e
   },
 
   dark: {
@@ -466,13 +380,8 @@
       primary: '#6366f1',
       background: '#0f172a',
       surface: '#1e293b',
-<<<<<<< HEAD
-      text: '#f1f5f9',
-    },
-=======
       text: '#f1f5f9'
     }
->>>>>>> 02f0594e
   },
 
   gaming: {
@@ -483,13 +392,8 @@
       background: '#000000',
       surface: '#1a1a1a',
       text: '#ffffff',
-<<<<<<< HEAD
-      accent: '#00ff80',
-    },
-=======
       accent: '#00ff80'
     }
->>>>>>> 02f0594e
   },
 
   noAnimations: {
@@ -501,17 +405,10 @@
       {
         id: 'custom-1',
         name: 'My Custom Theme',
-<<<<<<< HEAD
-        colors: { primary: '#ff6b6b' },
-      },
-    ],
-  },
-=======
         colors: { primary: '#ff6b6b' }
       }
     ]
   }
->>>>>>> 02f0594e
 };
 
 // ===============================
