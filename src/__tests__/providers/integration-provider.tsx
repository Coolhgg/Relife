/**
 * Integration Test Provider
 *
 * Comprehensive provider that combines all contexts and services for full integration testing.
 * Provides realistic end-to-end testing scenarios that mirror production usage.
 */

import React, { ReactNode } from 'react';
import { render, RenderOptions } from '@testing-library/react';
import { QueryClient, QueryClientProvider } from '@tanstack/react-query';
import { MemoryRouter, MemoryRouterProps } from 'react-router-dom';

import { TestProviders, TestProvidersOptions } from './test-providers';
import { ContextTestProvider, ContextTestOptions } from './context-providers';
import { ServiceTestProviders } from './service-providers';

// ===============================
// INTEGRATION TEST OPTIONS
// ===============================

export interface IntegrationTestOptions {
  // User state
  user?: {
    authenticated?: boolean;
    tier?: 'free' | 'premium' | 'ultimate';
    profile?: any;
    preferences?: any;
  };

  // Application state
  app?: {
    theme?: string;
    language?: string;
    online?: boolean;
    loading?: boolean;
    error?: string | null;
  };

  // Data state
  data?: {
    alarms?: any[];
    battles?: any[];
    voices?: any[];
    themes?: any[];
    notifications?: any[];
  };

  // Feature flags
  features?: {
    premiumFeatures?: boolean;
    battleMode?: boolean;
    voiceGeneration?: boolean;
    customThemes?: boolean;
    analytics?: boolean;
  };

  // Device/Environment
  environment?: {
    mobile?: boolean;
    tablet?: boolean;
    desktop?: boolean;
    pwa?: boolean;
    offline?: boolean;
    notifications?: 'granted' | 'denied' | 'default';
  };

  // Network conditions
  network?: {
    slow?: boolean;
    intermittent?: boolean;
    offline?: boolean;
  };

  // Router configuration
  router?: MemoryRouterProps & {
    protected?: boolean;
    redirectTo?: string;
  };

  // Query client configuration
  queryClient?: {
    cacheTime?: number;
    staleTime?: number;
    retry?: boolean | number;
    refetchOnWindowFocus?: boolean;
  };
}

// ===============================
// INTEGRATION PROVIDER
// ===============================

export const IntegrationTestProvider: React.FC<{
  children: ReactNode;
  options?: IntegrationTestOptions;
}> = ({ children, options = {} }) => {
  const {
    user = {},
    app = {},
    data = {},
    features = {},
    environment = {},
    network = {},
    router = {},
    queryClient: queryClientOptions = {}
  } = options;

  // Create QueryClient with options
  const queryClient = new QueryClient({
    defaultOptions: {
      queries: {
        retry: queryClientOptions.retry ?? false,
        cacheTime: queryClientOptions.cacheTime ?? 0,
        staleTime: queryClientOptions.staleTime ?? 0,
        refetchOnWindowFocus: queryClientOptions.refetchOnWindowFocus ?? false
      },
      mutations: {
        retry: false
      }
    }
  });

  // Configure context options based on integration options
  const contextOptions: ContextTestOptions = {
    featureAccess: {
      hasAccess: jest.fn((feature: string) => {
        if (user.tier === 'free') {
          return ['basic_alarms', 'basic_themes'].includes(feature);
        }
        if (user.tier === 'premium') {
          return !['ai_optimization', 'advanced_analytics'].includes(feature);
        }
        return true; // ultimate tier
      }),
      upgradeRequired: jest.fn((feature: string) => {
        if (user.tier === 'ultimate') return false;
        if (user.tier === 'premium') {
          return ['ai_optimization', 'advanced_analytics'].includes(feature);
        }
        return !['basic_alarms', 'basic_themes'].includes(feature);
      }),
      currentTier: user.tier || 'free',
<<<<<<< HEAD
      premiumFeatures: features.premiumFeatures
        ? ['unlimited_alarms', 'custom_voices', 'themes', 'battle_mode']
        : [],
      ultimateFeatures: ['ai_optimization', 'advanced_analytics', 'priority_support'],
=======
      premiumFeatures: features.premiumFeatures ? [
        'unlimited_alarms', 'custom_voices', 'themes', 'battle_mode'
      ] : [],
      ultimateFeatures: ['ai_optimization', 'advanced_analytics', 'priority_support']
>>>>>>> 02f0594e
    },

    language: {
      language: app.language || 'en',
      dir: app.language === 'ar' ? 'rtl' : 'ltr',
      isLoading: app.loading || false,
      error: app.error || null
    },

    alarm: {
      alarms: data.alarms || [],
      isLoading: app.loading || false,
      error: app.error || null,
      getUpcomingAlarms: jest.fn(() =>
        (data.alarms || []).filter((alarm: any) => alarm.enabled)
<<<<<<< HEAD
      ),
=======
      )
>>>>>>> 02f0594e
    },

    theme: {
      theme: app.theme || 'dark',
      isDark: app.theme !== 'light',
      animations: !environment.mobile, // Reduce animations on mobile
      customThemes: data.themes || [],
      isLoading: app.loading || false,
      error: app.error || null
    }
  };

  // Configure service options based on integration options
  const serviceOptions = {
    alarmService: {
      getAlarms: jest.fn().mockResolvedValue(data.alarms || []),
      createAlarm: jest.fn().mockImplementation(async alarm => {
        if (network.offline) {
          throw new Error('Network unavailable');
        }
        if (network.slow) {
          await new Promise(resolve => setTimeout(resolve, 2000));
        }
        return { ...alarm, id: 'new-alarm-' + Date.now() };
      }),
      syncAlarms: jest.fn().mockImplementation(async () => {
        if (network.offline) {
          throw new Error('Sync failed - no internet connection');
        }
        if (network.intermittent && Math.random() > 0.5) {
          throw new Error('Sync failed - connection timeout');
        }
      })
    },

    analyticsService: {
      track: features.analytics ? jest.fn() : jest.fn(),
      identify: features.analytics ? jest.fn() : jest.fn()
    },

    battleService: {
      getBattles: jest.fn().mockResolvedValue(data.battles || []),
      createBattle: features.battleMode
        ? jest.fn().mockResolvedValue({ id: 'battle-123' })
<<<<<<< HEAD
        : jest.fn().mockRejectedValue(new Error('Battle mode not available')),
=======
        : jest.fn().mockRejectedValue(new Error('Battle mode not available'))
>>>>>>> 02f0594e
    },

    subscriptionService: {
      getSubscription: jest.fn().mockResolvedValue(
<<<<<<< HEAD
        user.tier !== 'free'
          ? {
              tier: user.tier,
              status: 'active',
              features: contextOptions.featureAccess?.premiumFeatures || [],
            }
          : null
      ),
      checkAccess: contextOptions.featureAccess?.hasAccess || jest.fn(() => true),
=======
        user.tier !== 'free' ? {
          tier: user.tier,
          status: 'active',
          features: contextOptions.featureAccess?.premiumFeatures || []
        } : null
      ),
      checkAccess: contextOptions.featureAccess?.hasAccess || jest.fn(() => true)
>>>>>>> 02f0594e
    },

    voiceService: {
      getVoices: jest.fn().mockResolvedValue(data.voices || []),
      generateVoice: features.voiceGeneration
        ? jest.fn().mockResolvedValue({ url: 'mock-voice-url' })
<<<<<<< HEAD
        : jest.fn().mockRejectedValue(new Error('Voice generation not available')),
    },

    notificationService: {
      requestPermission: jest
        .fn()
        .mockResolvedValue(environment.notifications || 'granted'),
=======
        : jest.fn().mockRejectedValue(new Error('Voice generation not available'))
    },

    notificationService: {
      requestPermission: jest.fn().mockResolvedValue(
        environment.notifications || 'granted'
      ),
>>>>>>> 02f0594e
      showNotification: jest.fn().mockImplementation(async (title, options) => {
        if (environment.notifications === 'denied') {
          throw new Error('Notifications not permitted');
        }
      })
    },

    audioService: {
      loadSound: jest.fn().mockImplementation(async url => {
        if (network.slow) {
          await new Promise(resolve => setTimeout(resolve, 1000));
        }
        if (network.offline) {
          throw new Error('Cannot load sound - offline');
        }
        return { id: 'sound-' + Date.now(), loaded: true };
<<<<<<< HEAD
      }),
=======
      })
>>>>>>> 02f0594e
    },

    storageService: {
      get: jest.fn().mockImplementation(async key => {
        // Simulate different storage scenarios
        if (key === 'user-preferences') {
          return user.preferences || null;
        }
        if (key.startsWith('alarm-')) {
          const alarmId = key.replace('alarm-', '');
          return (data.alarms || []).find((a: any) => a.id === alarmId) || null;
        }
        return null;
      }),
      set: jest.fn().mockImplementation(async (key, value) => {
        if (environment.offline) {
          // Store locally when offline
          return;
        }
        // Simulate network storage
        if (network.slow) {
          await new Promise(resolve => setTimeout(resolve, 500));
        }
      })
    }
  };

  // Router configuration
  const routerConfig: MemoryRouterProps = {
    initialEntries: router.initialEntries || ['/'],
    initialIndex: router.initialIndex,
    ...router
  };

  return (
    <QueryClientProvider client={queryClient}>
      <MemoryRouter {...routerConfig}>
        <ServiceTestProviders {...serviceOptions}>
          <ContextTestProvider options={contextOptions}>{children}</ContextTestProvider>
        </ServiceTestProviders>
      </MemoryRouter>
    </QueryClientProvider>
  );
};

// ===============================
// INTEGRATION SCENARIOS
// ===============================

export const integrationScenarios = {
  // New user just signed up
  newUser: {
    user: {
      authenticated: true,
      tier: 'free' as const,
      profile: {
        id: 'new-user-123',
        email: 'newuser@example.com',
        name: 'New User',
<<<<<<< HEAD
        createdAt: new Date().toISOString(),
      },
=======
        createdAt: new Date().toISOString()
      }
>>>>>>> 02f0594e
    },
    data: {
      alarms: [],
      battles: [],
      voices: [],
      themes: []
    },
    features: {
      premiumFeatures: false,
      battleMode: false,
      voiceGeneration: false,
      customThemes: false
    }
  },

  // Premium user with data
  premiumUser: {
    user: {
      authenticated: true,
      tier: 'premium' as const,
      profile: {
        id: 'premium-user-456',
        email: 'premium@example.com',
<<<<<<< HEAD
        name: 'Premium User',
      },
=======
        name: 'Premium User'
      }
>>>>>>> 02f0594e
    },
    data: {
      alarms: [
        { id: 'alarm-1', time: '07:00', label: 'Work', enabled: true },
<<<<<<< HEAD
        { id: 'alarm-2', time: '08:30', label: 'Gym', enabled: false },
      ],
      battles: [{ id: 'battle-1', status: 'active', participants: 3 }],
      voices: [{ id: 'voice-1', name: 'My Voice', processed: true }],
=======
        { id: 'alarm-2', time: '08:30', label: 'Gym', enabled: false }
      ],
      battles: [
        { id: 'battle-1', status: 'active', participants: 3 }
      ],
      voices: [
        { id: 'voice-1', name: 'My Voice', processed: true }
      ]
>>>>>>> 02f0594e
    },
    features: {
      premiumFeatures: true,
      battleMode: true,
      voiceGeneration: true,
      customThemes: true
    }
  },

  // Ultimate user with full access
  ultimateUser: {
    user: {
      authenticated: true,
<<<<<<< HEAD
      tier: 'ultimate' as const,
=======
      tier: 'ultimate' as const
>>>>>>> 02f0594e
    },
    features: {
      premiumFeatures: true,
      battleMode: true,
      voiceGeneration: true,
      customThemes: true,
      analytics: true
    }
  },

  // Unauthenticated user
  guestUser: {
    user: {
      authenticated: false
    },
    router: {
<<<<<<< HEAD
      initialEntries: ['/login'],
    },
=======
      initialEntries: ['/login']
    }
>>>>>>> 02f0594e
  },

  // Mobile user
  mobileUser: {
    environment: {
      mobile: true,
<<<<<<< HEAD
      notifications: 'granted' as const,
    },
    app: {
      theme: 'dark', // Mobile users often prefer dark mode
    },
=======
      notifications: 'granted' as const
    },
    app: {
      theme: 'dark' // Mobile users often prefer dark mode
    }
>>>>>>> 02f0594e
  },

  // Offline user
  offlineUser: {
    network: {
      offline: true
    },
    environment: {
      offline: true
    }
  },

  // User with slow connection
  slowConnection: {
    network: {
      slow: true
    }
  },

  // User with intermittent connection
  unstableConnection: {
    network: {
      intermittent: true
    }
  },

  // PWA user
  pwaUser: {
    environment: {
      pwa: true,
<<<<<<< HEAD
      notifications: 'granted' as const,
    },
=======
      notifications: 'granted' as const
    }
>>>>>>> 02f0594e
  },

  // User with denied notifications
  noNotifications: {
    environment: {
<<<<<<< HEAD
      notifications: 'denied' as const,
    },
=======
      notifications: 'denied' as const
    }
>>>>>>> 02f0594e
  },

  // RTL language user
  rtlUser: {
    app: {
      language: 'ar',
<<<<<<< HEAD
      theme: 'light', // RTL users might prefer light themes
    },
=======
      theme: 'light' // RTL users might prefer light themes
    }
>>>>>>> 02f0594e
  },

  // Error state user
  errorState: {
    app: {
      loading: false,
<<<<<<< HEAD
      error: 'Failed to load user data',
    },
=======
      error: 'Failed to load user data'
    }
>>>>>>> 02f0594e
  },

  // Loading state
  loadingState: {
    app: {
      loading: true,
      error: null
    }
  }
};

// ===============================
// INTEGRATION RENDER FUNCTION
// ===============================

export const renderWithIntegration = (
  ui: React.ReactElement,
  options: IntegrationTestOptions & RenderOptions = {}
) => {
  const {
    user, app, data, features, environment, network, router, queryClient,
    ...renderOptions
  } = options;

  const Wrapper: React.FC<{ children: ReactNode }> = ({ children }) => (
    <IntegrationTestProvider
      options={{ user, app, data, features, environment, network, router, queryClient }}
    >
      {children}
    </IntegrationTestProvider>
  );

  return render(ui, { wrapper: Wrapper, ...renderOptions });
};

// Helper function to render with predefined scenarios
export const renderWithIntegrationScenario = (
  ui: React.ReactElement,
  scenario: keyof typeof integrationScenarios,
  additionalOptions: IntegrationTestOptions = {}
) => {
  const scenarioOptions = integrationScenarios[scenario];
  const mergedOptions = {
    ...scenarioOptions,
    ...additionalOptions,
    // Deep merge for nested objects
    user: { ...scenarioOptions.user, ...additionalOptions.user },
    app: { ...scenarioOptions.app, ...additionalOptions.app },
    data: { ...scenarioOptions.data, ...additionalOptions.data },
    features: { ...scenarioOptions.features, ...additionalOptions.features },
    environment: { ...scenarioOptions.environment, ...additionalOptions.environment },
<<<<<<< HEAD
    network: { ...scenarioOptions.network, ...additionalOptions.network },
=======
    network: { ...scenarioOptions.network, ...additionalOptions.network }
>>>>>>> 02f0594e
  };

  return renderWithIntegration(ui, mergedOptions);
};

export default {
  IntegrationTestProvider,
  renderWithIntegration,
  renderWithIntegrationScenario,
  integrationScenarios
};<|MERGE_RESOLUTION|>--- conflicted
+++ resolved
@@ -140,17 +140,10 @@
         return !['basic_alarms', 'basic_themes'].includes(feature);
       }),
       currentTier: user.tier || 'free',
-<<<<<<< HEAD
-      premiumFeatures: features.premiumFeatures
-        ? ['unlimited_alarms', 'custom_voices', 'themes', 'battle_mode']
-        : [],
-      ultimateFeatures: ['ai_optimization', 'advanced_analytics', 'priority_support'],
-=======
       premiumFeatures: features.premiumFeatures ? [
         'unlimited_alarms', 'custom_voices', 'themes', 'battle_mode'
       ] : [],
       ultimateFeatures: ['ai_optimization', 'advanced_analytics', 'priority_support']
->>>>>>> 02f0594e
     },
 
     language: {
@@ -166,11 +159,7 @@
       error: app.error || null,
       getUpcomingAlarms: jest.fn(() =>
         (data.alarms || []).filter((alarm: any) => alarm.enabled)
-<<<<<<< HEAD
-      ),
-=======
       )
->>>>>>> 02f0594e
     },
 
     theme: {
@@ -215,26 +204,11 @@
       getBattles: jest.fn().mockResolvedValue(data.battles || []),
       createBattle: features.battleMode
         ? jest.fn().mockResolvedValue({ id: 'battle-123' })
-<<<<<<< HEAD
-        : jest.fn().mockRejectedValue(new Error('Battle mode not available')),
-=======
         : jest.fn().mockRejectedValue(new Error('Battle mode not available'))
->>>>>>> 02f0594e
     },
 
     subscriptionService: {
       getSubscription: jest.fn().mockResolvedValue(
-<<<<<<< HEAD
-        user.tier !== 'free'
-          ? {
-              tier: user.tier,
-              status: 'active',
-              features: contextOptions.featureAccess?.premiumFeatures || [],
-            }
-          : null
-      ),
-      checkAccess: contextOptions.featureAccess?.hasAccess || jest.fn(() => true),
-=======
         user.tier !== 'free' ? {
           tier: user.tier,
           status: 'active',
@@ -242,22 +216,12 @@
         } : null
       ),
       checkAccess: contextOptions.featureAccess?.hasAccess || jest.fn(() => true)
->>>>>>> 02f0594e
     },
 
     voiceService: {
       getVoices: jest.fn().mockResolvedValue(data.voices || []),
       generateVoice: features.voiceGeneration
         ? jest.fn().mockResolvedValue({ url: 'mock-voice-url' })
-<<<<<<< HEAD
-        : jest.fn().mockRejectedValue(new Error('Voice generation not available')),
-    },
-
-    notificationService: {
-      requestPermission: jest
-        .fn()
-        .mockResolvedValue(environment.notifications || 'granted'),
-=======
         : jest.fn().mockRejectedValue(new Error('Voice generation not available'))
     },
 
@@ -265,7 +229,6 @@
       requestPermission: jest.fn().mockResolvedValue(
         environment.notifications || 'granted'
       ),
->>>>>>> 02f0594e
       showNotification: jest.fn().mockImplementation(async (title, options) => {
         if (environment.notifications === 'denied') {
           throw new Error('Notifications not permitted');
@@ -282,11 +245,7 @@
           throw new Error('Cannot load sound - offline');
         }
         return { id: 'sound-' + Date.now(), loaded: true };
-<<<<<<< HEAD
-      }),
-=======
       })
->>>>>>> 02f0594e
     },
 
     storageService: {
@@ -346,13 +305,8 @@
         id: 'new-user-123',
         email: 'newuser@example.com',
         name: 'New User',
-<<<<<<< HEAD
-        createdAt: new Date().toISOString(),
-      },
-=======
         createdAt: new Date().toISOString()
       }
->>>>>>> 02f0594e
     },
     data: {
       alarms: [],
@@ -376,23 +330,12 @@
       profile: {
         id: 'premium-user-456',
         email: 'premium@example.com',
-<<<<<<< HEAD
-        name: 'Premium User',
-      },
-=======
         name: 'Premium User'
       }
->>>>>>> 02f0594e
     },
     data: {
       alarms: [
         { id: 'alarm-1', time: '07:00', label: 'Work', enabled: true },
-<<<<<<< HEAD
-        { id: 'alarm-2', time: '08:30', label: 'Gym', enabled: false },
-      ],
-      battles: [{ id: 'battle-1', status: 'active', participants: 3 }],
-      voices: [{ id: 'voice-1', name: 'My Voice', processed: true }],
-=======
         { id: 'alarm-2', time: '08:30', label: 'Gym', enabled: false }
       ],
       battles: [
@@ -401,7 +344,6 @@
       voices: [
         { id: 'voice-1', name: 'My Voice', processed: true }
       ]
->>>>>>> 02f0594e
     },
     features: {
       premiumFeatures: true,
@@ -415,11 +357,7 @@
   ultimateUser: {
     user: {
       authenticated: true,
-<<<<<<< HEAD
-      tier: 'ultimate' as const,
-=======
       tier: 'ultimate' as const
->>>>>>> 02f0594e
     },
     features: {
       premiumFeatures: true,
@@ -436,32 +374,19 @@
       authenticated: false
     },
     router: {
-<<<<<<< HEAD
-      initialEntries: ['/login'],
-    },
-=======
       initialEntries: ['/login']
     }
->>>>>>> 02f0594e
   },
 
   // Mobile user
   mobileUser: {
     environment: {
       mobile: true,
-<<<<<<< HEAD
-      notifications: 'granted' as const,
-    },
-    app: {
-      theme: 'dark', // Mobile users often prefer dark mode
-    },
-=======
       notifications: 'granted' as const
     },
     app: {
       theme: 'dark' // Mobile users often prefer dark mode
     }
->>>>>>> 02f0594e
   },
 
   // Offline user
@@ -492,51 +417,31 @@
   pwaUser: {
     environment: {
       pwa: true,
-<<<<<<< HEAD
-      notifications: 'granted' as const,
-    },
-=======
       notifications: 'granted' as const
     }
->>>>>>> 02f0594e
   },
 
   // User with denied notifications
   noNotifications: {
     environment: {
-<<<<<<< HEAD
-      notifications: 'denied' as const,
-    },
-=======
       notifications: 'denied' as const
     }
->>>>>>> 02f0594e
   },
 
   // RTL language user
   rtlUser: {
     app: {
       language: 'ar',
-<<<<<<< HEAD
-      theme: 'light', // RTL users might prefer light themes
-    },
-=======
       theme: 'light' // RTL users might prefer light themes
     }
->>>>>>> 02f0594e
   },
 
   // Error state user
   errorState: {
     app: {
       loading: false,
-<<<<<<< HEAD
-      error: 'Failed to load user data',
-    },
-=======
       error: 'Failed to load user data'
     }
->>>>>>> 02f0594e
   },
 
   // Loading state
@@ -588,11 +493,7 @@
     data: { ...scenarioOptions.data, ...additionalOptions.data },
     features: { ...scenarioOptions.features, ...additionalOptions.features },
     environment: { ...scenarioOptions.environment, ...additionalOptions.environment },
-<<<<<<< HEAD
-    network: { ...scenarioOptions.network, ...additionalOptions.network },
-=======
     network: { ...scenarioOptions.network, ...additionalOptions.network }
->>>>>>> 02f0594e
   };
 
   return renderWithIntegration(ui, mergedOptions);
