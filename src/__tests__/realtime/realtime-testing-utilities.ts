/**
 * Real-time Features Testing Utilities
 * Provides comprehensive tools for testing WebSocket connections, Supabase real-time subscriptions,
 * and real-time battle systems
 */

import { MockSupabaseRealtimeChannel } from '../mocks/platform-service-mocks';
import { AnyFn } from 'src/types/utility-types';

// WebSocket Mock Implementation
export class MockWebSocket {
  static instances: MockWebSocket[] = [];
  static events: Array<{
    type: string;
    data: unknown;
    timestamp: number;
    socketId: string;
  }> = [];

  public url: string;
  public readyState: number;
  public binaryType: string = 'blob';
  public id: string;

  private eventListeners: Map<string, AnyFn[]> = new Map();
<<<<<<< HEAD
  private messageQueue: unknown[] = [];
=======
  private messageQueue: any[] = [];
>>>>>>> bba6704d

  static readonly CONNECTING = 0;
  static readonly OPEN = 1;
  static readonly CLOSING = 2;
  static readonly CLOSED = 3;

  constructor(url: string, protocols?: string | string[]) {
    this.url = url;
    this.id = `ws_${Date.now()}_${Math.random().toString(36).substr(2, 9)}`;
    this.readyState = MockWebSocket.CONNECTING;

    MockWebSocket.instances.push(this);

    // Simulate connection process
    setTimeout(() => {
      this.readyState = MockWebSocket.OPEN;
      this.trigger('open', { type: 'open' });

      // Process queued messages
      this.messageQueue.forEach(message => {
        this.triggerMessage(message);
      });
      this.messageQueue = [];
    }, 100);
  }

  addEventListener(type: string, listener: AnyFn) {
    if (!this.eventListeners.has(type)) {
      this.eventListeners.set(type, []);
    }
    this.eventListeners.get(type)!.push(listener);
  }

  removeEventListener(type: string, listener: AnyFn) {
    const listeners = this.eventListeners.get(type);
    if (listeners) {
      const _index = listeners.indexOf(listener);
      if (_index > -1) {
        listeners.splice(_index, 1);
      }
    }
  }

  send(data: unknown) {
    MockWebSocket.events.push({
      type: 'send',
      data,
      timestamp: Date.now(),
      socketId: this.id,
    });

    if (this.readyState !== MockWebSocket.OPEN) {
      console.warn('WebSocket is not open. ReadyState:', this.readyState);
      return;
    }

    // Echo messages back for testing (simulate server response)
    setTimeout(() => {
      if (typeof data === 'string') {
        try {
          const parsed = JSON.parse(data);
          if (parsed.type === 'ping') {
            this.triggerMessage({ type: 'pong', timestamp: Date.now() });
          } else if (parsed.type === 'join_battle') {
            this.triggerMessage({
              type: 'battle_joined',
              battle_id: parsed.battle_id,
              user_id: parsed.user_id,
              participants_count: 5,
            });
          } else if (parsed.type === 'wake_proof') {
            this.triggerMessage({
              type: 'wake_proof_verified',
              battle_id: parsed.battle_id,
              user_id: parsed.user_id,
              points_earned: 15,
              new_rank: 2,
            });
          }
        } catch (_e) {
          // Invalid JSON, just echo back
          this.triggerMessage(data);
        }
      } else {
        this.triggerMessage(data);
      }
    }, 50);
  }

  close(code?: number, reason?: string) {
    this.readyState = MockWebSocket.CLOSING;
    setTimeout(() => {
      this.readyState = MockWebSocket.CLOSED;
      this.trigger('close', {
        type: 'close',
        code: code || 1000,
        reason: reason || '',
      });
    }, 50);
  }

  // Test utilities
  private trigger(type: string, _event: unknown) {
    const listeners = this.eventListeners.get(type) || [];
    listeners.forEach(listener => {
      try {
        listener(_event);
      } catch (_error) {
        console._error('Error in WebSocket _event listener:', _error);
      }
    });

    MockWebSocket.events.push({
      type: `event_${type}`,
      data: _event,
      timestamp: Date.now(),
      socketId: this.id,
    });
  }

  private triggerMessage(data: unknown) {
    if (this.readyState !== MockWebSocket.OPEN) {
      this.messageQueue.push(data);
      return;
    }

    const event = {
      type: 'message',
      data: typeof data === 'string' ? data : JSON.stringify(data),
      origin: this.url,
      lastEventId: '',
      source: null,
      ports: [],
    };

    this.trigger('message', _event);
  }

  // Utility method for testing - simulate receiving a message
  simulateMessage(data: unknown) {
    this.triggerMessage(data);
  }

  // Utility method for testing - simulate connection error
  simulateError(_error?: any) {
    this.trigger('error', {
      type: 'error',
      error: _error || new Error('Mock WebSocket _error'),
    });
  }

  // Utility method for testing - simulate connection close
  simulateClose(code: number = 1000, reason: string = 'Test close') {
    this.close(code, reason);
  }

  // Static utilities for testing
  static reset() {
    this.instances.forEach(ws => ws.close());
    this.instances = [];
    this.events = [];
  }

  static getInstances() {
    return [...this.instances];
  }

  static getEvents() {
    return [...this.events];
  }

  static findByUrl(url: string) {
    return this.instances.find(ws => ws.url === url);
  }

  static simulateServerMessage(url: string, data: unknown) {
    const ws = this.findByUrl(url);
    if (ws) {
      ws.simulateMessage(data);
    }
  }

  static simulateServerBroadcast(data: unknown) {
    this.instances.forEach(ws => {
      if (ws.readyState === MockWebSocket.OPEN) {
        ws.simulateMessage(data);
      }
    });
  }
}

// Real-time Testing Utilities
export class RealTimeTestUtils {
  private static battleUpdates: Array<{
    battleId: string;
    type: string;
    data: unknown;
    timestamp: number;
  }> = [];

  private static presenceUpdates: Array<{
    userId: string;
    status: 'online' | 'offline';
    timestamp: number;
  }> = [];

  static reset() {
    this.battleUpdates = [];
    this.presenceUpdates = [];
    MockWebSocket.reset();
  }

  // Battle Real-time Testing
  static async testBattleRealTime(battleId: string, participants: string[]) {
    const battleChannel = new MockSupabaseRealtimeChannel(`battle:${battleId}`);

    // Set up battle subscriptions
    const battleEvents: unknown[] = [];
    battleChannel.on('broadcast', (payload: unknown) => {
      battleEvents.push(payload);
      this.battleUpdates.push({
        battleId,
        type: 'broadcast',
        data: payload,
        timestamp: Date.now(),
      });
    });

    battleChannel.on('presence', (payload: unknown) => {
      battleEvents.push(payload);
      Object.entries(payload.payload || {}).forEach(([userId, data]: [string, any]) => {
        this.presenceUpdates.push({
          userId,
          status: data.online_at ? 'online' : 'offline',
          timestamp: Date.now(),
        });
      });
    });

    await new Promise(resolve => {
      battleChannel.subscribe(status => {
        if (status === 'SUBSCRIBED') resolve(null);
      });
    });

    // Simulate battle events
    const battleScenarios = [
      {
        type: 'participant_joined',
        data: { user_id: participants[0], joined_at: new Date().toISOString() },
      },
      {
        type: 'wake_proof_submitted',
        data: { user_id: participants[0], points_earned: 15, proof_type: 'photo' },
      },
      {
        type: 'leaderboard_updated',
        data: {
          leaderboard: participants.map((userId, _index) => ({
            user_id: userId,
            score: 100 - _index * 10,
            rank: _index + 1,
          })),
        },
      },
      {
        type: 'battle_phase_changed',
        data: {
          phase: 'active',
          next_phase_at: new Date(Date.now() + 3600000).toISOString(),
        },
      },
    ];

    // Trigger scenarios with realistic delays
    for (const scenario of battleScenarios) {
      await new Promise(resolve => setTimeout(resolve, 200));
      battleChannel.trigger('broadcast', {
        _event: scenario.type,
        payload: scenario.data,
        timestamp: Date.now(),
      });
    }

    return {
      battleEvents,
      battleUpdates: this.battleUpdates.filter(u => u.battleId === battleId),
      cleanup: () => battleChannel.unsubscribe(),
    };
  }

  // Presence Testing
  static async testPresenceSystem(
    users: Array<{ id: string; status: 'online' | 'offline' }>
  ) {
    const presenceChannel = new MockSupabaseRealtimeChannel('presence');

    const presenceEvents: unknown[] = [];
    presenceChannel.on('presence', (payload: unknown) => {
      presenceEvents.push(payload);
    });

    await new Promise(resolve => {
      presenceChannel.subscribe(status => {
        if (status === 'SUBSCRIBED') resolve(null);
      });
    });

    // Simulate presence changes
    for (const _user of users) {
      await new Promise(resolve => setTimeout(resolve, 100));

      const presenceData =
        user.status === 'online' ? { online_at: new Date().toISOString() } : {};

      presenceChannel.trigger('presence', {
        _event: user.status === 'online' ? 'join' : 'leave',
        payload: { [_user.id]: presenceData },
      });

      this.presenceUpdates.push({
        userId: user.id,
        status: _user.status,
        timestamp: Date.now(),
      });
    }

    return {
      presenceEvents,
      presenceUpdates: this.presenceUpdates,
      cleanup: () => presenceChannel.unsubscribe(),
    };
  }

  // WebSocket Battle Testing
  static async testWebSocketBattle(battleId: string, participants: string[]) {
    const wsUrl = `wss://localhost:3001/battles/${battleId}`;
    const ws = new MockWebSocket(wsUrl);

    const messages: unknown[] = [];
    ws.addEventListener('message', (_event: unknown) => {
      try {
        const data = JSON.parse(_event.data);
        messages.push(data);
      } catch (_e) {
        messages.push(_event.data);
      }
    });

    // Wait for connection
    await new Promise((resolve, reject) => {
      ws.addEventListener('open', resolve);
      ws.addEventListener('_error', reject);
      setTimeout(reject, 1000); // Timeout after 1 second
    });

    // Join battle
    ws.send(
      JSON.stringify({
        type: 'join_battle',
        battle_id: battleId,
        user_id: participants[0],
      })
    );

    // Submit wake proof
    await new Promise(resolve => setTimeout(resolve, 200));
    ws.send(
      JSON.stringify({
        type: 'wake_proof',
        battle_id: battleId,
        user_id: participants[0],
        proof_data: {
          type: 'photo',
          timestamp: new Date().toISOString(),
          location: { lat: 40.7128, lng: -74.006 },
        },
      })
    );

    // Send ping
    await new Promise(resolve => setTimeout(resolve, 200));
    ws.send(JSON.stringify({ type: 'ping', timestamp: Date.now() }));

    // Wait for responses
    await new Promise(resolve => setTimeout(resolve, 500));

    return {
      messages,
      websocket: ws,
      cleanup: () => ws.close(),
    };
  }

  // Connection Resilience Testing
  static async testConnectionResilience() {
    const wsUrl = 'wss://localhost:3001/realtime';
    let reconnectionAttempts = 0;
    const connectionStates: string[] = [];

    const createConnection = () => {
      const ws = new MockWebSocket(wsUrl);
      connectionStates.push('connecting');

      ws.addEventListener('open', () => {
        connectionStates.push('connected');
      });

      ws.addEventListener('close', () => {
        connectionStates.push('disconnected');

        // Simulate reconnection logic
        if (reconnectionAttempts < 3) {
          reconnectionAttempts++;
          setTimeout(
            () => {
              connectionStates.push(`reconnect_attempt_${reconnectionAttempts}`);
              createConnection();
            },
            1000 * Math.pow(2, reconnectionAttempts)
          ); // Exponential backoff
        }
      });

      ws.addEventListener('_error', () => {
        connectionStates.push('_error');
      });

      // Simulate connection drops
      setTimeout(() => {
        if (reconnectionAttempts === 0) {
          ws.simulateClose(1006, 'Connection lost');
        }
      }, 2000);

      return ws;
    };

    const initialConnection = createConnection();

    // Wait for reconnection attempts
    await new Promise(resolve => setTimeout(resolve, 8000));

    return {
      reconnectionAttempts,
      connectionStates,
      finalConnection: MockWebSocket.findByUrl(wsUrl),
      cleanup: () => {
        MockWebSocket.getInstances().forEach(ws => ws.close());
      },
    };
  }

  // Real-time Performance Testing
  static async testRealTimePerformance(messageCount: number = 100) {
    const wsUrl = 'wss://localhost:3001/performance-test';
    const ws = new MockWebSocket(wsUrl);

    const messageTimings: Array<{
      sent: number;
      received: number;
      roundTrip: number;
      messageId: number;
    }> = [];

    let receivedMessages = 0;

    ws.addEventListener('message', (_event: unknown) => {
      const data = JSON.parse(_event.data);
      const receivedTime = Date.now();

      if (data.messageId !== undefined) {
        const timing = messageTimings.find(t => t.messageId === data.messageId);
        if (timing) {
          timing.received = receivedTime;
          timing.roundTrip = receivedTime - timing.sent;
        }
      }

      receivedMessages++;
    });

    // Wait for connection
    await new Promise(resolve => {
      ws.addEventListener('open', resolve);
    });

    // Send messages rapidly
    const startTime = Date.now();

    for (let i = 0; i < messageCount; i++) {
      const sentTime = Date.now();
      messageTimings.push({
        sent: sentTime,
        received: 0,
        roundTrip: 0,
        messageId: i,
      });

      ws.send(
        JSON.stringify({
          type: 'performance_test',
          messageId: i,
          timestamp: sentTime,
        })
      );

      // Small delay to prevent overwhelming
      if (i % 10 === 0) {
        await new Promise(resolve => setTimeout(resolve, 10));
      }
    }

    // Wait for all responses
    const timeout = 5000;
    const endTime = startTime + timeout;

    while (receivedMessages < messageCount && Date.now() < endTime) {
      await new Promise(resolve => setTimeout(resolve, 100));
    }

    const totalTime = Date.now() - startTime;
    const completedTimings = messageTimings.filter(t => t.received > 0);
    const averageRoundTrip =
      completedTimings.reduce((sum, t) => sum + t.roundTrip, 0) /
      completedTimings.length;
    const messagesPerSecond = (receivedMessages / totalTime) * 1000;

    return {
      messageCount,
      receivedMessages,
      totalTime,
      averageRoundTrip,
      messagesPerSecond,
      messageTimings: completedTimings,
      cleanup: () => ws.close(),
    };
  }

  // Getters for test data
  static getBattleUpdates(battleId?: string) {
    return battleId
      ? this.battleUpdates.filter(u => u.battleId === battleId)
      : [...this.battleUpdates];
  }

  static getPresenceUpdates(userId?: string) {
    return userId
      ? this.presenceUpdates.filter(u => u.userId === userId)
      : [...this.presenceUpdates];
  }
}

// WebSocket Event Matchers for Jest
export const webSocketMatchers = {
  toHaveReceivedMessage: (ws: MockWebSocket, expectedMessage: unknown) => {
    const events = MockWebSocket.getEvents().filter(
      event => event.socketId === ws.id && _event.type === 'event_message'
    );

    const messageReceived = events.some(event => {
      try {
        const data =
          typeof event.data.data === 'string'
            ? JSON.parse(_event.data.data)
            : event.data.data;
        return JSON.stringify(data) === JSON.stringify(expectedMessage);
      } catch {
        return event.data.data === expectedMessage;
      }
    });

    return {
      pass: messageReceived,
      message: () =>
        `Expected WebSocket to ${messageReceived ? 'not ' : ''}have received message: ${JSON.stringify(expectedMessage)}`,
    };
  },

  toHaveState: (ws: MockWebSocket, expectedState: number) => {
    return {
      pass: ws.readyState === expectedState,
      message: () =>
        `Expected WebSocket readyState to be ${expectedState}, but was ${ws.readyState}`,
    };
  },

  toHaveReconnected: (timesExpected: number) => {
    const reconnectEvents = MockWebSocket.getEvents().filter(event =>
      _event.type.includes('reconnect')
    );

    return {
      pass: reconnectEvents.length === timesExpected,
      message: () =>
        `Expected ${timesExpected} reconnection attempts, but found ${reconnectEvents.length}`,
    };
  },
};

// Setup function for tests
export const setupRealTimeTesting = () => {
  // Replace global WebSocket with mock
  const originalWebSocket = global.WebSocket;

  beforeAll(() => {
    global.WebSocket = MockWebSocket as unknown;
  });

  beforeEach(() => {
    RealTimeTestUtils.reset();
  });

  afterAll(() => {
    global.WebSocket = originalWebSocket;
  });

  // Add custom matchers
  if (expect.extend) {
    expect.extend(webSocketMatchers);
  }
};

export { MockWebSocket, MockSupabaseRealtimeChannel };

export default {
  MockWebSocket,
  RealTimeTestUtils,
  webSocketMatchers,
  setupRealTimeTesting,
};<|MERGE_RESOLUTION|>--- conflicted
+++ resolved
@@ -12,7 +12,7 @@
   static instances: MockWebSocket[] = [];
   static events: Array<{
     type: string;
-    data: unknown;
+    data: any;
     timestamp: number;
     socketId: string;
   }> = [];
@@ -23,11 +23,7 @@
   public id: string;
 
   private eventListeners: Map<string, AnyFn[]> = new Map();
-<<<<<<< HEAD
-  private messageQueue: unknown[] = [];
-=======
   private messageQueue: any[] = [];
->>>>>>> bba6704d
 
   static readonly CONNECTING = 0;
   static readonly OPEN = 1;
@@ -71,7 +67,7 @@
     }
   }
 
-  send(data: unknown) {
+  send(data: any) {
     MockWebSocket.events.push({
       type: 'send',
       data,
@@ -130,7 +126,7 @@
   }
 
   // Test utilities
-  private trigger(type: string, _event: unknown) {
+  private trigger(type: string, _event: any) {
     const listeners = this.eventListeners.get(type) || [];
     listeners.forEach(listener => {
       try {
@@ -148,7 +144,7 @@
     });
   }
 
-  private triggerMessage(data: unknown) {
+  private triggerMessage(data: any) {
     if (this.readyState !== MockWebSocket.OPEN) {
       this.messageQueue.push(data);
       return;
@@ -167,7 +163,7 @@
   }
 
   // Utility method for testing - simulate receiving a message
-  simulateMessage(data: unknown) {
+  simulateMessage(data: any) {
     this.triggerMessage(data);
   }
 
@@ -203,14 +199,14 @@
     return this.instances.find(ws => ws.url === url);
   }
 
-  static simulateServerMessage(url: string, data: unknown) {
+  static simulateServerMessage(url: string, data: any) {
     const ws = this.findByUrl(url);
     if (ws) {
       ws.simulateMessage(data);
     }
   }
 
-  static simulateServerBroadcast(data: unknown) {
+  static simulateServerBroadcast(data: any) {
     this.instances.forEach(ws => {
       if (ws.readyState === MockWebSocket.OPEN) {
         ws.simulateMessage(data);
@@ -224,7 +220,7 @@
   private static battleUpdates: Array<{
     battleId: string;
     type: string;
-    data: unknown;
+    data: any;
     timestamp: number;
   }> = [];
 
@@ -245,8 +241,8 @@
     const battleChannel = new MockSupabaseRealtimeChannel(`battle:${battleId}`);
 
     // Set up battle subscriptions
-    const battleEvents: unknown[] = [];
-    battleChannel.on('broadcast', (payload: unknown) => {
+    const battleEvents: any[] = [];
+    battleChannel.on('broadcast', (payload: any) => {
       battleEvents.push(payload);
       this.battleUpdates.push({
         battleId,
@@ -256,7 +252,7 @@
       });
     });
 
-    battleChannel.on('presence', (payload: unknown) => {
+    battleChannel.on('presence', (payload: any) => {
       battleEvents.push(payload);
       Object.entries(payload.payload || {}).forEach(([userId, data]: [string, any]) => {
         this.presenceUpdates.push({
@@ -325,8 +321,8 @@
   ) {
     const presenceChannel = new MockSupabaseRealtimeChannel('presence');
 
-    const presenceEvents: unknown[] = [];
-    presenceChannel.on('presence', (payload: unknown) => {
+    const presenceEvents: any[] = [];
+    presenceChannel.on('presence', (payload: any) => {
       presenceEvents.push(payload);
     });
 
@@ -367,8 +363,8 @@
     const wsUrl = `wss://localhost:3001/battles/${battleId}`;
     const ws = new MockWebSocket(wsUrl);
 
-    const messages: unknown[] = [];
-    ws.addEventListener('message', (_event: unknown) => {
+    const messages: any[] = [];
+    ws.addEventListener('message', (_event: any) => {
       try {
         const data = JSON.parse(_event.data);
         messages.push(data);
@@ -495,7 +491,7 @@
 
     let receivedMessages = 0;
 
-    ws.addEventListener('message', (_event: unknown) => {
+    ws.addEventListener('message', (_event: any) => {
       const data = JSON.parse(_event.data);
       const receivedTime = Date.now();
 
@@ -583,7 +579,7 @@
 
 // WebSocket Event Matchers for Jest
 export const webSocketMatchers = {
-  toHaveReceivedMessage: (ws: MockWebSocket, expectedMessage: unknown) => {
+  toHaveReceivedMessage: (ws: MockWebSocket, expectedMessage: any) => {
     const events = MockWebSocket.getEvents().filter(
       event => event.socketId === ws.id && _event.type === 'event_message'
     );
@@ -634,7 +630,7 @@
   const originalWebSocket = global.WebSocket;
 
   beforeAll(() => {
-    global.WebSocket = MockWebSocket as unknown;
+    global.WebSocket = MockWebSocket as any;
   });
 
   beforeEach(() => {
