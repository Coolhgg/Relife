--- conflicted
+++ resolved
@@ -124,13 +124,7 @@
     const maxTime = Math.max(...validTimes);
 
     // Calculate standard deviation
-<<<<<<< HEAD
-    const variance =
-      validTimes.reduce((sum, time) => sum + Math.pow(time - averageTime, 2), 0) /
-      validTimes.length;
-=======
     const variance = validTimes.reduce((sum, time) => sum + Math.pow(time - averageTime, 2), 0) / validTimes.length;
->>>>>>> 02f0594e
     const standardDeviation = Math.sqrt(variance);
 
     return {
@@ -228,11 +222,7 @@
       iterations = 50,
       concurrency = 1,
       maxRenderTime = 16, // 60fps target
-<<<<<<< HEAD
-      label = 'stress-test',
-=======
       label = 'stress-test'
->>>>>>> 02f0594e
     } = options;
 
     const violations: Array<{ iteration: number; time: number }> = [];
@@ -367,22 +357,6 @@
 // Bundle size and loading performance
 export const bundlePerformance = {
   // Measure resource loading times
-<<<<<<< HEAD
-  measureResourceLoading: (): Promise<
-    Array<{
-      name: string;
-      type: string;
-      size: number;
-      duration: number;
-      startTime: number;
-    }>
-  > => {
-    return new Promise(resolve => {
-      window.addEventListener('load', () => {
-        const resources = performance.getEntriesByType(
-          'resource'
-        ) as PerformanceResourceTiming[];
-=======
   measureResourceLoading: (): Promise<Array<{
     name: string;
     type: string;
@@ -393,7 +367,6 @@
     return new Promise((resolve) => {
       window.addEventListener('load', () => {
         const resources = performance.getEntriesByType('resource') as PerformanceResourceTiming[];
->>>>>>> 02f0594e
 
         const resourceMetrics = resources.map(resource => ({
           name: resource.name,
@@ -409,21 +382,11 @@
   },
 
   // Analyze bundle performance
-<<<<<<< HEAD
-  analyzeBundleSize: (
-    thresholds: {
-      maxTotalSize?: number;
-      maxIndividualSize?: number;
-      maxLoadTime?: number;
-    } = {}
-  ): Promise<{
-=======
   analyzeBundleSize: (thresholds: {
     maxTotalSize?: number;
     maxIndividualSize?: number;
     maxLoadTime?: number;
   } = {}): Promise<{
->>>>>>> 02f0594e
     passed: boolean;
     totalSize: number;
     largestResource: { name: string; size: number };
@@ -438,45 +401,22 @@
     return bundlePerformance.measureResourceLoading().then(resources => {
       const violations: string[] = [];
       const totalSize = resources.reduce((sum, resource) => sum + resource.size, 0);
-<<<<<<< HEAD
-      const largestResource = resources.reduce(
-        (largest, resource) => (resource.size > largest.size ? resource : largest),
-=======
       const largestResource = resources.reduce((largest, resource) =>
         resource.size > largest.size ? resource : largest,
->>>>>>> 02f0594e
         { name: '', size: 0 }
       );
 
       if (totalSize > maxTotalSize) {
-<<<<<<< HEAD
-        violations.push(
-          `Total bundle size (${totalSize} bytes) exceeds limit (${maxTotalSize} bytes)`
-        );
-=======
         violations.push(`Total bundle size (${totalSize} bytes) exceeds limit (${maxTotalSize} bytes)`);
->>>>>>> 02f0594e
       }
 
       resources.forEach(resource => {
         if (resource.size > maxIndividualSize) {
-<<<<<<< HEAD
-          violations.push(
-            `Resource ${resource.name} (${resource.size} bytes) exceeds individual size limit`
-          );
-        }
-
-        if (resource.duration > maxLoadTime) {
-          violations.push(
-            `Resource ${resource.name} took ${resource.duration}ms to load (limit: ${maxLoadTime}ms)`
-          );
-=======
           violations.push(`Resource ${resource.name} (${resource.size} bytes) exceeds individual size limit`);
         }
 
         if (resource.duration > maxLoadTime) {
           violations.push(`Resource ${resource.name} took ${resource.duration}ms to load (limit: ${maxLoadTime}ms)`);
->>>>>>> 02f0594e
         }
       });
 
@@ -493,15 +433,7 @@
 // Performance testing assertions
 export const performanceAssertions = {
   // Assert render time is within limit
-<<<<<<< HEAD
-  expectRenderTimeWithin: (
-    actualTime: number,
-    maxTime: number,
-    componentName?: string
-  ) => {
-=======
   expectRenderTimeWithin: (actualTime: number, maxTime: number, componentName?: string) => {
->>>>>>> 02f0594e
     const message = componentName
       ? `${componentName} render time (${actualTime.toFixed(2)}ms) should be within ${maxTime}ms`
       : `Render time (${actualTime.toFixed(2)}ms) should be within ${maxTime}ms`;
@@ -510,21 +442,10 @@
   },
 
   // Assert no memory leaks
-<<<<<<< HEAD
-  expectNoMemoryLeak: (
-    leakTest: Awaited<ReturnType<typeof memoryTesting.testMemoryLeak>>
-  ) => {
-    expect(leakTest.hasLeak).toBe(false);
-    if (leakTest.hasLeak) {
-      console.warn(
-        `Memory leak detected: ${leakTest.totalIncrease} bytes increase (${leakTest.leakRate} bytes/iteration)`
-      );
-=======
   expectNoMemoryLeak: (leakTest: Awaited<ReturnType<typeof memoryTesting.testMemoryLeak>>) => {
     expect(leakTest.hasLeak).toBe(false);
     if (leakTest.hasLeak) {
       console.warn(`Memory leak detected: ${leakTest.totalIncrease} bytes increase (${leakTest.leakRate} bytes/iteration)`);
->>>>>>> 02f0594e
     }
   },
 
