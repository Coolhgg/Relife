// Mock helpers and utilities for testing

import { TestUser, TestAlarm, TestTheme, testConsole } from './index';

// Reset all mocks to clean state
export const resetAllMocks = () => {
  jest.clearAllMocks();
  jest.clearAllTimers();

  // Reset Supabase mock
  if ((global as any).mockSupabase?._mockReset) {
    (global as any).mockSupabase._mockReset();
  }

  // Reset PostHog mock
  if ((global as any).mockPostHog?._mockReset) {
    (global as any).mockPostHog._mockReset();
  }

  // Reset Sentry mock
  if ((global as any).mockSentry?._mockReset) {
    (global as any).mockSentry._mockReset();
  }

  // Reset Capacitor mock
  if ((global as any).mockCapacitor?._mockReset) {
    (global as any).mockCapacitor._mockReset();
  }

  testConsole.debug('All mocks reset');
};

// Mock localStorage with data
export const mockLocalStorage = (data: Record<string, string> = {}) => {
  const storage: Record<string, string> = { ...data };

  Object.defineProperty(window, 'localStorage', {
    value: {
      getItem: jest.fn((key: string) => storage[key] || null),
      setItem: jest.fn((key: string, value: string) => {
        storage[key] = value;
      }),
      removeItem: jest.fn((key: string) => {
        delete storage[key];
      }),
      clear: jest.fn(() => {
        Object.keys(storage).forEach(key => delete storage[key]);
      }),
      length: Object.keys(storage).length,
      key: jest.fn((index: number) => Object.keys(storage)[index] || null)
    },
    writable: true
  });

  return storage;
};

// Mock timers for testing
export const mockTimers = () => {
  jest.useFakeTimers();
  return {
    advanceBy: (ms: number) => jest.advanceTimersByTime(ms),
    runAll: () => jest.runAllTimers(),
    restore: () => jest.useRealTimers()
  };
};

// Mock fetch with responses
<<<<<<< HEAD
export const mockFetch = (
  responses: Array<{ url: string; response: any; status?: number }>
) => {
=======
export const mockFetch = (responses: Array<{ url: string; response: any; status?: number }>) => {
>>>>>>> 02f0594e
  (global.fetch as jest.Mock) = jest.fn((url: string) => {
    const match = responses.find(r => url.includes(r.url));
    if (match) {
      return Promise.resolve({
        ok: (match.status || 200) < 400,
        status: match.status || 200,
        json: () => Promise.resolve(match.response),
        text: () => Promise.resolve(JSON.stringify(match.response))
      });
    }
    return Promise.reject(new Error(`Unmocked fetch: ${url}`));
  });
};

// Mock console methods
export const mockConsole = () => {
  const originalConsole = { ...console };

  console.log = jest.fn();
  console.warn = jest.fn();
  console.error = jest.fn();
  console.info = jest.fn();
  console.debug = jest.fn();

  return {
    restore: () => {
      Object.assign(console, originalConsole);
    },
    getLogs: () => (console.log as jest.Mock).mock.calls,
    getWarnings: () => (console.warn as jest.Mock).mock.calls,
    getErrors: () => (console.error as jest.Mock).mock.calls
  };
};<|MERGE_RESOLUTION|>--- conflicted
+++ resolved
@@ -66,13 +66,7 @@
 };
 
 // Mock fetch with responses
-<<<<<<< HEAD
-export const mockFetch = (
-  responses: Array<{ url: string; response: any; status?: number }>
-) => {
-=======
 export const mockFetch = (responses: Array<{ url: string; response: any; status?: number }>) => {
->>>>>>> 02f0594e
   (global.fetch as jest.Mock) = jest.fn((url: string) => {
     const match = responses.find(r => url.includes(r.url));
     if (match) {
