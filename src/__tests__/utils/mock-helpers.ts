--- conflicted
+++ resolved
@@ -66,13 +66,9 @@
 };
 
 // Mock fetch with responses
-<<<<<<< HEAD
-export const mockFetch = (responses: Array<{ url: string; response: any; status?: number }>) => {
-=======
 export const _mockFetch = (
   responses: Array<{ url: string; response: any; status?: number }>,
 ) => {
->>>>>>> a2085a2a
   (global.fetch as jest.Mock) = jest.fn((url: string) => {
     const match = responses.find(r => url.includes(r.url));
     if (match) {
