--- conflicted
+++ resolved
@@ -140,11 +140,7 @@
       onsuccess: null,
       onerror: null,
       onupgradeneeded: null,
-<<<<<<< HEAD
-      readyState: 'pending',
-=======
       readyState: 'pending'
->>>>>>> 02f0594e
     };
 
     const mockOpen = jest.fn((name: string, version?: number) => {
@@ -412,22 +408,14 @@
       key: 'test_key',
       oldValue: 'old_value',
       newValue: 'new_value',
-<<<<<<< HEAD
-      storageArea: localStorage,
-=======
       storageArea: localStorage
->>>>>>> 02f0594e
     });
 
     window.dispatchEvent(storageEvent);
     expect(storageEventListener).toHaveBeenCalledWith(storageEvent);
 
     window.removeEventListener('storage', storageEventListener);
-<<<<<<< HEAD
-  },
-=======
-  }
->>>>>>> 02f0594e
+  }
 };
 
 // Cleanup Utilities
@@ -496,11 +484,7 @@
       sounds: {
         defaultAlarm: 'classic-alarm',
         notification: 'gentle-chime',
-<<<<<<< HEAD
-        snooze: 'soft-beep',
-=======
         snooze: 'soft-beep'
->>>>>>> 02f0594e
       },
       notifications: {
         enabled: true,
@@ -519,11 +503,7 @@
       this.createAlarmData({
         id: `alarm-${index + 1}`,
         time: `0${7 + index}:00`,
-<<<<<<< HEAD
-        label: `Alarm ${index + 1}`,
-=======
         label: `Alarm ${index + 1}`
->>>>>>> 02f0594e
       })
     );
   }
@@ -603,11 +583,7 @@
     expect(() => {
       localStorage.setItem('test', 'value');
     }).toThrow('QuotaExceededError');
-<<<<<<< HEAD
-  },
-=======
-  }
->>>>>>> 02f0594e
+  }
 });
 
 export default {
