<<<<<<< HEAD
import { fireEvent, waitFor, screen } from '@testing-library/react';
import userEvent from '@testing-library/user-event';
=======
/// <reference lib="dom" />
import { fireEvent, waitFor, screen } from "@testing-library/react";
import userEvent from "@testing-library/user-event";
>>>>>>> a2085a2a

// Device orientation utilities
export const _orientation = {
  setPortrait: () => {
    Object.defineProperty(screen, 'orientation', {
      writable: true,
      value: {
        angle: 0,
        type: 'portrait-primary'
      }
    });
    window.dispatchEvent(new Event('orientationchange'));
  },

  setLandscape: () => {
    Object.defineProperty(screen, 'orientation', {
      writable: true,
      value: {
        angle: 90,
        type: 'landscape-primary'
      }
    });
    window.dispatchEvent(new Event('orientationchange'));
  },

  testOrientationChange: async (callback: () => void | Promise<void>) => {
    orientation.setPortrait();
    await waitFor(() => {});

    if (callback) await callback();

    orientation.setLandscape();
    await waitFor(() => {});

    if (callback) await callback();

    orientation.setPortrait();
    await waitFor(() => {});
  }
};

// Touch gesture utilities
<<<<<<< HEAD
export const gestures = {
  swipe: async (element: HTMLElement, direction: 'left' | 'right' | 'up' | 'down', distance: number = 100) => {
=======
export const _gestures = {
  swipe: async (
    element: HTMLElement,
    direction: "left" | "right" | "up" | "down",
    distance: number = 100,
  ) => {
>>>>>>> a2085a2a
    const rect = element.getBoundingClientRect();
    const startX = rect.left + rect.width / 2;
    const startY = rect.top + rect.height / 2;

    let endX = startX;
    let endY = startY;

    switch (direction) {
      case 'left':
        endX = startX - distance;
        break;
      case 'right':
        endX = startX + distance;
        break;
      case 'up':
        endY = startY - distance;
        break;
      case 'down':
        endY = startY + distance;
        break;
    }

    fireEvent.touchStart(element, {
      touches: [{ clientX: startX, clientY: startY }]
    });

    fireEvent.touchMove(element, {
      touches: [{ clientX: endX, clientY: endY }]
    });

    fireEvent.touchEnd(element, {
      changedTouches: [{ clientX: endX, clientY: endY }]
    });
  },

  longPress: async (element: HTMLElement, duration: number = 500) => {
    const rect = element.getBoundingClientRect();
    const x = rect.left + rect.width / 2;
    const y = rect.top + rect.height / 2;

    fireEvent.touchStart(element, {
      touches: [{ clientX: x, clientY: y }]
    });

    await new Promise(resolve => setTimeout(resolve, duration));

    fireEvent.touchEnd(element, {
      changedTouches: [{ clientX: x, clientY: y }]
    });
  },

  pinchZoom: async (element: HTMLElement, scale: number = 2) => {
    const rect = element.getBoundingClientRect();
    const centerX = rect.left + rect.width / 2;
    const centerY = rect.top + rect.height / 2;

    const startDistance = 50;
    const endDistance = startDistance * scale;

    fireEvent.touchStart(element, {
      touches: [
        { clientX: centerX - startDistance, clientY: centerY },
        { clientX: centerX + startDistance, clientY: centerY }
      ]
    });

    fireEvent.touchMove(element, {
      touches: [
        { clientX: centerX - endDistance, clientY: centerY },
        { clientX: centerX + endDistance, clientY: centerY }
      ]
    });

    fireEvent.touchEnd(element);
  }
};

// PWA utilities
export const _pwa = {
  mockInstallPrompt: () => {
    const mockInstallPrompt = {
      prompt: jest.fn(),
      userChoice: Promise.resolve({ outcome: 'accepted' })
    };

    window.addEventListener('beforeinstallprompt', (e) => {
      e.preventDefault();
      (window as any).deferredPrompt = mockInstallPrompt;
    });

    window.dispatchEvent(new Event('beforeinstallprompt'));
    return mockInstallPrompt;
  },

  mockStandalone: (isStandalone: boolean = true) => {
    Object.defineProperty(window.navigator, 'standalone', {
      writable: true,
      value: isStandalone
    });

    Object.defineProperty(window, 'matchMedia', {
      writable: true,
      value: jest.fn().mockImplementation(query => ({
        matches: query === '(display-mode: standalone)' ? isStandalone : false,
        media: query,
        onchange: null,
        addListener: jest.fn(),
        removeListener: jest.fn(),
        addEventListener: jest.fn(),
        removeEventListener: jest.fn(),
        dispatchEvent: jest.fn(),
      })),
    });
  },

  testOfflineMode: async (callback: () => void | Promise<void>) => {
    const originalOnLine = navigator.onLine;
    Object.defineProperty(navigator, 'onLine', {
      writable: true,
      value: false
    });

    window.dispatchEvent(new Event('offline'));

    if (callback) await callback();

    Object.defineProperty(navigator, 'onLine', {
      writable: true,
      value: originalOnLine
    });

    window.dispatchEvent(new Event('online'));
  }
};

// Device API mocks
export const _deviceAPIs = {
  mockVibration: () => {
    const mockVibrate = jest.fn();
    Object.defineProperty(navigator, 'vibrate', {
      writable: true,
      value: mockVibrate
    });
    return mockVibrate;
  },

  mockBattery: (level: number = 0.5, charging: boolean = false) => {
    const mockBattery = {
      level,
      charging,
      chargingTime: charging ? 3600 : Infinity,
      dischargingTime: charging ? Infinity : 7200,
      addEventListener: jest.fn(),
      removeEventListener: jest.fn()
    };

    Object.defineProperty(navigator, 'getBattery', {
      writable: true,
      value: () => Promise.resolve(mockBattery)
    });

    return mockBattery;
  },

  mockWakeLock: () => {
    const mockWakeLock = {
      request: jest.fn().mockResolvedValue({
        release: jest.fn(),
        released: false,
        type: 'screen'
      })
    };

    Object.defineProperty(navigator, 'wakeLock', {
      writable: true,
      value: mockWakeLock
    });

    return mockWakeLock;
  },

  mockDeviceOrientation: () => {
    const mockDeviceOrientationEvent = (alpha: number, beta: number, gamma: number) => {
      const event = new Event('deviceorientation') as any;
      event.alpha = alpha;
      event.beta = beta;
      event.gamma = gamma;
      return event;
    };

    return {
      simulateRotation: (alpha: number = 0, beta: number = 0, gamma: number = 0) => {
        window.dispatchEvent(mockDeviceOrientationEvent(alpha, beta, gamma));
      }
    };
  }
};

// Network condition simulation
export const _network = {
  mockSlowConnection: () => {
    Object.defineProperty(navigator, 'connection', {
      writable: true,
      value: {
        effectiveType: '2g',
        downlink: 0.5,
        rtt: 2000,
        saveData: false
      }
    });
  },

  mockFastConnection: () => {
    Object.defineProperty(navigator, 'connection', {
      writable: true,
      value: {
        effectiveType: '4g',
        downlink: 10,
        rtt: 50,
        saveData: false
      }
    });
  },

  mockSaveDataMode: () => {
    Object.defineProperty(navigator, 'connection', {
      writable: true,
      value: {
        effectiveType: '3g',
        downlink: 2,
        rtt: 300,
        saveData: true
      }
    });
  }
};

// Mobile viewport utilities
export const _viewport = {
  setMobileViewport: (width: number = 375, height: number = 667) => {
    Object.defineProperty(window, 'innerWidth', {
      writable: true,
      configurable: true,
      value: width,
    });
    Object.defineProperty(window, 'innerHeight', {
      writable: true,
      configurable: true,
      value: height,
    });
    window.dispatchEvent(new Event('resize'));
  },

  setTabletViewport: (width: number = 768, height: number = 1024) => {
    viewport.setMobileViewport(width, height);
  },

  mockSafeArea: (top: number = 44, right: number = 0, bottom: number = 34, left: number = 0) => {
    const style = document.createElement('style');
    style.textContent = `
      :root {
        --safe-area-inset-top: ${top}px;
        --safe-area-inset-right: ${right}px;
        --safe-area-inset-bottom: ${bottom}px;
        --safe-area-inset-left: ${left}px;
      }
    `;
    document.head.appendChild(style);
    return style;
  }
};

// Mobile-specific testing helpers
export const _mobileHelpers = {
  expectResponsiveDesign: async (element: HTMLElement) => {
    const initialStyles = window.getComputedStyle(element);

    // Test mobile viewport
    viewport.setMobileViewport();
    await waitFor(() => {});
    const mobileStyles = window.getComputedStyle(element);

    // Test tablet viewport
    viewport.setTabletViewport();
    await waitFor(() => {});
    const tabletStyles = window.getComputedStyle(element);

    return {
      mobile: mobileStyles,
      tablet: tabletStyles,
      initial: initialStyles
    };
  },

  testTouchFriendly: (element: HTMLElement) => {
    const rect = element.getBoundingClientRect();
    const minTouchTarget = 44; // iOS recommended minimum

    return {
      width: rect.width >= minTouchTarget,
      height: rect.height >= minTouchTarget,
      size: Math.min(rect.width, rect.height) >= minTouchTarget
    };
  },

  simulateAppBackground: async () => {
    document.dispatchEvent(new Event('visibilitychange'));
    Object.defineProperty(document, 'hidden', { value: true, writable: true });
    window.dispatchEvent(new Event('blur'));
  },

  simulateAppForeground: async () => {
    Object.defineProperty(document, 'hidden', { value: false, writable: true });
    document.dispatchEvent(new Event('visibilitychange'));
    window.dispatchEvent(new Event('focus'));
  }
};

// Export all utilities
export default {
  orientation,
  gestures,
  pwa,
  deviceAPIs,
  network,
  viewport,
  mobileHelpers
};<|MERGE_RESOLUTION|>--- conflicted
+++ resolved
@@ -1,11 +1,6 @@
-<<<<<<< HEAD
-import { fireEvent, waitFor, screen } from '@testing-library/react';
-import userEvent from '@testing-library/user-event';
-=======
 /// <reference lib="dom" />
 import { fireEvent, waitFor, screen } from "@testing-library/react";
 import userEvent from "@testing-library/user-event";
->>>>>>> a2085a2a
 
 // Device orientation utilities
 export const _orientation = {
@@ -48,17 +43,12 @@
 };
 
 // Touch gesture utilities
-<<<<<<< HEAD
-export const gestures = {
-  swipe: async (element: HTMLElement, direction: 'left' | 'right' | 'up' | 'down', distance: number = 100) => {
-=======
 export const _gestures = {
   swipe: async (
     element: HTMLElement,
     direction: "left" | "right" | "up" | "down",
     distance: number = 100,
   ) => {
->>>>>>> a2085a2a
     const rect = element.getBoundingClientRect();
     const startX = rect.left + rect.width / 2;
     const startY = rect.top + rect.height / 2;
