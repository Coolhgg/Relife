/// <reference lib="dom" />
/**
 * Animation Testing Utilities for Relife Alarm App
 * Provides comprehensive testing utilities for CSS animations, transitions, and React animation libraries
 */

import { act } from '@testing-library/react';

interface AnimationConfig {
  duration: number;
  delay?: number;
  easing?: string;
  iterations?: number | 'infinite';
  direction?: 'normal' | 'reverse' | 'alternate' | 'alternate-reverse';
  fillMode?: 'none' | 'forwards' | 'backwards' | 'both';
}

interface TransitionConfig {
  property: string;
  duration: number;
  delay?: number;
  timingFunction?: string;
}

interface MockAnimationFrame {
  id: number;
  callback: FrameRequestCallback;
  time: number;
}

// Animation State Tracking
let mockAnimationId = 0;
const pendingAnimationFrames = new Map<number, MockAnimationFrame>();
let currentTime = 0;

// CSS Animation Mocking Utilities
export const animationMocks = {
  /**
   * Mock CSS animations globally
   */
  mockCSSAnimations(): void {
    // Mock getComputedStyle to return animation properties
    const originalGetComputedStyle = window.getComputedStyle;

    window.getComputedStyle = jest.fn((element: Element) => {
      const originalStyles = originalGetComputedStyle(element);

      return {
        ...originalStyles,
        animationName: 'mock-animation',
        animationDuration: '0.3s',
        animationTimingFunction: 'ease-in-out',
        animationDelay: '0s',
        animationIterationCount: '1',
        animationDirection: 'normal',
        animationFillMode: 'none',
        animationPlayState: 'running',
        getPropertyValue: jest.fn((property: string) => {
          switch (property) {
<<<<<<< HEAD
            case 'animation-name':
              return 'mock-animation';
            case 'animation-duration':
              return '0.3s';
            case 'animation-timing-function':
              return 'ease-in-out';
            case 'animation-delay':
              return '0s';
            case 'animation-iteration-count':
              return '1';
            case 'animation-direction':
              return 'normal';
            case 'animation-fill-mode':
              return 'none';
            case 'animation-play-state':
              return 'running';
            default:
              return originalStyles.getPropertyValue(property);
=======
            case 'animation-name': return 'mock-animation';
            case 'animation-duration': return '0.3s';
            case 'animation-timing-function': return 'ease-in-out';
            case 'animation-delay': return '0s';
            case 'animation-iteration-count': return '1';
            case 'animation-direction': return 'normal';
            case 'animation-fill-mode': return 'none';
            case 'animation-play-state': return 'running';
            default: return originalStyles.getPropertyValue(property);
>>>>>>> 02f0594e
          }
        })
      } as CSSStyleDeclaration;
    });
  },

  /**
   * Mock CSS transitions
   */
  mockCSSTransitions(): void {
    const originalGetComputedStyle = window.getComputedStyle;

    window.getComputedStyle = jest.fn((element: Element) => {
      const originalStyles = originalGetComputedStyle(element);

      return {
        ...originalStyles,
        transitionProperty: 'all',
        transitionDuration: '0.2s',
        transitionTimingFunction: 'ease',
        transitionDelay: '0s',
        getPropertyValue: jest.fn((property: string) => {
          switch (property) {
<<<<<<< HEAD
            case 'transition-property':
              return 'all';
            case 'transition-duration':
              return '0.2s';
            case 'transition-timing-function':
              return 'ease';
            case 'transition-delay':
              return '0s';
            default:
              return originalStyles.getPropertyValue(property);
=======
            case 'transition-property': return 'all';
            case 'transition-duration': return '0.2s';
            case 'transition-timing-function': return 'ease';
            case 'transition-delay': return '0s';
            default: return originalStyles.getPropertyValue(property);
>>>>>>> 02f0594e
          }
        })
      } as CSSStyleDeclaration;
    });
  },

  /**
   * Mock requestAnimationFrame and cancelAnimationFrame
   */
  mockAnimationFrame(): {
    requestAnimationFrame: jest.Mock;
    cancelAnimationFrame: jest.Mock;
    advanceTime: (ms: number) => void;
    runAllFrames: () => void;
  } {
    const requestAnimationFrame = jest.fn((callback: FrameRequestCallback) => {
      const id = ++mockAnimationId;
      pendingAnimationFrames.set(id, {
        id,
        callback,
        time: currentTime + 16.67 // ~60fps
      });
      return id;
    });

    const cancelAnimationFrame = jest.fn((id: number) => {
      pendingAnimationFrames.delete(id);
    });

    const advanceTime = (ms: number) => {
      currentTime += ms;
      const framesToRun = Array.from(pendingAnimationFrames.values())
        .filter(frame => frame.time <= currentTime)
        .sort((a, b) => a.time - b.time);

      framesToRun.forEach(frame => {
        pendingAnimationFrames.delete(frame.id);
        act(() => {
          frame.callback(frame.time);
        });
      });
    };

    const runAllFrames = () => {
      while (pendingAnimationFrames.size > 0) {
        const nextFrame = Math.min(
          ...Array.from(pendingAnimationFrames.values()).map(f => f.time)
        );
        advanceTime(nextFrame - currentTime);
      }
    };

    Object.defineProperty(window, 'requestAnimationFrame', {
      value: requestAnimationFrame,
      writable: true
    });

    Object.defineProperty(window, 'cancelAnimationFrame', {
      value: cancelAnimationFrame,
      writable: true
    });

    return {
      requestAnimationFrame,
      cancelAnimationFrame,
      advanceTime,
      runAllFrames
    };
  },

  /**
   * Mock Web Animations API
   */
  mockWebAnimationsAPI(): void {
    const mockAnimation = {
      play: jest.fn(),
      pause: jest.fn(),
      cancel: jest.fn(),
      finish: jest.fn(),
      reverse: jest.fn(),
      currentTime: 0,
      playState: 'idle',
      playbackRate: 1,
      startTime: null,
      onfinish: null,
      oncancel: null,
      addEventListener: jest.fn(),
      removeEventListener: jest.fn(),
      dispatchEvent: jest.fn()
    };

    Element.prototype.animate = jest.fn(() => mockAnimation);
  }
};

// Animation Testing Utilities
export const animationUtils = {
  /**
   * Wait for CSS animation to complete
   */
  async waitForAnimation(
    element: HTMLElement,
    animationName?: string,
    timeout: number = 5000
  ): Promise<void> {
    return new Promise((resolve, reject) => {
      const timeoutId = setTimeout(() => {
        reject(new Error(`Animation did not complete within ${timeout}ms`));
      }, timeout);

      const handleAnimationEnd = (event: AnimationEvent) => {
        if (!animationName || event.animationName === animationName) {
          element.removeEventListener('animationend', handleAnimationEnd);
          clearTimeout(timeoutId);
          resolve();
        }
      };

      element.addEventListener('animationend', handleAnimationEnd);

      // Also check if animation is already completed
      const computedStyle = window.getComputedStyle(element);
      if (computedStyle.animationPlayState === 'finished') {
        element.removeEventListener('animationend', handleAnimationEnd);
        clearTimeout(timeoutId);
        resolve();
      }
    });
  },

  /**
   * Wait for CSS transition to complete
   */
  async waitForTransition(
    element: HTMLElement,
    property?: string,
    timeout: number = 5000
  ): Promise<void> {
    return new Promise((resolve, reject) => {
      const timeoutId = setTimeout(() => {
        reject(new Error(`Transition did not complete within ${timeout}ms`));
      }, timeout);

      const handleTransitionEnd = (event: TransitionEvent) => {
        if (!property || event.propertyName === property) {
          element.removeEventListener('transitionend', handleTransitionEnd);
          clearTimeout(timeoutId);
          resolve();
        }
      };

      element.addEventListener('transitionend', handleTransitionEnd);
    });
  },

  /**
   * Simulate animation events
   */
  simulateAnimationEvents: {
    animationStart(element: HTMLElement, animationName: string): void {
      const event = new AnimationEvent('animationstart', {
        animationName,
        elapsedTime: 0,
<<<<<<< HEAD
        pseudoElement: '',
=======
        pseudoElement: ''
>>>>>>> 02f0594e
      });
      element.dispatchEvent(event);
    },

<<<<<<< HEAD
    animationIteration(
      element: HTMLElement,
      animationName: string,
      elapsedTime: number
    ): void {
      const event = new AnimationEvent('animationiteration', {
        animationName,
        elapsedTime,
        pseudoElement: '',
=======
    animationIteration(element: HTMLElement, animationName: string, elapsedTime: number): void {
      const event = new AnimationEvent('animationiteration', {
        animationName,
        elapsedTime,
        pseudoElement: ''
>>>>>>> 02f0594e
      });
      element.dispatchEvent(event);
    },

<<<<<<< HEAD
    animationEnd(
      element: HTMLElement,
      animationName: string,
      elapsedTime: number
    ): void {
      const event = new AnimationEvent('animationend', {
        animationName,
        elapsedTime,
        pseudoElement: '',
=======
    animationEnd(element: HTMLElement, animationName: string, elapsedTime: number): void {
      const event = new AnimationEvent('animationend', {
        animationName,
        elapsedTime,
        pseudoElement: ''
>>>>>>> 02f0594e
      });
      element.dispatchEvent(event);
    },

<<<<<<< HEAD
    animationCancel(
      element: HTMLElement,
      animationName: string,
      elapsedTime: number
    ): void {
      const event = new AnimationEvent('animationcancel', {
        animationName,
        elapsedTime,
        pseudoElement: '',
=======
    animationCancel(element: HTMLElement, animationName: string, elapsedTime: number): void {
      const event = new AnimationEvent('animationcancel', {
        animationName,
        elapsedTime,
        pseudoElement: ''
>>>>>>> 02f0594e
      });
      element.dispatchEvent(event);
    },

    transitionStart(element: HTMLElement, propertyName: string): void {
      const event = new TransitionEvent('transitionstart', {
        propertyName,
        elapsedTime: 0,
<<<<<<< HEAD
        pseudoElement: '',
=======
        pseudoElement: ''
>>>>>>> 02f0594e
      });
      element.dispatchEvent(event);
    },

<<<<<<< HEAD
    transitionEnd(
      element: HTMLElement,
      propertyName: string,
      elapsedTime: number
    ): void {
      const event = new TransitionEvent('transitionend', {
        propertyName,
        elapsedTime,
        pseudoElement: '',
=======
    transitionEnd(element: HTMLElement, propertyName: string, elapsedTime: number): void {
      const event = new TransitionEvent('transitionend', {
        propertyName,
        elapsedTime,
        pseudoElement: ''
>>>>>>> 02f0594e
      });
      element.dispatchEvent(event);
    },

<<<<<<< HEAD
    transitionCancel(
      element: HTMLElement,
      propertyName: string,
      elapsedTime: number
    ): void {
      const event = new TransitionEvent('transitioncancel', {
        propertyName,
        elapsedTime,
        pseudoElement: '',
=======
    transitionCancel(element: HTMLElement, propertyName: string, elapsedTime: number): void {
      const event = new TransitionEvent('transitioncancel', {
        propertyName,
        elapsedTime,
        pseudoElement: ''
>>>>>>> 02f0594e
      });
      element.dispatchEvent(event);
    }
  },

  /**
   * Check if element has specific animation
   */
  hasAnimation(element: HTMLElement, animationName: string): boolean {
    const computedStyle = window.getComputedStyle(element);
<<<<<<< HEAD
    const animationNames = computedStyle.animationName
      .split(',')
      .map(name => name.trim());
=======
    const animationNames = computedStyle.animationName.split(',').map(name => name.trim());
>>>>>>> 02f0594e
    return animationNames.includes(animationName);
  },

  /**
   * Check if element has transition on property
   */
  hasTransition(element: HTMLElement, property: string): boolean {
    const computedStyle = window.getComputedStyle(element);
<<<<<<< HEAD
    const transitionProperties = computedStyle.transitionProperty
      .split(',')
      .map(prop => prop.trim());
    return (
      transitionProperties.includes(property) || transitionProperties.includes('all')
    );
=======
    const transitionProperties = computedStyle.transitionProperty.split(',').map(prop => prop.trim());
    return transitionProperties.includes(property) || transitionProperties.includes('all');
>>>>>>> 02f0594e
  },

  /**
   * Get animation duration in milliseconds
   */
  getAnimationDuration(element: HTMLElement): number {
    const computedStyle = window.getComputedStyle(element);
    const duration = computedStyle.animationDuration;

    if (duration.endsWith('ms')) {
      return parseFloat(duration);
    } else if (duration.endsWith('s')) {
      return parseFloat(duration) * 1000;
    }

    return 0;
  },

  /**
   * Get transition duration in milliseconds
   */
  getTransitionDuration(element: HTMLElement): number {
    const computedStyle = window.getComputedStyle(element);
    const duration = computedStyle.transitionDuration;

    if (duration.endsWith('ms')) {
      return parseFloat(duration);
    } else if (duration.endsWith('s')) {
      return parseFloat(duration) * 1000;
    }

    return 0;
  }
};

// Alarm-specific Animation Utilities
export const alarmAnimationUtils = {
  /**
   * Test alarm card appearance animation
   */
  async testAlarmCardAnimation(alarmCard: HTMLElement): Promise<void> {
    // Check for slide-in animation
    expect(animationUtils.hasAnimation(alarmCard, 'slideInUp')).toBe(true);

    // Wait for animation to complete
    await animationUtils.waitForAnimation(alarmCard, 'slideInUp');

    // Verify final state
    const computedStyle = window.getComputedStyle(alarmCard);
    expect(computedStyle.opacity).toBe('1');
    expect(computedStyle.transform).toBe('translateY(0px)');
  },

  /**
   * Test alarm deletion animation
   */
  async testAlarmDeletionAnimation(alarmCard: HTMLElement): Promise<void> {
    // Trigger deletion animation
    alarmCard.classList.add('deleting');

    // Check for slide-out animation
    expect(animationUtils.hasAnimation(alarmCard, 'slideOutRight')).toBe(true);

    // Wait for animation to complete
    await animationUtils.waitForAnimation(alarmCard, 'slideOutRight');

    // Verify final state
    const computedStyle = window.getComputedStyle(alarmCard);
    expect(computedStyle.opacity).toBe('0');
  },

  /**
   * Test alarm ring animation
   */
  testAlarmRingAnimation(alarmElement: HTMLElement): void {
    // Check for pulse animation
    expect(animationUtils.hasAnimation(alarmElement, 'pulse')).toBe(true);

    // Check infinite iteration
    const computedStyle = window.getComputedStyle(alarmElement);
    expect(computedStyle.animationIterationCount).toBe('infinite');
  },

  /**
   * Test snooze button animation
   */
  async testSnoozeButtonAnimation(snoozeButton: HTMLElement): Promise<void> {
    // Simulate button press
    snoozeButton.classList.add('pressed');

    // Check for scale animation
    expect(animationUtils.hasTransition(snoozeButton, 'transform')).toBe(true);

    // Wait for transition
    await animationUtils.waitForTransition(snoozeButton, 'transform');

    // Verify scale effect
    const computedStyle = window.getComputedStyle(snoozeButton);
    expect(computedStyle.transform).toContain('scale');
  },

  /**
   * Test time picker animation
   */
  async testTimePickerAnimation(timePicker: HTMLElement): Promise<void> {
    // Check for fade-in animation
    expect(animationUtils.hasAnimation(timePicker, 'fadeIn')).toBe(true);

    // Wait for animation
    await animationUtils.waitForAnimation(timePicker, 'fadeIn');

    // Verify visibility
    const computedStyle = window.getComputedStyle(timePicker);
    expect(computedStyle.opacity).toBe('1');
<<<<<<< HEAD
  },
=======
  }
>>>>>>> 02f0594e
};

// React Animation Library Helpers
export const reactAnimationHelpers = {
  /**
   * Mock Framer Motion animations
   */
  mockFramerMotion(): void {
    jest.mock('framer-motion', () => ({
      motion: {
        div: ({ children, ...props }: any) => <div {...props}>{children}</div>,
        button: ({ children, ...props }: any) => <button {...props}>{children}</button>,
        span: ({ children, ...props }: any) => <span {...props}>{children}</span>,
<<<<<<< HEAD
        img: ({ children, ...props }: any) => <img {...props}>{children}</img>,
=======
        img: ({ children, ...props }: any) => <img {...props}>{children}</img>
>>>>>>> 02f0594e
      },
      AnimatePresence: ({ children }: any) => children,
      useAnimation: () => ({
        start: jest.fn(),
        stop: jest.fn(),
        set: jest.fn()
      })
    }));
  },

  /**
   * Mock React Spring animations
   */
  mockReactSpring(): void {
    jest.mock('@react-spring/web', () => ({
      useSpring: () => ({}),
      animated: {
        div: 'div',
        button: 'button',
        span: 'span',
<<<<<<< HEAD
        img: 'img',
=======
        img: 'img'
>>>>>>> 02f0594e
      },
      config: {
        default: {},
        gentle: {},
        wobbly: {},
        stiff: {},
        slow: {},
        molasses: {}
      }
    }));
  },

  /**
   * Mock React Transition Group
   */
  mockTransitionGroup(): void {
    jest.mock('react-transition-group', () => ({
      CSSTransition: ({ children, ...props }: any) => {
        return props.in ? children : null;
      },
      TransitionGroup: ({ children }: any) => children,
      Transition: ({ children, ...props }: any) => {
<<<<<<< HEAD
        return typeof children === 'function' ? children('entered') : children;
      },
=======
        return typeof children === 'function'
          ? children('entered')
          : children;
      }
>>>>>>> 02f0594e
    }));
  }
};

// Performance Testing for Animations
export const animationPerformanceUtils = {
  /**
   * Measure animation performance
   */
  measureAnimationPerformance(
    element: HTMLElement,
    animationName: string
  ): Promise<{ duration: number; frames: number }> {
    return new Promise(resolve => {
      let frameCount = 0;
      let startTime = performance.now();

      const measureFrame = () => {
        frameCount++;

        if (animationUtils.hasAnimation(element, animationName)) {
          requestAnimationFrame(measureFrame);
        } else {
          const endTime = performance.now();
          resolve({
            duration: endTime - startTime,
            frames: frameCount
          });
        }
      };

      requestAnimationFrame(measureFrame);
    });
  },

  /**
   * Check for animation jank
   */
  detectAnimationJank(threshold: number = 16.67): {
    monitor: () => void;
    getJankFrames: () => number[];
    cleanup: () => void;
  } {
    let lastFrameTime = performance.now();
    let jankFrames: number[] = [];
    let isMonitoring = false;

    const monitorFrame = () => {
      if (!isMonitoring) return;

      const currentTime = performance.now();
      const frameDuration = currentTime - lastFrameTime;

      if (frameDuration > threshold) {
        jankFrames.push(frameDuration);
      }

      lastFrameTime = currentTime;
      requestAnimationFrame(monitorFrame);
    };

    return {
      monitor: () => {
        isMonitoring = true;
        lastFrameTime = performance.now();
        requestAnimationFrame(monitorFrame);
      },
      getJankFrames: () => jankFrames,
      cleanup: () => {
        isMonitoring = false;
        jankFrames = [];
      }
    };
  }
};

// Cleanup Utilities
export const animationCleanup = {
  /**
   * Clean up all animation mocks
   */
  cleanupAnimationMocks(): void {
    // Reset getComputedStyle
    if (window.getComputedStyle.mockRestore) {
      (window.getComputedStyle as jest.Mock).mockRestore();
    }

    // Reset animation frame mocks
    if (window.requestAnimationFrame.mockRestore) {
      (window.requestAnimationFrame as jest.Mock).mockRestore();
    }

    if (window.cancelAnimationFrame.mockRestore) {
      (window.cancelAnimationFrame as jest.Mock).mockRestore();
    }

    // Clear pending frames
    pendingAnimationFrames.clear();
    currentTime = 0;
    mockAnimationId = 0;
  },

  /**
   * Reset all animation timers
   */
  resetAnimationTimers(): void {
    jest.clearAllTimers();
    pendingAnimationFrames.clear();
    currentTime = 0;
  }
};

// Complete Animation Test Suite
export const createAnimationTestSuite = () => ({
  /**
   * Test basic CSS animation
   */
  async testBasicAnimation(element: HTMLElement, animationName: string): Promise<void> {
    // Check animation is applied
    expect(animationUtils.hasAnimation(element, animationName)).toBe(true);

    // Get animation duration
    const duration = animationUtils.getAnimationDuration(element);
    expect(duration).toBeGreaterThan(0);

    // Wait for completion
    await animationUtils.waitForAnimation(element, animationName);
  },

  /**
   * Test animation events
   */
  testAnimationEvents(element: HTMLElement, animationName: string): void {
    const startHandler = jest.fn();
    const endHandler = jest.fn();

    element.addEventListener('animationstart', startHandler);
    element.addEventListener('animationend', endHandler);

    // Simulate events
    animationUtils.simulateAnimationEvents.animationStart(element, animationName);
    animationUtils.simulateAnimationEvents.animationEnd(element, animationName, 300);

    expect(startHandler).toHaveBeenCalled();
    expect(endHandler).toHaveBeenCalled();
  },

  /**
   * Test responsive animations
   */
  testResponsiveAnimations(element: HTMLElement): void {
    // Test different screen sizes
    Object.defineProperty(window, 'matchMedia', {
<<<<<<< HEAD
      value: jest.fn().mockImplementation(query => ({
=======
      value: jest.fn().mockImplementation((query) => ({
>>>>>>> 02f0594e
        matches: query.includes('max-width: 768px'),
        media: query,
        onchange: null,
        addListener: jest.fn(),
        removeListener: jest.fn()
      }))
    });

    // Check mobile animation
    const mobileQuery = window.matchMedia('(max-width: 768px)');
    if (mobileQuery.matches) {
      expect(animationUtils.hasAnimation(element, 'mobileSlideIn')).toBe(true);
    } else {
      expect(animationUtils.hasAnimation(element, 'desktopFadeIn')).toBe(true);
    }
  }
});

export default {
  animationMocks,
  animationUtils,
  alarmAnimationUtils,
  reactAnimationHelpers,
  animationPerformanceUtils,
  animationCleanup,
  createAnimationTestSuite
};<|MERGE_RESOLUTION|>--- conflicted
+++ resolved
@@ -57,26 +57,6 @@
         animationPlayState: 'running',
         getPropertyValue: jest.fn((property: string) => {
           switch (property) {
-<<<<<<< HEAD
-            case 'animation-name':
-              return 'mock-animation';
-            case 'animation-duration':
-              return '0.3s';
-            case 'animation-timing-function':
-              return 'ease-in-out';
-            case 'animation-delay':
-              return '0s';
-            case 'animation-iteration-count':
-              return '1';
-            case 'animation-direction':
-              return 'normal';
-            case 'animation-fill-mode':
-              return 'none';
-            case 'animation-play-state':
-              return 'running';
-            default:
-              return originalStyles.getPropertyValue(property);
-=======
             case 'animation-name': return 'mock-animation';
             case 'animation-duration': return '0.3s';
             case 'animation-timing-function': return 'ease-in-out';
@@ -86,7 +66,6 @@
             case 'animation-fill-mode': return 'none';
             case 'animation-play-state': return 'running';
             default: return originalStyles.getPropertyValue(property);
->>>>>>> 02f0594e
           }
         })
       } as CSSStyleDeclaration;
@@ -110,24 +89,11 @@
         transitionDelay: '0s',
         getPropertyValue: jest.fn((property: string) => {
           switch (property) {
-<<<<<<< HEAD
-            case 'transition-property':
-              return 'all';
-            case 'transition-duration':
-              return '0.2s';
-            case 'transition-timing-function':
-              return 'ease';
-            case 'transition-delay':
-              return '0s';
-            default:
-              return originalStyles.getPropertyValue(property);
-=======
             case 'transition-property': return 'all';
             case 'transition-duration': return '0.2s';
             case 'transition-timing-function': return 'ease';
             case 'transition-delay': return '0s';
             default: return originalStyles.getPropertyValue(property);
->>>>>>> 02f0594e
           }
         })
       } as CSSStyleDeclaration;
@@ -291,74 +257,34 @@
       const event = new AnimationEvent('animationstart', {
         animationName,
         elapsedTime: 0,
-<<<<<<< HEAD
-        pseudoElement: '',
-=======
         pseudoElement: ''
->>>>>>> 02f0594e
       });
       element.dispatchEvent(event);
     },
 
-<<<<<<< HEAD
-    animationIteration(
-      element: HTMLElement,
-      animationName: string,
-      elapsedTime: number
-    ): void {
-      const event = new AnimationEvent('animationiteration', {
-        animationName,
-        elapsedTime,
-        pseudoElement: '',
-=======
     animationIteration(element: HTMLElement, animationName: string, elapsedTime: number): void {
       const event = new AnimationEvent('animationiteration', {
         animationName,
         elapsedTime,
         pseudoElement: ''
->>>>>>> 02f0594e
       });
       element.dispatchEvent(event);
     },
 
-<<<<<<< HEAD
-    animationEnd(
-      element: HTMLElement,
-      animationName: string,
-      elapsedTime: number
-    ): void {
-      const event = new AnimationEvent('animationend', {
-        animationName,
-        elapsedTime,
-        pseudoElement: '',
-=======
     animationEnd(element: HTMLElement, animationName: string, elapsedTime: number): void {
       const event = new AnimationEvent('animationend', {
         animationName,
         elapsedTime,
         pseudoElement: ''
->>>>>>> 02f0594e
       });
       element.dispatchEvent(event);
     },
 
-<<<<<<< HEAD
-    animationCancel(
-      element: HTMLElement,
-      animationName: string,
-      elapsedTime: number
-    ): void {
-      const event = new AnimationEvent('animationcancel', {
-        animationName,
-        elapsedTime,
-        pseudoElement: '',
-=======
     animationCancel(element: HTMLElement, animationName: string, elapsedTime: number): void {
       const event = new AnimationEvent('animationcancel', {
         animationName,
         elapsedTime,
         pseudoElement: ''
->>>>>>> 02f0594e
       });
       element.dispatchEvent(event);
     },
@@ -367,53 +293,25 @@
       const event = new TransitionEvent('transitionstart', {
         propertyName,
         elapsedTime: 0,
-<<<<<<< HEAD
-        pseudoElement: '',
-=======
         pseudoElement: ''
->>>>>>> 02f0594e
       });
       element.dispatchEvent(event);
     },
 
-<<<<<<< HEAD
-    transitionEnd(
-      element: HTMLElement,
-      propertyName: string,
-      elapsedTime: number
-    ): void {
-      const event = new TransitionEvent('transitionend', {
-        propertyName,
-        elapsedTime,
-        pseudoElement: '',
-=======
     transitionEnd(element: HTMLElement, propertyName: string, elapsedTime: number): void {
       const event = new TransitionEvent('transitionend', {
         propertyName,
         elapsedTime,
         pseudoElement: ''
->>>>>>> 02f0594e
       });
       element.dispatchEvent(event);
     },
 
-<<<<<<< HEAD
-    transitionCancel(
-      element: HTMLElement,
-      propertyName: string,
-      elapsedTime: number
-    ): void {
-      const event = new TransitionEvent('transitioncancel', {
-        propertyName,
-        elapsedTime,
-        pseudoElement: '',
-=======
     transitionCancel(element: HTMLElement, propertyName: string, elapsedTime: number): void {
       const event = new TransitionEvent('transitioncancel', {
         propertyName,
         elapsedTime,
         pseudoElement: ''
->>>>>>> 02f0594e
       });
       element.dispatchEvent(event);
     }
@@ -424,13 +322,7 @@
    */
   hasAnimation(element: HTMLElement, animationName: string): boolean {
     const computedStyle = window.getComputedStyle(element);
-<<<<<<< HEAD
-    const animationNames = computedStyle.animationName
-      .split(',')
-      .map(name => name.trim());
-=======
     const animationNames = computedStyle.animationName.split(',').map(name => name.trim());
->>>>>>> 02f0594e
     return animationNames.includes(animationName);
   },
 
@@ -439,17 +331,8 @@
    */
   hasTransition(element: HTMLElement, property: string): boolean {
     const computedStyle = window.getComputedStyle(element);
-<<<<<<< HEAD
-    const transitionProperties = computedStyle.transitionProperty
-      .split(',')
-      .map(prop => prop.trim());
-    return (
-      transitionProperties.includes(property) || transitionProperties.includes('all')
-    );
-=======
     const transitionProperties = computedStyle.transitionProperty.split(',').map(prop => prop.trim());
     return transitionProperties.includes(property) || transitionProperties.includes('all');
->>>>>>> 02f0594e
   },
 
   /**
@@ -564,11 +447,7 @@
     // Verify visibility
     const computedStyle = window.getComputedStyle(timePicker);
     expect(computedStyle.opacity).toBe('1');
-<<<<<<< HEAD
-  },
-=======
   }
->>>>>>> 02f0594e
 };
 
 // React Animation Library Helpers
@@ -582,11 +461,7 @@
         div: ({ children, ...props }: any) => <div {...props}>{children}</div>,
         button: ({ children, ...props }: any) => <button {...props}>{children}</button>,
         span: ({ children, ...props }: any) => <span {...props}>{children}</span>,
-<<<<<<< HEAD
-        img: ({ children, ...props }: any) => <img {...props}>{children}</img>,
-=======
         img: ({ children, ...props }: any) => <img {...props}>{children}</img>
->>>>>>> 02f0594e
       },
       AnimatePresence: ({ children }: any) => children,
       useAnimation: () => ({
@@ -607,11 +482,7 @@
         div: 'div',
         button: 'button',
         span: 'span',
-<<<<<<< HEAD
-        img: 'img',
-=======
         img: 'img'
->>>>>>> 02f0594e
       },
       config: {
         default: {},
@@ -634,15 +505,10 @@
       },
       TransitionGroup: ({ children }: any) => children,
       Transition: ({ children, ...props }: any) => {
-<<<<<<< HEAD
-        return typeof children === 'function' ? children('entered') : children;
-      },
-=======
         return typeof children === 'function'
           ? children('entered')
           : children;
       }
->>>>>>> 02f0594e
     }));
   }
 };
@@ -796,11 +662,7 @@
   testResponsiveAnimations(element: HTMLElement): void {
     // Test different screen sizes
     Object.defineProperty(window, 'matchMedia', {
-<<<<<<< HEAD
-      value: jest.fn().mockImplementation(query => ({
-=======
       value: jest.fn().mockImplementation((query) => ({
->>>>>>> 02f0594e
         matches: query.includes('max-width: 768px'),
         media: query,
         onchange: null,
