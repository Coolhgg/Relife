--- conflicted
+++ resolved
@@ -4,23 +4,11 @@
  */
 
 import React, { ReactElement, ReactNode } from 'react';
-<<<<<<< HEAD
-import {
-  renderHook,
-  RenderHookOptions,
-  RenderHookResult,
-} from '@testing-library/react';
-=======
 import { renderHook, RenderHookOptions, RenderHookResult } from '@testing-library/react';
->>>>>>> 02f0594e
 import { QueryClient, QueryClientProvider } from '@tanstack/react-query';
 import { BrowserRouter } from 'react-router-dom';
 import { ThemeProvider } from '../../hooks/useTheme';
 import { act } from '@testing-library/react';
-<<<<<<< HEAD
-import { vi } from 'vitest';
-=======
->>>>>>> 02f0594e
 
 // Import existing test providers if they exist
 // import { TestProviders } from '../providers/test-providers';
@@ -36,24 +24,15 @@
 
 const MockThemeContext = React.createContext<MockThemeContextValue>({
   theme: 'light',
-<<<<<<< HEAD
-  setTheme: vi.fn(),
-  toggleTheme: vi.fn(),
-=======
   setTheme: jest.fn(),
   toggleTheme: jest.fn(),
->>>>>>> 02f0594e
   isDarkMode: false,
   isSystemTheme: false,
 });
 
 const MockLanguageContext = React.createContext({
   currentLanguage: 'en',
-<<<<<<< HEAD
-  changeLanguage: vi.fn(),
-=======
   changeLanguage: jest.fn(),
->>>>>>> 02f0594e
   isRTL: false,
   languageInfo: { name: 'English', code: 'en', direction: 'ltr' },
 });
@@ -98,13 +77,8 @@
   // Mock theme context value
   const themeContextValue: MockThemeContextValue = {
     theme,
-<<<<<<< HEAD
-    setTheme: vi.fn(),
-    toggleTheme: vi.fn(),
-=======
     setTheme: jest.fn(),
     toggleTheme: jest.fn(),
->>>>>>> 02f0594e
     isDarkMode: theme === 'dark',
     isSystemTheme: theme === 'system' || theme === 'auto',
   };
@@ -112,20 +86,12 @@
   // Mock language context value
   const languageContextValue = {
     currentLanguage: language,
-<<<<<<< HEAD
-    changeLanguage: vi.fn(),
-=======
     changeLanguage: jest.fn(),
->>>>>>> 02f0594e
     isRTL: ['ar', 'he', 'fa', 'ur'].includes(language),
     languageInfo: {
       name: language === 'en' ? 'English' : 'Test Language',
       code: language,
-<<<<<<< HEAD
-      direction: ['ar', 'he', 'fa', 'ur'].includes(language) ? 'rtl' : 'ltr',
-=======
       direction: ['ar', 'he', 'fa', 'ur'].includes(language) ? 'rtl' : 'ltr'
->>>>>>> 02f0594e
     },
   };
 
@@ -154,12 +120,7 @@
 };
 
 // Custom renderHook function with providers
-<<<<<<< HEAD
-export interface CustomRenderHookOptions<TProps>
-  extends Omit<RenderHookOptions<TProps>, 'wrapper'> {
-=======
 export interface CustomRenderHookOptions<TProps> extends Omit<RenderHookOptions<TProps>, 'wrapper'> {
->>>>>>> 02f0594e
   queryClient?: QueryClient;
   theme?: 'light' | 'dark' | 'auto' | 'system' | 'high-contrast';
   language?: string;
@@ -288,26 +249,6 @@
  * Mock geolocation API
  */
 export const mockGeolocation = {
-<<<<<<< HEAD
-  getCurrentPosition: vi.fn(
-    (success: (position: any) => void, error?: (error: any) => void) => {
-      success({
-        coords: {
-          latitude: 40.7128,
-          longitude: -74.006,
-          accuracy: 10,
-          altitude: null,
-          altitudeAccuracy: null,
-          heading: null,
-          speed: null,
-        },
-        timestamp: Date.now(),
-      });
-    }
-  ),
-  watchPosition: vi.fn(() => 1),
-  clearWatch: vi.fn(),
-=======
   getCurrentPosition: jest.fn((success, error) => {
     success({
       coords: {
@@ -324,7 +265,6 @@
   }),
   watchPosition: jest.fn(() => 1),
   clearWatch: jest.fn(),
->>>>>>> 02f0594e
 };
 
 /**
@@ -332,11 +272,7 @@
  */
 export const mockNotification = {
   permission: 'granted' as NotificationPermission,
-<<<<<<< HEAD
-  requestPermission: vi.fn(() => Promise.resolve('granted' as NotificationPermission)),
-=======
   requestPermission: jest.fn(() => Promise.resolve('granted' as NotificationPermission)),
->>>>>>> 02f0594e
 };
 
 /**
@@ -401,11 +337,7 @@
 
   // Setup matchMedia mock
   Object.defineProperty(window, 'matchMedia', {
-<<<<<<< HEAD
-    value: vi.fn().mockImplementation((query: string) => ({
-=======
     value: jest.fn().mockImplementation((query) => ({
->>>>>>> 02f0594e
       matches: false,
       media: query,
       onchange: null,
