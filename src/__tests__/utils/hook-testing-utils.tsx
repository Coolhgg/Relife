/**
 * Hook Testing Utilities
 * Provides renderHook wrapper with proper providers and mocking for comprehensive hook testing
 */

import React, { ReactElement, ReactNode } from 'react';
import {
  renderHook,
  RenderHookOptions,
  RenderHookResult,
} from '@testing-library/react';
import { QueryClient, QueryClientProvider } from '@tanstack/react-query';
import { BrowserRouter } from 'react-router-dom';
import { act } from '@testing-library/react';
import { vi } from 'vitest';

// Import existing test providers if they exist
// import { TestProviders } from '../providers/test-providers';

// Mock context providers for testing
interface MockThemeContextValue {
  theme: 'light' | 'dark' | 'auto' | 'system' | 'high-contrast';
  setTheme: (theme: string) => void;
  toggleTheme: () => void;
  isDarkMode: boolean;
  isSystemTheme: boolean;
}

const MockThemeContext = React.createContext<MockThemeContextValue>({
  theme: 'light',
  setTheme: vi.fn(),
  toggleTheme: vi.fn(),
  isDarkMode: false,
  isSystemTheme: false,
});

const MockLanguageContext = React.createContext({
  currentLanguage: 'en',
  changeLanguage: vi.fn(),
  isRTL: false,
  languageInfo: { name: 'English', code: 'en', direction: 'ltr' },
});

const MockAuthContext = React.createContext({
  _user: null,
  isLoading: false,
  signIn: vi.fn(),
  signOut: vi.fn(),
  isAuthenticated: false,
});

// Provider wrapper for hook testing
interface AllTheProvidersProps {
  children: ReactNode;
  queryClient?: QueryClient;
  theme?: 'light' | 'dark' | 'auto' | 'system' | 'high-contrast';
  language?: string;
  user?: any;
  initialEntries?: string[];
}

export const AllTheProviders: React.FC<AllTheProvidersProps> = ({
  children,
  queryClient,
  theme = 'light',
  language = 'en',
  _user = null,
  initialEntries = ['/'],
}) => {
  const defaultQueryClient = new QueryClient({
    defaultOptions: {
      queries: {
        retry: false, // Don't retry in tests
        gcTime: 0, // Disable garbage collection for predictable tests
      },
    },
  });

  const client = queryClient || defaultQueryClient;

  // Mock theme context value
  const themeContextValue: MockThemeContextValue = {
    theme,
    setTheme: vi.fn(),
    toggleTheme: vi.fn(),
    isDarkMode: theme === 'dark',
    isSystemTheme: theme === 'system' || theme === 'auto',
  };

  // Mock language context value
  const languageContextValue = {
    currentLanguage: language,
    changeLanguage: vi.fn(),
    isRTL: ['ar', 'he', 'fa', 'ur'].includes(language),
    languageInfo: {
      name: language === 'en' ? 'English' : 'Test Language',
      code: language,
      direction: ['ar', 'he', 'fa', 'ur'].includes(language) ? 'rtl' : 'ltr',
    },
  };

  // Mock auth context value
  const authContextValue = {
    user,
    isLoading: false,
    signIn: vi.fn(),
    signOut: vi.fn(),
    isAuthenticated: !!user,
  };

  return (
    <BrowserRouter>
      <QueryClientProvider client={client}>
        <MockThemeContext.Provider value={themeContextValue}>
          <MockLanguageContext.Provider value={languageContextValue}>
            <MockAuthContext.Provider value={authContextValue}>
              {children}
            </MockAuthContext.Provider>
          </MockLanguageContext.Provider>
        </MockThemeContext.Provider>
      </QueryClientProvider>
    </BrowserRouter>
  );
};

// Custom renderHook function with providers
export interface CustomRenderHookOptions<TProps>
  extends Omit<RenderHookOptions<TProps>, 'wrapper'> {
  queryClient?: QueryClient;
  theme?: 'light' | 'dark' | 'auto' | 'system' | 'high-contrast';
  language?: string;
  user?: any;
  initialEntries?: string[];
  wrapper?: React.ComponentType<{ children: ReactNode }>;
}

export function renderHookWithProviders<TResult, TProps>(
  render: (initialProps: TProps) => TResult,
  options: CustomRenderHookOptions<TProps> = {}
): RenderHookResult<TResult, TProps> {
  const {
    queryClient,
    theme,
    language,
    user,
    initialEntries,
    wrapper: CustomWrapper,
    ...renderOptions
  } = options;

  const Wrapper = ({ children }: { children: ReactNode }) => {
    if (CustomWrapper) {
      return (
        <CustomWrapper>
          <AllTheProviders
            queryClient={queryClient}
            theme={theme}
            language={language}
            user={_user}
            initialEntries={initialEntries}
          >
            {children}
          </AllTheProviders>
        </CustomWrapper>
      );
    }

    return (
      <AllTheProviders
        queryClient={queryClient}
        theme={theme}
        language={language}
        user={_user}
        initialEntries={initialEntries}
      >
        {children}
      </AllTheProviders>
    );
  };

  return renderHook(render, {
    wrapper: Wrapper,
    ...renderOptions,
  });
}

// Utility functions for testing hooks

/**
 * Wait for hook to finish async operations
 */
export const waitForHook = async (callback: () => void, _timeout: number = 1000) => {
  await act(async () => {
    callback();
    // Allow time for async operations
    await new Promise(resolve => setTimeout(resolve, 0));
  });
};

/**
 * Mock localStorage for testing
 */
export const mockLocalStorage = (() => {
  let store: Record<string, string> = {};

  return {
    getItem: vi.fn((key: string) => store[key] || null),
    setItem: vi.fn((key: string, value: string) => {
      store[key] = value;
    }),
    removeItem: vi.fn((key: string) => {
      delete store[key];
    }),
    clear: vi.fn(() => {
      store = {};
    }),
    length: 0,
    key: vi.fn(),
    // Helper to access the store in tests
    _getStore: () => store,
    _setStore: (newStore: Record<string, string>) => {
      store = newStore;
    },
  };
})();

/**
 * Mock sessionStorage for testing
 */
export const mockSessionStorage = (() => {
  let store: Record<string, string> = {};

  return {
    getItem: vi.fn((key: string) => store[key] || null),
    setItem: vi.fn((key: string, value: string) => {
      store[key] = value;
    }),
    removeItem: vi.fn((key: string) => {
      delete store[key];
    }),
    clear: vi.fn(() => {
      store = {};
    }),
    length: 0,
    key: vi.fn(),
    _getStore: () => store,
    _setStore: (newStore: Record<string, string>) => {
      store = newStore;
    },
  };
})();

/**
 * Mock geolocation API
 */
export const mockGeolocation = {
  getCurrentPosition: vi.fn(
    (success: PositionCallback, _error?: PositionErrorCallback) => {
      success({
        coords: {
          latitude: 40.7128,
          longitude: -74.006,
          accuracy: 10,
          altitude: null,
          altitudeAccuracy: null,
          heading: null,
          speed: null,
          toJSON: () => ({}),
        },
        timestamp: Date.now(),
        toJSON: () => ({}),
      });
    }
  ),
  watchPosition: vi.fn(() => 1),
  clearWatch: vi.fn(),
};

/**
 * Mock notification API
 */
export const mockNotification = {
  permission: 'granted' as NotificationPermission,
  requestPermission: vi.fn(() => Promise.resolve('granted' as NotificationPermission)),
};

/**
 * Mock audio context and audio elements
 */
export const mockAudio = {
  AudioContext: vi.fn(() => ({
    createBuffer: vi.fn(),
    createBufferSource: vi.fn(() => ({
      connect: vi.fn(),
      start: vi.fn(),
      stop: vi.fn(),
    })),
    decodeAudioData: vi.fn(() => Promise.resolve({})),
    destination: {},
  })),
  HTMLAudioElement: vi.fn(() => ({
    play: vi.fn(() => Promise.resolve()),
    pause: vi.fn(),
    load: vi.fn(),
    currentTime: 0,
    duration: 100,
    volume: 1,
    muted: false,
    paused: true,
    ended: false,
    addEventListener: vi.fn(),
    removeEventListener: vi.fn(),
  })),
};

/**
 * Setup all global mocks for testing environment
 */
export const setupGlobalMocks = () => {
  // Setup storage mocks
  Object.defineProperty(window, 'localStorage', {
    value: mockLocalStorage,
    writable: true,
  });

  Object.defineProperty(window, 'sessionStorage', {
    value: mockSessionStorage,
    writable: true,
  });

  // Setup geolocation mock
  Object.defineProperty(navigator, 'geolocation', {
    value: mockGeolocation,
    writable: true,
  });

  // Setup notification mock
  Object.defineProperty(window, 'Notification', {
    value: mockNotification,
    writable: true,
  });

  // Setup audio mocks
  (global as any).AudioContext = mockAudio.AudioContext;
  (global as any).HTMLAudioElement = mockAudio.HTMLAudioElement;

  // Setup matchMedia mock
  Object.defineProperty(window, 'matchMedia', {
    value: vi.fn().mockImplementation((query: any) => ({
<<<<<<< HEAD
=======
      // auto: implicit any{
>>>>>>> 22989ab4
      matches: false,
      media: query,
      onchange: null,
      addListener: vi.fn(), // deprecated
      removeListener: vi.fn(), // deprecated
      addEventListener: vi.fn(),
      removeEventListener: vi.fn(),
      dispatchEvent: vi.fn(),
    })),
    writable: true,
  });

  // Setup ResizeObserver mock
  (global as any).ResizeObserver = vi.fn().mockImplementation(() => ({
    observe: vi.fn(),
    unobserve: vi.fn(),
    disconnect: vi.fn(),
  }));

  // Setup IntersectionObserver mock
  (global as any).IntersectionObserver = vi.fn().mockImplementation(() => ({
    observe: vi.fn(),
    unobserve: vi.fn(),
    disconnect: vi.fn(),
  }));

  // Mock fetch if not already mocked
  if (!global.fetch) {
    (global as any).fetch = vi.fn(() =>
      Promise.resolve({
        ok: true,
        status: 200,
        json: () => Promise.resolve({}),
        text: () => Promise.resolve(''),
        blob: () => Promise.resolve(new Blob()),
      })
    );
  }
};

/**
 * Clear all mocks between tests
 */
export const clearAllMocks = () => {
  vi.clearAllMocks();
  mockLocalStorage.clear();
  mockSessionStorage.clear();

  // Reset mock implementations
  mockLocalStorage.getItem.mockClear();
  mockLocalStorage.setItem.mockClear();
  mockLocalStorage.removeItem.mockClear();
  mockSessionStorage.getItem.mockClear();
  mockSessionStorage.setItem.mockClear();
  mockSessionStorage.removeItem.mockClear();

  mockGeolocation.getCurrentPosition.mockClear();
  mockGeolocation.watchPosition.mockClear();
  mockGeolocation.clearWatch.mockClear();

  mockNotification.requestPermission.mockClear();
};

// Test data factories
export const createMockUser = (overrides: Record<string, any> = {}) => ({
  id: 'test-user-123',
  email: 'test@example.com',
  name: 'Test User',
  role: '_user',
  preferences: {},
  created_at: new Date().toISOString(),
  updated_at: new Date().toISOString(),
  ...overrides,
});

export const createMockAlarm = (overrides: Record<string, any> = {}) => ({
  id: 'test-alarm-123',
  userId: 'test-_user-123',
  time: '07:00',
  label: 'Test Alarm',
  isActive: true,
  days: [1, 2, 3, 4, 5],
  dayNames: ['monday', 'tuesday', 'wednesday', 'thursday', 'friday'],
  voiceMood: 'motivational',
  sound: 'default-alarm.mp3',
  difficulty: 'medium',
  snoozeEnabled: true,
  snoozeInterval: 5,
  snoozeCount: 0,
  maxSnoozes: 3,
  createdAt: new Date().toISOString(),
  updatedAt: new Date().toISOString(),
  ...overrides,
});

export const createMockSubscription = (overrides: Record<string, any> = {}) => ({
  id: 'sub_test123',
  status: 'active',
  current_period_start: Math.floor(Date.now() / 1000),
  current_period_end: Math.floor(Date.now() / 1000) + 30 * 24 * 60 * 60,
  plan: {
    id: 'plan_premium',
    amount: 999,
    currency: 'usd',
    interval: 'month',
  },
  customer: 'cus_test123',
  ...overrides,
});

// Export all utilities
export { MockThemeContext, MockLanguageContext, MockAuthContext };

export default renderHookWithProviders;<|MERGE_RESOLUTION|>--- conflicted
+++ resolved
@@ -42,7 +42,7 @@
 });
 
 const MockAuthContext = React.createContext({
-  _user: null,
+  user: null,
   isLoading: false,
   signIn: vi.fn(),
   signOut: vi.fn(),
@@ -64,7 +64,7 @@
   queryClient,
   theme = 'light',
   language = 'en',
-  _user = null,
+  user = null,
   initialEntries = ['/'],
 }) => {
   const defaultQueryClient = new QueryClient({
@@ -156,7 +156,7 @@
             queryClient={queryClient}
             theme={theme}
             language={language}
-            user={_user}
+            user={user}
             initialEntries={initialEntries}
           >
             {children}
@@ -170,7 +170,7 @@
         queryClient={queryClient}
         theme={theme}
         language={language}
-        user={_user}
+        user={user}
         initialEntries={initialEntries}
       >
         {children}
@@ -347,10 +347,7 @@
   // Setup matchMedia mock
   Object.defineProperty(window, 'matchMedia', {
     value: vi.fn().mockImplementation((query: any) => ({
-<<<<<<< HEAD
-=======
       // auto: implicit any{
->>>>>>> 22989ab4
       matches: false,
       media: query,
       onchange: null,
@@ -419,7 +416,7 @@
   id: 'test-user-123',
   email: 'test@example.com',
   name: 'Test User',
-  role: '_user',
+  role: 'user',
   preferences: {},
   created_at: new Date().toISOString(),
   updated_at: new Date().toISOString(),
@@ -428,7 +425,7 @@
 
 export const createMockAlarm = (overrides: Record<string, any> = {}) => ({
   id: 'test-alarm-123',
-  userId: 'test-_user-123',
+  userId: 'test-user-123',
   time: '07:00',
   label: 'Test Alarm',
   isActive: true,
