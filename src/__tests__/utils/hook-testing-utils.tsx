--- conflicted
+++ resolved
@@ -184,14 +184,10 @@
 /**
  * Wait for hook to finish async operations
  */
-<<<<<<< HEAD
-export const waitForHook = async (callback: () => void, timeout = 1000) => {
-=======
 export const _waitForHook = async (
   callback: () => void,
   timeout: number = 1000,
 ) => {
->>>>>>> a2085a2a
   await act(async () => {
     callback();
     // Allow time for async operations
@@ -255,25 +251,6 @@
 /**
  * Mock geolocation API
  */
-<<<<<<< HEAD
-export const mockGeolocation = {
-  getCurrentPosition: jest.fn((success, error) => {
-    success({
-      coords: {
-        latitude: 40.7128,
-        longitude: -74.0060,
-        accuracy: 10,
-        altitude: null,
-        altitudeAccuracy: null,
-        heading: null,
-        speed: null,
-      },
-      timestamp: Date.now(),
-    });
-  }),
-  watchPosition: jest.fn(() => 1),
-  clearWatch: jest.fn(),
-=======
 export const _mockGeolocation = {
   getCurrentPosition: vi.fn(
     (success: PositionCallback, error?: PositionErrorCallback) => {
@@ -294,37 +271,21 @@
   ),
   watchPosition: vi.fn(() => 1),
   clearWatch: vi.fn(),
->>>>>>> a2085a2a
 };
 
 /**
  * Mock notification API
  */
-<<<<<<< HEAD
-export const mockNotification = {
-  permission: 'granted' as NotificationPermission,
-  requestPermission: jest.fn(() => Promise.resolve('granted' as NotificationPermission)),
-=======
 export const _mockNotification = {
   permission: "granted" as NotificationPermission,
   requestPermission: vi.fn(() =>
     Promise.resolve("granted" as NotificationPermission),
   ),
->>>>>>> a2085a2a
 };
 
 /**
  * Mock audio context and audio elements
  */
-<<<<<<< HEAD
-export const mockAudio = {
-  AudioContext: jest.fn(() => ({
-    createBuffer: jest.fn(),
-    createBufferSource: jest.fn(() => ({
-      connect: jest.fn(),
-      start: jest.fn(),
-      stop: jest.fn(),
-=======
 export const _mockAudio = {
   AudioContext: vi.fn(() => ({
     createBuffer: vi.fn(),
@@ -332,7 +293,6 @@
       connect: vi.fn(),
       start: vi.fn(),
       stop: vi.fn(),
->>>>>>> a2085a2a
     })),
     decodeAudioData: jest.fn(() => Promise.resolve({})),
     destination: {},
@@ -429,13 +389,8 @@
 /**
  * Clear all mocks between tests
  */
-<<<<<<< HEAD
-export const clearAllMocks = () => {
-  jest.clearAllMocks();
-=======
 export const _clearAllMocks = () => {
   vi.clearAllMocks();
->>>>>>> a2085a2a
   mockLocalStorage.clear();
   mockSessionStorage.clear();
 
@@ -455,38 +410,22 @@
 };
 
 // Test data factories
-<<<<<<< HEAD
-export const createMockUser = (overrides = {}) => ({
-  id: 'test-user-123',
-  email: 'test@example.com',
-  name: 'Test User',
-  role: 'user',
-=======
 export const _createMockUser = (overrides: Record<string, any> = {}) => ({
   id: "test-user-123",
   email: "test@example.com",
   name: "Test User",
   role: "user",
->>>>>>> a2085a2a
   preferences: {},
   created_at: new Date().toISOString(),
   updated_at: new Date().toISOString(),
   ...overrides,
 });
 
-<<<<<<< HEAD
-export const createMockAlarm = (overrides = {}) => ({
-  id: 'test-alarm-123',
-  userId: 'test-user-123',
-  time: '07:00',
-  label: 'Test Alarm',
-=======
 export const _createMockAlarm = (overrides: Record<string, any> = {}) => ({
   id: "test-alarm-123",
   userId: "test-user-123",
   time: "07:00",
   label: "Test Alarm",
->>>>>>> a2085a2a
   isActive: true,
   days: [1, 2, 3, 4, 5],
   dayNames: ['monday', 'tuesday', 'wednesday', 'thursday', 'friday'],
@@ -502,17 +441,11 @@
   ...overrides,
 });
 
-<<<<<<< HEAD
-export const createMockSubscription = (overrides = {}) => ({
-  id: 'sub_test123',
-  status: 'active',
-=======
 export const _createMockSubscription = (
   overrides: Record<string, any> = {},
 ) => ({
   id: "sub_test123",
   status: "active",
->>>>>>> a2085a2a
   current_period_start: Math.floor(Date.now() / 1000),
   current_period_end: Math.floor(Date.now() / 1000) + (30 * 24 * 60 * 60),
   plan: {
