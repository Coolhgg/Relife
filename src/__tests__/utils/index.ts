--- conflicted
+++ resolved
@@ -34,11 +34,7 @@
   findByText,
   findByTestId,
   findByLabelText,
-<<<<<<< HEAD
-  act,
-=======
   act
->>>>>>> 02f0594e
 } from '@testing-library/react';
 
 export { default as userEvent } from '@testing-library/user-event';
@@ -71,27 +67,8 @@
   enabled: boolean;
   isActive: boolean;
   days: number[];
-<<<<<<< HEAD
-  dayNames: (
-    | 'monday'
-    | 'tuesday'
-    | 'wednesday'
-    | 'thursday'
-    | 'friday'
-    | 'saturday'
-    | 'sunday'
-  )[];
-  voiceMood:
-    | 'gentle'
-    | 'motivational'
-    | 'drill-sergeant'
-    | 'zen'
-    | 'energetic'
-    | 'custom';
-=======
   dayNames: ('monday' | 'tuesday' | 'wednesday' | 'thursday' | 'friday' | 'saturday' | 'sunday')[];
   voiceMood: 'gentle' | 'motivational' | 'drill-sergeant' | 'zen' | 'energetic' | 'custom';
->>>>>>> 02f0594e
   sound: string;
   difficulty: 'easy' | 'medium' | 'hard' | 'nuclear';
   snoozeEnabled: boolean;
@@ -223,42 +200,19 @@
   TIERS: {
     FREE: 'free',
     PREMIUM: 'premium',
-<<<<<<< HEAD
-    ULTIMATE: 'ultimate',
-=======
     ULTIMATE: 'ultimate'
->>>>>>> 02f0594e
   } as const,
 
   // Languages
   SUPPORTED_LANGUAGES: [
-<<<<<<< HEAD
-    'en',
-    'es',
-    'fr',
-    'de',
-    'it',
-    'pt',
-    'ru',
-    'ar',
-    'hi',
-    'ja',
-    'ko',
-    'zh',
-=======
     'en', 'es', 'fr', 'de', 'it', 'pt', 'ru', 'ar', 'hi', 'ja', 'ko', 'zh'
->>>>>>> 02f0594e
   ] as const,
 
   // Device platforms
   PLATFORMS: {
     WEB: 'web',
     IOS: 'ios',
-<<<<<<< HEAD
-    ANDROID: 'android',
-=======
     ANDROID: 'android'
->>>>>>> 02f0594e
   } as const,
 
   // Test viewport sizes
@@ -279,11 +233,7 @@
   isVisual: process.env.TEST_VISUAL === 'true',
   isPerformance: process.env.TEST_PERFORMANCE === 'true',
   isAccessibility: process.env.TEST_A11Y === 'true',
-<<<<<<< HEAD
-  platform: (process.env.TEST_PLATFORM as 'web' | 'ios' | 'android') || 'web',
-=======
   platform: (process.env.TEST_PLATFORM as 'web' | 'ios' | 'android') || 'web'
->>>>>>> 02f0594e
 };
 
 // Console utilities for tests
