// Comprehensive testing utilities for Relife application
// Provides common testing functions, helpers, and utilities

export * from './render-helpers';
export * from './assertion-helpers';
export * from './mock-helpers';
export * from './data-builders';
export * from './dom-helpers';
export * from './async-helpers';
export * from './performance-helpers';
export * from './accessibility-helpers';
export * from './mobile-helpers';
export * from './audio-helpers';
export * from './storage-helpers';
export * from './animation-helpers';
export * from './i18n-helpers';

// Re-export commonly used testing library functions for convenience
export {
  render,
  screen,
  waitFor,
  waitForElementToBeRemoved,
  within,
  getByRole,
  getByText,
  getByTestId,
  getByLabelText,
  queryByRole,
  queryByText,
  queryByTestId,
  queryByLabelText,
  findByRole,
  findByText,
  findByTestId,
  findByLabelText,
  act
} from '@testing-library/react';

export { default as userEvent } from '@testing-library/user-event';

// Type definitions for common test scenarios
export interface TestUser {
  id: string;
  email: string;
  name: string;
  role: 'user' | 'premium' | 'admin';
  subscription?: {
    tier: 'free' | 'premium' | 'ultimate';
    status: 'active' | 'canceled' | 'past_due';
    current_period_end: string;
  };
  preferences?: {
    theme: string;
    language: string;
    notifications: boolean;
  };
  createdAt: string;
  updatedAt: string;
}

export interface TestAlarm {
  id: string;
  userId: string;
  time: string;
  label: string;
  enabled: boolean;
  isActive: boolean;
  days: number[];
  dayNames: ('monday' | 'tuesday' | 'wednesday' | 'thursday' | 'friday' | 'saturday' | 'sunday')[];
  voiceMood: 'gentle' | 'motivational' | 'drill-sergeant' | 'zen' | 'energetic' | 'custom';
  sound: string;
  difficulty: 'easy' | 'medium' | 'hard' | 'nuclear';
  snoozeEnabled: boolean;
  snoozeInterval: number;
  snoozeCount: number;
  maxSnoozes: number;
  repeatOptions?: {
    type: 'daily' | 'weekly' | 'monthly';
    interval: number;
    endDate?: string;
  };
  battleMode?: {
    enabled: boolean;
    difficulty: 'easy' | 'medium' | 'hard';
    opponents: string[];
  };
  createdAt: string;
  updatedAt: string;
}

export interface TestTheme {
  id: string;
  name: string;
  category: 'light' | 'dark' | 'gaming' | 'seasonal' | 'custom';
  colors: {
    primary: string;
    secondary: string;
    background: string;
    surface: string;
    text: string;
    accent: string;
  };
  fonts?: {
    primary: string;
    secondary: string;
  };
  animations?: {
    enabled: boolean;
    speed: 'slow' | 'normal' | 'fast';
  };
  premium: boolean;
  createdAt: string;
}

export interface TestBattle {
  id: string;
  participants: string[];
  startTime: string;
  endTime: string;
  status: 'pending' | 'active' | 'completed' | 'abandoned';
  difficulty: 'easy' | 'medium' | 'hard';
  challenges: Array<{
    type: 'math' | 'pattern' | 'memory' | 'reaction';
    difficulty: number;
    timeLimit: number;
    completed: boolean;
    score: number;
  }>;
  winner?: string;
  rewards?: {
    xp: number;
    coins: number;
    badges: string[];
  };
  createdAt: string;
}

export interface TestVoiceClip {
  id: string;
  userId: string;
  name: string;
  audioUrl: string;
  duration: number;
  size: number;
  format: 'mp3' | 'wav' | 'ogg';
  isProcessed: boolean;
  voiceSignature?: string;
  emotions?: Array<{
    emotion: 'calm' | 'energetic' | 'motivational' | 'stern';
    confidence: number;
  }>;
  createdAt: string;
}

// Common test constants
export const TEST_CONSTANTS = {
  // Time constants
  ANIMATION_TIMEOUT: 1000,
  API_TIMEOUT: 5000,
  USER_INTERACTION_DELAY: 100,
  DEBOUNCE_DELAY: 300,

  // Mock IDs
  MOCK_USER_ID: 'test-user-12345',
  MOCK_ALARM_ID: 'test-alarm-67890',
  MOCK_THEME_ID: 'test-theme-abcde',
  MOCK_BATTLE_ID: 'test-battle-fghij',

  // Test data limits
  MAX_ALARMS: 50,
  MAX_VOICE_CLIPS: 10,
  MAX_THEMES: 20,

  // File size limits
  MAX_AUDIO_SIZE: 10 * 1024 * 1024, // 10MB
  MAX_IMAGE_SIZE: 5 * 1024 * 1024,  // 5MB

  // Premium limits
  FREE_ALARM_LIMIT: 5,
  PREMIUM_ALARM_LIMIT: 50,
  ULTIMATE_ALARM_LIMIT: 100,

  // Voice constants
  VOICE_SAMPLE_RATE: 44100,
  VOICE_BIT_DEPTH: 16,
  VOICE_MIN_DURATION: 3000, // 3 seconds
  VOICE_MAX_DURATION: 30000, // 30 seconds

  // Theme constants
  THEME_COLOR_COUNT: 6,
  CUSTOM_THEME_LIMIT: 10,

  // Battle constants
  BATTLE_MIN_PARTICIPANTS: 2,
  BATTLE_MAX_PARTICIPANTS: 8,
  BATTLE_TIME_LIMIT: 300000, // 5 minutes

  // Subscription tiers
  TIERS: {
    FREE: 'free',
    PREMIUM: 'premium',
    ULTIMATE: 'ultimate'
  } as const,

  // Languages
  SUPPORTED_LANGUAGES: [
    'en', 'es', 'fr', 'de', 'it', 'pt', 'ru', 'ar', 'hi', 'ja', 'ko', 'zh'
  ] as const,

  // Device platforms
  PLATFORMS: {
    WEB: 'web',
    IOS: 'ios',
    ANDROID: 'android'
  } as const,

  // Test viewport sizes
  VIEWPORTS: {
    MOBILE: { width: 375, height: 667 },
    TABLET: { width: 768, height: 1024 },
    DESKTOP: { width: 1200, height: 800 },
    LARGE: { width: 1920, height: 1080 }
  } as const
} as const;

// Environment detection utilities
<<<<<<< HEAD
export const testEnv = {
  isCI: process.env.CI === 'true',
  isVerbose: process.env.VERBOSE_TESTS === 'true',
  isDebug: process.env.DEBUG_TESTS === 'true',
  isMobile: process.env.TEST_MOBILE === 'true',
  isVisual: process.env.TEST_VISUAL === 'true',
  isPerformance: process.env.TEST_PERFORMANCE === 'true',
  isAccessibility: process.env.TEST_A11Y === 'true',
  platform: (process.env.TEST_PLATFORM as 'web' | 'ios' | 'android') || 'web'
=======
export const _testEnv = {
  isCI: process.env.CI === "true",
  isVerbose: process.env.VERBOSE_TESTS === "true",
  isDebug: process.env.DEBUG_TESTS === "true",
  isMobile: process.env.TEST_MOBILE === "true",
  isVisual: process.env.TEST_VISUAL === "true",
  isPerformance: process.env.TEST_PERFORMANCE === "true",
  isAccessibility: process.env.TEST_A11Y === "true",
  platform: (process.env.TEST_PLATFORM as "web" | "ios" | "android") || "web",
>>>>>>> a2085a2a
};

// Console utilities for tests
export const _testConsole = {
  log: (message: string, ...args: any[]) => {
    if (testEnv.isVerbose) {
      console.log(`[TEST] ${message}`, ...args);
    }
  },

  debug: (message: string, ...args: any[]) => {
    if (testEnv.isDebug) {
      console.debug(`[DEBUG] ${message}`, ...args);
    }
  },

  warn: (message: string, ...args: any[]) => {
    console.warn(`[TEST WARN] ${message}`, ...args);
  },

  error: (message: string, ...args: any[]) => {
    console.error(`[TEST ERROR] ${message}`, ...args);
  },

  group: (label: string) => {
    if (testEnv.isVerbose) {
      console.group(`[TEST] ${label}`);
    }
  },

  groupEnd: () => {
    if (testEnv.isVerbose) {
      console.groupEnd();
    }
  }
};

// Test lifecycle helpers
export const _testLifecycle = {
  beforeEach: (cleanup?: () => void | Promise<void>) => {
    beforeEach(async () => {
      testConsole.debug('Test setup starting');
      if (cleanup) {
        await cleanup();
      }
      testConsole.debug('Test setup complete');
    });
  },

  afterEach: (cleanup?: () => void | Promise<void>) => {
    afterEach(async () => {
      testConsole.debug('Test cleanup starting');
      if (cleanup) {
        await cleanup();
      }
      testConsole.debug('Test cleanup complete');
    });
  },

  setupSuite: (name: string, setup?: () => void | Promise<void>) => {
    describe(name, () => {
      beforeAll(async () => {
        testConsole.group(`Setting up test suite: ${name}`);
        if (setup) {
          await setup();
        }
        testConsole.groupEnd();
      });
    });
  }
};<|MERGE_RESOLUTION|>--- conflicted
+++ resolved
@@ -225,17 +225,6 @@
 } as const;
 
 // Environment detection utilities
-<<<<<<< HEAD
-export const testEnv = {
-  isCI: process.env.CI === 'true',
-  isVerbose: process.env.VERBOSE_TESTS === 'true',
-  isDebug: process.env.DEBUG_TESTS === 'true',
-  isMobile: process.env.TEST_MOBILE === 'true',
-  isVisual: process.env.TEST_VISUAL === 'true',
-  isPerformance: process.env.TEST_PERFORMANCE === 'true',
-  isAccessibility: process.env.TEST_A11Y === 'true',
-  platform: (process.env.TEST_PLATFORM as 'web' | 'ios' | 'android') || 'web'
-=======
 export const _testEnv = {
   isCI: process.env.CI === "true",
   isVerbose: process.env.VERBOSE_TESTS === "true",
@@ -245,7 +234,6 @@
   isPerformance: process.env.TEST_PERFORMANCE === "true",
   isAccessibility: process.env.TEST_A11Y === "true",
   platform: (process.env.TEST_PLATFORM as "web" | "ios" | "android") || "web",
->>>>>>> a2085a2a
 };
 
 // Console utilities for tests
