--- conflicted
+++ resolved
@@ -558,23 +558,6 @@
   let enhancedServiceMocks: any;
   try {
     enhancedServiceMocks = require('../mocks/enhanced-service-mocks');
-<<<<<<< HEAD
-
-    // Create a global service container for tests
-    global.__ENHANCED_SERVICE_CONTAINER__ =
-      enhancedServiceMocks.createMockServiceContainer();
-
-    // Initialize services by default for tests
-    enhancedServiceMocks
-      .initializeAllMockServices(global.__ENHANCED_SERVICE_CONTAINER__)
-      .then(() => {
-        console.log('🔧 Enhanced service architecture initialized');
-      })
-      .catch((_error: unknown) => {
-        console.warn('⚠️ Enhanced service initialization failed:', _error);
-      });
-  } catch (_error) {
-=======
     
     // Create a global service container for tests
     global.__ENHANCED_SERVICE_CONTAINER__ = enhancedServiceMocks.createMockServiceContainer();
@@ -588,7 +571,6 @@
         console.warn('⚠️ Enhanced service initialization failed:', error);
       });
   } catch (error) {
->>>>>>> 5d7a109e
     // Enhanced services not available in this test run
     console.log('⚠️ Enhanced services not available, using legacy mocks');
   }
@@ -596,17 +578,8 @@
   // Setup global test utilities for service management
   global.__RESET_ENHANCED_SERVICES__ = async () => {
     if (enhancedServiceMocks && global.__ENHANCED_SERVICE_CONTAINER__) {
-<<<<<<< HEAD
-      await enhancedServiceMocks.resetAllMockServices(
-        global.__ENHANCED_SERVICE_CONTAINER__
-      );
-      await enhancedServiceMocks.initializeAllMockServices(
-        global.__ENHANCED_SERVICE_CONTAINER__
-      );
-=======
       await enhancedServiceMocks.resetAllMockServices(global.__ENHANCED_SERVICE_CONTAINER__);
       await enhancedServiceMocks.initializeAllMockServices(global.__ENHANCED_SERVICE_CONTAINER__);
->>>>>>> 5d7a109e
     }
   };
 }
