--- conflicted
+++ resolved
@@ -1,8 +1,5 @@
-<<<<<<< HEAD
-=======
 /// <reference lib="dom" />
 import { vi } from "vitest";
->>>>>>> a2085a2a
 // After environment setup - runs after each test environment is created
 import '@testing-library/jest-dom';
 import { configure } from '@testing-library/react';
