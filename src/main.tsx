--- conflicted
+++ resolved
@@ -1,17 +1,3 @@
-<<<<<<< HEAD
-import React, { StrictMode } from 'react';
-import { createRoot } from 'react-dom/client';
-import './index.css';
-import App from './App.tsx';
-import RootErrorBoundary from './components/RootErrorBoundary.tsx';
-import { setupNotificationListeners } from './services/capacitor';
-import { ServiceWorkerManager } from './services/service-worker-manager';
-import {
-  initializeEnhancedApp,
-  isAppInitialized,
-} from './config/enhancedInitializeApp';
-import { initializeStoreWithPersistedState } from './store';
-=======
 
 import { StrictMode } from 'react'
 import { createRoot } from 'react-dom/client'
@@ -22,7 +8,6 @@
 import { ServiceWorkerManager } from './services/service-worker-manager'
 import { initializeApp } from './config/initializeApp'
 
->>>>>>> 08547407
 
 // Show loading screen while app initializes
 const showLoadingScreen = () => {
