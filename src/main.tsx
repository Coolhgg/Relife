import React from 'react';
<<<<<<< HEAD
import { StrictMode } from 'react';
import { createRoot } from 'react-dom/client';
import './index.css';
import App from './App.tsx';
import RootErrorBoundary from './components/RootErrorBoundary.tsx';
import { setupNotificationListeners } from './services/capacitor';
import { ServiceWorkerManager } from './services/service-worker-manager';
import { initializeApp } from './config/initializeApp';
import { pwaManager } from './services/pwa-manager';
=======
import { StrictMode } from 'react'
import { createRoot } from 'react-dom/client'
import './index.css'
import App from './App.tsx'
import RootErrorBoundary from './components/RootErrorBoundary.tsx'
import { setupNotificationListeners } from './services/capacitor'
import { ServiceWorkerManager } from './services/service-worker-manager'
import { initializeApp } from './config/initializeApp'
import { pwaManager } from './services/pwa-manager'
>>>>>>> 02f0594e

// Show loading screen while app initializes
const showLoadingScreen = () => {
  const loadingElement = document.createElement('div');
  loadingElement.id = 'app-loading';
<<<<<<< HEAD
  loadingElement.className =
    'min-h-screen flex items-center justify-center bg-primary-900';
=======
  loadingElement.className = 'min-h-screen flex items-center justify-center bg-primary-900';
>>>>>>> 02f0594e
  loadingElement.innerHTML = `
    <div class="text-center text-white">
      <div class="w-16 h-16 mx-auto mb-4 border-4 border-white border-t-transparent rounded-full animate-spin"></div>
      <h2 class="text-xl font-semibold">Starting Relife Alarms...</h2>
      <p class="text-primary-200 mt-2">Initializing multi-language support...</p>
    </div>
  `;
  document.body.appendChild(loadingElement);
};

const hideLoadingScreen = () => {
  const loadingElement = document.getElementById('app-loading');
  if (loadingElement) {
    document.body.removeChild(loadingElement);
  }
};

// Initialize app
const startApp = async () => {
  showLoadingScreen();

  try {
    // Initialize app (including i18n)
    await initializeApp();

    // Initialize Capacitor listeners
    setupNotificationListeners();

    // Initialize Enhanced Service Worker with Emotional Intelligence
    const swManager = new ServiceWorkerManager();
<<<<<<< HEAD
    console.log(
      '🚀 Enhanced Service Worker initialized with emotional intelligence support'
    );
=======
    console.log('🚀 Enhanced Service Worker initialized with emotional intelligence support');
>>>>>>> 02f0594e

    // Initialize PWA Manager for mobile optimization
    console.log('📱 Initializing PWA Manager for mobile optimization...');
    // PWA Manager initializes automatically via singleton pattern

    // Hide loading screen
    hideLoadingScreen();

    // Render the app
    createRoot(document.getElementById('root')!).render(
      <StrictMode>
        <RootErrorBoundary>
          <App />
        </RootErrorBoundary>
<<<<<<< HEAD
      </StrictMode>
=======
      </StrictMode>,
>>>>>>> 02f0594e
    );
  } catch (error) {
    console.error('Failed to start app:', error);
    hideLoadingScreen();

    // Show error screen
    const errorElement = document.createElement('div');
<<<<<<< HEAD
    errorElement.className =
      'min-h-screen flex items-center justify-center bg-red-50 dark:bg-red-900/10 p-4';
=======
    errorElement.className = 'min-h-screen flex items-center justify-center bg-red-50 dark:bg-red-900/10 p-4';
>>>>>>> 02f0594e
    errorElement.innerHTML = `
      <div class="text-center max-w-md mx-auto">
        <h2 class="text-xl font-bold text-red-800 dark:text-red-200 mb-2">App Initialization Failed</h2>
        <p class="text-red-600 dark:text-red-300 mb-4">
          There was a problem starting the application. Please refresh the page or try again later.
        </p>
        <button
          onclick="window.location.reload()"
          class="bg-red-600 text-white px-4 py-2 rounded-lg hover:bg-red-700 transition-colors"
        >
          Refresh Page
        </button>
      </div>
    `;
    document.body.appendChild(errorElement);
  }
};

// Start the app
startApp();<|MERGE_RESOLUTION|>--- conflicted
+++ resolved
@@ -1,15 +1,4 @@
 import React from 'react';
-<<<<<<< HEAD
-import { StrictMode } from 'react';
-import { createRoot } from 'react-dom/client';
-import './index.css';
-import App from './App.tsx';
-import RootErrorBoundary from './components/RootErrorBoundary.tsx';
-import { setupNotificationListeners } from './services/capacitor';
-import { ServiceWorkerManager } from './services/service-worker-manager';
-import { initializeApp } from './config/initializeApp';
-import { pwaManager } from './services/pwa-manager';
-=======
 import { StrictMode } from 'react'
 import { createRoot } from 'react-dom/client'
 import './index.css'
@@ -19,18 +8,12 @@
 import { ServiceWorkerManager } from './services/service-worker-manager'
 import { initializeApp } from './config/initializeApp'
 import { pwaManager } from './services/pwa-manager'
->>>>>>> 02f0594e
 
 // Show loading screen while app initializes
 const showLoadingScreen = () => {
   const loadingElement = document.createElement('div');
   loadingElement.id = 'app-loading';
-<<<<<<< HEAD
-  loadingElement.className =
-    'min-h-screen flex items-center justify-center bg-primary-900';
-=======
   loadingElement.className = 'min-h-screen flex items-center justify-center bg-primary-900';
->>>>>>> 02f0594e
   loadingElement.innerHTML = `
     <div class="text-center text-white">
       <div class="w-16 h-16 mx-auto mb-4 border-4 border-white border-t-transparent rounded-full animate-spin"></div>
@@ -61,13 +44,7 @@
 
     // Initialize Enhanced Service Worker with Emotional Intelligence
     const swManager = new ServiceWorkerManager();
-<<<<<<< HEAD
-    console.log(
-      '🚀 Enhanced Service Worker initialized with emotional intelligence support'
-    );
-=======
     console.log('🚀 Enhanced Service Worker initialized with emotional intelligence support');
->>>>>>> 02f0594e
 
     // Initialize PWA Manager for mobile optimization
     console.log('📱 Initializing PWA Manager for mobile optimization...');
@@ -82,11 +59,7 @@
         <RootErrorBoundary>
           <App />
         </RootErrorBoundary>
-<<<<<<< HEAD
-      </StrictMode>
-=======
       </StrictMode>,
->>>>>>> 02f0594e
     );
   } catch (error) {
     console.error('Failed to start app:', error);
@@ -94,12 +67,7 @@
 
     // Show error screen
     const errorElement = document.createElement('div');
-<<<<<<< HEAD
-    errorElement.className =
-      'min-h-screen flex items-center justify-center bg-red-50 dark:bg-red-900/10 p-4';
-=======
     errorElement.className = 'min-h-screen flex items-center justify-center bg-red-50 dark:bg-red-900/10 p-4';
->>>>>>> 02f0594e
     errorElement.innerHTML = `
       <div class="text-center max-w-md mx-auto">
         <h2 class="text-xl font-bold text-red-800 dark:text-red-200 mb-2">App Initialization Failed</h2>
