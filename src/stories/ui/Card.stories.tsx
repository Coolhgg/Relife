<<<<<<< HEAD
import type { Meta, StoryObj } from '@storybook/react';
import {
  Card,
  CardContent,
  CardDescription,
  CardFooter,
  CardHeader,
  CardTitle,
} from '../../components/ui/card';
import { Button } from '../../components/ui/button';
import { Badge } from '../../components/ui/badge';
import { Avatar, AvatarFallback, AvatarImage } from '../../components/ui/avatar';
import { Bell, Clock, Settings, Star, Users } from 'lucide-react';
=======
import type { Meta, StoryObj } from '@storybook/react'
import { Card, CardContent, CardDescription, CardFooter, CardHeader, CardTitle } from '../../components/ui/card'
import { Button } from '../../components/ui/button'
import { Badge } from '../../components/ui/badge'
import { Avatar, AvatarFallback, AvatarImage } from '../../components/ui/avatar'
import { Bell, Clock, Settings, Star, Users } from 'lucide-react'
>>>>>>> 02f0594e

const meta: Meta<typeof Card> = {
  title: 'UI/Card',
  component: Card,
  parameters: {
    layout: 'centered',
    docs: {
      description: {
<<<<<<< HEAD
        component:
          'A flexible card component with header, content, and footer sections. Perfect for organizing related information.',
=======
        component: 'A flexible card component with header, content, and footer sections. Perfect for organizing related information.',
>>>>>>> 02f0594e
      },
    },
  },
  tags: ['autodocs'],
<<<<<<< HEAD
};
=======
}
>>>>>>> 02f0594e

export default meta
type Story = StoryObj<typeof meta>

export const Default: Story = {
  render: () => (
    <Card className="w-[350px]">
      <CardHeader>
        <CardTitle>Card Title</CardTitle>
        <CardDescription>Card description goes here.</CardDescription>
      </CardHeader>
      <CardContent>
        <p>This is the card content area where you can place any information.</p>
      </CardContent>
    </Card>
  ),
}

export const WithFooter: Story = {
  render: () => (
    <Card className="w-[350px]">
      <CardHeader>
        <CardTitle>Notifications</CardTitle>
        <CardDescription>You have 3 unread notifications</CardDescription>
      </CardHeader>
      <CardContent>
        <div className="space-y-2">
          <div className="flex items-center space-x-2">
            <Bell className="h-4 w-4" />
            <span className="text-sm">Morning alarm in 8 hours</span>
          </div>
          <div className="flex items-center space-x-2">
            <Clock className="h-4 w-4" />
            <span className="text-sm">Sleep reminder in 2 hours</span>
          </div>
        </div>
      </CardContent>
      <CardFooter>
        <Button variant="outline" size="sm">Mark all read</Button>
      </CardFooter>
    </Card>
  ),
}

export const AlarmCard: Story = {
  render: () => (
    <Card className="w-[350px]">
      <CardHeader>
        <div className="flex items-center justify-between">
          <div>
            <CardTitle>Morning Alarm</CardTitle>
            <CardDescription>Every weekday at 7:00 AM</CardDescription>
          </div>
          <Badge variant="secondary">Active</Badge>
        </div>
      </CardHeader>
      <CardContent>
        <div className="space-y-3">
          <div className="flex items-center space-x-2">
            <Clock className="h-4 w-4 text-muted-foreground" />
            <span className="text-2xl font-bold">07:00 AM</span>
          </div>
          <div className="flex flex-wrap gap-1">
<<<<<<< HEAD
            {['Mon', 'Tue', 'Wed', 'Thu', 'Fri'].map(day => (
              <Badge key={day} variant="outline" className="text-xs">
                {day}
              </Badge>
=======
            {['Mon', 'Tue', 'Wed', 'Thu', 'Fri'].map((day) => (
              <Badge key={day} variant="outline" className="text-xs">{day}</Badge>
>>>>>>> 02f0594e
            ))}
          </div>
        </div>
      </CardContent>
      <CardFooter className="flex justify-between">
        <Button variant="ghost" size="sm">
          <Settings className="h-4 w-4" />
        </Button>
        <Button size="sm">Edit</Button>
      </CardFooter>
    </Card>
  ),
}

export const UserProfile: Story = {
  render: () => (
    <Card className="w-[350px]">
      <CardHeader>
        <div className="flex items-center space-x-4">
          <Avatar>
            <AvatarImage src="/avatar.png" alt="User" />
            <AvatarFallback>JD</AvatarFallback>
          </Avatar>
          <div>
            <CardTitle>John Doe</CardTitle>
            <CardDescription>Premium User</CardDescription>
          </div>
        </div>
      </CardHeader>
      <CardContent>
        <div className="grid grid-cols-2 gap-4 text-center">
          <div>
            <div className="text-2xl font-bold">24</div>
            <div className="text-xs text-muted-foreground">Active Alarms</div>
          </div>
          <div>
            <div className="text-2xl font-bold">95%</div>
            <div className="text-xs text-muted-foreground">Success Rate</div>
          </div>
        </div>
      </CardContent>
      <CardFooter>
        <Button className="w-full">View Profile</Button>
      </CardFooter>
    </Card>
  ),
}

export const FeatureCard: Story = {
  render: () => (
    <Card className="w-[350px]">
      <CardHeader>
        <div className="flex items-center space-x-2">
          <Star className="h-5 w-5 text-yellow-500" />
          <CardTitle>Premium Feature</CardTitle>
        </div>
        <CardDescription>
          Unlock advanced customization options
        </CardDescription>
      </CardHeader>
      <CardContent>
        <ul className="space-y-2 text-sm">
          <li className="flex items-center space-x-2">
            <div className="h-1.5 w-1.5 bg-primary rounded-full" />
            <span>Custom alarm themes</span>
          </li>
          <li className="flex items-center space-x-2">
            <div className="h-1.5 w-1.5 bg-primary rounded-full" />
            <span>Voice cloning technology</span>
          </li>
          <li className="flex items-center space-x-2">
            <div className="h-1.5 w-1.5 bg-primary rounded-full" />
            <span>Advanced analytics</span>
          </li>
        </ul>
      </CardContent>
      <CardFooter>
        <Button className="w-full">Upgrade Now</Button>
      </CardFooter>
    </Card>
  ),
}

export const StatsCard: Story = {
  render: () => (
    <Card className="w-[280px]">
      <CardHeader className="pb-2">
        <div className="flex items-center justify-between">
          <CardTitle className="text-sm font-medium">Total Users</CardTitle>
          <Users className="h-4 w-4 text-muted-foreground" />
        </div>
      </CardHeader>
      <CardContent>
        <div className="text-2xl font-bold">+2,350</div>
        <p className="text-xs text-muted-foreground">+20.1% from last month</p>
      </CardContent>
    </Card>
  ),
}

export const CardVariations: Story = {
  render: () => (
    <div className="grid grid-cols-1 md:grid-cols-2 lg:grid-cols-3 gap-4 p-4 max-w-6xl">
      {/* Simple card */}
      <Card>
        <CardHeader>
          <CardTitle>Simple Card</CardTitle>
        </CardHeader>
        <CardContent>
          <p className="text-sm text-muted-foreground">
            A basic card with just a title and content.
          </p>
        </CardContent>
      </Card>

      {/* Card with description */}
      <Card>
        <CardHeader>
          <CardTitle>Card with Description</CardTitle>
          <CardDescription>This card has a subtitle</CardDescription>
        </CardHeader>
        <CardContent>
          <p className="text-sm text-muted-foreground">
            Content goes here with additional context.
          </p>
        </CardContent>
      </Card>

      {/* Card with actions */}
      <Card>
        <CardHeader>
          <CardTitle>Interactive Card</CardTitle>
          <CardDescription>Card with footer actions</CardDescription>
        </CardHeader>
        <CardContent>
          <p className="text-sm text-muted-foreground">
            This card has interactive elements.
          </p>
        </CardContent>
        <CardFooter className="flex justify-between">
          <Button variant="outline" size="sm">Cancel</Button>
          <Button size="sm">Confirm</Button>
        </CardFooter>
      </Card>
    </div>
  ),
  parameters: {
    layout: 'fullscreen',
  },
}<|MERGE_RESOLUTION|>--- conflicted
+++ resolved
@@ -1,25 +1,9 @@
-<<<<<<< HEAD
-import type { Meta, StoryObj } from '@storybook/react';
-import {
-  Card,
-  CardContent,
-  CardDescription,
-  CardFooter,
-  CardHeader,
-  CardTitle,
-} from '../../components/ui/card';
-import { Button } from '../../components/ui/button';
-import { Badge } from '../../components/ui/badge';
-import { Avatar, AvatarFallback, AvatarImage } from '../../components/ui/avatar';
-import { Bell, Clock, Settings, Star, Users } from 'lucide-react';
-=======
 import type { Meta, StoryObj } from '@storybook/react'
 import { Card, CardContent, CardDescription, CardFooter, CardHeader, CardTitle } from '../../components/ui/card'
 import { Button } from '../../components/ui/button'
 import { Badge } from '../../components/ui/badge'
 import { Avatar, AvatarFallback, AvatarImage } from '../../components/ui/avatar'
 import { Bell, Clock, Settings, Star, Users } from 'lucide-react'
->>>>>>> 02f0594e
 
 const meta: Meta<typeof Card> = {
   title: 'UI/Card',
@@ -28,21 +12,12 @@
     layout: 'centered',
     docs: {
       description: {
-<<<<<<< HEAD
-        component:
-          'A flexible card component with header, content, and footer sections. Perfect for organizing related information.',
-=======
         component: 'A flexible card component with header, content, and footer sections. Perfect for organizing related information.',
->>>>>>> 02f0594e
       },
     },
   },
   tags: ['autodocs'],
-<<<<<<< HEAD
-};
-=======
-}
->>>>>>> 02f0594e
+}
 
 export default meta
 type Story = StoryObj<typeof meta>
@@ -106,15 +81,8 @@
             <span className="text-2xl font-bold">07:00 AM</span>
           </div>
           <div className="flex flex-wrap gap-1">
-<<<<<<< HEAD
-            {['Mon', 'Tue', 'Wed', 'Thu', 'Fri'].map(day => (
-              <Badge key={day} variant="outline" className="text-xs">
-                {day}
-              </Badge>
-=======
             {['Mon', 'Tue', 'Wed', 'Thu', 'Fri'].map((day) => (
               <Badge key={day} variant="outline" className="text-xs">{day}</Badge>
->>>>>>> 02f0594e
             ))}
           </div>
         </div>
