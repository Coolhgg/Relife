/// <reference lib="dom" />
import '@testing-library/jest-dom';
import { vi, afterEach } from 'vitest';
import { cleanup } from '@testing-library/react';

// Import MSW setup for API mocking
import './__tests__/mocks/msw-setup';

// Import hook testing utilities
import { setupGlobalMocks } from './__tests__/utils/hook-testing-utils';
import { TimeoutHandle } from '../types/timers';

// Setup global mocks for all tests
setupGlobalMocks();

// Mock localStorage and sessionStorage only if they don't exist or are not functional
const createMockStorage = () => ({
  getItem: vi.fn(),
  setItem: vi.fn(),
  removeItem: vi.fn(),
  clear: vi.fn(),
  length: 0,
  key: vi.fn(),
});

// Only mock storage if it doesn't exist or isn't functional
if (typeof global !== 'undefined') {
  // Check if localStorage works, if not mock it
  try {
    global.localStorage?.getItem('test');
  } catch {
    global.localStorage = createMockStorage();
  }

  // Check if sessionStorage works, if not mock it
  try {
    global.sessionStorage?.getItem('test');
  } catch {
    global.sessionStorage = createMockStorage();
  }

  // Mock window.matchMedia only if it doesn't exist
  if (!global.matchMedia) {
<<<<<<< HEAD
    global.matchMedia = vi.fn().mockImplementation((query: unknown) => ({
=======
    global.matchMedia = vi.fn().mockImplementation((query: any) => ({ // auto: implicit any
>>>>>>> 2afb321e
      matches: false,
      media: query,
      onchange: null,
      addListener: vi.fn(),
      removeListener: vi.fn(),
      addEventListener: vi.fn(),
      removeEventListener: vi.fn(),
      dispatchEvent: vi.fn(),
    }));
  }
}

// Mock Speech API only if it doesn't exist
if (!global.SpeechSynthesisUtterance) {
  const MockSpeechSynthesisUtterance = vi.fn().mockImplementation(() => ({
    text: '',
    rate: 1,
    pitch: 1,
    volume: 1,
    voice: null,
    lang: 'en',
  }));
  global.SpeechSynthesisUtterance = MockSpeechSynthesisUtterance;
}

if (!global.speechSynthesis) {
  const mockSpeechSynthesis = {
    speak: vi.fn(),
    cancel: vi.fn(),
    pause: vi.fn(),
    resume: vi.fn(),
    getVoices: vi.fn(() => []),
    speaking: false,
    pending: false,
    paused: false,
    onvoiceschanged: null,
  } as unknown;
  global.speechSynthesis = mockSpeechSynthesis;
}

// Mock observers only if they don't exist
if (!global.ResizeObserver) {
  global.ResizeObserver = vi.fn().mockImplementation(() => ({
    observe: vi.fn(),
    unobserve: vi.fn(),
    disconnect: vi.fn(),
  }));
}

if (!global.IntersectionObserver) {
  global.IntersectionObserver = vi.fn().mockImplementation(() => ({
    observe: vi.fn(),
    unobserve: vi.fn(),
    disconnect: vi.fn(),
  }));
}

// Mock animation frame functions only if they don't exist
if (!global.requestAnimationFrame) {
  global.requestAnimationFrame = vi.fn((cb: unknown) => setTimeout(cb, 0));
}
if (!global.cancelAnimationFrame) {
  global.cancelAnimationFrame = vi.fn((id: unknown) => clearTimeout(id));
}

// Mock window timer functions only if they don't exist or need enhancement
const createTimerMock = (originalTimer: unknown) => {
  const mockFn = vi.fn(originalTimer) as unknown;
  mockFn.__promisify__ = vi.fn();
  return mockFn;
};

if (typeof window !== 'undefined') {
  // Only mock if window timer functions don't exist
  if (!window.setInterval) {
    (window as unknown).setInterval = createTimerMock(() => 1);
  }
  if (!window.clearInterval) {
    (window as unknown).clearInterval = vi.fn();
  }
  if (!window.setTimeout) {
    (window as unknown).setTimeout = createTimerMock(() => 1);
  }
  if (!window.clearTimeout) {
    (window as unknown).clearTimeout = vi.fn();
  }
} else {
  // For global scope
  if (!(global as unknown).setInterval) {
    (global as unknown).setInterval = createTimerMock(() => 1);
  }
  if (!(global as unknown).clearInterval) {
    (global as unknown).clearInterval = vi.fn();
  }
  if (!(global as unknown).setTimeout) {
    (global as unknown).setTimeout = createTimerMock(() => 1);
  }
  if (!(global as unknown).clearTimeout) {
    (global as unknown).clearTimeout = vi.fn();
  }
}

// Clean up after each test
afterEach(() => {
  cleanup();
});

// Export utility for creating mock storage
const mockStorage = createMockStorage();

// Ensure DOM is properly set up, but preserve jsdom's real DOM elements
if (typeof document !== 'undefined' && document.body) {
  // Only add a container if it doesn't exist and we're in a test environment
  // Use real DOM methods from jsdom, not mocks
  if (!document.getElementById('root')) {
    const container = document.createElement('div');
    container.id = 'root';
    document.body.appendChild(container);
  }
}

// Mock HTMLCanvasElement.prototype.getContext for color contrast checking
// Replace jsdom's incomplete implementation
if (typeof HTMLCanvasElement !== 'undefined') {
  HTMLCanvasElement.prototype.getContext = vi.fn().mockImplementation(function (
    contextType: string
  ) {
    if (contextType === '2d') {
      return {
        fillText: vi.fn(),
        strokeText: vi.fn(),
        measureText: vi.fn(() => ({ width: 100 })),
        getImageData: vi.fn(() => ({
          data: new Uint8ClampedArray(4).fill(255), // Fill with white pixels
          width: 1,
          height: 1,
        })),
        createImageData: vi.fn(() => ({
          data: new Uint8ClampedArray(4).fill(255),
          width: 1,
          height: 1,
        })),
        putImageData: vi.fn(),
        drawImage: vi.fn(),
        fillRect: vi.fn(),
        strokeRect: vi.fn(),
        clearRect: vi.fn(),
        beginPath: vi.fn(),
        closePath: vi.fn(),
        moveTo: vi.fn(),
        lineTo: vi.fn(),
        arc: vi.fn(),
        fill: vi.fn(),
        stroke: vi.fn(),
        canvas: this,
        fillStyle: '#000000',
        strokeStyle: '#000000',
        lineWidth: 1,
        font: '10px sans-serif',
        textAlign: 'start',
        textBaseline: 'alphabetic',
        globalAlpha: 1,
        globalCompositeOperation: 'source-over',
      };
    }
    // Return null for unsupported context types
    return null;
  });
}

// Mock window.getComputedStyle for axe-core color contrast checking
// Replace jsdom's incomplete implementation
if (typeof window !== 'undefined') {
  window.getComputedStyle = vi
    .fn()
    .mockImplementation((element: Element, pseudoElt?: string) => {
      const mockStyle = {
        color: 'rgb(0, 0, 0)',
        backgroundColor: 'rgb(255, 255, 255)',
        fontSize: '16px',
        fontFamily: 'Arial, sans-serif',
        display: 'block',
        visibility: 'visible',
        opacity: '1',
        width: '100px',
        height: '100px',
        padding: '0px',
        margin: '0px',
        border: '0px',
        borderColor: 'rgb(0, 0, 0)',
        borderStyle: 'none',
        borderWidth: '0px',
        getPropertyValue: vi.fn((prop: string) => {
          switch (prop) {
            case 'color':
              return 'rgb(0, 0, 0)';
            case 'background-color':
              return 'rgb(255, 255, 255)';
            case 'font-size':
              return '16px';
            case 'font-family':
              return 'Arial, sans-serif';
            case 'width':
              return '100px';
            case 'height':
              return '100px';
            case 'display':
              return 'block';
            case 'visibility':
              return 'visible';
            case 'opacity':
              return '1';
            case 'border-color':
              return 'rgb(0, 0, 0)';
            case 'border-style':
              return 'none';
            case 'border-width':
              return '0px';
            default:
              return '';
          }
        }),
        // Add common CSS properties
        position: 'static',
        top: 'auto',
        left: 'auto',
        right: 'auto',
        bottom: 'auto',
        zIndex: 'auto',
        float: 'none',
        clear: 'none',
        textAlign: 'start',
        textDecoration: 'none',
        textTransform: 'none',
        lineHeight: 'normal',
        letterSpacing: 'normal',
        wordSpacing: 'normal',
      };

      // Return a proper CSSStyleDeclaration-like object
      return mockStyle as CSSStyleDeclaration;
    });
}

// Mock i18next for tests that need translation
const mockI18n = {
  t: vi.fn((key: string) => key),
  changeLanguage: vi.fn(),
  language: 'en',
  languages: ['en'],
  use: vi.fn(() => mockI18n),
  init: vi.fn(() => Promise.resolve()),
  on: vi.fn(),
  off: vi.fn(),
};

// Export testUtils for test files
export const testUtils = {
  mockStorage,

  // Mock alarm data that tests reference
  mockAlarm: {
    id: 'test-alarm-123',
    userId: 'test-user-123',
    time: '07:00',
    label: 'Test Alarm',
    enabled: true,
    isActive: true,
    days: [1, 2, 3, 4, 5], // weekdays
    dayNames: [
      'monday',
      'tuesday',
      'wednesday',
      'thursday',
      'friday',
    ] as import('./types').DayOfWeek[],
    voiceMood: 'motivational' as const,
    sound: 'default-alarm.mp3',
    difficulty: 'medium' as const,
    snoozeEnabled: true,
    snoozeInterval: 5,
    snoozeCount: 0,
    maxSnoozes: 3,
    createdAt: '2023-01-01T00:00:00.000Z',
    updatedAt: '2023-01-01T00:00:00.000Z',
  },

  // Mock user data
  mockUser: {
    id: 'test-user-123',
    email: 'test@example.com',
    name: 'Test User',
    role: 'user',
    createdAt: '2023-01-01T00:00:00.000Z',
  },

  clearAllMocks: () => {
    vi.clearAllMocks();
    mockStorage.getItem.mockClear();
    mockStorage.setItem.mockClear();
    mockStorage.removeItem.mockClear();
    mockStorage.clear.mockClear();
  },
};

// Provide i18next mock globally
if (typeof global !== 'undefined') {
  global.i18n = mockI18n;
}

// Additional environment checks for debugging (optional)
if (process.env.NODE_ENV === 'test' && process.env.DEBUG_TESTS) {
  console.log('Test environment detected');
  console.log('document.body type:', typeof document?.body);
  console.log('document.body constructor:', document?.body?.constructor?.name);
  console.log('document.createElement type:', typeof document?.createElement);
}<|MERGE_RESOLUTION|>--- conflicted
+++ resolved
@@ -41,11 +41,7 @@
 
   // Mock window.matchMedia only if it doesn't exist
   if (!global.matchMedia) {
-<<<<<<< HEAD
-    global.matchMedia = vi.fn().mockImplementation((query: unknown) => ({
-=======
     global.matchMedia = vi.fn().mockImplementation((query: any) => ({ // auto: implicit any
->>>>>>> 2afb321e
       matches: false,
       media: query,
       onchange: null,
@@ -82,7 +78,7 @@
     pending: false,
     paused: false,
     onvoiceschanged: null,
-  } as unknown;
+  } as any;
   global.speechSynthesis = mockSpeechSynthesis;
 }
 
@@ -105,15 +101,15 @@
 
 // Mock animation frame functions only if they don't exist
 if (!global.requestAnimationFrame) {
-  global.requestAnimationFrame = vi.fn((cb: unknown) => setTimeout(cb, 0));
+  global.requestAnimationFrame = vi.fn((cb: any) => s // auto: implicit anyetTimeout(cb, 0));
 }
 if (!global.cancelAnimationFrame) {
-  global.cancelAnimationFrame = vi.fn((id: unknown) => clearTimeout(id));
+  global.cancelAnimationFrame = vi.fn((id: any) => c // auto: implicit anylearTimeout(id));
 }
 
 // Mock window timer functions only if they don't exist or need enhancement
-const createTimerMock = (originalTimer: unknown) => {
-  const mockFn = vi.fn(originalTimer) as unknown;
+const createTimerMock = (originalTimer: any) => {
+  const mockFn = vi.fn(originalTimer) as any;
   mockFn.__promisify__ = vi.fn();
   return mockFn;
 };
@@ -121,30 +117,30 @@
 if (typeof window !== 'undefined') {
   // Only mock if window timer functions don't exist
   if (!window.setInterval) {
-    (window as unknown).setInterval = createTimerMock(() => 1);
+    (window as any).setInterval = createTimerMock(() => 1);
   }
   if (!window.clearInterval) {
-    (window as unknown).clearInterval = vi.fn();
+    (window as any).clearInterval = vi.fn();
   }
   if (!window.setTimeout) {
-    (window as unknown).setTimeout = createTimerMock(() => 1);
+    (window as any).setTimeout = createTimerMock(() => 1);
   }
   if (!window.clearTimeout) {
-    (window as unknown).clearTimeout = vi.fn();
+    (window as any).clearTimeout = vi.fn();
   }
 } else {
   // For global scope
-  if (!(global as unknown).setInterval) {
-    (global as unknown).setInterval = createTimerMock(() => 1);
-  }
-  if (!(global as unknown).clearInterval) {
-    (global as unknown).clearInterval = vi.fn();
-  }
-  if (!(global as unknown).setTimeout) {
-    (global as unknown).setTimeout = createTimerMock(() => 1);
-  }
-  if (!(global as unknown).clearTimeout) {
-    (global as unknown).clearTimeout = vi.fn();
+  if (!(global as any).setInterval) {
+    (global as any).setInterval = createTimerMock(() => 1);
+  }
+  if (!(global as any).clearInterval) {
+    (global as any).clearInterval = vi.fn();
+  }
+  if (!(global as any).setTimeout) {
+    (global as any).setTimeout = createTimerMock(() => 1);
+  }
+  if (!(global as any).clearTimeout) {
+    (global as any).clearTimeout = vi.fn();
   }
 }
 
