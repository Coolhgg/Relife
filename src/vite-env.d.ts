--- conflicted
+++ resolved
@@ -10,32 +10,10 @@
   interface Window {
     swManager?: import('./services/service-worker-manager').ServiceWorkerManager;
   }
-<<<<<<< HEAD
-
-  interface ServiceWorkerGlobalScope {
-    skipWaiting(): void;
-  }
-
-  interface ImportMeta {
-    env: Record<string, any>;
-  }
-}
-
-// React Component property extensions for ErrorBoundary classes
-declare module 'react' {
-  interface Component<P = {}, S = {}, SS = any> {
-    state: S;
-    props: P;
-    setState: (
-      partialState: Partial<S> | ((prevState: S, props: P) => Partial<S>)
-    ) => void;
-  }
-=======
   
   interface ServiceWorkerGlobalScope {
     skipWaiting(): void;
   }
->>>>>>> 40290cd0
 }
 
 // Ensure this file is treated as a module
