--- conflicted
+++ resolved
@@ -16,30 +16,18 @@
   }
 
   interface ImportMeta {
-<<<<<<< HEAD
-    env: Record<string, any>;
-=======
     env: Record<string, any>; // auto: added to satisfy Vite environment variable usage
->>>>>>> 959e436f
   }
 }
 
 // React Component property extensions for ErrorBoundary classes
 declare module 'react' {
   interface Component<P = {}, S = {}, SS = any> {
-<<<<<<< HEAD
-    state: S;
-    props: P;
-    setState: (
-      partialState: Partial<S> | ((prevState: S, props: P) => Partial<S>)
-    ) => void;
-=======
     state: S; // auto: added to satisfy ErrorBoundary usage
     props: P; // auto: added to satisfy ErrorBoundary usage
     setState: (
       partialState: Partial<S> | ((prevState: S, props: P) => Partial<S>)
     ) => void; // auto: added to satisfy ErrorBoundary usage
->>>>>>> 959e436f
   }
 }
 
