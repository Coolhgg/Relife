--- conflicted
+++ resolved
@@ -1,36 +1,19 @@
-<<<<<<< HEAD
-import * as React from 'react';
-=======
 import * as React from "react"
->>>>>>> 02f0594e
 
 const MOBILE_BREAKPOINT = 768
 
 export function useIsMobile() {
-<<<<<<< HEAD
-  const [isMobile, setIsMobile] = React.useState<boolean | undefined>(undefined);
-=======
   const [isMobile, setIsMobile] = React.useState<boolean | undefined>(undefined)
->>>>>>> 02f0594e
 
   React.useEffect(() => {
     const mql = window.matchMedia(`(max-width: ${MOBILE_BREAKPOINT - 1}px)`)
     const onChange = () => {
-<<<<<<< HEAD
-      setIsMobile(window.innerWidth < MOBILE_BREAKPOINT);
-    };
-    mql.addEventListener('change', onChange);
-    setIsMobile(window.innerWidth < MOBILE_BREAKPOINT);
-    return () => mql.removeEventListener('change', onChange);
-  }, []);
-=======
       setIsMobile(window.innerWidth < MOBILE_BREAKPOINT)
     }
     mql.addEventListener("change", onChange)
     setIsMobile(window.innerWidth < MOBILE_BREAKPOINT)
     return () => mql.removeEventListener("change", onChange)
   }, [])
->>>>>>> 02f0594e
 
   return !!isMobile
 }