--- conflicted
+++ resolved
@@ -36,11 +36,7 @@
   } = options;
 
   const liveRegionRef = useRef<HTMLDivElement | null>(null);
-<<<<<<< HEAD
-  const announcementTimeoutRef = useRef<TimeoutHandle | undefined>(undefined);
-=======
   const announcementTimeoutRef = useRef<TimeoutHandle | undefined>(undefined); // auto: changed from number | null to TimeoutHandle
->>>>>>> ff7f7fa3
   const pendingAnnouncementsRef = useRef<string[]>([]);
   const lastFocusedRef = useRef<HTMLElement | null>(null);
 
@@ -82,11 +78,7 @@
 
     if (announcementTimeoutRef.current) {
       clearTimeout(announcementTimeoutRef.current);
-<<<<<<< HEAD
-      announcementTimeoutRef.current = undefined;
-=======
       announcementTimeoutRef.current = undefined; // auto: changed from null to undefined
->>>>>>> ff7f7fa3
     }
   }, []);
 
@@ -214,8 +206,8 @@
               }
 
               element.focus({ preventScroll: false });
-            } catch (_error) {
-              console.warn('Failed to focus dynamic content:', _error);
+            } catch (error) {
+              console.warn('Failed to focus dynamic content:', error);
             }
           }
         }, 100);
@@ -279,7 +271,7 @@
         }
       } else {
         const errorMessage = message || 'Invalid input';
-        announce(`${fieldLabel} _error: ${errorMessage}`, 'assertive');
+        announce(`${fieldLabel} error: ${errorMessage}`, 'assertive');
 
         // Also set aria-invalid and aria-describedby if not already set
         field.setAttribute('aria-invalid', 'true');
@@ -315,13 +307,13 @@
     const firstElement = focusableElements[0];
     const lastElement = focusableElements[focusableElements.length - 1];
 
-    const handleKeyDown = (_event: KeyboardEvent) => {
-      if (_event.key !== 'Tab') return;
-
-      if (_event.shiftKey && document.activeElement === firstElement) {
+    const handleKeyDown = (event: KeyboardEvent) => {
+      if (event.key !== 'Tab') return;
+
+      if (event.shiftKey && document.activeElement === firstElement) {
         event.preventDefault();
         lastElement.focus();
-      } else if (!_event.shiftKey && document.activeElement === lastElement) {
+      } else if (!event.shiftKey && document.activeElement === lastElement) {
         event.preventDefault();
         firstElement.focus();
       }
@@ -341,8 +333,8 @@
     if (lastFocusedRef.current && document.body.contains(lastFocusedRef.current)) {
       try {
         lastFocusedRef.current.focus({ preventScroll: false });
-      } catch (_error) {
-        console.warn('Failed to restore previous focus:', _error);
+      } catch (error) {
+        console.warn('Failed to restore previous focus:', error);
       }
     }
   }, []);
