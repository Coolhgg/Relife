import { useState, useEffect, useCallback, useRef } from 'react';
import AccessibilityPreferencesService, {
  type AccessibilityPreferences,
  type AccessibilityState,
} from '../services/accessibility-preferences';
import {
  createAriaAnnouncement,
  FocusManager,
  announcePageChange,
  isHighContrastMode,
  prefersReducedMotion,
  addAccessibleTooltip,
} from '../utils/accessibility';

/**
 * Main accessibility hook for managing preferences and state
 */
export const useAccessibility = () => {
<<<<<<< HEAD
  const [preferences, setPreferences] = useState<AccessibilityPreferences>(
    {} as AccessibilityPreferences
  );
=======
  const [preferences, setPreferences] = useState<AccessibilityPreferences>({} as AccessibilityPreferences);
>>>>>>> 02f0594e
  const [state, setState] = useState<AccessibilityState>({} as AccessibilityState);
  const [isInitialized, setIsInitialized] = useState(false);
  const accessibilityService = useRef<AccessibilityPreferencesService>();

  useEffect(() => {
    accessibilityService.current = AccessibilityPreferencesService.getInstance();

    const initialPreferences = accessibilityService.current.getPreferences();
    const initialState = accessibilityService.current.getState();

    setPreferences(initialPreferences);
    setState(initialState);
    setIsInitialized(true);

    // Subscribe to changes
    const unsubscribe = accessibilityService.current.subscribe(newPrefs => {
      setPreferences(newPrefs);
      setState(accessibilityService.current!.getState());
    });

    return unsubscribe;
  }, []);

<<<<<<< HEAD
  const updatePreferences = useCallback(
    (updates: Partial<AccessibilityPreferences>) => {
      if (accessibilityService.current) {
        accessibilityService.current.updatePreferences(updates);
      }
    },
    []
  );
=======
  const updatePreferences = useCallback((updates: Partial<AccessibilityPreferences>) => {
    if (accessibilityService.current) {
      accessibilityService.current.updatePreferences(updates);
    }
  }, []);
>>>>>>> 02f0594e

  const resetToDefaults = useCallback(() => {
    if (accessibilityService.current) {
      accessibilityService.current.resetToDefaults();
    }
  }, []);

  const testColorContrast = useCallback((foreground: string, background: string) => {
    if (accessibilityService.current) {
      return accessibilityService.current.testColorContrast(foreground, background);
    }
    return { ratio: 0, wcagAA: false, wcagAAA: false };
  }, []);

  return {
    preferences,
    state,
    isInitialized,
    updatePreferences,
    resetToDefaults,
    testColorContrast,
  };
};

/**
 * Hook for screen reader announcements
 */
export const useScreenReader = () => {
  const { preferences } = useAccessibility();

<<<<<<< HEAD
  const announce = useCallback(
    (message: string, priority: 'polite' | 'assertive' = 'polite') => {
      if (preferences.announceTransitions) {
        createAriaAnnouncement(message, priority);
      }
    },
    [preferences.announceTransitions]
  );

  const announceError = useCallback(
    (message: string) => {
      if (preferences.announceErrors) {
        createAriaAnnouncement(`Error: ${message}`, 'assertive');
      }
    },
    [preferences.announceErrors]
  );

  const announceSuccess = useCallback(
    (message: string) => {
      if (preferences.announceSuccess) {
        createAriaAnnouncement(`Success: ${message}`, 'polite');
      }
    },
    [preferences.announceSuccess]
  );

  const announceNavigation = useCallback(
    (pageName: string) => {
      if (preferences.announceTransitions) {
        announcePageChange(pageName);
      }
    },
    [preferences.announceTransitions]
  );
=======
  const announce = useCallback((
    message: string,
    priority: 'polite' | 'assertive' = 'polite'
  ) => {
    if (preferences.announceTransitions) {
      createAriaAnnouncement(message, priority);
    }
  }, [preferences.announceTransitions]);

  const announceError = useCallback((message: string) => {
    if (preferences.announceErrors) {
      createAriaAnnouncement(`Error: ${message}`, 'assertive');
    }
  }, [preferences.announceErrors]);

  const announceSuccess = useCallback((message: string) => {
    if (preferences.announceSuccess) {
      createAriaAnnouncement(`Success: ${message}`, 'polite');
    }
  }, [preferences.announceSuccess]);

  const announceNavigation = useCallback((pageName: string) => {
    if (preferences.announceTransitions) {
      announcePageChange(pageName);
    }
  }, [preferences.announceTransitions]);
>>>>>>> 02f0594e

  return {
    announce,
    announceError,
    announceSuccess,
    announceNavigation,
  };
};

/**
 * Hook for focus management
 */
export const useFocusManagement = () => {
  const { preferences } = useAccessibility();
  const trapCleanupRef = useRef<(() => void) | null>(null);

<<<<<<< HEAD
  const pushFocus = useCallback(
    (element: HTMLElement) => {
      if (preferences.keyboardNavigation) {
        FocusManager.pushFocus(element);
      }
    },
    [preferences.keyboardNavigation]
  );
=======
  const pushFocus = useCallback((element: HTMLElement) => {
    if (preferences.keyboardNavigation) {
      FocusManager.pushFocus(element);
    }
  }, [preferences.keyboardNavigation]);
>>>>>>> 02f0594e

  const popFocus = useCallback(() => {
    if (preferences.keyboardNavigation) {
      FocusManager.popFocus();
    }
  }, [preferences.keyboardNavigation]);

  const clearFocusStack = useCallback(() => {
    FocusManager.clearFocusStack();
  }, []);

  const trapFocus = useCallback((container: HTMLElement) => {
    if (preferences.keyboardNavigation) {
      // Clear any existing trap
      if (trapCleanupRef.current) {
        trapCleanupRef.current();
      }
<<<<<<< HEAD
      return () => {};
    },
    [preferences.keyboardNavigation]
  );
=======

      trapCleanupRef.current = FocusManager.trapFocus(container);
      return trapCleanupRef.current;
    }
    return () => {};
  }, [preferences.keyboardNavigation]);
>>>>>>> 02f0594e

  const clearTrap = useCallback(() => {
    if (trapCleanupRef.current) {
      trapCleanupRef.current();
      trapCleanupRef.current = null;
    }
  }, []);

  // Cleanup on unmount
  useEffect(() => {
    return () => {
      clearTrap();
    };
  }, [clearTrap]);

  return {
    pushFocus,
    popFocus,
    clearFocusStack,
    trapFocus,
    clearTrap,
  };
};

/**
 * Hook for accessible tooltips
 */
export const useAccessibleTooltip = () => {
  const tooltipCleanupRef = useRef<Map<HTMLElement, () => void>>(new Map());

<<<<<<< HEAD
  const addTooltip = useCallback(
    (
      element: HTMLElement,
      content: string,
      options?: {
        position?: 'top' | 'bottom' | 'left' | 'right';
        delay?: number;
      }
    ) => {
      // Remove existing tooltip if any
      const existingCleanup = tooltipCleanupRef.current.get(element);
      if (existingCleanup) {
        existingCleanup();
      }
=======
  const addTooltip = useCallback((
    element: HTMLElement,
    content: string,
    options?: {
      position?: 'top' | 'bottom' | 'left' | 'right';
      delay?: number;
    }
  ) => {
    // Remove existing tooltip if any
    const existingCleanup = tooltipCleanupRef.current.get(element);
    if (existingCleanup) {
      existingCleanup();
    }
>>>>>>> 02f0594e

    // Add new tooltip
    const cleanup = addAccessibleTooltip(element, content, options);
    tooltipCleanupRef.current.set(element, cleanup);

<<<<<<< HEAD
      return cleanup;
    },
    []
  );
=======
    return cleanup;
  }, []);
>>>>>>> 02f0594e

  const removeTooltip = useCallback((element: HTMLElement) => {
    const cleanup = tooltipCleanupRef.current.get(element);
    if (cleanup) {
      cleanup();
      tooltipCleanupRef.current.delete(element);
    }
  }, []);

  const removeAllTooltips = useCallback(() => {
    tooltipCleanupRef.current.forEach(cleanup => cleanup());
    tooltipCleanupRef.current.clear();
  }, []);

  // Cleanup on unmount
  useEffect(() => {
    return () => {
      removeAllTooltips();
    };
  }, [removeAllTooltips]);

  return {
    addTooltip,
    removeTooltip,
    removeAllTooltips,
  };
};

/**
 * Hook for mobile accessibility features
 */
export const useMobileAccessibility = () => {
  const { preferences, state } = useAccessibility();
  const [isVoiceOverActive, setIsVoiceOverActive] = useState(false);
  const [isTalkBackActive, setIsTalkBackActive] = useState(false);

  useEffect(() => {
    // Detect iOS VoiceOver
    const detectVoiceOver = () => {
      const isIOS = /iPad|iPhone|iPod/.test(navigator.userAgent);
      const hasVoiceOver = preferences.screenReaderOptimized && isIOS;
      setIsVoiceOverActive(hasVoiceOver);
    };

    // Detect Android TalkBack
    const detectTalkBack = () => {
      const isAndroid = /Android/.test(navigator.userAgent);
      const hasTalkBack = preferences.screenReaderOptimized && isAndroid;
      setIsTalkBackActive(hasTalkBack);
    };

    detectVoiceOver();
    detectTalkBack();
  }, [preferences.screenReaderOptimized]);

  const optimizeForMobileScreenReader = useCallback(() => {
    if (isVoiceOverActive || isTalkBackActive) {
      // Apply mobile screen reader optimizations
      document.body.classList.add('mobile-screen-reader');

      // Increase touch targets
      document.body.classList.add('a11y-large-touch-targets');

      // Enable enhanced focus
      document.body.classList.add('a11y-enhanced-focus');
    }
  }, [isVoiceOverActive, isTalkBackActive]);

  useEffect(() => {
    optimizeForMobileScreenReader();
  }, [optimizeForMobileScreenReader]);

<<<<<<< HEAD
  const getMobileAccessibilityProps = useCallback(
    (elementType: 'button' | 'link' | 'input' | 'select') => {
      const baseProps = {
        style: preferences.largerTouchTargets
          ? {
              minHeight: '44px',
              minWidth: '44px',
              padding: '12px 16px',
            }
          : undefined,
      };

      switch (elementType) {
        case 'button':
          return {
            ...baseProps,
            'aria-label': undefined, // To be set by component
            role: 'button' as const,
            tabIndex: 0,
          };
        case 'link':
          return {
            ...baseProps,
            role: 'link' as const,
            tabIndex: 0,
          };
        case 'input':
          return {
            ...baseProps,
            'aria-describedby': undefined, // To be set by component
            'aria-invalid': false,
          };
        case 'select':
          return {
            ...baseProps,
            'aria-expanded': false,
            'aria-haspopup': 'listbox' as const,
          };
        default:
          return baseProps;
      }
    },
    [preferences.largerTouchTargets]
  );
=======
  const getMobileAccessibilityProps = useCallback((elementType: 'button' | 'link' | 'input' | 'select') => {
    const baseProps = {
      style: preferences.largerTouchTargets ? {
        minHeight: '44px',
        minWidth: '44px',
        padding: '12px 16px',
      } : undefined,
    };

    switch (elementType) {
      case 'button':
        return {
          ...baseProps,
          'aria-label': undefined, // To be set by component
          role: 'button' as const,
          tabIndex: 0,
        };
      case 'link':
        return {
          ...baseProps,
          role: 'link' as const,
          tabIndex: 0,
        };
      case 'input':
        return {
          ...baseProps,
          'aria-describedby': undefined, // To be set by component
          'aria-invalid': false,
        };
      case 'select':
        return {
          ...baseProps,
          'aria-expanded': false,
          'aria-haspopup': 'listbox' as const,
        };
      default:
        return baseProps;
    }
  }, [preferences.largerTouchTargets]);
>>>>>>> 02f0594e

  return {
    isVoiceOverActive,
    isTalkBackActive,
    optimizeForMobileScreenReader,
    getMobileAccessibilityProps,
    isMobileScreenReaderActive: isVoiceOverActive || isTalkBackActive,
    touchDevice: state.touchDevice,
    hasHover: state.hasHover,
  };
};

/**
 * Hook for high contrast mode
 */
export const useHighContrast = () => {
  const { preferences } = useAccessibility();
  const [systemHighContrast, setSystemHighContrast] = useState(false);

  useEffect(() => {
    const checkSystemHighContrast = () => {
      setSystemHighContrast(isHighContrastMode());
    };

    checkSystemHighContrast();

    // Listen for system changes
    const mediaQuery = window.matchMedia('(prefers-contrast: high)');
    const forcedColorsQuery = window.matchMedia('(forced-colors: active)');

    mediaQuery.addEventListener('change', checkSystemHighContrast);
    forcedColorsQuery.addEventListener('change', checkSystemHighContrast);

    return () => {
      mediaQuery.removeEventListener('change', checkSystemHighContrast);
      forcedColorsQuery.removeEventListener('change', checkSystemHighContrast);
    };
  }, []);

  const isHighContrastActive = preferences.highContrastMode || systemHighContrast;

  const getHighContrastStyles = useCallback((baseStyles: React.CSSProperties = {}) => {
    if (!isHighContrastActive) return baseStyles;

<<<<<<< HEAD
      return {
        ...baseStyles,
        filter: 'contrast(150%)',
        border: '1px solid currentColor',
        outline: '1px solid currentColor',
      };
    },
    [isHighContrastActive]
  );
=======
    return {
      ...baseStyles,
      filter: 'contrast(150%)',
      border: '1px solid currentColor',
      outline: '1px solid currentColor',
    };
  }, [isHighContrastActive]);
>>>>>>> 02f0594e

  return {
    isHighContrastActive,
    systemHighContrast,
    userHighContrast: preferences.highContrastMode,
    getHighContrastStyles,
  };
};

/**
 * Hook for reduced motion preferences
 */
export const useReducedMotion = () => {
  const { preferences } = useAccessibility();
  const [systemReducedMotion, setSystemReducedMotion] = useState(false);

  useEffect(() => {
    const checkSystemReducedMotion = () => {
      setSystemReducedMotion(prefersReducedMotion());
    };

    checkSystemReducedMotion();

    const mediaQuery = window.matchMedia('(prefers-reduced-motion: reduce)');
    mediaQuery.addEventListener('change', checkSystemReducedMotion);

    return () => {
      mediaQuery.removeEventListener('change', checkSystemReducedMotion);
    };
  }, []);

  const shouldReduceMotion = preferences.reducedMotion || systemReducedMotion;

<<<<<<< HEAD
  const getAnimationProps = useCallback(
    (duration: number = 300, easing: string = 'ease-in-out') => {
      if (shouldReduceMotion) {
        return {
          transition: 'none',
          animation: 'none',
          animationDuration: '0.01ms',
          transitionDuration: '0.01ms',
        };
      }

=======
  const getAnimationProps = useCallback((
    duration: number = 300,
    easing: string = 'ease-in-out'
  ) => {
    if (shouldReduceMotion) {
>>>>>>> 02f0594e
      return {
        transition: 'none',
        animation: 'none',
        animationDuration: '0.01ms',
        transitionDuration: '0.01ms',
      };
<<<<<<< HEAD
    },
    [shouldReduceMotion]
  );
=======
    }

    return {
      transitionDuration: `${duration}ms`,
      transitionTimingFunction: easing,
    };
  }, [shouldReduceMotion]);
>>>>>>> 02f0594e

  return {
    shouldReduceMotion,
    systemReducedMotion,
    userReducedMotion: preferences.reducedMotion,
    getAnimationProps,
  };
};

/**
 * Hook for color blind friendly colors
 */
export const useColorBlindFriendly = () => {
  const { preferences } = useAccessibility();

<<<<<<< HEAD
  const getColorBlindFriendlyColor = useCallback(
    (colorType: 'red' | 'green' | 'blue' | 'orange' | 'purple') => {
      if (!preferences.colorBlindFriendly) {
        // Return default colors
        const defaultColors = {
          red: '#dc2626',
          green: '#16a34a',
          blue: '#2563eb',
          orange: '#ea580c',
          purple: '#9333ea',
        };
        return defaultColors[colorType];
      }

      // Return color blind friendly alternatives
      const colorBlindColors = {
        red: '#d73027',
        green: '#1a9641',
        blue: '#313695',
        orange: '#fdae61',
        purple: '#762a83',
      };
      return colorBlindColors[colorType];
    },
    [preferences.colorBlindFriendly]
  );
=======
  const getColorBlindFriendlyColor = useCallback((
    colorType: 'red' | 'green' | 'blue' | 'orange' | 'purple'
  ) => {
    if (!preferences.colorBlindFriendly) {
      // Return default colors
      const defaultColors = {
        red: '#dc2626',
        green: '#16a34a',
        blue: '#2563eb',
        orange: '#ea580c',
        purple: '#9333ea',
      };
      return defaultColors[colorType];
    }

    // Return color blind friendly alternatives
    const colorBlindColors = {
      red: '#d73027',
      green: '#1a9641',
      blue: '#313695',
      orange: '#fdae61',
      purple: '#762a83',
    };
    return colorBlindColors[colorType];
  }, [preferences.colorBlindFriendly]);
>>>>>>> 02f0594e

  return {
    isColorBlindFriendly: preferences.colorBlindFriendly,
    getColorBlindFriendlyColor,
  };
};

/**
 * Hook for keyboard navigation
 */
export const useKeyboardNavigation = () => {
  const { preferences } = useAccessibility();
  const [currentFocusIndex, setCurrentFocusIndex] = useState(0);

<<<<<<< HEAD
  const handleKeyboardNavigation = useCallback(
    (
      event: React.KeyboardEvent,
      items: HTMLElement[],
      onSelect?: (index: number) => void
    ) => {
      if (!preferences.keyboardNavigation) return;

      switch (event.key) {
        case 'ArrowDown':
        case 'ArrowRight':
          event.preventDefault();
          const nextIndex = (currentFocusIndex + 1) % items.length;
          setCurrentFocusIndex(nextIndex);
          items[nextIndex]?.focus();
          break;

        case 'ArrowUp':
        case 'ArrowLeft':
          event.preventDefault();
          const prevIndex =
            currentFocusIndex === 0 ? items.length - 1 : currentFocusIndex - 1;
          setCurrentFocusIndex(prevIndex);
          items[prevIndex]?.focus();
          break;

        case 'Enter':
        case ' ':
          event.preventDefault();
          onSelect?.(currentFocusIndex);
          break;

        case 'Home':
          event.preventDefault();
          setCurrentFocusIndex(0);
          items[0]?.focus();
          break;

        case 'End':
          event.preventDefault();
          const lastIndex = items.length - 1;
          setCurrentFocusIndex(lastIndex);
          items[lastIndex]?.focus();
          break;
      }
    },
    [preferences.keyboardNavigation, currentFocusIndex]
  );
=======
  const handleKeyboardNavigation = useCallback((
    event: React.KeyboardEvent,
    items: HTMLElement[],
    onSelect?: (index: number) => void
  ) => {
    if (!preferences.keyboardNavigation) return;

    switch (event.key) {
      case 'ArrowDown':
      case 'ArrowRight':
        event.preventDefault();
        const nextIndex = (currentFocusIndex + 1) % items.length;
        setCurrentFocusIndex(nextIndex);
        items[nextIndex]?.focus();
        break;

      case 'ArrowUp':
      case 'ArrowLeft':
        event.preventDefault();
        const prevIndex = currentFocusIndex === 0 ? items.length - 1 : currentFocusIndex - 1;
        setCurrentFocusIndex(prevIndex);
        items[prevIndex]?.focus();
        break;

      case 'Enter':
      case ' ':
        event.preventDefault();
        onSelect?.(currentFocusIndex);
        break;

      case 'Home':
        event.preventDefault();
        setCurrentFocusIndex(0);
        items[0]?.focus();
        break;

      case 'End':
        event.preventDefault();
        const lastIndex = items.length - 1;
        setCurrentFocusIndex(lastIndex);
        items[lastIndex]?.focus();
        break;
    }
  }, [preferences.keyboardNavigation, currentFocusIndex]);
>>>>>>> 02f0594e

  return {
    isKeyboardNavigationEnabled: preferences.keyboardNavigation,
    currentFocusIndex,
    setCurrentFocusIndex,
    handleKeyboardNavigation,
  };
};

export default {
  useAccessibility,
  useScreenReader,
  useFocusManagement,
  useAccessibleTooltip,
  useMobileAccessibility,
  useHighContrast,
  useReducedMotion,
  useColorBlindFriendly,
  useKeyboardNavigation,
};<|MERGE_RESOLUTION|>--- conflicted
+++ resolved
@@ -16,13 +16,7 @@
  * Main accessibility hook for managing preferences and state
  */
 export const useAccessibility = () => {
-<<<<<<< HEAD
-  const [preferences, setPreferences] = useState<AccessibilityPreferences>(
-    {} as AccessibilityPreferences
-  );
-=======
   const [preferences, setPreferences] = useState<AccessibilityPreferences>({} as AccessibilityPreferences);
->>>>>>> 02f0594e
   const [state, setState] = useState<AccessibilityState>({} as AccessibilityState);
   const [isInitialized, setIsInitialized] = useState(false);
   const accessibilityService = useRef<AccessibilityPreferencesService>();
@@ -46,22 +40,11 @@
     return unsubscribe;
   }, []);
 
-<<<<<<< HEAD
-  const updatePreferences = useCallback(
-    (updates: Partial<AccessibilityPreferences>) => {
-      if (accessibilityService.current) {
-        accessibilityService.current.updatePreferences(updates);
-      }
-    },
-    []
-  );
-=======
   const updatePreferences = useCallback((updates: Partial<AccessibilityPreferences>) => {
     if (accessibilityService.current) {
       accessibilityService.current.updatePreferences(updates);
     }
   }, []);
->>>>>>> 02f0594e
 
   const resetToDefaults = useCallback(() => {
     if (accessibilityService.current) {
@@ -92,43 +75,6 @@
 export const useScreenReader = () => {
   const { preferences } = useAccessibility();
 
-<<<<<<< HEAD
-  const announce = useCallback(
-    (message: string, priority: 'polite' | 'assertive' = 'polite') => {
-      if (preferences.announceTransitions) {
-        createAriaAnnouncement(message, priority);
-      }
-    },
-    [preferences.announceTransitions]
-  );
-
-  const announceError = useCallback(
-    (message: string) => {
-      if (preferences.announceErrors) {
-        createAriaAnnouncement(`Error: ${message}`, 'assertive');
-      }
-    },
-    [preferences.announceErrors]
-  );
-
-  const announceSuccess = useCallback(
-    (message: string) => {
-      if (preferences.announceSuccess) {
-        createAriaAnnouncement(`Success: ${message}`, 'polite');
-      }
-    },
-    [preferences.announceSuccess]
-  );
-
-  const announceNavigation = useCallback(
-    (pageName: string) => {
-      if (preferences.announceTransitions) {
-        announcePageChange(pageName);
-      }
-    },
-    [preferences.announceTransitions]
-  );
-=======
   const announce = useCallback((
     message: string,
     priority: 'polite' | 'assertive' = 'polite'
@@ -155,7 +101,6 @@
       announcePageChange(pageName);
     }
   }, [preferences.announceTransitions]);
->>>>>>> 02f0594e
 
   return {
     announce,
@@ -172,22 +117,11 @@
   const { preferences } = useAccessibility();
   const trapCleanupRef = useRef<(() => void) | null>(null);
 
-<<<<<<< HEAD
-  const pushFocus = useCallback(
-    (element: HTMLElement) => {
-      if (preferences.keyboardNavigation) {
-        FocusManager.pushFocus(element);
-      }
-    },
-    [preferences.keyboardNavigation]
-  );
-=======
   const pushFocus = useCallback((element: HTMLElement) => {
     if (preferences.keyboardNavigation) {
       FocusManager.pushFocus(element);
     }
   }, [preferences.keyboardNavigation]);
->>>>>>> 02f0594e
 
   const popFocus = useCallback(() => {
     if (preferences.keyboardNavigation) {
@@ -205,19 +139,12 @@
       if (trapCleanupRef.current) {
         trapCleanupRef.current();
       }
-<<<<<<< HEAD
-      return () => {};
-    },
-    [preferences.keyboardNavigation]
-  );
-=======
 
       trapCleanupRef.current = FocusManager.trapFocus(container);
       return trapCleanupRef.current;
     }
     return () => {};
   }, [preferences.keyboardNavigation]);
->>>>>>> 02f0594e
 
   const clearTrap = useCallback(() => {
     if (trapCleanupRef.current) {
@@ -248,22 +175,6 @@
 export const useAccessibleTooltip = () => {
   const tooltipCleanupRef = useRef<Map<HTMLElement, () => void>>(new Map());
 
-<<<<<<< HEAD
-  const addTooltip = useCallback(
-    (
-      element: HTMLElement,
-      content: string,
-      options?: {
-        position?: 'top' | 'bottom' | 'left' | 'right';
-        delay?: number;
-      }
-    ) => {
-      // Remove existing tooltip if any
-      const existingCleanup = tooltipCleanupRef.current.get(element);
-      if (existingCleanup) {
-        existingCleanup();
-      }
-=======
   const addTooltip = useCallback((
     element: HTMLElement,
     content: string,
@@ -277,21 +188,13 @@
     if (existingCleanup) {
       existingCleanup();
     }
->>>>>>> 02f0594e
 
     // Add new tooltip
     const cleanup = addAccessibleTooltip(element, content, options);
     tooltipCleanupRef.current.set(element, cleanup);
 
-<<<<<<< HEAD
-      return cleanup;
-    },
-    []
-  );
-=======
     return cleanup;
   }, []);
->>>>>>> 02f0594e
 
   const removeTooltip = useCallback((element: HTMLElement) => {
     const cleanup = tooltipCleanupRef.current.get(element);
@@ -364,52 +267,6 @@
     optimizeForMobileScreenReader();
   }, [optimizeForMobileScreenReader]);
 
-<<<<<<< HEAD
-  const getMobileAccessibilityProps = useCallback(
-    (elementType: 'button' | 'link' | 'input' | 'select') => {
-      const baseProps = {
-        style: preferences.largerTouchTargets
-          ? {
-              minHeight: '44px',
-              minWidth: '44px',
-              padding: '12px 16px',
-            }
-          : undefined,
-      };
-
-      switch (elementType) {
-        case 'button':
-          return {
-            ...baseProps,
-            'aria-label': undefined, // To be set by component
-            role: 'button' as const,
-            tabIndex: 0,
-          };
-        case 'link':
-          return {
-            ...baseProps,
-            role: 'link' as const,
-            tabIndex: 0,
-          };
-        case 'input':
-          return {
-            ...baseProps,
-            'aria-describedby': undefined, // To be set by component
-            'aria-invalid': false,
-          };
-        case 'select':
-          return {
-            ...baseProps,
-            'aria-expanded': false,
-            'aria-haspopup': 'listbox' as const,
-          };
-        default:
-          return baseProps;
-      }
-    },
-    [preferences.largerTouchTargets]
-  );
-=======
   const getMobileAccessibilityProps = useCallback((elementType: 'button' | 'link' | 'input' | 'select') => {
     const baseProps = {
       style: preferences.largerTouchTargets ? {
@@ -449,7 +306,6 @@
         return baseProps;
     }
   }, [preferences.largerTouchTargets]);
->>>>>>> 02f0594e
 
   return {
     isVoiceOverActive,
@@ -494,17 +350,6 @@
   const getHighContrastStyles = useCallback((baseStyles: React.CSSProperties = {}) => {
     if (!isHighContrastActive) return baseStyles;
 
-<<<<<<< HEAD
-      return {
-        ...baseStyles,
-        filter: 'contrast(150%)',
-        border: '1px solid currentColor',
-        outline: '1px solid currentColor',
-      };
-    },
-    [isHighContrastActive]
-  );
-=======
     return {
       ...baseStyles,
       filter: 'contrast(150%)',
@@ -512,7 +357,6 @@
       outline: '1px solid currentColor',
     };
   }, [isHighContrastActive]);
->>>>>>> 02f0594e
 
   return {
     isHighContrastActive,
@@ -546,36 +390,17 @@
 
   const shouldReduceMotion = preferences.reducedMotion || systemReducedMotion;
 
-<<<<<<< HEAD
-  const getAnimationProps = useCallback(
-    (duration: number = 300, easing: string = 'ease-in-out') => {
-      if (shouldReduceMotion) {
-        return {
-          transition: 'none',
-          animation: 'none',
-          animationDuration: '0.01ms',
-          transitionDuration: '0.01ms',
-        };
-      }
-
-=======
   const getAnimationProps = useCallback((
     duration: number = 300,
     easing: string = 'ease-in-out'
   ) => {
     if (shouldReduceMotion) {
->>>>>>> 02f0594e
       return {
         transition: 'none',
         animation: 'none',
         animationDuration: '0.01ms',
         transitionDuration: '0.01ms',
       };
-<<<<<<< HEAD
-    },
-    [shouldReduceMotion]
-  );
-=======
     }
 
     return {
@@ -583,7 +408,6 @@
       transitionTimingFunction: easing,
     };
   }, [shouldReduceMotion]);
->>>>>>> 02f0594e
 
   return {
     shouldReduceMotion,
@@ -599,34 +423,6 @@
 export const useColorBlindFriendly = () => {
   const { preferences } = useAccessibility();
 
-<<<<<<< HEAD
-  const getColorBlindFriendlyColor = useCallback(
-    (colorType: 'red' | 'green' | 'blue' | 'orange' | 'purple') => {
-      if (!preferences.colorBlindFriendly) {
-        // Return default colors
-        const defaultColors = {
-          red: '#dc2626',
-          green: '#16a34a',
-          blue: '#2563eb',
-          orange: '#ea580c',
-          purple: '#9333ea',
-        };
-        return defaultColors[colorType];
-      }
-
-      // Return color blind friendly alternatives
-      const colorBlindColors = {
-        red: '#d73027',
-        green: '#1a9641',
-        blue: '#313695',
-        orange: '#fdae61',
-        purple: '#762a83',
-      };
-      return colorBlindColors[colorType];
-    },
-    [preferences.colorBlindFriendly]
-  );
-=======
   const getColorBlindFriendlyColor = useCallback((
     colorType: 'red' | 'green' | 'blue' | 'orange' | 'purple'
   ) => {
@@ -652,7 +448,6 @@
     };
     return colorBlindColors[colorType];
   }, [preferences.colorBlindFriendly]);
->>>>>>> 02f0594e
 
   return {
     isColorBlindFriendly: preferences.colorBlindFriendly,
@@ -667,56 +462,6 @@
   const { preferences } = useAccessibility();
   const [currentFocusIndex, setCurrentFocusIndex] = useState(0);
 
-<<<<<<< HEAD
-  const handleKeyboardNavigation = useCallback(
-    (
-      event: React.KeyboardEvent,
-      items: HTMLElement[],
-      onSelect?: (index: number) => void
-    ) => {
-      if (!preferences.keyboardNavigation) return;
-
-      switch (event.key) {
-        case 'ArrowDown':
-        case 'ArrowRight':
-          event.preventDefault();
-          const nextIndex = (currentFocusIndex + 1) % items.length;
-          setCurrentFocusIndex(nextIndex);
-          items[nextIndex]?.focus();
-          break;
-
-        case 'ArrowUp':
-        case 'ArrowLeft':
-          event.preventDefault();
-          const prevIndex =
-            currentFocusIndex === 0 ? items.length - 1 : currentFocusIndex - 1;
-          setCurrentFocusIndex(prevIndex);
-          items[prevIndex]?.focus();
-          break;
-
-        case 'Enter':
-        case ' ':
-          event.preventDefault();
-          onSelect?.(currentFocusIndex);
-          break;
-
-        case 'Home':
-          event.preventDefault();
-          setCurrentFocusIndex(0);
-          items[0]?.focus();
-          break;
-
-        case 'End':
-          event.preventDefault();
-          const lastIndex = items.length - 1;
-          setCurrentFocusIndex(lastIndex);
-          items[lastIndex]?.focus();
-          break;
-      }
-    },
-    [preferences.keyboardNavigation, currentFocusIndex]
-  );
-=======
   const handleKeyboardNavigation = useCallback((
     event: React.KeyboardEvent,
     items: HTMLElement[],
@@ -761,7 +506,6 @@
         break;
     }
   }, [preferences.keyboardNavigation, currentFocusIndex]);
->>>>>>> 02f0594e
 
   return {
     isKeyboardNavigationEnabled: preferences.keyboardNavigation,
