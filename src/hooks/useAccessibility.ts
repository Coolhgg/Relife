<<<<<<< HEAD
import { useState, useEffect, useCallback, useRef } from 'react';
=======
/// <reference lib="dom" />
import * as React from "react";
import { useState, useEffect, useCallback, useRef } from "react";
>>>>>>> a2085a2a
import AccessibilityPreferencesService, {
  type AccessibilityPreferences,
  type AccessibilityState,
} from '../services/accessibility-preferences';
import {
  createAriaAnnouncement,
  FocusManager,
  announcePageChange,
  isHighContrastMode,
  prefersReducedMotion,
  addAccessibleTooltip,
} from '../utils/accessibility';

/**
 * Main accessibility hook for managing preferences and state
 */
export const useAccessibility = () => {
  const [preferences, setPreferences] = useState<AccessibilityPreferences>({} as AccessibilityPreferences);
  const [state, setState] = useState<AccessibilityState>({} as AccessibilityState);
  const [isInitialized, setIsInitialized] = useState(false);
  const accessibilityService = useRef<AccessibilityPreferencesService>();

  useEffect(() => {
    accessibilityService.current = AccessibilityPreferencesService.getInstance();

    const initialPreferences = accessibilityService.current.getPreferences();
    const initialState = accessibilityService.current.getState();

    setPreferences(initialPreferences);
    setState(initialState);
    setIsInitialized(true);

    // Subscribe to changes
    const unsubscribe = accessibilityService.current.subscribe(newPrefs => {
      setPreferences(newPrefs);
      setState(accessibilityService.current!.getState());
    });

    return unsubscribe;
  }, []);

  const updatePreferences = useCallback((updates: Partial<AccessibilityPreferences>) => {
    if (accessibilityService.current) {
      accessibilityService.current.updatePreferences(updates);
    }
  }, []);

  const resetToDefaults = useCallback(() => {
    if (accessibilityService.current) {
      accessibilityService.current.resetToDefaults();
    }
  }, []);

  const testColorContrast = useCallback((foreground: string, background: string) => {
    if (accessibilityService.current) {
      return accessibilityService.current.testColorContrast(foreground, background);
    }
    return { ratio: 0, wcagAA: false, wcagAAA: false };
  }, []);

  return {
    preferences,
    state,
    isInitialized,
    updatePreferences,
    resetToDefaults,
    testColorContrast,
  };
};

/**
 * Hook for screen reader announcements
 */
export const useScreenReader = () => {
  const { preferences } = useAccessibility();

  const announce = useCallback((
    message: string,
    priority: 'polite' | 'assertive' = 'polite'
  ) => {
    if (preferences.announceTransitions) {
      createAriaAnnouncement(message, priority);
    }
  }, [preferences.announceTransitions]);

  const announceError = useCallback((message: string) => {
    if (preferences.announceErrors) {
      createAriaAnnouncement(`Error: ${message}`, 'assertive');
    }
  }, [preferences.announceErrors]);

  const announceSuccess = useCallback((message: string) => {
    if (preferences.announceSuccess) {
      createAriaAnnouncement(`Success: ${message}`, 'polite');
    }
  }, [preferences.announceSuccess]);

  const announceNavigation = useCallback((pageName: string) => {
    if (preferences.announceTransitions) {
      announcePageChange(pageName);
    }
  }, [preferences.announceTransitions]);

  return {
    announce,
    announceError,
    announceSuccess,
    announceNavigation,
  };
};

/**
 * Hook for focus management
 */
export const useFocusManagement = () => {
  const { preferences } = useAccessibility();
  const trapCleanupRef = useRef<(() => void) | null>(null);

  const pushFocus = useCallback((element: HTMLElement) => {
    if (preferences.keyboardNavigation) {
      FocusManager.pushFocus(element);
    }
  }, [preferences.keyboardNavigation]);

  const popFocus = useCallback(() => {
    if (preferences.keyboardNavigation) {
      FocusManager.popFocus();
    }
  }, [preferences.keyboardNavigation]);

  const clearFocusStack = useCallback(() => {
    FocusManager.clearFocusStack();
  }, []);

  const trapFocus = useCallback((container: HTMLElement) => {
    if (preferences.keyboardNavigation) {
      // Clear any existing trap
      if (trapCleanupRef.current) {
        trapCleanupRef.current();
      }

      trapCleanupRef.current = FocusManager.trapFocus(container);
      return trapCleanupRef.current;
    }
    return () => {};
  }, [preferences.keyboardNavigation]);

  const clearTrap = useCallback(() => {
    if (trapCleanupRef.current) {
      trapCleanupRef.current();
      trapCleanupRef.current = null;
    }
  }, []);

  // Cleanup on unmount
  useEffect(() => {
    return () => {
      clearTrap();
    };
  }, [clearTrap]);

  return {
    pushFocus,
    popFocus,
    clearFocusStack,
    trapFocus,
    clearTrap,
  };
};

/**
 * Hook for accessible tooltips
 */
export const useAccessibleTooltip = () => {
  const tooltipCleanupRef = useRef<Map<HTMLElement, () => void>>(new Map());

  const addTooltip = useCallback((
    element: HTMLElement,
    content: string,
    options?: {
      position?: 'top' | 'bottom' | 'left' | 'right';
      delay?: number;
    }
  ) => {
    // Remove existing tooltip if any
    const existingCleanup = tooltipCleanupRef.current.get(element);
    if (existingCleanup) {
      existingCleanup();
    }

    // Add new tooltip
    const cleanup = addAccessibleTooltip(element, content, options);
    tooltipCleanupRef.current.set(element, cleanup);

    return cleanup;
  }, []);

  const removeTooltip = useCallback((element: HTMLElement) => {
    const cleanup = tooltipCleanupRef.current.get(element);
    if (cleanup) {
      cleanup();
      tooltipCleanupRef.current.delete(element);
    }
  }, []);

  const removeAllTooltips = useCallback(() => {
    tooltipCleanupRef.current.forEach(cleanup => cleanup());
    tooltipCleanupRef.current.clear();
  }, []);

  // Cleanup on unmount
  useEffect(() => {
    return () => {
      removeAllTooltips();
    };
  }, [removeAllTooltips]);

  return {
    addTooltip,
    removeTooltip,
    removeAllTooltips,
  };
};

/**
 * Hook for mobile accessibility features
 */
export const useMobileAccessibility = () => {
  const { preferences, state } = useAccessibility();
  const [isVoiceOverActive, setIsVoiceOverActive] = useState(false);
  const [isTalkBackActive, setIsTalkBackActive] = useState(false);

  useEffect(() => {
    // Detect iOS VoiceOver
    const detectVoiceOver = () => {
      const isIOS = /iPad|iPhone|iPod/.test(navigator.userAgent);
      const hasVoiceOver = preferences.screenReaderOptimized && isIOS;
      setIsVoiceOverActive(hasVoiceOver);
    };

    // Detect Android TalkBack
    const detectTalkBack = () => {
      const isAndroid = /Android/.test(navigator.userAgent);
      const hasTalkBack = preferences.screenReaderOptimized && isAndroid;
      setIsTalkBackActive(hasTalkBack);
    };

    detectVoiceOver();
    detectTalkBack();
  }, [preferences.screenReaderOptimized]);

  const optimizeForMobileScreenReader = useCallback(() => {
    if (isVoiceOverActive || isTalkBackActive) {
      // Apply mobile screen reader optimizations
      document.body.classList.add('mobile-screen-reader');

      // Increase touch targets
      document.body.classList.add('a11y-large-touch-targets');

      // Enable enhanced focus
      document.body.classList.add('a11y-enhanced-focus');
    }
  }, [isVoiceOverActive, isTalkBackActive]);

  useEffect(() => {
    optimizeForMobileScreenReader();
  }, [optimizeForMobileScreenReader]);

  const getMobileAccessibilityProps = useCallback((elementType: 'button' | 'link' | 'input' | 'select') => {
    const baseProps = {
      style: preferences.largerTouchTargets ? {
        minHeight: '44px',
        minWidth: '44px',
        padding: '12px 16px',
      } : undefined,
    };

    switch (elementType) {
      case 'button':
        return {
          ...baseProps,
          'aria-label': undefined, // To be set by component
          role: 'button' as const,
          tabIndex: 0,
        };
      case 'link':
        return {
          ...baseProps,
          role: 'link' as const,
          tabIndex: 0,
        };
      case 'input':
        return {
          ...baseProps,
          'aria-describedby': undefined, // To be set by component
          'aria-invalid': false,
        };
      case 'select':
        return {
          ...baseProps,
          'aria-expanded': false,
          'aria-haspopup': 'listbox' as const,
        };
      default:
        return baseProps;
    }
  }, [preferences.largerTouchTargets]);

  return {
    isVoiceOverActive,
    isTalkBackActive,
    optimizeForMobileScreenReader,
    getMobileAccessibilityProps,
    isMobileScreenReaderActive: isVoiceOverActive || isTalkBackActive,
    touchDevice: state.touchDevice,
    hasHover: state.hasHover,
  };
};

/**
 * Hook for high contrast mode
 */
export const useHighContrast = () => {
  const { preferences } = useAccessibility();
  const [systemHighContrast, setSystemHighContrast] = useState(false);

  useEffect(() => {
    const checkSystemHighContrast = () => {
      setSystemHighContrast(isHighContrastMode());
    };

    checkSystemHighContrast();

    // Listen for system changes
    const mediaQuery = window.matchMedia('(prefers-contrast: high)');
    const forcedColorsQuery = window.matchMedia('(forced-colors: active)');

    mediaQuery.addEventListener('change', checkSystemHighContrast);
    forcedColorsQuery.addEventListener('change', checkSystemHighContrast);

    return () => {
      mediaQuery.removeEventListener('change', checkSystemHighContrast);
      forcedColorsQuery.removeEventListener('change', checkSystemHighContrast);
    };
  }, []);

  const isHighContrastActive = preferences.highContrastMode || systemHighContrast;

  const getHighContrastStyles = useCallback((baseStyles: React.CSSProperties = {}) => {
    if (!isHighContrastActive) return baseStyles;

    return {
      ...baseStyles,
      filter: 'contrast(150%)',
      border: '1px solid currentColor',
      outline: '1px solid currentColor',
    };
  }, [isHighContrastActive]);

  return {
    isHighContrastActive,
    systemHighContrast,
    userHighContrast: preferences.highContrastMode,
    getHighContrastStyles,
  };
};

/**
 * Hook for reduced motion preferences
 */
export const useReducedMotion = () => {
  const { preferences } = useAccessibility();
  const [systemReducedMotion, setSystemReducedMotion] = useState(false);

  useEffect(() => {
    const checkSystemReducedMotion = () => {
      setSystemReducedMotion(prefersReducedMotion());
    };

    checkSystemReducedMotion();

    const mediaQuery = window.matchMedia('(prefers-reduced-motion: reduce)');
    mediaQuery.addEventListener('change', checkSystemReducedMotion);

    return () => {
      mediaQuery.removeEventListener('change', checkSystemReducedMotion);
    };
  }, []);

  const shouldReduceMotion = preferences.reducedMotion || systemReducedMotion;

  const getAnimationProps = useCallback((
    duration: number = 300,
    easing: string = 'ease-in-out'
  ) => {
    if (shouldReduceMotion) {
      return {
        transition: 'none',
        animation: 'none',
        animationDuration: '0.01ms',
        transitionDuration: '0.01ms',
      };
    }

    return {
      transitionDuration: `${duration}ms`,
      transitionTimingFunction: easing,
    };
  }, [shouldReduceMotion]);

  return {
    shouldReduceMotion,
    systemReducedMotion,
    userReducedMotion: preferences.reducedMotion,
    getAnimationProps,
  };
};

/**
 * Hook for color blind friendly colors
 */
export const useColorBlindFriendly = () => {
  const { preferences } = useAccessibility();

  const getColorBlindFriendlyColor = useCallback((
    colorType: 'red' | 'green' | 'blue' | 'orange' | 'purple'
  ) => {
    if (!preferences.colorBlindFriendly) {
      // Return default colors
      const defaultColors = {
        red: '#dc2626',
        green: '#16a34a',
        blue: '#2563eb',
        orange: '#ea580c',
        purple: '#9333ea',
      };
      return defaultColors[colorType];
    }

    // Return color blind friendly alternatives
    const colorBlindColors = {
      red: '#d73027',
      green: '#1a9641',
      blue: '#313695',
      orange: '#fdae61',
      purple: '#762a83',
    };
    return colorBlindColors[colorType];
  }, [preferences.colorBlindFriendly]);

  return {
    isColorBlindFriendly: preferences.colorBlindFriendly,
    getColorBlindFriendlyColor,
  };
};

/**
 * Hook for keyboard navigation
 */
export const useKeyboardNavigation = () => {
  const { preferences } = useAccessibility();
  const [currentFocusIndex, setCurrentFocusIndex] = useState(0);

  const handleKeyboardNavigation = useCallback((
    event: React.KeyboardEvent,
    items: HTMLElement[],
    onSelect?: (index: number) => void
  ) => {
    if (!preferences.keyboardNavigation) return;

    switch (event.key) {
      case 'ArrowDown':
      case 'ArrowRight':
        event.preventDefault();
        const nextIndex = (currentFocusIndex + 1) % items.length;
        setCurrentFocusIndex(nextIndex);
        items[nextIndex]?.focus();
        break;

      case 'ArrowUp':
      case 'ArrowLeft':
        event.preventDefault();
        const prevIndex = currentFocusIndex === 0 ? items.length - 1 : currentFocusIndex - 1;
        setCurrentFocusIndex(prevIndex);
        items[prevIndex]?.focus();
        break;

      case 'Enter':
      case ' ':
        event.preventDefault();
        onSelect?.(currentFocusIndex);
        break;

      case 'Home':
        event.preventDefault();
        setCurrentFocusIndex(0);
        items[0]?.focus();
        break;

      case 'End':
        event.preventDefault();
        const lastIndex = items.length - 1;
        setCurrentFocusIndex(lastIndex);
        items[lastIndex]?.focus();
        break;
    }
  }, [preferences.keyboardNavigation, currentFocusIndex]);

  return {
    isKeyboardNavigationEnabled: preferences.keyboardNavigation,
    currentFocusIndex,
    setCurrentFocusIndex,
    handleKeyboardNavigation,
  };
};

export default {
  useAccessibility,
  useScreenReader,
  useFocusManagement,
  useAccessibleTooltip,
  useMobileAccessibility,
  useHighContrast,
  useReducedMotion,
  useColorBlindFriendly,
  useKeyboardNavigation,
};<|MERGE_RESOLUTION|>--- conflicted
+++ resolved
@@ -1,10 +1,6 @@
-<<<<<<< HEAD
-import { useState, useEffect, useCallback, useRef } from 'react';
-=======
 /// <reference lib="dom" />
 import * as React from "react";
 import { useState, useEffect, useCallback, useRef } from "react";
->>>>>>> a2085a2a
 import AccessibilityPreferencesService, {
   type AccessibilityPreferences,
   type AccessibilityState,
