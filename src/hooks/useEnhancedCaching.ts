--- conflicted
+++ resolved
@@ -1,15 +1,6 @@
 import { useState, useEffect, useCallback, useRef } from 'react';
 import { enhancedCacheManager } from '../services/enhanced-cache-manager';
-<<<<<<< HEAD
-import type {
-  CacheStats,
-  CachePolicy,
-  CacheWarmingConfig,
-  CacheEntry,
-} from '../services/enhanced-cache-manager';
-=======
 import type { CacheStats, CachePolicy, CacheWarmingConfig, CacheEntry } from '../services/enhanced-cache-manager';
->>>>>>> 02f0594e
 import type { CustomSound } from '../services/types/media';
 
 export interface CacheState {
@@ -36,28 +27,15 @@
     isOptimizing: false,
     isWarming: false,
     memoryPressure: 'low',
-<<<<<<< HEAD
-    lastOptimization: null,
-=======
     lastOptimization: null
->>>>>>> 02f0594e
   });
 
   const statsInterval = useRef<NodeJS.Timeout>();
 
   const updateStats = useCallback(() => {
     const stats = enhancedCacheManager.getStats();
-<<<<<<< HEAD
-    const memoryPressure =
-      stats.memoryPressure < 0.5
-        ? 'low'
-        : stats.memoryPressure < 0.8
-          ? 'medium'
-          : 'high';
-=======
     const memoryPressure = stats.memoryPressure < 0.5 ? 'low' :
                           stats.memoryPressure < 0.8 ? 'medium' : 'high';
->>>>>>> 02f0594e
 
     setCacheState(prev => ({
       ...prev,
@@ -81,21 +59,6 @@
     }
   }, [updateStats]);
 
-<<<<<<< HEAD
-  const warmCache = useCallback(
-    async (sounds: CustomSound[]) => {
-      setCacheState(prev => ({ ...prev, isWarming: true }));
-
-      try {
-        await enhancedCacheManager.warmCache(sounds);
-      } finally {
-        setCacheState(prev => ({ ...prev, isWarming: false }));
-        updateStats();
-      }
-    },
-    [updateStats]
-  );
-=======
   const warmCache = useCallback(async (sounds: CustomSound[]) => {
     setCacheState(prev => ({ ...prev, isWarming: true }));
 
@@ -106,7 +69,6 @@
       updateStats();
     }
   }, [updateStats]);
->>>>>>> 02f0594e
 
   const clearCache = useCallback(async () => {
     await enhancedCacheManager.clear();
@@ -153,11 +115,7 @@
     averageAccessTime: 0,
     compressionRatio: 0,
     evictionRate: 0,
-<<<<<<< HEAD
-    trend: 'stable' as 'improving' | 'stable' | 'degrading',
-=======
     trend: 'stable' as 'improving' | 'stable' | 'degrading'
->>>>>>> 02f0594e
   });
 
   const [performanceHistory, setPerformanceHistory] = useState<{
@@ -175,11 +133,7 @@
         averageAccessTime: stats.averageAccessTime,
         compressionRatio: stats.compressionRatio,
         evictionRate: stats.evictionCount / Math.max(1, stats.totalEntries),
-<<<<<<< HEAD
-        trend: 'stable' as 'improving' | 'stable' | 'degrading',
-=======
         trend: 'stable' as 'improving' | 'stable' | 'degrading'
->>>>>>> 02f0594e
       };
 
       // Determine trend
@@ -233,11 +187,7 @@
     scheduleHours: [6, 7, 8, 18, 19, 20],
     maxWarmingEntries: 50,
     warmingBatchSize: 5,
-<<<<<<< HEAD
-    priorityCategories: ['nature', 'energetic', 'motivation'],
-=======
     priorityCategories: ['nature', 'energetic', 'motivation']
->>>>>>> 02f0594e
   });
 
   const [warmingStatus, setWarmingStatus] = useState({
@@ -247,22 +197,11 @@
     warmedEntriesCount: 0
   });
 
-<<<<<<< HEAD
-  const updateWarmingConfig = useCallback(
-    (updates: Partial<CacheWarmingConfig>) => {
-      const newConfig = { ...warmingConfig, ...updates };
-      setWarmingConfig(newConfig);
-      enhancedCacheManager.updateWarmingConfig(updates);
-    },
-    [warmingConfig]
-  );
-=======
   const updateWarmingConfig = useCallback((updates: Partial<CacheWarmingConfig>) => {
     const newConfig = { ...warmingConfig, ...updates };
     setWarmingConfig(newConfig);
     enhancedCacheManager.updateWarmingConfig(updates);
   }, [warmingConfig]);
->>>>>>> 02f0594e
 
   const scheduleWarming = useCallback(() => {
     const now = new Date();
@@ -340,22 +279,11 @@
     preloadThreshold: 5
   });
 
-<<<<<<< HEAD
-  const updatePolicy = useCallback(
-    (updates: Partial<CachePolicy>) => {
-      const newPolicy = { ...policy, ...updates };
-      setPolicy(newPolicy);
-      enhancedCacheManager.updatePolicy(updates);
-    },
-    [policy]
-  );
-=======
   const updatePolicy = useCallback((updates: Partial<CachePolicy>) => {
     const newPolicy = { ...policy, ...updates };
     setPolicy(newPolicy);
     enhancedCacheManager.updatePolicy(updates);
   }, [policy]);
->>>>>>> 02f0594e
 
   const setConservativePolicy = useCallback(() => {
     updatePolicy({
@@ -363,11 +291,7 @@
       maxEntries: 300,
       ttlSeconds: 3 * 24 * 60 * 60, // 3 days
       evictionStrategy: 'lru',
-<<<<<<< HEAD
-      compressionThreshold: 512 * 1024, // 512KB
-=======
       compressionThreshold: 512 * 1024 // 512KB
->>>>>>> 02f0594e
     });
   }, [updatePolicy]);
 
@@ -377,11 +301,7 @@
       maxEntries: 2000,
       ttlSeconds: 14 * 24 * 60 * 60, // 14 days
       evictionStrategy: 'intelligent',
-<<<<<<< HEAD
-      compressionThreshold: 2 * 1024 * 1024, // 2MB
-=======
       compressionThreshold: 2 * 1024 * 1024 // 2MB
->>>>>>> 02f0594e
     });
   }, [updatePolicy]);
 
@@ -391,11 +311,7 @@
       maxEntries: 1000,
       ttlSeconds: 7 * 24 * 60 * 60, // 7 days
       evictionStrategy: 'intelligent',
-<<<<<<< HEAD
-      compressionThreshold: 1024 * 1024, // 1MB
-=======
       compressionThreshold: 1024 * 1024 // 1MB
->>>>>>> 02f0594e
     });
   }, [updatePolicy]);
 
@@ -476,11 +392,7 @@
     hitRate: 0,
     compressionSavings: 0,
     topAccessedEntries: [] as Array<{ id: string; accessCount: number; size: number }>,
-<<<<<<< HEAD
-    recentEvictions: [] as Array<{ id: string; reason: string; timestamp: Date }>,
-=======
     recentEvictions: [] as Array<{ id: string; reason: string; timestamp: Date }>
->>>>>>> 02f0594e
   });
 
   useEffect(() => {
@@ -492,12 +404,7 @@
         memoryUsage: stats.memoryUsage,
         diskUsage: stats.totalSize,
         hitRate: stats.hitRate / (stats.hitRate + stats.missRate) || 0,
-<<<<<<< HEAD
-        compressionSavings:
-          stats.compressionRatio > 1 ? (1 - 1 / stats.compressionRatio) * 100 : 0,
-=======
         compressionSavings: stats.compressionRatio > 1 ? (1 - 1/stats.compressionRatio) * 100 : 0
->>>>>>> 02f0594e
         // topAccessedEntries and recentEvictions would need additional tracking
       }));
     };
