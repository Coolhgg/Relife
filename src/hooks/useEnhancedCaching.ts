<<<<<<< HEAD
import { useState, useEffect, useCallback, useRef } from 'react';
import { enhancedCacheManager } from '../services/enhanced-cache-manager';
import type { CacheStats, CachePolicy, CacheWarmingConfig, CacheEntry } from '../services/enhanced-cache-manager';
import type { CustomSound } from '../services/types/media';
=======
/// <reference types="node" />
import { useState, useEffect, useCallback, useRef } from "react";
import { enhancedCacheManager } from "../services/enhanced-cache-manager";
import type {
  CacheStats,
  CachePolicy,
  CacheWarmingConfig,
  CacheEntry,
} from "../services/enhanced-cache-manager";
import type { CustomSound } from "../services/types/media";
>>>>>>> a2085a2a

export interface CacheState {
  stats: CacheStats;
  isOptimizing: boolean;
  isWarming: boolean;
  memoryPressure: 'low' | 'medium' | 'high';
  lastOptimization: Date | null;
}

/**
 * Main hook for enhanced caching functionality
 */
export function useEnhancedCaching(): {
  cacheState: CacheState;
  optimize: () => Promise<void>;
  warmCache: (sounds: CustomSound[]) => Promise<void>;
  clearCache: () => Promise<void>;
  updatePolicy: (policy: Partial<CachePolicy>) => void;
  getCacheEntry: (id: string) => Promise<CacheEntry | null>;
} {
  const [cacheState, setCacheState] = useState<CacheState>({
    stats: enhancedCacheManager.getStats(),
    isOptimizing: false,
    isWarming: false,
    memoryPressure: 'low',
    lastOptimization: null
  });

  const statsInterval = useRef<NodeJS.Timeout>();

  const updateStats = useCallback(() => {
    const stats = enhancedCacheManager.getStats();
    const memoryPressure = stats.memoryPressure < 0.5 ? 'low' :
                          stats.memoryPressure < 0.8 ? 'medium' : 'high';

    setCacheState(prev => ({
      ...prev,
      stats,
      memoryPressure
    }));
  }, []);

  const optimize = useCallback(async () => {
    setCacheState(prev => ({ ...prev, isOptimizing: true }));

    try {
      await enhancedCacheManager.optimize();
      setCacheState(prev => ({
        ...prev,
        lastOptimization: new Date()
      }));
    } finally {
      setCacheState(prev => ({ ...prev, isOptimizing: false }));
      updateStats();
    }
  }, [updateStats]);

  const warmCache = useCallback(async (sounds: CustomSound[]) => {
    setCacheState(prev => ({ ...prev, isWarming: true }));

    try {
      await enhancedCacheManager.warmCache(sounds);
    } finally {
      setCacheState(prev => ({ ...prev, isWarming: false }));
      updateStats();
    }
  }, [updateStats]);

  const clearCache = useCallback(async () => {
    await enhancedCacheManager.clear();
    updateStats();
  }, [updateStats]);

  const updatePolicy = useCallback((policy: Partial<CachePolicy>) => {
    enhancedCacheManager.updatePolicy(policy);
  }, []);

  const getCacheEntry = useCallback(async (id: string) => {
    return await enhancedCacheManager.get(id);
  }, []);

  // Update stats periodically
  useEffect(() => {
    updateStats();

    statsInterval.current = setInterval(updateStats, 30000); // Every 30 seconds

    return () => {
      if (statsInterval.current) {
        clearInterval(statsInterval.current);
      }
    };
  }, [updateStats]);

  return {
    cacheState,
    optimize,
    warmCache,
    clearCache,
    updatePolicy,
    getCacheEntry
  };
}

/**
 * Hook for monitoring cache performance
 */
export function useCachePerformance() {
  const [performance, setPerformance] = useState({
    hitRate: 0,
    averageAccessTime: 0,
    compressionRatio: 0,
    evictionRate: 0,
    trend: 'stable' as 'improving' | 'stable' | 'degrading'
  });

  const [performanceHistory, setPerformanceHistory] = useState<{
    timestamp: Date;
    hitRate: number;
    accessTime: number;
  }[]>([]);

  useEffect(() => {
    const updatePerformance = () => {
      const stats = enhancedCacheManager.getStats();

      const newPerformance = {
        hitRate: stats.hitRate / (stats.hitRate + stats.missRate) || 0,
        averageAccessTime: stats.averageAccessTime,
        compressionRatio: stats.compressionRatio,
        evictionRate: stats.evictionCount / Math.max(1, stats.totalEntries),
        trend: 'stable' as 'improving' | 'stable' | 'degrading'
      };

      // Determine trend
      if (performanceHistory.length > 5) {
        const recent = performanceHistory.slice(-3);
        const earlier = performanceHistory.slice(-6, -3);

        const recentHitRate = recent.reduce((sum, p) => sum + p.hitRate, 0) / recent.length;
        const earlierHitRate = earlier.reduce((sum, p) => sum + p.hitRate, 0) / earlier.length;

        if (recentHitRate > earlierHitRate + 0.05) {
          newPerformance.trend = 'improving';
        } else if (recentHitRate < earlierHitRate - 0.05) {
          newPerformance.trend = 'degrading';
        }
      }

      setPerformance(newPerformance);

      // Update history
      setPerformanceHistory(prev => {
        const newEntry = {
          timestamp: new Date(),
          hitRate: newPerformance.hitRate,
          accessTime: stats.averageAccessTime
        };

        const updated = [...prev, newEntry];
        return updated.slice(-50); // Keep last 50 entries
      });
    };

    updatePerformance();
    const interval = setInterval(updatePerformance, 60000); // Every minute

    return () => clearInterval(interval);
  }, [performanceHistory]);

  return {
    performance,
    performanceHistory
  };
}

/**
 * Hook for cache warming strategies
 */
export function useCacheWarming() {
  const [warmingConfig, setWarmingConfig] = useState<CacheWarmingConfig>({
    enabled: true,
    scheduleHours: [6, 7, 8, 18, 19, 20],
    maxWarmingEntries: 50,
    warmingBatchSize: 5,
    priorityCategories: ['nature', 'energetic', 'motivation']
  });

  const [warmingStatus, setWarmingStatus] = useState({
    isActive: false,
    nextScheduledTime: null as Date | null,
    lastWarmingTime: null as Date | null,
    warmedEntriesCount: 0
  });

  const updateWarmingConfig = useCallback((updates: Partial<CacheWarmingConfig>) => {
    const newConfig = { ...warmingConfig, ...updates };
    setWarmingConfig(newConfig);
    enhancedCacheManager.updateWarmingConfig(updates);
  }, [warmingConfig]);

  const scheduleWarming = useCallback(() => {
    const now = new Date();
    const currentHour = now.getHours();

    // Find next scheduled warming time
    const nextHour = warmingConfig.scheduleHours.find(hour => hour > currentHour);
    const targetHour = nextHour ?? warmingConfig.scheduleHours[0];

    const nextTime = new Date();
    if (nextHour) {
      nextTime.setHours(targetHour, 0, 0, 0);
    } else {
      nextTime.setDate(nextTime.getDate() + 1);
      nextTime.setHours(targetHour, 0, 0, 0);
    }

    setWarmingStatus(prev => ({
      ...prev,
      nextScheduledTime: nextTime
    }));
  }, [warmingConfig.scheduleHours]);

  const enableSmartWarming = useCallback(() => {
    updateWarmingConfig({
      enabled: true,
      scheduleHours: [6, 7, 8, 18, 19, 20], // Morning and evening
      maxWarmingEntries: 100,
      warmingBatchSize: 10
    });
  }, [updateWarmingConfig]);

  const enableBatteryOptimizedWarming = useCallback(() => {
    updateWarmingConfig({
      enabled: true,
      scheduleHours: [2, 3], // During low usage hours
      maxWarmingEntries: 25,
      warmingBatchSize: 3
    });
  }, [updateWarmingConfig]);

  const disableWarming = useCallback(() => {
    updateWarmingConfig({ enabled: false });
  }, [updateWarmingConfig]);

  useEffect(() => {
    if (warmingConfig.enabled) {
      scheduleWarming();

      const interval = setInterval(scheduleWarming, 60 * 60 * 1000); // Check every hour
      return () => clearInterval(interval);
    }
  }, [warmingConfig.enabled, scheduleWarming]);

  return {
    warmingConfig,
    warmingStatus,
    updateWarmingConfig,
    enableSmartWarming,
    enableBatteryOptimizedWarming,
    disableWarming
  };
}

/**
 * Hook for cache policy management
 */
export function useCachePolicy() {
  const [policy, setPolicy] = useState<CachePolicy>({
    maxSizeBytes: 150 * 1024 * 1024, // 150MB
    maxEntries: 1000,
    ttlSeconds: 7 * 24 * 60 * 60, // 7 days
    evictionStrategy: 'intelligent',
    compressionThreshold: 1024 * 1024, // 1MB
    preloadThreshold: 5
  });

  const updatePolicy = useCallback((updates: Partial<CachePolicy>) => {
    const newPolicy = { ...policy, ...updates };
    setPolicy(newPolicy);
    enhancedCacheManager.updatePolicy(updates);
  }, [policy]);

  const setConservativePolicy = useCallback(() => {
    updatePolicy({
      maxSizeBytes: 50 * 1024 * 1024, // 50MB
      maxEntries: 300,
      ttlSeconds: 3 * 24 * 60 * 60, // 3 days
      evictionStrategy: 'lru',
      compressionThreshold: 512 * 1024 // 512KB
    });
  }, [updatePolicy]);

  const setAggressivePolicy = useCallback(() => {
    updatePolicy({
      maxSizeBytes: 300 * 1024 * 1024, // 300MB
      maxEntries: 2000,
      ttlSeconds: 14 * 24 * 60 * 60, // 14 days
      evictionStrategy: 'intelligent',
      compressionThreshold: 2 * 1024 * 1024 // 2MB
    });
  }, [updatePolicy]);

  const setBalancedPolicy = useCallback(() => {
    updatePolicy({
      maxSizeBytes: 150 * 1024 * 1024, // 150MB
      maxEntries: 1000,
      ttlSeconds: 7 * 24 * 60 * 60, // 7 days
      evictionStrategy: 'intelligent',
      compressionThreshold: 1024 * 1024 // 1MB
    });
  }, [updatePolicy]);

  return {
    policy,
    updatePolicy,
    setConservativePolicy,
    setAggressivePolicy,
    setBalancedPolicy
  };
}

/**
 * Hook for automatic cache optimization
 */
export function useAutoOptimization(enabled: boolean = true) {
  const [optimizationStatus, setOptimizationStatus] = useState({
    isEnabled: enabled,
    lastOptimization: null as Date | null,
    optimizationCount: 0,
    averageOptimizationTime: 0
  });

  const optimizationInterval = useRef<NodeJS.Timeout>();

  useEffect(() => {
    if (enabled) {
      const runOptimization = async () => {
        const startTime = performance.now();

        try {
          await enhancedCacheManager.optimize();

          const optimizationTime = performance.now() - startTime;

          setOptimizationStatus(prev => ({
            ...prev,
            lastOptimization: new Date(),
            optimizationCount: prev.optimizationCount + 1,
            averageOptimizationTime: (prev.averageOptimizationTime * 0.8) + (optimizationTime * 0.2)
          }));
        } catch (error) {
          console.error('Auto-optimization failed:', error);
        }
      };

      // Run optimization every 30 minutes
      optimizationInterval.current = setInterval(runOptimization, 30 * 60 * 1000);

      return () => {
        if (optimizationInterval.current) {
          clearInterval(optimizationInterval.current);
        }
      };
    }
  }, [enabled]);

  const toggleAutoOptimization = useCallback(() => {
    setOptimizationStatus(prev => ({
      ...prev,
      isEnabled: !prev.isEnabled
    }));
  }, []);

  return {
    optimizationStatus,
    toggleAutoOptimization
  };
}

/**
 * Hook for cache debugging and monitoring
 */
export function useCacheDebugging() {
  const [debugInfo, setDebugInfo] = useState({
    memoryUsage: 0,
    diskUsage: 0,
    hitRate: 0,
    compressionSavings: 0,
    topAccessedEntries: [] as Array<{ id: string; accessCount: number; size: number }>,
    recentEvictions: [] as Array<{ id: string; reason: string; timestamp: Date }>
  });

  useEffect(() => {
    const updateDebugInfo = () => {
      const stats = enhancedCacheManager.getStats();

      setDebugInfo(prev => ({
        ...prev,
        memoryUsage: stats.memoryUsage,
        diskUsage: stats.totalSize,
        hitRate: stats.hitRate / (stats.hitRate + stats.missRate) || 0,
        compressionSavings: stats.compressionRatio > 1 ? (1 - 1/stats.compressionRatio) * 100 : 0
        // topAccessedEntries and recentEvictions would need additional tracking
      }));
    };

    updateDebugInfo();
    const interval = setInterval(updateDebugInfo, 10000); // Every 10 seconds

    return () => clearInterval(interval);
  }, []);

  return debugInfo;
}<|MERGE_RESOLUTION|>--- conflicted
+++ resolved
@@ -1,9 +1,3 @@
-<<<<<<< HEAD
-import { useState, useEffect, useCallback, useRef } from 'react';
-import { enhancedCacheManager } from '../services/enhanced-cache-manager';
-import type { CacheStats, CachePolicy, CacheWarmingConfig, CacheEntry } from '../services/enhanced-cache-manager';
-import type { CustomSound } from '../services/types/media';
-=======
 /// <reference types="node" />
 import { useState, useEffect, useCallback, useRef } from "react";
 import { enhancedCacheManager } from "../services/enhanced-cache-manager";
@@ -14,7 +8,6 @@
   CacheEntry,
 } from "../services/enhanced-cache-manager";
 import type { CustomSound } from "../services/types/media";
->>>>>>> a2085a2a
 
 export interface CacheState {
   stats: CacheStats;
