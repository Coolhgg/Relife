/// <reference types="node" />
import { useState, useEffect, useCallback, useRef } from 'react';
import { enhancedCacheManager } from '../services/enhanced-cache-manager';
import type {
  CacheStats,
  CachePolicy,
  CacheWarmingConfig,
  CacheEntry,
} from '../services/enhanced-cache-manager';
import type { CustomSound } from '../services/types/media';
import { TimeoutHandle } from '../types/timers';
import type { PerformanceHistoryEntry } from '../types/state-updaters';

export interface CacheState {
  stats: CacheStats;
  isOptimizing: boolean;
  isWarming: boolean;
  memoryPressure: 'low' | 'medium' | 'high';
  lastOptimization: Date | null;
}

/**
 * Main hook for enhanced caching functionality
 */
export function useEnhancedCaching(): {
  cacheState: CacheState;
  optimize: () => Promise<void>;
  warmCache: (sounds: CustomSound[]) => Promise<void>;
  clearCache: () => Promise<void>;
  updatePolicy: (policy: Partial<CachePolicy>) => void;
  getCacheEntry: (id: string) => Promise<CacheEntry | null>;
} {
  const [cacheState, setCacheState] = useState<CacheState>({
    stats: enhancedCacheManager.getStats(),
    isOptimizing: false,
    isWarming: false,
    memoryPressure: 'low',
    lastOptimization: null,
  });

  const statsInterval = useRef<TimeoutHandle>();

  const updateStats = useCallback(() => {
    const stats = enhancedCacheManager.getStats();
    const memoryPressure =
      stats.memoryPressure < 0.5
        ? 'low'
        : stats.memoryPressure < 0.8
          ? 'medium'
          : 'high';

<<<<<<< HEAD
    setCacheState((prev: CacheState) => ({
=======
    setCacheState((prev: any) => ({ // auto: implicit any
>>>>>>> 2afb321e
      ...prev,
      stats,
      memoryPressure,
    }));
  }, []);

  const optimize = useCallback(async () => {
<<<<<<< HEAD
    setCacheState((prev: CacheState) => ({ ...prev, isOptimizing: true }));

    try {
      await enhancedCacheManager.optimize();

      setCacheState((prev: CacheState) => ({
=======
    setCacheState((prev: any) => ({ // auto: implicit any ...prev, isOptimizing: true }));

    try {
      await enhancedCacheManager.optimize();
      setCacheState((prev: any) => ({ // auto: implicit any
>>>>>>> 2afb321e
        ...prev,
        lastOptimization: new Date(),
      }));
    } finally {
<<<<<<< HEAD
      setCacheState((prev: CacheState) => ({ ...prev, isOptimizing: false }));
=======
      setCacheState((prev: any) => ({ // auto: implicit any ...prev, isOptimizing: false }));
>>>>>>> 2afb321e
      updateStats();
    }
  }, [updateStats]);

  const warmCache = useCallback(
    async (sounds: CustomSound[]) => {
<<<<<<< HEAD
      setCacheState((prev: CacheState) => ({ ...prev, isWarming: true }));
=======
      setCacheState((prev: any) => ({ // auto: implicit any ...prev, isWarming: true }));
>>>>>>> 2afb321e

      try {
        await enhancedCacheManager.warmCache(sounds);
      } finally {
<<<<<<< HEAD
        setCacheState((prev: CacheState) => ({ ...prev, isWarming: false }));
=======
        setCacheState((prev: any) => ({ // auto: implicit any ...prev, isWarming: false }));
>>>>>>> 2afb321e
        updateStats();
      }
    },
    [updateStats]
  );

  const clearCache = useCallback(async () => {
    await enhancedCacheManager.clear();
    updateStats();
  }, [updateStats]);

  const updatePolicy = useCallback((policy: Partial<CachePolicy>) => {
    enhancedCacheManager.updatePolicy(policy);
  }, []);

  const getCacheEntry = useCallback(async (id: string) => {
    return await enhancedCacheManager.get(id);
  }, []);

  // Update stats periodically
  useEffect(() => {
    updateStats();

    statsInterval.current = setInterval(updateStats, 30000); // Every 30 seconds

    return () => {
      if (statsInterval.current) {
        clearInterval(statsInterval.current);
      }
    };
  }, [updateStats]);

  return {
    cacheState,
    optimize,
    warmCache,
    clearCache,
    updatePolicy,
    getCacheEntry,
  };
}

/**
 * Hook for monitoring cache performance
 */
export function useCachePerformance() {
  const [performance, setPerformance] = useState({
    hitRate: 0,
    averageAccessTime: 0,
    compressionRatio: 0,
    evictionRate: 0,
    trend: 'stable' as 'improving' | 'stable' | 'degrading',
  });

  const [performanceHistory, setPerformanceHistory] = useState<
    {
      timestamp: Date;
      hitRate: number;
      accessTime: number;
    }[]
  >([]);

  useEffect(() => {
    const updatePerformance = () => {
      const stats = enhancedCacheManager.getStats();

      const newPerformance = {
        hitRate: stats.hitRate / (stats.hitRate + stats.missRate) || 0,
        averageAccessTime: stats.averageAccessTime,
        compressionRatio: stats.compressionRatio,
        evictionRate: stats.evictionCount / Math.max(1, stats.totalEntries),
        trend: 'stable' as 'improving' | 'stable' | 'degrading',
      };

      // Determine trend
      if (performanceHistory.length > 5) {
        const recent = performanceHistory.slice(-3);
        const earlier = performanceHistory.slice(-6, -3);

        const recentHitRate =
          recent.reduce((sum, p) => sum + p.hitRate, 0) / recent.length;
        const earlierHitRate =
          earlier.reduce((sum, p) => sum + p.hitRate, 0) / earlier.length;

        if (recentHitRate > earlierHitRate + 0.05) {
          newPerformance.trend = 'improving';
        } else if (recentHitRate < earlierHitRate - 0.05) {
          newPerformance.trend = 'degrading';
        }
      }

      setPerformance(newPerformance);

      // Update history
<<<<<<< HEAD
      setPerformanceHistory(
        (prev: { timestamp: Date; hitRate: number; accessTime: number }[]) => {
          const newEntry = {
            timestamp: new Date(),
            hitRate: newPerformance.hitRate,
            accessTime: stats.averageAccessTime,
          };

          const updated = [...prev, newEntry];
          return updated.slice(-50); // Keep last 50 entries
        }
      );
=======
      setPerformanceHistory((prev: any) => { // auto
        const newEntry = {
          timestamp: new Date(),
          hitRate: newPerformance.hitRate,
          accessTime: stats.averageAccessTime,
        };

        const updated = [...prev, newEntry];
        return updated.slice(-50); // Keep last 50 entries
      });
>>>>>>> 2afb321e
    };

    updatePerformance();
    const interval = setInterval(updatePerformance, 60000); // Every minute

    return () => clearInterval(interval);
  }, [performanceHistory]);

  return {
    performance,
    performanceHistory,
  };
}

/**
 * Hook for cache warming strategies
 */
export function useCacheWarming() {
  const [warmingConfig, setWarmingConfig] = useState<CacheWarmingConfig>({
    enabled: true,
    scheduleHours: [6, 7, 8, 18, 19, 20],
    maxWarmingEntries: 50,
    warmingBatchSize: 5,
    priorityCategories: ['nature', 'energetic', 'motivation'],
  });

  const [warmingStatus, setWarmingStatus] = useState({
    isActive: false,
    nextScheduledTime: null as Date | null,
    lastWarmingTime: null as Date | null,
    warmedEntriesCount: 0,
  });

  const updateWarmingConfig = useCallback(
    (updates: Partial<CacheWarmingConfig>) => {
      const newConfig = { ...warmingConfig, ...updates };
      setWarmingConfig(newConfig);
      enhancedCacheManager.updateWarmingConfig(updates);
    },
    [warmingConfig]
  );

  const scheduleWarming = useCallback(() => {
    const now = new Date();
    const currentHour = now.getHours();

    // Find next scheduled warming time
    const nextHour = warmingConfig.scheduleHours.find(
      (hour: any) => hour > currentHour
    );
    const targetHour = nextHour ?? warmingConfig.scheduleHours[0];

    const nextTime = new Date();
    if (nextHour) {
      nextTime.setHours(targetHour, 0, 0, 0);
    } else {
      nextTime.setDate(nextTime.getDate() + 1);
      nextTime.setHours(targetHour, 0, 0, 0);
    }

<<<<<<< HEAD
    setWarmingStatus(
      (prev: {
        isActive: boolean;
        nextScheduledTime: Date | null;
        lastWarmingTime: Date | null;
        warmedEntriesCount: number;
      }) => ({
        ...prev,
        nextScheduledTime: nextTime,
      })
    );
=======
    setWarmingStatus((prev: any) => ({ // auto: implicit any
      ...prev,
      nextScheduledTime: nextTime,
    }));
>>>>>>> 2afb321e
  }, [warmingConfig.scheduleHours]);

  const enableSmartWarming = useCallback(() => {
    updateWarmingConfig({
      enabled: true,
      scheduleHours: [6, 7, 8, 18, 19, 20], // Morning and evening
      maxWarmingEntries: 100,
      warmingBatchSize: 10,
    });
  }, [updateWarmingConfig]);

  const enableBatteryOptimizedWarming = useCallback(() => {
    updateWarmingConfig({
      enabled: true,
      scheduleHours: [2, 3], // During low usage hours
      maxWarmingEntries: 25,
      warmingBatchSize: 3,
    });
  }, [updateWarmingConfig]);

  const disableWarming = useCallback(() => {
    updateWarmingConfig({ enabled: false });
  }, [updateWarmingConfig]);

  useEffect(() => {
    if (warmingConfig.enabled) {
      scheduleWarming();

      const interval = setInterval(scheduleWarming, 60 * 60 * 1000); // Check every hour
      return () => clearInterval(interval);
    }
  }, [warmingConfig.enabled, scheduleWarming]);

  return {
    warmingConfig,
    warmingStatus,
    updateWarmingConfig,
    enableSmartWarming,
    enableBatteryOptimizedWarming,
    disableWarming,
  };
}

/**
 * Hook for cache policy management
 */
export function useCachePolicy() {
  const [policy, setPolicy] = useState<CachePolicy>({
    maxSizeBytes: 150 * 1024 * 1024, // 150MB
    maxEntries: 1000,
    ttlSeconds: 7 * 24 * 60 * 60, // 7 days
    evictionStrategy: 'intelligent',
    compressionThreshold: 1024 * 1024, // 1MB
    preloadThreshold: 5,
  });

  const updatePolicy = useCallback(
    (updates: Partial<CachePolicy>) => {
      const newPolicy = { ...policy, ...updates };
      setPolicy(newPolicy);
      enhancedCacheManager.updatePolicy(updates);
    },
    [policy]
  );

  const setConservativePolicy = useCallback(() => {
    updatePolicy({
      maxSizeBytes: 50 * 1024 * 1024, // 50MB
      maxEntries: 300,
      ttlSeconds: 3 * 24 * 60 * 60, // 3 days
      evictionStrategy: 'lru',
      compressionThreshold: 512 * 1024, // 512KB
    });
  }, [updatePolicy]);

  const setAggressivePolicy = useCallback(() => {
    updatePolicy({
      maxSizeBytes: 300 * 1024 * 1024, // 300MB
      maxEntries: 2000,
      ttlSeconds: 14 * 24 * 60 * 60, // 14 days
      evictionStrategy: 'intelligent',
      compressionThreshold: 2 * 1024 * 1024, // 2MB
    });
  }, [updatePolicy]);

  const setBalancedPolicy = useCallback(() => {
    updatePolicy({
      maxSizeBytes: 150 * 1024 * 1024, // 150MB
      maxEntries: 1000,
      ttlSeconds: 7 * 24 * 60 * 60, // 7 days
      evictionStrategy: 'intelligent',
      compressionThreshold: 1024 * 1024, // 1MB
    });
  }, [updatePolicy]);

  return {
    policy,
    updatePolicy,
    setConservativePolicy,
    setAggressivePolicy,
    setBalancedPolicy,
  };
}

/**
 * Hook for automatic cache optimization
 */
export function useAutoOptimization(enabled: boolean = true) {
  const [optimizationStatus, setOptimizationStatus] = useState({
    isEnabled: enabled,
    lastOptimization: null as Date | null,
    optimizationCount: 0,
    averageOptimizationTime: 0,
  });

  const optimizationInterval = useRef<TimeoutHandle>();

  useEffect(() => {
    if (enabled) {
      const runOptimization = async () => {
        const startTime = performance.now();

        try {
          await enhancedCacheManager.optimize();

          const optimizationTime = performance.now() - startTime;

<<<<<<< HEAD
          setOptimizationStatus(
            (prev: {
              isEnabled: boolean;
              lastOptimization: Date | null;
              optimizationCount: number;
              averageOptimizationTime: number;
            }) => ({
              ...prev,
              lastOptimization: new Date(),
              optimizationCount: prev.optimizationCount + 1,
              averageOptimizationTime:
                prev.averageOptimizationTime * 0.8 + optimizationTime * 0.2,
            })
          );
        } catch (_error) {
          console._error('Auto-optimization failed:', _error);
=======
          setOptimizationStatus((prev: any) => ({ // auto: implicit any
            ...prev,
            lastOptimization: new Date(),
            optimizationCount: prev.optimizationCount + 1,
            averageOptimizationTime:
              prev.averageOptimizationTime * 0.8 + optimizationTime * 0.2,
          }));
        } catch (error) {
          console.error('Auto-optimization failed:', error);
>>>>>>> 2afb321e
        }
      };

      // Run optimization every 30 minutes
      optimizationInterval.current = setInterval(runOptimization, 30 * 60 * 1000);

      return () => {
        if (optimizationInterval.current) {
          clearInterval(optimizationInterval.current);
        }
      };
    }
  }, [enabled]);

  const toggleAutoOptimization = useCallback(() => {
<<<<<<< HEAD
    setOptimizationStatus(
      (prev: {
        isEnabled: boolean;
        lastOptimization: Date | null;
        optimizationCount: number;
        averageOptimizationTime: number;
      }) => ({
        ...prev,
        isEnabled: !prev.isEnabled,
      })
    );
=======
    setOptimizationStatus((prev: any) => ({ // auto: implicit any
      ...prev,
      isEnabled: !prev.isEnabled,
    }));
>>>>>>> 2afb321e
  }, []);

  return {
    optimizationStatus,
    toggleAutoOptimization,
  };
}

/**
 * Hook for cache debugging and monitoring
 */
export function useCacheDebugging() {
  const [debugInfo, setDebugInfo] = useState({
    memoryUsage: 0,
    diskUsage: 0,
    hitRate: 0,
    compressionSavings: 0,
    topAccessedEntries: [] as Array<{
      id: string;
      accessCount: number;
      size: number;
    }>,
    recentEvictions: [] as Array<{
      id: string;
      reason: string;
      timestamp: Date;
    }>,
  });

  useEffect(() => {
    const updateDebugInfo = () => {
      const stats = enhancedCacheManager.getStats();

<<<<<<< HEAD
      setDebugInfo(
        (prev: {
          memoryUsage: number;
          diskUsage: number;
          hitRate: number;
          compressionSavings: number;
          topAccessedEntries: Array<{
            id: string;
            accessCount: number;
            size: number;
          }>;
          recentEvictions: Array<{
            id: string;
            evictedAt: Date;
            reason: string;
          }>;
          cacheErrors: Array<{
            timestamp: Date;
            _error: string;
            category: string;
          }>;
        }) => ({
          ...prev,
          memoryUsage: stats.memoryUsage,
          diskUsage: stats.totalSize,
          hitRate: stats.hitRate / (stats.hitRate + stats.missRate) || 0,
          compressionSavings:
            stats.compressionRatio > 1 ? (1 - 1 / stats.compressionRatio) * 100 : 0,
          // topAccessedEntries and recentEvictions would need additional tracking
        })
      );
=======
      setDebugInfo((prev: any) => ({ // auto: implicit any
        ...prev,
        memoryUsage: stats.memoryUsage,
        diskUsage: stats.totalSize,
        hitRate: stats.hitRate / (stats.hitRate + stats.missRate) || 0,
        compressionSavings:
          stats.compressionRatio > 1 ? (1 - 1 / stats.compressionRatio) * 100 : 0,
        // topAccessedEntries and recentEvictions would need additional tracking
      }));
>>>>>>> 2afb321e
    };

    updateDebugInfo();
    const interval = setInterval(updateDebugInfo, 10000); // Every 10 seconds

    return () => clearInterval(interval);
  }, []);

  return debugInfo;
}<|MERGE_RESOLUTION|>--- conflicted
+++ resolved
@@ -9,7 +9,6 @@
 } from '../services/enhanced-cache-manager';
 import type { CustomSound } from '../services/types/media';
 import { TimeoutHandle } from '../types/timers';
-import type { PerformanceHistoryEntry } from '../types/state-updaters';
 
 export interface CacheState {
   stats: CacheStats;
@@ -49,11 +48,7 @@
           ? 'medium'
           : 'high';
 
-<<<<<<< HEAD
-    setCacheState((prev: CacheState) => ({
-=======
     setCacheState((prev: any) => ({ // auto: implicit any
->>>>>>> 2afb321e
       ...prev,
       stats,
       memoryPressure,
@@ -61,49 +56,28 @@
   }, []);
 
   const optimize = useCallback(async () => {
-<<<<<<< HEAD
-    setCacheState((prev: CacheState) => ({ ...prev, isOptimizing: true }));
-
-    try {
-      await enhancedCacheManager.optimize();
-
-      setCacheState((prev: CacheState) => ({
-=======
     setCacheState((prev: any) => ({ // auto: implicit any ...prev, isOptimizing: true }));
 
     try {
       await enhancedCacheManager.optimize();
       setCacheState((prev: any) => ({ // auto: implicit any
->>>>>>> 2afb321e
         ...prev,
         lastOptimization: new Date(),
       }));
     } finally {
-<<<<<<< HEAD
-      setCacheState((prev: CacheState) => ({ ...prev, isOptimizing: false }));
-=======
       setCacheState((prev: any) => ({ // auto: implicit any ...prev, isOptimizing: false }));
->>>>>>> 2afb321e
       updateStats();
     }
   }, [updateStats]);
 
   const warmCache = useCallback(
     async (sounds: CustomSound[]) => {
-<<<<<<< HEAD
-      setCacheState((prev: CacheState) => ({ ...prev, isWarming: true }));
-=======
       setCacheState((prev: any) => ({ // auto: implicit any ...prev, isWarming: true }));
->>>>>>> 2afb321e
 
       try {
         await enhancedCacheManager.warmCache(sounds);
       } finally {
-<<<<<<< HEAD
-        setCacheState((prev: CacheState) => ({ ...prev, isWarming: false }));
-=======
         setCacheState((prev: any) => ({ // auto: implicit any ...prev, isWarming: false }));
->>>>>>> 2afb321e
         updateStats();
       }
     },
@@ -198,20 +172,6 @@
       setPerformance(newPerformance);
 
       // Update history
-<<<<<<< HEAD
-      setPerformanceHistory(
-        (prev: { timestamp: Date; hitRate: number; accessTime: number }[]) => {
-          const newEntry = {
-            timestamp: new Date(),
-            hitRate: newPerformance.hitRate,
-            accessTime: stats.averageAccessTime,
-          };
-
-          const updated = [...prev, newEntry];
-          return updated.slice(-50); // Keep last 50 entries
-        }
-      );
-=======
       setPerformanceHistory((prev: any) => { // auto
         const newEntry = {
           timestamp: new Date(),
@@ -222,7 +182,6 @@
         const updated = [...prev, newEntry];
         return updated.slice(-50); // Keep last 50 entries
       });
->>>>>>> 2afb321e
     };
 
     updatePerformance();
@@ -270,9 +229,7 @@
     const currentHour = now.getHours();
 
     // Find next scheduled warming time
-    const nextHour = warmingConfig.scheduleHours.find(
-      (hour: any) => hour > currentHour
-    );
+    const nextHour = warmingConfig.scheduleHours.find((hour: any) => h // auto: implicit anyour > currentHour);
     const targetHour = nextHour ?? warmingConfig.scheduleHours[0];
 
     const nextTime = new Date();
@@ -283,24 +240,10 @@
       nextTime.setHours(targetHour, 0, 0, 0);
     }
 
-<<<<<<< HEAD
-    setWarmingStatus(
-      (prev: {
-        isActive: boolean;
-        nextScheduledTime: Date | null;
-        lastWarmingTime: Date | null;
-        warmedEntriesCount: number;
-      }) => ({
-        ...prev,
-        nextScheduledTime: nextTime,
-      })
-    );
-=======
     setWarmingStatus((prev: any) => ({ // auto: implicit any
       ...prev,
       nextScheduledTime: nextTime,
     }));
->>>>>>> 2afb321e
   }, [warmingConfig.scheduleHours]);
 
   const enableSmartWarming = useCallback(() => {
@@ -428,24 +371,6 @@
 
           const optimizationTime = performance.now() - startTime;
 
-<<<<<<< HEAD
-          setOptimizationStatus(
-            (prev: {
-              isEnabled: boolean;
-              lastOptimization: Date | null;
-              optimizationCount: number;
-              averageOptimizationTime: number;
-            }) => ({
-              ...prev,
-              lastOptimization: new Date(),
-              optimizationCount: prev.optimizationCount + 1,
-              averageOptimizationTime:
-                prev.averageOptimizationTime * 0.8 + optimizationTime * 0.2,
-            })
-          );
-        } catch (_error) {
-          console._error('Auto-optimization failed:', _error);
-=======
           setOptimizationStatus((prev: any) => ({ // auto: implicit any
             ...prev,
             lastOptimization: new Date(),
@@ -455,7 +380,6 @@
           }));
         } catch (error) {
           console.error('Auto-optimization failed:', error);
->>>>>>> 2afb321e
         }
       };
 
@@ -471,24 +395,10 @@
   }, [enabled]);
 
   const toggleAutoOptimization = useCallback(() => {
-<<<<<<< HEAD
-    setOptimizationStatus(
-      (prev: {
-        isEnabled: boolean;
-        lastOptimization: Date | null;
-        optimizationCount: number;
-        averageOptimizationTime: number;
-      }) => ({
-        ...prev,
-        isEnabled: !prev.isEnabled,
-      })
-    );
-=======
     setOptimizationStatus((prev: any) => ({ // auto: implicit any
       ...prev,
       isEnabled: !prev.isEnabled,
     }));
->>>>>>> 2afb321e
   }, []);
 
   return {
@@ -506,55 +416,14 @@
     diskUsage: 0,
     hitRate: 0,
     compressionSavings: 0,
-    topAccessedEntries: [] as Array<{
-      id: string;
-      accessCount: number;
-      size: number;
-    }>,
-    recentEvictions: [] as Array<{
-      id: string;
-      reason: string;
-      timestamp: Date;
-    }>,
+    topAccessedEntries: [] as Array<{ id: string; accessCount: number; size: number }>,
+    recentEvictions: [] as Array<{ id: string; reason: string; timestamp: Date }>,
   });
 
   useEffect(() => {
     const updateDebugInfo = () => {
       const stats = enhancedCacheManager.getStats();
 
-<<<<<<< HEAD
-      setDebugInfo(
-        (prev: {
-          memoryUsage: number;
-          diskUsage: number;
-          hitRate: number;
-          compressionSavings: number;
-          topAccessedEntries: Array<{
-            id: string;
-            accessCount: number;
-            size: number;
-          }>;
-          recentEvictions: Array<{
-            id: string;
-            evictedAt: Date;
-            reason: string;
-          }>;
-          cacheErrors: Array<{
-            timestamp: Date;
-            _error: string;
-            category: string;
-          }>;
-        }) => ({
-          ...prev,
-          memoryUsage: stats.memoryUsage,
-          diskUsage: stats.totalSize,
-          hitRate: stats.hitRate / (stats.hitRate + stats.missRate) || 0,
-          compressionSavings:
-            stats.compressionRatio > 1 ? (1 - 1 / stats.compressionRatio) * 100 : 0,
-          // topAccessedEntries and recentEvictions would need additional tracking
-        })
-      );
-=======
       setDebugInfo((prev: any) => ({ // auto: implicit any
         ...prev,
         memoryUsage: stats.memoryUsage,
@@ -564,7 +433,6 @@
           stats.compressionRatio > 1 ? (1 - 1 / stats.compressionRatio) * 100 : 0,
         // topAccessedEntries and recentEvictions would need additional tracking
       }));
->>>>>>> 2afb321e
     };
 
     updateDebugInfo();
