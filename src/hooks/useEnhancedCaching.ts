/// <reference types="node" />
import { useState, useEffect, useCallback, useRef } from 'react';
import { enhancedCacheManager } from '../services/enhanced-cache-manager';
import type {
  CacheStats,
  CachePolicy,
  CacheWarmingConfig,
  CacheEntry,
} from '../services/enhanced-cache-manager';
import type { CustomSound } from '../services/types/media';
import { TimeoutHandle } from '../types/timers';

export interface CacheState {
  stats: CacheStats;
  isOptimizing: boolean;
  isWarming: boolean;
  memoryPressure: 'low' | 'medium' | 'high';
  lastOptimization: Date | null;
}

/**
 * Main hook for enhanced caching functionality
 */
export function useEnhancedCaching(): {
  cacheState: CacheState;
  optimize: () => Promise<void>;
  warmCache: (sounds: CustomSound[]) => Promise<void>;
  clearCache: () => Promise<void>;
  updatePolicy: (policy: Partial<CachePolicy>) => void;
  getCacheEntry: (id: string) => Promise<CacheEntry | null>;
} {
  const [cacheState, setCacheState] = useState<CacheState>({
    stats: enhancedCacheManager.getStats(),
    isOptimizing: false,
    isWarming: false,
    memoryPressure: 'low',
    lastOptimization: null,
  });

  const statsInterval = useRef<TimeoutHandle>();

  const updateStats = useCallback(() => {
    const stats = enhancedCacheManager.getStats();
    const memoryPressure =
      stats.memoryPressure < 0.5
        ? 'low'
        : stats.memoryPressure < 0.8
          ? 'medium'
          : 'high';

    setCacheState((prev: any) => ({ // auto: implicit any
      ...prev,
      stats,
      memoryPressure,
    }));
  }, []);

  const optimize = useCallback(async () => {
    setCacheState((prev: any) => ({ // auto: implicit any ...prev, isOptimizing: true }));

    try {
      await enhancedCacheManager.optimize();
      setCacheState((prev: any) => ({ // auto: implicit any
        ...prev,
        lastOptimization: new Date(),
      }));
    } finally {
      setCacheState((prev: any) => ({ // auto: implicit any ...prev, isOptimizing: false }));
      updateStats();
    }
  }, [updateStats]);

  const warmCache = useCallback(
    async (sounds: CustomSound[]) => {
      setCacheState((prev: any) => ({ // auto: implicit any ...prev, isWarming: true }));

      try {
        await enhancedCacheManager.warmCache(sounds);
      } finally {
        setCacheState((prev: any) => ({ // auto: implicit any ...prev, isWarming: false }));
        updateStats();
      }
    },
    [updateStats]
  );

  const clearCache = useCallback(async () => {
    await enhancedCacheManager.clear();
    updateStats();
  }, [updateStats]);

  const updatePolicy = useCallback((policy: Partial<CachePolicy>) => {
    enhancedCacheManager.updatePolicy(policy);
  }, []);

  const getCacheEntry = useCallback(async (id: string) => {
    return await enhancedCacheManager.get(id);
  }, []);

  // Update stats periodically
  useEffect(() => {
    updateStats();

    statsInterval.current = setInterval(updateStats, 30000); // Every 30 seconds

    return () => {
      if (statsInterval.current) {
        clearInterval(statsInterval.current);
      }
    };
  }, [updateStats]);

  return {
    cacheState,
    optimize,
    warmCache,
    clearCache,
    updatePolicy,
    getCacheEntry,
  };
}

/**
 * Hook for monitoring cache performance
 */
export function useCachePerformance() {
  const [performance, setPerformance] = useState({
    hitRate: 0,
    averageAccessTime: 0,
    compressionRatio: 0,
    evictionRate: 0,
    trend: 'stable' as 'improving' | 'stable' | 'degrading',
  });

  const [performanceHistory, setPerformanceHistory] = useState<
    {
      timestamp: Date;
      hitRate: number;
      accessTime: number;
    }[]
  >([]);

  useEffect(() => {
    const updatePerformance = () => {
      const stats = enhancedCacheManager.getStats();

      const newPerformance = {
        hitRate: stats.hitRate / (stats.hitRate + stats.missRate) || 0,
        averageAccessTime: stats.averageAccessTime,
        compressionRatio: stats.compressionRatio,
        evictionRate: stats.evictionCount / Math.max(1, stats.totalEntries),
        trend: 'stable' as 'improving' | 'stable' | 'degrading',
      };

      // Determine trend
      if (performanceHistory.length > 5) {
        const recent = performanceHistory.slice(-3);
        const earlier = performanceHistory.slice(-6, -3);

        const recentHitRate =
          recent.reduce((sum, p) => sum + p.hitRate, 0) / recent.length;
        const earlierHitRate =
          earlier.reduce((sum, p) => sum + p.hitRate, 0) / earlier.length;

        if (recentHitRate > earlierHitRate + 0.05) {
          newPerformance.trend = 'improving';
        } else if (recentHitRate < earlierHitRate - 0.05) {
          newPerformance.trend = 'degrading';
        }
      }

      setPerformance(newPerformance);

      // Update history
<<<<<<< HEAD
      setPerformanceHistory((prev: any) => { // auto
=======
      setPerformanceHistory((prev: any) => {
>>>>>>> 32eec1fa
        const newEntry = {
          timestamp: new Date(),
          hitRate: newPerformance.hitRate,
          accessTime: stats.averageAccessTime,
        };

        const updated = [...prev, newEntry];
        return updated.slice(-50); // Keep last 50 entries
      });
    };

    updatePerformance();
    const interval = setInterval(updatePerformance, 60000); // Every minute

    return () => clearInterval(interval);
  }, [performanceHistory]);

  return {
    performance,
    performanceHistory,
  };
}

/**
 * Hook for cache warming strategies
 */
export function useCacheWarming() {
  const [warmingConfig, setWarmingConfig] = useState<CacheWarmingConfig>({
    enabled: true,
    scheduleHours: [6, 7, 8, 18, 19, 20],
    maxWarmingEntries: 50,
    warmingBatchSize: 5,
    priorityCategories: ['nature', 'energetic', 'motivation'],
  });

  const [warmingStatus, setWarmingStatus] = useState({
    isActive: false,
    nextScheduledTime: null as Date | null,
    lastWarmingTime: null as Date | null,
    warmedEntriesCount: 0,
  });

  const updateWarmingConfig = useCallback(
    (updates: Partial<CacheWarmingConfig>) => {
      const newConfig = { ...warmingConfig, ...updates };
      setWarmingConfig(newConfig);
      enhancedCacheManager.updateWarmingConfig(updates);
    },
    [warmingConfig]
  );

  const scheduleWarming = useCallback(() => {
    const now = new Date();
    const currentHour = now.getHours();

    // Find next scheduled warming time
    const nextHour = warmingConfig.scheduleHours.find((hour: any) => h // auto: implicit anyour > currentHour);
    const targetHour = nextHour ?? warmingConfig.scheduleHours[0];

    const nextTime = new Date();
    if (nextHour) {
      nextTime.setHours(targetHour, 0, 0, 0);
    } else {
      nextTime.setDate(nextTime.getDate() + 1);
      nextTime.setHours(targetHour, 0, 0, 0);
    }

    setWarmingStatus((prev: any) => ({ // auto: implicit any
      ...prev,
      nextScheduledTime: nextTime,
    }));
  }, [warmingConfig.scheduleHours]);

  const enableSmartWarming = useCallback(() => {
    updateWarmingConfig({
      enabled: true,
      scheduleHours: [6, 7, 8, 18, 19, 20], // Morning and evening
      maxWarmingEntries: 100,
      warmingBatchSize: 10,
    });
  }, [updateWarmingConfig]);

  const enableBatteryOptimizedWarming = useCallback(() => {
    updateWarmingConfig({
      enabled: true,
      scheduleHours: [2, 3], // During low usage hours
      maxWarmingEntries: 25,
      warmingBatchSize: 3,
    });
  }, [updateWarmingConfig]);

  const disableWarming = useCallback(() => {
    updateWarmingConfig({ enabled: false });
  }, [updateWarmingConfig]);

  useEffect(() => {
    if (warmingConfig.enabled) {
      scheduleWarming();

      const interval = setInterval(scheduleWarming, 60 * 60 * 1000); // Check every hour
      return () => clearInterval(interval);
    }
  }, [warmingConfig.enabled, scheduleWarming]);

  return {
    warmingConfig,
    warmingStatus,
    updateWarmingConfig,
    enableSmartWarming,
    enableBatteryOptimizedWarming,
    disableWarming,
  };
}

/**
 * Hook for cache policy management
 */
export function useCachePolicy() {
  const [policy, setPolicy] = useState<CachePolicy>({
    maxSizeBytes: 150 * 1024 * 1024, // 150MB
    maxEntries: 1000,
    ttlSeconds: 7 * 24 * 60 * 60, // 7 days
    evictionStrategy: 'intelligent',
    compressionThreshold: 1024 * 1024, // 1MB
    preloadThreshold: 5,
  });

  const updatePolicy = useCallback(
    (updates: Partial<CachePolicy>) => {
      const newPolicy = { ...policy, ...updates };
      setPolicy(newPolicy);
      enhancedCacheManager.updatePolicy(updates);
    },
    [policy]
  );

  const setConservativePolicy = useCallback(() => {
    updatePolicy({
      maxSizeBytes: 50 * 1024 * 1024, // 50MB
      maxEntries: 300,
      ttlSeconds: 3 * 24 * 60 * 60, // 3 days
      evictionStrategy: 'lru',
      compressionThreshold: 512 * 1024, // 512KB
    });
  }, [updatePolicy]);

  const setAggressivePolicy = useCallback(() => {
    updatePolicy({
      maxSizeBytes: 300 * 1024 * 1024, // 300MB
      maxEntries: 2000,
      ttlSeconds: 14 * 24 * 60 * 60, // 14 days
      evictionStrategy: 'intelligent',
      compressionThreshold: 2 * 1024 * 1024, // 2MB
    });
  }, [updatePolicy]);

  const setBalancedPolicy = useCallback(() => {
    updatePolicy({
      maxSizeBytes: 150 * 1024 * 1024, // 150MB
      maxEntries: 1000,
      ttlSeconds: 7 * 24 * 60 * 60, // 7 days
      evictionStrategy: 'intelligent',
      compressionThreshold: 1024 * 1024, // 1MB
    });
  }, [updatePolicy]);

  return {
    policy,
    updatePolicy,
    setConservativePolicy,
    setAggressivePolicy,
    setBalancedPolicy,
  };
}

/**
 * Hook for automatic cache optimization
 */
export function useAutoOptimization(enabled: boolean = true) {
  const [optimizationStatus, setOptimizationStatus] = useState({
    isEnabled: enabled,
    lastOptimization: null as Date | null,
    optimizationCount: 0,
    averageOptimizationTime: 0,
  });

  const optimizationInterval = useRef<TimeoutHandle>();

  useEffect(() => {
    if (enabled) {
      const runOptimization = async () => {
        const startTime = performance.now();

        try {
          await enhancedCacheManager.optimize();

          const optimizationTime = performance.now() - startTime;

          setOptimizationStatus((prev: any) => ({ // auto: implicit any
            ...prev,
            lastOptimization: new Date(),
            optimizationCount: prev.optimizationCount + 1,
            averageOptimizationTime:
              prev.averageOptimizationTime * 0.8 + optimizationTime * 0.2,
          }));
        } catch (error) {
          console.error('Auto-optimization failed:', error);
        }
      };

      // Run optimization every 30 minutes
      optimizationInterval.current = setInterval(runOptimization, 30 * 60 * 1000);

      return () => {
        if (optimizationInterval.current) {
          clearInterval(optimizationInterval.current);
        }
      };
    }
  }, [enabled]);

  const toggleAutoOptimization = useCallback(() => {
    setOptimizationStatus((prev: any) => ({ // auto: implicit any
      ...prev,
      isEnabled: !prev.isEnabled,
    }));
  }, []);

  return {
    optimizationStatus,
    toggleAutoOptimization,
  };
}

/**
 * Hook for cache debugging and monitoring
 */
export function useCacheDebugging() {
  const [debugInfo, setDebugInfo] = useState({
    memoryUsage: 0,
    diskUsage: 0,
    hitRate: 0,
    compressionSavings: 0,
    topAccessedEntries: [] as Array<{ id: string; accessCount: number; size: number }>,
    recentEvictions: [] as Array<{ id: string; reason: string; timestamp: Date }>,
  });

  useEffect(() => {
    const updateDebugInfo = () => {
      const stats = enhancedCacheManager.getStats();

      setDebugInfo((prev: any) => ({ // auto: implicit any
        ...prev,
        memoryUsage: stats.memoryUsage,
        diskUsage: stats.totalSize,
        hitRate: stats.hitRate / (stats.hitRate + stats.missRate) || 0,
        compressionSavings:
          stats.compressionRatio > 1 ? (1 - 1 / stats.compressionRatio) * 100 : 0,
        // topAccessedEntries and recentEvictions would need additional tracking
      }));
    };

    updateDebugInfo();
    const interval = setInterval(updateDebugInfo, 10000); // Every 10 seconds

    return () => clearInterval(interval);
  }, []);

  return debugInfo;
}<|MERGE_RESOLUTION|>--- conflicted
+++ resolved
@@ -48,7 +48,7 @@
           ? 'medium'
           : 'high';
 
-    setCacheState((prev: any) => ({ // auto: implicit any
+    setCacheState((prev: any) => ({
       ...prev,
       stats,
       memoryPressure,
@@ -56,28 +56,29 @@
   }, []);
 
   const optimize = useCallback(async () => {
-    setCacheState((prev: any) => ({ // auto: implicit any ...prev, isOptimizing: true }));
+    setCacheState((prev: any) => ({ ...prev, isOptimizing: true }));
 
     try {
       await enhancedCacheManager.optimize();
-      setCacheState((prev: any) => ({ // auto: implicit any
+
+      setCacheState((prev: any) => ({
         ...prev,
         lastOptimization: new Date(),
       }));
     } finally {
-      setCacheState((prev: any) => ({ // auto: implicit any ...prev, isOptimizing: false }));
+      setCacheState((prev: any) => ({ ...prev, isOptimizing: false }));
       updateStats();
     }
   }, [updateStats]);
 
   const warmCache = useCallback(
     async (sounds: CustomSound[]) => {
-      setCacheState((prev: any) => ({ // auto: implicit any ...prev, isWarming: true }));
+      setCacheState((prev: any) => ({ ...prev, isWarming: true }));
 
       try {
         await enhancedCacheManager.warmCache(sounds);
       } finally {
-        setCacheState((prev: any) => ({ // auto: implicit any ...prev, isWarming: false }));
+        setCacheState((prev: any) => ({ ...prev, isWarming: false }));
         updateStats();
       }
     },
@@ -172,11 +173,7 @@
       setPerformance(newPerformance);
 
       // Update history
-<<<<<<< HEAD
-      setPerformanceHistory((prev: any) => { // auto
-=======
       setPerformanceHistory((prev: any) => {
->>>>>>> 32eec1fa
         const newEntry = {
           timestamp: new Date(),
           hitRate: newPerformance.hitRate,
@@ -233,7 +230,9 @@
     const currentHour = now.getHours();
 
     // Find next scheduled warming time
-    const nextHour = warmingConfig.scheduleHours.find((hour: any) => h // auto: implicit anyour > currentHour);
+    const nextHour = warmingConfig.scheduleHours.find(
+      (hour: any) => hour > currentHour
+    );
     const targetHour = nextHour ?? warmingConfig.scheduleHours[0];
 
     const nextTime = new Date();
@@ -244,7 +243,7 @@
       nextTime.setHours(targetHour, 0, 0, 0);
     }
 
-    setWarmingStatus((prev: any) => ({ // auto: implicit any
+    setWarmingStatus((prev: any) => ({
       ...prev,
       nextScheduledTime: nextTime,
     }));
@@ -375,7 +374,7 @@
 
           const optimizationTime = performance.now() - startTime;
 
-          setOptimizationStatus((prev: any) => ({ // auto: implicit any
+          setOptimizationStatus((prev: any) => ({
             ...prev,
             lastOptimization: new Date(),
             optimizationCount: prev.optimizationCount + 1,
@@ -399,7 +398,7 @@
   }, [enabled]);
 
   const toggleAutoOptimization = useCallback(() => {
-    setOptimizationStatus((prev: any) => ({ // auto: implicit any
+    setOptimizationStatus((prev: any) => ({
       ...prev,
       isEnabled: !prev.isEnabled,
     }));
@@ -420,15 +419,23 @@
     diskUsage: 0,
     hitRate: 0,
     compressionSavings: 0,
-    topAccessedEntries: [] as Array<{ id: string; accessCount: number; size: number }>,
-    recentEvictions: [] as Array<{ id: string; reason: string; timestamp: Date }>,
+    topAccessedEntries: [] as Array<{
+      id: string;
+      accessCount: number;
+      size: number;
+    }>,
+    recentEvictions: [] as Array<{
+      id: string;
+      reason: string;
+      timestamp: Date;
+    }>,
   });
 
   useEffect(() => {
     const updateDebugInfo = () => {
       const stats = enhancedCacheManager.getStats();
 
-      setDebugInfo((prev: any) => ({ // auto: implicit any
+      setDebugInfo((prev: any) => ({
         ...prev,
         memoryUsage: stats.memoryUsage,
         diskUsage: stats.totalSize,
