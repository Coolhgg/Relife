<<<<<<< HEAD
import { useEffect, useRef, useCallback } from 'react';
import { mobileTouchService, TouchGestureOptions } from '../services/mobile-touch';
=======
/// <reference lib="dom" />
import { useEffect, useRef, useCallback } from "react";
import {
  mobileTouchService,
  TouchGestureOptions,
} from "../services/mobile-touch";
>>>>>>> a2085a2a

// Hook for touch gestures
export function useTouchGestures(options: Omit<TouchGestureOptions, 'element'>) {
  const ref = useRef<HTMLElement>(null);

  useEffect(() => {
    const element = ref.current;
    if (!element) return;

    const cleanup = mobileTouchService.registerGestures({
      ...options,
      element,
    });

    return cleanup;
  }, [options]);

  return ref;
}

// Hook for enhanced button interactions
export function useEnhancedButton(hapticType: 'light' | 'medium' | 'heavy' = 'light') {
  const ref = useRef<HTMLElement>(null);

  useEffect(() => {
    const element = ref.current;
    if (!element) return;

    const cleanup = mobileTouchService.enhanceButton(element, hapticType);
    return cleanup;
  }, [hapticType]);

  return ref;
}

// Hook for haptic feedback
export function useHaptic() {
  return useCallback((type: 'light' | 'medium' | 'heavy' | 'success' | 'warning' | 'error' = 'light') => {
    mobileTouchService.triggerHaptic(type);
  }, []);
}

// Hook for pull-to-refresh
export function usePullToRefresh(onRefresh: () => Promise<void>, enabled = true) {
  const ref = useRef<HTMLElement>(null);

  useEffect(() => {
    const element = ref.current;
    if (!element || !enabled) return;

    const cleanup = mobileTouchService.addPullToRefresh(element, onRefresh);
    return cleanup;
  }, [onRefresh, enabled]);

  return ref;
}

// Hook for swipe navigation
export function useSwipeNavigation(
  onSwipeLeft?: () => void,
  onSwipeRight?: () => void,
  onSwipeUp?: () => void,
  onSwipeDown?: () => void
) {
  const ref = useRef<HTMLElement>(null);

  useEffect(() => {
    const element = ref.current;
    if (!element) return;

    const cleanup = mobileTouchService.registerGestures({
      element,
      onSwipeLeft,
      onSwipeRight,
      onSwipeUp,
      onSwipeDown,
      swipeThreshold: 50,
    });

    return cleanup;
  }, [onSwipeLeft, onSwipeRight, onSwipeUp, onSwipeDown]);

  return ref;
}

// Hook for mobile-specific touch behaviors
export function useMobileBehavior() {
  const isTouchDevice = useRef<boolean>();

  useEffect(() => {
    // Detect if device supports touch
    isTouchDevice.current = 'ontouchstart' in window || navigator.maxTouchPoints > 0;

    // Prevent zoom on double-tap (iOS Safari)
    let lastTouchEnd = 0;
    const preventZoom = (event: TouchEvent) => {
      const now = new Date().getTime();
      if (now - lastTouchEnd <= 300) {
        event.preventDefault();
      }
      lastTouchEnd = now;
    };

    // Prevent pull-to-refresh on body (except for designated areas)
    const preventPullToRefresh = (event: TouchEvent) => {
      if ((event.target as HTMLElement).closest('[data-pull-to-refresh]')) {
        return; // Allow pull-to-refresh in designated areas
      }

      // Prevent only when scrolled to top
      if (document.body.scrollTop === 0) {
        event.preventDefault();
      }
    };

    // Add mobile-specific styles to body
    document.body.style.touchAction = 'manipulation';
    document.body.style.webkitTapHighlightColor = 'transparent';
    document.body.style.overscrollBehaviorY = 'contain';

    if (isTouchDevice.current) {
      document.addEventListener('touchend', preventZoom, { passive: false });
      document.addEventListener('touchmove', preventPullToRefresh, { passive: false });
    }

    return () => {
      if (isTouchDevice.current) {
        document.removeEventListener('touchend', preventZoom);
        document.removeEventListener('touchmove', preventPullToRefresh);
      }
    };
  }, []);

  return {
    isTouchDevice: isTouchDevice.current ?? false,
    triggerHaptic: mobileTouchService.triggerHaptic.bind(mobileTouchService),
  };
}

// Hook for modal/sheet swipe-to-dismiss
export function useSwipeToDismiss(onDismiss: () => void, threshold = 100) {
  const ref = useRef<HTMLElement>(null);

  useEffect(() => {
    const element = ref.current;
    if (!element) return;

    let startY = 0;
    let currentY = 0;

    const handleTouchStart = (e: TouchEvent) => {
      startY = e.touches[0].clientY;
    };

    const handleTouchMove = (e: TouchEvent) => {
      currentY = e.touches[0].clientY;
      const deltaY = currentY - startY;

      if (deltaY > 0) {
        // Moving down - show dismiss preview
        const progress = Math.min(deltaY / threshold, 1);
        element.style.transform = `translateY(${deltaY}px)`;
        element.style.opacity = `${1 - progress * 0.3}`;
      }
    };

    const handleTouchEnd = () => {
      const deltaY = currentY - startY;

      if (deltaY > threshold) {
        // Trigger dismiss
        mobileTouchService.triggerHaptic('success');
        onDismiss();
      } else {
        // Snap back
        element.style.transform = '';
        element.style.opacity = '';
      }
    };

    element.addEventListener('touchstart', handleTouchStart, { passive: true });
    element.addEventListener('touchmove', handleTouchMove, { passive: true });
    element.addEventListener('touchend', handleTouchEnd, { passive: true });

    return () => {
      element.removeEventListener('touchstart', handleTouchStart);
      element.removeEventListener('touchmove', handleTouchMove);
      element.removeEventListener('touchend', handleTouchEnd);
    };
  }, [onDismiss, threshold]);

  return ref;
}

// Hook for long press interactions
export function useLongPress(onLongPress: () => void, delay = 500) {
  const ref = useRef<HTMLElement>(null);

  useEffect(() => {
    const element = ref.current;
    if (!element) return;

    const cleanup = mobileTouchService.registerGestures({
      element,
      onLongPress,
      longPressDelay: delay,
    });

    return cleanup;
  }, [onLongPress, delay]);

  return ref;
}<|MERGE_RESOLUTION|>--- conflicted
+++ resolved
@@ -1,14 +1,9 @@
-<<<<<<< HEAD
-import { useEffect, useRef, useCallback } from 'react';
-import { mobileTouchService, TouchGestureOptions } from '../services/mobile-touch';
-=======
 /// <reference lib="dom" />
 import { useEffect, useRef, useCallback } from "react";
 import {
   mobileTouchService,
   TouchGestureOptions,
 } from "../services/mobile-touch";
->>>>>>> a2085a2a
 
 // Hook for touch gestures
 export function useTouchGestures(options: Omit<TouchGestureOptions, 'element'>) {
