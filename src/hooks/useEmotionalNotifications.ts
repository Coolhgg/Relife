--- conflicted
+++ resolved
@@ -5,11 +5,7 @@
   EmotionalNotificationPayload,
   EmotionalResponse,
   EmotionalState,
-<<<<<<< HEAD
-  UserEmotionalProfile,
-=======
   UserEmotionalProfile
->>>>>>> 02f0594e
 } from '../types/emotional';
 
 interface UseEmotionalNotificationsProps {
@@ -27,18 +23,8 @@
 
 interface EmotionalNotificationActions {
   generateNotification: () => Promise<EmotionalNotificationPayload | null>;
-<<<<<<< HEAD
-  trackResponse: (
-    messageId: string,
-    response: Omit<EmotionalResponse, 'timestamp'>
-  ) => Promise<void>;
-  updateEmotionalPreferences: (
-    preferences: Partial<UserEmotionalProfile>
-  ) => Promise<void>;
-=======
   trackResponse: (messageId: string, response: Omit<EmotionalResponse, 'timestamp'>) => Promise<void>;
   updateEmotionalPreferences: (preferences: Partial<UserEmotionalProfile>) => Promise<void>;
->>>>>>> 02f0594e
   testEmotionalNotification: (emotion?: string, tone?: string) => Promise<void>;
   dismissCurrentNotification: () => void;
 }
@@ -57,44 +43,6 @@
   });
 
   // Generate emotional notification
-<<<<<<< HEAD
-  const generateNotification =
-    useCallback(async (): Promise<EmotionalNotificationPayload | null> => {
-      if (!enabled || !userId) {
-        return null;
-      }
-
-      setState(prev => ({ ...prev, isLoading: true, error: null }));
-
-      try {
-        const notification =
-          await emotionalIntelligenceService.generateEmotionalNotification(userId);
-
-        setState(prev => ({
-          ...prev,
-          isLoading: false,
-          lastNotification: notification,
-        }));
-
-        if (notification) {
-          AnalyticsService.track('EMOTIONAL_NOTIFICATION_REQUESTED', {
-            userId,
-            emotion: notification.emotion,
-            tone: notification.tone,
-            escalationLevel: notification.escalationLevel,
-          });
-        }
-
-        return notification;
-      } catch (error) {
-        setState(prev => ({
-          ...prev,
-          isLoading: false,
-          error: error.message || 'Failed to generate emotional notification',
-        }));
-
-        AnalyticsService.track('EMOTIONAL_NOTIFICATION_ERROR', {
-=======
   const generateNotification = useCallback(async (): Promise<EmotionalNotificationPayload | null> => {
     if (!enabled || !userId) {
       return null;
@@ -113,7 +61,6 @@
 
       if (notification) {
         AnalyticsService.track('EMOTIONAL_NOTIFICATION_REQUESTED', {
->>>>>>> 02f0594e
           userId,
           emotion: notification.emotion,
           tone: notification.tone,
@@ -121,17 +68,7 @@
         });
       }
 
-<<<<<<< HEAD
-  // Track user response to notification
-  const trackResponse = useCallback(
-    async (
-      messageId: string,
-      response: Omit<EmotionalResponse, 'timestamp'>
-    ): Promise<void> => {
-      if (!userId || !messageId) return;
-=======
       return notification;
->>>>>>> 02f0594e
 
     } catch (error) {
       setState(prev => ({
@@ -140,34 +77,6 @@
         error: error.message || 'Failed to generate emotional notification'
       }));
 
-<<<<<<< HEAD
-        await emotionalIntelligenceService.trackEmotionalResponse(
-          userId,
-          messageId,
-          fullResponse
-        );
-
-        AnalyticsService.track('EMOTIONAL_NOTIFICATION_INTERACTION', {
-          userId,
-          messageId,
-          emotion: response.emotion,
-          tone: response.tone,
-          actionTaken: response.actionTaken,
-          notificationOpened: response.notificationOpened,
-          effectivenessRating: response.effectivenessRating,
-          responseTime: response.timeToResponse,
-        });
-      } catch (error) {
-        console.error('Error tracking emotional response:', error);
-        setState(prev => ({
-          ...prev,
-          error: 'Failed to track notification response',
-        }));
-      }
-    },
-    [userId]
-  );
-=======
       AnalyticsService.track('EMOTIONAL_NOTIFICATION_ERROR', {
         userId,
         error: error.message
@@ -176,7 +85,6 @@
       return null;
     }
   }, [userId, enabled]);
->>>>>>> 02f0594e
 
   // Track user response to notification
   const trackResponse = useCallback(async (
@@ -192,40 +100,6 @@
         timestamp: new Date()
       };
 
-<<<<<<< HEAD
-      setState(prev => ({ ...prev, isLoading: true }));
-
-      try {
-        // Update preferences in the service
-        // This would be implemented in the emotional intelligence service
-        setState(prev => ({
-          ...prev,
-          isLoading: false,
-          emotionalProfile: prev.emotionalProfile
-            ? { ...prev.emotionalProfile, ...preferences }
-            : null,
-        }));
-
-        AnalyticsService.track('EMOTIONAL_PREFERENCES_UPDATED', {
-          userId,
-          updatedFields: Object.keys(preferences),
-        });
-      } catch (error) {
-        setState(prev => ({
-          ...prev,
-          isLoading: false,
-          error: 'Failed to update emotional preferences',
-        }));
-      }
-    },
-    [userId]
-  );
-
-  // Test emotional notification (for development/user testing)
-  const testEmotionalNotification = useCallback(
-    async (emotion: string = 'happy', tone: string = 'encouraging'): Promise<void> => {
-      if (!userId) return;
-=======
       await emotionalIntelligenceService.trackEmotionalResponse(userId, messageId, fullResponse);
 
       AnalyticsService.track('EMOTIONAL_NOTIFICATION_INTERACTION', {
@@ -287,7 +161,6 @@
     tone: string = 'encouraging'
   ): Promise<void> => {
     if (!userId) return;
->>>>>>> 02f0594e
 
     try {
       // Generate test notification
@@ -299,41 +172,6 @@
           id: `test_${Date.now()}`,
           emotion: emotion as any,
           tone: tone as any,
-<<<<<<< HEAD
-          message: {
-            id: `test_${Date.now()}`,
-            emotion: emotion as any,
-            tone: tone as any,
-            template: 'Hey {name}, this is a test emotional notification! 🎉',
-            variables: { name: 'friend' },
-            personalizedMessage:
-              'Hey friend, this is a test emotional notification! 🎉',
-            effectiveness: 0,
-            usageCount: 0,
-          },
-          scheduledFor: new Date(),
-          escalationLevel: 'gentle',
-          requireInteraction: false,
-          metadata: {
-            analysisConfidence: 1.0,
-            version: '1.0.0',
-          },
-        };
-
-        setState(prev => ({ ...prev, lastNotification: testPayload }));
-
-        AnalyticsService.track('EMOTIONAL_NOTIFICATION_TEST', {
-          userId,
-          emotion,
-          tone,
-        });
-      } catch (error) {
-        console.error('Error testing emotional notification:', error);
-      }
-    },
-    [userId]
-  );
-=======
           template: "Hey {name}, this is a test emotional notification! 🎉",
           variables: { name: 'friend' },
           personalizedMessage: "Hey friend, this is a test emotional notification! 🎉",
@@ -361,18 +199,13 @@
       console.error('Error testing emotional notification:', error);
     }
   }, [userId]);
->>>>>>> 02f0594e
 
   // Dismiss current notification
   const dismissCurrentNotification = useCallback(() => {
     setState(prev => ({ ...prev, lastNotification: null }));
 
     AnalyticsService.track('EMOTIONAL_NOTIFICATION_DISMISSED', {
-<<<<<<< HEAD
-      userId,
-=======
       userId
->>>>>>> 02f0594e
     });
   }, [userId]);
 
@@ -401,11 +234,7 @@
             responsePatterns: {
               bestTimeToSend: '08:00',
               averageResponseTime: 300000,
-<<<<<<< HEAD
-              preferredEscalationSpeed: 'medium',
-=======
               preferredEscalationSpeed: 'medium'
->>>>>>> 02f0594e
             },
             emotionalHistory: [],
             lastAnalyzed: new Date()
@@ -437,27 +266,6 @@
 ) {
   const [responseStartTime] = useState(() => Date.now());
 
-<<<<<<< HEAD
-  const handleResponse = useCallback(
-    (actionTaken: EmotionalResponse['actionTaken'], effectivenessRating?: number) => {
-      if (!notification) return;
-
-      const response: EmotionalResponse = {
-        messageId: notification.message.id,
-        emotion: notification.emotion,
-        tone: notification.tone,
-        notificationOpened: true,
-        actionTaken,
-        timeToResponse: Date.now() - responseStartTime,
-        effectivenessRating,
-        timestamp: new Date(),
-      };
-
-      onResponse(response);
-    },
-    [notification, responseStartTime, onResponse]
-  );
-=======
   const handleResponse = useCallback((
     actionTaken: EmotionalResponse['actionTaken'],
     effectivenessRating?: number
@@ -477,7 +285,6 @@
 
     onResponse(response);
   }, [notification, responseStartTime, onResponse]);
->>>>>>> 02f0594e
 
   return { handleResponse };
 }
@@ -491,27 +298,6 @@
     intensityLevel: 'medium' as 'soft' | 'medium' | 'strong',
     roastModeEnabled: false,
     quietHoursStart: '22:00',
-<<<<<<< HEAD
-    quietHoursEnd: '07:00',
-  });
-
-  const updateSettings = useCallback(
-    async (newSettings: Partial<typeof settings>) => {
-      setSettings(prev => ({ ...prev, ...newSettings }));
-
-      // Save to database
-      try {
-        AnalyticsService.track('EMOTIONAL_NOTIFICATION_SETTINGS_UPDATED', {
-          userId,
-          settings: newSettings,
-        });
-      } catch (error) {
-        console.error('Error updating emotional notification settings:', error);
-      }
-    },
-    [userId]
-  );
-=======
     quietHoursEnd: '07:00'
   });
 
@@ -528,7 +314,6 @@
       console.error('Error updating emotional notification settings:', error);
     }
   }, [userId]);
->>>>>>> 02f0594e
 
   return { settings, updateSettings };
 }