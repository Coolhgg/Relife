import { expect, test, jest } from "@jest/globals";
/**
 * Unit tests for useSubscription hook
 * Tests subscription management, feature access, billing operations, and premium functionality
 */

import { renderHook, act, waitFor } from '@testing-library/react';
import useSubscription from '../useSubscription';
import { renderHookWithProviders, createMockSubscription, clearAllMocks } from '../../__tests__/utils/hook-testing-utils';
import type {
  SubscriptionPlan,
  FeatureAccess,
  BillingUsage,
  PaymentMethod,
  Invoice,
  Trial,
  CreateSubscriptionRequest,
  UpdateSubscriptionRequest,
  CancelSubscriptionRequest
} from '../../types/premium';

// Mock services
jest.mock('../../services/subscription-service', () => ({
  __esModule: true,
  default: {
    getInstance: jest.fn(() => ({
      getSubscriptionDashboard: jest.fn(),
      getFeatureAccess: jest.fn(),
      getUserTier: jest.fn(),
      createSubscription: jest.fn(),
      updateSubscription: jest.fn(),
      cancelSubscription: jest.fn(),
      trackFeatureUsage: jest.fn(),
      startFreeTrial: jest.fn(),
      validateDiscountCode: jest.fn(),
    })),
  },
}));

jest.mock('../../services/stripe-service', () => ({
  __esModule: true,
  default: {
    getInstance: jest.fn(() => ({
      addPaymentMethod: jest.fn(),
      removePaymentMethod: jest.fn(),
    })),
  },
}));

jest.mock('../../services/error-handler', () => ({
  ErrorHandler: {
    handleError: jest.fn(),
  },
}));

jest.mock('../../services/analytics', () => ({
  __esModule: true,
  default: {
    getInstance: jest.fn(() => ({
      trackFeatureUsage: jest.fn(),
      trackError: jest.fn(),
    })),
  },
}));

describe('useSubscription Hook', () => {
  const mockUserId = 'test-user-123';
  const mockSubscription = createMockSubscription();

  const mockFeatureAccess: FeatureAccess = {
    userId: mockUserId,
    tier: 'premium',
    features: {
      'advanced-alarms': {
        hasAccess: true,
        usageLimit: 100,
        usageCount: 50,
        upgradeRequired: null,
      },
      'unlimited-snooze': {
        hasAccess: true,
        usageLimit: null,
        usageCount: undefined,
        upgradeRequired: null,
      },
      'voice-customization': {
        hasAccess: false,
        usageLimit: null,
        usageCount: undefined,
        upgradeRequired: 'pro',
      },
    },
    lastUpdated: new Date(),
  };

  const mockPlan: SubscriptionPlan = {
    id: 'plan_premium',
    name: 'Premium Plan',
    tier: 'premium',
    pricing: {
      monthly: { amount: 999, currency: 'usd' },
      yearly: { amount: 9999, currency: 'usd' },
    },
    features: ['advanced-alarms', 'unlimited-snooze'],
    limits: {
      alarms: 100,
      customizations: 50,
    },
    description: 'Premium features for power users',
    isPopular: true,
    trialDays: 7,
  };

  const mockUsage: BillingUsage = {
    userId: mockUserId,
    period: {
      start: new Date(),
      end: new Date(Date.now() + 30 * 24 * 60 * 60 * 1000),
    },
    features: {
      'advanced-alarms': { count: 50, limit: 100 },
      'api-calls': { count: 1000, limit: 10000 },
    },
    totalUsage: 1050,
    estimatedCost: 999,
  };

  const mockDashboardData = {
    subscription: mockSubscription,
    currentPlan: mockPlan,
    usage: mockUsage,
    availablePlans: [mockPlan],
    paymentMethods: [],
    invoiceHistory: [],
    upcomingInvoice: null,
  };

  beforeEach(() => {
    clearAllMocks();
    jest.clearAllTimers();
    jest.useFakeTimers();

    // Setup default mock implementations
    const SubscriptionService = require('../../services/subscription-service').default;
    const StripeService = require('../../services/stripe-service').default;

    const mockSubscriptionService = {
      getSubscriptionDashboard: jest.fn().mockResolvedValue(mockDashboardData),
      getFeatureAccess: jest.fn().mockResolvedValue(mockFeatureAccess),
<<<<<<< HEAD
      getUserTier: jest.fn().mockResolvedValue('premium' as SubscriptionTier),
=======
>>>>>>> a2085a2a
      createSubscription: jest.fn().mockResolvedValue({
        success: true,
        subscription: mockSubscription,
      }),
      updateSubscription: jest.fn().mockResolvedValue({ success: true }),
      cancelSubscription: jest.fn().mockResolvedValue({ success: true }),
      trackFeatureUsage: jest.fn().mockResolvedValue(true),
      startFreeTrial: jest.fn().mockResolvedValue({ success: true }),
      validateDiscountCode: jest.fn().mockResolvedValue({ valid: true }),
    };

    const mockStripeService = {
      addPaymentMethod: jest.fn().mockResolvedValue(true),
      removePaymentMethod: jest.fn().mockResolvedValue(true),
    };

    SubscriptionService.getInstance.mockReturnValue(mockSubscriptionService);
    StripeService.getInstance.mockReturnValue(mockStripeService);
  });

  afterEach(() => {
    jest.clearAllTimers();
    jest.useRealTimers();
  });

  describe('Initialization', () => {
    it('should initialize with default state', () => {
      const { result } = renderHookWithProviders(() =>
        useSubscription({ userId: mockUserId })
      );

      expect(result.current.subscription).toBeNull();
      expect(result.current.currentPlan).toBeNull();
      expect(result.current.userTier).toBe('free');
      expect(result.current.featureAccess).toBeNull();
      expect(result.current.usage).toBeNull();
      expect(result.current.isLoading).toBe(false);
      expect(result.current.isInitialized).toBe(false);
      expect(result.current.error).toBeNull();
      expect(result.current.availablePlans).toEqual([]);
      expect(result.current.paymentMethods).toEqual([]);
      expect(result.current.invoiceHistory).toEqual([]);
    });

    it('should load subscription data on initialization', async () => {
      const { result } = renderHookWithProviders(() =>
        useSubscription({ userId: mockUserId })
      );

      await waitFor(() => {
        expect(result.current.isInitialized).toBe(true);
      });

      expect(result.current.subscription).toEqual(mockSubscription);
      expect(result.current.currentPlan).toEqual(mockPlan);
      expect(result.current.userTier).toBe('premium');
      expect(result.current.featureAccess).toEqual(mockFeatureAccess);
      expect(result.current.usage).toEqual(mockUsage);
    });

    it('should handle initialization errors', async () => {
      const SubscriptionService = require('../../services/subscription-service').default;
      const mockService = SubscriptionService.getInstance();
      mockService.getSubscriptionDashboard.mockRejectedValue(new Error('API Error'));

      const { result } = renderHookWithProviders(() =>
        useSubscription({ userId: mockUserId })
      );

      await waitFor(() => {
        expect(result.current.isInitialized).toBe(true);
      });

      expect(result.current.error).toBe('Failed to load subscription data. Please refresh the page.');
      expect(result.current.subscription).toBeNull();
    });

    it('should not initialize without userId', () => {
      const { result } = renderHookWithProviders(() =>
        useSubscription({ userId: '' })
      );

      expect(result.current.isLoading).toBe(false);
      expect(result.current.isInitialized).toBe(false);
    });
  });

  describe('Subscription Creation', () => {
    it('should create subscription successfully', async () => {
      const { result } = renderHookWithProviders(() =>
        useSubscription({ userId: mockUserId })
      );

      await waitFor(() => {
        expect(result.current.isInitialized).toBe(true);
      });

      const request: CreateSubscriptionRequest = {
        planId: 'plan_premium',
        billingInterval: 'monthly',
        paymentMethodId: 'pm_123456',
      };

      let createResult;
      await act(async () => {
        createResult = await result.current.createSubscription(request);
      });

      expect(createResult).toEqual({
        success: true,
        requiresAction: false,
      });
      expect(result.current.uiState.currentStep).toBe('complete');
    });

    it('should handle subscription creation with payment action required', async () => {
      const SubscriptionService = require('../../services/subscription-service').default;
      const mockService = SubscriptionService.getInstance();
      mockService.createSubscription.mockResolvedValue({
        success: true,
        subscription: mockSubscription,
        clientSecret: 'pi_123456_secret_xyz',
      });

      const { result } = renderHookWithProviders(() =>
        useSubscription({ userId: mockUserId })
      );

      await waitFor(() => {
        expect(result.current.isInitialized).toBe(true);
      });

      const request: CreateSubscriptionRequest = {
        planId: 'plan_premium',
        billingInterval: 'monthly',
        paymentMethodId: 'pm_123456',
      };

      let createResult;
      await act(async () => {
        createResult = await result.current.createSubscription(request);
      });

      expect(createResult).toEqual({
        success: true,
        requiresAction: true,
      });
      expect(result.current.uiState.paymentIntent).toBeDefined();
    });

    it('should handle subscription creation errors', async () => {
      const SubscriptionService = require('../../services/subscription-service').default;
      const mockService = SubscriptionService.getInstance();
      mockService.createSubscription.mockResolvedValue({
        success: false,
        error: 'Payment failed',
      });

      const { result } = renderHookWithProviders(() =>
        useSubscription({ userId: mockUserId })
      );

      await waitFor(() => {
        expect(result.current.isInitialized).toBe(true);
      });

      const request: CreateSubscriptionRequest = {
        planId: 'plan_premium',
        billingInterval: 'monthly',
        paymentMethodId: 'pm_invalid',
      };

      let createResult;
      await act(async () => {
        createResult = await result.current.createSubscription(request);
      });

      expect(createResult).toEqual({
        success: false,
        error: 'Payment failed',
      });
      expect(result.current.uiState.errors.general).toBe('Payment failed');
    });
  });

  describe('Subscription Updates', () => {
    it('should update subscription successfully', async () => {
      const { result } = renderHookWithProviders(() =>
        useSubscription({ userId: mockUserId })
      );

      await waitFor(() => {
        expect(result.current.isInitialized).toBe(true);
      });

      const request: UpdateSubscriptionRequest = {
        planId: 'plan_pro',
      };

      let updateResult;
      await act(async () => {
        updateResult = await result.current.updateSubscription(request);
      });

      expect(updateResult).toEqual({ success: true });
    });

    it('should handle update without active subscription', async () => {
      const SubscriptionService = require('../../services/subscription-service').default;
      const mockService = SubscriptionService.getInstance();
      mockService.getSubscriptionDashboard.mockResolvedValue({
        ...mockDashboardData,
        subscription: null,
      });

      const { result } = renderHookWithProviders(() =>
        useSubscription({ userId: mockUserId })
      );

      await waitFor(() => {
        expect(result.current.isInitialized).toBe(true);
      });

      const request: UpdateSubscriptionRequest = {
        planId: 'plan_pro',
      };

      let updateResult;
      await act(async () => {
        updateResult = await result.current.updateSubscription(request);
      });

      expect(updateResult).toEqual({
        success: false,
        error: 'No active subscription found',
      });
    });
  });

  describe('Subscription Cancellation', () => {
    it('should cancel subscription successfully', async () => {
      const { result } = renderHookWithProviders(() =>
        useSubscription({ userId: mockUserId })
      );

      await waitFor(() => {
        expect(result.current.isInitialized).toBe(true);
      });

      const request: CancelSubscriptionRequest = {
        reason: 'no_longer_needed',
        feedback: 'Found a different solution',
      };

      let cancelResult;
      await act(async () => {
        cancelResult = await result.current.cancelSubscription(request);
      });

      expect(cancelResult).toEqual({ success: true });
    });

    it('should handle cancellation with retention offer', async () => {
      const SubscriptionService = require('../../services/subscription-service').default;
      const mockService = SubscriptionService.getInstance();
      const retentionOffer = {
        discountPercentage: 50,
        durationMonths: 3,
      };
      mockService.cancelSubscription.mockResolvedValue({
        success: true,
        retentionOffer,
      });

      const { result } = renderHookWithProviders(() =>
        useSubscription({ userId: mockUserId })
      );

      await waitFor(() => {
        expect(result.current.isInitialized).toBe(true);
      });

      const request: CancelSubscriptionRequest = {
        reason: 'too_expensive',
      };

      let cancelResult;
      await act(async () => {
        cancelResult = await result.current.cancelSubscription(request);
      });

      expect(cancelResult).toEqual({
        success: true,
        retentionOffer,
      });
    });
  });

  describe('Feature Access', () => {
    it('should check feature access correctly', async () => {
      const { result } = renderHookWithProviders(() =>
        useSubscription({ userId: mockUserId })
      );

      await waitFor(() => {
        expect(result.current.isInitialized).toBe(true);
      });

      // Feature with access
      expect(result.current.hasFeatureAccess('advanced-alarms')).toBe(true);

      // Feature without access
      expect(result.current.hasFeatureAccess('voice-customization')).toBe(false);

      // Non-existent feature
      expect(result.current.hasFeatureAccess('non-existent')).toBe(false);
    });

    it('should respect usage limits', async () => {
      const limitedFeatureAccess: FeatureAccess = {
        ...mockFeatureAccess,
        features: {
          'limited-feature': {
            hasAccess: true,
            usageLimit: 10,
            usageCount: 10, // At limit
            upgradeRequired: null,
          },
        },
      };

      const SubscriptionService = require('../../services/subscription-service').default;
      const mockService = SubscriptionService.getInstance();
      mockService.getFeatureAccess.mockResolvedValue(limitedFeatureAccess);

      const { result } = renderHookWithProviders(() =>
        useSubscription({ userId: mockUserId })
      );

      await waitFor(() => {
        expect(result.current.isInitialized).toBe(true);
      });

      expect(result.current.hasFeatureAccess('limited-feature')).toBe(false);
    });

    it('should track feature usage', async () => {
      const { result } = renderHookWithProviders(() =>
        useSubscription({ userId: mockUserId })
      );

      await waitFor(() => {
        expect(result.current.isInitialized).toBe(true);
      });

      await act(async () => {
        await result.current.trackFeatureUsage('advanced-alarms', 2);
      });

      const SubscriptionService = require('../../services/subscription-service').default;
      const mockService = SubscriptionService.getInstance();
      expect(mockService.trackFeatureUsage).toHaveBeenCalledWith(
        mockUserId,
        'advanced-alarms',
        2
      );
    });

    it('should get upgrade requirement', async () => {
      const { result } = renderHookWithProviders(() =>
        useSubscription({ userId: mockUserId })
      );

      await waitFor(() => {
        expect(result.current.isInitialized).toBe(true);
      });

      expect(result.current.getUpgradeRequirement('voice-customization')).toBe('pro');
      expect(result.current.getUpgradeRequirement('advanced-alarms')).toBe(null);
    });
  });

  describe('Payment Methods', () => {
    it('should add payment method', async () => {
      const { result } = renderHookWithProviders(() =>
        useSubscription({ userId: mockUserId })
      );

      await waitFor(() => {
        expect(result.current.isInitialized).toBe(true);
      });

      let addResult;
      await act(async () => {
        addResult = await result.current.addPaymentMethod('pm_123456');
      });

      expect(addResult).toEqual({ success: true });
    });

    it('should remove payment method', async () => {
      const { result } = renderHookWithProviders(() =>
        useSubscription({ userId: mockUserId })
      );

      await waitFor(() => {
        expect(result.current.isInitialized).toBe(true);
      });

      let removeResult;
      await act(async () => {
        removeResult = await result.current.removePaymentMethod('pm_123456');
      });

      expect(removeResult).toEqual({ success: true });
    });

    it('should set default payment method', async () => {
      const { result } = renderHookWithProviders(() =>
        useSubscription({ userId: mockUserId })
      );

      await waitFor(() => {
        expect(result.current.isInitialized).toBe(true);
      });

      let setDefaultResult;
      await act(async () => {
        setDefaultResult = await result.current.setDefaultPaymentMethod('pm_123456');
      });

      expect(setDefaultResult).toEqual({ success: true });
    });
  });

  describe('Trials and Discounts', () => {
    it('should start free trial', async () => {
      const { result } = renderHookWithProviders(() =>
        useSubscription({ userId: mockUserId })
      );

      await waitFor(() => {
        expect(result.current.isInitialized).toBe(true);
      });

      let trialResult;
      await act(async () => {
        trialResult = await result.current.startFreeTrial('plan_premium');
      });

      expect(trialResult).toEqual({ success: true });
    });

    it('should validate discount code', async () => {
      const { result } = renderHookWithProviders(() =>
        useSubscription({ userId: mockUserId })
      );

      await waitFor(() => {
        expect(result.current.isInitialized).toBe(true);
      });

      let validationResult;
      await act(async () => {
        validationResult = await result.current.validateDiscountCode('SAVE20');
      });

      expect(validationResult).toEqual({ valid: true });
    });

    it('should handle invalid discount code', async () => {
      const SubscriptionService = require('../../services/subscription-service').default;
      const mockService = SubscriptionService.getInstance();
      mockService.validateDiscountCode.mockResolvedValue({
        valid: false,
        error: 'Invalid discount code',
      });

      const { result } = renderHookWithProviders(() =>
        useSubscription({ userId: mockUserId })
      );

      await waitFor(() => {
        expect(result.current.isInitialized).toBe(true);
      });

      let validationResult;
      await act(async () => {
        validationResult = await result.current.validateDiscountCode('INVALID');
      });

      expect(validationResult).toEqual({
        valid: false,
        error: 'Invalid discount code',
      });
    });
  });

  describe('Plan Comparison', () => {
    it('should compare plans correctly', async () => {
      const proPlan: SubscriptionPlan = {
        ...mockPlan,
        id: 'plan_pro',
        tier: 'pro',
        pricing: {
          monthly: { amount: 1999, currency: 'usd' },
          yearly: { amount: 19999, currency: 'usd' },
        },
      };

      const SubscriptionService = require('../../services/subscription-service').default;
      const mockService = SubscriptionService.getInstance();
      mockService.getSubscriptionDashboard.mockResolvedValue({
        ...mockDashboardData,
        availablePlans: [mockPlan, proPlan],
      });

      const { result } = renderHookWithProviders(() =>
        useSubscription({ userId: mockUserId })
      );

      await waitFor(() => {
        expect(result.current.isInitialized).toBe(true);
      });

      const comparison = result.current.comparePlans('premium', 'pro');

      expect(comparison.isUpgrade).toBe(true);
      expect(comparison.isDowngrade).toBe(false);
      expect(comparison.priceDifference).toBe(1000); // 1999 - 999
    });

    it('should handle downgrade comparison', async () => {
      const { result } = renderHookWithProviders(() =>
        useSubscription({ userId: mockUserId })
      );

      await waitFor(() => {
        expect(result.current.isInitialized).toBe(true);
      });

      const comparison = result.current.comparePlans('premium', 'free');

      expect(comparison.isUpgrade).toBe(false);
      expect(comparison.isDowngrade).toBe(true);
    });
  });

  describe('Auto-refresh', () => {
    it('should auto-refresh subscription data', async () => {
      const { result } = renderHookWithProviders(() =>
        useSubscription({
          userId: mockUserId,
          autoRefresh: true,
          refreshInterval: 1000, // 1 second for testing
        })
      );

      await waitFor(() => {
        expect(result.current.isInitialized).toBe(true);
      });

      const SubscriptionService = require('../../services/subscription-service').default;
      const mockService = SubscriptionService.getInstance();

      // Clear previous calls
      mockService.getSubscriptionDashboard.mockClear();

      // Fast-forward time to trigger refresh
      act(() => {
        jest.advanceTimersByTime(1000);
      });

      await waitFor(() => {
        expect(mockService.getSubscriptionDashboard).toHaveBeenCalled();
      });
    });

    it('should not auto-refresh when disabled', async () => {
      const { result } = renderHookWithProviders(() =>
        useSubscription({
          userId: mockUserId,
          autoRefresh: false,
        })
      );

      await waitFor(() => {
        expect(result.current.isInitialized).toBe(true);
      });

      const SubscriptionService = require('../../services/subscription-service').default;
      const mockService = SubscriptionService.getInstance();

      // Clear previous calls
      mockService.getSubscriptionDashboard.mockClear();

      // Fast-forward time
      act(() => {
        jest.advanceTimersByTime(300000); // 5 minutes
      });

      // Should not have made additional calls
      expect(mockService.getSubscriptionDashboard).not.toHaveBeenCalled();
    });
  });

  describe('Utility Functions', () => {
    it('should refresh subscription data manually', async () => {
      const { result } = renderHookWithProviders(() =>
        useSubscription({ userId: mockUserId })
      );

      await waitFor(() => {
        expect(result.current.isInitialized).toBe(true);
      });

      const SubscriptionService = require('../../services/subscription-service').default;
      const mockService = SubscriptionService.getInstance();

      // Clear previous calls
      mockService.getSubscriptionDashboard.mockClear();

      await act(async () => {
        await result.current.refreshSubscription();
      });

      expect(mockService.getSubscriptionDashboard).toHaveBeenCalledWith(mockUserId);
    });

    it('should clear errors', async () => {
      const { result } = renderHookWithProviders(() =>
        useSubscription({ userId: mockUserId })
      );

      await waitFor(() => {
        expect(result.current.isInitialized).toBe(true);
      });

      act(() => {
        result.current.clearError();
      });

      expect(result.current.error).toBeNull();
    });

    it('should reset UI state', async () => {
      const { result } = renderHookWithProviders(() =>
        useSubscription({ userId: mockUserId })
      );

      await waitFor(() => {
        expect(result.current.isInitialized).toBe(true);
      });

      act(() => {
        result.current.resetUIState();
      });

      expect(result.current.uiState.selectedPlan).toBeUndefined();
      expect(result.current.uiState.isLoading).toBe(false);
      expect(result.current.uiState.isProcessingPayment).toBe(false);
      expect(result.current.uiState.currentStep).toBe('plan_selection');
    });
  });

  describe('Analytics Integration', () => {
    it('should track subscription creation success', async () => {
      const AnalyticsService = require('../../services/analytics').default;
      const mockAnalytics = { trackFeatureUsage: jest.fn() };
      AnalyticsService.getInstance.mockReturnValue(mockAnalytics);

      const { result } = renderHookWithProviders(() =>
        useSubscription({ userId: mockUserId, enableAnalytics: true })
      );

      await waitFor(() => {
        expect(result.current.isInitialized).toBe(true);
      });

      const request: CreateSubscriptionRequest = {
        planId: 'plan_premium',
        billingInterval: 'monthly',
        paymentMethodId: 'pm_123456',
      };

      await act(async () => {
        await result.current.createSubscription(request);
      });

      expect(mockAnalytics.trackFeatureUsage).toHaveBeenCalledWith(
        'subscription_created_success',
        undefined,
        {
          userId: mockUserId,
          planId: 'plan_premium',
          billingInterval: 'monthly',
        }
      );
    });

    it('should not track when analytics disabled', async () => {
      const AnalyticsService = require('../../services/analytics').default;
      const mockAnalytics = { trackFeatureUsage: jest.fn() };
      AnalyticsService.getInstance.mockReturnValue(mockAnalytics);

      const { result } = renderHookWithProviders(() =>
        useSubscription({ userId: mockUserId, enableAnalytics: false })
      );

      await waitFor(() => {
        expect(result.current.isInitialized).toBe(true);
      });

      // Analytics should not be initialized when disabled
      expect(AnalyticsService.getInstance).not.toHaveBeenCalled();
    });
  });
});<|MERGE_RESOLUTION|>--- conflicted
+++ resolved
@@ -147,10 +147,6 @@
     const mockSubscriptionService = {
       getSubscriptionDashboard: jest.fn().mockResolvedValue(mockDashboardData),
       getFeatureAccess: jest.fn().mockResolvedValue(mockFeatureAccess),
-<<<<<<< HEAD
-      getUserTier: jest.fn().mockResolvedValue('premium' as SubscriptionTier),
-=======
->>>>>>> a2085a2a
       createSubscription: jest.fn().mockResolvedValue({
         success: true,
         subscription: mockSubscription,
