--- conflicted
+++ resolved
@@ -49,13 +49,8 @@
   ANALYTICS_EVENTS: {
     ALARM_CREATED: 'alarm_created',
     ALARM_DELETED: 'alarm_deleted',
-<<<<<<< HEAD
-    BULK_OPERATION: 'bulk_operation',
-  },
-=======
     BULK_OPERATION: 'bulk_operation'
   }
->>>>>>> 02f0594e
 }));
 
 // Mock geolocation
@@ -98,11 +93,7 @@
         { id: null, name: undefined, time: 'invalid-time' }, // Corrupted
         'invalid-alarm-format', // Wrong format
         { id: 'alarm-3', name: 'Another Valid', time: '08:00', enabled: true },
-<<<<<<< HEAD
-        { id: 'alarm-4', time: '09:00' }, // Missing required fields
-=======
         { id: 'alarm-4', time: '09:00' } // Missing required fields
->>>>>>> 02f0594e
       ]);
 
       const { result } = renderHook(() => useAdvancedAlarms('user-123'));
@@ -112,13 +103,8 @@
       });
 
       // Should filter out corrupted alarms and keep valid ones
-<<<<<<< HEAD
-      const validAlarms = result.current.alarms.filter(
-        alarm => alarm && typeof alarm === 'object' && alarm.id && alarm.time
-=======
       const validAlarms = result.current.alarms.filter(alarm =>
         alarm && typeof alarm === 'object' && alarm.id && alarm.time
->>>>>>> 02f0594e
       );
       expect(validAlarms).toHaveLength(2);
       expect(result.current.error).not.toContain('TypeError');
@@ -132,11 +118,7 @@
         id: 'alarm-123',
         name: 'Test Alarm',
         time: '25:70', // Invalid time
-<<<<<<< HEAD
-        enabled: true,
-=======
         enabled: true
->>>>>>> 02f0594e
       });
 
       const { result } = renderHook(() => useAdvancedAlarms('user-123'));
@@ -158,20 +140,6 @@
       const mockAlarmService = AlarmService.getInstance();
 
       // Generate 10,000 alarms
-<<<<<<< HEAD
-      const largeAlarmCollection = Array(10000)
-        .fill(null)
-        .map((_, index) => ({
-          id: `alarm-${index}`,
-          name: `Alarm ${index}`,
-          time: `${(index % 24).toString().padStart(2, '0')}:${(index % 60).toString().padStart(2, '0')}`,
-          enabled: index % 2 === 0,
-          repeatDays: index % 7 === 0 ? [1, 2, 3, 4, 5] : [],
-          metadata: {
-            large_data: 'x'.repeat(1000), // 1KB per alarm
-          },
-        }));
-=======
       const largeAlarmCollection = Array(10000).fill(null).map((_, index) => ({
         id: `alarm-${index}`,
         name: `Alarm ${index}`,
@@ -182,7 +150,6 @@
           large_data: 'x'.repeat(1000) // 1KB per alarm
         }
       }));
->>>>>>> 02f0594e
 
       mockAlarmService.getAllAlarms.mockResolvedValue(largeAlarmCollection);
 
@@ -210,23 +177,11 @@
       mockAlarmService.createAlarm.mockImplementation(alarm => {
         creationCount++;
         return new Promise(resolve => {
-<<<<<<< HEAD
-          setTimeout(
-            () =>
-              resolve({
-                id: `alarm-${creationCount}`,
-                ...alarm,
-                created_at: new Date().toISOString(),
-              }),
-            100 + Math.random() * 200
-          );
-=======
           setTimeout(() => resolve({
             id: `alarm-${creationCount}`,
             ...alarm,
             created_at: new Date().toISOString()
           }), 100 + Math.random() * 200);
->>>>>>> 02f0594e
         });
       });
 
@@ -234,18 +189,6 @@
 
       await act(async () => {
         // Create 20 alarms simultaneously
-<<<<<<< HEAD
-        const promises = Array(20)
-          .fill(null)
-          .map((_, index) =>
-            result.current.createAlarm({
-              name: `Concurrent Alarm ${index}`,
-              time: `${(7 + (index % 3)).toString().padStart(2, '0')}:${((index * 5) % 60).toString().padStart(2, '0')}`,
-              enabled: true,
-              repeatDays: [],
-            })
-          );
-=======
         const promises = Array(20).fill(null).map((_, index) =>
           result.current.createAlarm({
             name: `Concurrent Alarm ${index}`,
@@ -254,7 +197,6 @@
             repeatDays: []
           })
         );
->>>>>>> 02f0594e
 
         await Promise.allSettled(promises);
       });
@@ -267,28 +209,12 @@
       const AlarmService = require('../../../services/alarm-service').default;
       const mockAlarmService = AlarmService.getInstance();
 
-<<<<<<< HEAD
-      mockAlarmService.updateAlarm.mockImplementation(
-        () =>
-          new Promise(resolve =>
-            setTimeout(
-              () =>
-                resolve({
-                  id: 'alarm-123',
-                  name: 'Updated Alarm',
-                  time: '08:00',
-                }),
-              200
-            )
-          )
-=======
       mockAlarmService.updateAlarm.mockImplementation(() =>
         new Promise(resolve => setTimeout(() => resolve({
           id: 'alarm-123',
           name: 'Updated Alarm',
           time: '08:00'
         }), 200))
->>>>>>> 02f0594e
       );
 
       mockAlarmService.deleteAlarm.mockResolvedValue({ success: true });
@@ -298,11 +224,7 @@
       await act(async () => {
         // Start update
         const updatePromise = result.current.updateAlarm('alarm-123', {
-<<<<<<< HEAD
-          name: 'Updated Name',
-=======
           name: 'Updated Name'
->>>>>>> 02f0594e
         });
 
         // Delete before update completes
@@ -318,12 +240,7 @@
     });
 
     it('should handle rapid alarm scheduling operations', async () => {
-<<<<<<< HEAD
-      const AdvancedAlarmScheduler =
-        require('../../../services/advanced-alarm-scheduler').default;
-=======
       const AdvancedAlarmScheduler = require('../../../services/advanced-alarm-scheduler').default;
->>>>>>> 02f0594e
       const mockScheduler = AdvancedAlarmScheduler.getInstance();
 
       let scheduleCount = 0;
@@ -339,23 +256,12 @@
 
       await act(async () => {
         // Schedule 100 alarms rapidly
-<<<<<<< HEAD
-        const alarms = Array(100)
-          .fill(null)
-          .map((_, index) => ({
-            id: `alarm-${index}`,
-            name: `Rapid Alarm ${index}`,
-            time: '07:00',
-            enabled: true,
-          }));
-=======
         const alarms = Array(100).fill(null).map((_, index) => ({
           id: `alarm-${index}`,
           name: `Rapid Alarm ${index}`,
           time: '07:00',
           enabled: true
         }));
->>>>>>> 02f0594e
 
         await result.current.bulkScheduleAlarms(alarms);
       });
@@ -421,11 +327,7 @@
     });
 
     it('should handle invalid GPS coordinates', async () => {
-<<<<<<< HEAD
-      mockGeolocation.getCurrentPosition.mockImplementation(success => {
-=======
       mockGeolocation.getCurrentPosition.mockImplementation((success) => {
->>>>>>> 02f0594e
         success({
           coords: {
             latitude: 999, // Invalid latitude
@@ -460,22 +362,14 @@
       const AlarmService = require('../../../services/alarm-service').default;
       const mockAlarmService = AlarmService.getInstance();
 
-<<<<<<< HEAD
-      mockAlarmService.importAlarms.mockRejectedValue(new Error('Invalid file format'));
-=======
       mockAlarmService.importAlarms.mockRejectedValue(
         new Error('Invalid file format')
       );
->>>>>>> 02f0594e
 
       const { result } = renderHook(() => useAdvancedAlarms('user-123'));
 
       const corruptedFile = new File(['corrupted-data-{{{'], 'alarms.json', {
-<<<<<<< HEAD
-        type: 'application/json',
-=======
         type: 'application/json'
->>>>>>> 02f0594e
       });
 
       await act(async () => {
@@ -494,41 +388,17 @@
         // Simulate processing delay based on file size
         const delay = Math.min(file.size / 1000, 5000); // Max 5 seconds
         return new Promise(resolve => {
-<<<<<<< HEAD
-          setTimeout(
-            () =>
-              resolve({
-                imported: Math.floor(file.size / 100), // Mock alarm count
-                skipped: 0,
-                errors: [],
-              }),
-            delay
-          );
-=======
           setTimeout(() => resolve({
             imported: Math.floor(file.size / 100), // Mock alarm count
             skipped: 0,
             errors: []
           }), delay);
->>>>>>> 02f0594e
         });
       });
 
       const { result } = renderHook(() => useAdvancedAlarms('user-123'));
 
       // Create a 10MB file
-<<<<<<< HEAD
-      const largeContent = JSON.stringify(
-        Array(10000).fill({
-          name: 'Large Import Alarm',
-          time: '07:00',
-          enabled: true,
-        })
-      );
-
-      const largeFile = new File([largeContent], 'large-alarms.json', {
-        type: 'application/json',
-=======
       const largeContent = JSON.stringify(Array(10000).fill({
         name: 'Large Import Alarm',
         time: '07:00',
@@ -537,7 +407,6 @@
 
       const largeFile = new File([largeContent], 'large-alarms.json', {
         type: 'application/json'
->>>>>>> 02f0594e
       });
 
       const startTime = Date.now();
@@ -570,11 +439,7 @@
       // Should provide retry mechanism
       mockAlarmService.exportAlarms.mockResolvedValue({
         data: JSON.stringify([]),
-<<<<<<< HEAD
-        filename: 'alarms.json',
-=======
         filename: 'alarms.json'
->>>>>>> 02f0594e
       });
 
       await act(async () => {
@@ -587,12 +452,7 @@
 
   describe('Conditional Rules Edge Cases', () => {
     it('should handle invalid weather API responses', async () => {
-<<<<<<< HEAD
-      const AdvancedAlarmScheduler =
-        require('../../../services/advanced-alarm-scheduler').default;
-=======
       const AdvancedAlarmScheduler = require('../../../services/advanced-alarm-scheduler').default;
->>>>>>> 02f0594e
       const mockScheduler = AdvancedAlarmScheduler.getInstance();
 
       mockScheduler.checkConditionalRules.mockRejectedValue(
@@ -610,15 +470,9 @@
           conditionalRules: {
             weather: {
               condition: 'sunny',
-<<<<<<< HEAD
-              temperature: { min: 15, max: 25 },
-            },
-          },
-=======
               temperature: { min: 15, max: 25 }
             }
           }
->>>>>>> 02f0594e
         });
       });
 
@@ -654,12 +508,7 @@
 
   describe('Performance and Memory Stress Tests', () => {
     it('should handle intensive alarm scheduling without memory leaks', async () => {
-<<<<<<< HEAD
-      const AdvancedAlarmScheduler =
-        require('../../../services/advanced-alarm-scheduler').default;
-=======
       const AdvancedAlarmScheduler = require('../../../services/advanced-alarm-scheduler').default;
->>>>>>> 02f0594e
       const mockScheduler = AdvancedAlarmScheduler.getInstance();
 
       let scheduleCallCount = 0;
@@ -673,23 +522,12 @@
       await act(async () => {
         // Create and schedule many alarms
         for (let batch = 0; batch < 10; batch++) {
-<<<<<<< HEAD
-          const alarms = Array(100)
-            .fill(null)
-            .map((_, index) => ({
-              name: `Stress Test Alarm ${batch}-${index}`,
-              time: `${((batch + index) % 24).toString().padStart(2, '0')}:00`,
-              enabled: true,
-              repeatDays: [1, 2, 3, 4, 5],
-            }));
-=======
           const alarms = Array(100).fill(null).map((_, index) => ({
             name: `Stress Test Alarm ${batch}-${index}`,
             time: `${((batch + index) % 24).toString().padStart(2, '0')}:00`,
             enabled: true,
             repeatDays: [1, 2, 3, 4, 5]
           }));
->>>>>>> 02f0594e
 
           for (const alarm of alarms) {
             await result.current.createAlarm(alarm);
@@ -739,11 +577,7 @@
               break;
             case 1:
               await result.current.updateAlarm('alarm-123', {
-<<<<<<< HEAD
-                name: `Updated ${i}`,
-=======
                 name: `Updated ${i}`
->>>>>>> 02f0594e
               });
               break;
             case 2:
@@ -760,12 +594,7 @@
 
   describe('Timezone and Time Edge Cases', () => {
     it('should handle timezone changes', async () => {
-<<<<<<< HEAD
-      const AdvancedAlarmScheduler =
-        require('../../../services/advanced-alarm-scheduler').default;
-=======
       const AdvancedAlarmScheduler = require('../../../services/advanced-alarm-scheduler').default;
->>>>>>> 02f0594e
       const mockScheduler = AdvancedAlarmScheduler.getInstance();
 
       // Mock timezone-aware scheduling
@@ -778,11 +607,7 @@
 
       // Mock timezone change
       Object.defineProperty(Intl.DateTimeFormat.prototype, 'resolvedOptions', {
-<<<<<<< HEAD
-        value: () => ({ timeZone: 'America/Los_Angeles' }),
-=======
         value: () => ({ timeZone: 'America/Los_Angeles' })
->>>>>>> 02f0594e
       });
 
       await act(async () => {
@@ -798,12 +623,7 @@
     });
 
     it('should handle daylight saving time transitions', async () => {
-<<<<<<< HEAD
-      const AdvancedAlarmScheduler =
-        require('../../../services/advanced-alarm-scheduler').default;
-=======
       const AdvancedAlarmScheduler = require('../../../services/advanced-alarm-scheduler').default;
->>>>>>> 02f0594e
       const mockScheduler = AdvancedAlarmScheduler.getInstance();
 
       // Mock DST transition
@@ -834,11 +654,7 @@
       const orderedAlarms = [
         { id: 'alarm-1', name: 'First', time: '06:00', enabled: true },
         { id: 'alarm-2', name: 'Second', time: '07:00', enabled: true },
-<<<<<<< HEAD
-        { id: 'alarm-3', name: 'Third', time: '08:00', enabled: true },
-=======
         { id: 'alarm-3', name: 'Third', time: '08:00', enabled: true }
->>>>>>> 02f0594e
       ];
 
       mockAlarmService.getAllAlarms.mockResolvedValue(orderedAlarms);
@@ -863,11 +679,7 @@
         id: 'alarm-duplicate',
         name: 'Morning Alarm (Copy)',
         time: '07:00',
-<<<<<<< HEAD
-        enabled: true,
-=======
         enabled: true
->>>>>>> 02f0594e
       });
 
       const { result } = renderHook(() => useAdvancedAlarms('user-123'));
