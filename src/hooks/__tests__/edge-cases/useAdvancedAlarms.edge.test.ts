--- conflicted
+++ resolved
@@ -1,10 +1,5 @@
-<<<<<<< HEAD
-import { renderHook, act } from '@testing-library/react';
-import { useAdvancedAlarms } from '../../useAdvancedAlarms';
-=======
 import { expect, test, jest } from "@jest/globals";
 import { renderHook, act } from "@testing-library/react";
->>>>>>> a2085a2a
 
 // Mock dependencies
 jest.mock('../../../services/alarm-service', () => ({
@@ -70,10 +65,6 @@
   writable: true
 });
 
-<<<<<<< HEAD
-describe('useAdvancedAlarms Edge Cases and Stress Tests', () => {
-=======
->>>>>>> a2085a2a
   beforeEach(() => {
     jest.clearAllMocks();
     localStorage.clear();
@@ -104,10 +95,6 @@
         { id: 'alarm-4', time: '09:00' } // Missing required fields
       ]);
 
-<<<<<<< HEAD
-      const { result } = renderHook(() => useAdvancedAlarms('user-123'));
-=======
->>>>>>> a2085a2a
 
       await act(async () => {
         await new Promise(resolve => setTimeout(resolve, 100));
@@ -132,10 +119,6 @@
         enabled: true
       });
 
-<<<<<<< HEAD
-      const { result } = renderHook(() => useAdvancedAlarms('user-123'));
-=======
->>>>>>> a2085a2a
 
       await act(async () => {
         await result.current.createAlarm({
@@ -168,10 +151,6 @@
       mockAlarmService.getAllAlarms.mockResolvedValue(largeAlarmCollection);
 
       const startTime = Date.now();
-<<<<<<< HEAD
-      const { result } = renderHook(() => useAdvancedAlarms('user-123'));
-=======
->>>>>>> a2085a2a
 
       await act(async () => {
         await new Promise(resolve => setTimeout(resolve, 100));
@@ -202,10 +181,6 @@
         });
       });
 
-<<<<<<< HEAD
-      const { result } = renderHook(() => useAdvancedAlarms('user-123'));
-=======
->>>>>>> a2085a2a
 
       await act(async () => {
         // Create 20 alarms simultaneously
@@ -239,10 +214,6 @@
 
       mockAlarmService.deleteAlarm.mockResolvedValue({ success: true });
 
-<<<<<<< HEAD
-      const { result } = renderHook(() => useAdvancedAlarms('user-123'));
-=======
->>>>>>> a2085a2a
 
       await act(async () => {
         // Start update
@@ -262,14 +233,8 @@
       expect(result.current.error).not.toContain('conflict');
     });
 
-<<<<<<< HEAD
-    it('should handle rapid alarm scheduling operations', async () => {
-      const AdvancedAlarmScheduler = require('../../../services/advanced-alarm-scheduler').default;
-      const mockScheduler = AdvancedAlarmScheduler.getInstance();
-=======
     it("should handle rapid alarm scheduling operations", async () => {
       // Service is now imported at the top
->>>>>>> a2085a2a
 
       let scheduleCount = 0;
       mockScheduler.scheduleAlarm.mockImplementation(alarm => {
@@ -280,10 +245,6 @@
         });
       });
 
-<<<<<<< HEAD
-      const { result } = renderHook(() => useAdvancedAlarms('user-123'));
-=======
->>>>>>> a2085a2a
 
       await act(async () => {
         // Schedule 100 alarms rapidly
@@ -307,10 +268,6 @@
         error({ code: 1, message: 'User denied Geolocation' });
       });
 
-<<<<<<< HEAD
-      const { result } = renderHook(() => useAdvancedAlarms('user-123'));
-=======
->>>>>>> a2085a2a
 
       await act(async () => {
         await result.current.createAlarm({
@@ -336,10 +293,6 @@
         }, 10000);
       });
 
-<<<<<<< HEAD
-      const { result } = renderHook(() => useAdvancedAlarms('user-123'));
-=======
->>>>>>> a2085a2a
 
       await act(async () => {
         // Try to create location-based alarm
@@ -374,10 +327,6 @@
         });
       });
 
-<<<<<<< HEAD
-      const { result } = renderHook(() => useAdvancedAlarms('user-123'));
-=======
->>>>>>> a2085a2a
 
       await act(async () => {
         await result.current.createAlarm({
@@ -406,10 +355,6 @@
         new Error('Invalid file format')
       );
 
-<<<<<<< HEAD
-      const { result } = renderHook(() => useAdvancedAlarms('user-123'));
-=======
->>>>>>> a2085a2a
 
       const corruptedFile = new File(['corrupted-data-{{{'], 'alarms.json', {
         type: 'application/json'
@@ -439,10 +384,6 @@
         });
       });
 
-<<<<<<< HEAD
-      const { result } = renderHook(() => useAdvancedAlarms('user-123'));
-=======
->>>>>>> a2085a2a
 
       // Create a 10MB file
       const largeContent = JSON.stringify(Array(10000).fill({
@@ -474,10 +415,6 @@
         new Error('Network error during export')
       );
 
-<<<<<<< HEAD
-      const { result } = renderHook(() => useAdvancedAlarms('user-123'));
-=======
->>>>>>> a2085a2a
 
       await act(async () => {
         await result.current.exportAlarms('json');
@@ -499,25 +436,14 @@
     });
   });
 
-<<<<<<< HEAD
-  describe('Conditional Rules Edge Cases', () => {
-    it('should handle invalid weather API responses', async () => {
-      const AdvancedAlarmScheduler = require('../../../services/advanced-alarm-scheduler').default;
-      const mockScheduler = AdvancedAlarmScheduler.getInstance();
-=======
   describe("Conditional Rules Edge Cases", () => {
     it("should handle invalid weather API responses", async () => {
       // Service is now imported at the top
->>>>>>> a2085a2a
 
       mockScheduler.checkConditionalRules.mockRejectedValue(
         new Error('Weather API unavailable')
       );
 
-<<<<<<< HEAD
-      const { result } = renderHook(() => useAdvancedAlarms('user-123'));
-=======
->>>>>>> a2085a2a
 
       await act(async () => {
         await result.current.createAlarm({
@@ -538,12 +464,7 @@
       expect(result.current.error).toContain('Weather conditions unavailable');
     });
 
-<<<<<<< HEAD
-    it('should handle conflicting conditional rules', async () => {
-      const { result } = renderHook(() => useAdvancedAlarms('user-123'));
-=======
     it("should handle conflicting conditional rules", async () => {
->>>>>>> a2085a2a
 
       await act(async () => {
         await result.current.createAlarm({
@@ -568,16 +489,9 @@
     });
   });
 
-<<<<<<< HEAD
-  describe('Performance and Memory Stress Tests', () => {
-    it('should handle intensive alarm scheduling without memory leaks', async () => {
-      const AdvancedAlarmScheduler = require('../../../services/advanced-alarm-scheduler').default;
-      const mockScheduler = AdvancedAlarmScheduler.getInstance();
-=======
   describe("Performance and Memory Stress Tests", () => {
     it("should handle intensive alarm scheduling without memory leaks", async () => {
       // Service is now imported at the top
->>>>>>> a2085a2a
 
       let scheduleCallCount = 0;
       mockScheduler.scheduleAlarm.mockImplementation(() => {
@@ -585,12 +499,8 @@
         return Promise.resolve({ scheduled: true });
       });
 
-<<<<<<< HEAD
-      const { result, unmount } = renderHook(() => useAdvancedAlarms('user-123'));
-=======
       const { result, unmount } = renderHook(() =>
       );
->>>>>>> a2085a2a
 
       await act(async () => {
         // Create and schedule many alarms
@@ -633,10 +543,6 @@
       mockAlarmService.createAlarm.mockImplementation(() => mockOperation('create'));
       mockAlarmService.deleteAlarm.mockImplementation(() => mockOperation('delete'));
 
-<<<<<<< HEAD
-      const { result } = renderHook(() => useAdvancedAlarms('user-123'));
-=======
->>>>>>> a2085a2a
 
       await act(async () => {
         // Rapid state changes
@@ -668,16 +574,9 @@
     });
   });
 
-<<<<<<< HEAD
-  describe('Timezone and Time Edge Cases', () => {
-    it('should handle timezone changes', async () => {
-      const AdvancedAlarmScheduler = require('../../../services/advanced-alarm-scheduler').default;
-      const mockScheduler = AdvancedAlarmScheduler.getInstance();
-=======
   describe("Timezone and Time Edge Cases", () => {
     it("should handle timezone changes", async () => {
       // Service is now imported at the top
->>>>>>> a2085a2a
 
       // Mock timezone-aware scheduling
       mockScheduler.getNextOccurrence.mockImplementation(alarm => {
@@ -685,10 +584,6 @@
         return new Date(Date.now() + 24 * 60 * 60 * 1000); // Next day
       });
 
-<<<<<<< HEAD
-      const { result } = renderHook(() => useAdvancedAlarms('user-123'));
-=======
->>>>>>> a2085a2a
 
       // Mock timezone change
       Object.defineProperty(Intl.DateTimeFormat.prototype, 'resolvedOptions', {
@@ -707,23 +602,13 @@
       expect(result.current.error).not.toContain('timezone');
     });
 
-<<<<<<< HEAD
-    it('should handle daylight saving time transitions', async () => {
-      const AdvancedAlarmScheduler = require('../../../services/advanced-alarm-scheduler').default;
-      const mockScheduler = AdvancedAlarmScheduler.getInstance();
-=======
     it("should handle daylight saving time transitions", async () => {
       // Service is now imported at the top
->>>>>>> a2085a2a
 
       // Mock DST transition
       const dstTransitionDate = new Date('2024-03-10T07:00:00'); // Spring forward
       mockScheduler.getNextOccurrence.mockReturnValue(dstTransitionDate);
 
-<<<<<<< HEAD
-      const { result } = renderHook(() => useAdvancedAlarms('user-123'));
-=======
->>>>>>> a2085a2a
 
       await act(async () => {
         await result.current.createAlarm({
@@ -752,10 +637,6 @@
 
       mockAlarmService.getAllAlarms.mockResolvedValue(orderedAlarms);
 
-<<<<<<< HEAD
-      const { result } = renderHook(() => useAdvancedAlarms('user-123'));
-=======
->>>>>>> a2085a2a
 
       await act(async () => {
         await result.current.refreshAlarms();
@@ -778,10 +659,6 @@
         enabled: true
       });
 
-<<<<<<< HEAD
-      const { result } = renderHook(() => useAdvancedAlarms('user-123'));
-=======
->>>>>>> a2085a2a
 
       await act(async () => {
         await result.current.duplicateAlarm('alarm-1');
