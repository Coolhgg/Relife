--- conflicted
+++ resolved
@@ -48,13 +48,8 @@
   ANALYTICS_EVENTS: {
     SUBSCRIPTION_CREATED: 'subscription_created',
     SUBSCRIPTION_CANCELLED: 'subscription_cancelled',
-<<<<<<< HEAD
-    PAYMENT_FAILED: 'payment_failed',
-  },
-=======
     PAYMENT_FAILED: 'payment_failed'
   }
->>>>>>> 02f0594e
 }));
 
 describe('useSubscription Edge Cases and Stress Tests', () => {
@@ -71,12 +66,7 @@
 
   describe('Payment Processing Edge Cases', () => {
     it('should handle payment failure with retry mechanism', async () => {
-<<<<<<< HEAD
-      const SubscriptionService =
-        require('../../../services/subscription-service').default;
-=======
-      const SubscriptionService = require('../../../services/subscription-service').default;
->>>>>>> 02f0594e
+      const SubscriptionService = require('../../../services/subscription-service').default;
       const mockSubscriptionService = SubscriptionService.getInstance();
 
       let attemptCount = 0;
@@ -88,11 +78,7 @@
         return Promise.resolve({
           id: 'sub-123',
           status: 'active',
-<<<<<<< HEAD
-          tier: 'pro',
-=======
           tier: 'pro'
->>>>>>> 02f0594e
         });
       });
 
@@ -116,24 +102,14 @@
         next_action: {
           type: 'use_stripe_sdk',
           use_stripe_sdk: {
-<<<<<<< HEAD
-            type: 'three_d_secure_redirect',
-          },
-        },
-=======
             type: 'three_d_secure_redirect'
           }
         }
->>>>>>> 02f0594e
       });
 
       mockStripeService.handle3DSecureAuthentication.mockResolvedValue({
         id: 'pi_test',
-<<<<<<< HEAD
-        status: 'succeeded',
-=======
         status: 'succeeded'
->>>>>>> 02f0594e
       });
 
       const { result } = renderHook(() => useSubscription('user-123'));
@@ -142,11 +118,7 @@
         await result.current.processPayment({
           amount: 999,
           currency: 'usd',
-<<<<<<< HEAD
-          paymentMethodId: 'pm_test_card',
-=======
           paymentMethodId: 'pm_test_card'
->>>>>>> 02f0594e
         });
       });
 
@@ -154,23 +126,14 @@
     });
 
     it('should handle corrupted payment method data', async () => {
-<<<<<<< HEAD
-      const SubscriptionService =
-        require('../../../services/subscription-service').default;
-=======
-      const SubscriptionService = require('../../../services/subscription-service').default;
->>>>>>> 02f0594e
+      const SubscriptionService = require('../../../services/subscription-service').default;
       const mockSubscriptionService = SubscriptionService.getInstance();
 
       // Return corrupted payment methods
       mockSubscriptionService.getPaymentMethods.mockResolvedValue([
         { id: null, type: undefined, last4: 'invalid' }, // Invalid data
         { id: 'pm_valid', type: 'card', last4: '4242' }, // Valid data
-<<<<<<< HEAD
-        'invalid-payment-method-format', // Wrong format
-=======
         'invalid-payment-method-format' // Wrong format
->>>>>>> 02f0594e
       ]);
 
       const { result } = renderHook(() => useSubscription('user-123'));
@@ -180,13 +143,8 @@
       });
 
       // Should filter out invalid payment methods
-<<<<<<< HEAD
-      const validMethods = result.current.paymentMethods.filter(
-        method => method && typeof method === 'object' && method.id
-=======
       const validMethods = result.current.paymentMethods.filter(method =>
         method && typeof method === 'object' && method.id
->>>>>>> 02f0594e
       );
       expect(validMethods).toHaveLength(1);
       expect(validMethods[0].id).toBe('pm_valid');
@@ -195,35 +153,18 @@
 
   describe('Subscription State Race Conditions', () => {
     it('should handle concurrent subscription operations', async () => {
-<<<<<<< HEAD
-      const SubscriptionService =
-        require('../../../services/subscription-service').default;
-=======
-      const SubscriptionService = require('../../../services/subscription-service').default;
->>>>>>> 02f0594e
+      const SubscriptionService = require('../../../services/subscription-service').default;
       const mockSubscriptionService = SubscriptionService.getInstance();
 
       let operationCount = 0;
       mockSubscriptionService.updateSubscription.mockImplementation((id, updates) => {
         operationCount++;
         return new Promise(resolve => {
-<<<<<<< HEAD
-          setTimeout(
-            () =>
-              resolve({
-                id,
-                ...updates,
-                updated_at: new Date().toISOString(),
-              }),
-            100 + Math.random() * 100
-          );
-=======
           setTimeout(() => resolve({
             id,
             ...updates,
             updated_at: new Date().toISOString()
           }), 100 + Math.random() * 100);
->>>>>>> 02f0594e
         });
       });
 
@@ -234,11 +175,7 @@
         const promises = [
           result.current.updateSubscription('sub-123', { tier: 'pro' }),
           result.current.updateSubscription('sub-123', { tier: 'basic' }),
-<<<<<<< HEAD
-          result.current.updateSubscription('sub-123', { tier: 'pro' }),
-=======
           result.current.updateSubscription('sub-123', { tier: 'pro' })
->>>>>>> 02f0594e
         ];
 
         await Promise.allSettled(promises);
@@ -249,25 +186,6 @@
     });
 
     it('should handle subscription cancellation during upgrade', async () => {
-<<<<<<< HEAD
-      const SubscriptionService =
-        require('../../../services/subscription-service').default;
-      const mockSubscriptionService = SubscriptionService.getInstance();
-
-      mockSubscriptionService.updateSubscription.mockImplementation(
-        () =>
-          new Promise(resolve =>
-            setTimeout(
-              () =>
-                resolve({
-                  id: 'sub-123',
-                  tier: 'pro',
-                  status: 'active',
-                }),
-              200
-            )
-          )
-=======
       const SubscriptionService = require('../../../services/subscription-service').default;
       const mockSubscriptionService = SubscriptionService.getInstance();
 
@@ -277,29 +195,18 @@
           tier: 'pro',
           status: 'active'
         }), 200))
->>>>>>> 02f0594e
       );
 
       mockSubscriptionService.cancelSubscription.mockResolvedValue({
         id: 'sub-123',
-<<<<<<< HEAD
-        status: 'cancelled',
-=======
         status: 'cancelled'
->>>>>>> 02f0594e
       });
 
       const { result } = renderHook(() => useSubscription('user-123'));
 
       await act(async () => {
         // Start upgrade
-<<<<<<< HEAD
-        const upgradePromise = result.current.updateSubscription('sub-123', {
-          tier: 'pro',
-        });
-=======
         const upgradePromise = result.current.updateSubscription('sub-123', { tier: 'pro' });
->>>>>>> 02f0594e
 
         // Cancel before upgrade completes
         setTimeout(() => {
@@ -316,12 +223,7 @@
 
   describe('Network and API Failures', () => {
     it('should handle intermittent network failures', async () => {
-<<<<<<< HEAD
-      const SubscriptionService =
-        require('../../../services/subscription-service').default;
-=======
-      const SubscriptionService = require('../../../services/subscription-service').default;
->>>>>>> 02f0594e
+      const SubscriptionService = require('../../../services/subscription-service').default;
       const mockSubscriptionService = SubscriptionService.getInstance();
 
       let failureCount = 0;
@@ -333,11 +235,7 @@
         return Promise.resolve({
           id: 'sub-123',
           status: 'active',
-<<<<<<< HEAD
-          tier: 'pro',
-=======
           tier: 'pro'
->>>>>>> 02f0594e
         });
       });
 
@@ -353,12 +251,7 @@
     });
 
     it('should handle API rate limiting', async () => {
-<<<<<<< HEAD
-      const SubscriptionService =
-        require('../../../services/subscription-service').default;
-=======
-      const SubscriptionService = require('../../../services/subscription-service').default;
->>>>>>> 02f0594e
+      const SubscriptionService = require('../../../services/subscription-service').default;
       const mockSubscriptionService = SubscriptionService.getInstance();
 
       mockSubscriptionService.createSubscription.mockRejectedValue(
@@ -378,11 +271,7 @@
         jest.advanceTimersByTime(60000); // Advance 1 minute
         mockSubscriptionService.createSubscription.mockResolvedValue({
           id: 'sub-123',
-<<<<<<< HEAD
-          status: 'active',
-=======
           status: 'active'
->>>>>>> 02f0594e
         });
 
         await result.current.retryLastOperation();
@@ -392,12 +281,7 @@
     });
 
     it('should handle Stripe webhook delays', async () => {
-<<<<<<< HEAD
-      const SubscriptionService =
-        require('../../../services/subscription-service').default;
-=======
-      const SubscriptionService = require('../../../services/subscription-service').default;
->>>>>>> 02f0594e
+      const SubscriptionService = require('../../../services/subscription-service').default;
       const mockSubscriptionService = SubscriptionService.getInstance();
 
       // Initial payment intent creation
@@ -406,13 +290,8 @@
         status: 'incomplete',
         payment_intent: {
           id: 'pi_test',
-<<<<<<< HEAD
-          status: 'processing',
-        },
-=======
           status: 'processing'
         }
->>>>>>> 02f0594e
       });
 
       const { result } = renderHook(() => useSubscription('user-123'));
@@ -431,11 +310,7 @@
         mockSubscriptionService.getSubscription.mockResolvedValue({
           id: 'sub-123',
           status: 'active',
-<<<<<<< HEAD
-          tier: 'pro',
-=======
           tier: 'pro'
->>>>>>> 02f0594e
         });
 
         await result.current.pollSubscriptionStatus('sub-123');
@@ -447,12 +322,7 @@
 
   describe('Data Corruption and Invalid States', () => {
     it('should handle corrupted subscription data', async () => {
-<<<<<<< HEAD
-      const SubscriptionService =
-        require('../../../services/subscription-service').default;
-=======
-      const SubscriptionService = require('../../../services/subscription-service').default;
->>>>>>> 02f0594e
+      const SubscriptionService = require('../../../services/subscription-service').default;
       const mockSubscriptionService = SubscriptionService.getInstance();
 
       // Return corrupted subscription data
@@ -461,11 +331,7 @@
         status: 'invalid_status',
         tier: null,
         expires_at: 'invalid-date',
-<<<<<<< HEAD
-        metadata: 'not-an-object',
-=======
         metadata: 'not-an-object'
->>>>>>> 02f0594e
       });
 
       const { result } = renderHook(() => useSubscription('user-123'));
@@ -480,22 +346,13 @@
     });
 
     it('should handle missing required fields', async () => {
-<<<<<<< HEAD
-      const SubscriptionService =
-        require('../../../services/subscription-service').default;
-=======
-      const SubscriptionService = require('../../../services/subscription-service').default;
->>>>>>> 02f0594e
+      const SubscriptionService = require('../../../services/subscription-service').default;
       const mockSubscriptionService = SubscriptionService.getInstance();
 
       // Return subscription missing critical fields
       mockSubscriptionService.getSubscription.mockResolvedValue({
         // Missing id, status, tier
-<<<<<<< HEAD
-        created_at: '2023-01-01T00:00:00Z',
-=======
         created_at: '2023-01-01T00:00:00Z'
->>>>>>> 02f0594e
       });
 
       const { result } = renderHook(() => useSubscription('user-123'));
@@ -511,12 +368,7 @@
 
   describe('Memory Leaks and Performance', () => {
     it('should handle rapid subscription polling without memory leaks', async () => {
-<<<<<<< HEAD
-      const SubscriptionService =
-        require('../../../services/subscription-service').default;
-=======
-      const SubscriptionService = require('../../../services/subscription-service').default;
->>>>>>> 02f0594e
+      const SubscriptionService = require('../../../services/subscription-service').default;
       const mockSubscriptionService = SubscriptionService.getInstance();
 
       let callCount = 0;
@@ -526,11 +378,7 @@
           id: 'sub-123',
           status: 'active',
           tier: 'pro',
-<<<<<<< HEAD
-          call_count: callCount,
-=======
           call_count: callCount
->>>>>>> 02f0594e
         });
       });
 
@@ -554,12 +402,7 @@
     });
 
     it('should cleanup polling on unmount', async () => {
-<<<<<<< HEAD
-      const SubscriptionService =
-        require('../../../services/subscription-service').default;
-=======
-      const SubscriptionService = require('../../../services/subscription-service').default;
->>>>>>> 02f0594e
+      const SubscriptionService = require('../../../services/subscription-service').default;
       const mockSubscriptionService = SubscriptionService.getInstance();
 
       let callCount = 0;
@@ -589,22 +432,13 @@
 
   describe('Promo Code Edge Cases', () => {
     it('should handle expired promo codes', async () => {
-<<<<<<< HEAD
-      const SubscriptionService =
-        require('../../../services/subscription-service').default;
-=======
-      const SubscriptionService = require('../../../services/subscription-service').default;
->>>>>>> 02f0594e
+      const SubscriptionService = require('../../../services/subscription-service').default;
       const mockSubscriptionService = SubscriptionService.getInstance();
 
       mockSubscriptionService.validatePromoCode.mockResolvedValue({
         valid: false,
         error: 'expired',
-<<<<<<< HEAD
-        expires_at: '2023-01-01T00:00:00Z',
-=======
         expires_at: '2023-01-01T00:00:00Z'
->>>>>>> 02f0594e
       });
 
       const { result } = renderHook(() => useSubscription('user-123'));
@@ -617,12 +451,7 @@
     });
 
     it('should handle promo code usage limits', async () => {
-<<<<<<< HEAD
-      const SubscriptionService =
-        require('../../../services/subscription-service').default;
-=======
-      const SubscriptionService = require('../../../services/subscription-service').default;
->>>>>>> 02f0594e
+      const SubscriptionService = require('../../../services/subscription-service').default;
       const mockSubscriptionService = SubscriptionService.getInstance();
 
       mockSubscriptionService.applyPromoCode.mockRejectedValue(
@@ -639,12 +468,7 @@
     });
 
     it('should handle concurrent promo code applications', async () => {
-<<<<<<< HEAD
-      const SubscriptionService =
-        require('../../../services/subscription-service').default;
-=======
-      const SubscriptionService = require('../../../services/subscription-service').default;
->>>>>>> 02f0594e
+      const SubscriptionService = require('../../../services/subscription-service').default;
       const mockSubscriptionService = SubscriptionService.getInstance();
 
       let applicationCount = 0;
@@ -664,11 +488,7 @@
         const promises = [
           result.current.applyPromoCode('FIRST50'),
           result.current.applyPromoCode('SECOND25'),
-<<<<<<< HEAD
-          result.current.applyPromoCode('THIRD10'),
-=======
           result.current.applyPromoCode('THIRD10')
->>>>>>> 02f0594e
         ];
 
         await Promise.allSettled(promises);
@@ -681,12 +501,7 @@
 
   describe('Stress Testing', () => {
     it('should handle high frequency subscription updates', async () => {
-<<<<<<< HEAD
-      const SubscriptionService =
-        require('../../../services/subscription-service').default;
-=======
-      const SubscriptionService = require('../../../services/subscription-service').default;
->>>>>>> 02f0594e
+      const SubscriptionService = require('../../../services/subscription-service').default;
       const mockSubscriptionService = SubscriptionService.getInstance();
 
       let updateCount = 0;
@@ -695,11 +510,7 @@
         return Promise.resolve({
           id,
           ...updates,
-<<<<<<< HEAD
-          update_number: updateCount,
-=======
           update_number: updateCount
->>>>>>> 02f0594e
         });
       });
 
@@ -707,21 +518,11 @@
 
       await act(async () => {
         // Fire 100 rapid updates
-<<<<<<< HEAD
-        const promises = Array(100)
-          .fill(null)
-          .map((_, index) =>
-            result.current.updateSubscription('sub-123', {
-              metadata: { update: index },
-            })
-          );
-=======
         const promises = Array(100).fill(null).map((_, index) =>
           result.current.updateSubscription('sub-123', {
             metadata: { update: index }
           })
         );
->>>>>>> 02f0594e
 
         await Promise.allSettled(promises);
       });
@@ -731,22 +532,6 @@
     });
 
     it('should handle large payment method collections', async () => {
-<<<<<<< HEAD
-      const SubscriptionService =
-        require('../../../services/subscription-service').default;
-      const mockSubscriptionService = SubscriptionService.getInstance();
-
-      // Generate 1000 payment methods
-      const largePaymentMethodCollection = Array(1000)
-        .fill(null)
-        .map((_, index) => ({
-          id: `pm_${index}`,
-          type: 'card',
-          last4: `${index}`.padStart(4, '0'),
-          exp_month: (index % 12) + 1,
-          exp_year: 2025 + (index % 10),
-        }));
-=======
       const SubscriptionService = require('../../../services/subscription-service').default;
       const mockSubscriptionService = SubscriptionService.getInstance();
 
@@ -758,7 +543,6 @@
         exp_month: (index % 12) + 1,
         exp_year: 2025 + (index % 10)
       }));
->>>>>>> 02f0594e
 
       mockSubscriptionService.getPaymentMethods.mockResolvedValue(
         largePaymentMethodCollection
@@ -780,12 +564,7 @@
 
   describe('Regression Tests', () => {
     it('should maintain trial period tracking accuracy', async () => {
-<<<<<<< HEAD
-      const SubscriptionService =
-        require('../../../services/subscription-service').default;
-=======
-      const SubscriptionService = require('../../../services/subscription-service').default;
->>>>>>> 02f0594e
+      const SubscriptionService = require('../../../services/subscription-service').default;
       const mockSubscriptionService = SubscriptionService.getInstance();
 
       const trialEndDate = new Date();
@@ -795,11 +574,7 @@
         id: 'sub-123',
         status: 'trialing',
         tier: 'pro',
-<<<<<<< HEAD
-        trial_end: trialEndDate.toISOString(),
-=======
         trial_end: trialEndDate.toISOString()
->>>>>>> 02f0594e
       });
 
       const { result } = renderHook(() => useSubscription('user-123'));
@@ -813,12 +588,7 @@
     });
 
     it('should handle subscription renewal edge cases', async () => {
-<<<<<<< HEAD
-      const SubscriptionService =
-        require('../../../services/subscription-service').default;
-=======
-      const SubscriptionService = require('../../../services/subscription-service').default;
->>>>>>> 02f0594e
+      const SubscriptionService = require('../../../services/subscription-service').default;
       const mockSubscriptionService = SubscriptionService.getInstance();
 
       // Subscription that renews in the next minute
@@ -829,11 +599,7 @@
         id: 'sub-123',
         status: 'active',
         tier: 'pro',
-<<<<<<< HEAD
-        current_period_end: renewalDate.toISOString(),
-=======
         current_period_end: renewalDate.toISOString()
->>>>>>> 02f0594e
       });
 
       const { result } = renderHook(() => useSubscription('user-123'));
