/**
 * Unit tests for useEnhancedSmartAlarms hook
 * Tests enhanced smart alarm features with AI optimization and learning
 */

import { renderHook, act } from '@testing-library/react';
import { useEnhancedSmartAlarms } from '../useEnhancedSmartAlarms';

// Mock smart alarm services
const mockSmartAlarmScheduler = {
  initialize: jest.fn(),
  optimizeAlarmTiming: jest.fn(),
  predictOptimalWakeTime: jest.fn(),
  analyzeUserBehavior: jest.fn(),
  generateSmartRecommendations: jest.fn(),
  adaptToUserFeedback: jest.fn(),
  getOptimizationMetrics: jest.fn(),
  resetLearningData: jest.fn()
};

const mockAIOptimizer = {
  trainModel: jest.fn(),
  predictWakePreferences: jest.fn(),
  analyzeWakePatterns: jest.fn(),
  generatePersonalizedSuggestions: jest.fn(),
  updateModelWithFeedback: jest.fn()
};

const mockBehaviorAnalyzer = {
  trackWakeEvent: jest.fn(),
  analyzeSleepPattern: jest.fn(),
  detectBehaviorChanges: jest.fn(),
  generateBehaviorReport: jest.fn()
};

// Mock services
jest.mock('../../services/smart-alarm-scheduler', () => ({
  __esModule: true,
  default: mockSmartAlarmScheduler
}));

jest.mock('../../services/ai-optimizer', () => ({
  __esModule: true,
  default: mockAIOptimizer
}));

jest.mock('../../services/behavior-analyzer', () => ({
  __esModule: true,
  default: mockBehaviorAnalyzer
}));

// Mock analytics service
const mockAnalytics = {
  track: jest.fn(),
  identify: jest.fn(),
  setUserProperties: jest.fn()
};

jest.mock('../../services/analytics', () => ({
  __esModule: true,
  default: {
    getInstance: () => mockAnalytics
  }
}));

describe('useEnhancedSmartAlarms', () => {
  beforeEach(() => {
    jest.clearAllMocks();

    // Default mock responses
    mockSmartAlarmScheduler.initialize.mockResolvedValue(undefined);
    mockSmartAlarmScheduler.optimizeAlarmTiming.mockResolvedValue({
      originalTime: '07:00',
      optimizedTime: '06:45',
      confidence: 0.85,
<<<<<<< HEAD
      reason: 'Better sleep cycle alignment',
=======
      reason: 'Better sleep cycle alignment'
>>>>>>> 02f0594e
    });

    mockSmartAlarmScheduler.predictOptimalWakeTime.mockResolvedValue({
      recommendedTime: '06:45',
<<<<<<< HEAD
      confidence: 0.9,
      factors: ['sleep_cycle', 'historical_data', 'weather'],
=======
      confidence: 0.90,
      factors: ['sleep_cycle', 'historical_data', 'weather']
>>>>>>> 02f0594e
    });

    mockSmartAlarmScheduler.analyzeUserBehavior.mockResolvedValue({
      wakeTimePreference: '06:30-07:00',
      averageSnoozeCount: 2,
      mostProductiveDays: ['monday', 'tuesday'],
<<<<<<< HEAD
      sleepDebtScore: 0.3,
=======
      sleepDebtScore: 0.3
>>>>>>> 02f0594e
    });

    mockSmartAlarmScheduler.getOptimizationMetrics.mockResolvedValue({
      successRate: 0.85,
      avgOptimizationGain: 15,
      userSatisfaction: 0.90,
      totalOptimizations: 42
    });

    mockAIOptimizer.predictWakePreferences.mockResolvedValue({
      optimalTimeRange: { start: '06:30', end: '07:00' },
      preferredAlarmType: 'gradual',
      weatherSensitivity: 0.7,
<<<<<<< HEAD
      workdayPattern: 'consistent',
=======
      workdayPattern: 'consistent'
>>>>>>> 02f0594e
    });
  });

  it('should initialize with loading state', () => {
    const { result } = renderHook(() => useEnhancedSmartAlarms());

    expect(result.current.isLoading).toBe(true);
    expect(result.current.isInitialized).toBe(false);
    expect(result.current.optimizations).toEqual([]);
  });

  it('should initialize smart alarm services', async () => {
    const { result } = renderHook(() => useEnhancedSmartAlarms());

    await act(async () => {
      await new Promise(resolve => setTimeout(resolve, 0));
    });

    expect(mockSmartAlarmScheduler.initialize).toHaveBeenCalledTimes(1);
    expect(result.current.isLoading).toBe(false);
    expect(result.current.isInitialized).toBe(true);
  });

  it('should optimize alarm timing', async () => {
    const { result } = renderHook(() => useEnhancedSmartAlarms());

    await act(async () => {
      await new Promise(resolve => setTimeout(resolve, 0));
    });

    await act(async () => {
      const optimization = await result.current.optimizeAlarm({
        id: 'alarm-1',
        time: '07:00',
<<<<<<< HEAD
        userId: 'user-123',
=======
        userId: 'user-123'
>>>>>>> 02f0594e
      });

      expect(optimization).toEqual({
        originalTime: '07:00',
        optimizedTime: '06:45',
        confidence: 0.85,
<<<<<<< HEAD
        reason: 'Better sleep cycle alignment',
=======
        reason: 'Better sleep cycle alignment'
>>>>>>> 02f0594e
      });
    });

    expect(mockSmartAlarmScheduler.optimizeAlarmTiming).toHaveBeenCalledWith({
      id: 'alarm-1',
      time: '07:00',
<<<<<<< HEAD
      userId: 'user-123',
=======
      userId: 'user-123'
>>>>>>> 02f0594e
    });
  });

  it('should predict optimal wake times', async () => {
    const { result } = renderHook(() => useEnhancedSmartAlarms());

    await act(async () => {
      await new Promise(resolve => setTimeout(resolve, 0));
    });

    await act(async () => {
      const prediction = await result.current.predictOptimalWakeTime({
        currentBedtime: '23:00',
        desiredWakeTime: '07:00',
<<<<<<< HEAD
        userId: 'user-123',
=======
        userId: 'user-123'
>>>>>>> 02f0594e
      });

      expect(prediction).toEqual({
        recommendedTime: '06:45',
<<<<<<< HEAD
        confidence: 0.9,
        factors: ['sleep_cycle', 'historical_data', 'weather'],
=======
        confidence: 0.90,
        factors: ['sleep_cycle', 'historical_data', 'weather']
>>>>>>> 02f0594e
      });
    });

    expect(mockSmartAlarmScheduler.predictOptimalWakeTime).toHaveBeenCalledWith({
      currentBedtime: '23:00',
      desiredWakeTime: '07:00',
<<<<<<< HEAD
      userId: 'user-123',
=======
      userId: 'user-123'
>>>>>>> 02f0594e
    });
  });

  it('should analyze user behavior patterns', async () => {
    const { result } = renderHook(() => useEnhancedSmartAlarms());

    await act(async () => {
      await new Promise(resolve => setTimeout(resolve, 0));
    });

    await act(async () => {
      await result.current.analyzeUserBehavior('user-123');
    });

    expect(result.current.behaviorAnalysis).toEqual({
      wakeTimePreference: '06:30-07:00',
      averageSnoozeCount: 2,
      mostProductiveDays: ['monday', 'tuesday'],
<<<<<<< HEAD
      sleepDebtScore: 0.3,
    });

    expect(mockSmartAlarmScheduler.analyzeUserBehavior).toHaveBeenCalledWith(
      'user-123'
    );
=======
      sleepDebtScore: 0.3
    });

    expect(mockSmartAlarmScheduler.analyzeUserBehavior).toHaveBeenCalledWith('user-123');
>>>>>>> 02f0594e
  });

  it('should generate smart recommendations', async () => {
    const { result } = renderHook(() => useEnhancedSmartAlarms());

    mockSmartAlarmScheduler.generateSmartRecommendations.mockResolvedValue([
      {
        type: 'timing',
        message: 'Consider moving your alarm 15 minutes earlier',
        confidence: 0.8,
<<<<<<< HEAD
        impact: 'high',
=======
        impact: 'high'
>>>>>>> 02f0594e
      },
      {
        type: 'bedtime',
        message: 'Your bedtime could be 30 minutes earlier',
        confidence: 0.7,
<<<<<<< HEAD
        impact: 'medium',
      },
=======
        impact: 'medium'
      }
>>>>>>> 02f0594e
    ]);

    await act(async () => {
      await new Promise(resolve => setTimeout(resolve, 0));
    });

    await act(async () => {
      await result.current.generateRecommendations('user-123');
    });

    expect(result.current.recommendations).toHaveLength(2);
    expect(result.current.recommendations[0]).toMatchObject({
      type: 'timing',
      confidence: 0.8,
<<<<<<< HEAD
      impact: 'high',
    });

    expect(mockSmartAlarmScheduler.generateSmartRecommendations).toHaveBeenCalledWith(
      'user-123'
    );
=======
      impact: 'high'
    });

    expect(mockSmartAlarmScheduler.generateSmartRecommendations).toHaveBeenCalledWith('user-123');
>>>>>>> 02f0594e
  });

  it('should handle user feedback and adapt', async () => {
    const { result } = renderHook(() => useEnhancedSmartAlarms());

    await act(async () => {
      await new Promise(resolve => setTimeout(resolve, 0));
    });

    const feedback = {
      alarmId: 'alarm-1',
      rating: 4,
      wakeQuality: 'good',
      actualWakeTime: '06:50',
<<<<<<< HEAD
      comments: 'Felt rested',
=======
      comments: 'Felt rested'
>>>>>>> 02f0594e
    };

    await act(async () => {
      await result.current.provideFeedback(feedback);
    });

    expect(mockSmartAlarmScheduler.adaptToUserFeedback).toHaveBeenCalledWith(feedback);
    expect(mockAnalytics.track).toHaveBeenCalledWith('smart_alarm_feedback', feedback);
  });

  it('should get optimization metrics', async () => {
    const { result } = renderHook(() => useEnhancedSmartAlarms());

    await act(async () => {
      await new Promise(resolve => setTimeout(resolve, 0));
    });

    await act(async () => {
      await result.current.loadOptimizationMetrics();
    });

    expect(result.current.metrics).toEqual({
      successRate: 0.85,
      avgOptimizationGain: 15,
      userSatisfaction: 0.90,
      totalOptimizations: 42
    });

    expect(mockSmartAlarmScheduler.getOptimizationMetrics).toHaveBeenCalledTimes(1);
  });

  it('should handle AI-based wake preference predictions', async () => {
    const { result } = renderHook(() => useEnhancedSmartAlarms());

    await act(async () => {
      await new Promise(resolve => setTimeout(resolve, 0));
    });

    await act(async () => {
      const preferences = await result.current.predictWakePreferences('user-123');

      expect(preferences).toEqual({
        optimalTimeRange: { start: '06:30', end: '07:00' },
        preferredAlarmType: 'gradual',
        weatherSensitivity: 0.7,
<<<<<<< HEAD
        workdayPattern: 'consistent',
=======
        workdayPattern: 'consistent'
>>>>>>> 02f0594e
      });
    });

    expect(mockAIOptimizer.predictWakePreferences).toHaveBeenCalledWith('user-123');
  });

  it('should track wake events for learning', async () => {
    const { result } = renderHook(() => useEnhancedSmartAlarms());

    await act(async () => {
      await new Promise(resolve => setTimeout(resolve, 0));
    });

    const wakeEvent = {
      alarmId: 'alarm-1',
      scheduledTime: '07:00',
      actualWakeTime: '07:05',
      snoozeCount: 1,
      wakeQuality: 'good',
<<<<<<< HEAD
      timestamp: new Date(),
=======
      timestamp: new Date()
>>>>>>> 02f0594e
    };

    await act(async () => {
      await result.current.trackWakeEvent(wakeEvent);
    });

    expect(mockBehaviorAnalyzer.trackWakeEvent).toHaveBeenCalledWith(wakeEvent);
    expect(result.current.wakeHistory).toContain(wakeEvent);
  });

  it('should handle sleep pattern analysis', async () => {
    mockBehaviorAnalyzer.analyzeSleepPattern.mockResolvedValue({
      averageBedtime: '23:15',
      averageWakeTime: '06:45',
      sleepDuration: 7.5,
      sleepEfficiency: 0.85,
<<<<<<< HEAD
      pattern: 'consistent',
=======
      pattern: 'consistent'
>>>>>>> 02f0594e
    });

    const { result } = renderHook(() => useEnhancedSmartAlarms());

    await act(async () => {
      await new Promise(resolve => setTimeout(resolve, 0));
    });

    await act(async () => {
      await result.current.analyzeSleepPattern('user-123', 'week');
    });

    expect(result.current.sleepPattern).toEqual({
      averageBedtime: '23:15',
      averageWakeTime: '06:45',
      sleepDuration: 7.5,
      sleepEfficiency: 0.85,
<<<<<<< HEAD
      pattern: 'consistent',
    });

    expect(mockBehaviorAnalyzer.analyzeSleepPattern).toHaveBeenCalledWith(
      'user-123',
      'week'
    );
=======
      pattern: 'consistent'
    });

    expect(mockBehaviorAnalyzer.analyzeSleepPattern).toHaveBeenCalledWith('user-123', 'week');
>>>>>>> 02f0594e
  });

  it('should detect behavior changes', async () => {
    mockBehaviorAnalyzer.detectBehaviorChanges.mockResolvedValue({
      significantChanges: true,
      changes: [
        { type: 'bedtime_shift', magnitude: 0.5, direction: 'later' },
<<<<<<< HEAD
        { type: 'wake_quality', magnitude: -0.3, direction: 'decline' },
      ],
      recommendedActions: ['adjust_alarm_timing', 'suggest_earlier_bedtime'],
=======
        { type: 'wake_quality', magnitude: -0.3, direction: 'decline' }
      ],
      recommendedActions: ['adjust_alarm_timing', 'suggest_earlier_bedtime']
>>>>>>> 02f0594e
    });

    const { result } = renderHook(() => useEnhancedSmartAlarms());

    await act(async () => {
      await new Promise(resolve => setTimeout(resolve, 0));
    });

    await act(async () => {
      const changes = await result.current.detectBehaviorChanges('user-123');

      expect(changes.significantChanges).toBe(true);
      expect(changes.changes).toHaveLength(2);
      expect(changes.recommendedActions).toContain('adjust_alarm_timing');
    });

    expect(mockBehaviorAnalyzer.detectBehaviorChanges).toHaveBeenCalledWith('user-123');
  });

  it('should handle errors gracefully', async () => {
    const consoleSpy = jest.spyOn(console, 'error').mockImplementation();
<<<<<<< HEAD
    mockSmartAlarmScheduler.optimizeAlarmTiming.mockRejectedValue(
      new Error('Optimization failed')
    );
=======
    mockSmartAlarmScheduler.optimizeAlarmTiming.mockRejectedValue(new Error('Optimization failed'));
>>>>>>> 02f0594e

    const { result } = renderHook(() => useEnhancedSmartAlarms());

    await act(async () => {
      await new Promise(resolve => setTimeout(resolve, 0));
    });

    await act(async () => {
      const optimization = await result.current.optimizeAlarm({
        id: 'alarm-1',
        time: '07:00',
<<<<<<< HEAD
        userId: 'user-123',
=======
        userId: 'user-123'
>>>>>>> 02f0594e
      });

      expect(optimization).toBeNull();
    });

    expect(result.current.error).toBe('Optimization failed');
    expect(consoleSpy).toHaveBeenCalledWith(
      'Smart alarm optimization failed:',
      expect.any(Error)
    );

    consoleSpy.mockRestore();
  });

  it('should reset learning data when requested', async () => {
    const { result } = renderHook(() => useEnhancedSmartAlarms());

    await act(async () => {
      await new Promise(resolve => setTimeout(resolve, 0));
    });

    await act(async () => {
      await result.current.resetLearningData('user-123');
    });

    expect(mockSmartAlarmScheduler.resetLearningData).toHaveBeenCalledWith('user-123');
    expect(result.current.behaviorAnalysis).toBeNull();
    expect(result.current.recommendations).toEqual([]);
    expect(result.current.wakeHistory).toEqual([]);
  });

  it('should handle real-time optimization updates', async () => {
    const onOptimizationUpdate = jest.fn();

    renderHook(() => useEnhancedSmartAlarms({ onOptimizationUpdate }));

    await act(async () => {
      await new Promise(resolve => setTimeout(resolve, 0));
    });

    // Simulate real-time optimization update
    const optimizationUpdate = {
      alarmId: 'alarm-1',
      newOptimizedTime: '06:50',
      reason: 'Weather adjustment',
<<<<<<< HEAD
      confidence: 0.82,
=======
      confidence: 0.82
>>>>>>> 02f0594e
    };

    // This would typically come from a WebSocket or event listener
    act(() => {
      onOptimizationUpdate(optimizationUpdate);
    });

    expect(onOptimizationUpdate).toHaveBeenCalledWith(optimizationUpdate);
  });

  it('should batch multiple optimization requests', async () => {
    const { result } = renderHook(() => useEnhancedSmartAlarms());

    await act(async () => {
      await new Promise(resolve => setTimeout(resolve, 0));
    });

    const alarms = [
      { id: 'alarm-1', time: '07:00', userId: 'user-123' },
      { id: 'alarm-2', time: '07:30', userId: 'user-123' },
<<<<<<< HEAD
      { id: 'alarm-3', time: '08:00', userId: 'user-123' },
=======
      { id: 'alarm-3', time: '08:00', userId: 'user-123' }
>>>>>>> 02f0594e
    ];

    mockSmartAlarmScheduler.optimizeAlarmTiming
      .mockResolvedValueOnce({ optimizedTime: '06:45' })
      .mockResolvedValueOnce({ optimizedTime: '07:15' })
      .mockResolvedValueOnce({ optimizedTime: '07:45' });

    await act(async () => {
      const results = await result.current.optimizeMultipleAlarms(alarms);

      expect(results).toHaveLength(3);
      expect(results[0].optimizedTime).toBe('06:45');
      expect(results[1].optimizedTime).toBe('07:15');
      expect(results[2].optimizedTime).toBe('07:45');
    });

    expect(mockSmartAlarmScheduler.optimizeAlarmTiming).toHaveBeenCalledTimes(3);
  });
});<|MERGE_RESOLUTION|>--- conflicted
+++ resolved
@@ -73,33 +73,20 @@
       originalTime: '07:00',
       optimizedTime: '06:45',
       confidence: 0.85,
-<<<<<<< HEAD
-      reason: 'Better sleep cycle alignment',
-=======
       reason: 'Better sleep cycle alignment'
->>>>>>> 02f0594e
     });
 
     mockSmartAlarmScheduler.predictOptimalWakeTime.mockResolvedValue({
       recommendedTime: '06:45',
-<<<<<<< HEAD
-      confidence: 0.9,
-      factors: ['sleep_cycle', 'historical_data', 'weather'],
-=======
       confidence: 0.90,
       factors: ['sleep_cycle', 'historical_data', 'weather']
->>>>>>> 02f0594e
     });
 
     mockSmartAlarmScheduler.analyzeUserBehavior.mockResolvedValue({
       wakeTimePreference: '06:30-07:00',
       averageSnoozeCount: 2,
       mostProductiveDays: ['monday', 'tuesday'],
-<<<<<<< HEAD
-      sleepDebtScore: 0.3,
-=======
       sleepDebtScore: 0.3
->>>>>>> 02f0594e
     });
 
     mockSmartAlarmScheduler.getOptimizationMetrics.mockResolvedValue({
@@ -113,11 +100,7 @@
       optimalTimeRange: { start: '06:30', end: '07:00' },
       preferredAlarmType: 'gradual',
       weatherSensitivity: 0.7,
-<<<<<<< HEAD
-      workdayPattern: 'consistent',
-=======
       workdayPattern: 'consistent'
->>>>>>> 02f0594e
     });
   });
 
@@ -152,33 +135,21 @@
       const optimization = await result.current.optimizeAlarm({
         id: 'alarm-1',
         time: '07:00',
-<<<<<<< HEAD
-        userId: 'user-123',
-=======
         userId: 'user-123'
->>>>>>> 02f0594e
       });
 
       expect(optimization).toEqual({
         originalTime: '07:00',
         optimizedTime: '06:45',
         confidence: 0.85,
-<<<<<<< HEAD
-        reason: 'Better sleep cycle alignment',
-=======
         reason: 'Better sleep cycle alignment'
->>>>>>> 02f0594e
       });
     });
 
     expect(mockSmartAlarmScheduler.optimizeAlarmTiming).toHaveBeenCalledWith({
       id: 'alarm-1',
       time: '07:00',
-<<<<<<< HEAD
-      userId: 'user-123',
-=======
       userId: 'user-123'
->>>>>>> 02f0594e
     });
   });
 
@@ -193,33 +164,20 @@
       const prediction = await result.current.predictOptimalWakeTime({
         currentBedtime: '23:00',
         desiredWakeTime: '07:00',
-<<<<<<< HEAD
-        userId: 'user-123',
-=======
         userId: 'user-123'
->>>>>>> 02f0594e
       });
 
       expect(prediction).toEqual({
         recommendedTime: '06:45',
-<<<<<<< HEAD
-        confidence: 0.9,
-        factors: ['sleep_cycle', 'historical_data', 'weather'],
-=======
         confidence: 0.90,
         factors: ['sleep_cycle', 'historical_data', 'weather']
->>>>>>> 02f0594e
       });
     });
 
     expect(mockSmartAlarmScheduler.predictOptimalWakeTime).toHaveBeenCalledWith({
       currentBedtime: '23:00',
       desiredWakeTime: '07:00',
-<<<<<<< HEAD
-      userId: 'user-123',
-=======
       userId: 'user-123'
->>>>>>> 02f0594e
     });
   });
 
@@ -238,19 +196,10 @@
       wakeTimePreference: '06:30-07:00',
       averageSnoozeCount: 2,
       mostProductiveDays: ['monday', 'tuesday'],
-<<<<<<< HEAD
-      sleepDebtScore: 0.3,
-    });
-
-    expect(mockSmartAlarmScheduler.analyzeUserBehavior).toHaveBeenCalledWith(
-      'user-123'
-    );
-=======
       sleepDebtScore: 0.3
     });
 
     expect(mockSmartAlarmScheduler.analyzeUserBehavior).toHaveBeenCalledWith('user-123');
->>>>>>> 02f0594e
   });
 
   it('should generate smart recommendations', async () => {
@@ -261,23 +210,14 @@
         type: 'timing',
         message: 'Consider moving your alarm 15 minutes earlier',
         confidence: 0.8,
-<<<<<<< HEAD
-        impact: 'high',
-=======
         impact: 'high'
->>>>>>> 02f0594e
       },
       {
         type: 'bedtime',
         message: 'Your bedtime could be 30 minutes earlier',
         confidence: 0.7,
-<<<<<<< HEAD
-        impact: 'medium',
-      },
-=======
         impact: 'medium'
       }
->>>>>>> 02f0594e
     ]);
 
     await act(async () => {
@@ -292,19 +232,10 @@
     expect(result.current.recommendations[0]).toMatchObject({
       type: 'timing',
       confidence: 0.8,
-<<<<<<< HEAD
-      impact: 'high',
-    });
-
-    expect(mockSmartAlarmScheduler.generateSmartRecommendations).toHaveBeenCalledWith(
-      'user-123'
-    );
-=======
       impact: 'high'
     });
 
     expect(mockSmartAlarmScheduler.generateSmartRecommendations).toHaveBeenCalledWith('user-123');
->>>>>>> 02f0594e
   });
 
   it('should handle user feedback and adapt', async () => {
@@ -319,11 +250,7 @@
       rating: 4,
       wakeQuality: 'good',
       actualWakeTime: '06:50',
-<<<<<<< HEAD
-      comments: 'Felt rested',
-=======
       comments: 'Felt rested'
->>>>>>> 02f0594e
     };
 
     await act(async () => {
@@ -369,11 +296,7 @@
         optimalTimeRange: { start: '06:30', end: '07:00' },
         preferredAlarmType: 'gradual',
         weatherSensitivity: 0.7,
-<<<<<<< HEAD
-        workdayPattern: 'consistent',
-=======
         workdayPattern: 'consistent'
->>>>>>> 02f0594e
       });
     });
 
@@ -393,11 +316,7 @@
       actualWakeTime: '07:05',
       snoozeCount: 1,
       wakeQuality: 'good',
-<<<<<<< HEAD
-      timestamp: new Date(),
-=======
       timestamp: new Date()
->>>>>>> 02f0594e
     };
 
     await act(async () => {
@@ -414,11 +333,7 @@
       averageWakeTime: '06:45',
       sleepDuration: 7.5,
       sleepEfficiency: 0.85,
-<<<<<<< HEAD
-      pattern: 'consistent',
-=======
       pattern: 'consistent'
->>>>>>> 02f0594e
     });
 
     const { result } = renderHook(() => useEnhancedSmartAlarms());
@@ -436,20 +351,10 @@
       averageWakeTime: '06:45',
       sleepDuration: 7.5,
       sleepEfficiency: 0.85,
-<<<<<<< HEAD
-      pattern: 'consistent',
-    });
-
-    expect(mockBehaviorAnalyzer.analyzeSleepPattern).toHaveBeenCalledWith(
-      'user-123',
-      'week'
-    );
-=======
       pattern: 'consistent'
     });
 
     expect(mockBehaviorAnalyzer.analyzeSleepPattern).toHaveBeenCalledWith('user-123', 'week');
->>>>>>> 02f0594e
   });
 
   it('should detect behavior changes', async () => {
@@ -457,15 +362,9 @@
       significantChanges: true,
       changes: [
         { type: 'bedtime_shift', magnitude: 0.5, direction: 'later' },
-<<<<<<< HEAD
-        { type: 'wake_quality', magnitude: -0.3, direction: 'decline' },
-      ],
-      recommendedActions: ['adjust_alarm_timing', 'suggest_earlier_bedtime'],
-=======
         { type: 'wake_quality', magnitude: -0.3, direction: 'decline' }
       ],
       recommendedActions: ['adjust_alarm_timing', 'suggest_earlier_bedtime']
->>>>>>> 02f0594e
     });
 
     const { result } = renderHook(() => useEnhancedSmartAlarms());
@@ -487,13 +386,7 @@
 
   it('should handle errors gracefully', async () => {
     const consoleSpy = jest.spyOn(console, 'error').mockImplementation();
-<<<<<<< HEAD
-    mockSmartAlarmScheduler.optimizeAlarmTiming.mockRejectedValue(
-      new Error('Optimization failed')
-    );
-=======
     mockSmartAlarmScheduler.optimizeAlarmTiming.mockRejectedValue(new Error('Optimization failed'));
->>>>>>> 02f0594e
 
     const { result } = renderHook(() => useEnhancedSmartAlarms());
 
@@ -505,11 +398,7 @@
       const optimization = await result.current.optimizeAlarm({
         id: 'alarm-1',
         time: '07:00',
-<<<<<<< HEAD
-        userId: 'user-123',
-=======
         userId: 'user-123'
->>>>>>> 02f0594e
       });
 
       expect(optimization).toBeNull();
@@ -555,11 +444,7 @@
       alarmId: 'alarm-1',
       newOptimizedTime: '06:50',
       reason: 'Weather adjustment',
-<<<<<<< HEAD
-      confidence: 0.82,
-=======
       confidence: 0.82
->>>>>>> 02f0594e
     };
 
     // This would typically come from a WebSocket or event listener
@@ -580,11 +465,7 @@
     const alarms = [
       { id: 'alarm-1', time: '07:00', userId: 'user-123' },
       { id: 'alarm-2', time: '07:30', userId: 'user-123' },
-<<<<<<< HEAD
-      { id: 'alarm-3', time: '08:00', userId: 'user-123' },
-=======
       { id: 'alarm-3', time: '08:00', userId: 'user-123' }
->>>>>>> 02f0594e
     ];
 
     mockSmartAlarmScheduler.optimizeAlarmTiming
