import { expect, test, jest } from "@jest/globals";
/**
 * Unit tests for useFeatureGate hook
 * Tests feature access control, upgrade prompts, and business logic
 */

<<<<<<< HEAD
import { renderHook, act, waitFor } from '@testing-library/react';
import useFeatureGate from '../useFeatureGate';
import { renderHookWithProviders, createMockSubscription, clearAllMocks } from '../../__tests__/utils/hook-testing-utils';
import type { SubscriptionTier, FeatureAccess } from '../../types/premium';

// Mock useSubscription hook
const mockSubscription = {
  userTier: 'free' as SubscriptionTier,
=======
import { renderHook, act, waitFor } from "@testing-library/react";
import { FeatureService } from "../../services/feature";
import useFeatureGate from "../useFeatureGate";
import { FeatureService } from "../../services/feature";
import {
  renderHookWithProviders,
  createMockSubscription,
  clearAllMocks,
} from "../../__tests__/utils/hook-testing-utils";
import { FeatureService } from "../../services/feature";

// Mock useSubscription hook
const mockSubscription = {
>>>>>>> a2085a2a
  featureAccess: null as FeatureAccess | null,
  hasFeatureAccess: jest.fn(() => false),
  isLoading: false,
  isInitialized: true,
  subscription: null,
  currentPlan: null,
  usage: null,
  error: null,
  availablePlans: [],
  paymentMethods: [],
  invoiceHistory: [],
  upcomingInvoice: null,
  activeTrial: null,
  availableDiscounts: [],
  uiState: {
    selectedPlan: undefined,
    isLoading: false,
    isProcessingPayment: false,
    showPaymentModal: false,
    showCancelModal: false,
    showUpgradeModal: false,
    errors: {},
    currentStep: 'plan_selection',
    paymentIntent: undefined
  },
  createSubscription: jest.fn(),
  updateSubscription: jest.fn(),
  cancelSubscription: jest.fn(),
  trackFeatureUsage: jest.fn(),
  getUpgradeRequirement: jest.fn(),
  addPaymentMethod: jest.fn(),
  removePaymentMethod: jest.fn(),
  setDefaultPaymentMethod: jest.fn(),
  startFreeTrial: jest.fn(),
  validateDiscountCode: jest.fn(),
  refreshSubscription: jest.fn(),
  clearError: jest.fn(),
  resetUIState: jest.fn(),
  comparePlans: jest.fn(),
};

jest.mock('../useSubscription', () => ({
  useSubscription: jest.fn(() => mockSubscription),
}));

// Mock analytics service
jest.mock('../../services/analytics', () => ({
  __esModule: true,
  default: {
    getInstance: jest.fn(() => ({
      trackFeatureUsage: jest.fn(),
    })),
  },
}));

describe('useFeatureGate Hook', () => {
  const mockUserId = 'test-user-123';
  const mockAnalytics = { trackFeatureUsage: jest.fn() };

  beforeEach(() => {
    clearAllMocks();
    jest.clearAllMocks();

    // Reset subscription mock to defaults
    mockSubscription.userTier = 'free';
    mockSubscription.featureAccess = null;
    mockSubscription.hasFeatureAccess.mockReturnValue(false);

    // Setup analytics mock
    const AnalyticsService = require('../../services/analytics').default;
    AnalyticsService.getInstance.mockReturnValue(mockAnalytics);
  });

  describe('Initialization', () => {
    it('should initialize with gated state when no feature access data', () => {
      const { result } = renderHookWithProviders(() =>
        useFeatureGate({
          userId: mockUserId,
          feature: 'unlimited_alarms',
        })
      );

      expect(result.current.hasAccess).toBe(false);
      expect(result.current.isGated).toBe(true);
      expect(result.current.upgradeMessage).toBe('Loading subscription data...');
      expect(result.current.canBypass).toBe(false);
    });

    it('should allow access for unknown features', () => {
      mockSubscription.featureAccess = {
        userId: mockUserId,
        tier: 'free',
        features: {},
        lastUpdated: new Date(),
      };

      const { result } = renderHookWithProviders(() =>
        useFeatureGate({
          userId: mockUserId,
          feature: 'unknown_feature',
        })
      );

      expect(result.current.hasAccess).toBe(true);
      expect(result.current.isGated).toBe(false);
      expect(result.current.upgradeMessage).toBe('');
    });
  });

  describe('Feature Access Control', () => {
    it('should grant access when user has feature access', () => {
      mockSubscription.userTier = 'basic';
      mockSubscription.featureAccess = {
        userId: mockUserId,
        tier: 'basic',
        features: {
          unlimited_alarms: {
            hasAccess: true,
            usageLimit: null,
            usageCount: undefined,
            upgradeRequired: null,
          },
        },
        lastUpdated: new Date(),
      };
      mockSubscription.hasFeatureAccess.mockReturnValue(true);

      const { result } = renderHookWithProviders(() =>
        useFeatureGate({
          userId: mockUserId,
          feature: 'unlimited_alarms',
        })
      );

      expect(result.current.hasAccess).toBe(true);
      expect(result.current.isGated).toBe(false);
      expect(result.current.requiredTier).toBeNull();
    });

    it('should deny access when user lacks feature access', () => {
      mockSubscription.userTier = 'free';
      mockSubscription.featureAccess = {
        userId: mockUserId,
        tier: 'free',
        features: {
          unlimited_alarms: {
            hasAccess: false,
            usageLimit: null,
            usageCount: undefined,
            upgradeRequired: 'basic',
          },
        },
        lastUpdated: new Date(),
      };
      mockSubscription.hasFeatureAccess.mockReturnValue(false);

      const { result } = renderHookWithProviders(() =>
        useFeatureGate({
          userId: mockUserId,
          feature: 'unlimited_alarms',
        })
      );

      expect(result.current.hasAccess).toBe(false);
      expect(result.current.isGated).toBe(true);
      expect(result.current.requiredTier).toBe('basic');
      expect(result.current.upgradeMessage).toBe(
        'Upgrade to Basic to set unlimited alarms and never miss an important wake-up call!'
      );
    });

    it('should handle usage limits correctly', () => {
      mockSubscription.userTier = 'basic';
      mockSubscription.featureAccess = {
        userId: mockUserId,
        tier: 'basic',
        features: {
          alarm_battles: {
            hasAccess: true,
            usageLimit: 10,
            usageCount: 10, // At limit
            upgradeRequired: null,
          },
        },
        lastUpdated: new Date(),
      };
      mockSubscription.hasFeatureAccess.mockReturnValue(true);

      const { result } = renderHookWithProviders(() =>
        useFeatureGate({
          userId: mockUserId,
          feature: 'alarm_battles',
        })
      );

      expect(result.current.hasAccess).toBe(false);
      expect(result.current.isGated).toBe(true);
      expect(result.current.usageLimit).toBe(10);
      expect(result.current.usageRemaining).toBe(0);
      expect(result.current.upgradeMessage).toContain('reached your alarm battles limit');
    });

    it('should calculate usage remaining correctly', () => {
      mockSubscription.userTier = 'basic';
      mockSubscription.featureAccess = {
        userId: mockUserId,
        tier: 'basic',
        features: {
          alarm_battles: {
            hasAccess: true,
            usageLimit: 10,
            usageCount: 6,
            upgradeRequired: null,
          },
        },
        lastUpdated: new Date(),
      };
      mockSubscription.hasFeatureAccess.mockReturnValue(true);

      const { result } = renderHookWithProviders(() =>
        useFeatureGate({
          userId: mockUserId,
          feature: 'alarm_battles',
        })
      );

      expect(result.current.hasAccess).toBe(true);
      expect(result.current.isGated).toBe(false);
      expect(result.current.usageLimit).toBe(10);
      expect(result.current.usageRemaining).toBe(4);
    });
  });

  describe('Soft Gates and Bypass', () => {
    it('should allow bypass with soft gate enabled', () => {
      mockSubscription.userTier = 'free';
      mockSubscription.featureAccess = {
        userId: mockUserId,
        tier: 'free',
        features: {
          unlimited_alarms: {
            hasAccess: false,
            usageLimit: null,
            usageCount: undefined,
            upgradeRequired: 'basic',
          },
        },
        lastUpdated: new Date(),
      };
      mockSubscription.hasFeatureAccess.mockReturnValue(false);

      const { result } = renderHookWithProviders(() =>
        useFeatureGate({
          userId: mockUserId,
          feature: 'unlimited_alarms',
          config: { softGate: true },
        })
      );

      expect(result.current.hasAccess).toBe(false);
      expect(result.current.canBypass).toBe(true);
    });

    it('should manually bypass gate', () => {
      mockSubscription.userTier = 'free';
      mockSubscription.featureAccess = {
        userId: mockUserId,
        tier: 'free',
        features: {
          unlimited_alarms: {
            hasAccess: false,
            usageLimit: null,
            usageCount: undefined,
            upgradeRequired: 'basic',
          },
        },
        lastUpdated: new Date(),
      };
      mockSubscription.hasFeatureAccess.mockReturnValue(false);

      const { result } = renderHookWithProviders(() =>
        useFeatureGate({
          userId: mockUserId,
          feature: 'unlimited_alarms',
        })
      );

      expect(result.current.hasAccess).toBe(false);

      act(() => {
        result.current.bypassGate('testing');
      });

      expect(result.current.hasAccess).toBe(true);
      expect(result.current.isGated).toBe(false);
      expect(result.current.bypassReason).toBe('testing');

      expect(mockAnalytics.trackFeatureUsage).toHaveBeenCalledWith(
        'feature_gate_bypassed_manual',
        undefined,
        {
          userId: mockUserId,
          feature: 'unlimited_alarms',
          reason: 'testing',
        }
      );
    });
  });

  describe('Actions', () => {
    it('should request access successfully with bypass capability', async () => {
      mockSubscription.userTier = 'free';
      mockSubscription.featureAccess = {
        userId: mockUserId,
        tier: 'free',
        features: {
          unlimited_alarms: {
            hasAccess: false,
            usageLimit: null,
            usageCount: undefined,
            upgradeRequired: 'basic',
          },
        },
        lastUpdated: new Date(),
      };
      mockSubscription.hasFeatureAccess.mockReturnValue(false);

      const { result } = renderHookWithProviders(() =>
        useFeatureGate({
          userId: mockUserId,
          feature: 'unlimited_alarms',
          config: { softGate: true },
        })
      );

      let accessGranted;
      await act(async () => {
        accessGranted = await result.current.requestAccess();
      });

      expect(accessGranted).toBe(true);
      expect(result.current.hasAccess).toBe(true);
      expect(result.current.isGated).toBe(false);

      expect(mockAnalytics.trackFeatureUsage).toHaveBeenCalledWith(
        'feature_gate_bypassed',
        undefined,
        {
          userId: mockUserId,
          feature: 'unlimited_alarms',
          reason: 'soft_gate',
        }
      );
    });

    it('should fail to request access without bypass capability', async () => {
      mockSubscription.userTier = 'free';
      mockSubscription.featureAccess = {
        userId: mockUserId,
        tier: 'free',
        features: {
          unlimited_alarms: {
            hasAccess: false,
            usageLimit: null,
            usageCount: undefined,
            upgradeRequired: 'basic',
          },
        },
        lastUpdated: new Date(),
      };
      mockSubscription.hasFeatureAccess.mockReturnValue(false);

      const { result } = renderHookWithProviders(() =>
        useFeatureGate({
          userId: mockUserId,
          feature: 'unlimited_alarms',
        })
      );

      let accessGranted;
      await act(async () => {
        accessGranted = await result.current.requestAccess();
      });

      expect(accessGranted).toBe(false);
      expect(result.current.hasAccess).toBe(false);

      expect(mockAnalytics.trackFeatureUsage).toHaveBeenCalledWith(
        'feature_access_requested',
        undefined,
        {
          userId: mockUserId,
          feature: 'unlimited_alarms',
          currentTier: 'free',
          requiredTier: 'basic',
        }
      );
    });

    it('should track feature attempt', () => {
      mockSubscription.userTier = 'free';
      mockSubscription.featureAccess = {
        userId: mockUserId,
        tier: 'free',
        features: {
          unlimited_alarms: {
            hasAccess: false,
            usageLimit: null,
            usageCount: undefined,
            upgradeRequired: 'basic',
          },
        },
        lastUpdated: new Date(),
      };
      mockSubscription.hasFeatureAccess.mockReturnValue(false);

      const { result } = renderHookWithProviders(() =>
        useFeatureGate({
          userId: mockUserId,
          feature: 'unlimited_alarms',
        })
      );

      act(() => {
        result.current.trackFeatureAttempt();
      });

      expect(mockAnalytics.trackFeatureUsage).toHaveBeenCalledWith(
        'feature_gate_hit',
        undefined,
        {
          userId: mockUserId,
          feature: 'unlimited_alarms',
          hasAccess: false,
          isGated: true,
          currentTier: 'free',
          requiredTier: 'basic',
        }
      );
    });

    it('should not track feature attempt when tracking disabled', () => {
      mockSubscription.userTier = 'free';
      mockSubscription.featureAccess = {
        userId: mockUserId,
        tier: 'free',
        features: {
          unlimited_alarms: {
            hasAccess: false,
            usageLimit: null,
            usageCount: undefined,
            upgradeRequired: 'basic',
          },
        },
        lastUpdated: new Date(),
      };
      mockSubscription.hasFeatureAccess.mockReturnValue(false);

      const { result } = renderHookWithProviders(() =>
        useFeatureGate({
          userId: mockUserId,
          feature: 'unlimited_alarms',
          config: { trackUsage: false },
        })
      );

      act(() => {
        result.current.trackFeatureAttempt();
      });

      expect(mockAnalytics.trackFeatureUsage).not.toHaveBeenCalledWith(
        'feature_gate_hit',
        expect.any(Object),
        expect.any(Object)
      );
    });

    it('should show upgrade modal', () => {
      mockSubscription.userTier = 'free';
      mockSubscription.featureAccess = {
        userId: mockUserId,
        tier: 'free',
        features: {
          unlimited_alarms: {
            hasAccess: false,
            usageLimit: null,
            usageCount: undefined,
            upgradeRequired: 'basic',
          },
        },
        lastUpdated: new Date(),
      };
      mockSubscription.hasFeatureAccess.mockReturnValue(false);

      const { result } = renderHookWithProviders(() =>
        useFeatureGate({
          userId: mockUserId,
          feature: 'unlimited_alarms',
        })
      );

      act(() => {
        result.current.showUpgradeModal();
      });

      expect(mockAnalytics.trackFeatureUsage).toHaveBeenCalledWith(
        'upgrade_modal_requested',
        undefined,
        {
          userId: mockUserId,
          feature: 'unlimited_alarms',
          requiredTier: 'basic',
        }
      );
    });

    it('should not show upgrade modal when redirect disabled', () => {
      mockSubscription.userTier = 'free';
      mockSubscription.featureAccess = {
        userId: mockUserId,
        tier: 'free',
        features: {
          unlimited_alarms: {
            hasAccess: false,
            usageLimit: null,
            usageCount: undefined,
            upgradeRequired: 'basic',
          },
        },
        lastUpdated: new Date(),
      };
      mockSubscription.hasFeatureAccess.mockReturnValue(false);

      const { result } = renderHookWithProviders(() =>
        useFeatureGate({
          userId: mockUserId,
          feature: 'unlimited_alarms',
          config: { redirectToUpgrade: false },
        })
      );

      act(() => {
        result.current.showUpgradeModal();
      });

      expect(mockAnalytics.trackFeatureUsage).not.toHaveBeenCalledWith(
        'upgrade_modal_requested',
        expect.any(Object),
        expect.any(Object)
      );
    });
  });

  describe('Callbacks', () => {
    it('should trigger onAccessDenied callback', () => {
      const onAccessDenied = jest.fn();
      const onUpgradeRequired = jest.fn();

      mockSubscription.userTier = 'free';
      mockSubscription.featureAccess = {
        userId: mockUserId,
        tier: 'free',
        features: {
          unlimited_alarms: {
            hasAccess: false,
            usageLimit: null,
            usageCount: undefined,
            upgradeRequired: 'basic',
          },
        },
        lastUpdated: new Date(),
      };
      mockSubscription.hasFeatureAccess.mockReturnValue(false);

      renderHookWithProviders(() =>
        useFeatureGate({
          userId: mockUserId,
          feature: 'unlimited_alarms',
          onAccessDenied,
          onUpgradeRequired,
        })
      );

      expect(onAccessDenied).toHaveBeenCalledWith(
        expect.objectContaining({
          hasAccess: false,
          isGated: true,
          requiredTier: 'basic',
        })
      );

      expect(onUpgradeRequired).toHaveBeenCalledWith('basic');
    });

    it('should not trigger callbacks when access granted', () => {
      const onAccessDenied = jest.fn();
      const onUpgradeRequired = jest.fn();

      mockSubscription.userTier = 'basic';
      mockSubscription.featureAccess = {
        userId: mockUserId,
        tier: 'basic',
        features: {
          unlimited_alarms: {
            hasAccess: true,
            usageLimit: null,
            usageCount: undefined,
            upgradeRequired: null,
          },
        },
        lastUpdated: new Date(),
      };
      mockSubscription.hasFeatureAccess.mockReturnValue(true);

      renderHookWithProviders(() =>
        useFeatureGate({
          userId: mockUserId,
          feature: 'unlimited_alarms',
          onAccessDenied,
          onUpgradeRequired,
        })
      );

      expect(onAccessDenied).not.toHaveBeenCalled();
      expect(onUpgradeRequired).not.toHaveBeenCalled();
    });
  });

  describe('Feature Definitions', () => {
    const testCases = [
      {
        feature: 'unlimited_alarms',
        requiredTier: 'basic',
        message: 'Upgrade to Basic to set unlimited alarms and never miss an important wake-up call!',
      },
      {
        feature: 'smart_scheduling',
        requiredTier: 'premium',
        message: 'Upgrade to Premium to unlock AI-powered smart scheduling and optimize your sleep cycles!',
      },
      {
        feature: 'team_features',
        requiredTier: 'pro',
        message: 'Upgrade to Pro to create team battles and collaborate with colleagues!',
      },
    ];

    testCases.forEach(({ feature, requiredTier, message }) => {
      it(`should handle ${feature} feature correctly`, () => {
        mockSubscription.userTier = 'free';
        mockSubscription.featureAccess = {
          userId: mockUserId,
          tier: 'free',
          features: {
            [feature]: {
              hasAccess: false,
              usageLimit: null,
              usageCount: undefined,
            },
          },
          lastUpdated: new Date(),
        };
        mockSubscription.hasFeatureAccess.mockReturnValue(false);

        const { result } = renderHookWithProviders(() =>
          useFeatureGate({
            userId: mockUserId,
            feature,
          })
        );

        expect(result.current.hasAccess).toBe(false);
        expect(result.current.isGated).toBe(true);
        expect(result.current.requiredTier).toBe(requiredTier);
        expect(result.current.upgradeMessage).toBe(message);
      });
    });
  });

  describe('Configuration Options', () => {
    it('should use custom upgrade message', () => {
      const customMessage = 'Custom upgrade message for testing';

      mockSubscription.userTier = 'free';
      mockSubscription.featureAccess = {
        userId: mockUserId,
        tier: 'free',
        features: {
          unlimited_alarms: {
            hasAccess: false,
            usageLimit: null,
            usageCount: undefined,
            upgradeRequired: 'basic',
          },
        },
        lastUpdated: new Date(),
      };
      mockSubscription.hasFeatureAccess.mockReturnValue(false);

      const { result } = renderHookWithProviders(() =>
        useFeatureGate({
          userId: mockUserId,
          feature: 'unlimited_alarms',
          config: {
            customMessage,
          },
        })
      );

      // Note: The current implementation doesn't use customMessage,
      // but we test the configuration is passed correctly
      expect(result.current.isGated).toBe(true);
    });

    it('should handle fallback tier configuration', () => {
      mockSubscription.userTier = 'free';
      mockSubscription.featureAccess = {
        userId: mockUserId,
        tier: 'free',
        features: {},
        lastUpdated: new Date(),
      };

      const { result } = renderHookWithProviders(() =>
        useFeatureGate({
          userId: mockUserId,
          feature: 'unlimited_alarms',
          config: {
            fallbackTier: 'premium',
          },
        })
      );

      // Configuration is applied but doesn't change the basic gating logic
      expect(result.current.isGated).toBe(true);
    });
  });

  describe('State Updates', () => {
    it('should update when subscription changes', async () => {
      mockSubscription.userTier = 'free';
      mockSubscription.featureAccess = {
        userId: mockUserId,
        tier: 'free',
        features: {
          unlimited_alarms: {
            hasAccess: false,
            usageLimit: null,
            usageCount: undefined,
            upgradeRequired: 'basic',
          },
        },
        lastUpdated: new Date(),
      };
      mockSubscription.hasFeatureAccess.mockReturnValue(false);

      const { result, rerender } = renderHookWithProviders(() =>
        useFeatureGate({
          userId: mockUserId,
          feature: 'unlimited_alarms',
        })
      );

      expect(result.current.hasAccess).toBe(false);

      // Simulate subscription upgrade
      mockSubscription.userTier = 'basic';
      mockSubscription.featureAccess.features.unlimited_alarms.hasAccess = true;
      mockSubscription.hasFeatureAccess.mockReturnValue(true);

      rerender();

      await waitFor(() => {
        expect(result.current.hasAccess).toBe(true);
        expect(result.current.isGated).toBe(false);
      });
    });
  });
});<|MERGE_RESOLUTION|>--- conflicted
+++ resolved
@@ -4,16 +4,6 @@
  * Tests feature access control, upgrade prompts, and business logic
  */
 
-<<<<<<< HEAD
-import { renderHook, act, waitFor } from '@testing-library/react';
-import useFeatureGate from '../useFeatureGate';
-import { renderHookWithProviders, createMockSubscription, clearAllMocks } from '../../__tests__/utils/hook-testing-utils';
-import type { SubscriptionTier, FeatureAccess } from '../../types/premium';
-
-// Mock useSubscription hook
-const mockSubscription = {
-  userTier: 'free' as SubscriptionTier,
-=======
 import { renderHook, act, waitFor } from "@testing-library/react";
 import { FeatureService } from "../../services/feature";
 import useFeatureGate from "../useFeatureGate";
@@ -27,7 +17,6 @@
 
 // Mock useSubscription hook
 const mockSubscription = {
->>>>>>> a2085a2a
   featureAccess: null as FeatureAccess | null,
   hasFeatureAccess: jest.fn(() => false),
   isLoading: false,
