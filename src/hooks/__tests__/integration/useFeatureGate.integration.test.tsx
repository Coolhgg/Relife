<<<<<<< HEAD
import { renderHook, act } from '@testing-library/react';
import React from 'react';
import { useFeatureGate } from '../../useFeatureGate';
import { FeatureAccessProvider } from '../../../contexts/FeatureAccessContext';
import { AnalyticsProvider } from '../../../components/AnalyticsProvider';
=======
import { expect, test, jest } from "@jest/globals";
import { renderHook, act } from "@testing-library/react";
import React from "react";
import { useFeatureGate } from "../../useFeatureGate";
import { FeatureAccessProvider } from "../../../contexts/FeatureAccessContext";
import { AnalyticsProvider } from "../../../components/AnalyticsProvider";
>>>>>>> a2085a2a

// Mock dependencies
jest.mock('../../../services/subscription-service', () => ({
  __esModule: true,
  default: {
    getInstance: () => ({
      getFeatureAccess: jest.fn(),
      getUserTier: jest.fn()
    })
  }
}));

jest.mock('../../../services/feature-gate-service', () => ({
  __esModule: true,
  default: {
    getInstance: () => ({
      trackFeatureAttempt: jest.fn(),
      grantTemporaryAccess: jest.fn()
    })
  }
}));

jest.mock('../../../services/error-handler', () => ({
  ErrorHandler: {
    handleError: jest.fn()
  }
}));

// Mock analytics hooks
jest.mock('../../useAnalytics', () => ({
  useAnalytics: () => ({
    track: jest.fn(),
    trackPageView: jest.fn(),
    trackFeatureUsage: jest.fn()
  }),
  useEngagementAnalytics: () => ({
    trackFeatureDiscovery: jest.fn()
  }),
  usePerformanceAnalytics: () => ({
    trackComponentRenderTime: jest.fn()
  }),
  ANALYTICS_EVENTS: {
    SESSION_ENDED: 'session_ended',
    ERROR_OCCURRED: 'error_occurred'
  }
}));

// Test wrapper combining multiple providers
interface TestWrapperProps {
  children: React.ReactNode;
  userId?: string;
  featureAccess?: any;
  userTier?: 'free' | 'basic' | 'pro';
}

const TestWrapper: React.FC<TestWrapperProps> = ({
  children,
  userId = 'test-user-123',
  featureAccess = null,
  userTier = 'free'
}) => {
  // Mock subscription service responses
  React.useEffect(() => {
    const SubscriptionService = require('../../../services/subscription-service').default;
    const mockService = SubscriptionService.getInstance();

    mockService.getFeatureAccess.mockResolvedValue(featureAccess || {
      features: {
        advanced_alarms: {
          hasAccess: userTier !== 'free',
          usageLimit: userTier === 'basic' ? 5 : null,
          usageCount: 0,
          upgradeRequired: userTier === 'free' ? 'basic' : null
        },
        premium_themes: {
          hasAccess: userTier === 'pro',
          upgradeRequired: userTier !== 'pro' ? 'pro' : null
        },
        export_data: {
          hasAccess: userTier === 'pro',
          upgradeRequired: userTier !== 'pro' ? 'pro' : null
        }
      }
    });

    mockService.getUserTier.mockResolvedValue(userTier);
  }, [featureAccess, userTier]);

  return (
    <AnalyticsProvider>
      <FeatureAccessProvider userId={userId}>
        {children}
      </FeatureAccessProvider>
    </AnalyticsProvider>
  );
};

describe('useFeatureGate Integration Tests with FeatureAccessProvider', () => {
  beforeEach(() => {
    jest.clearAllMocks();
    localStorage.clear();
  });

  describe('Free Tier User Integration', () => {
    it('should integrate with FeatureAccessProvider for blocked features', async () => {
      const { result } = renderHook(
        () => useFeatureGate('advanced_alarms'),
        {
          wrapper: (props) => <TestWrapper {...props} userTier="free" />
        }
      );

      // Wait for provider to initialize
      await act(async () => {
        await new Promise(resolve => setTimeout(resolve, 100));
      });

      expect(result.current.hasAccess).toBe(false);
      expect(result.current.requiredTier).toBe('basic');
      expect(result.current.isLoading).toBe(false);
    });

    it('should track feature attempts through context providers', async () => {
      const mockTrackFeatureAttempt = jest.fn();

      const FeatureGateService = require('../../../services/feature-gate-service').default;
      FeatureGateService.getInstance().trackFeatureAttempt = mockTrackFeatureAttempt;

      const { result } = renderHook(
        () => useFeatureGate('premium_themes'),
        {
          wrapper: (props) => <TestWrapper {...props} userTier="free" />
        }
      );

      await act(async () => {
        result.current.requestAccess();
        await new Promise(resolve => setTimeout(resolve, 100));
      });

      expect(mockTrackFeatureAttempt).toHaveBeenCalledWith(
        'test-user-123',
        'premium_themes',
        false,
        expect.any(Object)
      );
    });

    it('should trigger upgrade callbacks through FeatureAccessProvider', async () => {
      const mockOnUpgradeRequired = jest.fn();

      const CustomWrapper: React.FC<{ children: React.ReactNode }> = ({ children }) => (
        <AnalyticsProvider>
          <FeatureAccessProvider
            userId="test-user-123"
            onUpgradeRequired={mockOnUpgradeRequired}
          >
            {children}
          </FeatureAccessProvider>
        </AnalyticsProvider>
      );

      const { result } = renderHook(
        () => useFeatureGate('premium_themes'),
        { wrapper: CustomWrapper }
      );

      await act(async () => {
        result.current.requestAccess();
        await new Promise(resolve => setTimeout(resolve, 100));
      });

      expect(mockOnUpgradeRequired).toHaveBeenCalledWith('premium_themes', 'pro');
    });
  });

  describe('Basic Tier User Integration', () => {
    it('should provide limited access with usage tracking', async () => {
      const { result } = renderHook(
        () => useFeatureGate('advanced_alarms'),
        {
          wrapper: (props) => <TestWrapper {...props} userTier="basic" />
        }
      );

      await act(async () => {
        await new Promise(resolve => setTimeout(resolve, 100));
      });

      expect(result.current.hasAccess).toBe(true);
      expect(result.current.usage).toEqual({
        used: 0,
        limit: 5,
        remaining: 5
      });
    });

    it('should handle usage limits through integrated providers', async () => {
      const customFeatureAccess = {
        features: {
          advanced_alarms: {
            hasAccess: true,
            usageLimit: 5,
            usageCount: 4, // Near limit
            upgradeRequired: null
          }
        }
      };

      const { result } = renderHook(
        () => useFeatureGate('advanced_alarms'),
        {
          wrapper: (props) => <TestWrapper {...props} userTier="basic" featureAccess={customFeatureAccess} />
        }
      );

      await act(async () => {
        await new Promise(resolve => setTimeout(resolve, 100));
      });

      expect(result.current.hasAccess).toBe(true);
      expect(result.current.usage).toEqual({
        used: 4,
        limit: 5,
        remaining: 1
      });
    });
  });

  describe('Pro Tier User Integration', () => {
    it('should provide unlimited access through provider integration', async () => {
      const { result } = renderHook(
        () => useFeatureGate('export_data'),
        {
          wrapper: (props) => <TestWrapper {...props} userTier="pro" />
        }
      );

      await act(async () => {
        await new Promise(resolve => setTimeout(resolve, 100));
      });

      expect(result.current.hasAccess).toBe(true);
      expect(result.current.requiredTier).toBeNull();
      expect(result.current.usage).toBeNull(); // No usage limits for pro
    });

    it('should bypass soft gates with pro tier privileges', async () => {
      const { result } = renderHook(
        () => useFeatureGate('premium_themes', { softGate: true }),
        {
          wrapper: (props) => <TestWrapper {...props} userTier="pro" />
        }
      );

      await act(async () => {
        result.current.bypassGate('Pro tier automatic bypass');
        await new Promise(resolve => setTimeout(resolve, 100));
      });

      expect(result.current.hasAccess).toBe(true);
      expect(result.current.isBypassed).toBe(false); // Pro users don't need bypasses
    });
  });

  describe('Analytics Integration', () => {
    it('should integrate analytics tracking through AnalyticsProvider', async () => {
      const mockTrack = jest.fn();

      // Mock the analytics hook to spy on calls
      const useAnalytics = require('../../useAnalytics').useAnalytics;
      useAnalytics.mockReturnValue({
        track: mockTrack,
        trackPageView: jest.fn(),
        trackFeatureUsage: jest.fn()
      });

      const { result } = renderHook(
        () => useFeatureGate('advanced_alarms'),
        {
          wrapper: (props) => <TestWrapper {...props} userTier="free" />
        }
      );

      await act(async () => {
        result.current.requestAccess();
        await new Promise(resolve => setTimeout(resolve, 100));
      });

      // Verify analytics integration through provider chain
      expect(mockTrack).toHaveBeenCalled();
    });
  });

  describe('Provider State Updates', () => {
    it('should react to FeatureAccessProvider state changes', async () => {
      const { result, rerender } = renderHook(
        () => useFeatureGate('advanced_alarms'),
        {
          wrapper: (props) => <TestWrapper {...props} userTier="free" />
        }
      );

      await act(async () => {
        await new Promise(resolve => setTimeout(resolve, 100));
      });

      expect(result.current.hasAccess).toBe(false);

      // Simulate tier upgrade through provider
      rerender();

      const { result: resultAfterUpgrade } = renderHook(
        () => useFeatureGate('advanced_alarms'),
        {
          wrapper: (props) => <TestWrapper {...props} userTier="basic" />
        }
      );

      await act(async () => {
        await new Promise(resolve => setTimeout(resolve, 100));
      });

      expect(resultAfterUpgrade.current.hasAccess).toBe(true);
    });

    it('should handle provider refresh and re-sync', async () => {
      const mockRefreshFeatureAccess = jest.fn();

      const CustomProviderWrapper: React.FC<{ children: React.ReactNode }> = ({ children }) => {
        const [refreshTrigger, setRefreshTrigger] = React.useState(0);

        React.useEffect(() => {
          // Simulate provider refresh
          const timer = setTimeout(() => setRefreshTrigger(1), 50);
          return () => clearTimeout(timer);
        }, []);

        return (
          <AnalyticsProvider>
            <FeatureAccessProvider
              userId="test-user-123"
              autoRefresh={true}
              refreshInterval={100}
            >
              {children}
            </FeatureAccessProvider>
          </AnalyticsProvider>
        );
      };

      const { result } = renderHook(
        () => useFeatureGate('advanced_alarms'),
        { wrapper: CustomProviderWrapper }
      );

      // Wait for initial load and refresh
      await act(async () => {
        await new Promise(resolve => setTimeout(resolve, 200));
      });

      // Hook should be responsive to provider updates
      expect(result.current.isLoading).toBe(false);
    });
  });

  describe('Error Handling Integration', () => {
    it('should handle FeatureAccessProvider errors gracefully', async () => {
      // Mock service to throw error
      const SubscriptionService = require('../../../services/subscription-service').default;
      const mockService = SubscriptionService.getInstance();
      mockService.getFeatureAccess.mockRejectedValue(new Error('Network error'));

      const { result } = renderHook(
        () => useFeatureGate('advanced_alarms'),
        {
          wrapper: (props) => <TestWrapper {...props} userTier="free" />
        }
      );

      await act(async () => {
        await new Promise(resolve => setTimeout(resolve, 100));
      });

      // Hook should handle provider errors gracefully
      expect(result.current.hasAccess).toBe(false);
      expect(result.current.error).toBeNull(); // Hook should not expose provider errors
    });

    it('should integrate error reporting through providers', async () => {
      const mockHandleError = jest.fn();
      const ErrorHandler = require('../../../services/error-handler').ErrorHandler;
      ErrorHandler.handleError = mockHandleError;

      // Force provider error
      const SubscriptionService = require('../../../services/subscription-service').default;
      const mockService = SubscriptionService.getInstance();
      mockService.getUserTier.mockRejectedValue(new Error('Service unavailable'));

      renderHook(
        () => useFeatureGate('advanced_alarms'),
        {
          wrapper: (props) => <TestWrapper {...props} userTier="free" />
        }
      );

      await act(async () => {
        await new Promise(resolve => setTimeout(resolve, 100));
      });

      expect(mockHandleError).toHaveBeenCalledWith(
        expect.any(Error),
        expect.stringContaining('Failed to load feature access data'),
        expect.objectContaining({
          context: 'FeatureAccessProvider'
        })
      );
    });
  });

  describe('Multi-Provider Integration', () => {
    it('should work with multiple providers in the chain', async () => {
      const MultiProviderWrapper: React.FC<{ children: React.ReactNode }> = ({ children }) => (
        <AnalyticsProvider>
          <FeatureAccessProvider userId="test-user-123">
            {children}
          </FeatureAccessProvider>
        </AnalyticsProvider>
      );

      const { result } = renderHook(
        () => {
          const featureGate = useFeatureGate('advanced_alarms');
          return {
            featureGate,
            // Could test other context-dependent hooks here
          };
        },
        { wrapper: MultiProviderWrapper }
      );

      await act(async () => {
        await new Promise(resolve => setTimeout(resolve, 100));
      });

      expect(result.current.featureGate.hasAccess).toBeDefined();
    });
  });
});<|MERGE_RESOLUTION|>--- conflicted
+++ resolved
@@ -1,17 +1,9 @@
-<<<<<<< HEAD
-import { renderHook, act } from '@testing-library/react';
-import React from 'react';
-import { useFeatureGate } from '../../useFeatureGate';
-import { FeatureAccessProvider } from '../../../contexts/FeatureAccessContext';
-import { AnalyticsProvider } from '../../../components/AnalyticsProvider';
-=======
 import { expect, test, jest } from "@jest/globals";
 import { renderHook, act } from "@testing-library/react";
 import React from "react";
 import { useFeatureGate } from "../../useFeatureGate";
 import { FeatureAccessProvider } from "../../../contexts/FeatureAccessContext";
 import { AnalyticsProvider } from "../../../components/AnalyticsProvider";
->>>>>>> a2085a2a
 
 // Mock dependencies
 jest.mock('../../../services/subscription-service', () => ({
