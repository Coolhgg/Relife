import { renderHook, act } from '@testing-library/react';
import React from 'react';
import { useAdvancedAlarms } from '../../useAdvancedAlarms';
import { AnalyticsProvider } from '../../../components/AnalyticsProvider';
import { FeatureAccessProvider } from '../../../contexts/FeatureAccessContext';
import { LanguageProvider } from '../../../contexts/LanguageContext';
import { StrugglingSamProvider } from '../../../contexts/StrugglingsamContext';

// Mock dependencies
jest.mock('../../../services/alarm-service', () => ({
  __esModule: true,
  default: {
    getInstance: () => ({
      getAllAlarms: jest.fn(),
      createAlarm: jest.fn(),
      updateAlarm: jest.fn(),
      deleteAlarm: jest.fn(),
      duplicateAlarm: jest.fn(),
      exportAlarms: jest.fn(),
      importAlarms: jest.fn()
    })
  }
}));

jest.mock('../../../services/advanced-alarm-scheduler', () => ({
  __esModule: true,
  default: {
    getInstance: () => ({
      scheduleAlarm: jest.fn(),
      cancelAlarm: jest.fn(),
      updateScheduledAlarm: jest.fn(),
      getNextOccurrence: jest.fn(),
      optimizeSchedule: jest.fn(),
      handleLocationTrigger: jest.fn(),
      checkConditionalRules: jest.fn()
    })
  }
}));

jest.mock('../../../services/error-handler', () => ({
  ErrorHandler: {
    handleError: jest.fn()
  }
}));

// Mock other services
jest.mock('../../../services/subscription-service', () => ({
  __esModule: true,
  default: {
    getInstance: () => ({
      getFeatureAccess: jest.fn(),
      getUserTier: jest.fn()
    })
  }
}));

// Mock analytics hooks
jest.mock('../../useAnalytics', () => ({
  useAnalytics: () => ({
    track: jest.fn(),
    trackPageView: jest.fn(),
    trackFeatureUsage: jest.fn()
  }),
  useEngagementAnalytics: () => ({
    trackFeatureDiscovery: jest.fn()
  }),
  usePerformanceAnalytics: () => ({
    trackComponentRenderTime: jest.fn()
  }),
  ANALYTICS_EVENTS: {
    SESSION_ENDED: 'session_ended',
    ERROR_OCCURRED: 'error_occurred',
    ALARM_CREATED: 'alarm_created',
<<<<<<< HEAD
    ALARM_UPDATED: 'alarm_updated',
  },
=======
    ALARM_UPDATED: 'alarm_updated'
  }
>>>>>>> 02f0594e
}));

// Mock geolocation
const mockGeolocation = {
  getCurrentPosition: jest.fn(),
  watchPosition: jest.fn(),
  clearWatch: jest.fn()
};

Object.defineProperty(global.navigator, 'geolocation', {
  value: mockGeolocation,
  writable: true
});

// Mock i18n
jest.mock('react-i18next', () => ({
  useTranslation: () => ({
    t: (key: string) => key,
    i18n: {
      language: 'en',
<<<<<<< HEAD
      exists: jest.fn().mockReturnValue(true),
    },
  }),
=======
      exists: jest.fn().mockReturnValue(true)
    }
  })
>>>>>>> 02f0594e
}));

jest.mock('@capacitor/device', () => ({
  Device: {
<<<<<<< HEAD
    getLanguageCode: jest.fn().mockResolvedValue({ value: 'en' }),
  },
=======
    getLanguageCode: jest.fn().mockResolvedValue({ value: 'en' })
  }
>>>>>>> 02f0594e
}));

jest.mock('../../../config/i18n', () => ({
  SUPPORTED_LANGUAGES: {
    en: { nativeName: 'English', rtl: false },
<<<<<<< HEAD
    es: { nativeName: 'Español', rtl: false },
=======
    es: { nativeName: 'Español', rtl: false }
>>>>>>> 02f0594e
  },
  getCurrentLanguage: () => 'en',
  getLanguageInfo: () => ({ nativeName: 'English', rtl: false }),
  isRTL: () => false,
  formatTime: (time: string) => time,
  formatRelativeTime: (date: Date) => date.toLocaleDateString(),
  changeLanguage: jest.fn()
}));

// Test wrapper with all necessary providers
interface TestWrapperProps {
  children: React.ReactNode;
  userId?: string;
  userTier?: 'free' | 'basic' | 'pro';
  mockAlarms?: any[];
}

const TestWrapper: React.FC<TestWrapperProps> = ({
  children,
  userId = 'test-user-123',
  userTier = 'basic',
<<<<<<< HEAD
  mockAlarms = [],
=======
  mockAlarms = []
>>>>>>> 02f0594e
}) => {
  // Mock service responses
  React.useEffect(() => {
    const AlarmService = require('../../../services/alarm-service').default;
    const mockAlarmService = AlarmService.getInstance();
    mockAlarmService.getAllAlarms.mockResolvedValue(mockAlarms);

<<<<<<< HEAD
    const SubscriptionService =
      require('../../../services/subscription-service').default;
=======
    const SubscriptionService = require('../../../services/subscription-service').default;
>>>>>>> 02f0594e
    const mockSubscriptionService = SubscriptionService.getInstance();
    mockSubscriptionService.getUserTier.mockResolvedValue(userTier);
    mockSubscriptionService.getFeatureAccess.mockResolvedValue({
      features: {
        advanced_alarms: {
          hasAccess: userTier !== 'free',
          usageLimit: userTier === 'basic' ? 10 : null,
          usageCount: mockAlarms.length,
<<<<<<< HEAD
          upgradeRequired: userTier === 'free' ? 'basic' : null,
        },
        conditional_rules: {
          hasAccess: userTier === 'pro',
          upgradeRequired: userTier !== 'pro' ? 'pro' : null,
        },
        location_triggers: {
          hasAccess: userTier === 'pro',
          upgradeRequired: userTier !== 'pro' ? 'pro' : null,
        },
      },
    });

    const AdvancedAlarmScheduler =
      require('../../../services/advanced-alarm-scheduler').default;
    const mockScheduler = AdvancedAlarmScheduler.getInstance();
    mockScheduler.scheduleAlarm.mockResolvedValue({ success: true });
    mockScheduler.getNextOccurrence.mockReturnValue(
      new Date(Date.now() + 24 * 60 * 60 * 1000)
    );
=======
          upgradeRequired: userTier === 'free' ? 'basic' : null
        },
        conditional_rules: {
          hasAccess: userTier === 'pro',
          upgradeRequired: userTier !== 'pro' ? 'pro' : null
        },
        location_triggers: {
          hasAccess: userTier === 'pro',
          upgradeRequired: userTier !== 'pro' ? 'pro' : null
        }
      }
    });

    const AdvancedAlarmScheduler = require('../../../services/advanced-alarm-scheduler').default;
    const mockScheduler = AdvancedAlarmScheduler.getInstance();
    mockScheduler.scheduleAlarm.mockResolvedValue({ success: true });
    mockScheduler.getNextOccurrence.mockReturnValue(new Date(Date.now() + 24 * 60 * 60 * 1000));
>>>>>>> 02f0594e
  }, [mockAlarms, userTier]);

  return (
    <AnalyticsProvider>
      <LanguageProvider>
        <FeatureAccessProvider userId={userId}>
          <StrugglingSamProvider userId={userId}>{children}</StrugglingSamProvider>
        </FeatureAccessProvider>
      </LanguageProvider>
    </AnalyticsProvider>
  );
};

describe('useAdvancedAlarms Integration Tests with Multiple Providers', () => {
  beforeEach(() => {
    jest.clearAllMocks();
    localStorage.clear();
    mockGeolocation.getCurrentPosition.mockClear();
  });

  describe('Feature Access Integration', () => {
    it('should respect feature gates from FeatureAccessProvider', async () => {
<<<<<<< HEAD
      const { result } = renderHook(() => useAdvancedAlarms('test-user-123'), {
        wrapper: props => <TestWrapper {...props} userTier="free" />,
      });
=======
      const { result } = renderHook(
        () => useAdvancedAlarms('test-user-123'),
        {
          wrapper: (props) => <TestWrapper {...props} userTier="free" />
        }
      );
>>>>>>> 02f0594e

      await act(async () => {
        await new Promise(resolve => setTimeout(resolve, 100));
      });

      // Free users should have limited functionality
      expect(result.current.canUseAdvancedFeatures).toBe(false);
    });

    it('should enable advanced features for pro users through provider integration', async () => {
<<<<<<< HEAD
      const { result } = renderHook(() => useAdvancedAlarms('test-user-123'), {
        wrapper: props => <TestWrapper {...props} userTier="pro" />,
      });
=======
      const { result } = renderHook(
        () => useAdvancedAlarms('test-user-123'),
        {
          wrapper: (props) => <TestWrapper {...props} userTier="pro" />
        }
      );
>>>>>>> 02f0594e

      await act(async () => {
        await new Promise(resolve => setTimeout(resolve, 100));
      });

      expect(result.current.canUseAdvancedFeatures).toBe(true);
      expect(result.current.canUseConditionalRules).toBe(true);
      expect(result.current.canUseLocationTriggers).toBe(true);
    });

    it('should enforce usage limits through FeatureAccessProvider', async () => {
<<<<<<< HEAD
      const mockAlarms = Array(9)
        .fill(null)
        .map((_, i) => ({
          id: `alarm-${i}`,
          name: `Alarm ${i}`,
          time: '07:00',
          enabled: true,
        }));

      const { result } = renderHook(() => useAdvancedAlarms('test-user-123'), {
        wrapper: props => (
          <TestWrapper {...props} userTier="basic" mockAlarms={mockAlarms} />
        ),
      });
=======
      const mockAlarms = Array(9).fill(null).map((_, i) => ({
        id: `alarm-${i}`,
        name: `Alarm ${i}`,
        time: '07:00',
        enabled: true
      }));

      const { result } = renderHook(
        () => useAdvancedAlarms('test-user-123'),
        {
          wrapper: (props) => <TestWrapper {...props} userTier="basic" mockAlarms={mockAlarms} />
        }
      );
>>>>>>> 02f0594e

      await act(async () => {
        await new Promise(resolve => setTimeout(resolve, 100));
      });

      expect(result.current.usageInfo).toEqual({
        used: 9,
        limit: 10,
        remaining: 1
      });
    });

    it('should block feature creation when limits exceeded', async () => {
<<<<<<< HEAD
      const mockAlarms = Array(10)
        .fill(null)
        .map((_, i) => ({
          id: `alarm-${i}`,
          name: `Alarm ${i}`,
          time: '07:00',
          enabled: true,
        }));

      const { result } = renderHook(() => useAdvancedAlarms('test-user-123'), {
        wrapper: props => (
          <TestWrapper {...props} userTier="basic" mockAlarms={mockAlarms} />
        ),
      });
=======
      const mockAlarms = Array(10).fill(null).map((_, i) => ({
        id: `alarm-${i}`,
        name: `Alarm ${i}`,
        time: '07:00',
        enabled: true
      }));

      const { result } = renderHook(
        () => useAdvancedAlarms('test-user-123'),
        {
          wrapper: (props) => <TestWrapper {...props} userTier="basic" mockAlarms={mockAlarms} />
        }
      );
>>>>>>> 02f0594e

      await act(async () => {
        await result.current.createAlarm({
          name: 'Test Alarm',
          time: '08:00',
          enabled: true,
          repeatDays: []
        });
      });

      expect(result.current.error).toContain('limit');
    });
  });

  describe('Analytics Integration', () => {
    it('should track alarm creation through AnalyticsProvider', async () => {
      const mockTrack = jest.fn();
      const useAnalytics = require('../../useAnalytics').useAnalytics;
      useAnalytics.mockReturnValue({
        track: mockTrack,
        trackPageView: jest.fn(),
        trackFeatureUsage: jest.fn()
      });

<<<<<<< HEAD
      const { result } = renderHook(() => useAdvancedAlarms('test-user-123'), {
        wrapper: props => <TestWrapper {...props} userTier="pro" />,
      });
=======
      const { result } = renderHook(
        () => useAdvancedAlarms('test-user-123'),
        {
          wrapper: (props) => <TestWrapper {...props} userTier="pro" />
        }
      );
>>>>>>> 02f0594e

      const AlarmService = require('../../../services/alarm-service').default;
      const mockAlarmService = AlarmService.getInstance();
      mockAlarmService.createAlarm.mockResolvedValue({
        id: 'new-alarm-123',
        name: 'Test Alarm',
<<<<<<< HEAD
        time: '08:00',
=======
        time: '08:00'
>>>>>>> 02f0594e
      });

      await act(async () => {
        await result.current.createAlarm({
          name: 'Test Alarm',
          time: '08:00',
          enabled: true,
          repeatDays: []
        });
      });

      expect(mockTrack).toHaveBeenCalledWith(
        'alarm_created',
        expect.objectContaining({
          metadata: expect.objectContaining({
            alarm_id: 'new-alarm-123',
<<<<<<< HEAD
            has_advanced_features: true,
          }),
=======
            has_advanced_features: true
          })
>>>>>>> 02f0594e
        })
      );
    });

    it('should track performance metrics for alarm operations', async () => {
      const mockTrackPerformance = jest.fn();
      const useAnalytics = require('../../useAnalytics').useAnalytics;
      useAnalytics.mockReturnValue({
        track: jest.fn(),
        trackPageView: jest.fn(),
        trackFeatureUsage: jest.fn(),
        trackPerformance: mockTrackPerformance
      });

<<<<<<< HEAD
      const { result } = renderHook(() => useAdvancedAlarms('test-user-123'), {
        wrapper: TestWrapper,
      });
=======
      const { result } = renderHook(
        () => useAdvancedAlarms('test-user-123'),
        { wrapper: TestWrapper }
      );
>>>>>>> 02f0594e

      await act(async () => {
        await result.current.refreshAlarms();
      });

      expect(mockTrackPerformance).toHaveBeenCalledWith(
        'alarm_load_duration',
        expect.any(Number),
        'alarm_management'
      );
    });
  });

  describe('Language Provider Integration', () => {
    it('should format alarm times according to language settings', async () => {
<<<<<<< HEAD
      const mockFormatTime = jest.fn(time => `Formatted: ${time}`);
      const i18nConfig = require('../../../config/i18n');
      i18nConfig.formatTime = mockFormatTime;

      const mockAlarms = [
        {
          id: 'alarm-1',
          name: 'Morning Alarm',
          time: '07:30',
          enabled: true,
        },
      ];

      const { result } = renderHook(() => useAdvancedAlarms('test-user-123'), {
        wrapper: props => <TestWrapper {...props} mockAlarms={mockAlarms} />,
      });
=======
      const mockFormatTime = jest.fn((time) => `Formatted: ${time}`);
      const i18nConfig = require('../../../config/i18n');
      i18nConfig.formatTime = mockFormatTime;

      const mockAlarms = [{
        id: 'alarm-1',
        name: 'Morning Alarm',
        time: '07:30',
        enabled: true
      }];

      const { result } = renderHook(
        () => useAdvancedAlarms('test-user-123'),
        {
          wrapper: (props) => <TestWrapper {...props} mockAlarms={mockAlarms} />
        }
      );
>>>>>>> 02f0594e

      await act(async () => {
        await new Promise(resolve => setTimeout(resolve, 100));
      });

      expect(mockFormatTime).toHaveBeenCalledWith('07:30', 'en');
    });

    it('should handle RTL layouts for alarm scheduling interface', async () => {
      const i18nConfig = require('../../../config/i18n');
      i18nConfig.isRTL.mockReturnValue(true);
      i18nConfig.getCurrentLanguage.mockReturnValue('ar');

<<<<<<< HEAD
      const { result } = renderHook(() => useAdvancedAlarms('test-user-123'), {
        wrapper: TestWrapper,
      });
=======
      const { result } = renderHook(
        () => useAdvancedAlarms('test-user-123'),
        { wrapper: TestWrapper }
      );
>>>>>>> 02f0594e

      await act(async () => {
        await new Promise(resolve => setTimeout(resolve, 100));
      });

      // Hook should be aware of RTL context
      expect(result.current.isLoading).toBeDefined();
    });
  });

  describe('Struggling Sam Context Integration', () => {
    it('should trigger achievements through StrugglingSamProvider', async () => {
      const mockUnlockAchievement = jest.fn();

<<<<<<< HEAD
      const TestWrapperWithAchievements: React.FC<{ children: React.ReactNode }> = ({
        children,
      }) => {
=======
      const TestWrapperWithAchievements: React.FC<{ children: React.ReactNode }> = ({ children }) => {
>>>>>>> 02f0594e
        const [achievements, setAchievements] = React.useState<any[]>([]);

        const contextValue = {
          achievements,
          unlockAchievement: mockUnlockAchievement,
          updateStreak: jest.fn(),
          shareAchievement: jest.fn(),
          joinChallenge: jest.fn(),
          leaveChallenge: jest.fn(),
          showUpgradePrompt: jest.fn(),
          dismissUpgradePrompt: jest.fn(),
          celebrateMilestone: jest.fn(),
          dismissCelebration: jest.fn(),
          loadUserData: jest.fn(),
          refreshCommunityStats: jest.fn(),
          currentTests: [],
          userAssignments: [],
          isFeatureEnabled: jest.fn(),
          getFeatureVariant: jest.fn(),
          trackConversion: jest.fn(),
          trackEngagement: jest.fn(),
          userStreak: null,
          activeChallenges: [],
          upgradePrompts: [],
          pendingCelebrations: [],
          communityStats: null,
          socialProofData: [],
          currentTestGroup: null,
          userABTest: null,
          loading: false,
          error: null
        };

        return (
          <AnalyticsProvider>
            <LanguageProvider>
              <FeatureAccessProvider userId="test-user-123">
                <StrugglingSamProvider userId="test-user-123">
                  {children}
                </StrugglingSamProvider>
              </FeatureAccessProvider>
            </LanguageProvider>
          </AnalyticsProvider>
        );
      };

<<<<<<< HEAD
      const { result } = renderHook(() => useAdvancedAlarms('test-user-123'), {
        wrapper: TestWrapperWithAchievements,
      });
=======
      const { result } = renderHook(
        () => useAdvancedAlarms('test-user-123'),
        { wrapper: TestWrapperWithAchievements }
      );
>>>>>>> 02f0594e

      const AlarmService = require('../../../services/alarm-service').default;
      const mockAlarmService = AlarmService.getInstance();
      mockAlarmService.createAlarm.mockResolvedValue({
        id: 'alarm-5',
<<<<<<< HEAD
        name: 'Fifth Alarm',
=======
        name: 'Fifth Alarm'
>>>>>>> 02f0594e
      });

      // Create multiple alarms to trigger achievement
      for (let i = 0; i < 5; i++) {
        await act(async () => {
          await result.current.createAlarm({
            name: `Alarm ${i}`,
            time: '07:00',
            enabled: true,
            repeatDays: []
          });
        });
      }

      // Should trigger achievement for creating multiple alarms
      expect(mockUnlockAchievement).toHaveBeenCalledWith(
        expect.objectContaining({
          achievementType: 'alarm_master',
<<<<<<< HEAD
          title: expect.stringContaining('Alarm'),
=======
          title: expect.stringContaining('Alarm')
>>>>>>> 02f0594e
        })
      );
    });

    it('should update streak information when alarm is completed', async () => {
      const mockUpdateStreak = jest.fn();

      // Mock StrugglingSamProvider with streak tracking
      const useStrugglingSam = jest.fn().mockReturnValue({
        updateStreak: mockUpdateStreak,
        userStreak: {
          currentStreak: 3,
          longestStreak: 5
        }
      });

<<<<<<< HEAD
      const { result } = renderHook(() => useAdvancedAlarms('test-user-123'), {
        wrapper: TestWrapper,
      });
=======
      const { result } = renderHook(
        () => useAdvancedAlarms('test-user-123'),
        { wrapper: TestWrapper }
      );
>>>>>>> 02f0594e

      await act(async () => {
        // Simulate alarm completion triggering streak update
        result.current.handleAlarmCompleted('alarm-123');
      });

      // Should integrate with streak tracking
      expect(result.current.isLoading).toBeDefined();
    });
  });

  describe('Location Triggers Integration', () => {
    it('should integrate geolocation with feature access controls', async () => {
<<<<<<< HEAD
      mockGeolocation.getCurrentPosition.mockImplementation(success => {
=======
      mockGeolocation.getCurrentPosition.mockImplementation((success) => {
>>>>>>> 02f0594e
        success({
          coords: {
            latitude: 37.7749,
            longitude: -122.4194,
            accuracy: 10
          }
        });
      });

<<<<<<< HEAD
      const { result } = renderHook(() => useAdvancedAlarms('test-user-123'), {
        wrapper: props => <TestWrapper {...props} userTier="pro" />,
      });
=======
      const { result } = renderHook(
        () => useAdvancedAlarms('test-user-123'),
        {
          wrapper: (props) => <TestWrapper {...props} userTier="pro" />
        }
      );
>>>>>>> 02f0594e

      await act(async () => {
        await result.current.createAlarm({
          name: 'Location Alarm',
          time: '08:00',
          enabled: true,
          repeatDays: [],
          locationTrigger: {
            latitude: 37.7749,
            longitude: -122.4194,
            radius: 100
          }
        });
      });

      expect(mockGeolocation.getCurrentPosition).toHaveBeenCalled();
    });

    it('should deny location features for non-pro users', async () => {
<<<<<<< HEAD
      const { result } = renderHook(() => useAdvancedAlarms('test-user-123'), {
        wrapper: props => <TestWrapper {...props} userTier="basic" />,
      });
=======
      const { result } = renderHook(
        () => useAdvancedAlarms('test-user-123'),
        {
          wrapper: (props) => <TestWrapper {...props} userTier="basic" />
        }
      );
>>>>>>> 02f0594e

      await act(async () => {
        await result.current.createAlarm({
          name: 'Location Alarm',
          time: '08:00',
          enabled: true,
          repeatDays: [],
          locationTrigger: {
            latitude: 37.7749,
            longitude: -122.4194,
            radius: 100
          }
        });
      });

      expect(result.current.error).toContain('Pro subscription required');
    });
  });

  describe('Cross-Provider Error Handling', () => {
    it('should handle errors gracefully across all providers', async () => {
      const mockHandleError = jest.fn();
      const ErrorHandler = require('../../../services/error-handler').ErrorHandler;
      ErrorHandler.handleError = mockHandleError;

      // Mock service error
      const AlarmService = require('../../../services/alarm-service').default;
      const mockAlarmService = AlarmService.getInstance();
      mockAlarmService.createAlarm.mockRejectedValue(new Error('Database error'));

<<<<<<< HEAD
      const { result } = renderHook(() => useAdvancedAlarms('test-user-123'), {
        wrapper: TestWrapper,
      });
=======
      const { result } = renderHook(
        () => useAdvancedAlarms('test-user-123'),
        { wrapper: TestWrapper }
      );
>>>>>>> 02f0594e

      await act(async () => {
        await result.current.createAlarm({
          name: 'Test Alarm',
          time: '07:00',
          enabled: true,
          repeatDays: []
        });
      });

      expect(mockHandleError).toHaveBeenCalledWith(
        expect.any(Error),
        expect.stringContaining('Failed to create alarm'),
        expect.objectContaining({
<<<<<<< HEAD
          context: 'useAdvancedAlarms',
=======
          context: 'useAdvancedAlarms'
>>>>>>> 02f0594e
        })
      );
    });
  });

  describe('Performance with Multiple Providers', () => {
    it('should maintain performance with full provider stack', async () => {
      const startTime = Date.now();

<<<<<<< HEAD
      const { result } = renderHook(() => useAdvancedAlarms('test-user-123'), {
        wrapper: TestWrapper,
      });
=======
      const { result } = renderHook(
        () => useAdvancedAlarms('test-user-123'),
        { wrapper: TestWrapper }
      );
>>>>>>> 02f0594e

      await act(async () => {
        await new Promise(resolve => setTimeout(resolve, 100));
      });

      const endTime = Date.now();
      const duration = endTime - startTime;

      // Should initialize quickly even with multiple providers
      expect(duration).toBeLessThan(200);
      expect(result.current.isLoading).toBe(false);
    });
  });
});<|MERGE_RESOLUTION|>--- conflicted
+++ resolved
@@ -71,13 +71,8 @@
     SESSION_ENDED: 'session_ended',
     ERROR_OCCURRED: 'error_occurred',
     ALARM_CREATED: 'alarm_created',
-<<<<<<< HEAD
-    ALARM_UPDATED: 'alarm_updated',
-  },
-=======
     ALARM_UPDATED: 'alarm_updated'
   }
->>>>>>> 02f0594e
 }));
 
 // Mock geolocation
@@ -98,36 +93,21 @@
     t: (key: string) => key,
     i18n: {
       language: 'en',
-<<<<<<< HEAD
-      exists: jest.fn().mockReturnValue(true),
-    },
-  }),
-=======
       exists: jest.fn().mockReturnValue(true)
     }
   })
->>>>>>> 02f0594e
 }));
 
 jest.mock('@capacitor/device', () => ({
   Device: {
-<<<<<<< HEAD
-    getLanguageCode: jest.fn().mockResolvedValue({ value: 'en' }),
-  },
-=======
     getLanguageCode: jest.fn().mockResolvedValue({ value: 'en' })
   }
->>>>>>> 02f0594e
 }));
 
 jest.mock('../../../config/i18n', () => ({
   SUPPORTED_LANGUAGES: {
     en: { nativeName: 'English', rtl: false },
-<<<<<<< HEAD
-    es: { nativeName: 'Español', rtl: false },
-=======
     es: { nativeName: 'Español', rtl: false }
->>>>>>> 02f0594e
   },
   getCurrentLanguage: () => 'en',
   getLanguageInfo: () => ({ nativeName: 'English', rtl: false }),
@@ -149,11 +129,7 @@
   children,
   userId = 'test-user-123',
   userTier = 'basic',
-<<<<<<< HEAD
-  mockAlarms = [],
-=======
   mockAlarms = []
->>>>>>> 02f0594e
 }) => {
   // Mock service responses
   React.useEffect(() => {
@@ -161,12 +137,7 @@
     const mockAlarmService = AlarmService.getInstance();
     mockAlarmService.getAllAlarms.mockResolvedValue(mockAlarms);
 
-<<<<<<< HEAD
-    const SubscriptionService =
-      require('../../../services/subscription-service').default;
-=======
     const SubscriptionService = require('../../../services/subscription-service').default;
->>>>>>> 02f0594e
     const mockSubscriptionService = SubscriptionService.getInstance();
     mockSubscriptionService.getUserTier.mockResolvedValue(userTier);
     mockSubscriptionService.getFeatureAccess.mockResolvedValue({
@@ -175,28 +146,6 @@
           hasAccess: userTier !== 'free',
           usageLimit: userTier === 'basic' ? 10 : null,
           usageCount: mockAlarms.length,
-<<<<<<< HEAD
-          upgradeRequired: userTier === 'free' ? 'basic' : null,
-        },
-        conditional_rules: {
-          hasAccess: userTier === 'pro',
-          upgradeRequired: userTier !== 'pro' ? 'pro' : null,
-        },
-        location_triggers: {
-          hasAccess: userTier === 'pro',
-          upgradeRequired: userTier !== 'pro' ? 'pro' : null,
-        },
-      },
-    });
-
-    const AdvancedAlarmScheduler =
-      require('../../../services/advanced-alarm-scheduler').default;
-    const mockScheduler = AdvancedAlarmScheduler.getInstance();
-    mockScheduler.scheduleAlarm.mockResolvedValue({ success: true });
-    mockScheduler.getNextOccurrence.mockReturnValue(
-      new Date(Date.now() + 24 * 60 * 60 * 1000)
-    );
-=======
           upgradeRequired: userTier === 'free' ? 'basic' : null
         },
         conditional_rules: {
@@ -214,7 +163,6 @@
     const mockScheduler = AdvancedAlarmScheduler.getInstance();
     mockScheduler.scheduleAlarm.mockResolvedValue({ success: true });
     mockScheduler.getNextOccurrence.mockReturnValue(new Date(Date.now() + 24 * 60 * 60 * 1000));
->>>>>>> 02f0594e
   }, [mockAlarms, userTier]);
 
   return (
@@ -237,18 +185,12 @@
 
   describe('Feature Access Integration', () => {
     it('should respect feature gates from FeatureAccessProvider', async () => {
-<<<<<<< HEAD
-      const { result } = renderHook(() => useAdvancedAlarms('test-user-123'), {
-        wrapper: props => <TestWrapper {...props} userTier="free" />,
-      });
-=======
       const { result } = renderHook(
         () => useAdvancedAlarms('test-user-123'),
         {
           wrapper: (props) => <TestWrapper {...props} userTier="free" />
         }
       );
->>>>>>> 02f0594e
 
       await act(async () => {
         await new Promise(resolve => setTimeout(resolve, 100));
@@ -259,18 +201,12 @@
     });
 
     it('should enable advanced features for pro users through provider integration', async () => {
-<<<<<<< HEAD
-      const { result } = renderHook(() => useAdvancedAlarms('test-user-123'), {
-        wrapper: props => <TestWrapper {...props} userTier="pro" />,
-      });
-=======
       const { result } = renderHook(
         () => useAdvancedAlarms('test-user-123'),
         {
           wrapper: (props) => <TestWrapper {...props} userTier="pro" />
         }
       );
->>>>>>> 02f0594e
 
       await act(async () => {
         await new Promise(resolve => setTimeout(resolve, 100));
@@ -282,22 +218,6 @@
     });
 
     it('should enforce usage limits through FeatureAccessProvider', async () => {
-<<<<<<< HEAD
-      const mockAlarms = Array(9)
-        .fill(null)
-        .map((_, i) => ({
-          id: `alarm-${i}`,
-          name: `Alarm ${i}`,
-          time: '07:00',
-          enabled: true,
-        }));
-
-      const { result } = renderHook(() => useAdvancedAlarms('test-user-123'), {
-        wrapper: props => (
-          <TestWrapper {...props} userTier="basic" mockAlarms={mockAlarms} />
-        ),
-      });
-=======
       const mockAlarms = Array(9).fill(null).map((_, i) => ({
         id: `alarm-${i}`,
         name: `Alarm ${i}`,
@@ -311,7 +231,6 @@
           wrapper: (props) => <TestWrapper {...props} userTier="basic" mockAlarms={mockAlarms} />
         }
       );
->>>>>>> 02f0594e
 
       await act(async () => {
         await new Promise(resolve => setTimeout(resolve, 100));
@@ -325,22 +244,6 @@
     });
 
     it('should block feature creation when limits exceeded', async () => {
-<<<<<<< HEAD
-      const mockAlarms = Array(10)
-        .fill(null)
-        .map((_, i) => ({
-          id: `alarm-${i}`,
-          name: `Alarm ${i}`,
-          time: '07:00',
-          enabled: true,
-        }));
-
-      const { result } = renderHook(() => useAdvancedAlarms('test-user-123'), {
-        wrapper: props => (
-          <TestWrapper {...props} userTier="basic" mockAlarms={mockAlarms} />
-        ),
-      });
-=======
       const mockAlarms = Array(10).fill(null).map((_, i) => ({
         id: `alarm-${i}`,
         name: `Alarm ${i}`,
@@ -354,7 +257,6 @@
           wrapper: (props) => <TestWrapper {...props} userTier="basic" mockAlarms={mockAlarms} />
         }
       );
->>>>>>> 02f0594e
 
       await act(async () => {
         await result.current.createAlarm({
@@ -379,29 +281,19 @@
         trackFeatureUsage: jest.fn()
       });
 
-<<<<<<< HEAD
-      const { result } = renderHook(() => useAdvancedAlarms('test-user-123'), {
-        wrapper: props => <TestWrapper {...props} userTier="pro" />,
-      });
-=======
       const { result } = renderHook(
         () => useAdvancedAlarms('test-user-123'),
         {
           wrapper: (props) => <TestWrapper {...props} userTier="pro" />
         }
       );
->>>>>>> 02f0594e
 
       const AlarmService = require('../../../services/alarm-service').default;
       const mockAlarmService = AlarmService.getInstance();
       mockAlarmService.createAlarm.mockResolvedValue({
         id: 'new-alarm-123',
         name: 'Test Alarm',
-<<<<<<< HEAD
-        time: '08:00',
-=======
         time: '08:00'
->>>>>>> 02f0594e
       });
 
       await act(async () => {
@@ -418,13 +310,8 @@
         expect.objectContaining({
           metadata: expect.objectContaining({
             alarm_id: 'new-alarm-123',
-<<<<<<< HEAD
-            has_advanced_features: true,
-          }),
-=======
             has_advanced_features: true
           })
->>>>>>> 02f0594e
         })
       );
     });
@@ -439,16 +326,10 @@
         trackPerformance: mockTrackPerformance
       });
 
-<<<<<<< HEAD
-      const { result } = renderHook(() => useAdvancedAlarms('test-user-123'), {
-        wrapper: TestWrapper,
-      });
-=======
       const { result } = renderHook(
         () => useAdvancedAlarms('test-user-123'),
         { wrapper: TestWrapper }
       );
->>>>>>> 02f0594e
 
       await act(async () => {
         await result.current.refreshAlarms();
@@ -464,24 +345,6 @@
 
   describe('Language Provider Integration', () => {
     it('should format alarm times according to language settings', async () => {
-<<<<<<< HEAD
-      const mockFormatTime = jest.fn(time => `Formatted: ${time}`);
-      const i18nConfig = require('../../../config/i18n');
-      i18nConfig.formatTime = mockFormatTime;
-
-      const mockAlarms = [
-        {
-          id: 'alarm-1',
-          name: 'Morning Alarm',
-          time: '07:30',
-          enabled: true,
-        },
-      ];
-
-      const { result } = renderHook(() => useAdvancedAlarms('test-user-123'), {
-        wrapper: props => <TestWrapper {...props} mockAlarms={mockAlarms} />,
-      });
-=======
       const mockFormatTime = jest.fn((time) => `Formatted: ${time}`);
       const i18nConfig = require('../../../config/i18n');
       i18nConfig.formatTime = mockFormatTime;
@@ -499,7 +362,6 @@
           wrapper: (props) => <TestWrapper {...props} mockAlarms={mockAlarms} />
         }
       );
->>>>>>> 02f0594e
 
       await act(async () => {
         await new Promise(resolve => setTimeout(resolve, 100));
@@ -513,16 +375,10 @@
       i18nConfig.isRTL.mockReturnValue(true);
       i18nConfig.getCurrentLanguage.mockReturnValue('ar');
 
-<<<<<<< HEAD
-      const { result } = renderHook(() => useAdvancedAlarms('test-user-123'), {
-        wrapper: TestWrapper,
-      });
-=======
       const { result } = renderHook(
         () => useAdvancedAlarms('test-user-123'),
         { wrapper: TestWrapper }
       );
->>>>>>> 02f0594e
 
       await act(async () => {
         await new Promise(resolve => setTimeout(resolve, 100));
@@ -537,13 +393,7 @@
     it('should trigger achievements through StrugglingSamProvider', async () => {
       const mockUnlockAchievement = jest.fn();
 
-<<<<<<< HEAD
-      const TestWrapperWithAchievements: React.FC<{ children: React.ReactNode }> = ({
-        children,
-      }) => {
-=======
       const TestWrapperWithAchievements: React.FC<{ children: React.ReactNode }> = ({ children }) => {
->>>>>>> 02f0594e
         const [achievements, setAchievements] = React.useState<any[]>([]);
 
         const contextValue = {
@@ -590,26 +440,16 @@
         );
       };
 
-<<<<<<< HEAD
-      const { result } = renderHook(() => useAdvancedAlarms('test-user-123'), {
-        wrapper: TestWrapperWithAchievements,
-      });
-=======
       const { result } = renderHook(
         () => useAdvancedAlarms('test-user-123'),
         { wrapper: TestWrapperWithAchievements }
       );
->>>>>>> 02f0594e
 
       const AlarmService = require('../../../services/alarm-service').default;
       const mockAlarmService = AlarmService.getInstance();
       mockAlarmService.createAlarm.mockResolvedValue({
         id: 'alarm-5',
-<<<<<<< HEAD
-        name: 'Fifth Alarm',
-=======
         name: 'Fifth Alarm'
->>>>>>> 02f0594e
       });
 
       // Create multiple alarms to trigger achievement
@@ -628,11 +468,7 @@
       expect(mockUnlockAchievement).toHaveBeenCalledWith(
         expect.objectContaining({
           achievementType: 'alarm_master',
-<<<<<<< HEAD
-          title: expect.stringContaining('Alarm'),
-=======
           title: expect.stringContaining('Alarm')
->>>>>>> 02f0594e
         })
       );
     });
@@ -649,16 +485,10 @@
         }
       });
 
-<<<<<<< HEAD
-      const { result } = renderHook(() => useAdvancedAlarms('test-user-123'), {
-        wrapper: TestWrapper,
-      });
-=======
       const { result } = renderHook(
         () => useAdvancedAlarms('test-user-123'),
         { wrapper: TestWrapper }
       );
->>>>>>> 02f0594e
 
       await act(async () => {
         // Simulate alarm completion triggering streak update
@@ -672,11 +502,7 @@
 
   describe('Location Triggers Integration', () => {
     it('should integrate geolocation with feature access controls', async () => {
-<<<<<<< HEAD
-      mockGeolocation.getCurrentPosition.mockImplementation(success => {
-=======
       mockGeolocation.getCurrentPosition.mockImplementation((success) => {
->>>>>>> 02f0594e
         success({
           coords: {
             latitude: 37.7749,
@@ -686,18 +512,12 @@
         });
       });
 
-<<<<<<< HEAD
-      const { result } = renderHook(() => useAdvancedAlarms('test-user-123'), {
-        wrapper: props => <TestWrapper {...props} userTier="pro" />,
-      });
-=======
       const { result } = renderHook(
         () => useAdvancedAlarms('test-user-123'),
         {
           wrapper: (props) => <TestWrapper {...props} userTier="pro" />
         }
       );
->>>>>>> 02f0594e
 
       await act(async () => {
         await result.current.createAlarm({
@@ -717,18 +537,12 @@
     });
 
     it('should deny location features for non-pro users', async () => {
-<<<<<<< HEAD
-      const { result } = renderHook(() => useAdvancedAlarms('test-user-123'), {
-        wrapper: props => <TestWrapper {...props} userTier="basic" />,
-      });
-=======
       const { result } = renderHook(
         () => useAdvancedAlarms('test-user-123'),
         {
           wrapper: (props) => <TestWrapper {...props} userTier="basic" />
         }
       );
->>>>>>> 02f0594e
 
       await act(async () => {
         await result.current.createAlarm({
@@ -759,16 +573,10 @@
       const mockAlarmService = AlarmService.getInstance();
       mockAlarmService.createAlarm.mockRejectedValue(new Error('Database error'));
 
-<<<<<<< HEAD
-      const { result } = renderHook(() => useAdvancedAlarms('test-user-123'), {
-        wrapper: TestWrapper,
-      });
-=======
       const { result } = renderHook(
         () => useAdvancedAlarms('test-user-123'),
         { wrapper: TestWrapper }
       );
->>>>>>> 02f0594e
 
       await act(async () => {
         await result.current.createAlarm({
@@ -783,11 +591,7 @@
         expect.any(Error),
         expect.stringContaining('Failed to create alarm'),
         expect.objectContaining({
-<<<<<<< HEAD
-          context: 'useAdvancedAlarms',
-=======
           context: 'useAdvancedAlarms'
->>>>>>> 02f0594e
         })
       );
     });
@@ -797,16 +601,10 @@
     it('should maintain performance with full provider stack', async () => {
       const startTime = Date.now();
 
-<<<<<<< HEAD
-      const { result } = renderHook(() => useAdvancedAlarms('test-user-123'), {
-        wrapper: TestWrapper,
-      });
-=======
       const { result } = renderHook(
         () => useAdvancedAlarms('test-user-123'),
         { wrapper: TestWrapper }
       );
->>>>>>> 02f0594e
 
       await act(async () => {
         await new Promise(resolve => setTimeout(resolve, 100));
