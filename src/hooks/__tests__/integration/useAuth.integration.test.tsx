import { renderHook, act } from '@testing-library/react';
import React from 'react';
import { useAuth } from '../../useAuth';
import { AnalyticsProvider } from '../../../components/AnalyticsProvider';
import { FeatureAccessProvider } from '../../../contexts/FeatureAccessContext';
import { LanguageProvider } from '../../../contexts/LanguageContext';

// Mock dependencies
jest.mock('../../../services/supabase-service', () => ({
  __esModule: true,
  default: {
    getInstance: () => ({
      signIn: jest.fn(),
      signUp: jest.fn(),
      signOut: jest.fn(),
      resetPassword: jest.fn(),
      updateProfile: jest.fn(),
      getCurrentUser: jest.fn(),
      getSession: jest.fn(),
      onAuthStateChange: jest.fn()
    })
  }
}));

jest.mock('../../../services/security-service', () => ({
  __esModule: true,
  default: {
    getInstance: () => ({
      generateCSRFToken: jest.fn(),
      validateCSRFToken: jest.fn(),
      isRateLimited: jest.fn(),
      resetRateLimit: jest.fn()
    })
  }
}));

jest.mock('../../../services/error-handler', () => ({
  ErrorHandler: {
    handleError: jest.fn()
  }
}));

// Mock analytics hooks
jest.mock('../../useAnalytics', () => ({
  useAnalytics: () => ({
    track: jest.fn(),
    trackPageView: jest.fn(),
    trackFeatureUsage: jest.fn()
  }),
  useEngagementAnalytics: () => ({
    trackFeatureDiscovery: jest.fn()
  }),
  usePerformanceAnalytics: () => ({
    trackComponentRenderTime: jest.fn()
  }),
  ANALYTICS_EVENTS: {
    SESSION_ENDED: 'session_ended',
    ERROR_OCCURRED: 'error_occurred',
    USER_SIGNED_IN: 'user_signed_in',
<<<<<<< HEAD
    USER_SIGNED_OUT: 'user_signed_out',
  },
=======
    USER_SIGNED_OUT: 'user_signed_out'
  }
>>>>>>> 02f0594e
}));

// Mock i18n
jest.mock('react-i18next', () => ({
  useTranslation: () => ({
    t: (key: string) => key,
    i18n: {
      language: 'en',
<<<<<<< HEAD
      exists: jest.fn().mockReturnValue(true),
    },
  }),
=======
      exists: jest.fn().mockReturnValue(true)
    }
  })
>>>>>>> 02f0594e
}));

// Mock Capacitor Device
jest.mock('@capacitor/device', () => ({
  Device: {
<<<<<<< HEAD
    getLanguageCode: jest.fn().mockResolvedValue({ value: 'en' }),
  },
=======
    getLanguageCode: jest.fn().mockResolvedValue({ value: 'en' })
  }
>>>>>>> 02f0594e
}));

// Mock i18n config
jest.mock('../../../config/i18n', () => ({
  SUPPORTED_LANGUAGES: {
    en: { nativeName: 'English', rtl: false },
<<<<<<< HEAD
    es: { nativeName: 'Español', rtl: false },
=======
    es: { nativeName: 'Español', rtl: false }
>>>>>>> 02f0594e
  },
  getCurrentLanguage: () => 'en',
  getLanguageInfo: () => ({ nativeName: 'English', rtl: false }),
  isRTL: () => false,
  formatTime: (time: string) => time,
  formatRelativeTime: (date: Date) => date.toLocaleDateString(),
  changeLanguage: jest.fn()
}));

// Test wrapper with multiple providers
interface TestWrapperProps {
  children: React.ReactNode;
  userId?: string;
  mockUser?: any;
  mockSession?: any;
}

const TestWrapper: React.FC<TestWrapperProps> = ({
  children,
  userId = 'test-user-123',
  mockUser = null,
  mockSession = null
}) => {
  // Mock Supabase service responses
  React.useEffect(() => {
    const SupabaseService = require('../../../services/supabase-service').default;
    const mockService = SupabaseService.getInstance();

    mockService.getCurrentUser.mockResolvedValue(mockUser);
    mockService.getSession.mockResolvedValue(mockSession);
    mockService.onAuthStateChange.mockImplementation(callback => {
      // Simulate initial auth state
      setTimeout(() => callback('SIGNED_IN', mockSession), 10);
      return { data: { subscription: { unsubscribe: jest.fn() } } };
    });
  }, [mockUser, mockSession]);

  return (
    <AnalyticsProvider>
      <LanguageProvider>
        <FeatureAccessProvider userId={userId}>{children}</FeatureAccessProvider>
      </LanguageProvider>
    </AnalyticsProvider>
  );
};

describe('useAuth Integration Tests with Multiple Providers', () => {
  beforeEach(() => {
    jest.clearAllMocks();
    localStorage.clear();
  });

  describe('Analytics Integration', () => {
    it('should track authentication events through AnalyticsProvider', async () => {
      const mockTrack = jest.fn();
      const useAnalytics = require('../../useAnalytics').useAnalytics;
      useAnalytics.mockReturnValue({
        track: mockTrack,
        trackPageView: jest.fn(),
        trackFeatureUsage: jest.fn()
      });

      const mockUser = {
        id: 'user-123',
        email: 'test@example.com',
<<<<<<< HEAD
        user_metadata: { name: 'Test User' },
      };

      const { result } = renderHook(() => useAuth(), {
        wrapper: props => <TestWrapper {...props} mockUser={mockUser} />,
      });
=======
        user_metadata: { name: 'Test User' }
      };

      const { result } = renderHook(
        () => useAuth(),
        {
          wrapper: (props) => <TestWrapper {...props} mockUser={mockUser} />
        }
      );
>>>>>>> 02f0594e

      const SupabaseService = require('../../../services/supabase-service').default;
      const mockService = SupabaseService.getInstance();
      mockService.signIn.mockResolvedValue({
        user: mockUser,
<<<<<<< HEAD
        session: { access_token: 'token' },
=======
        session: { access_token: 'token' }
>>>>>>> 02f0594e
      });

      await act(async () => {
        await result.current.signIn('test@example.com', 'password');
      });

      expect(mockTrack).toHaveBeenCalledWith(
        'user_signed_in',
        expect.objectContaining({
          metadata: expect.objectContaining({
            user_id: 'user-123',
<<<<<<< HEAD
            method: 'email',
          }),
=======
            method: 'email'
          })
>>>>>>> 02f0594e
        })
      );
    });

    it('should track sign out events with analytics context', async () => {
      const mockTrack = jest.fn();
      const useAnalytics = require('../../useAnalytics').useAnalytics;
      useAnalytics.mockReturnValue({
        track: mockTrack,
        trackPageView: jest.fn(),
        trackFeatureUsage: jest.fn()
      });

      const mockUser = {
        id: 'user-123',
<<<<<<< HEAD
        email: 'test@example.com',
      };

      const { result } = renderHook(() => useAuth(), {
        wrapper: props => <TestWrapper {...props} mockUser={mockUser} />,
      });
=======
        email: 'test@example.com'
      };

      const { result } = renderHook(
        () => useAuth(),
        {
          wrapper: (props) => <TestWrapper {...props} mockUser={mockUser} />
        }
      );
>>>>>>> 02f0594e

      const SupabaseService = require('../../../services/supabase-service').default;
      const mockService = SupabaseService.getInstance();
      mockService.signOut.mockResolvedValue({ error: null });

      await act(async () => {
        await result.current.signOut();
      });

      expect(mockTrack).toHaveBeenCalledWith(
        'user_signed_out',
        expect.objectContaining({
          metadata: expect.objectContaining({
<<<<<<< HEAD
            user_id: 'user-123',
          }),
=======
            user_id: 'user-123'
          })
>>>>>>> 02f0594e
        })
      );
    });

    it('should track authentication errors through analytics', async () => {
      const mockTrack = jest.fn();
      const useAnalytics = require('../../useAnalytics').useAnalytics;
      useAnalytics.mockReturnValue({
        track: mockTrack,
        trackPageView: jest.fn(),
        trackFeatureUsage: jest.fn()
      });

      const { result } = renderHook(
        () => useAuth(),
        { wrapper: TestWrapper }
      );

      const SupabaseService = require('../../../services/supabase-service').default;
      const mockService = SupabaseService.getInstance();
      mockService.signIn.mockRejectedValue(new Error('Invalid credentials'));

      await act(async () => {
        await result.current.signIn('test@example.com', 'wrongpassword');
      });

      expect(mockTrack).toHaveBeenCalledWith(
        'auth_error',
        expect.objectContaining({
          metadata: expect.objectContaining({
            error_type: 'sign_in_failed',
<<<<<<< HEAD
            error_message: 'Invalid credentials',
          }),
=======
            error_message: 'Invalid credentials'
          })
>>>>>>> 02f0594e
        })
      );
    });
  });

  describe('FeatureAccessProvider Integration', () => {
    it('should trigger feature access reload on authentication state change', async () => {
      const mockUser = {
        id: 'user-123',
<<<<<<< HEAD
        email: 'test@example.com',
=======
        email: 'test@example.com'
>>>>>>> 02f0594e
      };

      const mockRefreshFeatureAccess = jest.fn();

      // Mock the FeatureAccessProvider to spy on refresh calls
      const TestWrapperWithSpy: React.FC<{ children: React.ReactNode }> = ({ children }) => {
        const [refreshCount, setRefreshCount] = React.useState(0);

        React.useEffect(() => {
          // Simulate refresh on auth change
          if (mockUser) {
            mockRefreshFeatureAccess();
            setRefreshCount(c => c + 1);
          }
        }, []);

        return (
          <AnalyticsProvider>
            <LanguageProvider>
              <FeatureAccessProvider userId={mockUser?.id || ''}>
                {children}
              </FeatureAccessProvider>
            </LanguageProvider>
          </AnalyticsProvider>
        );
      };

      const { result } = renderHook(
        () => useAuth(),
        {
          wrapper: TestWrapperWithSpy
        }
      );

      await act(async () => {
        await new Promise(resolve => setTimeout(resolve, 100));
      });

      expect(mockRefreshFeatureAccess).toHaveBeenCalled();
    });

    it('should clear feature access on sign out', async () => {
      const mockUser = {
        id: 'user-123',
<<<<<<< HEAD
        email: 'test@example.com',
      };

      const { result } = renderHook(() => useAuth(), {
        wrapper: props => <TestWrapper {...props} mockUser={mockUser} />,
      });
=======
        email: 'test@example.com'
      };

      const { result } = renderHook(
        () => useAuth(),
        {
          wrapper: (props) => <TestWrapper {...props} mockUser={mockUser} />
        }
      );
>>>>>>> 02f0594e

      const SupabaseService = require('../../../services/supabase-service').default;
      const mockService = SupabaseService.getInstance();

      // Simulate sign out clearing the user
      mockService.signOut.mockResolvedValue({ error: null });
<<<<<<< HEAD
      mockService.onAuthStateChange.mockImplementation(callback => {
=======
      mockService.onAuthStateChange.mockImplementation((callback) => {
>>>>>>> 02f0594e
        setTimeout(() => callback('SIGNED_OUT', null), 10);
        return { data: { subscription: { unsubscribe: jest.fn() } } };
      });

      await act(async () => {
        await result.current.signOut();
        await new Promise(resolve => setTimeout(resolve, 100));
      });

      expect(result.current.user).toBeNull();
    });
  });

  describe('Language Provider Integration', () => {
    it('should work with language context for localized error messages', async () => {
<<<<<<< HEAD
      const mockT = jest.fn(key => {
        const translations: Record<string, string> = {
          'auth.error.invalid_credentials': 'Credenciales inválidas',
          'auth.error.rate_limited': 'Demasiados intentos',
=======
      const mockT = jest.fn((key) => {
        const translations: Record<string, string> = {
          'auth.error.invalid_credentials': 'Credenciales inválidas',
          'auth.error.rate_limited': 'Demasiados intentos'
>>>>>>> 02f0594e
        };
        return translations[key] || key;
      });

      const useTranslation = require('react-i18next').useTranslation;
      useTranslation.mockReturnValue({
        t: mockT,
<<<<<<< HEAD
        i18n: { language: 'es', exists: jest.fn().mockReturnValue(true) },
=======
        i18n: { language: 'es', exists: jest.fn().mockReturnValue(true) }
>>>>>>> 02f0594e
      });

      const { result } = renderHook(
        () => useAuth(),
        { wrapper: TestWrapper }
      );

      const SupabaseService = require('../../../services/supabase-service').default;
      const mockService = SupabaseService.getInstance();
      mockService.signIn.mockRejectedValue(new Error('Invalid credentials'));

      await act(async () => {
        await result.current.signIn('test@example.com', 'wrongpassword');
      });

      // Should use localized error messages
      expect(mockT).toHaveBeenCalledWith('auth.error.invalid_credentials');
    });

    it('should respect RTL layout preferences from language context', async () => {
      // Mock RTL language
      const getCurrentLanguage = require('../../../config/i18n').getCurrentLanguage;
      getCurrentLanguage.mockReturnValue('ar');

      const isRTL = require('../../../config/i18n').isRTL;
      isRTL.mockReturnValue(true);

      const { result } = renderHook(
        () => useAuth(),
        { wrapper: TestWrapper }
      );

      await act(async () => {
        await new Promise(resolve => setTimeout(resolve, 50));
      });

      // Hook should be aware of RTL context through provider chain
      expect(result.current.isLoading).toBeDefined();
    });
  });

  describe('Rate Limiting with Provider Integration', () => {
    it('should coordinate rate limiting across provider context', async () => {
      const SecurityService = require('../../../services/security-service').default;
      const mockSecurityService = SecurityService.getInstance();
      mockSecurityService.isRateLimited.mockReturnValue(true);

      const { result } = renderHook(
        () => useAuth(),
        { wrapper: TestWrapper }
      );

      await act(async () => {
        await result.current.signIn('test@example.com', 'password');
      });

      expect(result.current.rateLimitInfo.isLimited).toBe(true);
      expect(result.current.error).toContain('rate limit');
    });

    it('should reset rate limits through integrated context', async () => {
      const SecurityService = require('../../../services/security-service').default;
      const mockSecurityService = SecurityService.getInstance();

      // Start rate limited
      mockSecurityService.isRateLimited.mockReturnValue(true);

      const { result } = renderHook(
        () => useAuth(),
        { wrapper: TestWrapper }
      );

      // Reset rate limit
      mockSecurityService.isRateLimited.mockReturnValue(false);
      mockSecurityService.resetRateLimit.mockResolvedValue(undefined);

      await act(async () => {
        await result.current.resetRateLimit();
      });

      expect(result.current.rateLimitInfo.isLimited).toBe(false);
    });
  });

  describe('Session Management Integration', () => {
    it('should coordinate session state across all providers', async () => {
      const mockUser = {
        id: 'user-123',
<<<<<<< HEAD
        email: 'test@example.com',
=======
        email: 'test@example.com'
>>>>>>> 02f0594e
      };

      const mockSession = {
        access_token: 'token-123',
        expires_at: Date.now() + 3600000, // 1 hour
        user: mockUser
      };

<<<<<<< HEAD
      const { result } = renderHook(() => useAuth(), {
        wrapper: props => (
          <TestWrapper {...props} mockUser={mockUser} mockSession={mockSession} />
        ),
      });
=======
      const { result } = renderHook(
        () => useAuth(),
        {
          wrapper: (props) => <TestWrapper {...props} mockUser={mockUser} mockSession={mockSession} />
        }
      );
>>>>>>> 02f0594e

      await act(async () => {
        await new Promise(resolve => setTimeout(resolve, 100));
      });

      expect(result.current.user).toEqual(mockUser);
      expect(result.current.session).toEqual(mockSession);
    });

    it('should handle session timeout across provider chain', async () => {
      const mockExpiredSession = {
        access_token: 'expired-token',
        expires_at: Date.now() - 1000, // Expired
<<<<<<< HEAD
        user: { id: 'user-123' },
      };

      const { result } = renderHook(() => useAuth(), {
        wrapper: props => <TestWrapper {...props} mockSession={mockExpiredSession} />,
      });
=======
        user: { id: 'user-123' }
      };

      const { result } = renderHook(
        () => useAuth(),
        {
          wrapper: (props) => <TestWrapper {...props} mockSession={mockExpiredSession} />
        }
      );
>>>>>>> 02f0594e

      await act(async () => {
        await new Promise(resolve => setTimeout(resolve, 100));
      });

      // Should detect session timeout
      expect(result.current.sessionTimeoutWarning).toBe(true);
    });
  });

  describe('Error Handling Across Providers', () => {
    it('should propagate errors through provider chain properly', async () => {
      const mockHandleError = jest.fn();
      const ErrorHandler = require('../../../services/error-handler').ErrorHandler;
      ErrorHandler.handleError = mockHandleError;

      const { result } = renderHook(
        () => useAuth(),
        { wrapper: TestWrapper }
      );

      const SupabaseService = require('../../../services/supabase-service').default;
      const mockService = SupabaseService.getInstance();
      mockService.signIn.mockRejectedValue(new Error('Network error'));

      await act(async () => {
        await result.current.signIn('test@example.com', 'password');
      });

      expect(mockHandleError).toHaveBeenCalledWith(
        expect.any(Error),
        expect.stringContaining('Authentication failed'),
        expect.objectContaining({
<<<<<<< HEAD
          context: expect.stringContaining('useAuth'),
=======
          context: expect.stringContaining('useAuth')
>>>>>>> 02f0594e
        })
      );
    });

    it('should handle provider initialization errors gracefully', async () => {
      // Mock FeatureAccessProvider error
<<<<<<< HEAD
      const SubscriptionService =
        require('../../../services/subscription-service').default;
=======
      const SubscriptionService = require('../../../services/subscription-service').default;
>>>>>>> 02f0594e
      const mockService = SubscriptionService.getInstance();
      mockService.getFeatureAccess.mockRejectedValue(new Error('Service down'));

      const { result } = renderHook(
        () => useAuth(),
        { wrapper: TestWrapper }
      );

      await act(async () => {
        await new Promise(resolve => setTimeout(resolve, 100));
      });

      // Auth hook should still work despite provider errors
      expect(result.current.isLoading).toBe(false);
    });
  });

  describe('Performance Integration', () => {
    it('should track performance metrics through provider chain', async () => {
      const mockTrackPerformance = jest.fn();
      const useAnalytics = require('../../useAnalytics').useAnalytics;
      useAnalytics.mockReturnValue({
        track: jest.fn(),
        trackPageView: jest.fn(),
        trackFeatureUsage: jest.fn(),
        trackPerformance: mockTrackPerformance
      });

      const { result } = renderHook(
        () => useAuth(),
        { wrapper: TestWrapper }
      );

      const SupabaseService = require('../../../services/supabase-service').default;
      const mockService = SupabaseService.getInstance();

      // Add delay to measure performance
<<<<<<< HEAD
      mockService.signIn.mockImplementation(
        () =>
          new Promise(resolve =>
            setTimeout(
              () =>
                resolve({
                  user: { id: 'user-123' },
                  session: { access_token: 'token' },
                }),
              100
            )
          )
=======
      mockService.signIn.mockImplementation(() =>
        new Promise(resolve =>
          setTimeout(() => resolve({
            user: { id: 'user-123' },
            session: { access_token: 'token' }
          }), 100)
        )
>>>>>>> 02f0594e
      );

      await act(async () => {
        await result.current.signIn('test@example.com', 'password');
      });

      // Should track auth performance through analytics provider
      expect(mockTrackPerformance).toHaveBeenCalledWith(
        'auth_sign_in_duration',
        expect.any(Number),
        'authentication'
      );
    });
  });
});<|MERGE_RESOLUTION|>--- conflicted
+++ resolved
@@ -57,13 +57,8 @@
     SESSION_ENDED: 'session_ended',
     ERROR_OCCURRED: 'error_occurred',
     USER_SIGNED_IN: 'user_signed_in',
-<<<<<<< HEAD
-    USER_SIGNED_OUT: 'user_signed_out',
-  },
-=======
     USER_SIGNED_OUT: 'user_signed_out'
   }
->>>>>>> 02f0594e
 }));
 
 // Mock i18n
@@ -72,38 +67,23 @@
     t: (key: string) => key,
     i18n: {
       language: 'en',
-<<<<<<< HEAD
-      exists: jest.fn().mockReturnValue(true),
-    },
-  }),
-=======
       exists: jest.fn().mockReturnValue(true)
     }
   })
->>>>>>> 02f0594e
 }));
 
 // Mock Capacitor Device
 jest.mock('@capacitor/device', () => ({
   Device: {
-<<<<<<< HEAD
-    getLanguageCode: jest.fn().mockResolvedValue({ value: 'en' }),
-  },
-=======
     getLanguageCode: jest.fn().mockResolvedValue({ value: 'en' })
   }
->>>>>>> 02f0594e
 }));
 
 // Mock i18n config
 jest.mock('../../../config/i18n', () => ({
   SUPPORTED_LANGUAGES: {
     en: { nativeName: 'English', rtl: false },
-<<<<<<< HEAD
-    es: { nativeName: 'Español', rtl: false },
-=======
     es: { nativeName: 'Español', rtl: false }
->>>>>>> 02f0594e
   },
   getCurrentLanguage: () => 'en',
   getLanguageInfo: () => ({ nativeName: 'English', rtl: false }),
@@ -169,14 +149,6 @@
       const mockUser = {
         id: 'user-123',
         email: 'test@example.com',
-<<<<<<< HEAD
-        user_metadata: { name: 'Test User' },
-      };
-
-      const { result } = renderHook(() => useAuth(), {
-        wrapper: props => <TestWrapper {...props} mockUser={mockUser} />,
-      });
-=======
         user_metadata: { name: 'Test User' }
       };
 
@@ -186,17 +158,12 @@
           wrapper: (props) => <TestWrapper {...props} mockUser={mockUser} />
         }
       );
->>>>>>> 02f0594e
 
       const SupabaseService = require('../../../services/supabase-service').default;
       const mockService = SupabaseService.getInstance();
       mockService.signIn.mockResolvedValue({
         user: mockUser,
-<<<<<<< HEAD
-        session: { access_token: 'token' },
-=======
         session: { access_token: 'token' }
->>>>>>> 02f0594e
       });
 
       await act(async () => {
@@ -208,13 +175,8 @@
         expect.objectContaining({
           metadata: expect.objectContaining({
             user_id: 'user-123',
-<<<<<<< HEAD
-            method: 'email',
-          }),
-=======
             method: 'email'
           })
->>>>>>> 02f0594e
         })
       );
     });
@@ -230,14 +192,6 @@
 
       const mockUser = {
         id: 'user-123',
-<<<<<<< HEAD
-        email: 'test@example.com',
-      };
-
-      const { result } = renderHook(() => useAuth(), {
-        wrapper: props => <TestWrapper {...props} mockUser={mockUser} />,
-      });
-=======
         email: 'test@example.com'
       };
 
@@ -247,7 +201,6 @@
           wrapper: (props) => <TestWrapper {...props} mockUser={mockUser} />
         }
       );
->>>>>>> 02f0594e
 
       const SupabaseService = require('../../../services/supabase-service').default;
       const mockService = SupabaseService.getInstance();
@@ -261,13 +214,8 @@
         'user_signed_out',
         expect.objectContaining({
           metadata: expect.objectContaining({
-<<<<<<< HEAD
-            user_id: 'user-123',
-          }),
-=======
             user_id: 'user-123'
           })
->>>>>>> 02f0594e
         })
       );
     });
@@ -299,13 +247,8 @@
         expect.objectContaining({
           metadata: expect.objectContaining({
             error_type: 'sign_in_failed',
-<<<<<<< HEAD
-            error_message: 'Invalid credentials',
-          }),
-=======
             error_message: 'Invalid credentials'
           })
->>>>>>> 02f0594e
         })
       );
     });
@@ -315,11 +258,7 @@
     it('should trigger feature access reload on authentication state change', async () => {
       const mockUser = {
         id: 'user-123',
-<<<<<<< HEAD
-        email: 'test@example.com',
-=======
         email: 'test@example.com'
->>>>>>> 02f0594e
       };
 
       const mockRefreshFeatureAccess = jest.fn();
@@ -364,14 +303,6 @@
     it('should clear feature access on sign out', async () => {
       const mockUser = {
         id: 'user-123',
-<<<<<<< HEAD
-        email: 'test@example.com',
-      };
-
-      const { result } = renderHook(() => useAuth(), {
-        wrapper: props => <TestWrapper {...props} mockUser={mockUser} />,
-      });
-=======
         email: 'test@example.com'
       };
 
@@ -381,18 +312,13 @@
           wrapper: (props) => <TestWrapper {...props} mockUser={mockUser} />
         }
       );
->>>>>>> 02f0594e
 
       const SupabaseService = require('../../../services/supabase-service').default;
       const mockService = SupabaseService.getInstance();
 
       // Simulate sign out clearing the user
       mockService.signOut.mockResolvedValue({ error: null });
-<<<<<<< HEAD
-      mockService.onAuthStateChange.mockImplementation(callback => {
-=======
       mockService.onAuthStateChange.mockImplementation((callback) => {
->>>>>>> 02f0594e
         setTimeout(() => callback('SIGNED_OUT', null), 10);
         return { data: { subscription: { unsubscribe: jest.fn() } } };
       });
@@ -408,17 +334,10 @@
 
   describe('Language Provider Integration', () => {
     it('should work with language context for localized error messages', async () => {
-<<<<<<< HEAD
-      const mockT = jest.fn(key => {
-        const translations: Record<string, string> = {
-          'auth.error.invalid_credentials': 'Credenciales inválidas',
-          'auth.error.rate_limited': 'Demasiados intentos',
-=======
       const mockT = jest.fn((key) => {
         const translations: Record<string, string> = {
           'auth.error.invalid_credentials': 'Credenciales inválidas',
           'auth.error.rate_limited': 'Demasiados intentos'
->>>>>>> 02f0594e
         };
         return translations[key] || key;
       });
@@ -426,11 +345,7 @@
       const useTranslation = require('react-i18next').useTranslation;
       useTranslation.mockReturnValue({
         t: mockT,
-<<<<<<< HEAD
-        i18n: { language: 'es', exists: jest.fn().mockReturnValue(true) },
-=======
         i18n: { language: 'es', exists: jest.fn().mockReturnValue(true) }
->>>>>>> 02f0594e
       });
 
       const { result } = renderHook(
@@ -519,11 +434,7 @@
     it('should coordinate session state across all providers', async () => {
       const mockUser = {
         id: 'user-123',
-<<<<<<< HEAD
-        email: 'test@example.com',
-=======
         email: 'test@example.com'
->>>>>>> 02f0594e
       };
 
       const mockSession = {
@@ -532,20 +443,12 @@
         user: mockUser
       };
 
-<<<<<<< HEAD
-      const { result } = renderHook(() => useAuth(), {
-        wrapper: props => (
-          <TestWrapper {...props} mockUser={mockUser} mockSession={mockSession} />
-        ),
-      });
-=======
       const { result } = renderHook(
         () => useAuth(),
         {
           wrapper: (props) => <TestWrapper {...props} mockUser={mockUser} mockSession={mockSession} />
         }
       );
->>>>>>> 02f0594e
 
       await act(async () => {
         await new Promise(resolve => setTimeout(resolve, 100));
@@ -559,14 +462,6 @@
       const mockExpiredSession = {
         access_token: 'expired-token',
         expires_at: Date.now() - 1000, // Expired
-<<<<<<< HEAD
-        user: { id: 'user-123' },
-      };
-
-      const { result } = renderHook(() => useAuth(), {
-        wrapper: props => <TestWrapper {...props} mockSession={mockExpiredSession} />,
-      });
-=======
         user: { id: 'user-123' }
       };
 
@@ -576,7 +471,6 @@
           wrapper: (props) => <TestWrapper {...props} mockSession={mockExpiredSession} />
         }
       );
->>>>>>> 02f0594e
 
       await act(async () => {
         await new Promise(resolve => setTimeout(resolve, 100));
@@ -610,23 +504,14 @@
         expect.any(Error),
         expect.stringContaining('Authentication failed'),
         expect.objectContaining({
-<<<<<<< HEAD
-          context: expect.stringContaining('useAuth'),
-=======
           context: expect.stringContaining('useAuth')
->>>>>>> 02f0594e
         })
       );
     });
 
     it('should handle provider initialization errors gracefully', async () => {
       // Mock FeatureAccessProvider error
-<<<<<<< HEAD
-      const SubscriptionService =
-        require('../../../services/subscription-service').default;
-=======
       const SubscriptionService = require('../../../services/subscription-service').default;
->>>>>>> 02f0594e
       const mockService = SubscriptionService.getInstance();
       mockService.getFeatureAccess.mockRejectedValue(new Error('Service down'));
 
@@ -664,20 +549,6 @@
       const mockService = SupabaseService.getInstance();
 
       // Add delay to measure performance
-<<<<<<< HEAD
-      mockService.signIn.mockImplementation(
-        () =>
-          new Promise(resolve =>
-            setTimeout(
-              () =>
-                resolve({
-                  user: { id: 'user-123' },
-                  session: { access_token: 'token' },
-                }),
-              100
-            )
-          )
-=======
       mockService.signIn.mockImplementation(() =>
         new Promise(resolve =>
           setTimeout(() => resolve({
@@ -685,7 +556,6 @@
             session: { access_token: 'token' }
           }), 100)
         )
->>>>>>> 02f0594e
       );
 
       await act(async () => {
