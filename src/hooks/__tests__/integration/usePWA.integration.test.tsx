--- conflicted
+++ resolved
@@ -1,15 +1,6 @@
 import { renderHook, act } from '@testing-library/react';
 import React from 'react';
-<<<<<<< HEAD
-import {
-  usePWA,
-  useInstallPrompt,
-  useServiceWorkerUpdate,
-  usePushNotifications,
-} from '../../usePWA';
-=======
 import { usePWA, useInstallPrompt, useServiceWorkerUpdate, usePushNotifications } from '../../usePWA';
->>>>>>> 02f0594e
 import { AnalyticsProvider } from '../../../components/AnalyticsProvider';
 import { FeatureAccessProvider } from '../../../contexts/FeatureAccessContext';
 import { LanguageProvider } from '../../../contexts/LanguageContext';
@@ -52,20 +43,12 @@
 // Mock push notifications
 Object.defineProperty(global.Notification, 'permission', {
   value: 'default',
-<<<<<<< HEAD
-  writable: true,
-=======
   writable: true
->>>>>>> 02f0594e
 });
 
 Object.defineProperty(global.Notification, 'requestPermission', {
   value: jest.fn().mockResolvedValue('granted'),
-<<<<<<< HEAD
-  writable: true,
-=======
   writable: true
->>>>>>> 02f0594e
 });
 
 // Mock analytics hooks
@@ -85,13 +68,8 @@
     SESSION_ENDED: 'session_ended',
     ERROR_OCCURRED: 'error_occurred',
     PWA_INSTALLED: 'pwa_installed',
-<<<<<<< HEAD
-    SERVICE_WORKER_UPDATED: 'service_worker_updated',
-  },
-=======
     SERVICE_WORKER_UPDATED: 'service_worker_updated'
   }
->>>>>>> 02f0594e
 }));
 
 // Mock i18n
@@ -100,36 +78,21 @@
     t: (key: string) => key,
     i18n: {
       language: 'en',
-<<<<<<< HEAD
-      exists: jest.fn().mockReturnValue(true),
-    },
-  }),
-=======
       exists: jest.fn().mockReturnValue(true)
     }
   })
->>>>>>> 02f0594e
 }));
 
 jest.mock('@capacitor/device', () => ({
   Device: {
-<<<<<<< HEAD
-    getLanguageCode: jest.fn().mockResolvedValue({ value: 'en' }),
-  },
-=======
     getLanguageCode: jest.fn().mockResolvedValue({ value: 'en' })
   }
->>>>>>> 02f0594e
 }));
 
 jest.mock('../../../config/i18n', () => ({
   SUPPORTED_LANGUAGES: {
     en: { nativeName: 'English', rtl: false },
-<<<<<<< HEAD
-    es: { nativeName: 'Español', rtl: false },
-=======
     es: { nativeName: 'Español', rtl: false }
->>>>>>> 02f0594e
   },
   getCurrentLanguage: () => 'en',
   getLanguageInfo: () => ({ nativeName: 'English', rtl: false }),
@@ -179,31 +142,18 @@
     mockPWAManager.isPWASupported.mockReturnValue(pwaSupported);
     mockPWAManager.isInstalled.mockReturnValue(isInstalled);
 
-<<<<<<< HEAD
-    const SubscriptionService =
-      require('../../../services/subscription-service').default;
-=======
     const SubscriptionService = require('../../../services/subscription-service').default;
->>>>>>> 02f0594e
     const mockSubscriptionService = SubscriptionService.getInstance();
     mockSubscriptionService.getUserTier.mockResolvedValue(userTier);
     mockSubscriptionService.getFeatureAccess.mockResolvedValue({
       features: {
         pwa_notifications: {
           hasAccess: userTier !== 'free',
-<<<<<<< HEAD
-          upgradeRequired: userTier === 'free' ? 'basic' : null,
-        },
-        background_sync: {
-          hasAccess: userTier === 'pro',
-          upgradeRequired: userTier !== 'pro' ? 'pro' : null,
-=======
           upgradeRequired: userTier === 'free' ? 'basic' : null
         },
         background_sync: {
           hasAccess: userTier === 'pro',
           upgradeRequired: userTier !== 'pro' ? 'pro' : null
->>>>>>> 02f0594e
         },
         offline_mode: {
           hasAccess: true
@@ -229,18 +179,12 @@
 
   describe('usePWA with FeatureAccessProvider Integration', () => {
     it('should respect PWA feature access controls', async () => {
-<<<<<<< HEAD
-      const { result } = renderHook(() => usePWA(), {
-        wrapper: props => <TestWrapper {...props} userTier="free" />,
-      });
-=======
       const { result } = renderHook(
         () => usePWA(),
         {
           wrapper: (props) => <TestWrapper {...props} userTier="free" />
         }
       );
->>>>>>> 02f0594e
 
       await act(async () => {
         await new Promise(resolve => setTimeout(resolve, 100));
@@ -250,18 +194,12 @@
     });
 
     it('should enable advanced PWA features for pro users', async () => {
-<<<<<<< HEAD
-      const { result } = renderHook(() => usePWA(), {
-        wrapper: props => <TestWrapper {...props} userTier="pro" />,
-      });
-=======
       const { result } = renderHook(
         () => usePWA(),
         {
           wrapper: (props) => <TestWrapper {...props} userTier="pro" />
         }
       );
->>>>>>> 02f0594e
 
       await act(async () => {
         await new Promise(resolve => setTimeout(resolve, 100));
@@ -297,13 +235,8 @@
         'pwa_installed',
         expect.objectContaining({
           metadata: expect.objectContaining({
-<<<<<<< HEAD
-            installation_source: 'user_action',
-          }),
-=======
             installation_source: 'user_action'
           })
->>>>>>> 02f0594e
         })
       );
     });
@@ -311,17 +244,10 @@
 
   describe('useInstallPrompt with Language Integration', () => {
     it('should show localized install prompts', async () => {
-<<<<<<< HEAD
-      const mockT = jest.fn(key => {
-        const translations: Record<string, string> = {
-          'pwa.install.title': 'Instalar Aplicación',
-          'pwa.install.message': 'Instalar Relife para mejor experiencia',
-=======
       const mockT = jest.fn((key) => {
         const translations: Record<string, string> = {
           'pwa.install.title': 'Instalar Aplicación',
           'pwa.install.message': 'Instalar Relife para mejor experiencia'
->>>>>>> 02f0594e
         };
         return translations[key] || key;
       });
@@ -329,12 +255,6 @@
       const useTranslation = require('react-i18next').useTranslation;
       useTranslation.mockReturnValue({
         t: mockT,
-<<<<<<< HEAD
-        i18n: { language: 'es', exists: jest.fn().mockReturnValue(true) },
-      });
-
-      const { result } = renderHook(() => useInstallPrompt(), { wrapper: TestWrapper });
-=======
         i18n: { language: 'es', exists: jest.fn().mockReturnValue(true) }
       });
 
@@ -342,7 +262,6 @@
         () => useInstallPrompt(),
         { wrapper: TestWrapper }
       );
->>>>>>> 02f0594e
 
       await act(async () => {
         result.current.showPrompt();
@@ -357,14 +276,10 @@
       i18nConfig.isRTL.mockReturnValue(true);
       i18nConfig.getCurrentLanguage.mockReturnValue('ar');
 
-<<<<<<< HEAD
-      const { result } = renderHook(() => useInstallPrompt(), { wrapper: TestWrapper });
-=======
       const { result } = renderHook(
         () => useInstallPrompt(),
         { wrapper: TestWrapper }
       );
->>>>>>> 02f0594e
 
       await act(async () => {
         await new Promise(resolve => setTimeout(resolve, 50));
@@ -401,13 +316,8 @@
         'service_worker_updated',
         expect.objectContaining({
           metadata: expect.objectContaining({
-<<<<<<< HEAD
-            update_source: 'manual',
-          }),
-=======
             update_source: 'manual'
           })
->>>>>>> 02f0594e
         })
       );
     });
@@ -434,29 +344,17 @@
         expect.any(Error),
         expect.stringContaining('Service worker update failed'),
         expect.objectContaining({
-<<<<<<< HEAD
-          context: 'useServiceWorkerUpdate',
-=======
           context: 'useServiceWorkerUpdate'
->>>>>>> 02f0594e
         })
       );
     });
 
     it('should show update notifications in user language', async () => {
-<<<<<<< HEAD
-      const mockT = jest.fn(key => key);
-      const useTranslation = require('react-i18next').useTranslation;
-      useTranslation.mockReturnValue({
-        t: mockT,
-        i18n: { language: 'fr', exists: jest.fn().mockReturnValue(true) },
-=======
       const mockT = jest.fn((key) => key);
       const useTranslation = require('react-i18next').useTranslation;
       useTranslation.mockReturnValue({
         t: mockT,
         i18n: { language: 'fr', exists: jest.fn().mockReturnValue(true) }
->>>>>>> 02f0594e
       });
 
       const { result } = renderHook(
@@ -475,18 +373,12 @@
 
   describe('usePushNotifications with Feature Gates', () => {
     it('should enforce notification permissions through feature access', async () => {
-<<<<<<< HEAD
-      const { result } = renderHook(() => usePushNotifications(), {
-        wrapper: props => <TestWrapper {...props} userTier="free" />,
-      });
-=======
       const { result } = renderHook(
         () => usePushNotifications(),
         {
           wrapper: (props) => <TestWrapper {...props} userTier="free" />
         }
       );
->>>>>>> 02f0594e
 
       await act(async () => {
         await result.current.subscribe();
@@ -496,28 +388,18 @@
     });
 
     it('should enable push notifications for subscribed users', async () => {
-<<<<<<< HEAD
-      const { result } = renderHook(() => usePushNotifications(), {
-        wrapper: props => <TestWrapper {...props} userTier="basic" />,
-      });
-=======
       const { result } = renderHook(
         () => usePushNotifications(),
         {
           wrapper: (props) => <TestWrapper {...props} userTier="basic" />
         }
       );
->>>>>>> 02f0594e
 
       const PWAManager = require('../../../services/pwa-manager').default;
       const mockPWAManager = PWAManager.getInstance();
       mockPWAManager.subscribeToPushNotifications.mockResolvedValue({
         endpoint: 'https://example.com/push',
-<<<<<<< HEAD
-        keys: { p256dh: 'key', auth: 'auth' },
-=======
         keys: { p256dh: 'key', auth: 'auth' }
->>>>>>> 02f0594e
       });
 
       await act(async () => {
@@ -537,18 +419,12 @@
         trackFeatureUsage: jest.fn()
       });
 
-<<<<<<< HEAD
-      const { result } = renderHook(() => usePushNotifications(), {
-        wrapper: props => <TestWrapper {...props} userTier="basic" />,
-      });
-=======
       const { result } = renderHook(
         () => usePushNotifications(),
         {
           wrapper: (props) => <TestWrapper {...props} userTier="basic" />
         }
       );
->>>>>>> 02f0594e
 
       await act(async () => {
         await result.current.requestPermission();
@@ -558,13 +434,8 @@
         'push_permission_requested',
         expect.objectContaining({
           metadata: expect.objectContaining({
-<<<<<<< HEAD
-            permission_status: expect.any(String),
-          }),
-=======
             permission_status: expect.any(String)
           })
->>>>>>> 02f0594e
         })
       );
     });
@@ -580,11 +451,7 @@
           notifications: usePushNotifications()
         }),
         {
-<<<<<<< HEAD
-          wrapper: props => <TestWrapper {...props} userTier="pro" />,
-=======
           wrapper: (props) => <TestWrapper {...props} userTier="pro" />
->>>>>>> 02f0594e
         }
       );
 
@@ -634,14 +501,10 @@
 
   describe('Offline/Online State Integration', () => {
     it('should coordinate offline state with feature access', async () => {
-<<<<<<< HEAD
-      const { result } = renderHook(() => usePWA(), { wrapper: TestWrapper });
-=======
-      const { result } = renderHook(
-        () => usePWA(),
-        { wrapper: TestWrapper }
-      );
->>>>>>> 02f0594e
+      const { result } = renderHook(
+        () => usePWA(),
+        { wrapper: TestWrapper }
+      );
 
       // Simulate going offline
       await act(async () => {
@@ -683,13 +546,8 @@
         'connection_changed',
         expect.objectContaining({
           metadata: expect.objectContaining({
-<<<<<<< HEAD
-            connection_status: 'offline',
-          }),
-=======
             connection_status: 'offline'
           })
->>>>>>> 02f0594e
         })
       );
     });
@@ -697,15 +555,6 @@
 
   describe('Background Sync with Feature Gates', () => {
     it('should enable background sync only for pro users', async () => {
-<<<<<<< HEAD
-      const { result: basicResult } = renderHook(() => usePWA(), {
-        wrapper: props => <TestWrapper {...props} userTier="basic" />,
-      });
-
-      const { result: proResult } = renderHook(() => usePWA(), {
-        wrapper: props => <TestWrapper {...props} userTier="pro" />,
-      });
-=======
       const { result: basicResult } = renderHook(
         () => usePWA(),
         {
@@ -719,7 +568,6 @@
           wrapper: (props) => <TestWrapper {...props} userTier="pro" />
         }
       );
->>>>>>> 02f0594e
 
       await act(async () => {
         await new Promise(resolve => setTimeout(resolve, 100));
@@ -738,18 +586,12 @@
         trackFeatureUsage: jest.fn()
       });
 
-<<<<<<< HEAD
-      const { result } = renderHook(() => usePWA(), {
-        wrapper: props => <TestWrapper {...props} userTier="pro" />,
-      });
-=======
       const { result } = renderHook(
         () => usePWA(),
         {
           wrapper: (props) => <TestWrapper {...props} userTier="pro" />
         }
       );
->>>>>>> 02f0594e
 
       await act(async () => {
         result.current.registerBackgroundSync('alarm-sync');
@@ -759,13 +601,8 @@
         'background_sync_registered',
         expect.objectContaining({
           metadata: expect.objectContaining({
-<<<<<<< HEAD
-            sync_tag: 'alarm-sync',
-          }),
-=======
             sync_tag: 'alarm-sync'
           })
->>>>>>> 02f0594e
         })
       );
     });
@@ -794,11 +631,7 @@
         expect.any(Error),
         expect.stringContaining('PWA installation failed'),
         expect.objectContaining({
-<<<<<<< HEAD
-          context: 'usePWA',
-=======
           context: 'usePWA'
->>>>>>> 02f0594e
         })
       );
     });
