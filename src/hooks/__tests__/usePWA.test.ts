--- conflicted
+++ resolved
@@ -14,14 +14,7 @@
   useBackgroundSync,
   useAlarmPWA,
 } from '../usePWA';
-<<<<<<< HEAD
-import {
-  renderHookWithProviders,
-  clearAllMocks,
-} from '../../__tests__/utils/hook-testing-utils';
-=======
 import { renderHookWithProviders, clearAllMocks } from '../../__tests__/utils/hook-testing-utils';
->>>>>>> 02f0594e
 
 // Mock PWA manager
 const mockPWAManager = {
@@ -85,11 +78,7 @@
     // Mock matchMedia
     Object.defineProperty(window, 'matchMedia', {
       writable: true,
-<<<<<<< HEAD
-      value: jest.fn().mockImplementation(query => ({
-=======
       value: jest.fn().mockImplementation((query) => ({
->>>>>>> 02f0594e
         matches: query === '(display-mode: standalone)',
         media: query,
         onchange: null,
@@ -170,31 +159,11 @@
     it('should set up event listeners on mount', () => {
       renderHookWithProviders(() => usePWA());
 
-<<<<<<< HEAD
-      expect(window.addEventListener).toHaveBeenCalledWith(
-        'online',
-        expect.any(Function)
-      );
-      expect(window.addEventListener).toHaveBeenCalledWith(
-        'offline',
-        expect.any(Function)
-      );
-      expect(mockPWAManager.on).toHaveBeenCalledWith(
-        'installable',
-        expect.any(Function)
-      );
-      expect(mockPWAManager.on).toHaveBeenCalledWith('installed', expect.any(Function));
-      expect(mockPWAManager.on).toHaveBeenCalledWith(
-        'already-installed',
-        expect.any(Function)
-      );
-=======
       expect(window.addEventListener).toHaveBeenCalledWith('online', expect.any(Function));
       expect(window.addEventListener).toHaveBeenCalledWith('offline', expect.any(Function));
       expect(mockPWAManager.on).toHaveBeenCalledWith('installable', expect.any(Function));
       expect(mockPWAManager.on).toHaveBeenCalledWith('installed', expect.any(Function));
       expect(mockPWAManager.on).toHaveBeenCalledWith('already-installed', expect.any(Function));
->>>>>>> 02f0594e
     });
 
     it('should clean up event listeners on unmount', () => {
@@ -202,34 +171,11 @@
 
       unmount();
 
-<<<<<<< HEAD
-      expect(window.removeEventListener).toHaveBeenCalledWith(
-        'online',
-        expect.any(Function)
-      );
-      expect(window.removeEventListener).toHaveBeenCalledWith(
-        'offline',
-        expect.any(Function)
-      );
-      expect(mockPWAManager.off).toHaveBeenCalledWith(
-        'installable',
-        expect.any(Function)
-      );
-      expect(mockPWAManager.off).toHaveBeenCalledWith(
-        'installed',
-        expect.any(Function)
-      );
-      expect(mockPWAManager.off).toHaveBeenCalledWith(
-        'already-installed',
-        expect.any(Function)
-      );
-=======
       expect(window.removeEventListener).toHaveBeenCalledWith('online', expect.any(Function));
       expect(window.removeEventListener).toHaveBeenCalledWith('offline', expect.any(Function));
       expect(mockPWAManager.off).toHaveBeenCalledWith('installable', expect.any(Function));
       expect(mockPWAManager.off).toHaveBeenCalledWith('installed', expect.any(Function));
       expect(mockPWAManager.off).toHaveBeenCalledWith('already-installed', expect.any(Function));
->>>>>>> 02f0594e
     });
   });
 
@@ -298,26 +244,10 @@
     it('should set up PWA event listeners', () => {
       renderHookWithProviders(() => useInstallPrompt());
 
-<<<<<<< HEAD
-      expect(mockPWAManager.on).toHaveBeenCalledWith(
-        'installable',
-        expect.any(Function)
-      );
-      expect(mockPWAManager.on).toHaveBeenCalledWith('installed', expect.any(Function));
-      expect(mockPWAManager.on).toHaveBeenCalledWith(
-        'install-accepted',
-        expect.any(Function)
-      );
-      expect(mockPWAManager.on).toHaveBeenCalledWith(
-        'install-dismissed',
-        expect.any(Function)
-      );
-=======
       expect(mockPWAManager.on).toHaveBeenCalledWith('installable', expect.any(Function));
       expect(mockPWAManager.on).toHaveBeenCalledWith('installed', expect.any(Function));
       expect(mockPWAManager.on).toHaveBeenCalledWith('install-accepted', expect.any(Function));
       expect(mockPWAManager.on).toHaveBeenCalledWith('install-dismissed', expect.any(Function));
->>>>>>> 02f0594e
     });
   });
 
@@ -508,24 +438,9 @@
     it('should set up online/offline event listeners', () => {
       renderHookWithProviders(() => useOffline());
 
-<<<<<<< HEAD
-      expect(window.addEventListener).toHaveBeenCalledWith(
-        'online',
-        expect.any(Function)
-      );
-      expect(window.addEventListener).toHaveBeenCalledWith(
-        'offline',
-        expect.any(Function)
-      );
-      expect(mockPWAManager.on).toHaveBeenCalledWith(
-        'sync-complete',
-        expect.any(Function)
-      );
-=======
       expect(window.addEventListener).toHaveBeenCalledWith('online', expect.any(Function));
       expect(window.addEventListener).toHaveBeenCalledWith('offline', expect.any(Function));
       expect(mockPWAManager.on).toHaveBeenCalledWith('sync-complete', expect.any(Function));
->>>>>>> 02f0594e
     });
   });
 
@@ -548,11 +463,7 @@
       });
 
       // Mock matchMedia to return true for standalone
-<<<<<<< HEAD
-      window.matchMedia = jest.fn().mockImplementation(query => ({
-=======
       window.matchMedia = jest.fn().mockImplementation((query) => ({
->>>>>>> 02f0594e
         matches: query === '(display-mode: standalone)',
         media: query,
         addEventListener: jest.fn(),
@@ -751,24 +662,9 @@
     it('should set up alarm event listeners', () => {
       renderHookWithProviders(() => useAlarmPWA());
 
-<<<<<<< HEAD
-      expect(mockPWAManager.on).toHaveBeenCalledWith(
-        'alarm-triggered',
-        expect.any(Function)
-      );
-      expect(mockPWAManager.on).toHaveBeenCalledWith(
-        'alarm-dismissed',
-        expect.any(Function)
-      );
-      expect(mockPWAManager.on).toHaveBeenCalledWith(
-        'alarm-snoozed',
-        expect.any(Function)
-      );
-=======
       expect(mockPWAManager.on).toHaveBeenCalledWith('alarm-triggered', expect.any(Function));
       expect(mockPWAManager.on).toHaveBeenCalledWith('alarm-dismissed', expect.any(Function));
       expect(mockPWAManager.on).toHaveBeenCalledWith('alarm-snoozed', expect.any(Function));
->>>>>>> 02f0594e
     });
 
     it('should clean up alarm event listeners on unmount', () => {
@@ -776,24 +672,9 @@
 
       unmount();
 
-<<<<<<< HEAD
-      expect(mockPWAManager.off).toHaveBeenCalledWith(
-        'alarm-triggered',
-        expect.any(Function)
-      );
-      expect(mockPWAManager.off).toHaveBeenCalledWith(
-        'alarm-dismissed',
-        expect.any(Function)
-      );
-      expect(mockPWAManager.off).toHaveBeenCalledWith(
-        'alarm-snoozed',
-        expect.any(Function)
-      );
-=======
       expect(mockPWAManager.off).toHaveBeenCalledWith('alarm-triggered', expect.any(Function));
       expect(mockPWAManager.off).toHaveBeenCalledWith('alarm-dismissed', expect.any(Function));
       expect(mockPWAManager.off).toHaveBeenCalledWith('alarm-snoozed', expect.any(Function));
->>>>>>> 02f0594e
     });
   });
 });