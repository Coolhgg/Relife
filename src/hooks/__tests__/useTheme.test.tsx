--- conflicted
+++ resolved
@@ -44,15 +44,9 @@
       }),
       saveThemeData: jest.fn().mockResolvedValue(true),
       exportThemes: jest.fn().mockResolvedValue('{}'),
-<<<<<<< HEAD
-      importThemes: jest.fn().mockResolvedValue(true),
-    })),
-  },
-=======
       importThemes: jest.fn().mockResolvedValue(true)
     }))
   }
->>>>>>> 02f0594e
 }));
 
 // Mock localStorage
@@ -74,11 +68,7 @@
 })();
 
 Object.defineProperty(window, 'localStorage', {
-<<<<<<< HEAD
-  value: mockLocalStorage,
-=======
   value: mockLocalStorage
->>>>>>> 02f0594e
 });
 
 // Mock matchMedia
@@ -186,26 +176,15 @@
 
       const updates: Partial<PersonalizationSettings> = {
         colorPreferences: {
-<<<<<<< HEAD
-          accentColor: '#ff0000',
-        },
-=======
           accentColor: '#ff0000'
         }
->>>>>>> 02f0594e
       };
 
       act(() => {
         result.current.updatePersonalization(updates);
       });
 
-<<<<<<< HEAD
-      expect(result.current.personalization.colorPreferences?.accentColor).toBe(
-        '#ff0000'
-      );
-=======
       expect(result.current.personalization.colorPreferences?.accentColor).toBe('#ff0000');
->>>>>>> 02f0594e
     });
 
     it('should update color preferences', () => {
@@ -215,13 +194,7 @@
         result.current.updateColorPreference('primaryColor', '#00ff00');
       });
 
-<<<<<<< HEAD
-      expect(result.current.personalization.colorPreferences?.primaryColor).toBe(
-        '#00ff00'
-      );
-=======
       expect(result.current.personalization.colorPreferences?.primaryColor).toBe('#00ff00');
->>>>>>> 02f0594e
     });
 
     it('should update typography preferences', () => {
@@ -231,13 +204,7 @@
         result.current.updateTypographyPreference('fontSize', 'large');
       });
 
-<<<<<<< HEAD
-      expect(result.current.personalization.typographyPreferences?.fontSize).toBe(
-        'large'
-      );
-=======
       expect(result.current.personalization.typographyPreferences?.fontSize).toBe('large');
->>>>>>> 02f0594e
     });
 
     it('should update motion preferences', () => {
@@ -277,13 +244,7 @@
         result.current.updateAccessibilityPreference('highContrast', true);
       });
 
-<<<<<<< HEAD
-      expect(
-        result.current.personalization.accessibilityPreferences?.highContrast
-      ).toBe(true);
-=======
       expect(result.current.personalization.accessibilityPreferences?.highContrast).toBe(true);
->>>>>>> 02f0594e
     });
   });
 
@@ -323,11 +284,7 @@
       let customTheme;
       await act(async () => {
         customTheme = await result.current.createCustomTheme('light', {
-<<<<<<< HEAD
-          primaryColor: '#ff0000',
-=======
           primaryColor: '#ff0000'
->>>>>>> 02f0594e
         });
       });
 
@@ -345,11 +302,7 @@
         personalization: {},
         createdAt: new Date(),
         isCustom: true,
-<<<<<<< HEAD
-        category: 'custom' as const,
-=======
         category: 'custom' as const
->>>>>>> 02f0594e
       };
 
       await act(async () => {
@@ -398,15 +351,9 @@
         version: '2.0.0',
         personalization: {
           colorPreferences: {
-<<<<<<< HEAD
-            accentColor: '#ff0000',
-          },
-        },
-=======
             accentColor: '#ff0000'
           }
         }
->>>>>>> 02f0594e
       });
 
       let success;
@@ -502,15 +449,7 @@
   describe('System Theme Detection', () => {
     it('should detect system theme when enableSystem is true', () => {
       const wrapperWithSystem = ({ children }: { children: React.ReactNode }) => (
-<<<<<<< HEAD
-        <ThemeProvider
-          defaultTheme="light"
-          enableSystem={true}
-          storageKey="test-theme-system"
-        >
-=======
         <ThemeProvider defaultTheme="light" enableSystem={true} storageKey="test-theme-system">
->>>>>>> 02f0594e
           {children}
         </ThemeProvider>
       );
