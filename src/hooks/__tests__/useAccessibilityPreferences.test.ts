/**
 * Unit tests for useAccessibilityPreferences hook
 * Tests accessibility preferences management and state synchronization
 */

import { renderHook, act } from '@testing-library/react';
import { useAccessibilityPreferences } from '../useAccessibilityPreferences';

// Mock the accessibility preferences service
const mockService = {
  getPreferences: jest.fn(),
  getState: jest.fn(),
  subscribe: jest.fn(),
  updatePreferences: jest.fn(),
  resetToDefaults: jest.fn(),
  getInstance: jest.fn()
};

// Mock module
jest.mock('../../services/accessibility-preferences', () => {
  return {
    __esModule: true,
    default: {
      getInstance: () => mockService
    }
  };
});

describe('useAccessibilityPreferences', () => {
  beforeEach(() => {
    jest.clearAllMocks();

    // Default mock returns
    mockService.getPreferences.mockReturnValue({
      highContrast: false,
      reducedMotion: false,
      screenReaderSupport: true,
      fontSize: 'medium',
<<<<<<< HEAD
      colorScheme: 'auto',
=======
      colorScheme: 'auto'
>>>>>>> 02f0594e
    });

    mockService.getState.mockReturnValue({
      isHighContrast: false,
      hasReducedMotion: false,
      isScreenReaderActive: false,
      currentFontSize: 16,
<<<<<<< HEAD
      currentColorScheme: 'light',
=======
      currentColorScheme: 'light'
>>>>>>> 02f0594e
    });

    mockService.subscribe.mockImplementation(callback => {
      // Return unsubscribe function
      return jest.fn();
    });
  });

  it('should initialize with current preferences and state', () => {
    const { result } = renderHook(() => useAccessibilityPreferences());

    expect(result.current.preferences).toEqual({
      highContrast: false,
      reducedMotion: false,
      screenReaderSupport: true,
      fontSize: 'medium',
<<<<<<< HEAD
      colorScheme: 'auto',
=======
      colorScheme: 'auto'
>>>>>>> 02f0594e
    });

    expect(result.current.state).toEqual({
      isHighContrast: false,
      hasReducedMotion: false,
      isScreenReaderActive: false,
      currentFontSize: 16,
<<<<<<< HEAD
      currentColorScheme: 'light',
=======
      currentColorScheme: 'light'
>>>>>>> 02f0594e
    });

    expect(mockService.getPreferences).toHaveBeenCalledTimes(1);
    expect(mockService.getState).toHaveBeenCalledTimes(1);
  });

  it('should subscribe to preference changes on mount', () => {
    renderHook(() => useAccessibilityPreferences());

    expect(mockService.subscribe).toHaveBeenCalledTimes(1);
    expect(typeof mockService.subscribe.mock.calls[0][0]).toBe('function');
  });

  it('should update preferences and state when service notifies changes', () => {
    let subscribeCallback: Function;
    mockService.subscribe.mockImplementation(callback => {
      subscribeCallback = callback;
      return jest.fn();
    });

    const { result } = renderHook(() => useAccessibilityPreferences());

    // Simulate service notifying of changes
    const newPreferences = {
      highContrast: true,
      reducedMotion: true,
      screenReaderSupport: true,
      fontSize: 'large',
<<<<<<< HEAD
      colorScheme: 'dark',
=======
      colorScheme: 'dark'
>>>>>>> 02f0594e
    };

    const newState = {
      isHighContrast: true,
      hasReducedMotion: true,
      isScreenReaderActive: true,
      currentFontSize: 18,
<<<<<<< HEAD
      currentColorScheme: 'dark',
=======
      currentColorScheme: 'dark'
>>>>>>> 02f0594e
    };

    mockService.getState.mockReturnValue(newState);

    act(() => {
      subscribeCallback(newPreferences);
    });

    expect(result.current.preferences).toEqual(newPreferences);
    expect(result.current.state).toEqual(newState);
  });

  it('should update preferences when updatePreferences is called', async () => {
    mockService.updatePreferences.mockResolvedValue(undefined);

    const { result } = renderHook(() => useAccessibilityPreferences());

    const newPreferences = {
      highContrast: true,
      reducedMotion: false,
      screenReaderSupport: true,
      fontSize: 'large',
<<<<<<< HEAD
      colorScheme: 'dark',
=======
      colorScheme: 'dark'
>>>>>>> 02f0594e
    };

    await act(async () => {
      await result.current.updatePreferences(newPreferences);
    });

    expect(mockService.updatePreferences).toHaveBeenCalledWith(newPreferences);
  });

  it('should reset preferences when resetToDefaults is called', async () => {
    mockService.resetToDefaults.mockResolvedValue(undefined);

    const { result } = renderHook(() => useAccessibilityPreferences());

    await act(async () => {
      await result.current.resetToDefaults();
    });

    expect(mockService.resetToDefaults).toHaveBeenCalledTimes(1);
  });

  it('should handle errors in updatePreferences gracefully', async () => {
    const consoleSpy = jest.spyOn(console, 'error').mockImplementation();
    mockService.updatePreferences.mockRejectedValue(new Error('Update failed'));

    const { result } = renderHook(() => useAccessibilityPreferences());

    await act(async () => {
      await result.current.updatePreferences({
        highContrast: true,
        reducedMotion: false,
        screenReaderSupport: true,
        fontSize: 'medium',
<<<<<<< HEAD
        colorScheme: 'auto',
=======
        colorScheme: 'auto'
>>>>>>> 02f0594e
      });
    });

    expect(consoleSpy).toHaveBeenCalledWith(
      'Failed to update accessibility preferences:',
      expect.any(Error)
    );

    consoleSpy.mockRestore();
  });

  it('should handle errors in resetToDefaults gracefully', async () => {
    const consoleSpy = jest.spyOn(console, 'error').mockImplementation();
    mockService.resetToDefaults.mockRejectedValue(new Error('Reset failed'));

    const { result } = renderHook(() => useAccessibilityPreferences());

    await act(async () => {
      await result.current.resetToDefaults();
    });

    expect(consoleSpy).toHaveBeenCalledWith(
      'Failed to reset accessibility preferences:',
      expect.any(Error)
    );

    consoleSpy.mockRestore();
  });

  it('should unsubscribe when component unmounts', () => {
    const mockUnsubscribe = jest.fn();
    mockService.subscribe.mockReturnValue(mockUnsubscribe);

    const { unmount } = renderHook(() => useAccessibilityPreferences());

    unmount();

    expect(mockUnsubscribe).toHaveBeenCalledTimes(1);
  });

  it('should provide helper functions for specific preference updates', async () => {
    mockService.updatePreferences.mockResolvedValue(undefined);

    const { result } = renderHook(() => useAccessibilityPreferences());

    // Test high contrast toggle
    await act(async () => {
      await result.current.toggleHighContrast();
    });

    expect(mockService.updatePreferences).toHaveBeenCalledWith(
      expect.objectContaining({ highContrast: true })
    );

    // Test reduced motion toggle
    await act(async () => {
      await result.current.toggleReducedMotion();
    });

    expect(mockService.updatePreferences).toHaveBeenCalledWith(
      expect.objectContaining({ reducedMotion: true })
    );

    // Test font size update
    await act(async () => {
      await result.current.setFontSize('large');
    });

    expect(mockService.updatePreferences).toHaveBeenCalledWith(
      expect.objectContaining({ fontSize: 'large' })
    );
  });

  it('should handle rapid preference updates without race conditions', async () => {
    mockService.updatePreferences.mockImplementation(
      () => new Promise(resolve => setTimeout(resolve, 10))
    );

    const { result } = renderHook(() => useAccessibilityPreferences());

    // Fire multiple updates rapidly
    const promises = [
<<<<<<< HEAD
      result.current.updatePreferences({
        highContrast: true,
        reducedMotion: false,
        screenReaderSupport: true,
        fontSize: 'medium',
        colorScheme: 'auto',
      }),
      result.current.updatePreferences({
        highContrast: false,
        reducedMotion: true,
        screenReaderSupport: true,
        fontSize: 'large',
        colorScheme: 'dark',
      }),
      result.current.updatePreferences({
        highContrast: true,
        reducedMotion: true,
        screenReaderSupport: false,
        fontSize: 'small',
        colorScheme: 'light',
      }),
=======
      result.current.updatePreferences({ highContrast: true, reducedMotion: false, screenReaderSupport: true, fontSize: 'medium', colorScheme: 'auto' }),
      result.current.updatePreferences({ highContrast: false, reducedMotion: true, screenReaderSupport: true, fontSize: 'large', colorScheme: 'dark' }),
      result.current.updatePreferences({ highContrast: true, reducedMotion: true, screenReaderSupport: false, fontSize: 'small', colorScheme: 'light' })
>>>>>>> 02f0594e
    ];

    await act(async () => {
      await Promise.all(promises);
    });

    // Should have called updatePreferences for each request
    expect(mockService.updatePreferences).toHaveBeenCalledTimes(3);
  });
});<|MERGE_RESOLUTION|>--- conflicted
+++ resolved
@@ -36,11 +36,7 @@
       reducedMotion: false,
       screenReaderSupport: true,
       fontSize: 'medium',
-<<<<<<< HEAD
-      colorScheme: 'auto',
-=======
       colorScheme: 'auto'
->>>>>>> 02f0594e
     });
 
     mockService.getState.mockReturnValue({
@@ -48,11 +44,7 @@
       hasReducedMotion: false,
       isScreenReaderActive: false,
       currentFontSize: 16,
-<<<<<<< HEAD
-      currentColorScheme: 'light',
-=======
       currentColorScheme: 'light'
->>>>>>> 02f0594e
     });
 
     mockService.subscribe.mockImplementation(callback => {
@@ -69,11 +61,7 @@
       reducedMotion: false,
       screenReaderSupport: true,
       fontSize: 'medium',
-<<<<<<< HEAD
-      colorScheme: 'auto',
-=======
       colorScheme: 'auto'
->>>>>>> 02f0594e
     });
 
     expect(result.current.state).toEqual({
@@ -81,11 +69,7 @@
       hasReducedMotion: false,
       isScreenReaderActive: false,
       currentFontSize: 16,
-<<<<<<< HEAD
-      currentColorScheme: 'light',
-=======
       currentColorScheme: 'light'
->>>>>>> 02f0594e
     });
 
     expect(mockService.getPreferences).toHaveBeenCalledTimes(1);
@@ -114,11 +98,7 @@
       reducedMotion: true,
       screenReaderSupport: true,
       fontSize: 'large',
-<<<<<<< HEAD
-      colorScheme: 'dark',
-=======
       colorScheme: 'dark'
->>>>>>> 02f0594e
     };
 
     const newState = {
@@ -126,11 +106,7 @@
       hasReducedMotion: true,
       isScreenReaderActive: true,
       currentFontSize: 18,
-<<<<<<< HEAD
-      currentColorScheme: 'dark',
-=======
       currentColorScheme: 'dark'
->>>>>>> 02f0594e
     };
 
     mockService.getState.mockReturnValue(newState);
@@ -153,11 +129,7 @@
       reducedMotion: false,
       screenReaderSupport: true,
       fontSize: 'large',
-<<<<<<< HEAD
-      colorScheme: 'dark',
-=======
       colorScheme: 'dark'
->>>>>>> 02f0594e
     };
 
     await act(async () => {
@@ -191,11 +163,7 @@
         reducedMotion: false,
         screenReaderSupport: true,
         fontSize: 'medium',
-<<<<<<< HEAD
-        colorScheme: 'auto',
-=======
         colorScheme: 'auto'
->>>>>>> 02f0594e
       });
     });
 
@@ -278,33 +246,9 @@
 
     // Fire multiple updates rapidly
     const promises = [
-<<<<<<< HEAD
-      result.current.updatePreferences({
-        highContrast: true,
-        reducedMotion: false,
-        screenReaderSupport: true,
-        fontSize: 'medium',
-        colorScheme: 'auto',
-      }),
-      result.current.updatePreferences({
-        highContrast: false,
-        reducedMotion: true,
-        screenReaderSupport: true,
-        fontSize: 'large',
-        colorScheme: 'dark',
-      }),
-      result.current.updatePreferences({
-        highContrast: true,
-        reducedMotion: true,
-        screenReaderSupport: false,
-        fontSize: 'small',
-        colorScheme: 'light',
-      }),
-=======
       result.current.updatePreferences({ highContrast: true, reducedMotion: false, screenReaderSupport: true, fontSize: 'medium', colorScheme: 'auto' }),
       result.current.updatePreferences({ highContrast: false, reducedMotion: true, screenReaderSupport: true, fontSize: 'large', colorScheme: 'dark' }),
       result.current.updatePreferences({ highContrast: true, reducedMotion: true, screenReaderSupport: false, fontSize: 'small', colorScheme: 'light' })
->>>>>>> 02f0594e
     ];
 
     await act(async () => {
