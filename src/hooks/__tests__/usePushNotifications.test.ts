/**
 * Unit tests for usePushNotifications hook
 * Tests push notification management, permissions, and messaging
 */

import { renderHook, act } from '@testing-library/react';
import { usePushNotifications } from '../usePushNotifications';

// Mock Capacitor Push Notifications plugin
const mockPushNotifications = {
  requestPermissions: jest.fn(),
  checkPermissions: jest.fn(),
  register: jest.fn(),
  getDeliveredNotifications: jest.fn(),
  removeDeliveredNotifications: jest.fn(),
  removeAllDeliveredNotifications: jest.fn(),
  createChannel: jest.fn(),
  deleteChannel: jest.fn(),
  listChannels: jest.fn(),
  addListener: jest.fn(),
  removeAllListeners: jest.fn()
};

// Mock Capacitor core
const mockCapacitor = {
  isNativePlatform: jest.fn(() => true),
  getPlatform: jest.fn(() => 'ios'),
<<<<<<< HEAD
  isPluginAvailable: jest.fn(() => true),
=======
  isPluginAvailable: jest.fn(() => true)
>>>>>>> 02f0594e
};

// Mock modules
jest.mock('@capacitor/push-notifications', () => ({
<<<<<<< HEAD
  PushNotifications: mockPushNotifications,
}));

jest.mock('@capacitor/core', () => ({
  Capacitor: mockCapacitor,
=======
  PushNotifications: mockPushNotifications
}));

jest.mock('@capacitor/core', () => ({
  Capacitor: mockCapacitor
>>>>>>> 02f0594e
}));

// Mock service worker registration for web platform
const mockServiceWorkerRegistration = {
  pushManager: {
    subscribe: jest.fn(),
    getSubscription: jest.fn(),
    permissionState: jest.fn()
  }
};

global.navigator = {
  ...global.navigator,
  serviceWorker: {
    ready: Promise.resolve(mockServiceWorkerRegistration),
    register: jest.fn()
  } as any
};

describe('usePushNotifications', () => {
  beforeEach(() => {
    jest.clearAllMocks();

    // Default mock responses
    mockPushNotifications.checkPermissions.mockResolvedValue({
      receive: 'granted',
      alert: 'granted',
      badge: 'granted',
<<<<<<< HEAD
      sound: 'granted',
=======
      sound: 'granted'
>>>>>>> 02f0594e
    });

    mockPushNotifications.requestPermissions.mockResolvedValue({
      receive: 'granted',
      alert: 'granted',
      badge: 'granted',
<<<<<<< HEAD
      sound: 'granted',
=======
      sound: 'granted'
>>>>>>> 02f0594e
    });

    mockPushNotifications.register.mockResolvedValue(undefined);

    mockPushNotifications.getDeliveredNotifications.mockResolvedValue({
      notifications: []
    });

    mockPushNotifications.listChannels.mockResolvedValue({
      channels: []
    });

    mockPushNotifications.addListener.mockReturnValue({
      remove: jest.fn()
    });
  });

  it('should initialize with loading state', () => {
    const { result } = renderHook(() => usePushNotifications());

    expect(result.current.isLoading).toBe(true);
    expect(result.current.permission).toBeNull();
    expect(result.current.isRegistered).toBe(false);
  });

  it('should check permissions on mount', async () => {
    const { result } = renderHook(() => usePushNotifications());

    await act(async () => {
      // Wait for initialization
      await new Promise(resolve => setTimeout(resolve, 0));
    });

    expect(mockPushNotifications.checkPermissions).toHaveBeenCalledTimes(1);
    expect(result.current.isLoading).toBe(false);
    expect(result.current.permission).toEqual({
      receive: 'granted',
      alert: 'granted',
      badge: 'granted',
<<<<<<< HEAD
      sound: 'granted',
=======
      sound: 'granted'
>>>>>>> 02f0594e
    });
  });

  it('should request permissions when needed', async () => {
    mockPushNotifications.checkPermissions.mockResolvedValue({
<<<<<<< HEAD
      receive: 'prompt',
=======
      receive: 'prompt'
>>>>>>> 02f0594e
    });

    const { result } = renderHook(() => usePushNotifications());

    await act(async () => {
      const granted = await result.current.requestPermission();
      expect(granted).toBe(true);
    });

    expect(mockPushNotifications.requestPermissions).toHaveBeenCalledTimes(1);
    expect(result.current.permission?.receive).toBe('granted');
  });

  it('should handle permission denial', async () => {
    mockPushNotifications.requestPermissions.mockResolvedValue({
<<<<<<< HEAD
      receive: 'denied',
=======
      receive: 'denied'
>>>>>>> 02f0594e
    });

    const { result } = renderHook(() => usePushNotifications());

    await act(async () => {
      const granted = await result.current.requestPermission();
      expect(granted).toBe(false);
    });

    expect(result.current.permission?.receive).toBe('denied');
  });

  it('should register for push notifications', async () => {
    const { result } = renderHook(() => usePushNotifications());

    await act(async () => {
      await result.current.register();
    });

    expect(mockPushNotifications.register).toHaveBeenCalledTimes(1);
    expect(result.current.isRegistered).toBe(true);
  });

  it('should handle registration events', async () => {
    const onRegistered = jest.fn();
    const onRegistrationError = jest.fn();

<<<<<<< HEAD
    renderHook(() =>
      usePushNotifications({
        onRegistered,
        onRegistrationError,
      })
    );

    // Simulate successful registration
    const registrationListener = mockPushNotifications.addListener.mock.calls.find(
      call => call[0] === 'registration'
    )?.[1];
=======
    renderHook(() => usePushNotifications({
      onRegistered,
      onRegistrationError
    }));

    // Simulate successful registration
    const registrationListener = mockPushNotifications.addListener.mock.calls
      .find(call => call[0] === 'registration')?.[1];
>>>>>>> 02f0594e

    await act(async () => {
      registrationListener?.({ value: 'test-token-123' });
    });

    expect(onRegistered).toHaveBeenCalledWith('test-token-123');

    // Simulate registration error
<<<<<<< HEAD
    const errorListener = mockPushNotifications.addListener.mock.calls.find(
      call => call[0] === 'registrationError'
    )?.[1];
=======
    const errorListener = mockPushNotifications.addListener.mock.calls
      .find(call => call[0] === 'registrationError')?.[1];
>>>>>>> 02f0594e

    await act(async () => {
      errorListener?.({ error: 'Registration failed' });
    });

    expect(onRegistrationError).toHaveBeenCalledWith('Registration failed');
  });

  it('should handle received notifications', async () => {
    const onNotificationReceived = jest.fn();

<<<<<<< HEAD
    renderHook(() =>
      usePushNotifications({
        onNotificationReceived,
      })
    );

    const notificationListener = mockPushNotifications.addListener.mock.calls.find(
      call => call[0] === 'pushNotificationReceived'
    )?.[1];
=======
    renderHook(() => usePushNotifications({
      onNotificationReceived
    }));

    const notificationListener = mockPushNotifications.addListener.mock.calls
      .find(call => call[0] === 'pushNotificationReceived')?.[1];
>>>>>>> 02f0594e

    const notification = {
      title: 'Test Notification',
      body: 'This is a test',
<<<<<<< HEAD
      data: { alarmId: '123' },
=======
      data: { alarmId: '123' }
>>>>>>> 02f0594e
    };

    await act(async () => {
      notificationListener?.(notification);
    });

    expect(onNotificationReceived).toHaveBeenCalledWith(notification);
  });

  it('should handle notification action performed', async () => {
    const onNotificationActionPerformed = jest.fn();

<<<<<<< HEAD
    renderHook(() =>
      usePushNotifications({
        onNotificationActionPerformed,
      })
    );

    const actionListener = mockPushNotifications.addListener.mock.calls.find(
      call => call[0] === 'pushNotificationActionPerformed'
    )?.[1];
=======
    renderHook(() => usePushNotifications({
      onNotificationActionPerformed
    }));

    const actionListener = mockPushNotifications.addListener.mock.calls
      .find(call => call[0] === 'pushNotificationActionPerformed')?.[1];
>>>>>>> 02f0594e

    const actionData = {
      actionId: 'dismiss',
      notification: {
        title: 'Test Alarm',
<<<<<<< HEAD
        body: 'Time to wake up!',
      },
=======
        body: 'Time to wake up!'
      }
>>>>>>> 02f0594e
    };

    await act(async () => {
      actionListener?.(actionData);
    });

    expect(onNotificationActionPerformed).toHaveBeenCalledWith(actionData);
  });

  it('should get delivered notifications', async () => {
    mockPushNotifications.getDeliveredNotifications.mockResolvedValue({
      notifications: [
        { id: '1', title: 'Test 1', body: 'Body 1' },
<<<<<<< HEAD
        { id: '2', title: 'Test 2', body: 'Body 2' },
      ],
=======
        { id: '2', title: 'Test 2', body: 'Body 2' }
      ]
>>>>>>> 02f0594e
    });

    const { result } = renderHook(() => usePushNotifications());

    await act(async () => {
      const delivered = await result.current.getDeliveredNotifications();

      expect(delivered).toHaveLength(2);
      expect(delivered[0]).toMatchObject({
        id: '1',
<<<<<<< HEAD
        title: 'Test 1',
=======
        title: 'Test 1'
>>>>>>> 02f0594e
      });
    });

    expect(mockPushNotifications.getDeliveredNotifications).toHaveBeenCalledTimes(1);
  });

  it('should remove delivered notifications', async () => {
    const { result } = renderHook(() => usePushNotifications());

    await act(async () => {
      await result.current.removeDeliveredNotifications(['1', '2']);
    });

    expect(mockPushNotifications.removeDeliveredNotifications).toHaveBeenCalledWith({
<<<<<<< HEAD
      notifications: [{ id: '1' }, { id: '2' }],
=======
      notifications: [{ id: '1' }, { id: '2' }]
>>>>>>> 02f0594e
    });
  });

  it('should clear all delivered notifications', async () => {
    const { result } = renderHook(() => usePushNotifications());

    await act(async () => {
      await result.current.clearAllDeliveredNotifications();
    });

<<<<<<< HEAD
    expect(mockPushNotifications.removeAllDeliveredNotifications).toHaveBeenCalledTimes(
      1
    );
=======
    expect(mockPushNotifications.removeAllDeliveredNotifications).toHaveBeenCalledTimes(1);
>>>>>>> 02f0594e
  });

  it('should manage notification channels on Android', async () => {
    mockCapacitor.getPlatform.mockReturnValue('android');

    const { result } = renderHook(() => usePushNotifications());

    const channel = {
      id: 'alarms',
      name: 'Alarm Notifications',
      description: 'Notifications for alarms',
      sound: 'alarm.wav',
      importance: 4,
      vibration: true,
      lights: true
    };

    await act(async () => {
      await result.current.createNotificationChannel(channel);
    });

    expect(mockPushNotifications.createChannel).toHaveBeenCalledWith(channel);
  });

  it('should list notification channels', async () => {
    mockPushNotifications.listChannels.mockResolvedValue({
      channels: [
        { id: 'default', name: 'Default' },
<<<<<<< HEAD
        { id: 'alarms', name: 'Alarms' },
      ],
=======
        { id: 'alarms', name: 'Alarms' }
      ]
>>>>>>> 02f0594e
    });

    const { result } = renderHook(() => usePushNotifications());

    await act(async () => {
      const channels = await result.current.getNotificationChannels();

      expect(channels).toHaveLength(2);
      expect(channels[0]).toMatchObject({
        id: 'default',
<<<<<<< HEAD
        name: 'Default',
=======
        name: 'Default'
>>>>>>> 02f0594e
      });
    });

    expect(mockPushNotifications.listChannels).toHaveBeenCalledTimes(1);
  });

  it('should delete notification channels', async () => {
    const { result } = renderHook(() => usePushNotifications());

    await act(async () => {
      await result.current.deleteNotificationChannel('old-channel');
    });

    expect(mockPushNotifications.deleteChannel).toHaveBeenCalledWith({
<<<<<<< HEAD
      id: 'old-channel',
=======
      id: 'old-channel'
>>>>>>> 02f0594e
    });
  });

  it('should handle web platform gracefully', async () => {
    mockCapacitor.isNativePlatform.mockReturnValue(false);
    mockCapacitor.getPlatform.mockReturnValue('web');

    const mockSubscription = {
      endpoint: 'https://fcm.googleapis.com/fcm/send/test',
      keys: {
        p256dh: 'test-key',
<<<<<<< HEAD
        auth: 'test-auth',
      },
    };

    mockServiceWorkerRegistration.pushManager.getSubscription.mockResolvedValue(null);
    mockServiceWorkerRegistration.pushManager.subscribe.mockResolvedValue(
      mockSubscription
    );
    mockServiceWorkerRegistration.pushManager.permissionState.mockResolvedValue(
      'granted'
    );
=======
        auth: 'test-auth'
      }
    };

    mockServiceWorkerRegistration.pushManager.getSubscription.mockResolvedValue(null);
    mockServiceWorkerRegistration.pushManager.subscribe.mockResolvedValue(mockSubscription);
    mockServiceWorkerRegistration.pushManager.permissionState.mockResolvedValue('granted');
>>>>>>> 02f0594e

    const { result } = renderHook(() => usePushNotifications());

    await act(async () => {
      await result.current.register();
    });

    expect(mockServiceWorkerRegistration.pushManager.subscribe).toHaveBeenCalled();
    expect(result.current.isRegistered).toBe(true);
  });

  it('should handle errors gracefully', async () => {
    const consoleSpy = jest.spyOn(console, 'error').mockImplementation();
    mockPushNotifications.register.mockRejectedValue(new Error('Registration failed'));

    const { result } = renderHook(() => usePushNotifications());

    await act(async () => {
      await result.current.register();
    });

    expect(result.current.error).toBe('Registration failed');
    expect(consoleSpy).toHaveBeenCalledWith(
      'Push notification registration failed:',
      expect.any(Error)
    );

    consoleSpy.mockRestore();
  });

  it('should clean up listeners on unmount', () => {
    const mockRemove = jest.fn();
    mockPushNotifications.addListener.mockReturnValue({
      remove: mockRemove
    });

    const { unmount } = renderHook(() => usePushNotifications());

    unmount();

    expect(mockRemove).toHaveBeenCalled();
    expect(mockPushNotifications.removeAllListeners).toHaveBeenCalled();
  });

  it('should handle permission state changes', async () => {
    const onPermissionChanged = jest.fn();

<<<<<<< HEAD
    const { result } = renderHook(() =>
      usePushNotifications({
        onPermissionChanged,
      })
    );
=======
    const { result } = renderHook(() => usePushNotifications({
      onPermissionChanged
    }));
>>>>>>> 02f0594e

    await act(async () => {
      // Initial permission check
      await new Promise(resolve => setTimeout(resolve, 0));
    });

    // Simulate permission change (e.g., user revoked in settings)
    mockPushNotifications.checkPermissions.mockResolvedValue({
<<<<<<< HEAD
      receive: 'denied',
=======
      receive: 'denied'
>>>>>>> 02f0594e
    });

    await act(async () => {
      await result.current.checkPermission();
    });

    expect(onPermissionChanged).toHaveBeenCalledWith({
<<<<<<< HEAD
      receive: 'denied',
=======
      receive: 'denied'
>>>>>>> 02f0594e
    });
  });

  it('should validate notification payload format', async () => {
    const onNotificationReceived = jest.fn();

<<<<<<< HEAD
    renderHook(() =>
      usePushNotifications({
        onNotificationReceived,
      })
    );

    const notificationListener = mockPushNotifications.addListener.mock.calls.find(
      call => call[0] === 'pushNotificationReceived'
    )?.[1];
=======
    renderHook(() => usePushNotifications({
      onNotificationReceived
    }));

    const notificationListener = mockPushNotifications.addListener.mock.calls
      .find(call => call[0] === 'pushNotificationReceived')?.[1];
>>>>>>> 02f0594e

    // Valid notification
    const validNotification = {
      title: 'Valid',
      body: 'This is valid',
<<<<<<< HEAD
      data: { key: 'value' },
=======
      data: { key: 'value' }
>>>>>>> 02f0594e
    };

    await act(async () => {
      notificationListener?.(validNotification);
    });

    expect(onNotificationReceived).toHaveBeenCalledWith(validNotification);

    // Invalid notification (missing required fields)
    onNotificationReceived.mockClear();
    const invalidNotification = {
<<<<<<< HEAD
      data: { key: 'value' },
=======
      data: { key: 'value' }
>>>>>>> 02f0594e
      // Missing title and body
    };

    await act(async () => {
      notificationListener?.(invalidNotification);
    });

    // Should still call handler but potentially with default values
    expect(onNotificationReceived).toHaveBeenCalled();
  });
});<|MERGE_RESOLUTION|>--- conflicted
+++ resolved
@@ -25,28 +25,16 @@
 const mockCapacitor = {
   isNativePlatform: jest.fn(() => true),
   getPlatform: jest.fn(() => 'ios'),
-<<<<<<< HEAD
-  isPluginAvailable: jest.fn(() => true),
-=======
   isPluginAvailable: jest.fn(() => true)
->>>>>>> 02f0594e
 };
 
 // Mock modules
 jest.mock('@capacitor/push-notifications', () => ({
-<<<<<<< HEAD
-  PushNotifications: mockPushNotifications,
-}));
-
-jest.mock('@capacitor/core', () => ({
-  Capacitor: mockCapacitor,
-=======
   PushNotifications: mockPushNotifications
 }));
 
 jest.mock('@capacitor/core', () => ({
   Capacitor: mockCapacitor
->>>>>>> 02f0594e
 }));
 
 // Mock service worker registration for web platform
@@ -75,22 +63,14 @@
       receive: 'granted',
       alert: 'granted',
       badge: 'granted',
-<<<<<<< HEAD
-      sound: 'granted',
-=======
       sound: 'granted'
->>>>>>> 02f0594e
     });
 
     mockPushNotifications.requestPermissions.mockResolvedValue({
       receive: 'granted',
       alert: 'granted',
       badge: 'granted',
-<<<<<<< HEAD
-      sound: 'granted',
-=======
       sound: 'granted'
->>>>>>> 02f0594e
     });
 
     mockPushNotifications.register.mockResolvedValue(undefined);
@@ -130,21 +110,13 @@
       receive: 'granted',
       alert: 'granted',
       badge: 'granted',
-<<<<<<< HEAD
-      sound: 'granted',
-=======
       sound: 'granted'
->>>>>>> 02f0594e
     });
   });
 
   it('should request permissions when needed', async () => {
     mockPushNotifications.checkPermissions.mockResolvedValue({
-<<<<<<< HEAD
-      receive: 'prompt',
-=======
       receive: 'prompt'
->>>>>>> 02f0594e
     });
 
     const { result } = renderHook(() => usePushNotifications());
@@ -160,11 +132,7 @@
 
   it('should handle permission denial', async () => {
     mockPushNotifications.requestPermissions.mockResolvedValue({
-<<<<<<< HEAD
-      receive: 'denied',
-=======
       receive: 'denied'
->>>>>>> 02f0594e
     });
 
     const { result } = renderHook(() => usePushNotifications());
@@ -192,19 +160,6 @@
     const onRegistered = jest.fn();
     const onRegistrationError = jest.fn();
 
-<<<<<<< HEAD
-    renderHook(() =>
-      usePushNotifications({
-        onRegistered,
-        onRegistrationError,
-      })
-    );
-
-    // Simulate successful registration
-    const registrationListener = mockPushNotifications.addListener.mock.calls.find(
-      call => call[0] === 'registration'
-    )?.[1];
-=======
     renderHook(() => usePushNotifications({
       onRegistered,
       onRegistrationError
@@ -213,7 +168,6 @@
     // Simulate successful registration
     const registrationListener = mockPushNotifications.addListener.mock.calls
       .find(call => call[0] === 'registration')?.[1];
->>>>>>> 02f0594e
 
     await act(async () => {
       registrationListener?.({ value: 'test-token-123' });
@@ -222,14 +176,8 @@
     expect(onRegistered).toHaveBeenCalledWith('test-token-123');
 
     // Simulate registration error
-<<<<<<< HEAD
-    const errorListener = mockPushNotifications.addListener.mock.calls.find(
-      call => call[0] === 'registrationError'
-    )?.[1];
-=======
     const errorListener = mockPushNotifications.addListener.mock.calls
       .find(call => call[0] === 'registrationError')?.[1];
->>>>>>> 02f0594e
 
     await act(async () => {
       errorListener?.({ error: 'Registration failed' });
@@ -241,33 +189,17 @@
   it('should handle received notifications', async () => {
     const onNotificationReceived = jest.fn();
 
-<<<<<<< HEAD
-    renderHook(() =>
-      usePushNotifications({
-        onNotificationReceived,
-      })
-    );
-
-    const notificationListener = mockPushNotifications.addListener.mock.calls.find(
-      call => call[0] === 'pushNotificationReceived'
-    )?.[1];
-=======
     renderHook(() => usePushNotifications({
       onNotificationReceived
     }));
 
     const notificationListener = mockPushNotifications.addListener.mock.calls
       .find(call => call[0] === 'pushNotificationReceived')?.[1];
->>>>>>> 02f0594e
 
     const notification = {
       title: 'Test Notification',
       body: 'This is a test',
-<<<<<<< HEAD
-      data: { alarmId: '123' },
-=======
       data: { alarmId: '123' }
->>>>>>> 02f0594e
     };
 
     await act(async () => {
@@ -280,36 +212,19 @@
   it('should handle notification action performed', async () => {
     const onNotificationActionPerformed = jest.fn();
 
-<<<<<<< HEAD
-    renderHook(() =>
-      usePushNotifications({
-        onNotificationActionPerformed,
-      })
-    );
-
-    const actionListener = mockPushNotifications.addListener.mock.calls.find(
-      call => call[0] === 'pushNotificationActionPerformed'
-    )?.[1];
-=======
     renderHook(() => usePushNotifications({
       onNotificationActionPerformed
     }));
 
     const actionListener = mockPushNotifications.addListener.mock.calls
       .find(call => call[0] === 'pushNotificationActionPerformed')?.[1];
->>>>>>> 02f0594e
 
     const actionData = {
       actionId: 'dismiss',
       notification: {
         title: 'Test Alarm',
-<<<<<<< HEAD
-        body: 'Time to wake up!',
-      },
-=======
         body: 'Time to wake up!'
       }
->>>>>>> 02f0594e
     };
 
     await act(async () => {
@@ -323,13 +238,8 @@
     mockPushNotifications.getDeliveredNotifications.mockResolvedValue({
       notifications: [
         { id: '1', title: 'Test 1', body: 'Body 1' },
-<<<<<<< HEAD
-        { id: '2', title: 'Test 2', body: 'Body 2' },
-      ],
-=======
         { id: '2', title: 'Test 2', body: 'Body 2' }
       ]
->>>>>>> 02f0594e
     });
 
     const { result } = renderHook(() => usePushNotifications());
@@ -340,11 +250,7 @@
       expect(delivered).toHaveLength(2);
       expect(delivered[0]).toMatchObject({
         id: '1',
-<<<<<<< HEAD
-        title: 'Test 1',
-=======
         title: 'Test 1'
->>>>>>> 02f0594e
       });
     });
 
@@ -359,11 +265,7 @@
     });
 
     expect(mockPushNotifications.removeDeliveredNotifications).toHaveBeenCalledWith({
-<<<<<<< HEAD
-      notifications: [{ id: '1' }, { id: '2' }],
-=======
       notifications: [{ id: '1' }, { id: '2' }]
->>>>>>> 02f0594e
     });
   });
 
@@ -374,13 +276,7 @@
       await result.current.clearAllDeliveredNotifications();
     });
 
-<<<<<<< HEAD
-    expect(mockPushNotifications.removeAllDeliveredNotifications).toHaveBeenCalledTimes(
-      1
-    );
-=======
     expect(mockPushNotifications.removeAllDeliveredNotifications).toHaveBeenCalledTimes(1);
->>>>>>> 02f0594e
   });
 
   it('should manage notification channels on Android', async () => {
@@ -409,13 +305,8 @@
     mockPushNotifications.listChannels.mockResolvedValue({
       channels: [
         { id: 'default', name: 'Default' },
-<<<<<<< HEAD
-        { id: 'alarms', name: 'Alarms' },
-      ],
-=======
         { id: 'alarms', name: 'Alarms' }
       ]
->>>>>>> 02f0594e
     });
 
     const { result } = renderHook(() => usePushNotifications());
@@ -426,11 +317,7 @@
       expect(channels).toHaveLength(2);
       expect(channels[0]).toMatchObject({
         id: 'default',
-<<<<<<< HEAD
-        name: 'Default',
-=======
         name: 'Default'
->>>>>>> 02f0594e
       });
     });
 
@@ -445,11 +332,7 @@
     });
 
     expect(mockPushNotifications.deleteChannel).toHaveBeenCalledWith({
-<<<<<<< HEAD
-      id: 'old-channel',
-=======
       id: 'old-channel'
->>>>>>> 02f0594e
     });
   });
 
@@ -461,19 +344,6 @@
       endpoint: 'https://fcm.googleapis.com/fcm/send/test',
       keys: {
         p256dh: 'test-key',
-<<<<<<< HEAD
-        auth: 'test-auth',
-      },
-    };
-
-    mockServiceWorkerRegistration.pushManager.getSubscription.mockResolvedValue(null);
-    mockServiceWorkerRegistration.pushManager.subscribe.mockResolvedValue(
-      mockSubscription
-    );
-    mockServiceWorkerRegistration.pushManager.permissionState.mockResolvedValue(
-      'granted'
-    );
-=======
         auth: 'test-auth'
       }
     };
@@ -481,7 +351,6 @@
     mockServiceWorkerRegistration.pushManager.getSubscription.mockResolvedValue(null);
     mockServiceWorkerRegistration.pushManager.subscribe.mockResolvedValue(mockSubscription);
     mockServiceWorkerRegistration.pushManager.permissionState.mockResolvedValue('granted');
->>>>>>> 02f0594e
 
     const { result } = renderHook(() => usePushNotifications());
 
@@ -529,17 +398,9 @@
   it('should handle permission state changes', async () => {
     const onPermissionChanged = jest.fn();
 
-<<<<<<< HEAD
-    const { result } = renderHook(() =>
-      usePushNotifications({
-        onPermissionChanged,
-      })
-    );
-=======
     const { result } = renderHook(() => usePushNotifications({
       onPermissionChanged
     }));
->>>>>>> 02f0594e
 
     await act(async () => {
       // Initial permission check
@@ -548,11 +409,7 @@
 
     // Simulate permission change (e.g., user revoked in settings)
     mockPushNotifications.checkPermissions.mockResolvedValue({
-<<<<<<< HEAD
-      receive: 'denied',
-=======
       receive: 'denied'
->>>>>>> 02f0594e
     });
 
     await act(async () => {
@@ -560,45 +417,25 @@
     });
 
     expect(onPermissionChanged).toHaveBeenCalledWith({
-<<<<<<< HEAD
-      receive: 'denied',
-=======
       receive: 'denied'
->>>>>>> 02f0594e
     });
   });
 
   it('should validate notification payload format', async () => {
     const onNotificationReceived = jest.fn();
 
-<<<<<<< HEAD
-    renderHook(() =>
-      usePushNotifications({
-        onNotificationReceived,
-      })
-    );
-
-    const notificationListener = mockPushNotifications.addListener.mock.calls.find(
-      call => call[0] === 'pushNotificationReceived'
-    )?.[1];
-=======
     renderHook(() => usePushNotifications({
       onNotificationReceived
     }));
 
     const notificationListener = mockPushNotifications.addListener.mock.calls
       .find(call => call[0] === 'pushNotificationReceived')?.[1];
->>>>>>> 02f0594e
 
     // Valid notification
     const validNotification = {
       title: 'Valid',
       body: 'This is valid',
-<<<<<<< HEAD
-      data: { key: 'value' },
-=======
       data: { key: 'value' }
->>>>>>> 02f0594e
     };
 
     await act(async () => {
@@ -610,11 +447,7 @@
     // Invalid notification (missing required fields)
     onNotificationReceived.mockClear();
     const invalidNotification = {
-<<<<<<< HEAD
-      data: { key: 'value' },
-=======
       data: { key: 'value' }
->>>>>>> 02f0594e
       // Missing title and body
     };
 
