--- conflicted
+++ resolved
@@ -31,12 +31,12 @@
   const loadSound = useCallback(async () => {
     if (!sound) return;
 
-    setState((prev: any) => ({ // auto: implicit any ...prev, state: 'loading', error: null }));
+    setState((prev: any) => ({ ...prev, state: 'loading', error: null }));
 
     try {
       const entry = await lazyAudioLoader.queueSound(sound, priority, {
         onProgress: (progress: AudioLoadProgress) => {
-          setState((prev: any) => ({ // auto: implicit any
+          setState((prev: any) => ({
             ...prev,
             progress: progress.percentage,
             speed: progress.speed,
@@ -44,7 +44,7 @@
           }));
         },
         onComplete: (entry: AudioCacheEntry) => {
-          setState((prev: any) => ({ // auto: implicit any
+          setState((prev: any) => ({
             ...prev,
             state: 'loaded',
             progress: 100,
@@ -52,7 +52,7 @@
           }));
         },
         onError: (error: Error) => {
-          setState((prev: any) => ({ // auto: implicit any
+          setState((prev: any) => ({
             ...prev,
             state: 'error',
             error: error.message,
@@ -61,14 +61,15 @@
       });
 
       // If promise resolves immediately (cached), update state
-      setState((prev: any) => ({ // auto: implicit any
+
+      setState((prev: any) => ({
         ...prev,
         state: 'loaded',
         progress: 100,
         entry,
       }));
     } catch (error) {
-      setState((prev: any) => ({ // auto: implicit any
+      setState((prev: any) => ({
         ...prev,
         state: 'error',
         error: error instanceof Error ? error.message : 'Unknown error',
@@ -137,11 +138,7 @@
       setOverallProgress(100);
     } catch (error) {
       setOverallState('error');
-<<<<<<< HEAD
-      setErrors((prev: any) => [ // auto: implicit any
-=======
       setErrors((prev: any) => [
->>>>>>> 32eec1fa
         ...prev,
         {
           soundId: 'playlist',
@@ -215,13 +212,13 @@
     try {
       await lazyAudioLoader.queueAlarmSounds(alarms);
 
-      setPreloadingStatus((prev: any) => ({ // auto: implicit any
+      setPreloadingStatus((prev: any) => ({
         ...prev,
         isPreloading: false,
         preloadedCount: alarmsWithSounds.length,
       }));
     } catch (error) {
-      setPreloadingStatus((prev: any) => ({ // auto: implicit any
+      setPreloadingStatus((prev: any) => ({
         ...prev,
         isPreloading: false,
         errors: [
