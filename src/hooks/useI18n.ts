--- conflicted
+++ resolved
@@ -7,31 +7,13 @@
  * Provides easy access to translations and language utilities
  */
 export const useI18n = (namespace?: string) => {
-<<<<<<< HEAD
-  const { t: baseT, i18n } = useTranslation(
-    namespace ? [namespace, 'common'] : ['common']
-  );
-=======
   const { t: baseT, i18n } = useTranslation(namespace ? [namespace, 'common'] : ['common']);
->>>>>>> 02f0594e
   const language = useLanguage();
 
   // Enhanced translation function with better type safety and fallbacks
   const t = (key: string, optionsOrDefault?: Record<string, unknown> | string) => {
     try {
       // Handle string defaults vs options objects
-<<<<<<< HEAD
-      const translated =
-        typeof optionsOrDefault === 'string'
-          ? baseT(key, { defaultValue: optionsOrDefault })
-          : baseT(key, optionsOrDefault);
-
-      // If translation is the same as key, it might be missing
-      if (translated === key && process.env.NODE_ENV === 'development') {
-        console.warn(
-          `Missing translation for key: ${key} in namespace: ${namespace || 'common'}`
-        );
-=======
       const translated = typeof optionsOrDefault === 'string' 
         ? baseT(key, { defaultValue: optionsOrDefault })
         : baseT(key, optionsOrDefault);
@@ -39,7 +21,6 @@
       // If translation is the same as key, it might be missing
       if (translated === key && process.env.NODE_ENV === 'development') {
         console.warn(`Missing translation for key: ${key} in namespace: ${namespace || 'common'}`);
->>>>>>> 02f0594e
       }
 
       return translated;
@@ -109,11 +90,7 @@
     morning: t('common:time.morning'),
     afternoon: t('common:time.afternoon'),
     evening: t('common:time.evening'),
-<<<<<<< HEAD
-    night: t('common:time.night'),
-=======
     night: t('common:time.night')
->>>>>>> 02f0594e
   });
 
   // Voice mood translations for alarms
@@ -123,11 +100,7 @@
     motivational: t('alarms:create.moods.motivational'),
     'drill-sergeant': t('alarms:create.moods.drill-sergeant'),
     funny: t('alarms:create.moods.funny'),
-<<<<<<< HEAD
-    calm: t('alarms:create.moods.calm'),
-=======
     calm: t('alarms:create.moods.calm')
->>>>>>> 02f0594e
   });
 
   // Difficulty level translations
@@ -135,11 +108,7 @@
     easy: t('alarms:create.difficulties.easy'),
     medium: t('alarms:create.difficulties.medium'),
     hard: t('alarms:create.difficulties.hard'),
-<<<<<<< HEAD
-    nuclear: t('alarms:create.difficulties.nuclear'),
-=======
     nuclear: t('alarms:create.difficulties.nuclear')
->>>>>>> 02f0594e
   });
 
   // Error message helper
@@ -157,35 +126,19 @@
   // Success message helper
   const getSuccessMessage = (successKey: string, context?: string) => {
     const contextPrefix = context ? `${context}.` : '';
-<<<<<<< HEAD
-    return tc(`${contextPrefix}messages.${successKey}`) || tc(`common:status.success`);
-=======
     return tc(`${contextPrefix}messages.${successKey}`) ||
            tc(`common:status.success`);
->>>>>>> 02f0594e
   };
 
   // Language direction helpers for styling
   const getDirectionStyles = () => ({
-<<<<<<< HEAD
-    textAlign: language.isRTL ? ('right' as const) : ('left' as const),
-=======
     textAlign: language.isRTL ? 'right' as const : 'left' as const,
->>>>>>> 02f0594e
     direction: language.getTextDirection(),
     flexDirection: language.getFlexDirection()
   });
 
   // Responsive text helper based on language
-<<<<<<< HEAD
-  const getResponsiveText = (
-    shortKey: string,
-    longKey: string,
-    useShort: boolean = false
-  ) => {
-=======
   const getResponsiveText = (shortKey: string, longKey: string, useShort: boolean = false) => {
->>>>>>> 02f0594e
     return useShort ? t(shortKey) : t(longKey);
   };
 
@@ -196,11 +149,7 @@
     advanced: t('common:navigation.advanced'),
     gaming: t('common:navigation.gaming'),
     settings: t('common:navigation.settings'),
-<<<<<<< HEAD
-    premium: t('common:navigation.premium'),
-=======
     premium: t('common:navigation.premium')
->>>>>>> 02f0594e
   });
 
   // Action button labels
@@ -213,11 +162,7 @@
     close: t('common:app.close'),
     confirm: t('common:app.confirm'),
     retry: t('common:app.retry'),
-<<<<<<< HEAD
-    refresh: t('common:app.refresh'),
-=======
     refresh: t('common:app.refresh')
->>>>>>> 02f0594e
   });
 
   // Accessibility labels
@@ -226,11 +171,7 @@
     mainContent: t('common:accessibility.mainContent'),
     navigation: t('common:accessibility.navigation'),
     loading: t('common:accessibility.loading'),
-<<<<<<< HEAD
-    error: t('common:accessibility.error'),
-=======
     error: t('common:accessibility.error')
->>>>>>> 02f0594e
   });
 
   return {
@@ -291,17 +232,8 @@
   };
 
   const getSnoozeText = (minutes: number, snoozesLeft: number) => {
-<<<<<<< HEAD
-    return (
-      i18n.ti('alarms:ringing.snoozeFor', { minutes }) +
-      (snoozesLeft > 0
-        ? ` (${i18n.tp('alarms:ringing.snoozesLeft', snoozesLeft)})`
-        : '')
-    );
-=======
     return i18n.ti('alarms:ringing.snoozeFor', { minutes }) +
            (snoozesLeft > 0 ? ` (${i18n.tp('alarms:ringing.snoozesLeft', snoozesLeft)})` : '');
->>>>>>> 02f0594e
   };
 
   return {
