--- conflicted
+++ resolved
@@ -1,13 +1,5 @@
 import { useState, useEffect, useCallback } from 'react';
-<<<<<<< HEAD
-import {
-  capacitorEnhanced,
-  DeviceFeatures,
-  AlarmNotification,
-} from '../services/capacitor-enhanced';
-=======
 import { capacitorEnhanced, DeviceFeatures, AlarmNotification } from '../services/capacitor-enhanced';
->>>>>>> 02f0594e
 import { AppState } from '@capacitor/app';
 import { ConnectionStatus } from '@capacitor/network';
 
@@ -125,22 +117,6 @@
     setIsSupported(features?.hasHaptics || false);
   }, []);
 
-<<<<<<< HEAD
-  const triggerHaptic = useCallback(
-    async (
-      type: 'light' | 'medium' | 'heavy' | 'success' | 'warning' | 'error' = 'light'
-    ) => {
-      if (!isSupported) return;
-
-      try {
-        await capacitorEnhanced.triggerHapticFeedback(type);
-      } catch (error) {
-        console.warn('Haptic feedback failed:', error);
-      }
-    },
-    [isSupported]
-  );
-=======
   const triggerHaptic = useCallback(async (
     type: 'light' | 'medium' | 'heavy' | 'success' | 'warning' | 'error' = 'light'
   ) => {
@@ -152,7 +128,6 @@
       console.warn('Haptic feedback failed:', error);
     }
   }, [isSupported]);
->>>>>>> 02f0594e
 
   return {
     isSupported,
