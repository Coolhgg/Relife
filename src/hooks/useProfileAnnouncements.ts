// User Profile-specific screen reader announcement hook
import { useCallback } from 'react';
import { useScreenReaderAnnouncements } from './useScreenReaderAnnouncements';
import type { VoiceMood } from '../types';

export function useProfileAnnouncements() {
  const { announce } = useScreenReaderAnnouncements();

  // Announce profile editing mode changes
<<<<<<< HEAD
  const announceEditModeToggle = useCallback(
    (isEditing: boolean) => {
      const message = isEditing
        ? 'Profile editing enabled. You can now modify your settings. Use Tab to navigate between fields.'
        : 'Profile editing disabled. Changes have been discarded.';

      announce({
        type: 'custom',
        message,
        priority: 'polite',
      });
    },
    [announce]
  );

  // Announce preference changes
  const announcePreferenceChange = useCallback(
    (settingName: string, newValue: any, description?: string) => {
      let message = '';

      if (typeof newValue === 'boolean') {
        message = `${settingName} ${newValue ? 'enabled' : 'disabled'}`;
      } else if (typeof newValue === 'number') {
        message = `${settingName} set to ${newValue}`;
      } else if (typeof newValue === 'string') {
        message = `${settingName} changed to ${newValue}`;
      }

      if (description) {
        message += `. ${description}`;
      }

      announce({
        type: 'custom',
        message,
        priority: 'polite',
      });
    },
    [announce]
  );

  // Announce theme changes
  const announceThemeChange = useCallback(
    (theme: 'light' | 'dark' | 'auto') => {
      const descriptions = {
        light: 'Interface will use bright colors',
        dark: 'Interface will use dark colors',
        auto: 'Interface will follow system preferences',
      };

      announce({
        type: 'custom',
        message: `Theme changed to ${theme}. ${descriptions[theme]}.`,
        priority: 'polite',
      });
    },
    [announce]
  );

  // Announce voice mood changes
  const announceVoiceMoodChange = useCallback(
    (mood: VoiceMood, description?: string) => {
      const moodDescriptions: Record<VoiceMood, string> = {
        motivational: 'Encouraging and uplifting',
        gentle: 'Soft and calming',
        'drill-sergeant': 'Intense and commanding',
        'sweet-angel': 'Kind and nurturing',
        'anime-hero': 'Energetic and heroic',
        'savage-roast': 'Humorous and teasing',
      };

      const moodDescription = description || moodDescriptions[mood];

      announce({
        type: 'custom',
        message: `Default voice mood changed to ${mood}. ${moodDescription}.`,
        priority: 'polite',
      });
    },
    [announce]
  );

  // Announce slider/range changes
  const announceSliderChange = useCallback(
    (settingName: string, value: number, min: number, max: number, unit?: string) => {
      const percentage = Math.round(((value - min) / (max - min)) * 100);
      let intensityLevel = '';

      if (percentage <= 20) intensityLevel = 'Very low';
      else if (percentage <= 40) intensityLevel = 'Low';
      else if (percentage <= 60) intensityLevel = 'Medium';
      else if (percentage <= 80) intensityLevel = 'High';
      else intensityLevel = 'Very high';

      const unitText = unit ? ` ${unit}` : '';

      announce({
        type: 'custom',
        message: `${settingName} set to ${value}${unitText}. ${intensityLevel} level.`,
        priority: 'polite',
      });
    },
    [announce]
  );

  // Announce numeric input changes
  const announceNumericChange = useCallback(
    (settingName: string, value: number, unit?: string, context?: string) => {
      const unitText = unit ? ` ${unit}` : '';
      const contextText = context ? `. ${context}` : '';

      announce({
        type: 'custom',
        message: `${settingName} set to ${value}${unitText}${contextText}`,
        priority: 'polite',
      });
    },
    [announce]
  );

  // Announce name changes
  const announceNameChange = useCallback(
    (newName: string) => {
      if (newName.trim()) {
        announce({
          type: 'custom',
          message: `Name updated to ${newName}`,
          priority: 'polite',
        });
      } else {
        announce({
          type: 'custom',
          message: 'Name cleared',
          priority: 'polite',
        });
      }
    },
    [announce]
  );

  // Announce profile save success
  const announceProfileSaved = useCallback(
    (hasChanges: boolean = true) => {
      const message = hasChanges
        ? 'Profile updated successfully. Your changes have been saved.'
        : 'Profile saved. No changes were made.';

      announce({
        type: 'success',
        message,
        priority: 'polite',
      });
    },
    [announce]
  );

  // Announce profile save error
  const announceSaveError = useCallback(
    (error: string) => {
      announce({
        type: 'error',
        message: `Failed to update profile: ${error}`,
        priority: 'assertive',
      });
    },
    [announce]
  );

  // Announce cancel changes
  const announceCancelChanges = useCallback(
    (hadChanges: boolean = true) => {
      const message = hadChanges
        ? 'Changes cancelled. Profile has been reset to original values.'
        : 'Editing cancelled.';

      announce({
        type: 'custom',
        message,
        priority: 'polite',
      });
    },
    [announce]
  );
=======
  const announceEditModeToggle = useCallback((isEditing: boolean) => {
    const message = isEditing
      ? 'Profile editing enabled. You can now modify your settings. Use Tab to navigate between fields.'
      : 'Profile editing disabled. Changes have been discarded.';

    announce({
      type: 'custom',
      message,
      priority: 'polite'
    });
  }, [announce]);

  // Announce preference changes
  const announcePreferenceChange = useCallback((settingName: string, newValue: any, description?: string) => {
    let message = '';

    if (typeof newValue === 'boolean') {
      message = `${settingName} ${newValue ? 'enabled' : 'disabled'}`;
    } else if (typeof newValue === 'number') {
      message = `${settingName} set to ${newValue}`;
    } else if (typeof newValue === 'string') {
      message = `${settingName} changed to ${newValue}`;
    }

    if (description) {
      message += `. ${description}`;
    }

    announce({
      type: 'custom',
      message,
      priority: 'polite'
    });
  }, [announce]);

  // Announce theme changes
  const announceThemeChange = useCallback((theme: 'light' | 'dark' | 'auto') => {
    const descriptions = {
      light: 'Interface will use bright colors',
      dark: 'Interface will use dark colors',
      auto: 'Interface will follow system preferences'
    };

    announce({
      type: 'custom',
      message: `Theme changed to ${theme}. ${descriptions[theme]}.`,
      priority: 'polite'
    });
  }, [announce]);

  // Announce voice mood changes
  const announceVoiceMoodChange = useCallback((mood: VoiceMood, description?: string) => {
    const moodDescriptions: Record<VoiceMood, string> = {
      'motivational': 'Encouraging and uplifting',
      'gentle': 'Soft and calming',
      'drill-sergeant': 'Intense and commanding',
      'sweet-angel': 'Kind and nurturing',
      'anime-hero': 'Energetic and heroic',
      'savage-roast': 'Humorous and teasing'
    };

    const moodDescription = description || moodDescriptions[mood];

    announce({
      type: 'custom',
      message: `Default voice mood changed to ${mood}. ${moodDescription}.`,
      priority: 'polite'
    });
  }, [announce]);

  // Announce slider/range changes
  const announceSliderChange = useCallback((settingName: string, value: number, min: number, max: number, unit?: string) => {
    const percentage = Math.round(((value - min) / (max - min)) * 100);
    let intensityLevel = '';

    if (percentage <= 20) intensityLevel = 'Very low';
    else if (percentage <= 40) intensityLevel = 'Low';
    else if (percentage <= 60) intensityLevel = 'Medium';
    else if (percentage <= 80) intensityLevel = 'High';
    else intensityLevel = 'Very high';

    const unitText = unit ? ` ${unit}` : '';

    announce({
      type: 'custom',
      message: `${settingName} set to ${value}${unitText}. ${intensityLevel} level.`,
      priority: 'polite'
    });
  }, [announce]);

  // Announce numeric input changes
  const announceNumericChange = useCallback((settingName: string, value: number, unit?: string, context?: string) => {
    const unitText = unit ? ` ${unit}` : '';
    const contextText = context ? `. ${context}` : '';

    announce({
      type: 'custom',
      message: `${settingName} set to ${value}${unitText}${contextText}`,
      priority: 'polite'
    });
  }, [announce]);

  // Announce name changes
  const announceNameChange = useCallback((newName: string) => {
    if (newName.trim()) {
      announce({
        type: 'custom',
        message: `Name updated to ${newName}`,
        priority: 'polite'
      });
    } else {
      announce({
        type: 'custom',
        message: 'Name cleared',
        priority: 'polite'
      });
    }
  }, [announce]);

  // Announce profile save success
  const announceProfileSaved = useCallback((hasChanges: boolean = true) => {
    const message = hasChanges
      ? 'Profile updated successfully. Your changes have been saved.'
      : 'Profile saved. No changes were made.';

    announce({
      type: 'success',
      message,
      priority: 'polite'
    });
  }, [announce]);

  // Announce profile save error
  const announceSaveError = useCallback((error: string) => {
    announce({
      type: 'error',
      message: `Failed to update profile: ${error}`,
      priority: 'assertive'
    });
  }, [announce]);

  // Announce cancel changes
  const announceCancelChanges = useCallback((hadChanges: boolean = true) => {
    const message = hadChanges
      ? 'Changes cancelled. Profile has been reset to original values.'
      : 'Editing cancelled.';

    announce({
      type: 'custom',
      message,
      priority: 'polite'
    });
  }, [announce]);
>>>>>>> 02f0594e

  // Announce unsaved changes warning
  const announceUnsavedChanges = useCallback(() => {
    announce({
      type: 'custom',
<<<<<<< HEAD
      message:
        'You have unsaved changes. Click Save to keep them or Cancel to discard.',
      priority: 'polite',
=======
      message: 'You have unsaved changes. Click Save to keep them or Cancel to discard.',
      priority: 'polite'
>>>>>>> 02f0594e
    });
  }, [announce]);

  // Announce profile section entry
<<<<<<< HEAD
  const announceProfileReady = useCallback(
    (userName: string) => {
      announce({
        type: 'custom',
        message: `Profile page for ${userName}. Use the Edit Profile button to make changes to your settings.`,
        priority: 'polite',
      });
    },
    [announce]
  );
=======
  const announceProfileReady = useCallback((userName: string) => {
    announce({
      type: 'custom',
      message: `Profile page for ${userName}. Use the Edit Profile button to make changes to your settings.`,
      priority: 'polite'
    });
  }, [announce]);
>>>>>>> 02f0594e

  // Announce toggle groups
  const announceToggleGroup = useCallback((groupName: string, enabledCount: number, totalCount: number) => {
    const message = enabledCount === 0
      ? `All ${groupName} settings are disabled`
      : enabledCount === totalCount
      ? `All ${groupName} settings are enabled`
      : `${enabledCount} of ${totalCount} ${groupName} settings are enabled`;

<<<<<<< HEAD
      announce({
        type: 'custom',
        message,
        priority: 'polite',
      });
    },
    [announce]
  );

  // Click-to-hear functionality for profile settings
  const announceSettingDescription = useCallback(
    (
      settingName: string,
      currentValue: string,
      description: string,
      additionalInfo?: string
    ) => {
      let message = `${settingName}. Current value: ${currentValue}. ${description}`;

      if (additionalInfo) {
        message += ` ${additionalInfo}`;
      }

      announce({
        type: 'custom',
        message,
        priority: 'polite',
      });
    },
    [announce]
  );

  // Announce loading states
  const announceLoading = useCallback(
    (isLoading: boolean, action: string = 'updating profile') => {
      const message = isLoading
        ? `${action} in progress. Please wait.`
        : `${action} completed.`;

      announce({
        type: 'custom',
        message,
        priority: 'polite',
      });
    },
    [announce]
  );
=======
    announce({
      type: 'custom',
      message,
      priority: 'polite'
    });
  }, [announce]);

  // Click-to-hear functionality for profile settings
  const announceSettingDescription = useCallback((settingName: string, currentValue: string, description: string, additionalInfo?: string) => {
    let message = `${settingName}. Current value: ${currentValue}. ${description}`;

    if (additionalInfo) {
      message += ` ${additionalInfo}`;
    }

    announce({
      type: 'custom',
      message,
      priority: 'polite'
    });
  }, [announce]);

  // Announce loading states
  const announceLoading = useCallback((isLoading: boolean, action: string = 'updating profile') => {
    const message = isLoading
      ? `${action} in progress. Please wait.`
      : `${action} completed.`;

    announce({
      type: 'custom',
      message,
      priority: 'polite'
    });
  }, [announce]);
>>>>>>> 02f0594e

  return {
    announceEditModeToggle,
    announcePreferenceChange,
    announceThemeChange,
    announceVoiceMoodChange,
    announceSliderChange,
    announceNumericChange,
    announceNameChange,
    announceProfileSaved,
    announceSaveError,
    announceCancelChanges,
    announceUnsavedChanges,
    announceProfileReady,
    announceToggleGroup,
    announceSettingDescription,
    announceLoading
  };
}

export default useProfileAnnouncements;<|MERGE_RESOLUTION|>--- conflicted
+++ resolved
@@ -7,191 +7,6 @@
   const { announce } = useScreenReaderAnnouncements();
 
   // Announce profile editing mode changes
-<<<<<<< HEAD
-  const announceEditModeToggle = useCallback(
-    (isEditing: boolean) => {
-      const message = isEditing
-        ? 'Profile editing enabled. You can now modify your settings. Use Tab to navigate between fields.'
-        : 'Profile editing disabled. Changes have been discarded.';
-
-      announce({
-        type: 'custom',
-        message,
-        priority: 'polite',
-      });
-    },
-    [announce]
-  );
-
-  // Announce preference changes
-  const announcePreferenceChange = useCallback(
-    (settingName: string, newValue: any, description?: string) => {
-      let message = '';
-
-      if (typeof newValue === 'boolean') {
-        message = `${settingName} ${newValue ? 'enabled' : 'disabled'}`;
-      } else if (typeof newValue === 'number') {
-        message = `${settingName} set to ${newValue}`;
-      } else if (typeof newValue === 'string') {
-        message = `${settingName} changed to ${newValue}`;
-      }
-
-      if (description) {
-        message += `. ${description}`;
-      }
-
-      announce({
-        type: 'custom',
-        message,
-        priority: 'polite',
-      });
-    },
-    [announce]
-  );
-
-  // Announce theme changes
-  const announceThemeChange = useCallback(
-    (theme: 'light' | 'dark' | 'auto') => {
-      const descriptions = {
-        light: 'Interface will use bright colors',
-        dark: 'Interface will use dark colors',
-        auto: 'Interface will follow system preferences',
-      };
-
-      announce({
-        type: 'custom',
-        message: `Theme changed to ${theme}. ${descriptions[theme]}.`,
-        priority: 'polite',
-      });
-    },
-    [announce]
-  );
-
-  // Announce voice mood changes
-  const announceVoiceMoodChange = useCallback(
-    (mood: VoiceMood, description?: string) => {
-      const moodDescriptions: Record<VoiceMood, string> = {
-        motivational: 'Encouraging and uplifting',
-        gentle: 'Soft and calming',
-        'drill-sergeant': 'Intense and commanding',
-        'sweet-angel': 'Kind and nurturing',
-        'anime-hero': 'Energetic and heroic',
-        'savage-roast': 'Humorous and teasing',
-      };
-
-      const moodDescription = description || moodDescriptions[mood];
-
-      announce({
-        type: 'custom',
-        message: `Default voice mood changed to ${mood}. ${moodDescription}.`,
-        priority: 'polite',
-      });
-    },
-    [announce]
-  );
-
-  // Announce slider/range changes
-  const announceSliderChange = useCallback(
-    (settingName: string, value: number, min: number, max: number, unit?: string) => {
-      const percentage = Math.round(((value - min) / (max - min)) * 100);
-      let intensityLevel = '';
-
-      if (percentage <= 20) intensityLevel = 'Very low';
-      else if (percentage <= 40) intensityLevel = 'Low';
-      else if (percentage <= 60) intensityLevel = 'Medium';
-      else if (percentage <= 80) intensityLevel = 'High';
-      else intensityLevel = 'Very high';
-
-      const unitText = unit ? ` ${unit}` : '';
-
-      announce({
-        type: 'custom',
-        message: `${settingName} set to ${value}${unitText}. ${intensityLevel} level.`,
-        priority: 'polite',
-      });
-    },
-    [announce]
-  );
-
-  // Announce numeric input changes
-  const announceNumericChange = useCallback(
-    (settingName: string, value: number, unit?: string, context?: string) => {
-      const unitText = unit ? ` ${unit}` : '';
-      const contextText = context ? `. ${context}` : '';
-
-      announce({
-        type: 'custom',
-        message: `${settingName} set to ${value}${unitText}${contextText}`,
-        priority: 'polite',
-      });
-    },
-    [announce]
-  );
-
-  // Announce name changes
-  const announceNameChange = useCallback(
-    (newName: string) => {
-      if (newName.trim()) {
-        announce({
-          type: 'custom',
-          message: `Name updated to ${newName}`,
-          priority: 'polite',
-        });
-      } else {
-        announce({
-          type: 'custom',
-          message: 'Name cleared',
-          priority: 'polite',
-        });
-      }
-    },
-    [announce]
-  );
-
-  // Announce profile save success
-  const announceProfileSaved = useCallback(
-    (hasChanges: boolean = true) => {
-      const message = hasChanges
-        ? 'Profile updated successfully. Your changes have been saved.'
-        : 'Profile saved. No changes were made.';
-
-      announce({
-        type: 'success',
-        message,
-        priority: 'polite',
-      });
-    },
-    [announce]
-  );
-
-  // Announce profile save error
-  const announceSaveError = useCallback(
-    (error: string) => {
-      announce({
-        type: 'error',
-        message: `Failed to update profile: ${error}`,
-        priority: 'assertive',
-      });
-    },
-    [announce]
-  );
-
-  // Announce cancel changes
-  const announceCancelChanges = useCallback(
-    (hadChanges: boolean = true) => {
-      const message = hadChanges
-        ? 'Changes cancelled. Profile has been reset to original values.'
-        : 'Editing cancelled.';
-
-      announce({
-        type: 'custom',
-        message,
-        priority: 'polite',
-      });
-    },
-    [announce]
-  );
-=======
   const announceEditModeToggle = useCallback((isEditing: boolean) => {
     const message = isEditing
       ? 'Profile editing enabled. You can now modify your settings. Use Tab to navigate between fields.'
@@ -345,36 +160,17 @@
       priority: 'polite'
     });
   }, [announce]);
->>>>>>> 02f0594e
 
   // Announce unsaved changes warning
   const announceUnsavedChanges = useCallback(() => {
     announce({
       type: 'custom',
-<<<<<<< HEAD
-      message:
-        'You have unsaved changes. Click Save to keep them or Cancel to discard.',
-      priority: 'polite',
-=======
       message: 'You have unsaved changes. Click Save to keep them or Cancel to discard.',
       priority: 'polite'
->>>>>>> 02f0594e
     });
   }, [announce]);
 
   // Announce profile section entry
-<<<<<<< HEAD
-  const announceProfileReady = useCallback(
-    (userName: string) => {
-      announce({
-        type: 'custom',
-        message: `Profile page for ${userName}. Use the Edit Profile button to make changes to your settings.`,
-        priority: 'polite',
-      });
-    },
-    [announce]
-  );
-=======
   const announceProfileReady = useCallback((userName: string) => {
     announce({
       type: 'custom',
@@ -382,7 +178,6 @@
       priority: 'polite'
     });
   }, [announce]);
->>>>>>> 02f0594e
 
   // Announce toggle groups
   const announceToggleGroup = useCallback((groupName: string, enabledCount: number, totalCount: number) => {
@@ -392,55 +187,6 @@
       ? `All ${groupName} settings are enabled`
       : `${enabledCount} of ${totalCount} ${groupName} settings are enabled`;
 
-<<<<<<< HEAD
-      announce({
-        type: 'custom',
-        message,
-        priority: 'polite',
-      });
-    },
-    [announce]
-  );
-
-  // Click-to-hear functionality for profile settings
-  const announceSettingDescription = useCallback(
-    (
-      settingName: string,
-      currentValue: string,
-      description: string,
-      additionalInfo?: string
-    ) => {
-      let message = `${settingName}. Current value: ${currentValue}. ${description}`;
-
-      if (additionalInfo) {
-        message += ` ${additionalInfo}`;
-      }
-
-      announce({
-        type: 'custom',
-        message,
-        priority: 'polite',
-      });
-    },
-    [announce]
-  );
-
-  // Announce loading states
-  const announceLoading = useCallback(
-    (isLoading: boolean, action: string = 'updating profile') => {
-      const message = isLoading
-        ? `${action} in progress. Please wait.`
-        : `${action} completed.`;
-
-      announce({
-        type: 'custom',
-        message,
-        priority: 'polite',
-      });
-    },
-    [announce]
-  );
-=======
     announce({
       type: 'custom',
       message,
@@ -475,7 +221,6 @@
       priority: 'polite'
     });
   }, [announce]);
->>>>>>> 02f0594e
 
   return {
     announceEditModeToggle,
