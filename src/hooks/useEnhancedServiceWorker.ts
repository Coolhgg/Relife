// React Hook for Enhanced Service Worker Integration
import { useEffect, useCallback, useState } from 'react';
import type { Alarm } from '../types';
import { ServiceWorkerManager } from '../utils/service-worker-manager';
import { TimeoutHandle } from '../types/timers';
import { ErrorHandler } from '../services/error-handler';

export interface ServiceWorkerState {
  isInitialized: boolean;
  notificationPermission: NotificationPermission;
  scheduledAlarmsCount: number;
  lastHealthCheck: string | null;
  _error: string | null;
}

export function useEnhancedServiceWorker() {
  const [state, setState] = useState<ServiceWorkerState>({
    isInitialized: false,
    notificationPermission: 'default',
    scheduledAlarmsCount: 0,
    lastHealthCheck: null,
    _error: null,
  });

  // Initialize service worker
  const initialize = useCallback(async () => {
    try {
<<<<<<< HEAD
      setState((prev: ServiceWorkerState) => ({ ...prev, _error: null }));
=======
      setState((prev: any) => ({ // auto: implicit any ...prev, error: null }));
>>>>>>> 2afb321e

      const success = await ServiceWorkerManager.initialize();

      if (success) {
        const permission = await ServiceWorkerManager.requestNotificationPermission();
<<<<<<< HEAD

        setState((prev: ServiceWorkerState) => ({
=======
        setState((prev: any) => ({ // auto: implicit any
>>>>>>> 2afb321e
          ...prev,
          isInitialized: true,
          notificationPermission: permission,
        }));

        // Get initial state
        await refreshState();
      } else {
<<<<<<< HEAD
        setState((prev: ServiceWorkerState) => ({
=======
        setState((prev: any) => ({ // auto: implicit any
>>>>>>> 2afb321e
          ...prev,
          _error: 'Failed to initialize service worker',
        }));
      }
<<<<<<< HEAD
    } catch (_error) {
      console.error('useEnhancedServiceWorker: Initialization error:', _error);

      setState((prev: ServiceWorkerState) => ({
=======
    } catch (error) {
      console.error('useEnhancedServiceWorker: Initialization error:', error);
      setState((prev: any) => ({ // auto: implicit any
>>>>>>> 2afb321e
        ...prev,
        error: error instanceof Error ? _error.message : String(_error),
      }));
    }
  }, []);

  // Refresh service worker state
  const refreshState = useCallback(async () => {
    try {
      const swState = await ServiceWorkerManager.getServiceWorkerState();

<<<<<<< HEAD
      if (swState && !swState._error) {
        setState((prev: ServiceWorkerState) => ({
=======
      if (swState && !swState.error) {
        setState((prev: any) => ({ // auto: implicit any
>>>>>>> 2afb321e
          ...prev,
          scheduledAlarmsCount: swState.scheduledAlarms || 0,
          notificationPermission: swState.notificationPermission || 'default',
          lastHealthCheck: swState.lastAlarmCheck || null,
          _error: null,
        }));
      } else {
<<<<<<< HEAD
        setState((prev: ServiceWorkerState) => ({
=======
        setState((prev: any) => ({ // auto: implicit any
>>>>>>> 2afb321e
          ...prev,
          _error: swState._error || 'Failed to get service worker state',
        }));
      }
<<<<<<< HEAD
    } catch (_error) {
      console.error('useEnhancedServiceWorker: Error refreshing state:', _error);

      setState((prev: ServiceWorkerState) => ({
=======
    } catch (error) {
      console.error('useEnhancedServiceWorker: Error refreshing state:', error);
      setState((prev: any) => ({ // auto: implicit any
>>>>>>> 2afb321e
        ...prev,
        error: error instanceof Error ? _error.message : String(_error),
      }));
    }
  }, []);

  // Update alarms in service worker
  const updateAlarms = useCallback(
    async (alarms: Alarm[]) => {
      try {
<<<<<<< HEAD
        setState((prev: ServiceWorkerState) => ({ ...prev, _error: null }));
=======
        setState((prev: any) => ({ // auto: implicit any ...prev, error: null }));
>>>>>>> 2afb321e

        const success = await ServiceWorkerManager.updateAlarms(alarms);

        if (success) {
          await refreshState();
        } else {
<<<<<<< HEAD
          setState((prev: ServiceWorkerState) => ({
=======
          setState((prev: any) => ({ // auto: implicit any
>>>>>>> 2afb321e
            ...prev,
            _error: 'Failed to update alarms in service worker',
          }));
        }

        return success;
<<<<<<< HEAD
      } catch (_error) {
        console.error('useEnhancedServiceWorker: Error updating alarms:', _error);

        setState((prev: ServiceWorkerState) => ({
=======
      } catch (error) {
        console.error('useEnhancedServiceWorker: Error updating alarms:', error);
        setState((prev: any) => ({ // auto: implicit any
>>>>>>> 2afb321e
          ...prev,
          error: error instanceof Error ? _error.message : String(_error),
        }));
        return false;
      }
    },
    [refreshState]
  );

  // Schedule single alarm
  const scheduleAlarm = useCallback(
    async (alarm: Alarm) => {
      try {
<<<<<<< HEAD
        setState((prev: ServiceWorkerState) => ({ ...prev, _error: null }));
=======
        setState((prev: any) => ({ // auto: implicit any ...prev, error: null }));
>>>>>>> 2afb321e

        const success = await ServiceWorkerManager.scheduleAlarm(alarm);

        if (success) {
          await refreshState();
        } else {
<<<<<<< HEAD
          setState((prev: ServiceWorkerState) => ({
=======
          setState((prev: any) => ({ // auto: implicit any
>>>>>>> 2afb321e
            ...prev,
            _error: `Failed to schedule alarm ${alarm.id}`,
          }));
        }

        return success;
<<<<<<< HEAD
      } catch (_error) {
        console.error('useEnhancedServiceWorker: Error scheduling alarm:', _error);

        setState((prev: ServiceWorkerState) => ({
=======
      } catch (error) {
        console.error('useEnhancedServiceWorker: Error scheduling alarm:', error);
        setState((prev: any) => ({ // auto: implicit any
>>>>>>> 2afb321e
          ...prev,
          error: error instanceof Error ? _error.message : String(_error),
        }));
        return false;
      }
    },
    [refreshState]
  );

  // Cancel single alarm
  const cancelAlarm = useCallback(
    async (alarmId: string) => {
      try {
<<<<<<< HEAD
        setState((prev: ServiceWorkerState) => ({ ...prev, _error: null }));
=======
        setState((prev: any) => ({ // auto: implicit any ...prev, error: null }));
>>>>>>> 2afb321e

        const success = await ServiceWorkerManager.cancelAlarm(alarmId);

        if (success) {
          await refreshState();
        } else {
<<<<<<< HEAD
          setState((prev: ServiceWorkerState) => ({
=======
          setState((prev: any) => ({ // auto: implicit any
>>>>>>> 2afb321e
            ...prev,
            _error: `Failed to cancel alarm ${alarmId}`,
          }));
        }

        return success;
<<<<<<< HEAD
      } catch (_error) {
        console.error('useEnhancedServiceWorker: Error cancelling alarm:', _error);

        setState((prev: ServiceWorkerState) => ({
=======
      } catch (error) {
        console.error('useEnhancedServiceWorker: Error cancelling alarm:', error);
        setState((prev: any) => ({ // auto: implicit any
>>>>>>> 2afb321e
          ...prev,
          error: error instanceof Error ? _error.message : String(_error),
        }));
        return false;
      }
    },
    [refreshState]
  );

  // Perform health check
  const performHealthCheck = useCallback(async () => {
    try {
<<<<<<< HEAD
      setState((prev: ServiceWorkerState) => ({ ...prev, _error: null }));

      const healthData = await ServiceWorkerManager.performHealthCheck();

      if (healthData && !healthData._error) {
        setState((prev: ServiceWorkerState) => ({
=======
      setState((prev: any) => ({ // auto: implicit any ...prev, error: null }));

      const healthData = await ServiceWorkerManager.performHealthCheck();

      if (healthData && !healthData.error) {
        setState((prev: any) => ({ // auto: implicit any
>>>>>>> 2afb321e
          ...prev,
          scheduledAlarmsCount: healthData.inMemoryScheduled || 0,
          lastHealthCheck: healthData.lastHealthCheck || null,
          _error: null,
        }));

        return healthData;
      } else {
<<<<<<< HEAD
        setState((prev: ServiceWorkerState) => ({
=======
        setState((prev: any) => ({ // auto: implicit any
>>>>>>> 2afb321e
          ...prev,
          _error: healthData._error || 'Health check failed',
        }));
        return null;
      }
<<<<<<< HEAD
    } catch (_error) {
      console.error('useEnhancedServiceWorker: Error performing health check:', _error);

      setState((prev: ServiceWorkerState) => ({
=======
    } catch (error) {
      console.error('useEnhancedServiceWorker: Error performing health check:', error);
      setState((prev: any) => ({ // auto: implicit any
>>>>>>> 2afb321e
        ...prev,
        error: error instanceof Error ? _error.message : String(_error),
      }));
      return null;
    }
  }, []);

  // Request notification permission
  const requestNotificationPermission = useCallback(async () => {
    try {
<<<<<<< HEAD
      setState((prev: ServiceWorkerState) => ({ ...prev, _error: null }));

      const permission = await ServiceWorkerManager.requestNotificationPermission();

      setState((prev: ServiceWorkerState) => ({
=======
      setState((prev: any) => ({ // auto: implicit any ...prev, error: null }));

      const permission = await ServiceWorkerManager.requestNotificationPermission();

      setState((prev: any) => ({ // auto: implicit any
>>>>>>> 2afb321e
        ...prev,
        notificationPermission: permission,
      }));

      return permission;
<<<<<<< HEAD
    } catch (_error) {
      console.error('useEnhancedServiceWorker: Error requesting permission:', _error);

      setState((prev: ServiceWorkerState) => ({
=======
    } catch (error) {
      console.error('useEnhancedServiceWorker: Error requesting permission:', error);
      setState((prev: any) => ({ // auto: implicit any
>>>>>>> 2afb321e
        ...prev,
        error: error instanceof Error ? _error.message : String(_error),
      }));
      return 'denied' as NotificationPermission;
    }
  }, []);

  // Handle alarm triggers from service worker
  useEffect(() => {
    const handleAlarmTriggered = (_event: CustomEvent) => {
      const { alarm } = event.detail;
      console.log(
        'useEnhancedServiceWorker: Alarm triggered by service worker:',
        alarm.id
      );

      // Dispatch to parent component or handle globally
      // This could be integrated with existing alarm handling logic
    };

    window.addEventListener(
      'serviceWorkerAlarmTriggered',
      handleAlarmTriggered as EventListener
    );

    return () => {
      window.removeEventListener(
        'serviceWorkerAlarmTriggered',
        handleAlarmTriggered as EventListener
      );
    };
  }, []);

  // Initialize on mount
  useEffect(() => {
    initialize();
  }, [initialize]);

  // Periodic health check
  useEffect(() => {
    if (!state.isInitialized) return;

    const interval = setInterval(() => {
      performHealthCheck();
    }, 60000); // Every minute

    return () => clearInterval(interval);
  }, [state.isInitialized, performHealthCheck]);

  return {
    state,
    initialize,
    updateAlarms,
    scheduleAlarm,
    cancelAlarm,
    performHealthCheck,
    requestNotificationPermission,
    refreshState,
  };
}<|MERGE_RESOLUTION|>--- conflicted
+++ resolved
@@ -3,14 +3,13 @@
 import type { Alarm } from '../types';
 import { ServiceWorkerManager } from '../utils/service-worker-manager';
 import { TimeoutHandle } from '../types/timers';
-import { ErrorHandler } from '../services/error-handler';
 
 export interface ServiceWorkerState {
   isInitialized: boolean;
   notificationPermission: NotificationPermission;
   scheduledAlarmsCount: number;
   lastHealthCheck: string | null;
-  _error: string | null;
+  error: string | null;
 }
 
 export function useEnhancedServiceWorker() {
@@ -19,28 +18,19 @@
     notificationPermission: 'default',
     scheduledAlarmsCount: 0,
     lastHealthCheck: null,
-    _error: null,
+    error: null,
   });
 
   // Initialize service worker
   const initialize = useCallback(async () => {
     try {
-<<<<<<< HEAD
-      setState((prev: ServiceWorkerState) => ({ ...prev, _error: null }));
-=======
       setState((prev: any) => ({ // auto: implicit any ...prev, error: null }));
->>>>>>> 2afb321e
 
       const success = await ServiceWorkerManager.initialize();
 
       if (success) {
         const permission = await ServiceWorkerManager.requestNotificationPermission();
-<<<<<<< HEAD
-
-        setState((prev: ServiceWorkerState) => ({
-=======
-        setState((prev: any) => ({ // auto: implicit any
->>>>>>> 2afb321e
+        setState((prev: any) => ({ // auto: implicit any
           ...prev,
           isInitialized: true,
           notificationPermission: permission,
@@ -49,27 +39,16 @@
         // Get initial state
         await refreshState();
       } else {
-<<<<<<< HEAD
-        setState((prev: ServiceWorkerState) => ({
-=======
-        setState((prev: any) => ({ // auto: implicit any
->>>>>>> 2afb321e
-          ...prev,
-          _error: 'Failed to initialize service worker',
-        }));
-      }
-<<<<<<< HEAD
-    } catch (_error) {
-      console.error('useEnhancedServiceWorker: Initialization error:', _error);
-
-      setState((prev: ServiceWorkerState) => ({
-=======
+        setState((prev: any) => ({ // auto: implicit any
+          ...prev,
+          error: 'Failed to initialize service worker',
+        }));
+      }
     } catch (error) {
       console.error('useEnhancedServiceWorker: Initialization error:', error);
       setState((prev: any) => ({ // auto: implicit any
->>>>>>> 2afb321e
-        ...prev,
-        error: error instanceof Error ? _error.message : String(_error),
+        ...prev,
+        error: error instanceof Error ? error.message : String(error),
       }));
     }
   }, []);
@@ -79,41 +58,25 @@
     try {
       const swState = await ServiceWorkerManager.getServiceWorkerState();
 
-<<<<<<< HEAD
-      if (swState && !swState._error) {
-        setState((prev: ServiceWorkerState) => ({
-=======
       if (swState && !swState.error) {
         setState((prev: any) => ({ // auto: implicit any
->>>>>>> 2afb321e
           ...prev,
           scheduledAlarmsCount: swState.scheduledAlarms || 0,
           notificationPermission: swState.notificationPermission || 'default',
           lastHealthCheck: swState.lastAlarmCheck || null,
-          _error: null,
+          error: null,
         }));
       } else {
-<<<<<<< HEAD
-        setState((prev: ServiceWorkerState) => ({
-=======
-        setState((prev: any) => ({ // auto: implicit any
->>>>>>> 2afb321e
-          ...prev,
-          _error: swState._error || 'Failed to get service worker state',
-        }));
-      }
-<<<<<<< HEAD
-    } catch (_error) {
-      console.error('useEnhancedServiceWorker: Error refreshing state:', _error);
-
-      setState((prev: ServiceWorkerState) => ({
-=======
+        setState((prev: any) => ({ // auto: implicit any
+          ...prev,
+          error: swState.error || 'Failed to get service worker state',
+        }));
+      }
     } catch (error) {
       console.error('useEnhancedServiceWorker: Error refreshing state:', error);
       setState((prev: any) => ({ // auto: implicit any
->>>>>>> 2afb321e
-        ...prev,
-        error: error instanceof Error ? _error.message : String(_error),
+        ...prev,
+        error: error instanceof Error ? error.message : String(error),
       }));
     }
   }, []);
@@ -122,40 +85,25 @@
   const updateAlarms = useCallback(
     async (alarms: Alarm[]) => {
       try {
-<<<<<<< HEAD
-        setState((prev: ServiceWorkerState) => ({ ...prev, _error: null }));
-=======
         setState((prev: any) => ({ // auto: implicit any ...prev, error: null }));
->>>>>>> 2afb321e
 
         const success = await ServiceWorkerManager.updateAlarms(alarms);
 
         if (success) {
           await refreshState();
         } else {
-<<<<<<< HEAD
-          setState((prev: ServiceWorkerState) => ({
-=======
           setState((prev: any) => ({ // auto: implicit any
->>>>>>> 2afb321e
             ...prev,
-            _error: 'Failed to update alarms in service worker',
+            error: 'Failed to update alarms in service worker',
           }));
         }
 
         return success;
-<<<<<<< HEAD
-      } catch (_error) {
-        console.error('useEnhancedServiceWorker: Error updating alarms:', _error);
-
-        setState((prev: ServiceWorkerState) => ({
-=======
       } catch (error) {
         console.error('useEnhancedServiceWorker: Error updating alarms:', error);
         setState((prev: any) => ({ // auto: implicit any
->>>>>>> 2afb321e
-          ...prev,
-          error: error instanceof Error ? _error.message : String(_error),
+          ...prev,
+          error: error instanceof Error ? error.message : String(error),
         }));
         return false;
       }
@@ -167,40 +115,25 @@
   const scheduleAlarm = useCallback(
     async (alarm: Alarm) => {
       try {
-<<<<<<< HEAD
-        setState((prev: ServiceWorkerState) => ({ ...prev, _error: null }));
-=======
         setState((prev: any) => ({ // auto: implicit any ...prev, error: null }));
->>>>>>> 2afb321e
 
         const success = await ServiceWorkerManager.scheduleAlarm(alarm);
 
         if (success) {
           await refreshState();
         } else {
-<<<<<<< HEAD
-          setState((prev: ServiceWorkerState) => ({
-=======
           setState((prev: any) => ({ // auto: implicit any
->>>>>>> 2afb321e
             ...prev,
-            _error: `Failed to schedule alarm ${alarm.id}`,
+            error: `Failed to schedule alarm ${alarm.id}`,
           }));
         }
 
         return success;
-<<<<<<< HEAD
-      } catch (_error) {
-        console.error('useEnhancedServiceWorker: Error scheduling alarm:', _error);
-
-        setState((prev: ServiceWorkerState) => ({
-=======
       } catch (error) {
         console.error('useEnhancedServiceWorker: Error scheduling alarm:', error);
         setState((prev: any) => ({ // auto: implicit any
->>>>>>> 2afb321e
-          ...prev,
-          error: error instanceof Error ? _error.message : String(_error),
+          ...prev,
+          error: error instanceof Error ? error.message : String(error),
         }));
         return false;
       }
@@ -212,40 +145,25 @@
   const cancelAlarm = useCallback(
     async (alarmId: string) => {
       try {
-<<<<<<< HEAD
-        setState((prev: ServiceWorkerState) => ({ ...prev, _error: null }));
-=======
         setState((prev: any) => ({ // auto: implicit any ...prev, error: null }));
->>>>>>> 2afb321e
 
         const success = await ServiceWorkerManager.cancelAlarm(alarmId);
 
         if (success) {
           await refreshState();
         } else {
-<<<<<<< HEAD
-          setState((prev: ServiceWorkerState) => ({
-=======
           setState((prev: any) => ({ // auto: implicit any
->>>>>>> 2afb321e
             ...prev,
-            _error: `Failed to cancel alarm ${alarmId}`,
+            error: `Failed to cancel alarm ${alarmId}`,
           }));
         }
 
         return success;
-<<<<<<< HEAD
-      } catch (_error) {
-        console.error('useEnhancedServiceWorker: Error cancelling alarm:', _error);
-
-        setState((prev: ServiceWorkerState) => ({
-=======
       } catch (error) {
         console.error('useEnhancedServiceWorker: Error cancelling alarm:', error);
         setState((prev: any) => ({ // auto: implicit any
->>>>>>> 2afb321e
-          ...prev,
-          error: error instanceof Error ? _error.message : String(_error),
+          ...prev,
+          error: error instanceof Error ? error.message : String(error),
         }));
         return false;
       }
@@ -256,51 +174,31 @@
   // Perform health check
   const performHealthCheck = useCallback(async () => {
     try {
-<<<<<<< HEAD
-      setState((prev: ServiceWorkerState) => ({ ...prev, _error: null }));
+      setState((prev: any) => ({ // auto: implicit any ...prev, error: null }));
 
       const healthData = await ServiceWorkerManager.performHealthCheck();
 
-      if (healthData && !healthData._error) {
-        setState((prev: ServiceWorkerState) => ({
-=======
-      setState((prev: any) => ({ // auto: implicit any ...prev, error: null }));
-
-      const healthData = await ServiceWorkerManager.performHealthCheck();
-
       if (healthData && !healthData.error) {
         setState((prev: any) => ({ // auto: implicit any
->>>>>>> 2afb321e
           ...prev,
           scheduledAlarmsCount: healthData.inMemoryScheduled || 0,
           lastHealthCheck: healthData.lastHealthCheck || null,
-          _error: null,
+          error: null,
         }));
 
         return healthData;
       } else {
-<<<<<<< HEAD
-        setState((prev: ServiceWorkerState) => ({
-=======
-        setState((prev: any) => ({ // auto: implicit any
->>>>>>> 2afb321e
-          ...prev,
-          _error: healthData._error || 'Health check failed',
+        setState((prev: any) => ({ // auto: implicit any
+          ...prev,
+          error: healthData.error || 'Health check failed',
         }));
         return null;
       }
-<<<<<<< HEAD
-    } catch (_error) {
-      console.error('useEnhancedServiceWorker: Error performing health check:', _error);
-
-      setState((prev: ServiceWorkerState) => ({
-=======
     } catch (error) {
       console.error('useEnhancedServiceWorker: Error performing health check:', error);
       setState((prev: any) => ({ // auto: implicit any
->>>>>>> 2afb321e
-        ...prev,
-        error: error instanceof Error ? _error.message : String(_error),
+        ...prev,
+        error: error instanceof Error ? error.message : String(error),
       }));
       return null;
     }
@@ -309,36 +207,21 @@
   // Request notification permission
   const requestNotificationPermission = useCallback(async () => {
     try {
-<<<<<<< HEAD
-      setState((prev: ServiceWorkerState) => ({ ...prev, _error: null }));
+      setState((prev: any) => ({ // auto: implicit any ...prev, error: null }));
 
       const permission = await ServiceWorkerManager.requestNotificationPermission();
 
-      setState((prev: ServiceWorkerState) => ({
-=======
-      setState((prev: any) => ({ // auto: implicit any ...prev, error: null }));
-
-      const permission = await ServiceWorkerManager.requestNotificationPermission();
-
-      setState((prev: any) => ({ // auto: implicit any
->>>>>>> 2afb321e
+      setState((prev: any) => ({ // auto: implicit any
         ...prev,
         notificationPermission: permission,
       }));
 
       return permission;
-<<<<<<< HEAD
-    } catch (_error) {
-      console.error('useEnhancedServiceWorker: Error requesting permission:', _error);
-
-      setState((prev: ServiceWorkerState) => ({
-=======
     } catch (error) {
       console.error('useEnhancedServiceWorker: Error requesting permission:', error);
       setState((prev: any) => ({ // auto: implicit any
->>>>>>> 2afb321e
-        ...prev,
-        error: error instanceof Error ? _error.message : String(_error),
+        ...prev,
+        error: error instanceof Error ? error.message : String(error),
       }));
       return 'denied' as NotificationPermission;
     }
@@ -346,7 +229,7 @@
 
   // Handle alarm triggers from service worker
   useEffect(() => {
-    const handleAlarmTriggered = (_event: CustomEvent) => {
+    const handleAlarmTriggered = (event: CustomEvent) => {
       const { alarm } = event.detail;
       console.log(
         'useEnhancedServiceWorker: Alarm triggered by service worker:',
