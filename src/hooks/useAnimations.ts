--- conflicted
+++ resolved
@@ -1,18 +1,7 @@
 // Advanced Animation Hooks for Relife Smart Alarm
 // Powerful hooks for creating smooth, delightful animations
 
-<<<<<<< HEAD
-import {
-  useAnimation,
-  useMotionValue,
-  useTransform,
-  useSpring,
-  useInView,
-  useScroll,
-} from 'framer-motion';
-=======
 import { useAnimation, useMotionValue, useTransform, useSpring, useInView, useScroll } from 'framer-motion';
->>>>>>> 02f0594e
 import { useEffect, useRef, useState, useMemo } from 'react';
 
 // ================================================================
@@ -83,13 +72,8 @@
   return {
     ref,
     variants,
-<<<<<<< HEAD
-    initial: 'hidden',
-    animate: isInView ? 'visible' : 'hidden',
-=======
     initial: "hidden",
     animate: isInView ? "visible" : "hidden"
->>>>>>> 02f0594e
   };
 };
 
@@ -104,9 +88,6 @@
   glow?: boolean;
   lift?: boolean;
 }) => {
-<<<<<<< HEAD
-  const { scale = 1.02, y = -2, rotate = 0, glow = false, lift = true } = config;
-=======
   const {
     scale = 1.02,
     y = -2,
@@ -114,7 +95,6 @@
     glow = false,
     lift = true
   } = config;
->>>>>>> 02f0594e
 
   const hoverVariants = {
     initial: {
@@ -122,30 +102,18 @@
       y: 0,
       rotate: 0,
       boxShadow: glow
-<<<<<<< HEAD
-        ? '0 4px 20px rgba(0, 0, 0, 0.1)'
-        : '0 4px 20px rgba(0, 0, 0, 0.1)',
-=======
         ? "0 4px 20px rgba(0, 0, 0, 0.1)"
         : "0 4px 20px rgba(0, 0, 0, 0.1)"
->>>>>>> 02f0594e
     },
     hover: {
       scale,
       y: lift ? y : 0,
       rotate,
       boxShadow: glow
-<<<<<<< HEAD
-        ? '0 20px 40px rgba(59, 130, 246, 0.2)'
-        : '0 20px 40px rgba(0, 0, 0, 0.15)',
-      transition: animationPresets.gentle,
-    },
-=======
         ? "0 20px 40px rgba(59, 130, 246, 0.2)"
         : "0 20px 40px rgba(0, 0, 0, 0.15)",
       transition: animationPresets.gentle
     }
->>>>>>> 02f0594e
   };
 
   return hoverVariants;
@@ -191,11 +159,7 @@
   const isInView = useInView(ref, {
     amount: threshold,
     once: triggerOnce,
-<<<<<<< HEAD
-    margin: '-10% 0px -10% 0px',
-=======
     margin: "-10% 0px -10% 0px"
->>>>>>> 02f0594e
   });
 
   const [hasAnimated, setHasAnimated] = useState(false);
@@ -218,11 +182,7 @@
   const ref = useRef<HTMLElement>(null);
   const { scrollYProgress } = useScroll({
     target: ref,
-<<<<<<< HEAD
-    offset: ['start end', 'end start'],
-=======
     offset: ["start end", "end start"]
->>>>>>> 02f0594e
   });
 
   const y = useTransform(scrollYProgress, [0, 1], [0, offset]);
@@ -234,32 +194,17 @@
 // MOUSE TRACKING ANIMATIONS
 // ================================================================
 
-<<<<<<< HEAD
-export const useMouseTracking = (strength: number = 1, damping: number = 0.1) => {
-=======
 export const useMouseTracking = (
   strength: number = 1,
   damping: number = 0.1
 ) => {
->>>>>>> 02f0594e
   const ref = useRef<HTMLDivElement>(null);
   const mouseX = useMotionValue(0);
   const mouseY = useMotionValue(0);
 
   const springConfig = { damping: damping * 100, stiffness: 300 };
-<<<<<<< HEAD
-  const rotateX = useSpring(
-    useTransform(mouseY, [-0.5, 0.5], [7.5, -7.5]),
-    springConfig
-  );
-  const rotateY = useSpring(
-    useTransform(mouseX, [-0.5, 0.5], [-7.5, 7.5]),
-    springConfig
-  );
-=======
   const rotateX = useSpring(useTransform(mouseY, [-0.5, 0.5], [7.5, -7.5]), springConfig);
   const rotateY = useSpring(useTransform(mouseX, [-0.5, 0.5], [-7.5, 7.5]), springConfig);
->>>>>>> 02f0594e
 
   useEffect(() => {
     const element = ref.current;
@@ -295,13 +240,8 @@
     style: {
       rotateX,
       rotateY,
-<<<<<<< HEAD
-      transformStyle: 'preserve-3d' as const,
-    },
-=======
       transformStyle: "preserve-3d" as const
     }
->>>>>>> 02f0594e
   };
 };
 
@@ -502,15 +442,9 @@
       scale: 0.8,
       transition: {
         duration: 0.2,
-<<<<<<< HEAD
-        ease: 'easeInOut',
-      },
-    },
-=======
         ease: 'easeInOut'
       }
     }
->>>>>>> 02f0594e
   };
 
   const stackVariants = {
@@ -535,22 +469,13 @@
     loading: {
       opacity: 0.7,
       pointerEvents: 'none' as const,
-<<<<<<< HEAD
-      transition: animationPresets.fast,
-=======
       transition: animationPresets.fast
->>>>>>> 02f0594e
     },
     loaded: {
       opacity: 1,
       pointerEvents: 'auto' as const,
-<<<<<<< HEAD
-      transition: animationPresets.normal,
-    },
-=======
       transition: animationPresets.normal
     }
->>>>>>> 02f0594e
   };
 
   const spinnerVariants = {
@@ -559,15 +484,9 @@
       transition: {
         duration: 1,
         repeat: Infinity,
-<<<<<<< HEAD
-        ease: 'linear',
-      },
-    },
-=======
         ease: 'linear'
       }
     }
->>>>>>> 02f0594e
   };
 
   const pulseVariants = {
@@ -577,26 +496,16 @@
       transition: {
         duration: 1.5,
         repeat: Infinity,
-<<<<<<< HEAD
-        ease: 'easeInOut',
-      },
-    },
-=======
         ease: 'easeInOut'
       }
     }
->>>>>>> 02f0594e
   };
 
   return {
     contentVariants: loadingVariants,
     spinnerVariants,
     pulseVariants,
-<<<<<<< HEAD
-    animate: isLoading ? 'loading' : 'loaded',
-=======
     animate: isLoading ? 'loading' : 'loaded'
->>>>>>> 02f0594e
   };
 };
 
