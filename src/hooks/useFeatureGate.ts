--- conflicted
+++ resolved
@@ -1,16 +1,9 @@
 // Feature Gate Hook for Relife Alarm App
 // Provides access control and upgrade prompts for premium features
 
-<<<<<<< HEAD
-import { useState, useEffect, useCallback } from 'react';
-import { useSubscription } from './useSubscription';
-import type { SubscriptionTier, FeatureAccess } from '../types/premium';
-import AnalyticsService from '../services/analytics';
-=======
 import { useState, useEffect, useCallback } from "react";
 import { useSubscription } from "./useSubscription";
 import AnalyticsService from "../services/analytics";
->>>>>>> a2085a2a
 
 interface FeatureGateConfig {
   feature: string;
@@ -71,15 +64,6 @@
   };
 
   // Feature access definitions
-<<<<<<< HEAD
-  const featureDefinitions: Record<string, {
-    requiredTier: SubscriptionTier;
-    category: string;
-    description: string;
-    upgradeMessage: string;
-    hasUsageLimit?: boolean;
-  }> = {
-=======
   const featureDefinitions: Record<
     string,
     {
@@ -89,7 +73,6 @@
       hasUsageLimit?: boolean;
     }
   > = {
->>>>>>> a2085a2a
     unlimited_alarms: {
       requiredTier: 'basic',
       category: 'alarms',
