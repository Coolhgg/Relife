--- conflicted
+++ resolved
@@ -1,7 +1,7 @@
 // Feature Gate Hook for Relife Alarm App
 // Provides access control and upgrade prompts for premium features
 
-import { useState, useEffect, useCallback, useRef } from 'react';
+import { useState, useEffect, useCallback } from 'react';
 import { useSubscription } from './useSubscription';
 import AnalyticsService from '../services/analytics';
 
@@ -34,125 +34,14 @@
 interface UseFeatureGateOptions {
   userId: string;
   feature: string;
-  _config?: Partial<FeatureGateConfig>;
+  config?: Partial<FeatureGateConfig>;
   onAccessDenied?: (result: FeatureGateResult) => void;
 }
-
-// Feature access definitions - moved outside component to avoid recreation on every render
-const FEATURE_DEFINITIONS: Record<
-  string,
-  {
-    category: string;
-    description: string;
-    upgradeMessage: string;
-    hasUsageLimit?: boolean;
-  }
-> = {
-  unlimited_alarms: {
-    requiredTier: 'basic',
-    category: 'alarms',
-    description: 'Set unlimited alarms',
-    upgradeMessage:
-      'Upgrade to Basic to set unlimited alarms and never miss an important wake-up call!',
-  },
-  custom_sounds: {
-    requiredTier: 'basic',
-    category: 'alarms',
-    description: 'Upload custom alarm sounds',
-    upgradeMessage:
-      'Upgrade to Basic to upload your own alarm sounds and wake up to your favorite tunes!',
-  },
-  alarm_battles: {
-    requiredTier: 'basic',
-    category: 'battles',
-    description: 'Join alarm battles',
-    upgradeMessage:
-      'Upgrade to Basic to participate in alarm battles and compete with friends!',
-    hasUsageLimit: true,
-  },
-  unlimited_battles: {
-    requiredTier: 'premium',
-    category: 'battles',
-    description: 'Unlimited battle participation',
-    upgradeMessage:
-      'Upgrade to Premium to join unlimited battles and become the ultimate early bird!',
-  },
-  smart_scheduling: {
-    requiredTier: 'premium',
-    category: 'ai',
-    description: 'AI-powered smart alarm scheduling',
-    upgradeMessage:
-      'Upgrade to Premium to unlock AI-powered smart scheduling and optimize your sleep cycles!',
-  },
-  advanced_voice_ai: {
-    requiredTier: 'premium',
-    category: 'voice',
-    description: 'Advanced AI voice recognition',
-    upgradeMessage:
-      'Upgrade to Premium for advanced voice AI that understands context and natural speech!',
-  },
-  calendar_integration: {
-    requiredTier: 'premium',
-    category: 'integrations',
-    description: 'Calendar sync and integration',
-    upgradeMessage:
-      'Upgrade to Premium to sync with your calendar and automatically schedule optimal wake-up times!',
-  },
-  sleep_tracking: {
-    requiredTier: 'premium',
-    category: 'health',
-    description: 'Advanced sleep pattern tracking',
-    upgradeMessage:
-      'Upgrade to Premium for detailed sleep analysis and personalized insights!',
-  },
-  weather_integration: {
-    requiredTier: 'premium',
-    category: 'integrations',
-    description: 'Weather-based alarm adjustments',
-    upgradeMessage:
-      'Upgrade to Premium to automatically adjust alarm times based on weather conditions!',
-  },
-  team_management: {
-    requiredTier: 'pro',
-    category: 'collaboration',
-    description: 'Team alarm coordination',
-    upgradeMessage:
-      'Upgrade to Pro to manage team wake-up schedules and coordinate group activities!',
-  },
-  advanced_analytics: {
-    requiredTier: 'pro',
-    category: 'analytics',
-    description: 'Detailed usage analytics',
-    upgradeMessage:
-      'Upgrade to Pro for comprehensive analytics and insights into your wake-up patterns!',
-  },
-  api_access: {
-    requiredTier: 'pro',
-    category: 'integrations',
-    description: 'Developer API access',
-    upgradeMessage:
-      'Upgrade to Pro to access our developer API and build custom integrations!',
-  },
-  white_label: {
-    requiredTier: 'pro',
-    category: 'customization',
-    description: 'Remove Relife branding',
-    upgradeMessage:
-      'Upgrade to Pro to remove branding and white-label the app for your organization!',
-  },
-  custom_themes: {
-    requiredTier: 'pro',
-    category: 'themes',
-    description: 'Create custom themes',
-    upgradeMessage:
-      'Upgrade to Pro to create and share custom themes with unlimited customization options!',
-  },
-};
 
 function useFeatureGate(
   options: UseFeatureGateOptions
 ): FeatureGateResult & FeatureGateActions {
-  const { userId, feature, _config = {}, onAccessDenied, onUpgradeRequired } = options;
+  const { userId, feature, config = {}, onAccessDenied, onUpgradeRequired } = options;
 
   const subscription = useSubscription({ userId });
   const [gateResult, setGateResult] = useState<FeatureGateResult>({
@@ -163,7 +52,7 @@
     canBypass: false,
   });
 
-  const analytics = useRef(AnalyticsService.getInstance());
+  const analytics = AnalyticsService.getInstance();
 
   const defaultConfig: FeatureGateConfig = {
     feature,
@@ -173,11 +62,10 @@
     customMessage: '',
     redirectToUpgrade: true,
     trackUsage: true,
-    ..._config,
+    ...config,
   };
 
-  // Use pre-defined feature definitions constant (moved outside component for performance)
-  /* REMOVED: Feature definitions moved to FEATURE_DEFINITIONS constant
+  // Feature access definitions
   const featureDefinitions: Record<
     string,
     {
@@ -279,17 +167,13 @@
       upgradeMessage:
         'Upgrade to Pro to create and share custom themes with unlimited customization options!',
     },
-  }; */
+  };
 
   // Calculate feature access
   useEffect(() => {
     const calculateAccess = () => {
       if (!subscription.featureAccess) {
-<<<<<<< HEAD
-        setGateResult((prev: any) => ({
-=======
         setGateResult((prev: any) => ({ // auto: implicit any
->>>>>>> 2afb321e
           ...prev,
           hasAccess: false,
           isGated: true,
@@ -298,15 +182,10 @@
         return;
       }
 
-      const featureDef = FEATURE_DEFINITIONS[feature];
+      const featureDef = featureDefinitions[feature];
       if (!featureDef) {
         // Unknown feature, allow access
-<<<<<<< HEAD
-
-        setGateResult((prev: any) => ({
-=======
         setGateResult((prev: any) => ({ // auto: implicit any
->>>>>>> 2afb321e
           ...prev,
           hasAccess: true,
           isGated: false,
@@ -378,18 +257,9 @@
     // Check if access can be granted (e.g., during trial)
     if (gateResult.canBypass) {
       // Temporarily grant access
-<<<<<<< HEAD
-=======
       setGateResult((prev: any) => ({ // auto: implicit any ...prev, hasAccess: true, isGated: false }));
->>>>>>> 2afb321e
-
-      setGateResult((prev: any) => ({
-        ...prev,
-        hasAccess: true,
-        isGated: false,
-      }));
-
-      analytics.current.trackFeatureUsage('feature_gate_bypassed', undefined, {
+
+      analytics.trackFeatureUsage('feature_gate_bypassed', undefined, {
         userId,
         feature,
         reason: gateResult.bypassReason || 'soft_gate',
@@ -399,7 +269,7 @@
     }
 
     // Track access request
-    analytics.current.trackFeatureUsage('feature_access_requested', undefined, {
+    analytics.trackFeatureUsage('feature_access_requested', undefined, {
       userId,
       feature,
       currentTier: subscription.userTier,
@@ -412,7 +282,7 @@
   const trackFeatureAttempt = useCallback(() => {
     if (!defaultConfig.trackUsage) return;
 
-    analytics.current.trackFeatureUsage('feature_gate_hit', undefined, {
+    analytics.trackFeatureUsage('feature_gate_hit', undefined, {
       userId,
       feature,
       hasAccess: gateResult.hasAccess,
@@ -425,7 +295,7 @@
   const showUpgradeModal = useCallback(() => {
     if (defaultConfig.redirectToUpgrade && gateResult.requiredTier) {
       // Implementation would show upgrade modal or navigate to pricing
-      analytics.current.trackFeatureUsage('upgrade_modal_requested', undefined, {
+      analytics.trackFeatureUsage('upgrade_modal_requested', undefined, {
         userId,
         feature,
         requiredTier: gateResult.requiredTier,
@@ -438,18 +308,14 @@
 
   const bypassGate = useCallback(
     (reason: string) => {
-<<<<<<< HEAD
-      setGateResult((prev: any) => ({
-=======
       setGateResult((prev: any) => ({ // auto: implicit any
->>>>>>> 2afb321e
         ...prev,
         hasAccess: true,
         isGated: false,
         bypassReason: reason,
       }));
 
-      analytics.current.trackFeatureUsage('feature_gate_bypassed_manual', undefined, {
+      analytics.trackFeatureUsage('feature_gate_bypassed_manual', undefined, {
         userId,
         feature,
         reason,
