// Feature Gate Hook for Relife Alarm App
// Provides access control and upgrade prompts for premium features

import { useState, useEffect, useCallback } from 'react';
import { useSubscription } from './useSubscription';
import type { SubscriptionTier, FeatureAccess } from '../types/premium';
import AnalyticsService from '../services/analytics';

interface FeatureGateConfig {
  feature: string;
  fallbackTier?: SubscriptionTier;
  softGate?: boolean; // Show warning but allow usage
  gracePeriodDays?: number;
  customMessage?: string;
  redirectToUpgrade?: boolean;
  trackUsage?: boolean;
}

interface FeatureGateResult {
  hasAccess: boolean;
  isGated: boolean;
  requiredTier: SubscriptionTier | null;
  usageRemaining?: number;
  usageLimit?: number;
  upgradeMessage: string;
  canBypass: boolean;
  bypassReason?: string;
}

interface FeatureGateActions {
  requestAccess: () => Promise<boolean>;
  trackFeatureAttempt: () => void;
  showUpgradeModal: () => void;
  bypassGate: (reason: string) => void;
}

interface UseFeatureGateOptions {
  userId: string;
  feature: string;
  config?: Partial<FeatureGateConfig>;
  onAccessDenied?: (result: FeatureGateResult) => void;
  onUpgradeRequired?: (requiredTier: SubscriptionTier) => void;
}

<<<<<<< HEAD
function useFeatureGate(
  options: UseFeatureGateOptions
): FeatureGateResult & FeatureGateActions {
=======
function useFeatureGate(options: UseFeatureGateOptions): FeatureGateResult & FeatureGateActions {
>>>>>>> 02f0594e
  const { userId, feature, config = {}, onAccessDenied, onUpgradeRequired } = options;

  const subscription = useSubscription({ userId });
  const [gateResult, setGateResult] = useState<FeatureGateResult>({
    hasAccess: false,
    isGated: true,
    requiredTier: null,
    upgradeMessage: '',
<<<<<<< HEAD
    canBypass: false,
=======
    canBypass: false
>>>>>>> 02f0594e
  });

  const analytics = AnalyticsService.getInstance();

  const defaultConfig: FeatureGateConfig = {
    feature,
    fallbackTier: 'basic',
    softGate: false,
    gracePeriodDays: 0,
    customMessage: '',
    redirectToUpgrade: true,
    trackUsage: true,
    ...config
  };

  // Feature access definitions
  const featureDefinitions: Record<string, {
    requiredTier: SubscriptionTier;
    category: string;
    description: string;
    upgradeMessage: string;
    hasUsageLimit?: boolean;
  }> = {
    unlimited_alarms: {
      requiredTier: 'basic',
      category: 'alarms',
      description: 'Set unlimited alarms',
<<<<<<< HEAD
      upgradeMessage:
        'Upgrade to Basic to set unlimited alarms and never miss an important wake-up call!',
=======
      upgradeMessage: 'Upgrade to Basic to set unlimited alarms and never miss an important wake-up call!'
>>>>>>> 02f0594e
    },
    custom_sounds: {
      requiredTier: 'basic',
      category: 'alarms',
      description: 'Upload custom alarm sounds',
<<<<<<< HEAD
      upgradeMessage:
        'Upgrade to Basic to upload your own alarm sounds and wake up to your favorite tunes!',
=======
      upgradeMessage: 'Upgrade to Basic to upload your own alarm sounds and wake up to your favorite tunes!'
>>>>>>> 02f0594e
    },
    alarm_battles: {
      requiredTier: 'basic',
      category: 'battles',
      description: 'Join alarm battles',
<<<<<<< HEAD
      upgradeMessage:
        'Upgrade to Basic to participate in alarm battles and compete with friends!',
      hasUsageLimit: true,
=======
      upgradeMessage: 'Upgrade to Basic to participate in alarm battles and compete with friends!',
      hasUsageLimit: true
>>>>>>> 02f0594e
    },
    unlimited_battles: {
      requiredTier: 'premium',
      category: 'battles',
      description: 'Unlimited battle participation',
<<<<<<< HEAD
      upgradeMessage:
        'Upgrade to Premium to join unlimited battles and become the ultimate early bird!',
=======
      upgradeMessage: 'Upgrade to Premium to join unlimited battles and become the ultimate early bird!'
>>>>>>> 02f0594e
    },
    smart_scheduling: {
      requiredTier: 'premium',
      category: 'ai',
      description: 'AI-powered smart alarm scheduling',
<<<<<<< HEAD
      upgradeMessage:
        'Upgrade to Premium to unlock AI-powered smart scheduling and optimize your sleep cycles!',
=======
      upgradeMessage: 'Upgrade to Premium to unlock AI-powered smart scheduling and optimize your sleep cycles!'
>>>>>>> 02f0594e
    },
    advanced_voice_ai: {
      requiredTier: 'premium',
      category: 'voice',
      description: 'Advanced AI voice recognition',
<<<<<<< HEAD
      upgradeMessage:
        'Upgrade to Premium for advanced voice AI that understands context and natural speech!',
=======
      upgradeMessage: 'Upgrade to Premium for advanced voice AI that understands context and natural speech!'
>>>>>>> 02f0594e
    },
    calendar_integration: {
      requiredTier: 'premium',
      category: 'integrations',
      description: 'Calendar sync and integration',
<<<<<<< HEAD
      upgradeMessage:
        'Upgrade to Premium to sync with your calendar and auto-schedule wake-up times!',
=======
      upgradeMessage: 'Upgrade to Premium to sync with your calendar and auto-schedule wake-up times!'
>>>>>>> 02f0594e
    },
    weather_integration: {
      requiredTier: 'premium',
      category: 'integrations',
      description: 'Weather-based alarm adjustments',
<<<<<<< HEAD
      upgradeMessage:
        'Upgrade to Premium to adjust alarms based on weather conditions!',
=======
      upgradeMessage: 'Upgrade to Premium to adjust alarms based on weather conditions!'
>>>>>>> 02f0594e
    },
    advanced_analytics: {
      requiredTier: 'premium',
      category: 'analytics',
      description: 'Detailed sleep and wake patterns',
<<<<<<< HEAD
      upgradeMessage:
        'Upgrade to Premium to access detailed analytics and insights about your sleep patterns!',
=======
      upgradeMessage: 'Upgrade to Premium to access detailed analytics and insights about your sleep patterns!'
>>>>>>> 02f0594e
    },
    team_features: {
      requiredTier: 'pro',
      category: 'collaboration',
      description: 'Team battles and collaboration',
<<<<<<< HEAD
      upgradeMessage:
        'Upgrade to Pro to create team battles and collaborate with colleagues!',
=======
      upgradeMessage: 'Upgrade to Pro to create team battles and collaborate with colleagues!'
>>>>>>> 02f0594e
    },
    api_access: {
      requiredTier: 'pro',
      category: 'integrations',
      description: 'Developer API access',
<<<<<<< HEAD
      upgradeMessage:
        'Upgrade to Pro to access our developer API and build custom integrations!',
=======
      upgradeMessage: 'Upgrade to Pro to access our developer API and build custom integrations!'
>>>>>>> 02f0594e
    },
    white_label: {
      requiredTier: 'pro',
      category: 'customization',
      description: 'Remove Relife branding',
<<<<<<< HEAD
      upgradeMessage:
        'Upgrade to Pro to remove branding and white-label the app for your organization!',
=======
      upgradeMessage: 'Upgrade to Pro to remove branding and white-label the app for your organization!'
>>>>>>> 02f0594e
    },
    custom_themes: {
      requiredTier: 'pro',
      category: 'themes',
      description: 'Create custom themes',
<<<<<<< HEAD
      upgradeMessage:
        'Upgrade to Pro to create and share custom themes with unlimited customization options!',
    },
=======
      upgradeMessage: 'Upgrade to Pro to create and share custom themes with unlimited customization options!'
    }
>>>>>>> 02f0594e
  };

  // Calculate feature access
  useEffect(() => {
    const calculateAccess = () => {
      if (!subscription.featureAccess) {
        setGateResult(prev => ({
          ...prev,
          hasAccess: false,
          isGated: true,
<<<<<<< HEAD
          upgradeMessage: 'Loading subscription data...',
=======
          upgradeMessage: 'Loading subscription data...'
>>>>>>> 02f0594e
        }));
        return;
      }

      const featureDef = featureDefinitions[feature];
      if (!featureDef) {
        // Unknown feature, allow access
        setGateResult(prev => ({
          ...prev,
          hasAccess: true,
          isGated: false,
<<<<<<< HEAD
          upgradeMessage: '',
=======
          upgradeMessage: ''
>>>>>>> 02f0594e
        }));
        return;
      }

      const featureAccess = subscription.featureAccess.features[feature];
      const hasBasicAccess = subscription.hasFeatureAccess(feature);
      const requiredTier = featureDef.requiredTier;

      // Check if user is in grace period (for downgrades)
      let inGracePeriod = false;
      if (defaultConfig.gracePeriodDays && defaultConfig.gracePeriodDays > 0) {
        // Implementation would check if user recently downgraded
        // and is still within grace period
        inGracePeriod = false; // Placeholder
      }

      // Check usage limits
      let usageExceeded = false;
      let usageRemaining: number | undefined;
      let usageLimit: number | undefined;

      if (featureAccess?.usageLimit && featureAccess?.usageCount !== undefined) {
        usageLimit = featureAccess.usageLimit;
        usageRemaining = Math.max(0, usageLimit - featureAccess.usageCount);
        usageExceeded = featureAccess.usageCount >= usageLimit;
      }

      // Determine access
      const hasAccess = hasBasicAccess && !usageExceeded;
      const canBypass = defaultConfig.softGate || inGracePeriod;

      let upgradeMessage = featureDef.upgradeMessage;
      if (usageExceeded && hasBasicAccess) {
        upgradeMessage = `You've reached your ${feature.replace('_', ' ')} limit. Upgrade for unlimited access!`;
      }

      const result: FeatureGateResult = {
        hasAccess,
        isGated: !hasAccess,
        requiredTier: hasBasicAccess ? null : requiredTier,
        usageRemaining,
        usageLimit,
        upgradeMessage,
        canBypass,
<<<<<<< HEAD
        bypassReason: inGracePeriod ? 'grace_period' : undefined,
=======
        bypassReason: inGracePeriod ? 'grace_period' : undefined
>>>>>>> 02f0594e
      };

      setGateResult(result);

      // Trigger callbacks
      if (!hasAccess && onAccessDenied) {
        onAccessDenied(result);
      }

      if (requiredTier && !hasBasicAccess && onUpgradeRequired) {
        onUpgradeRequired(requiredTier);
      }
    };

    calculateAccess();
  }, [feature, subscription.featureAccess, subscription.userTier]);

  // Actions
  const requestAccess = useCallback(async (): Promise<boolean> => {
    // Check if access can be granted (e.g., during trial)
    if (gateResult.canBypass) {
      // Temporarily grant access
      setGateResult(prev => ({ ...prev, hasAccess: true, isGated: false }));

      analytics.trackFeatureUsage('feature_gate_bypassed', undefined, {
        userId,
        feature,
<<<<<<< HEAD
        reason: gateResult.bypassReason || 'soft_gate',
=======
        reason: gateResult.bypassReason || 'soft_gate'
>>>>>>> 02f0594e
      });

      return true;
    }

    // Track access request
    analytics.trackFeatureUsage('feature_access_requested', undefined, {
      userId,
      feature,
      currentTier: subscription.userTier,
      requiredTier: gateResult.requiredTier
    });

    return false;
  }, [userId, feature, gateResult, subscription.userTier]);

  const trackFeatureAttempt = useCallback(() => {
    if (!defaultConfig.trackUsage) return;

    analytics.trackFeatureUsage('feature_gate_hit', undefined, {
      userId,
      feature,
      hasAccess: gateResult.hasAccess,
      isGated: gateResult.isGated,
      currentTier: subscription.userTier,
      requiredTier: gateResult.requiredTier
    });
  }, [userId, feature, gateResult, subscription.userTier]);

  const showUpgradeModal = useCallback(() => {
    if (defaultConfig.redirectToUpgrade && gateResult.requiredTier) {
      // Implementation would show upgrade modal or navigate to pricing
      analytics.trackFeatureUsage('upgrade_modal_requested', undefined, {
        userId,
        feature,
        requiredTier: gateResult.requiredTier
      });

      // You would implement this to show your upgrade modal
      // For now, we'll just track the event
    }
  }, [userId, feature, gateResult.requiredTier]);

<<<<<<< HEAD
  const bypassGate = useCallback(
    (reason: string) => {
      setGateResult(prev => ({
        ...prev,
        hasAccess: true,
        isGated: false,
        bypassReason: reason,
      }));

      analytics.trackFeatureUsage('feature_gate_bypassed_manual', undefined, {
        userId,
        feature,
        reason,
      });
    },
    [userId, feature]
  );
=======
  const bypassGate = useCallback((reason: string) => {
    setGateResult(prev => ({
      ...prev,
      hasAccess: true,
      isGated: false,
      bypassReason: reason
    }));

    analytics.trackFeatureUsage('feature_gate_bypassed_manual', undefined, {
      userId,
      feature,
      reason
    });
  }, [userId, feature]);
>>>>>>> 02f0594e

  return {
    ...gateResult,
    requestAccess,
    trackFeatureAttempt,
    showUpgradeModal,
    bypassGate
  };
}

export default useFeatureGate;<|MERGE_RESOLUTION|>--- conflicted
+++ resolved
@@ -42,13 +42,7 @@
   onUpgradeRequired?: (requiredTier: SubscriptionTier) => void;
 }
 
-<<<<<<< HEAD
-function useFeatureGate(
-  options: UseFeatureGateOptions
-): FeatureGateResult & FeatureGateActions {
-=======
 function useFeatureGate(options: UseFeatureGateOptions): FeatureGateResult & FeatureGateActions {
->>>>>>> 02f0594e
   const { userId, feature, config = {}, onAccessDenied, onUpgradeRequired } = options;
 
   const subscription = useSubscription({ userId });
@@ -57,11 +51,7 @@
     isGated: true,
     requiredTier: null,
     upgradeMessage: '',
-<<<<<<< HEAD
-    canBypass: false,
-=======
     canBypass: false
->>>>>>> 02f0594e
   });
 
   const analytics = AnalyticsService.getInstance();
@@ -89,148 +79,81 @@
       requiredTier: 'basic',
       category: 'alarms',
       description: 'Set unlimited alarms',
-<<<<<<< HEAD
-      upgradeMessage:
-        'Upgrade to Basic to set unlimited alarms and never miss an important wake-up call!',
-=======
       upgradeMessage: 'Upgrade to Basic to set unlimited alarms and never miss an important wake-up call!'
->>>>>>> 02f0594e
     },
     custom_sounds: {
       requiredTier: 'basic',
       category: 'alarms',
       description: 'Upload custom alarm sounds',
-<<<<<<< HEAD
-      upgradeMessage:
-        'Upgrade to Basic to upload your own alarm sounds and wake up to your favorite tunes!',
-=======
       upgradeMessage: 'Upgrade to Basic to upload your own alarm sounds and wake up to your favorite tunes!'
->>>>>>> 02f0594e
     },
     alarm_battles: {
       requiredTier: 'basic',
       category: 'battles',
       description: 'Join alarm battles',
-<<<<<<< HEAD
-      upgradeMessage:
-        'Upgrade to Basic to participate in alarm battles and compete with friends!',
-      hasUsageLimit: true,
-=======
       upgradeMessage: 'Upgrade to Basic to participate in alarm battles and compete with friends!',
       hasUsageLimit: true
->>>>>>> 02f0594e
     },
     unlimited_battles: {
       requiredTier: 'premium',
       category: 'battles',
       description: 'Unlimited battle participation',
-<<<<<<< HEAD
-      upgradeMessage:
-        'Upgrade to Premium to join unlimited battles and become the ultimate early bird!',
-=======
       upgradeMessage: 'Upgrade to Premium to join unlimited battles and become the ultimate early bird!'
->>>>>>> 02f0594e
     },
     smart_scheduling: {
       requiredTier: 'premium',
       category: 'ai',
       description: 'AI-powered smart alarm scheduling',
-<<<<<<< HEAD
-      upgradeMessage:
-        'Upgrade to Premium to unlock AI-powered smart scheduling and optimize your sleep cycles!',
-=======
       upgradeMessage: 'Upgrade to Premium to unlock AI-powered smart scheduling and optimize your sleep cycles!'
->>>>>>> 02f0594e
     },
     advanced_voice_ai: {
       requiredTier: 'premium',
       category: 'voice',
       description: 'Advanced AI voice recognition',
-<<<<<<< HEAD
-      upgradeMessage:
-        'Upgrade to Premium for advanced voice AI that understands context and natural speech!',
-=======
       upgradeMessage: 'Upgrade to Premium for advanced voice AI that understands context and natural speech!'
->>>>>>> 02f0594e
     },
     calendar_integration: {
       requiredTier: 'premium',
       category: 'integrations',
       description: 'Calendar sync and integration',
-<<<<<<< HEAD
-      upgradeMessage:
-        'Upgrade to Premium to sync with your calendar and auto-schedule wake-up times!',
-=======
       upgradeMessage: 'Upgrade to Premium to sync with your calendar and auto-schedule wake-up times!'
->>>>>>> 02f0594e
     },
     weather_integration: {
       requiredTier: 'premium',
       category: 'integrations',
       description: 'Weather-based alarm adjustments',
-<<<<<<< HEAD
-      upgradeMessage:
-        'Upgrade to Premium to adjust alarms based on weather conditions!',
-=======
       upgradeMessage: 'Upgrade to Premium to adjust alarms based on weather conditions!'
->>>>>>> 02f0594e
     },
     advanced_analytics: {
       requiredTier: 'premium',
       category: 'analytics',
       description: 'Detailed sleep and wake patterns',
-<<<<<<< HEAD
-      upgradeMessage:
-        'Upgrade to Premium to access detailed analytics and insights about your sleep patterns!',
-=======
       upgradeMessage: 'Upgrade to Premium to access detailed analytics and insights about your sleep patterns!'
->>>>>>> 02f0594e
     },
     team_features: {
       requiredTier: 'pro',
       category: 'collaboration',
       description: 'Team battles and collaboration',
-<<<<<<< HEAD
-      upgradeMessage:
-        'Upgrade to Pro to create team battles and collaborate with colleagues!',
-=======
       upgradeMessage: 'Upgrade to Pro to create team battles and collaborate with colleagues!'
->>>>>>> 02f0594e
     },
     api_access: {
       requiredTier: 'pro',
       category: 'integrations',
       description: 'Developer API access',
-<<<<<<< HEAD
-      upgradeMessage:
-        'Upgrade to Pro to access our developer API and build custom integrations!',
-=======
       upgradeMessage: 'Upgrade to Pro to access our developer API and build custom integrations!'
->>>>>>> 02f0594e
     },
     white_label: {
       requiredTier: 'pro',
       category: 'customization',
       description: 'Remove Relife branding',
-<<<<<<< HEAD
-      upgradeMessage:
-        'Upgrade to Pro to remove branding and white-label the app for your organization!',
-=======
       upgradeMessage: 'Upgrade to Pro to remove branding and white-label the app for your organization!'
->>>>>>> 02f0594e
     },
     custom_themes: {
       requiredTier: 'pro',
       category: 'themes',
       description: 'Create custom themes',
-<<<<<<< HEAD
-      upgradeMessage:
-        'Upgrade to Pro to create and share custom themes with unlimited customization options!',
-    },
-=======
       upgradeMessage: 'Upgrade to Pro to create and share custom themes with unlimited customization options!'
     }
->>>>>>> 02f0594e
   };
 
   // Calculate feature access
@@ -241,11 +164,7 @@
           ...prev,
           hasAccess: false,
           isGated: true,
-<<<<<<< HEAD
-          upgradeMessage: 'Loading subscription data...',
-=======
           upgradeMessage: 'Loading subscription data...'
->>>>>>> 02f0594e
         }));
         return;
       }
@@ -257,11 +176,7 @@
           ...prev,
           hasAccess: true,
           isGated: false,
-<<<<<<< HEAD
-          upgradeMessage: '',
-=======
           upgradeMessage: ''
->>>>>>> 02f0594e
         }));
         return;
       }
@@ -306,11 +221,7 @@
         usageLimit,
         upgradeMessage,
         canBypass,
-<<<<<<< HEAD
-        bypassReason: inGracePeriod ? 'grace_period' : undefined,
-=======
         bypassReason: inGracePeriod ? 'grace_period' : undefined
->>>>>>> 02f0594e
       };
 
       setGateResult(result);
@@ -338,11 +249,7 @@
       analytics.trackFeatureUsage('feature_gate_bypassed', undefined, {
         userId,
         feature,
-<<<<<<< HEAD
-        reason: gateResult.bypassReason || 'soft_gate',
-=======
         reason: gateResult.bypassReason || 'soft_gate'
->>>>>>> 02f0594e
       });
 
       return true;
@@ -386,25 +293,6 @@
     }
   }, [userId, feature, gateResult.requiredTier]);
 
-<<<<<<< HEAD
-  const bypassGate = useCallback(
-    (reason: string) => {
-      setGateResult(prev => ({
-        ...prev,
-        hasAccess: true,
-        isGated: false,
-        bypassReason: reason,
-      }));
-
-      analytics.trackFeatureUsage('feature_gate_bypassed_manual', undefined, {
-        userId,
-        feature,
-        reason,
-      });
-    },
-    [userId, feature]
-  );
-=======
   const bypassGate = useCallback((reason: string) => {
     setGateResult(prev => ({
       ...prev,
@@ -419,7 +307,6 @@
       reason
     });
   }, [userId, feature]);
->>>>>>> 02f0594e
 
   return {
     ...gateResult,
