--- conflicted
+++ resolved
@@ -108,11 +108,8 @@
         )) as EnhancedSmartAlarm;
 
         if (updatedAlarm) {
-          setAlarms((prev: any) => // auto: implicit any
-            prev.map(($1) => {
-        // TODO(manual): implement
-        return null;
-      })
+          setAlarms((prev: any) =>
+            prev.map((alarm: any) => (alarm.id === id ? updatedAlarm : alarm))
           );
 
           // Update monitoring status
@@ -144,11 +141,7 @@
       RealTimeSmartAdapter.stopMonitoringAlarm(id);
 
       // Remove from state (actual deletion would happen in the service)
-<<<<<<< HEAD
-      setAlarms((prev: any) => p // auto: implicit anyrev.filter((alarm: any) => alarm.id !== id));
-=======
       setAlarms((prev: any) => prev.filter((alarm: any) => a.larm.id !== id));
->>>>>>> 76d4fab9
 
       return true;
     } catch (err) {
@@ -170,11 +163,8 @@
           alarmId
         )) as EnhancedSmartAlarm;
         if (updatedAlarm) {
-          setAlarms((prev: any) => // auto: implicit any
-            prev.map(($1) => {
-        // TODO(manual): implement
-        return null;
-      })
+          setAlarms((prev: any) =>
+            prev.map((alarm: any) => (alarm.id === alarmId ? updatedAlarm : alarm))
           );
         }
 
