--- conflicted
+++ resolved
@@ -1,26 +1,10 @@
 import { useCallback, useEffect, useRef } from 'react';
-<<<<<<< HEAD
-import AnalyticsService, {
-  ANALYTICS_EVENTS,
-  EventProperties,
-  UserProperties,
-} from '../services/analytics';
-=======
 import AnalyticsService, { ANALYTICS_EVENTS, EventProperties, UserProperties } from '../services/analytics';
->>>>>>> 02f0594e
 
 interface UseAnalyticsReturn {
   track: (eventName: string, properties?: EventProperties) => void;
   trackPageView: (pageName?: string, properties?: EventProperties) => void;
-<<<<<<< HEAD
-  trackFeatureUsage: (
-    featureName: string,
-    action: string,
-    properties?: EventProperties
-  ) => void;
-=======
   trackFeatureUsage: (featureName: string, action: string, properties?: EventProperties) => void;
->>>>>>> 02f0594e
   identify: (userId: string, properties?: UserProperties) => void;
   setUserProperties: (properties: Partial<UserProperties>) => void;
   incrementProperty: (property: string, value?: number) => void;
@@ -44,21 +28,6 @@
     analytics.current.track(eventName, properties);
   }, []);
 
-<<<<<<< HEAD
-  const trackPageView = useCallback(
-    (pageName?: string, properties?: EventProperties) => {
-      analytics.current.trackPageView(pageName, properties);
-    },
-    []
-  );
-
-  const trackFeatureUsage = useCallback(
-    (featureName: string, action: string, properties?: EventProperties) => {
-      analytics.current.trackFeatureUsage(featureName, action, properties);
-    },
-    []
-  );
-=======
   const trackPageView = useCallback((pageName?: string, properties?: EventProperties) => {
     analytics.current.trackPageView(pageName, properties);
   }, []);
@@ -70,7 +39,6 @@
   ) => {
     analytics.current.trackFeatureUsage(featureName, action, properties);
   }, []);
->>>>>>> 02f0594e
 
   const identify = useCallback((userId: string, properties?: UserProperties) => {
     analytics.current.identify(userId, properties);
@@ -104,67 +72,6 @@
 export const useAlarmAnalytics = () => {
   const { track } = useAnalytics();
 
-<<<<<<< HEAD
-  const trackAlarmCreated = useCallback(
-    (alarmType: string, properties?: EventProperties) => {
-      track(ANALYTICS_EVENTS.ALARM_CREATED, {
-        alarm_type: alarmType,
-        ...properties,
-      });
-    },
-    [track]
-  );
-
-  const trackAlarmTriggered = useCallback(
-    (alarmId: string, dismissalMethod?: string, properties?: EventProperties) => {
-      track(ANALYTICS_EVENTS.ALARM_TRIGGERED, {
-        alarm_id: alarmId,
-        dismissal_method: dismissalMethod,
-        ...properties,
-      });
-    },
-    [track]
-  );
-
-  const trackAlarmDismissed = useCallback(
-    (
-      alarmId: string,
-      method: string,
-      timeToDismiss: number,
-      properties?: EventProperties
-    ) => {
-      track(ANALYTICS_EVENTS.ALARM_DISMISSED, {
-        alarm_id: alarmId,
-        dismissal_method: method,
-        time_to_dismiss: timeToDismiss,
-        ...properties,
-      });
-    },
-    [track]
-  );
-
-  const trackAlarmSnoozed = useCallback(
-    (alarmId: string, snoozeCount: number, properties?: EventProperties) => {
-      track(ANALYTICS_EVENTS.ALARM_SNOOZED, {
-        alarm_id: alarmId,
-        snooze_count: snoozeCount,
-        ...properties,
-      });
-    },
-    [track]
-  );
-
-  const trackAlarmMissed = useCallback(
-    (alarmId: string, reason: string, properties?: EventProperties) => {
-      track(ANALYTICS_EVENTS.ALARM_MISSED, {
-        alarm_id: alarmId,
-        miss_reason: reason,
-        ...properties,
-      });
-    },
-    [track]
-  );
-=======
   const trackAlarmCreated = useCallback((alarmType: string, properties?: EventProperties) => {
     track(ANALYTICS_EVENTS.ALARM_CREATED, {
       alarm_type: alarmType,
@@ -204,7 +111,6 @@
       ...properties
     });
   }, [track]);
->>>>>>> 02f0594e
 
   return {
     trackAlarmCreated,
@@ -229,18 +135,6 @@
     });
   }, [track]);
 
-<<<<<<< HEAD
-  const trackFeatureDiscovery = useCallback(
-    (featureName: string, discoveryMethod: string) => {
-      track(ANALYTICS_EVENTS.FEATURE_DISCOVERY, {
-        feature_name: featureName,
-        discovery_method: discoveryMethod,
-        timestamp: new Date().toISOString(),
-      });
-    },
-    [track]
-  );
-=======
   const trackFeatureDiscovery = useCallback((featureName: string, discoveryMethod: string) => {
     track(ANALYTICS_EVENTS.FEATURE_DISCOVERY, {
       feature_name: featureName,
@@ -248,7 +142,6 @@
       timestamp: new Date().toISOString()
     });
   }, [track]);
->>>>>>> 02f0594e
 
   const trackDailyActive = useCallback(() => {
     track(ANALYTICS_EVENTS.DAILY_ACTIVE, {
@@ -258,18 +151,6 @@
     incrementProperty('daily_active_count');
   }, [track, incrementProperty]);
 
-<<<<<<< HEAD
-  const trackHelpAccessed = useCallback(
-    (helpTopic: string, helpMethod: string) => {
-      track(ANALYTICS_EVENTS.HELP_ACCESSED, {
-        help_topic: helpTopic,
-        access_method: helpMethod,
-        timestamp: new Date().toISOString(),
-      });
-    },
-    [track]
-  );
-=======
   const trackHelpAccessed = useCallback((helpTopic: string, helpMethod: string) => {
     track(ANALYTICS_EVENTS.HELP_ACCESSED, {
       help_topic: helpTopic,
@@ -277,7 +158,6 @@
       timestamp: new Date().toISOString()
     });
   }, [track]);
->>>>>>> 02f0594e
 
   return {
     trackSessionActivity,
@@ -291,41 +171,6 @@
 export const usePerformanceAnalytics = () => {
   const { track } = useAnalytics();
 
-<<<<<<< HEAD
-  const trackPageLoadTime = useCallback(
-    (pageName: string, loadTime: number) => {
-      track(ANALYTICS_EVENTS.PAGE_LOAD_TIME, {
-        page_name: pageName,
-        load_time: loadTime,
-        timestamp: new Date().toISOString(),
-      });
-    },
-    [track]
-  );
-
-  const trackComponentRenderTime = useCallback(
-    (componentName: string, renderTime: number) => {
-      track(ANALYTICS_EVENTS.COMPONENT_RENDER_TIME, {
-        component_name: componentName,
-        render_time: renderTime,
-        timestamp: new Date().toISOString(),
-      });
-    },
-    [track]
-  );
-
-  const trackApiResponseTime = useCallback(
-    (endpoint: string, responseTime: number, success: boolean) => {
-      track(ANALYTICS_EVENTS.API_RESPONSE_TIME, {
-        endpoint,
-        response_time: responseTime,
-        success,
-        timestamp: new Date().toISOString(),
-      });
-    },
-    [track]
-  );
-=======
   const trackPageLoadTime = useCallback((pageName: string, loadTime: number) => {
     track(ANALYTICS_EVENTS.PAGE_LOAD_TIME, {
       page_name: pageName,
@@ -350,7 +195,6 @@
       timestamp: new Date().toISOString()
     });
   }, [track]);
->>>>>>> 02f0594e
 
   return {
     trackPageLoadTime,
