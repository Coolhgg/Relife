<<<<<<< HEAD
import { useState, useEffect, useCallback } from 'react';
import type { AdvancedAlarm } from '../types/index';
import { AlarmService } from '../services/alarm';
import AdvancedAlarmScheduler from '../services/advanced-alarm-scheduler';
=======
import { useState, useEffect, useCallback } from "react";
import { AlarmService } from "../services/alarm";
>>>>>>> a2085a2a

  const [loading, setLoading] = useState(true);
  const [error, setError] = useState<string | null>(null);

  useEffect(() => {
    loadAlarms();
    initializeScheduler();
  }, []);

  const initializeScheduler = async () => {
    try {
    } catch (error) {
      console.error('Failed to initialize Advanced Alarm Scheduler:', error);
      setError('Failed to initialize scheduler');
    }
  };

  const loadAlarms = async () => {
    try {
      setLoading(true);
      const loadedAlarms = await AlarmService.loadAlarms();

      // Convert basic alarms to advanced alarms with default values
<<<<<<< HEAD
      const advancedAlarms: AdvancedAlarm[] = loadedAlarms.map(alarm => ({
=======
>>>>>>> a2085a2a
        ...alarm,
        scheduleType: 'daily',
        recurrencePattern: undefined,
        conditionalRules: [],
        locationTriggers: [],
        calendarIntegration: undefined,
        timeZone: Intl.DateTimeFormat().resolvedOptions().timeZone,
        seasonalAdjustments: [],
        smartOptimizations: [],
        dependencies: []
      }));

      setAlarms(advancedAlarms);
      setError(null);
    } catch (error) {
      console.error('Error loading alarms:', error);
      setError('Failed to load alarms');
    } finally {
      setLoading(false);
    }
  };

<<<<<<< HEAD
  const createAlarm = useCallback(async (alarmData: Omit<AdvancedAlarm, 'id' | 'createdAt' | 'updatedAt'>) => {
    try {
      setLoading(true);

      // Apply smart optimizations before creating
      const optimizedAlarm = await AdvancedAlarmScheduler.applySmartOptimizations(alarmData as AdvancedAlarm);

      // Apply seasonal adjustments
      const seasonallyAdjustedAlarm = AdvancedAlarmScheduler.applySeasonalAdjustments(optimizedAlarm);

      // Create the basic alarm first
      const basicAlarmData = {
        userId: alarmData.userId,
        time: seasonallyAdjustedAlarm.time,
        label: alarmData.label,
        days: alarmData.days,
        sound: alarmData.sound,
        difficulty: alarmData.difficulty,
        snoozeEnabled: alarmData.snoozeEnabled,
        snoozeInterval: alarmData.snoozeInterval,
        voiceMood: alarmData.voiceMood,
        isActive: alarmData.isActive
      };

      const newAlarm = await AlarmService.createAlarm(basicAlarmData);

      // Convert to advanced alarm with additional properties
      const advancedAlarm: AdvancedAlarm = {
        ...newAlarm,
        scheduleType: alarmData.scheduleType,
        recurrencePattern: alarmData.recurrencePattern,
        conditionalRules: alarmData.conditionalRules || [],
        locationTriggers: alarmData.locationTriggers || [],
        calendarIntegration: alarmData.calendarIntegration,
        timeZone: alarmData.timeZone || Intl.DateTimeFormat().resolvedOptions().timeZone,
        seasonalAdjustments: alarmData.seasonalAdjustments || [],
        smartOptimizations: alarmData.smartOptimizations || [],
        dependencies: alarmData.dependencies || []
      };

      setAlarms(prev => [...prev, advancedAlarm]);

      // Schedule the alarm with advanced features
      await scheduleAdvancedAlarm(advancedAlarm);

      setError(null);
      return advancedAlarm;
    } catch (error) {
      console.error('Error creating advanced alarm:', error);
      setError('Failed to create alarm');
      throw error;
    } finally {
      setLoading(false);
    }
  }, []);

  const updateAlarm = useCallback(async (id: string, updates: Partial<AdvancedAlarm>) => {
    try {
      setLoading(true);

      const existingAlarm = alarms.find(alarm => alarm.id === id);
      if (!existingAlarm) {
        throw new Error('Alarm not found');
=======
  const createAlarm = useCallback(
    async (
    ) => {
      try {
        setLoading(true);

        // Apply smart optimizations before creating
        const optimizedAlarm =
          );

        // Apply seasonal adjustments
        const seasonallyAdjustedAlarm =

        // Create the basic alarm first
        const basicAlarmData = {
          userId: alarmData.userId,
          time: seasonallyAdjustedAlarm.time,
          label: alarmData.label,
          days: alarmData.days,
          sound: alarmData.sound,
          difficulty: alarmData.difficulty,
          snoozeEnabled: alarmData.snoozeEnabled,
          snoozeInterval: alarmData.snoozeInterval,
          voiceMood: alarmData.voiceMood,
          isActive: alarmData.isActive,
        };

        const newAlarm = await AlarmService.createAlarm(basicAlarmData);

        // Convert to advanced alarm with additional properties
          ...newAlarm,
          scheduleType: alarmData.scheduleType,
          recurrencePattern: alarmData.recurrencePattern,
          conditionalRules: alarmData.conditionalRules || [],
          locationTriggers: alarmData.locationTriggers || [],
          calendarIntegration: alarmData.calendarIntegration,
          timeZone:
            alarmData.timeZone ||
            Intl.DateTimeFormat().resolvedOptions().timeZone,
          seasonalAdjustments: alarmData.seasonalAdjustments || [],
          smartOptimizations: alarmData.smartOptimizations || [],
          dependencies: alarmData.dependencies || [],
        };

        setAlarms((prev) => [...prev, advancedAlarm]);

        // Schedule the alarm with advanced features

        setError(null);
        return advancedAlarm;
      } catch (error) {
        console.error("Error creating advanced alarm:", error);
        setError("Failed to create alarm");
        throw error;
      } finally {
        setLoading(false);
      }
    },
    [],
  );

  const updateAlarm = useCallback(
      try {
        setLoading(true);

        const existingAlarm = alarms.find((alarm) => alarm.id === id);
        if (!existingAlarm) {
          throw new Error("Alarm not found");
        }

        // Merge updates with existing alarm
        const updatedAlarm = { ...existingAlarm, ...updates };

        // Apply smart optimizations if enabled
        const optimizedAlarm =

        // Apply seasonal adjustments
        const seasonallyAdjustedAlarm =

        // Update the basic alarm properties
        await AlarmService.updateAlarm(id, {
          time: seasonallyAdjustedAlarm.time,
          label: seasonallyAdjustedAlarm.label,
          days: seasonallyAdjustedAlarm.days,
          sound: seasonallyAdjustedAlarm.sound,
          difficulty: seasonallyAdjustedAlarm.difficulty,
          snoozeEnabled: seasonallyAdjustedAlarm.snoozeEnabled,
          snoozeInterval: seasonallyAdjustedAlarm.snoozeInterval,
          voiceMood: seasonallyAdjustedAlarm.voiceMood,
          isActive: seasonallyAdjustedAlarm.isActive,
        });

        setAlarms((prev) =>
          prev.map((alarm) =>
            alarm.id === id ? seasonallyAdjustedAlarm : alarm,
          ),
        );

        // Cancel existing advanced notifications and re-schedule

        setError(null);
        return seasonallyAdjustedAlarm;
      } catch (error) {
        console.error("Error updating advanced alarm:", error);
        setError("Failed to update alarm");
        throw error;
      } finally {
        setLoading(false);
>>>>>>> a2085a2a
      }

      // Merge updates with existing alarm
      const updatedAlarm = { ...existingAlarm, ...updates };

      // Apply smart optimizations if enabled
      const optimizedAlarm = await AdvancedAlarmScheduler.applySmartOptimizations(updatedAlarm);

      // Apply seasonal adjustments
      const seasonallyAdjustedAlarm = AdvancedAlarmScheduler.applySeasonalAdjustments(optimizedAlarm);

      // Update the basic alarm properties
      await AlarmService.updateAlarm(id, {
        time: seasonallyAdjustedAlarm.time,
        label: seasonallyAdjustedAlarm.label,
        days: seasonallyAdjustedAlarm.days,
        sound: seasonallyAdjustedAlarm.sound,
        difficulty: seasonallyAdjustedAlarm.difficulty,
        snoozeEnabled: seasonallyAdjustedAlarm.snoozeEnabled,
        snoozeInterval: seasonallyAdjustedAlarm.snoozeInterval,
        voiceMood: seasonallyAdjustedAlarm.voiceMood,
        isActive: seasonallyAdjustedAlarm.isActive
      });

      setAlarms(prev => prev.map(alarm =>
        alarm.id === id ? seasonallyAdjustedAlarm : alarm
      ));

      // Cancel existing advanced notifications and re-schedule
      await AdvancedAlarmScheduler.cancelAdvancedAlarmNotifications(id);
      await scheduleAdvancedAlarm(seasonallyAdjustedAlarm);

      setError(null);
      return seasonallyAdjustedAlarm;
    } catch (error) {
      console.error('Error updating advanced alarm:', error);
      setError('Failed to update alarm');
      throw error;
    } finally {
      setLoading(false);
    }
  }, [alarms]);

  const deleteAlarm = useCallback(async (id: string) => {
    try {
      setLoading(true);

      // Cancel advanced notifications before deleting

      await AlarmService.deleteAlarm(id);
      setAlarms(prev => prev.filter(alarm => alarm.id !== id));

      setError(null);
    } catch (error) {
      console.error('Error deleting alarm:', error);
      setError('Failed to delete alarm');
      throw error;
    } finally {
      setLoading(false);
    }
  }, []);

    try {
      // Calculate next occurrences based on recurrence pattern
<<<<<<< HEAD
      const nextOccurrences = AdvancedAlarmScheduler.calculateNextOccurrences(alarm, new Date(), 10);

      // Evaluate conditional rules
      const shouldTrigger = await AdvancedAlarmScheduler.evaluateConditionalRules(alarm);
=======
        alarm,
        new Date(),
        10,
      );

      // Evaluate conditional rules
      const shouldTrigger =
>>>>>>> a2085a2a

      if (!shouldTrigger) {
        console.log('Alarm skipped due to conditional rules:', alarm.label);
        return;
      }

      // Check location triggers if available
      if ('geolocation' in navigator) {
        try {
<<<<<<< HEAD
          const position = await new Promise<GeolocationPosition>((resolve, reject) => {
            navigator.geolocation.getCurrentPosition(resolve, reject);
          });

          const locationCheck = await AdvancedAlarmScheduler.evaluateLocationTriggers(alarm, position);
=======
          const position = await new Promise<GeolocationPosition>(
            (resolve, reject) => {
              navigator.geolocation.getCurrentPosition(resolve, reject);
            },
          );

          const locationCheck =
              alarm,
              position,
            );
>>>>>>> a2085a2a
          if (!locationCheck) {
            console.log('Alarm disabled due to location triggers:', alarm.label);
            return;
          }
        } catch (error) {
          console.log('Geolocation not available, continuing with alarm scheduling');
        }
      }

      // Actually schedule the notifications for the advanced alarm

      console.log(`Advanced alarm scheduled: ${alarm.label}`, {
        nextOccurrences: nextOccurrences.length,
        smartOptimizations: alarm.smartOptimizations?.filter(o => o.isEnabled).length || 0,
        conditionalRules: alarm.conditionalRules?.filter(r => r.isActive).length || 0
      });

    } catch (error) {
      console.error('Error scheduling advanced alarm:', error);
    }
  };

    try {
<<<<<<< HEAD
      const occurrences = AdvancedAlarmScheduler.calculateNextOccurrences(alarm, new Date(), 1);
=======
        alarm,
        new Date(),
        1,
      );
>>>>>>> a2085a2a
      return occurrences[0] || null;
    } catch (error) {
      console.error('Error calculating next occurrence:', error);
      return null;
    }
  }, []);

  const exportAlarms = useCallback(async () => {
    try {

      // Create download link
      const blob = new Blob([JSON.stringify(exportData, null, 2)], {
        type: 'application/json'
      });
      const url = URL.createObjectURL(blob);
      const a = document.createElement('a');
      a.href = url;
      a.download = `relife-alarms-${new Date().toISOString().split('T')[0]}.json`;
      document.body.appendChild(a);
      a.click();
      document.body.removeChild(a);
      URL.revokeObjectURL(url);

      return exportData;
    } catch (error) {
      console.error('Error exporting alarms:', error);
      setError('Failed to export alarms');
      throw error;
    }
  }, []);

  const importAlarms = useCallback(async (file: File) => {
    try {
      setLoading(true);

      const text = await file.text();
      const importData = JSON.parse(text);

<<<<<<< HEAD
      const results = await AdvancedAlarmScheduler.importSchedule({
        source: 'backup',
=======
        source: "backup",
>>>>>>> a2085a2a
        data: importData,
        options: {
          overwriteExisting: false,
          preserveIds: false,
          adjustTimeZones: true,
          skipInvalid: true
        }
      });

      if (results.success > 0) {
        await loadAlarms(); // Reload to show imported alarms
      }

      setError(null);
      return results;
    } catch (error) {
      console.error('Error importing alarms:', error);
      setError('Failed to import alarms');
      throw error;
    } finally {
      setLoading(false);
    }
  }, []);

<<<<<<< HEAD
  const duplicateAlarm = useCallback(async (id: string, modifications?: Partial<AdvancedAlarm>) => {
    try {
      const existingAlarm = alarms.find(alarm => alarm.id === id);
      if (!existingAlarm) {
        throw new Error('Alarm not found');
      }
=======
  const duplicateAlarm = useCallback(
      try {
        const existingAlarm = alarms.find((alarm) => alarm.id === id);
        if (!existingAlarm) {
          throw new Error("Alarm not found");
        }

        const duplicatedAlarmData = {
          ...existingAlarm,
          ...modifications,
          label: modifications?.label || `${existingAlarm.label} (Copy)`,
          userId: existingAlarm.userId,
        };

        // Remove id and timestamps to create new alarm
        delete (duplicatedAlarmData as any).id;
        delete (duplicatedAlarmData as any).createdAt;
        delete (duplicatedAlarmData as any).updatedAt;

        const newAlarm = await createAlarm(duplicatedAlarmData);
        return newAlarm;
      } catch (error) {
        console.error("Error duplicating alarm:", error);
        setError("Failed to duplicate alarm");
        throw error;
      }
    },
    [alarms, createAlarm],
  );

  const bulkUpdate = useCallback(
      try {
        setLoading(true);

        const results = { success: 0, failed: 0, errors: [] as string[] };

        for (const id of alarmIds) {
          try {
            await updateAlarm(id, updates);
            results.success++;
          } catch (error) {
            results.failed++;
            results.errors.push(
              `Failed to update alarm ${id}: ${error instanceof Error ? error.message : "Unknown error"}`,
            );
          }
        }
>>>>>>> a2085a2a

      const duplicatedAlarmData = {
        ...existingAlarm,
        ...modifications,
        label: modifications?.label || `${existingAlarm.label} (Copy)`,
        userId: existingAlarm.userId
      };

      // Remove id and timestamps to create new alarm
      delete (duplicatedAlarmData as any).id;
      delete (duplicatedAlarmData as any).createdAt;
      delete (duplicatedAlarmData as any).updatedAt;

      const newAlarm = await createAlarm(duplicatedAlarmData);
      return newAlarm;
    } catch (error) {
      console.error('Error duplicating alarm:', error);
      setError('Failed to duplicate alarm');
      throw error;
    }
  }, [alarms, createAlarm]);

  const bulkUpdate = useCallback(async (alarmIds: string[], updates: Partial<AdvancedAlarm>) => {
    try {
      setLoading(true);

      const results = { success: 0, failed: 0, errors: [] as string[] };

      for (const id of alarmIds) {
        try {
          await updateAlarm(id, updates);
          results.success++;
        } catch (error) {
          results.failed++;
          results.errors.push(`Failed to update alarm ${id}: ${error instanceof Error ? error.message : 'Unknown error'}`);
        }
      }

      setError(null);
      return results;
    } catch (error) {
      console.error('Error in bulk update:', error);
      setError('Bulk update failed');
      throw error;
    } finally {
      setLoading(false);
    }
  }, [updateAlarm]);

  const getSchedulingStats = useCallback(() => {
    try {
    } catch (error) {
      console.error('Error getting scheduling stats:', error);
      return null;
    }
  }, []);

  return {
    // State
    alarms,
    loading,
    error,

    // Actions
    createAlarm,
    updateAlarm,
    deleteAlarm,
    duplicateAlarm,
    bulkUpdate,

    // Utilities
    getNextOccurrence,
    exportAlarms,
    importAlarms,
    getSchedulingStats,

    // Refresh
    refresh: loadAlarms
  };
}<|MERGE_RESOLUTION|>--- conflicted
+++ resolved
@@ -1,12 +1,5 @@
-<<<<<<< HEAD
-import { useState, useEffect, useCallback } from 'react';
-import type { AdvancedAlarm } from '../types/index';
-import { AlarmService } from '../services/alarm';
-import AdvancedAlarmScheduler from '../services/advanced-alarm-scheduler';
-=======
 import { useState, useEffect, useCallback } from "react";
 import { AlarmService } from "../services/alarm";
->>>>>>> a2085a2a
 
   const [loading, setLoading] = useState(true);
   const [error, setError] = useState<string | null>(null);
@@ -30,10 +23,6 @@
       const loadedAlarms = await AlarmService.loadAlarms();
 
       // Convert basic alarms to advanced alarms with default values
-<<<<<<< HEAD
-      const advancedAlarms: AdvancedAlarm[] = loadedAlarms.map(alarm => ({
-=======
->>>>>>> a2085a2a
         ...alarm,
         scheduleType: 'daily',
         recurrencePattern: undefined,
@@ -56,71 +45,6 @@
     }
   };
 
-<<<<<<< HEAD
-  const createAlarm = useCallback(async (alarmData: Omit<AdvancedAlarm, 'id' | 'createdAt' | 'updatedAt'>) => {
-    try {
-      setLoading(true);
-
-      // Apply smart optimizations before creating
-      const optimizedAlarm = await AdvancedAlarmScheduler.applySmartOptimizations(alarmData as AdvancedAlarm);
-
-      // Apply seasonal adjustments
-      const seasonallyAdjustedAlarm = AdvancedAlarmScheduler.applySeasonalAdjustments(optimizedAlarm);
-
-      // Create the basic alarm first
-      const basicAlarmData = {
-        userId: alarmData.userId,
-        time: seasonallyAdjustedAlarm.time,
-        label: alarmData.label,
-        days: alarmData.days,
-        sound: alarmData.sound,
-        difficulty: alarmData.difficulty,
-        snoozeEnabled: alarmData.snoozeEnabled,
-        snoozeInterval: alarmData.snoozeInterval,
-        voiceMood: alarmData.voiceMood,
-        isActive: alarmData.isActive
-      };
-
-      const newAlarm = await AlarmService.createAlarm(basicAlarmData);
-
-      // Convert to advanced alarm with additional properties
-      const advancedAlarm: AdvancedAlarm = {
-        ...newAlarm,
-        scheduleType: alarmData.scheduleType,
-        recurrencePattern: alarmData.recurrencePattern,
-        conditionalRules: alarmData.conditionalRules || [],
-        locationTriggers: alarmData.locationTriggers || [],
-        calendarIntegration: alarmData.calendarIntegration,
-        timeZone: alarmData.timeZone || Intl.DateTimeFormat().resolvedOptions().timeZone,
-        seasonalAdjustments: alarmData.seasonalAdjustments || [],
-        smartOptimizations: alarmData.smartOptimizations || [],
-        dependencies: alarmData.dependencies || []
-      };
-
-      setAlarms(prev => [...prev, advancedAlarm]);
-
-      // Schedule the alarm with advanced features
-      await scheduleAdvancedAlarm(advancedAlarm);
-
-      setError(null);
-      return advancedAlarm;
-    } catch (error) {
-      console.error('Error creating advanced alarm:', error);
-      setError('Failed to create alarm');
-      throw error;
-    } finally {
-      setLoading(false);
-    }
-  }, []);
-
-  const updateAlarm = useCallback(async (id: string, updates: Partial<AdvancedAlarm>) => {
-    try {
-      setLoading(true);
-
-      const existingAlarm = alarms.find(alarm => alarm.id === id);
-      if (!existingAlarm) {
-        throw new Error('Alarm not found');
-=======
   const createAlarm = useCallback(
     async (
     ) => {
@@ -229,7 +153,6 @@
         throw error;
       } finally {
         setLoading(false);
->>>>>>> a2085a2a
       }
 
       // Merge updates with existing alarm
@@ -294,12 +217,6 @@
 
     try {
       // Calculate next occurrences based on recurrence pattern
-<<<<<<< HEAD
-      const nextOccurrences = AdvancedAlarmScheduler.calculateNextOccurrences(alarm, new Date(), 10);
-
-      // Evaluate conditional rules
-      const shouldTrigger = await AdvancedAlarmScheduler.evaluateConditionalRules(alarm);
-=======
         alarm,
         new Date(),
         10,
@@ -307,7 +224,6 @@
 
       // Evaluate conditional rules
       const shouldTrigger =
->>>>>>> a2085a2a
 
       if (!shouldTrigger) {
         console.log('Alarm skipped due to conditional rules:', alarm.label);
@@ -317,13 +233,6 @@
       // Check location triggers if available
       if ('geolocation' in navigator) {
         try {
-<<<<<<< HEAD
-          const position = await new Promise<GeolocationPosition>((resolve, reject) => {
-            navigator.geolocation.getCurrentPosition(resolve, reject);
-          });
-
-          const locationCheck = await AdvancedAlarmScheduler.evaluateLocationTriggers(alarm, position);
-=======
           const position = await new Promise<GeolocationPosition>(
             (resolve, reject) => {
               navigator.geolocation.getCurrentPosition(resolve, reject);
@@ -334,7 +243,6 @@
               alarm,
               position,
             );
->>>>>>> a2085a2a
           if (!locationCheck) {
             console.log('Alarm disabled due to location triggers:', alarm.label);
             return;
@@ -358,14 +266,10 @@
   };
 
     try {
-<<<<<<< HEAD
-      const occurrences = AdvancedAlarmScheduler.calculateNextOccurrences(alarm, new Date(), 1);
-=======
         alarm,
         new Date(),
         1,
       );
->>>>>>> a2085a2a
       return occurrences[0] || null;
     } catch (error) {
       console.error('Error calculating next occurrence:', error);
@@ -404,12 +308,7 @@
       const text = await file.text();
       const importData = JSON.parse(text);
 
-<<<<<<< HEAD
-      const results = await AdvancedAlarmScheduler.importSchedule({
-        source: 'backup',
-=======
         source: "backup",
->>>>>>> a2085a2a
         data: importData,
         options: {
           overwriteExisting: false,
@@ -434,14 +333,6 @@
     }
   }, []);
 
-<<<<<<< HEAD
-  const duplicateAlarm = useCallback(async (id: string, modifications?: Partial<AdvancedAlarm>) => {
-    try {
-      const existingAlarm = alarms.find(alarm => alarm.id === id);
-      if (!existingAlarm) {
-        throw new Error('Alarm not found');
-      }
-=======
   const duplicateAlarm = useCallback(
       try {
         const existingAlarm = alarms.find((alarm) => alarm.id === id);
@@ -489,7 +380,6 @@
             );
           }
         }
->>>>>>> a2085a2a
 
       const duplicatedAlarmData = {
         ...existingAlarm,
