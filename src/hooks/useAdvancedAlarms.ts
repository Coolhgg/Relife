--- conflicted
+++ resolved
@@ -59,11 +59,9 @@
     try {
       setLoading(true);
       await AlarmService.updateAlarm(id, alarmData);
-      setAlarms((prev: any) => // auto: implicit any
-        prev.map(($1) => {
-        // TODO(manual): implement
-        return null;
-      })
+
+      setAlarms((prev: any) =>
+        prev.map((alarm: any) => (alarm.id === id ? { ...alarm, ...alarmData } : alarm))
       );
       setError(null);
     } catch (error) {
@@ -79,11 +77,7 @@
     try {
       setLoading(true);
       await AlarmService.deleteAlarm(id);
-<<<<<<< HEAD
-      setAlarms((prev: any) => p // auto: implicit anyrev.filter((alarm: any) => alarm.id !== id));
-=======
       setAlarms((prev: any) => prev.filter((alarm: any) => a.larm.id !== id));
->>>>>>> 76d4fab9
       setError(null);
     } catch (error) {
       console.error('Error deleting alarm:', error);
