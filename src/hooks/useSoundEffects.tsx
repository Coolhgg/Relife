/**
 * React Hook for Sound Effects
 * Provides easy access to sound effects throughout the React app
 */

import React, { useCallback, useEffect, useState } from 'react';
<<<<<<< HEAD
import {
  soundEffectsService,
  type SoundEffectId,
  type SoundEffectSettings,
  type SoundTheme,
} from '../services/sound-effects';
=======
import { soundEffectsService, type SoundEffectId, type SoundEffectSettings, type SoundTheme } from '../services/sound-effects';
>>>>>>> 02f0594e

export interface SoundEffectHandlers {
  playClick: () => void;
  playHover: () => void;
  playSuccess: () => void;
  playError: () => void;
  playNotification: () => void;
  playAlarmNotification: () => void;
  playBeep: () => void;
}

export interface SoundEffectControls {
<<<<<<< HEAD
  playSound: (
    soundId: SoundEffectId,
    options?: {
      volume?: number;
      loop?: boolean;
      fadeIn?: number;
      fadeOut?: number;
      force?: boolean;
    }
  ) => Promise<AudioBufferSourceNode | null>;
=======
  playSound: (soundId: SoundEffectId, options?: {
    volume?: number;
    loop?: boolean;
    fadeIn?: number;
    fadeOut?: number;
    force?: boolean;
  }) => Promise<AudioBufferSourceNode | null>;
>>>>>>> 02f0594e
  stopSound: (soundId: SoundEffectId) => void;
  stopAllSounds: () => void;
  testSound: (soundId: SoundEffectId) => Promise<boolean>;
  settings: SoundEffectSettings;
  updateSettings: (newSettings: Partial<SoundEffectSettings>) => Promise<void>;
  setSoundTheme: (theme: SoundTheme) => Promise<void>;
  getSoundTheme: () => SoundTheme;
  getAvailableThemes: () => Array<{ id: SoundTheme; name: string; description: string }>;
  previewTheme: (theme: SoundTheme) => Promise<void>;
  isInitialized: boolean;
}

export function useSoundEffects(): SoundEffectControls & SoundEffectHandlers {
<<<<<<< HEAD
  const [settings, setSettings] = useState<SoundEffectSettings>(
    soundEffectsService.getSettings()
  );
=======
  const [settings, setSettings] = useState<SoundEffectSettings>(soundEffectsService.getSettings());
>>>>>>> 02f0594e
  const [isInitialized, setIsInitialized] = useState(false);

  // Initialize sound effects service
  useEffect(() => {
    let mounted = true;

    const initializeSounds = async () => {
      try {
        await soundEffectsService.initialize();
        if (mounted) {
          setSettings(soundEffectsService.getSettings());
          setIsInitialized(true);
        }
      } catch (error) {
        console.error('Error initializing sound effects:', error);
      }
    };

    initializeSounds();

    return () => {
      mounted = false;
    };
  }, []);

  // Sound effect handlers
  const playClick = useCallback(() => {
    soundEffectsService.playUISound('click');
  }, []);

  const playHover = useCallback(() => {
    soundEffectsService.playUISound('hover');
  }, []);

  const playSuccess = useCallback(() => {
    soundEffectsService.playUISound('success');
  }, []);

  const playError = useCallback(() => {
    soundEffectsService.playUISound('error');
  }, []);

  const playNotification = useCallback(() => {
    soundEffectsService.playNotificationSound('default');
  }, []);

  const playAlarmNotification = useCallback(() => {
    soundEffectsService.playNotificationSound('alarm');
  }, []);

  const playBeep = useCallback(() => {
    soundEffectsService.playNotificationSound('beep');
  }, []);

  // Control methods
<<<<<<< HEAD
  const playSound = useCallback(
    async (
      soundId: SoundEffectId,
      options?: {
        volume?: number;
        loop?: boolean;
        fadeIn?: number;
        fadeOut?: number;
        force?: boolean;
      }
    ) => {
      return await soundEffectsService.playSound(soundId, options);
    },
    []
  );
=======
  const playSound = useCallback(async (soundId: SoundEffectId, options?: {
    volume?: number;
    loop?: boolean;
    fadeIn?: number;
    fadeOut?: number;
    force?: boolean;
  }) => {
    return await soundEffectsService.playSound(soundId, options);
  }, []);
>>>>>>> 02f0594e

  const stopSound = useCallback((soundId: SoundEffectId) => {
    soundEffectsService.stopSound(soundId);
  }, []);

  const stopAllSounds = useCallback(() => {
    soundEffectsService.stopAllSounds();
  }, []);

  const testSound = useCallback(async (soundId: SoundEffectId) => {
    return await soundEffectsService.testSound(soundId);
  }, []);

<<<<<<< HEAD
  const updateSettings = useCallback(
    async (newSettings: Partial<SoundEffectSettings>) => {
      await soundEffectsService.updateSettings(newSettings);
      setSettings(soundEffectsService.getSettings());
    },
    []
  );
=======
  const updateSettings = useCallback(async (newSettings: Partial<SoundEffectSettings>) => {
    await soundEffectsService.updateSettings(newSettings);
    setSettings(soundEffectsService.getSettings());
  }, []);
>>>>>>> 02f0594e

  // Theme management methods
  const setSoundTheme = useCallback(async (theme: SoundTheme) => {
    await soundEffectsService.setSoundTheme(theme);
    setSettings(soundEffectsService.getSettings());
  }, []);

  const getSoundTheme = useCallback(() => {
    return soundEffectsService.getSoundTheme();
  }, []);

  const getAvailableThemes = useCallback(() => {
    return soundEffectsService.getAvailableThemes();
  }, []);

  const previewTheme = useCallback(async (theme: SoundTheme) => {
    await soundEffectsService.previewTheme(theme);
  }, []);

  return {
    // Handlers
    playClick,
    playHover,
    playSuccess,
    playError,
    playNotification,
    playAlarmNotification,
    playBeep,
    // Controls
    playSound,
    stopSound,
    stopAllSounds,
    testSound,
    settings,
    updateSettings,
    // Theme controls
    setSoundTheme,
    getSoundTheme,
    getAvailableThemes,
    previewTheme,
    isInitialized,
  };
}

// Specialized hooks for different use cases
export function useUISound() {
  const { playClick, playHover, playSuccess, playError, settings } = useSoundEffects();

<<<<<<< HEAD
  const createClickHandler = useCallback(
    (originalHandler?: () => void) => {
      return () => {
        if (settings.uiSoundsEnabled) {
          playClick();
        }
        originalHandler?.();
      };
    },
    [playClick, settings.uiSoundsEnabled]
  );

  const createHoverHandler = useCallback(
    (originalHandler?: () => void) => {
      return () => {
        if (settings.uiSoundsEnabled) {
          playHover();
        }
        originalHandler?.();
      };
    },
    [playHover, settings.uiSoundsEnabled]
  );

  const createSuccessHandler = useCallback(
    (originalHandler?: () => void) => {
      return () => {
        if (settings.uiSoundsEnabled) {
          playSuccess();
        }
        originalHandler?.();
      };
    },
    [playSuccess, settings.uiSoundsEnabled]
  );

  const createErrorHandler = useCallback(
    (originalHandler?: () => void) => {
      return () => {
        if (settings.uiSoundsEnabled) {
          playError();
        }
        originalHandler?.();
      };
    },
    [playError, settings.uiSoundsEnabled]
  );
=======
  const createClickHandler = useCallback((originalHandler?: () => void) => {
    return () => {
      if (settings.uiSoundsEnabled) {
        playClick();
      }
      originalHandler?.();
    };
  }, [playClick, settings.uiSoundsEnabled]);

  const createHoverHandler = useCallback((originalHandler?: () => void) => {
    return () => {
      if (settings.uiSoundsEnabled) {
        playHover();
      }
      originalHandler?.();
    };
  }, [playHover, settings.uiSoundsEnabled]);

  const createSuccessHandler = useCallback((originalHandler?: () => void) => {
    return () => {
      if (settings.uiSoundsEnabled) {
        playSuccess();
      }
      originalHandler?.();
    };
  }, [playSuccess, settings.uiSoundsEnabled]);

  const createErrorHandler = useCallback((originalHandler?: () => void) => {
    return () => {
      if (settings.uiSoundsEnabled) {
        playError();
      }
      originalHandler?.();
    };
  }, [playError, settings.uiSoundsEnabled]);
>>>>>>> 02f0594e

  return {
    playClick,
    playHover,
    playSuccess,
    playError,
    createClickHandler,
    createHoverHandler,
    createSuccessHandler,
    createErrorHandler,
    soundsEnabled: settings.uiSoundsEnabled,
  };
}

export function useNotificationSounds() {
<<<<<<< HEAD
  const { playNotification, playAlarmNotification, playBeep, settings, playSound } =
    useSoundEffects();

  const playCustomNotification = useCallback(
    async (type: 'default' | 'alarm' | 'beep' = 'default') => {
      if (!settings.notificationSoundsEnabled) return;

      switch (type) {
        case 'alarm':
          return playAlarmNotification();
        case 'beep':
          return playBeep();
        default:
          return playNotification();
      }
    },
    [
      playNotification,
      playAlarmNotification,
      playBeep,
      settings.notificationSoundsEnabled,
    ]
  );
=======
  const { playNotification, playAlarmNotification, playBeep, settings, playSound } = useSoundEffects();

  const playCustomNotification = useCallback(async (type: 'default' | 'alarm' | 'beep' = 'default') => {
    if (!settings.notificationSoundsEnabled) return;

    switch (type) {
      case 'alarm':
        return playAlarmNotification();
      case 'beep':
        return playBeep();
      default:
        return playNotification();
    }
  }, [playNotification, playAlarmNotification, playBeep, settings.notificationSoundsEnabled]);
>>>>>>> 02f0594e

  return {
    playNotification,
    playAlarmNotification,
    playBeep,
    playCustomNotification,
    soundsEnabled: settings.notificationSoundsEnabled,
  };
}

export function useAlarmSounds() {
  const { playSound, stopSound, settings } = useSoundEffects();

<<<<<<< HEAD
  const playAlarmSound = useCallback(
    async (
      soundType:
        | 'gentle_bells'
        | 'morning_birds'
        | 'classic_beep'
        | 'ocean_waves'
        | 'energetic_beep',
      options: { volume?: number; fadeIn?: number } = {}
    ) => {
      if (!settings.alarmSoundsEnabled) return null;

      const soundId = `alarm.${soundType}` as SoundEffectId;
      return await playSound(soundId, {
        loop: true,
        fadeIn: 1,
        ...options,
      });
    },
    [playSound, settings.alarmSoundsEnabled]
  );

  const stopAlarmSound = useCallback(
    (
      soundType:
        | 'gentle_bells'
        | 'morning_birds'
        | 'classic_beep'
        | 'ocean_waves'
        | 'energetic_beep'
    ) => {
      const soundId = `alarm.${soundType}` as SoundEffectId;
      stopSound(soundId);
    },
    [stopSound]
  );
=======
  const playAlarmSound = useCallback(async (
    soundType: 'gentle_bells' | 'morning_birds' | 'classic_beep' | 'ocean_waves' | 'energetic_beep',
    options: { volume?: number; fadeIn?: number } = {}
  ) => {
    if (!settings.alarmSoundsEnabled) return null;

    const soundId = `alarm.${soundType}` as SoundEffectId;
    return await playSound(soundId, {
      loop: true,
      fadeIn: 1,
      ...options,
    });
  }, [playSound, settings.alarmSoundsEnabled]);

  const stopAlarmSound = useCallback((
    soundType: 'gentle_bells' | 'morning_birds' | 'classic_beep' | 'ocean_waves' | 'energetic_beep'
  ) => {
    const soundId = `alarm.${soundType}` as SoundEffectId;
    stopSound(soundId);
  }, [stopSound]);
>>>>>>> 02f0594e

  return {
    playAlarmSound,
    stopAlarmSound,
    soundsEnabled: settings.alarmSoundsEnabled,
  };
}

// HOC for adding sound effects to components
export function withSoundEffects<T extends object>(
  Component: React.ComponentType<T>,
  soundType: 'click' | 'hover' | 'success' | 'error' = 'click'
) {
  return React.forwardRef<any, T>((props: T, ref) => {
    const { createClickHandler, createHoverHandler, createSuccessHandler, createErrorHandler } = useUISound();

    const getSoundHandler = () => {
      switch (soundType) {
<<<<<<< HEAD
        case 'hover':
          return createHoverHandler;
        case 'success':
          return createSuccessHandler;
        case 'error':
          return createErrorHandler;
        default:
          return createClickHandler;
=======
        case 'hover': return createHoverHandler;
        case 'success': return createSuccessHandler;
        case 'error': return createErrorHandler;
        default: return createClickHandler;
>>>>>>> 02f0594e
      }
    };

    const soundHandler = getSoundHandler();
    const enhancedProps = {
      ...props,
      onClick: soundHandler((props as any).onClick),
      ref,
    };

    return <Component {...enhancedProps} />;
  });
}

export default useSoundEffects;<|MERGE_RESOLUTION|>--- conflicted
+++ resolved
@@ -4,16 +4,7 @@
  */
 
 import React, { useCallback, useEffect, useState } from 'react';
-<<<<<<< HEAD
-import {
-  soundEffectsService,
-  type SoundEffectId,
-  type SoundEffectSettings,
-  type SoundTheme,
-} from '../services/sound-effects';
-=======
 import { soundEffectsService, type SoundEffectId, type SoundEffectSettings, type SoundTheme } from '../services/sound-effects';
->>>>>>> 02f0594e
 
 export interface SoundEffectHandlers {
   playClick: () => void;
@@ -26,18 +17,6 @@
 }
 
 export interface SoundEffectControls {
-<<<<<<< HEAD
-  playSound: (
-    soundId: SoundEffectId,
-    options?: {
-      volume?: number;
-      loop?: boolean;
-      fadeIn?: number;
-      fadeOut?: number;
-      force?: boolean;
-    }
-  ) => Promise<AudioBufferSourceNode | null>;
-=======
   playSound: (soundId: SoundEffectId, options?: {
     volume?: number;
     loop?: boolean;
@@ -45,7 +24,6 @@
     fadeOut?: number;
     force?: boolean;
   }) => Promise<AudioBufferSourceNode | null>;
->>>>>>> 02f0594e
   stopSound: (soundId: SoundEffectId) => void;
   stopAllSounds: () => void;
   testSound: (soundId: SoundEffectId) => Promise<boolean>;
@@ -59,13 +37,7 @@
 }
 
 export function useSoundEffects(): SoundEffectControls & SoundEffectHandlers {
-<<<<<<< HEAD
-  const [settings, setSettings] = useState<SoundEffectSettings>(
-    soundEffectsService.getSettings()
-  );
-=======
   const [settings, setSettings] = useState<SoundEffectSettings>(soundEffectsService.getSettings());
->>>>>>> 02f0594e
   const [isInitialized, setIsInitialized] = useState(false);
 
   // Initialize sound effects service
@@ -121,23 +93,6 @@
   }, []);
 
   // Control methods
-<<<<<<< HEAD
-  const playSound = useCallback(
-    async (
-      soundId: SoundEffectId,
-      options?: {
-        volume?: number;
-        loop?: boolean;
-        fadeIn?: number;
-        fadeOut?: number;
-        force?: boolean;
-      }
-    ) => {
-      return await soundEffectsService.playSound(soundId, options);
-    },
-    []
-  );
-=======
   const playSound = useCallback(async (soundId: SoundEffectId, options?: {
     volume?: number;
     loop?: boolean;
@@ -147,7 +102,6 @@
   }) => {
     return await soundEffectsService.playSound(soundId, options);
   }, []);
->>>>>>> 02f0594e
 
   const stopSound = useCallback((soundId: SoundEffectId) => {
     soundEffectsService.stopSound(soundId);
@@ -161,20 +115,10 @@
     return await soundEffectsService.testSound(soundId);
   }, []);
 
-<<<<<<< HEAD
-  const updateSettings = useCallback(
-    async (newSettings: Partial<SoundEffectSettings>) => {
-      await soundEffectsService.updateSettings(newSettings);
-      setSettings(soundEffectsService.getSettings());
-    },
-    []
-  );
-=======
   const updateSettings = useCallback(async (newSettings: Partial<SoundEffectSettings>) => {
     await soundEffectsService.updateSettings(newSettings);
     setSettings(soundEffectsService.getSettings());
   }, []);
->>>>>>> 02f0594e
 
   // Theme management methods
   const setSoundTheme = useCallback(async (theme: SoundTheme) => {
@@ -223,55 +167,6 @@
 export function useUISound() {
   const { playClick, playHover, playSuccess, playError, settings } = useSoundEffects();
 
-<<<<<<< HEAD
-  const createClickHandler = useCallback(
-    (originalHandler?: () => void) => {
-      return () => {
-        if (settings.uiSoundsEnabled) {
-          playClick();
-        }
-        originalHandler?.();
-      };
-    },
-    [playClick, settings.uiSoundsEnabled]
-  );
-
-  const createHoverHandler = useCallback(
-    (originalHandler?: () => void) => {
-      return () => {
-        if (settings.uiSoundsEnabled) {
-          playHover();
-        }
-        originalHandler?.();
-      };
-    },
-    [playHover, settings.uiSoundsEnabled]
-  );
-
-  const createSuccessHandler = useCallback(
-    (originalHandler?: () => void) => {
-      return () => {
-        if (settings.uiSoundsEnabled) {
-          playSuccess();
-        }
-        originalHandler?.();
-      };
-    },
-    [playSuccess, settings.uiSoundsEnabled]
-  );
-
-  const createErrorHandler = useCallback(
-    (originalHandler?: () => void) => {
-      return () => {
-        if (settings.uiSoundsEnabled) {
-          playError();
-        }
-        originalHandler?.();
-      };
-    },
-    [playError, settings.uiSoundsEnabled]
-  );
-=======
   const createClickHandler = useCallback((originalHandler?: () => void) => {
     return () => {
       if (settings.uiSoundsEnabled) {
@@ -307,7 +202,6 @@
       originalHandler?.();
     };
   }, [playError, settings.uiSoundsEnabled]);
->>>>>>> 02f0594e
 
   return {
     playClick,
@@ -323,31 +217,6 @@
 }
 
 export function useNotificationSounds() {
-<<<<<<< HEAD
-  const { playNotification, playAlarmNotification, playBeep, settings, playSound } =
-    useSoundEffects();
-
-  const playCustomNotification = useCallback(
-    async (type: 'default' | 'alarm' | 'beep' = 'default') => {
-      if (!settings.notificationSoundsEnabled) return;
-
-      switch (type) {
-        case 'alarm':
-          return playAlarmNotification();
-        case 'beep':
-          return playBeep();
-        default:
-          return playNotification();
-      }
-    },
-    [
-      playNotification,
-      playAlarmNotification,
-      playBeep,
-      settings.notificationSoundsEnabled,
-    ]
-  );
-=======
   const { playNotification, playAlarmNotification, playBeep, settings, playSound } = useSoundEffects();
 
   const playCustomNotification = useCallback(async (type: 'default' | 'alarm' | 'beep' = 'default') => {
@@ -362,7 +231,6 @@
         return playNotification();
     }
   }, [playNotification, playAlarmNotification, playBeep, settings.notificationSoundsEnabled]);
->>>>>>> 02f0594e
 
   return {
     playNotification,
@@ -376,44 +244,6 @@
 export function useAlarmSounds() {
   const { playSound, stopSound, settings } = useSoundEffects();
 
-<<<<<<< HEAD
-  const playAlarmSound = useCallback(
-    async (
-      soundType:
-        | 'gentle_bells'
-        | 'morning_birds'
-        | 'classic_beep'
-        | 'ocean_waves'
-        | 'energetic_beep',
-      options: { volume?: number; fadeIn?: number } = {}
-    ) => {
-      if (!settings.alarmSoundsEnabled) return null;
-
-      const soundId = `alarm.${soundType}` as SoundEffectId;
-      return await playSound(soundId, {
-        loop: true,
-        fadeIn: 1,
-        ...options,
-      });
-    },
-    [playSound, settings.alarmSoundsEnabled]
-  );
-
-  const stopAlarmSound = useCallback(
-    (
-      soundType:
-        | 'gentle_bells'
-        | 'morning_birds'
-        | 'classic_beep'
-        | 'ocean_waves'
-        | 'energetic_beep'
-    ) => {
-      const soundId = `alarm.${soundType}` as SoundEffectId;
-      stopSound(soundId);
-    },
-    [stopSound]
-  );
-=======
   const playAlarmSound = useCallback(async (
     soundType: 'gentle_bells' | 'morning_birds' | 'classic_beep' | 'ocean_waves' | 'energetic_beep',
     options: { volume?: number; fadeIn?: number } = {}
@@ -434,7 +264,6 @@
     const soundId = `alarm.${soundType}` as SoundEffectId;
     stopSound(soundId);
   }, [stopSound]);
->>>>>>> 02f0594e
 
   return {
     playAlarmSound,
@@ -453,21 +282,10 @@
 
     const getSoundHandler = () => {
       switch (soundType) {
-<<<<<<< HEAD
-        case 'hover':
-          return createHoverHandler;
-        case 'success':
-          return createSuccessHandler;
-        case 'error':
-          return createErrorHandler;
-        default:
-          return createClickHandler;
-=======
         case 'hover': return createHoverHandler;
         case 'success': return createSuccessHandler;
         case 'error': return createErrorHandler;
         default: return createClickHandler;
->>>>>>> 02f0594e
       }
     };
 
