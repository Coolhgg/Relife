--- conflicted
+++ resolved
@@ -1,7 +1,6 @@
 /// <reference lib="dom" />
 import { useState, useEffect, useCallback } from 'react';
 import {
-  ErrorHandler,
   PushNotificationService,
   type PushNotificationSettings,
 } from '../services/push-notifications';
@@ -16,7 +15,7 @@
   currentToken: string | null;
   settings: PushNotificationSettings;
   isLoading: boolean;
-  _error: string | null;
+  error: string | null;
 }
 
 export interface UsePushNotificationsReturn {
@@ -26,7 +25,7 @@
   updateSettings: (settings: Partial<PushNotificationSettings>) => Promise<void>;
   scheduleAlarmPush: (alarm: Alarm) => Promise<void>;
   sendDailyMotivation: (message: string) => Promise<void>;
-  sendWeeklyProgress: (stats: unknown) => Promise<void>;
+  sendWeeklyProgress: (stats: any) => Promise<void>;
   testNotification: () => Promise<void>;
   unregister: () => Promise<void>;
   refreshStatus: () => Promise<void>;
@@ -42,7 +41,7 @@
     currentToken: null,
     settings: PushNotificationService.getSettings(),
     isLoading: false,
-    _error: null,
+    error: null,
   });
 
   /**
@@ -50,32 +49,20 @@
    */
   const updateStatus = useCallback(async () => {
     try {
-<<<<<<< HEAD
-      setStatus((prev: unknown) => ({
-=======
-      setStatus((prev: any) => ({ // auto: implicit any
->>>>>>> 2afb321e
+      setStatus((prev: any) => ({ // auto: implicit any
         ...prev,
         hasPermission: PushNotificationService.hasPermission(),
         currentToken: PushNotificationService.getCurrentToken(),
         settings: PushNotificationService.getSettings(),
         isSupported:
-          'serviceWorker' in navigator ||
-          (window as unknown).Capacitor?.isNativePlatform(),
-        _error: null,
-      }));
-<<<<<<< HEAD
-    } catch (_error) {
-      console.error('Error updating push notification status:', _error);
-
-      setStatus((prev: unknown) => ({
-=======
+          'serviceWorker' in navigator || (window as any).Capacitor?.isNativePlatform(),
+        error: null,
+      }));
     } catch (error) {
       console.error('Error updating push notification status:', error);
       setStatus((prev: any) => ({ // auto: implicit any
->>>>>>> 2afb321e
-        ...prev,
-        error: error instanceof Error ? _error.message : 'Unknown _error',
+        ...prev,
+        error: error instanceof Error ? error.message : 'Unknown error',
       }));
     }
   }, []);
@@ -84,11 +71,7 @@
    * Initialize push notifications
    */
   const initialize = useCallback(async (): Promise<boolean> => {
-<<<<<<< HEAD
-    setStatus((prev: unknown) => ({ ...prev, isLoading: true, _error: null }));
-=======
     setStatus((prev: any) => ({ // auto: implicit any ...prev, isLoading: true, error: null }));
->>>>>>> 2afb321e
 
     try {
       track('push_notifications_initialize_attempt');
@@ -97,11 +80,7 @@
 
       await updateStatus();
 
-<<<<<<< HEAD
-      setStatus((prev: unknown) => ({
-=======
-      setStatus((prev: any) => ({ // auto: implicit any
->>>>>>> 2afb321e
+      setStatus((prev: any) => ({ // auto: implicit any
         ...prev,
         isInitialized: success,
         isLoading: false,
@@ -117,23 +96,19 @@
       }
 
       return success;
-    } catch (_error) {
-      console.error('Error initializing push notifications:', _error);
+    } catch (error) {
+      console.error('Error initializing push notifications:', error);
       const errorMessage =
-        error instanceof Error ? _error.message : 'Initialization failed';
-
-<<<<<<< HEAD
-      setStatus((prev: unknown) => ({
-=======
-      setStatus((prev: any) => ({ // auto: implicit any
->>>>>>> 2afb321e
-        ...prev,
-        _error: errorMessage,
+        error instanceof Error ? error.message : 'Initialization failed';
+
+      setStatus((prev: any) => ({ // auto: implicit any
+        ...prev,
+        error: errorMessage,
         isLoading: false,
         isInitialized: false,
       }));
 
-      track('push_notifications_initialize_error', { _error: errorMessage });
+      track('push_notifications_initialize_error', { error: errorMessage });
 
       return false;
     }
@@ -143,11 +118,7 @@
    * Request notification permissions
    */
   const requestPermissions = useCallback(async (): Promise<boolean> => {
-<<<<<<< HEAD
-    setStatus((prev: unknown) => ({ ...prev, isLoading: true, _error: null }));
-=======
     setStatus((prev: any) => ({ // auto: implicit any ...prev, isLoading: true, error: null }));
->>>>>>> 2afb321e
 
     try {
       track('push_permissions_request_attempt');
@@ -157,11 +128,7 @@
 
       await updateStatus();
 
-<<<<<<< HEAD
-      setStatus((prev: unknown) => ({ ...prev, isLoading: false }));
-=======
       setStatus((prev: any) => ({ // auto: implicit any ...prev, isLoading: false }));
->>>>>>> 2afb321e
 
       if (success) {
         track('push_permissions_granted');
@@ -170,22 +137,18 @@
       }
 
       return success;
-    } catch (_error) {
-      console.error('Error requesting push permissions:', _error);
+    } catch (error) {
+      console.error('Error requesting push permissions:', error);
       const errorMessage =
-        error instanceof Error ? _error.message : 'Permission request failed';
-
-<<<<<<< HEAD
-      setStatus((prev: unknown) => ({
-=======
-      setStatus((prev: any) => ({ // auto: implicit any
->>>>>>> 2afb321e
-        ...prev,
-        _error: errorMessage,
-        isLoading: false,
-      }));
-
-      track('push_permissions_error', { _error: errorMessage });
+        error instanceof Error ? error.message : 'Permission request failed';
+
+      setStatus((prev: any) => ({ // auto: implicit any
+        ...prev,
+        error: errorMessage,
+        isLoading: false,
+      }));
+
+      track('push_permissions_error', { error: errorMessage });
 
       return false;
     }
@@ -196,11 +159,7 @@
    */
   const updateSettings = useCallback(
     async (newSettings: Partial<PushNotificationSettings>): Promise<void> => {
-<<<<<<< HEAD
-      setStatus((prev: unknown) => ({ ...prev, isLoading: true, _error: null }));
-=======
       setStatus((prev: any) => ({ // auto: implicit any ...prev, isLoading: true, error: null }));
->>>>>>> 2afb321e
 
       try {
         track('push_settings_update', {
@@ -211,33 +170,25 @@
 
         await updateStatus();
 
-<<<<<<< HEAD
-        setStatus((prev: unknown) => ({ ...prev, isLoading: false }));
-=======
         setStatus((prev: any) => ({ // auto: implicit any ...prev, isLoading: false }));
->>>>>>> 2afb321e
 
         track('push_settings_updated', {
           enabled: status.settings.enabled,
           alarmReminders: status.settings.alarmReminders,
           dailyMotivation: status.settings.dailyMotivation,
         });
-      } catch (_error) {
-        console.error('Error updating push settings:', _error);
+      } catch (error) {
+        console.error('Error updating push settings:', error);
         const errorMessage =
-          error instanceof Error ? _error.message : 'Settings update failed';
-
-<<<<<<< HEAD
-        setStatus((prev: unknown) => ({
-=======
+          error instanceof Error ? error.message : 'Settings update failed';
+
         setStatus((prev: any) => ({ // auto: implicit any
->>>>>>> 2afb321e
           ...prev,
-          _error: errorMessage,
+          error: errorMessage,
           isLoading: false,
         }));
 
-        track('push_settings_update_error', { _error: errorMessage });
+        track('push_settings_update_error', { error: errorMessage });
       }
     },
     [
@@ -264,20 +215,16 @@
         await PushNotificationService.scheduleAlarmPush(alarm);
 
         track('push_alarm_scheduled', { alarmId: alarm.id });
-      } catch (_error) {
-        console.error('Error scheduling alarm push:', _error);
+      } catch (error) {
+        console.error('Error scheduling alarm push:', error);
         const errorMessage =
-          error instanceof Error ? _error.message : 'Alarm scheduling failed';
-
-<<<<<<< HEAD
-        setStatus((prev: unknown) => ({ ...prev, _error: errorMessage }));
-=======
+          error instanceof Error ? error.message : 'Alarm scheduling failed';
+
         setStatus((prev: any) => ({ // auto: implicit any ...prev, error: errorMessage }));
->>>>>>> 2afb321e
 
         track('push_alarm_schedule_error', {
           alarmId: alarm.id,
-          _error: errorMessage,
+          error: errorMessage,
         });
       }
     },
@@ -295,18 +242,14 @@
         await PushNotificationService.sendDailyMotivation(message);
 
         track('push_daily_motivation_sent');
-      } catch (_error) {
-        console.error('Error sending daily motivation:', _error);
+      } catch (error) {
+        console.error('Error sending daily motivation:', error);
         const errorMessage =
-          error instanceof Error ? _error.message : 'Daily motivation failed';
-
-<<<<<<< HEAD
-        setStatus((prev: unknown) => ({ ...prev, _error: errorMessage }));
-=======
+          error instanceof Error ? error.message : 'Daily motivation failed';
+
         setStatus((prev: any) => ({ // auto: implicit any ...prev, error: errorMessage }));
->>>>>>> 2afb321e
-
-        track('push_daily_motivation_error', { _error: errorMessage });
+
+        track('push_daily_motivation_error', { error: errorMessage });
       }
     },
     [track]
@@ -316,7 +259,7 @@
    * Send weekly progress notification
    */
   const sendWeeklyProgress = useCallback(
-    async (stats: unknown): Promise<void> => {
+    async (stats: any): Promise<void> => {
       try {
         track('push_weekly_progress_send', {
           alarmsTriggered: stats.alarmsTriggered,
@@ -326,18 +269,14 @@
         await PushNotificationService.sendWeeklyProgress(stats);
 
         track('push_weekly_progress_sent');
-      } catch (_error) {
-        console.error('Error sending weekly progress:', _error);
+      } catch (error) {
+        console.error('Error sending weekly progress:', error);
         const errorMessage =
-          error instanceof Error ? _error.message : 'Weekly progress failed';
-
-<<<<<<< HEAD
-        setStatus((prev: unknown) => ({ ...prev, _error: errorMessage }));
-=======
+          error instanceof Error ? error.message : 'Weekly progress failed';
+
         setStatus((prev: any) => ({ // auto: implicit any ...prev, error: errorMessage }));
->>>>>>> 2afb321e
-
-        track('push_weekly_progress_error', { _error: errorMessage });
+
+        track('push_weekly_progress_error', { error: errorMessage });
       }
     },
     [track]
@@ -347,40 +286,28 @@
    * Test push notification
    */
   const testNotification = useCallback(async (): Promise<void> => {
-<<<<<<< HEAD
-    setStatus((prev: unknown) => ({ ...prev, isLoading: true, _error: null }));
-=======
     setStatus((prev: any) => ({ // auto: implicit any ...prev, isLoading: true, error: null }));
->>>>>>> 2afb321e
 
     try {
       track('push_test_notification_send');
 
       await PushNotificationService.testPushNotification();
 
-<<<<<<< HEAD
-      setStatus((prev: unknown) => ({ ...prev, isLoading: false }));
-=======
       setStatus((prev: any) => ({ // auto: implicit any ...prev, isLoading: false }));
->>>>>>> 2afb321e
 
       track('push_test_notification_sent');
-    } catch (_error) {
-      console.error('Error sending test notification:', _error);
+    } catch (error) {
+      console.error('Error sending test notification:', error);
       const errorMessage =
-        error instanceof Error ? _error.message : 'Test notification failed';
-
-<<<<<<< HEAD
-      setStatus((prev: unknown) => ({
-=======
-      setStatus((prev: any) => ({ // auto: implicit any
->>>>>>> 2afb321e
-        ...prev,
-        _error: errorMessage,
-        isLoading: false,
-      }));
-
-      track('push_test_notification_error', { _error: errorMessage });
+        error instanceof Error ? error.message : 'Test notification failed';
+
+      setStatus((prev: any) => ({ // auto: implicit any
+        ...prev,
+        error: errorMessage,
+        isLoading: false,
+      }));
+
+      track('push_test_notification_error', { error: errorMessage });
     }
   }, [track]);
 
@@ -388,11 +315,7 @@
    * Unregister from push notifications
    */
   const unregister = useCallback(async (): Promise<void> => {
-<<<<<<< HEAD
-    setStatus((prev: unknown) => ({ ...prev, isLoading: true, _error: null }));
-=======
     setStatus((prev: any) => ({ // auto: implicit any ...prev, isLoading: true, error: null }));
->>>>>>> 2afb321e
 
     try {
       track('push_unregister_attempt');
@@ -402,11 +325,7 @@
 
       await updateStatus();
 
-<<<<<<< HEAD
-      setStatus((prev: unknown) => ({
-=======
-      setStatus((prev: any) => ({ // auto: implicit any
->>>>>>> 2afb321e
+      setStatus((prev: any) => ({ // auto: implicit any
         ...prev,
         isLoading: false,
         isInitialized: false,
@@ -415,22 +334,18 @@
       }));
 
       track('push_unregistered');
-    } catch (_error) {
-      console.error('Error unregistering from push notifications:', _error);
+    } catch (error) {
+      console.error('Error unregistering from push notifications:', error);
       const errorMessage =
-        error instanceof Error ? _error.message : 'Unregistration failed';
-
-<<<<<<< HEAD
-      setStatus((prev: unknown) => ({
-=======
-      setStatus((prev: any) => ({ // auto: implicit any
->>>>>>> 2afb321e
-        ...prev,
-        _error: errorMessage,
-        isLoading: false,
-      }));
-
-      track('push_unregister_error', { _error: errorMessage });
+        error instanceof Error ? error.message : 'Unregistration failed';
+
+      setStatus((prev: any) => ({ // auto: implicit any
+        ...prev,
+        error: errorMessage,
+        isLoading: false,
+      }));
+
+      track('push_unregister_error', { error: errorMessage });
     }
   }, [track, updateStatus]);
 
@@ -450,7 +365,7 @@
       await updateStatus();
 
       // Auto-initialize if supported and not explicitly disabled
-      if (status.isSupported && !status.isInitialized && !status._error) {
+      if (status.isSupported && !status.isInitialized && !status.error) {
         if (mounted) {
           await initialize();
         }
@@ -466,7 +381,7 @@
 
   // Set up event listeners for push notification events
   useEffect(() => {
-    const handleNotificationAnalytics = (_event: CustomEvent) => {
+    const handleNotificationAnalytics = (event: CustomEvent) => {
       const { event: eventType, data } = event.detail;
       track(`push_notification_${eventType}`, data);
     };
