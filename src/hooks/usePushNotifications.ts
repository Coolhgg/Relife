<<<<<<< HEAD
import { useState, useEffect, useCallback } from 'react';
import { PushNotificationService, type PushNotificationSettings } from '../services/push-notifications';
import { useAnalytics } from './useAnalytics';
import type { Alarm } from '../types';
=======
/// <reference lib="dom" />
import { useState, useEffect, useCallback } from "react";
import {
  PushNotificationService,
  type PushNotificationSettings,
} from "../services/push-notifications";
import { useAnalytics } from "./useAnalytics";
import type { Alarm } from "../types";
>>>>>>> a2085a2a

export interface PushNotificationStatus {
  isSupported: boolean;
  hasPermission: boolean;
  isInitialized: boolean;
  currentToken: string | null;
  settings: PushNotificationSettings;
  isLoading: boolean;
  error: string | null;
}

export interface UsePushNotificationsReturn {
  status: PushNotificationStatus;
  initialize: () => Promise<boolean>;
  requestPermissions: () => Promise<boolean>;
  updateSettings: (settings: Partial<PushNotificationSettings>) => Promise<void>;
  scheduleAlarmPush: (alarm: Alarm) => Promise<void>;
  sendDailyMotivation: (message: string) => Promise<void>;
  sendWeeklyProgress: (stats: any) => Promise<void>;
  testNotification: () => Promise<void>;
  unregister: () => Promise<void>;
  refreshStatus: () => Promise<void>;
}

export const usePushNotifications = (): UsePushNotificationsReturn => {
  const { track } = useAnalytics();

  const [status, setStatus] = useState<PushNotificationStatus>({
    isSupported: false,
    hasPermission: false,
    isInitialized: false,
    currentToken: null,
    settings: PushNotificationService.getSettings(),
    isLoading: false,
    error: null
  });

  /**
   * Update status from service
   */
  const updateStatus = useCallback(async () => {
    try {
      setStatus(prev => ({
        ...prev,
        hasPermission: PushNotificationService.hasPermission(),
        currentToken: PushNotificationService.getCurrentToken(),
        settings: PushNotificationService.getSettings(),
        isSupported: 'serviceWorker' in navigator || (window as any).Capacitor?.isNativePlatform(),
        error: null
      }));
    } catch (error) {
      console.error('Error updating push notification status:', error);
      setStatus(prev => ({
        ...prev,
        error: error instanceof Error ? error.message : 'Unknown error'
      }));
    }
  }, []);

  /**
   * Initialize push notifications
   */
  const initialize = useCallback(async (): Promise<boolean> => {
    setStatus(prev => ({ ...prev, isLoading: true, error: null }));

    try {
      track('push_notifications_initialize_attempt');

      const success = await PushNotificationService.initialize();

      await updateStatus();

      setStatus(prev => ({
        ...prev,
        isInitialized: success,
        isLoading: false
      }));

      if (success) {
        track('push_notifications_initialized', {
          hasPermission: PushNotificationService.hasPermission(),
          token: PushNotificationService.getCurrentToken()?.substring(0, 10) + '...' // Partial token for privacy
        });
      } else {
        track('push_notifications_initialize_failed');
      }

      return success;
    } catch (error) {
      console.error('Error initializing push notifications:', error);
      const errorMessage = error instanceof Error ? error.message : 'Initialization failed';

      setStatus(prev => ({
        ...prev,
        error: errorMessage,
        isLoading: false,
        isInitialized: false
      }));

      track('push_notifications_initialize_error', { error: errorMessage });

      return false;
    }
  }, [track, updateStatus]);

  /**
   * Request notification permissions
   */
  const requestPermissions = useCallback(async (): Promise<boolean> => {
    setStatus(prev => ({ ...prev, isLoading: true, error: null }));

    try {
      track('push_permissions_request_attempt');

      // Re-initialize to request permissions
      const success = await PushNotificationService.initialize();

      await updateStatus();

      setStatus(prev => ({ ...prev, isLoading: false }));

      if (success) {
        track('push_permissions_granted');
      } else {
        track('push_permissions_denied');
      }

      return success;
    } catch (error) {
      console.error('Error requesting push permissions:', error);
      const errorMessage = error instanceof Error ? error.message : 'Permission request failed';

      setStatus(prev => ({
        ...prev,
        error: errorMessage,
        isLoading: false
      }));

      track('push_permissions_error', { error: errorMessage });

      return false;
    }
  }, [track, updateStatus]);

  /**
   * Update notification settings
   */
  const updateSettings = useCallback(async (newSettings: Partial<PushNotificationSettings>): Promise<void> => {
    setStatus(prev => ({ ...prev, isLoading: true, error: null }));

    try {
      track('push_settings_update', {
        settingsChanged: Object.keys(newSettings)
      });

      await PushNotificationService.updateSettings(newSettings);

      await updateStatus();

      setStatus(prev => ({ ...prev, isLoading: false }));

      track('push_settings_updated', {
        enabled: status.settings.enabled,
        alarmReminders: status.settings.alarmReminders,
        dailyMotivation: status.settings.dailyMotivation
      });
    } catch (error) {
      console.error('Error updating push settings:', error);
      const errorMessage = error instanceof Error ? error.message : 'Settings update failed';

      setStatus(prev => ({
        ...prev,
        error: errorMessage,
        isLoading: false
      }));

      track('push_settings_update_error', { error: errorMessage });
    }
  }, [track, updateStatus, status.settings.enabled, status.settings.alarmReminders, status.settings.dailyMotivation]);

  /**
   * Schedule push notification for alarm
   */
  const scheduleAlarmPush = useCallback(async (alarm: Alarm): Promise<void> => {
    try {
      track('push_alarm_schedule', {
        alarmId: alarm.id,
        label: alarm.label,
        voiceMood: alarm.voiceMood
      });

      await PushNotificationService.scheduleAlarmPush(alarm);

      track('push_alarm_scheduled', { alarmId: alarm.id });
    } catch (error) {
      console.error('Error scheduling alarm push:', error);
      const errorMessage = error instanceof Error ? error.message : 'Alarm scheduling failed';

      setStatus(prev => ({ ...prev, error: errorMessage }));

      track('push_alarm_schedule_error', {
        alarmId: alarm.id,
        error: errorMessage
      });
    }
  }, [track]);

  /**
   * Send daily motivation notification
   */
  const sendDailyMotivation = useCallback(async (message: string): Promise<void> => {
    try {
      track('push_daily_motivation_send', { messageLength: message.length });

      await PushNotificationService.sendDailyMotivation(message);

      track('push_daily_motivation_sent');
    } catch (error) {
      console.error('Error sending daily motivation:', error);
      const errorMessage = error instanceof Error ? error.message : 'Daily motivation failed';

      setStatus(prev => ({ ...prev, error: errorMessage }));

      track('push_daily_motivation_error', { error: errorMessage });
    }
  }, [track]);

  /**
   * Send weekly progress notification
   */
  const sendWeeklyProgress = useCallback(async (stats: any): Promise<void> => {
    try {
      track('push_weekly_progress_send', {
        alarmsTriggered: stats.alarmsTriggered,
        streak: stats.streak
      });

      await PushNotificationService.sendWeeklyProgress(stats);

      track('push_weekly_progress_sent');
    } catch (error) {
      console.error('Error sending weekly progress:', error);
      const errorMessage = error instanceof Error ? error.message : 'Weekly progress failed';

      setStatus(prev => ({ ...prev, error: errorMessage }));

      track('push_weekly_progress_error', { error: errorMessage });
    }
  }, [track]);

  /**
   * Test push notification
   */
  const testNotification = useCallback(async (): Promise<void> => {
    setStatus(prev => ({ ...prev, isLoading: true, error: null }));

    try {
      track('push_test_notification_send');

      await PushNotificationService.testPushNotification();

      setStatus(prev => ({ ...prev, isLoading: false }));

      track('push_test_notification_sent');
    } catch (error) {
      console.error('Error sending test notification:', error);
      const errorMessage = error instanceof Error ? error.message : 'Test notification failed';

      setStatus(prev => ({
        ...prev,
        error: errorMessage,
        isLoading: false
      }));

      track('push_test_notification_error', { error: errorMessage });
    }
  }, [track]);

  /**
   * Unregister from push notifications
   */
  const unregister = useCallback(async (): Promise<void> => {
    setStatus(prev => ({ ...prev, isLoading: true, error: null }));

    try {
      track('push_unregister_attempt');

      // Disable all notifications
      await PushNotificationService.updateSettings({ enabled: false });

      await updateStatus();

      setStatus(prev => ({
        ...prev,
        isLoading: false,
        isInitialized: false,
        hasPermission: false,
        currentToken: null
      }));

      track('push_unregistered');
    } catch (error) {
      console.error('Error unregistering from push notifications:', error);
      const errorMessage = error instanceof Error ? error.message : 'Unregistration failed';

      setStatus(prev => ({
        ...prev,
        error: errorMessage,
        isLoading: false
      }));

      track('push_unregister_error', { error: errorMessage });
    }
  }, [track, updateStatus]);

  /**
   * Refresh status
   */
  const refreshStatus = useCallback(async (): Promise<void> => {
    await updateStatus();
  }, [updateStatus]);

  // Initialize on mount if not already initialized
  useEffect(() => {
    let mounted = true;

    const initializeIfNeeded = async () => {
      // Update initial status
      await updateStatus();

      // Auto-initialize if supported and not explicitly disabled
      if (status.isSupported && !status.isInitialized && !status.error) {
        if (mounted) {
          await initialize();
        }
      }
    };

    initializeIfNeeded();

    return () => {
      mounted = false;
    };
  }, []);

  // Set up event listeners for push notification events
  useEffect(() => {
    const handleNotificationAnalytics = (event: CustomEvent) => {
      const { event: eventType, data } = event.detail;
      track(`push_notification_${eventType}`, data);
    };

    window.addEventListener('notification-analytics', handleNotificationAnalytics as EventListener);

    return () => {
      window.removeEventListener('notification-analytics', handleNotificationAnalytics as EventListener);
    };
  }, [track]);

  // Monitor permission changes
  useEffect(() => {
    if ('Notification' in window) {
      const checkPermission = () => {
        const hasPermission = Notification.permission === 'granted';
        if (hasPermission !== status.hasPermission) {
          updateStatus();
        }
      };

      // Check permission periodically
      const interval = setInterval(checkPermission, 5000);

      return () => clearInterval(interval);
    }
  }, [status.hasPermission, updateStatus]);

  return {
    status,
    initialize,
    requestPermissions,
    updateSettings,
    scheduleAlarmPush,
    sendDailyMotivation,
    sendWeeklyProgress,
    testNotification,
    unregister,
    refreshStatus
  };
};

export default usePushNotifications;<|MERGE_RESOLUTION|>--- conflicted
+++ resolved
@@ -1,9 +1,3 @@
-<<<<<<< HEAD
-import { useState, useEffect, useCallback } from 'react';
-import { PushNotificationService, type PushNotificationSettings } from '../services/push-notifications';
-import { useAnalytics } from './useAnalytics';
-import type { Alarm } from '../types';
-=======
 /// <reference lib="dom" />
 import { useState, useEffect, useCallback } from "react";
 import {
@@ -12,7 +6,6 @@
 } from "../services/push-notifications";
 import { useAnalytics } from "./useAnalytics";
 import type { Alarm } from "../types";
->>>>>>> a2085a2a
 
 export interface PushNotificationStatus {
   isSupported: boolean;
