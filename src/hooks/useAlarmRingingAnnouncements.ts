import { useCallback } from 'react';
import { useScreenReaderAnnouncements } from './useScreenReaderAnnouncements';
import type { Alarm } from '../types/index';

export function useAlarmRingingAnnouncements() {
  const { announce } = useScreenReaderAnnouncements();

  // Alarm ringing announcements
<<<<<<< HEAD
  const announceAlarmStart = useCallback(
    (alarm: Alarm) => {
      const time = new Date(alarm.time).toLocaleTimeString([], {
        hour: '2-digit',
        minute: '2-digit',
      });
      let message = `Wake up! Alarm "${alarm.title}" is ringing. Time: ${time}.`;

      if (alarm.description) {
        message += ` Message: ${alarm.description}.`;
      }

      message += ' Tap to snooze or swipe to dismiss.';

      announce(message, 'assertive');
    },
    [announce]
  );

  const announceAlarmSnooze = useCallback(
    (alarm: Alarm, snoozeMinutes: number) => {
      const nextRingTime = new Date(
        Date.now() + snoozeMinutes * 60000
      ).toLocaleTimeString([], { hour: '2-digit', minute: '2-digit' });
      announce(
        `Alarm "${alarm.title}" snoozed for ${snoozeMinutes} minute${snoozeMinutes === 1 ? '' : 's'}. Will ring again at ${nextRingTime}.`,
        'assertive'
      );
    },
    [announce]
  );

  const announceAlarmDismiss = useCallback(
    (alarm: Alarm, dismissReason: 'manual' | 'timeout' | 'challenge_completed') => {
      let message = `Alarm "${alarm.title}" `;

      switch (dismissReason) {
        case 'manual':
          message += 'dismissed.';
          break;
        case 'timeout':
          message += 'stopped automatically after timeout.';
          break;
        case 'challenge_completed':
          message += 'dismissed after completing wake-up challenge.';
          break;
      }

      announce(message, 'polite');
    },
    [announce]
  );

  const announceAlarmChallenge = useCallback(
    (challengeType: string, challengeDescription: string, timeLimit?: number) => {
      let message = `Wake-up challenge activated: ${challengeType}. ${challengeDescription}.`;

      if (timeLimit) {
        message += ` Time limit: ${timeLimit} second${timeLimit === 1 ? '' : 's'}.`;
      }

      message += ' Complete the challenge to stop the alarm.';

      announce(message, 'assertive');
    },
    [announce]
  );

  const announceChallengeProgress = useCallback(
    (challengeType: string, progress: number, target: number, unit: string) => {
      const percentage = Math.round((progress / target) * 100);
      announce(
        `Challenge progress: ${progress} of ${target} ${unit} completed. ${percentage}% done.`,
        'polite'
      );
    },
    [announce]
  );

  const announceChallengeCompleted = useCallback(
    (challengeType: string, completionTime: number) => {
      const minutes = Math.floor(completionTime / 60);
      const seconds = completionTime % 60;

      let timeMessage = '';
      if (minutes > 0) {
        timeMessage = `${minutes} minute${minutes === 1 ? '' : 's'}`;
        if (seconds > 0) {
          timeMessage += ` and ${seconds} second${seconds === 1 ? '' : 's'}`;
        }
      } else {
        timeMessage = `${seconds} second${seconds === 1 ? '' : 's'}`;
=======
  const announceAlarmStart = useCallback((alarm: Alarm) => {
    const time = new Date(alarm.time).toLocaleTimeString([], { hour: '2-digit', minute: '2-digit' });
    let message = `Wake up! Alarm "${alarm.title}" is ringing. Time: ${time}.`;

    if (alarm.description) {
      message += ` Message: ${alarm.description}.`;
    }

    message += ' Tap to snooze or swipe to dismiss.';

    announce(message, 'assertive');
  }, [announce]);

  const announceAlarmSnooze = useCallback((alarm: Alarm, snoozeMinutes: number) => {
    const nextRingTime = new Date(Date.now() + snoozeMinutes * 60000).toLocaleTimeString([], { hour: '2-digit', minute: '2-digit' });
    announce(
      `Alarm "${alarm.title}" snoozed for ${snoozeMinutes} minute${snoozeMinutes === 1 ? '' : 's'}. Will ring again at ${nextRingTime}.`,
      'assertive'
    );
  }, [announce]);

  const announceAlarmDismiss = useCallback((alarm: Alarm, dismissReason: 'manual' | 'timeout' | 'challenge_completed') => {
    let message = `Alarm "${alarm.title}" `;

    switch (dismissReason) {
      case 'manual':
        message += 'dismissed.';
        break;
      case 'timeout':
        message += 'stopped automatically after timeout.';
        break;
      case 'challenge_completed':
        message += 'dismissed after completing wake-up challenge.';
        break;
    }

    announce(message, 'polite');
  }, [announce]);

  const announceAlarmChallenge = useCallback((challengeType: string, challengeDescription: string, timeLimit?: number) => {
    let message = `Wake-up challenge activated: ${challengeType}. ${challengeDescription}.`;

    if (timeLimit) {
      message += ` Time limit: ${timeLimit} second${timeLimit === 1 ? '' : 's'}.`;
    }

    message += ' Complete the challenge to stop the alarm.';

    announce(message, 'assertive');
  }, [announce]);

  const announceChallengeProgress = useCallback((challengeType: string, progress: number, target: number, unit: string) => {
    const percentage = Math.round((progress / target) * 100);
    announce(
      `Challenge progress: ${progress} of ${target} ${unit} completed. ${percentage}% done.`,
      'polite'
    );
  }, [announce]);

  const announceChallengeCompleted = useCallback((challengeType: string, completionTime: number) => {
    const minutes = Math.floor(completionTime / 60);
    const seconds = completionTime % 60;

    let timeMessage = '';
    if (minutes > 0) {
      timeMessage = `${minutes} minute${minutes === 1 ? '' : 's'}`;
      if (seconds > 0) {
        timeMessage += ` and ${seconds} second${seconds === 1 ? '' : 's'}`;
>>>>>>> 02f0594e
      }
    } else {
      timeMessage = `${seconds} second${seconds === 1 ? '' : 's'}`;
    }

<<<<<<< HEAD
      announce(
        `Congratulations! ${challengeType} challenge completed in ${timeMessage}. Alarm dismissed. Great job waking up!`,
        'assertive'
      );
    },
    [announce]
  );

  const announceChallengeFailure = useCallback(
    (challengeType: string, reason: string) => {
      announce(
        `Challenge failed: ${challengeType}. ${reason}. Alarm continues ringing. Try again or snooze.`,
        'assertive'
      );
    },
    [announce]
  );

  // Volume and sound announcements
  const announceVolumeChange = useCallback(
    (newVolume: number, isIncreasing: boolean) => {
      const direction = isIncreasing ? 'increased' : 'decreased';
      announce(`Alarm volume ${direction} to ${newVolume}%.`, 'polite');
    },
    [announce]
  );

  const announceSoundChange = useCallback(
    (newSound: string, soundType: 'built-in' | 'custom' | 'playlist') => {
      let message = `Alarm sound changed to "${newSound}"`;

      switch (soundType) {
        case 'custom':
          message += ' (custom sound)';
          break;
        case 'playlist':
          message += ' (playlist)';
          break;
        case 'built-in':
        default:
          message += ' (built-in sound)';
          break;
      }

      announce(message, 'polite');
    },
    [announce]
  );

  const announceSoundError = useCallback(
    (soundName: string, errorMessage: string) => {
      announce(
        `Unable to play alarm sound "${soundName}": ${errorMessage}. Using default alarm sound.`,
        'assertive'
      );
    },
    [announce]
  );

  // Battle and gamification announcements
  const announceBattleAlarmStart = useCallback(
    (alarm: Alarm, opponentName: string, battleType: string) => {
      announce(
        `Battle alarm "${alarm.title}" is ringing! You are competing against ${opponentName} in a ${battleType} battle. Wake up first to win!`,
        'assertive'
      );
    },
    [announce]
  );

  const announceBattleResult = useCallback(
    (won: boolean, opponentName: string, timeDifference: number) => {
      const minutes = Math.floor(timeDifference / 60);
      const seconds = timeDifference % 60;

      let timeMessage = '';
      if (minutes > 0) {
        timeMessage = `${minutes} minute${minutes === 1 ? '' : 's'}`;
        if (seconds > 0) {
          timeMessage += ` and ${seconds} second${seconds === 1 ? '' : 's'}`;
        }
      } else {
        timeMessage = `${seconds} second${seconds === 1 ? '' : 's'}`;
      }

      if (won) {
        announce(
          `Victory! You woke up ${timeMessage} before ${opponentName}. You won the battle and earned rewards!`,
          'assertive'
        );
      } else {
        announce(
          `Battle lost. ${opponentName} woke up ${timeMessage} before you. Better luck next time!`,
          'assertive'
        );
      }
    },
    [announce]
  );

  // Smart alarm announcements
  const announceSmartAdjustment = useCallback(
    (originalTime: string, adjustedTime: string, reason: string) => {
      announce(
        `Smart alarm adjustment: Alarm moved from ${originalTime} to ${adjustedTime} due to ${reason}.`,
        'polite'
      );
    },
    [announce]
  );
=======
    announce(
      `Congratulations! ${challengeType} challenge completed in ${timeMessage}. Alarm dismissed. Great job waking up!`,
      'assertive'
    );
  }, [announce]);

  const announceChallengeFailure = useCallback((challengeType: string, reason: string) => {
    announce(
      `Challenge failed: ${challengeType}. ${reason}. Alarm continues ringing. Try again or snooze.`,
      'assertive'
    );
  }, [announce]);

  // Volume and sound announcements
  const announceVolumeChange = useCallback((newVolume: number, isIncreasing: boolean) => {
    const direction = isIncreasing ? 'increased' : 'decreased';
    announce(`Alarm volume ${direction} to ${newVolume}%.`, 'polite');
  }, [announce]);

  const announceSoundChange = useCallback((newSound: string, soundType: 'built-in' | 'custom' | 'playlist') => {
    let message = `Alarm sound changed to "${newSound}"`;

    switch (soundType) {
      case 'custom':
        message += ' (custom sound)';
        break;
      case 'playlist':
        message += ' (playlist)';
        break;
      case 'built-in':
      default:
        message += ' (built-in sound)';
        break;
    }

    announce(message, 'polite');
  }, [announce]);

  const announceSoundError = useCallback((soundName: string, errorMessage: string) => {
    announce(
      `Unable to play alarm sound "${soundName}": ${errorMessage}. Using default alarm sound.`,
      'assertive'
    );
  }, [announce]);

  // Battle and gamification announcements
  const announceBattleAlarmStart = useCallback((alarm: Alarm, opponentName: string, battleType: string) => {
    announce(
      `Battle alarm "${alarm.title}" is ringing! You are competing against ${opponentName} in a ${battleType} battle. Wake up first to win!`,
      'assertive'
    );
  }, [announce]);

  const announceBattleResult = useCallback((won: boolean, opponentName: string, timeDifference: number) => {
    const minutes = Math.floor(timeDifference / 60);
    const seconds = timeDifference % 60;

    let timeMessage = '';
    if (minutes > 0) {
      timeMessage = `${minutes} minute${minutes === 1 ? '' : 's'}`;
      if (seconds > 0) {
        timeMessage += ` and ${seconds} second${seconds === 1 ? '' : 's'}`;
      }
    } else {
      timeMessage = `${seconds} second${seconds === 1 ? '' : 's'}`;
    }
>>>>>>> 02f0594e

    if (won) {
      announce(
<<<<<<< HEAD
        `Optimal wake time detected for alarm "${alarm.title}". ${sleepCycleInfo}. Waking you now for better sleep quality.`,
        'assertive'
      );
    },
    [announce]
  );

  const announceWeatherAdjustment = useCallback(
    (alarm: Alarm, weatherCondition: string, adjustmentMinutes: number) => {
      const adjustment =
        adjustmentMinutes > 0
          ? `${adjustmentMinutes} minutes later`
          : `${Math.abs(adjustmentMinutes)} minutes earlier`;
      announce(
        `Weather-smart adjustment: Alarm "${alarm.title}" ringing ${adjustment} due to ${weatherCondition} weather conditions.`,
        'polite'
      );
    },
    [announce]
  );

  // Recurring alarm announcements
  const announceRecurringAlarmInfo = useCallback(
    (alarm: Alarm, nextOccurrence: Date) => {
      const nextTime = nextOccurrence.toLocaleString();
      const dayNames = [
        'Sunday',
        'Monday',
        'Tuesday',
        'Wednesday',
        'Thursday',
        'Friday',
        'Saturday',
      ];
      const recurringDays = alarm.recurringDays?.map(day => dayNames[day]).join(', ');

      let message = `Recurring alarm "${alarm.title}" completed.`;
      if (recurringDays) {
        message += ` Repeats on: ${recurringDays}.`;
      }
      message += ` Next occurrence: ${nextTime}.`;

      announce(message, 'polite');
    },
    [announce]
  );

  // Emergency and backup announcements
  const announceEmergencyAlarm = useCallback(
    (reason: string) => {
      announce(
        `Emergency alarm activated: ${reason}. This alarm cannot be snoozed or dismissed easily. Take immediate action.`,
        'assertive'
      );
    },
    [announce]
  );

  const announceBackupAlarm = useCallback(
    (originalAlarmName: string, backupDelay: number) => {
      announce(
        `Backup alarm activated. Original alarm "${originalAlarmName}" was not dismissed. This backup will ring in ${backupDelay} minute${backupDelay === 1 ? '' : 's'}.`,
        'assertive'
      );
    },
    [announce]
  );

  // Location-based alarm announcements
  const announceLocationAlarm = useCallback(
    (alarm: Alarm, currentLocation: string, targetLocation: string) => {
      announce(
        `Location alarm "${alarm.title}" triggered. You are now at ${currentLocation}, target was ${targetLocation}.`,
        'assertive'
      );
    },
    [announce]
  );

  const announceProximityAlarm = useCallback(
    (alarm: Alarm, distance: number, targetLocation: string) => {
      announce(
        `Proximity alarm "${alarm.title}" triggered. You are ${distance} meters from ${targetLocation}.`,
        'assertive'
      );
    },
    [announce]
  );

  // Accessibility and customization announcements
  const announceVibrationMode = useCallback(
    (isEnabled: boolean, pattern?: string) => {
      let message = `Alarm vibration ${isEnabled ? 'enabled' : 'disabled'}`;
      if (isEnabled && pattern) {
        message += ` with ${pattern} pattern`;
      }
      announce(message, 'polite');
    },
    [announce]
  );

  const announceFlashMode = useCallback(
    (isEnabled: boolean, color?: string) => {
      let message = `Alarm flash mode ${isEnabled ? 'enabled' : 'disabled'}`;
      if (isEnabled && color) {
        message += ` with ${color} color`;
      }
      announce(message, 'polite');
    },
    [announce]
  );

  const announceAccessibilityMode = useCallback(
    (mode: string, description: string) => {
      announce(`Accessibility mode activated: ${mode}. ${description}`, 'polite');
    },
    [announce]
  );
=======
        `Victory! You woke up ${timeMessage} before ${opponentName}. You won the battle and earned rewards!`,
        'assertive'
      );
    } else {
      announce(
        `Battle lost. ${opponentName} woke up ${timeMessage} before you. Better luck next time!`,
        'assertive'
      );
    }
  }, [announce]);

  // Smart alarm announcements
  const announceSmartAdjustment = useCallback((originalTime: string, adjustedTime: string, reason: string) => {
    announce(
      `Smart alarm adjustment: Alarm moved from ${originalTime} to ${adjustedTime} due to ${reason}.`,
      'polite'
    );
  }, [announce]);

  const announceOptimalWakeTime = useCallback((alarm: Alarm, sleepCycleInfo: string) => {
    announce(
      `Optimal wake time detected for alarm "${alarm.title}". ${sleepCycleInfo}. Waking you now for better sleep quality.`,
      'assertive'
    );
  }, [announce]);

  const announceWeatherAdjustment = useCallback((alarm: Alarm, weatherCondition: string, adjustmentMinutes: number) => {
    const adjustment = adjustmentMinutes > 0 ? `${adjustmentMinutes} minutes later` : `${Math.abs(adjustmentMinutes)} minutes earlier`;
    announce(
      `Weather-smart adjustment: Alarm "${alarm.title}" ringing ${adjustment} due to ${weatherCondition} weather conditions.`,
      'polite'
    );
  }, [announce]);

  // Recurring alarm announcements
  const announceRecurringAlarmInfo = useCallback((alarm: Alarm, nextOccurrence: Date) => {
    const nextTime = nextOccurrence.toLocaleString();
    const dayNames = ['Sunday', 'Monday', 'Tuesday', 'Wednesday', 'Thursday', 'Friday', 'Saturday'];
    const recurringDays = alarm.recurringDays?.map(day => dayNames[day]).join(', ');

    let message = `Recurring alarm "${alarm.title}" completed.`;
    if (recurringDays) {
      message += ` Repeats on: ${recurringDays}.`;
    }
    message += ` Next occurrence: ${nextTime}.`;

    announce(message, 'polite');
  }, [announce]);

  // Emergency and backup announcements
  const announceEmergencyAlarm = useCallback((reason: string) => {
    announce(
      `Emergency alarm activated: ${reason}. This alarm cannot be snoozed or dismissed easily. Take immediate action.`,
      'assertive'
    );
  }, [announce]);

  const announceBackupAlarm = useCallback((originalAlarmName: string, backupDelay: number) => {
    announce(
      `Backup alarm activated. Original alarm "${originalAlarmName}" was not dismissed. This backup will ring in ${backupDelay} minute${backupDelay === 1 ? '' : 's'}.`,
      'assertive'
    );
  }, [announce]);

  // Location-based alarm announcements
  const announceLocationAlarm = useCallback((alarm: Alarm, currentLocation: string, targetLocation: string) => {
    announce(
      `Location alarm "${alarm.title}" triggered. You are now at ${currentLocation}, target was ${targetLocation}.`,
      'assertive'
    );
  }, [announce]);

  const announceProximityAlarm = useCallback((alarm: Alarm, distance: number, targetLocation: string) => {
    announce(
      `Proximity alarm "${alarm.title}" triggered. You are ${distance} meters from ${targetLocation}.`,
      'assertive'
    );
  }, [announce]);

  // Accessibility and customization announcements
  const announceVibrationMode = useCallback((isEnabled: boolean, pattern?: string) => {
    let message = `Alarm vibration ${isEnabled ? 'enabled' : 'disabled'}`;
    if (isEnabled && pattern) {
      message += ` with ${pattern} pattern`;
    }
    announce(message, 'polite');
  }, [announce]);

  const announceFlashMode = useCallback((isEnabled: boolean, color?: string) => {
    let message = `Alarm flash mode ${isEnabled ? 'enabled' : 'disabled'}`;
    if (isEnabled && color) {
      message += ` with ${color} color`;
    }
    announce(message, 'polite');
  }, [announce]);

  const announceAccessibilityMode = useCallback((mode: string, description: string) => {
    announce(
      `Accessibility mode activated: ${mode}. ${description}`,
      'polite'
    );
  }, [announce]);
>>>>>>> 02f0594e

  // Alarm interaction guidance
  const announceInteractionHelp = useCallback(() => {
    announce(
      'Alarm interaction help: Tap to snooze, swipe up to dismiss, double tap for options, long press for challenge mode. Say "Stop alarm" for voice control.',
      'polite'
    );
  }, [announce]);

  const announceVoiceCommandHelp = useCallback(() => {
    announce(
      'Voice commands available: "Stop alarm", "Snooze for 5 minutes", "Dismiss alarm", "What time is it", "Help". Speak clearly.',
      'polite'
    );
  }, [announce]);

  return {
    announceAlarmStart,
    announceAlarmSnooze,
    announceAlarmDismiss,
    announceAlarmChallenge,
    announceChallengeProgress,
    announceChallengeCompleted,
    announceChallengeFailure,
    announceVolumeChange,
    announceSoundChange,
    announceSoundError,
    announceBattleAlarmStart,
    announceBattleResult,
    announceSmartAdjustment,
    announceOptimalWakeTime,
    announceWeatherAdjustment,
    announceRecurringAlarmInfo,
    announceEmergencyAlarm,
    announceBackupAlarm,
    announceLocationAlarm,
    announceProximityAlarm,
    announceVibrationMode,
    announceFlashMode,
    announceAccessibilityMode,
    announceInteractionHelp,
    announceVoiceCommandHelp
  };
}<|MERGE_RESOLUTION|>--- conflicted
+++ resolved
@@ -6,100 +6,6 @@
   const { announce } = useScreenReaderAnnouncements();
 
   // Alarm ringing announcements
-<<<<<<< HEAD
-  const announceAlarmStart = useCallback(
-    (alarm: Alarm) => {
-      const time = new Date(alarm.time).toLocaleTimeString([], {
-        hour: '2-digit',
-        minute: '2-digit',
-      });
-      let message = `Wake up! Alarm "${alarm.title}" is ringing. Time: ${time}.`;
-
-      if (alarm.description) {
-        message += ` Message: ${alarm.description}.`;
-      }
-
-      message += ' Tap to snooze or swipe to dismiss.';
-
-      announce(message, 'assertive');
-    },
-    [announce]
-  );
-
-  const announceAlarmSnooze = useCallback(
-    (alarm: Alarm, snoozeMinutes: number) => {
-      const nextRingTime = new Date(
-        Date.now() + snoozeMinutes * 60000
-      ).toLocaleTimeString([], { hour: '2-digit', minute: '2-digit' });
-      announce(
-        `Alarm "${alarm.title}" snoozed for ${snoozeMinutes} minute${snoozeMinutes === 1 ? '' : 's'}. Will ring again at ${nextRingTime}.`,
-        'assertive'
-      );
-    },
-    [announce]
-  );
-
-  const announceAlarmDismiss = useCallback(
-    (alarm: Alarm, dismissReason: 'manual' | 'timeout' | 'challenge_completed') => {
-      let message = `Alarm "${alarm.title}" `;
-
-      switch (dismissReason) {
-        case 'manual':
-          message += 'dismissed.';
-          break;
-        case 'timeout':
-          message += 'stopped automatically after timeout.';
-          break;
-        case 'challenge_completed':
-          message += 'dismissed after completing wake-up challenge.';
-          break;
-      }
-
-      announce(message, 'polite');
-    },
-    [announce]
-  );
-
-  const announceAlarmChallenge = useCallback(
-    (challengeType: string, challengeDescription: string, timeLimit?: number) => {
-      let message = `Wake-up challenge activated: ${challengeType}. ${challengeDescription}.`;
-
-      if (timeLimit) {
-        message += ` Time limit: ${timeLimit} second${timeLimit === 1 ? '' : 's'}.`;
-      }
-
-      message += ' Complete the challenge to stop the alarm.';
-
-      announce(message, 'assertive');
-    },
-    [announce]
-  );
-
-  const announceChallengeProgress = useCallback(
-    (challengeType: string, progress: number, target: number, unit: string) => {
-      const percentage = Math.round((progress / target) * 100);
-      announce(
-        `Challenge progress: ${progress} of ${target} ${unit} completed. ${percentage}% done.`,
-        'polite'
-      );
-    },
-    [announce]
-  );
-
-  const announceChallengeCompleted = useCallback(
-    (challengeType: string, completionTime: number) => {
-      const minutes = Math.floor(completionTime / 60);
-      const seconds = completionTime % 60;
-
-      let timeMessage = '';
-      if (minutes > 0) {
-        timeMessage = `${minutes} minute${minutes === 1 ? '' : 's'}`;
-        if (seconds > 0) {
-          timeMessage += ` and ${seconds} second${seconds === 1 ? '' : 's'}`;
-        }
-      } else {
-        timeMessage = `${seconds} second${seconds === 1 ? '' : 's'}`;
-=======
   const announceAlarmStart = useCallback((alarm: Alarm) => {
     const time = new Date(alarm.time).toLocaleTimeString([], { hour: '2-digit', minute: '2-digit' });
     let message = `Wake up! Alarm "${alarm.title}" is ringing. Time: ${time}.`;
@@ -162,186 +68,6 @@
   const announceChallengeCompleted = useCallback((challengeType: string, completionTime: number) => {
     const minutes = Math.floor(completionTime / 60);
     const seconds = completionTime % 60;
-
-    let timeMessage = '';
-    if (minutes > 0) {
-      timeMessage = `${minutes} minute${minutes === 1 ? '' : 's'}`;
-      if (seconds > 0) {
-        timeMessage += ` and ${seconds} second${seconds === 1 ? '' : 's'}`;
->>>>>>> 02f0594e
-      }
-    } else {
-      timeMessage = `${seconds} second${seconds === 1 ? '' : 's'}`;
-    }
-
-<<<<<<< HEAD
-      announce(
-        `Congratulations! ${challengeType} challenge completed in ${timeMessage}. Alarm dismissed. Great job waking up!`,
-        'assertive'
-      );
-    },
-    [announce]
-  );
-
-  const announceChallengeFailure = useCallback(
-    (challengeType: string, reason: string) => {
-      announce(
-        `Challenge failed: ${challengeType}. ${reason}. Alarm continues ringing. Try again or snooze.`,
-        'assertive'
-      );
-    },
-    [announce]
-  );
-
-  // Volume and sound announcements
-  const announceVolumeChange = useCallback(
-    (newVolume: number, isIncreasing: boolean) => {
-      const direction = isIncreasing ? 'increased' : 'decreased';
-      announce(`Alarm volume ${direction} to ${newVolume}%.`, 'polite');
-    },
-    [announce]
-  );
-
-  const announceSoundChange = useCallback(
-    (newSound: string, soundType: 'built-in' | 'custom' | 'playlist') => {
-      let message = `Alarm sound changed to "${newSound}"`;
-
-      switch (soundType) {
-        case 'custom':
-          message += ' (custom sound)';
-          break;
-        case 'playlist':
-          message += ' (playlist)';
-          break;
-        case 'built-in':
-        default:
-          message += ' (built-in sound)';
-          break;
-      }
-
-      announce(message, 'polite');
-    },
-    [announce]
-  );
-
-  const announceSoundError = useCallback(
-    (soundName: string, errorMessage: string) => {
-      announce(
-        `Unable to play alarm sound "${soundName}": ${errorMessage}. Using default alarm sound.`,
-        'assertive'
-      );
-    },
-    [announce]
-  );
-
-  // Battle and gamification announcements
-  const announceBattleAlarmStart = useCallback(
-    (alarm: Alarm, opponentName: string, battleType: string) => {
-      announce(
-        `Battle alarm "${alarm.title}" is ringing! You are competing against ${opponentName} in a ${battleType} battle. Wake up first to win!`,
-        'assertive'
-      );
-    },
-    [announce]
-  );
-
-  const announceBattleResult = useCallback(
-    (won: boolean, opponentName: string, timeDifference: number) => {
-      const minutes = Math.floor(timeDifference / 60);
-      const seconds = timeDifference % 60;
-
-      let timeMessage = '';
-      if (minutes > 0) {
-        timeMessage = `${minutes} minute${minutes === 1 ? '' : 's'}`;
-        if (seconds > 0) {
-          timeMessage += ` and ${seconds} second${seconds === 1 ? '' : 's'}`;
-        }
-      } else {
-        timeMessage = `${seconds} second${seconds === 1 ? '' : 's'}`;
-      }
-
-      if (won) {
-        announce(
-          `Victory! You woke up ${timeMessage} before ${opponentName}. You won the battle and earned rewards!`,
-          'assertive'
-        );
-      } else {
-        announce(
-          `Battle lost. ${opponentName} woke up ${timeMessage} before you. Better luck next time!`,
-          'assertive'
-        );
-      }
-    },
-    [announce]
-  );
-
-  // Smart alarm announcements
-  const announceSmartAdjustment = useCallback(
-    (originalTime: string, adjustedTime: string, reason: string) => {
-      announce(
-        `Smart alarm adjustment: Alarm moved from ${originalTime} to ${adjustedTime} due to ${reason}.`,
-        'polite'
-      );
-    },
-    [announce]
-  );
-=======
-    announce(
-      `Congratulations! ${challengeType} challenge completed in ${timeMessage}. Alarm dismissed. Great job waking up!`,
-      'assertive'
-    );
-  }, [announce]);
-
-  const announceChallengeFailure = useCallback((challengeType: string, reason: string) => {
-    announce(
-      `Challenge failed: ${challengeType}. ${reason}. Alarm continues ringing. Try again or snooze.`,
-      'assertive'
-    );
-  }, [announce]);
-
-  // Volume and sound announcements
-  const announceVolumeChange = useCallback((newVolume: number, isIncreasing: boolean) => {
-    const direction = isIncreasing ? 'increased' : 'decreased';
-    announce(`Alarm volume ${direction} to ${newVolume}%.`, 'polite');
-  }, [announce]);
-
-  const announceSoundChange = useCallback((newSound: string, soundType: 'built-in' | 'custom' | 'playlist') => {
-    let message = `Alarm sound changed to "${newSound}"`;
-
-    switch (soundType) {
-      case 'custom':
-        message += ' (custom sound)';
-        break;
-      case 'playlist':
-        message += ' (playlist)';
-        break;
-      case 'built-in':
-      default:
-        message += ' (built-in sound)';
-        break;
-    }
-
-    announce(message, 'polite');
-  }, [announce]);
-
-  const announceSoundError = useCallback((soundName: string, errorMessage: string) => {
-    announce(
-      `Unable to play alarm sound "${soundName}": ${errorMessage}. Using default alarm sound.`,
-      'assertive'
-    );
-  }, [announce]);
-
-  // Battle and gamification announcements
-  const announceBattleAlarmStart = useCallback((alarm: Alarm, opponentName: string, battleType: string) => {
-    announce(
-      `Battle alarm "${alarm.title}" is ringing! You are competing against ${opponentName} in a ${battleType} battle. Wake up first to win!`,
-      'assertive'
-    );
-  }, [announce]);
-
-  const announceBattleResult = useCallback((won: boolean, opponentName: string, timeDifference: number) => {
-    const minutes = Math.floor(timeDifference / 60);
-    const seconds = timeDifference % 60;
 
     let timeMessage = '';
     if (minutes > 0) {
@@ -352,130 +78,76 @@
     } else {
       timeMessage = `${seconds} second${seconds === 1 ? '' : 's'}`;
     }
->>>>>>> 02f0594e
+
+    announce(
+      `Congratulations! ${challengeType} challenge completed in ${timeMessage}. Alarm dismissed. Great job waking up!`,
+      'assertive'
+    );
+  }, [announce]);
+
+  const announceChallengeFailure = useCallback((challengeType: string, reason: string) => {
+    announce(
+      `Challenge failed: ${challengeType}. ${reason}. Alarm continues ringing. Try again or snooze.`,
+      'assertive'
+    );
+  }, [announce]);
+
+  // Volume and sound announcements
+  const announceVolumeChange = useCallback((newVolume: number, isIncreasing: boolean) => {
+    const direction = isIncreasing ? 'increased' : 'decreased';
+    announce(`Alarm volume ${direction} to ${newVolume}%.`, 'polite');
+  }, [announce]);
+
+  const announceSoundChange = useCallback((newSound: string, soundType: 'built-in' | 'custom' | 'playlist') => {
+    let message = `Alarm sound changed to "${newSound}"`;
+
+    switch (soundType) {
+      case 'custom':
+        message += ' (custom sound)';
+        break;
+      case 'playlist':
+        message += ' (playlist)';
+        break;
+      case 'built-in':
+      default:
+        message += ' (built-in sound)';
+        break;
+    }
+
+    announce(message, 'polite');
+  }, [announce]);
+
+  const announceSoundError = useCallback((soundName: string, errorMessage: string) => {
+    announce(
+      `Unable to play alarm sound "${soundName}": ${errorMessage}. Using default alarm sound.`,
+      'assertive'
+    );
+  }, [announce]);
+
+  // Battle and gamification announcements
+  const announceBattleAlarmStart = useCallback((alarm: Alarm, opponentName: string, battleType: string) => {
+    announce(
+      `Battle alarm "${alarm.title}" is ringing! You are competing against ${opponentName} in a ${battleType} battle. Wake up first to win!`,
+      'assertive'
+    );
+  }, [announce]);
+
+  const announceBattleResult = useCallback((won: boolean, opponentName: string, timeDifference: number) => {
+    const minutes = Math.floor(timeDifference / 60);
+    const seconds = timeDifference % 60;
+
+    let timeMessage = '';
+    if (minutes > 0) {
+      timeMessage = `${minutes} minute${minutes === 1 ? '' : 's'}`;
+      if (seconds > 0) {
+        timeMessage += ` and ${seconds} second${seconds === 1 ? '' : 's'}`;
+      }
+    } else {
+      timeMessage = `${seconds} second${seconds === 1 ? '' : 's'}`;
+    }
 
     if (won) {
       announce(
-<<<<<<< HEAD
-        `Optimal wake time detected for alarm "${alarm.title}". ${sleepCycleInfo}. Waking you now for better sleep quality.`,
-        'assertive'
-      );
-    },
-    [announce]
-  );
-
-  const announceWeatherAdjustment = useCallback(
-    (alarm: Alarm, weatherCondition: string, adjustmentMinutes: number) => {
-      const adjustment =
-        adjustmentMinutes > 0
-          ? `${adjustmentMinutes} minutes later`
-          : `${Math.abs(adjustmentMinutes)} minutes earlier`;
-      announce(
-        `Weather-smart adjustment: Alarm "${alarm.title}" ringing ${adjustment} due to ${weatherCondition} weather conditions.`,
-        'polite'
-      );
-    },
-    [announce]
-  );
-
-  // Recurring alarm announcements
-  const announceRecurringAlarmInfo = useCallback(
-    (alarm: Alarm, nextOccurrence: Date) => {
-      const nextTime = nextOccurrence.toLocaleString();
-      const dayNames = [
-        'Sunday',
-        'Monday',
-        'Tuesday',
-        'Wednesday',
-        'Thursday',
-        'Friday',
-        'Saturday',
-      ];
-      const recurringDays = alarm.recurringDays?.map(day => dayNames[day]).join(', ');
-
-      let message = `Recurring alarm "${alarm.title}" completed.`;
-      if (recurringDays) {
-        message += ` Repeats on: ${recurringDays}.`;
-      }
-      message += ` Next occurrence: ${nextTime}.`;
-
-      announce(message, 'polite');
-    },
-    [announce]
-  );
-
-  // Emergency and backup announcements
-  const announceEmergencyAlarm = useCallback(
-    (reason: string) => {
-      announce(
-        `Emergency alarm activated: ${reason}. This alarm cannot be snoozed or dismissed easily. Take immediate action.`,
-        'assertive'
-      );
-    },
-    [announce]
-  );
-
-  const announceBackupAlarm = useCallback(
-    (originalAlarmName: string, backupDelay: number) => {
-      announce(
-        `Backup alarm activated. Original alarm "${originalAlarmName}" was not dismissed. This backup will ring in ${backupDelay} minute${backupDelay === 1 ? '' : 's'}.`,
-        'assertive'
-      );
-    },
-    [announce]
-  );
-
-  // Location-based alarm announcements
-  const announceLocationAlarm = useCallback(
-    (alarm: Alarm, currentLocation: string, targetLocation: string) => {
-      announce(
-        `Location alarm "${alarm.title}" triggered. You are now at ${currentLocation}, target was ${targetLocation}.`,
-        'assertive'
-      );
-    },
-    [announce]
-  );
-
-  const announceProximityAlarm = useCallback(
-    (alarm: Alarm, distance: number, targetLocation: string) => {
-      announce(
-        `Proximity alarm "${alarm.title}" triggered. You are ${distance} meters from ${targetLocation}.`,
-        'assertive'
-      );
-    },
-    [announce]
-  );
-
-  // Accessibility and customization announcements
-  const announceVibrationMode = useCallback(
-    (isEnabled: boolean, pattern?: string) => {
-      let message = `Alarm vibration ${isEnabled ? 'enabled' : 'disabled'}`;
-      if (isEnabled && pattern) {
-        message += ` with ${pattern} pattern`;
-      }
-      announce(message, 'polite');
-    },
-    [announce]
-  );
-
-  const announceFlashMode = useCallback(
-    (isEnabled: boolean, color?: string) => {
-      let message = `Alarm flash mode ${isEnabled ? 'enabled' : 'disabled'}`;
-      if (isEnabled && color) {
-        message += ` with ${color} color`;
-      }
-      announce(message, 'polite');
-    },
-    [announce]
-  );
-
-  const announceAccessibilityMode = useCallback(
-    (mode: string, description: string) => {
-      announce(`Accessibility mode activated: ${mode}. ${description}`, 'polite');
-    },
-    [announce]
-  );
-=======
         `Victory! You woke up ${timeMessage} before ${opponentName}. You won the battle and earned rewards!`,
         'assertive'
       );
@@ -578,7 +250,6 @@
       'polite'
     );
   }, [announce]);
->>>>>>> 02f0594e
 
   // Alarm interaction guidance
   const announceInteractionHelp = useCallback(() => {
