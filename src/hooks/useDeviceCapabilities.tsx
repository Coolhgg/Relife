import React from 'react';
import { useState, useEffect, useCallback } from 'react';
import {
  deviceCapabilities,
  DeviceTier,
  DeviceCapabilities,
  AdaptiveConfig,
  DevicePerformanceMetrics,
} from '../services/device-capabilities';
import {
  performanceBudgetManager,
  PerformanceSnapshot,
  PerformanceAlert,
  DeviceAdaptation,
} from '../services/performance-budget-manager';

export interface DeviceCapabilityHookReturn {
  // Device information
  tier: DeviceTier | null;
  capabilities: DeviceCapabilities | null;
  metrics: DevicePerformanceMetrics | null;
  config: AdaptiveConfig | null;
  adaptations: DeviceAdaptation | null;

  // Performance monitoring
  performanceSnapshot: PerformanceSnapshot | null;
  activeAlerts: PerformanceAlert[];

  // Convenience methods
  isLowEnd: boolean;
  isMidRange: boolean;
  isHighEnd: boolean;
  shouldReduceAnimations: boolean;
  shouldUseVirtualScrolling: boolean;
  shouldPreloadContent: boolean;
  optimalImageQuality: 'low' | 'medium' | 'high';
  optimalAudioQuality: 'low' | 'medium' | 'high';
  maxCacheSize: number;

  // Loading states
  isLoading: boolean;
  error: Error | null;

  // Actions
  reevaluateCapabilities: () => Promise<void>;
  resolveAlert: (alertId: string) => void;
  triggerAutoFix: (alertId: string) => Promise<void>;
}

export function useDeviceCapabilities(): DeviceCapabilityHookReturn {
  const [tier, setTier] = useState<DeviceTier | null>(null);
  const [capabilities, setCapabilities] = useState<DeviceCapabilities | null>(null);
  const [metrics, setMetrics] = useState<DevicePerformanceMetrics | null>(null);
  const [config, setConfig] = useState<AdaptiveConfig | null>(null);
  const [adaptations, setAdaptations] = useState<DeviceAdaptation | null>(null);
  const [performanceSnapshot, setPerformanceSnapshot] =
    useState<PerformanceSnapshot | null>(null);
  const [activeAlerts, setActiveAlerts] = useState<PerformanceAlert[]>([]);
  const [isLoading, setIsLoading] = useState(true);
  const [error, setError] = useState<Error | null>(null);

  // Initialize device capabilities
  useEffect(() => {
    const initializeCapabilities = async () => {
      try {
        setIsLoading(true);
        setError(null);

        // Initialize device capabilities
        const adaptiveConfig = await deviceCapabilities.initialize();

        // Initialize performance monitoring
        await performanceBudgetManager.initialize();

        // Update state
        setTier(deviceCapabilities.getDeviceTier());
        setCapabilities(deviceCapabilities.getCapabilities());
        setMetrics(deviceCapabilities.getMetrics());
        setConfig(adaptiveConfig);
        setAdaptations(performanceBudgetManager.getAdaptations());
        setPerformanceSnapshot(performanceBudgetManager.getCurrentSnapshot());
        setActiveAlerts(performanceBudgetManager.getActiveAlerts());
      } catch (err) {
        setError(
          err instanceof Error
            ? err
            : new Error('Failed to initialize device capabilities')
        );
        console.error('Device capabilities initialization error:', err);
      } finally {
        setIsLoading(false);
      }
    };

    initializeCapabilities();
  }, []);

  // Listen for device capability changes
  useEffect(() => {
    const unsubscribeConfig = deviceCapabilities.onConfigChange(newConfig => {
      setConfig(newConfig);
      setTier(deviceCapabilities.getDeviceTier());
      setCapabilities(deviceCapabilities.getCapabilities());
      setMetrics(deviceCapabilities.getMetrics());
    });

    return unsubscribeConfig;
  }, []);

  // Listen for performance updates
  useEffect(() => {
    const unsubscribeSnapshot = performanceBudgetManager.onSnapshot(snapshot => {
      setPerformanceSnapshot(snapshot);
    });

    const unsubscribeAlerts = performanceBudgetManager.onAlert(alert => {
      setActiveAlerts((prev: any) => { // auto
        const existing = prev.find((a: any) => a.id === alert.id);
        if (existing) {
          // Update existing alert
          return prev.map(($1) => {
        // TODO(manual): implement
        return null;
      })
        } else {
          // Add new alert
          return [...prev, alert];
        }
      });
    });

    return () => {
      unsubscribeSnapshot();
      unsubscribeAlerts();
    };
  }, []);

  // Computed values
  const isLowEnd = tier === 'low-end';
  const isMidRange = tier === 'mid-range';
  const isHighEnd = tier === 'high-end';
  const shouldReduceAnimations = deviceCapabilities.shouldReduceAnimations();
  const shouldUseVirtualScrolling = deviceCapabilities.shouldUseVirtualScrolling();
  const shouldPreloadContent = adaptations?.preloadingStrategy !== 'disabled';
  const optimalImageQuality = adaptations?.imageQuality || 'low';
  const optimalAudioQuality = adaptations?.audioQuality || 'low';
  const maxCacheSize = deviceCapabilities.getMaxCacheSize();

  // Actions
  const reevaluateCapabilities = useCallback(async () => {
    try {
      setIsLoading(true);
      setError(null);

      const newConfig = await deviceCapabilities.reevaluate();

      setTier(deviceCapabilities.getDeviceTier());
      setCapabilities(deviceCapabilities.getCapabilities());
      setMetrics(deviceCapabilities.getMetrics());
      setConfig(newConfig);
      setAdaptations(performanceBudgetManager.getAdaptations());
    } catch (err) {
      setError(
        err instanceof Error ? err : new Error('Failed to re-evaluate capabilities')
      );
    } finally {
      setIsLoading(false);
    }
  }, []);

  const resolveAlert = useCallback((alertId: string) => {
    performanceBudgetManager.resolveAlert(alertId);
<<<<<<< HEAD
    setActiveAlerts((prev: any) => p // auto: implicit anyrev.filter((alert: any) => a // auto: implicit anylert.id !== alertId));
=======
    setActiveAlerts((prev: any) => prev.filter((alert: any) => a.lert.id !== alertId));
>>>>>>> 76d4fab9
  }, []);

  const triggerAutoFix = useCallback(async (alertId: string) => {
    try {
      await performanceBudgetManager.triggerAutoFix(alertId);
<<<<<<< HEAD
      setActiveAlerts((prev: any) => p // auto: implicit anyrev.filter((alert: any) => a // auto: implicit anylert.id !== alertId));
=======
      setActiveAlerts((prev: any) => prev.filter((alert: any) => a.lert.id !== alertId));
>>>>>>> 76d4fab9
    } catch (err) {
      console.error('Auto-fix failed:', err);
    }
  }, []);

  return {
    // Device information
    tier,
    capabilities,
    metrics,
    config,
    adaptations,

    // Performance monitoring
    performanceSnapshot,
    activeAlerts,

    // Convenience methods
    isLowEnd,
    isMidRange,
    isHighEnd,
    shouldReduceAnimations,
    shouldUseVirtualScrolling,
    shouldPreloadContent,
    optimalImageQuality,
    optimalAudioQuality,
    maxCacheSize,

    // Loading states
    isLoading,
    error,

    // Actions
    reevaluateCapabilities,
    resolveAlert,
    triggerAutoFix,
  };
}

// Specialized hooks for specific use cases

export function usePerformanceOptimizations() {
  const {
    shouldReduceAnimations,
    shouldUseVirtualScrolling,
    optimalImageQuality,
    isLowEnd,
  } = useDeviceCapabilities();

  return {
    shouldReduceAnimations,
    shouldUseVirtualScrolling,
    shouldLazyLoad: true, // Generally good for all devices
    shouldPreloadImages: !isLowEnd,
    imageQuality: optimalImageQuality,
    animationDuration: shouldReduceAnimations ? 0 : undefined,
    shouldUseMemoization: isLowEnd, // More critical on low-end devices
    shouldBatchUpdates: isLowEnd,
    shouldUsePassiveListeners: true,
  };
}

export function useMemoryOptimizations() {
  const { tier, maxCacheSize, adaptations } = useDeviceCapabilities();

  return {
    maxCacheSize,
    shouldAggressivelyCleanup: tier === 'low-end',
    cacheStrategy: adaptations?.cacheStrategy || 'minimal',
    shouldUseWeakReferences: tier === 'low-end',
    shouldPoolObjects: tier === 'low-end',
    memoryPressureThreshold: tier === 'low-end' ? 0.7 : 0.8,
    shouldCompressCache: tier === 'low-end',
  };
}

export function useNetworkOptimizations() {
  const { tier, capabilities, adaptations } = useDeviceCapabilities();

  const connectionType = capabilities?.connectionType || 'unknown';
  const isSlowConnection = ['slow-2g', '2g', '3g'].includes(connectionType);

  return {
    shouldBatchRequests: tier === 'low-end' || isSlowConnection,
    requestTimeout: tier === 'low-end' ? 10000 : 5000,
    maxConcurrentRequests: tier === 'low-end' ? 2 : tier === 'mid-range' ? 4 : 8,
    shouldUseCompression: true,
    shouldPreloadCritical: adaptations?.preloadingStrategy === 'aggressive',
    retryAttempts: isSlowConnection ? 3 : 1,
    cacheFirst: tier === 'low-end' || isSlowConnection,
    offlineFirst: tier === 'low-end',
  };
}

export function useAnimationOptimizations() {
  const { shouldReduceAnimations, tier, capabilities } = useDeviceCapabilities();

  const hasGoodGPU = capabilities?.hardwareAcceleration && capabilities?.webglSupport;

  return {
    shouldDisableAnimations: shouldReduceAnimations,
    shouldUseGPUAcceleration: hasGoodGPU,
    animationDuration: shouldReduceAnimations ? 0 : tier === 'low-end' ? 150 : 300,
    shouldUseCSSTransforms: hasGoodGPU,
    shouldUseWillChange: tier !== 'low-end',
    frameRate: tier === 'low-end' ? 30 : 60,
    shouldThrottleAnimations: tier === 'low-end',
    maxSimultaneousAnimations: tier === 'low-end' ? 2 : tier === 'mid-range' ? 4 : 8,
  };
}

// Context provider for device capabilities (optional, for complex apps)
import { createContext, useContext, ReactNode } from 'react';

interface DeviceCapabilityContextType {
  deviceCapabilities: DeviceCapabilityHookReturn;
}

const DeviceCapabilityContext = createContext<DeviceCapabilityContextType | null>(null);

export function DeviceCapabilityProvider({ children }: { children: ReactNode }) {
  const deviceCapabilitiesData = useDeviceCapabilities();

  return (
    <DeviceCapabilityContext.Provider
      value={{ deviceCapabilities: deviceCapabilitiesData }}
    >
      {children}
    </DeviceCapabilityContext.Provider>
  );
}

export function useDeviceCapabilityContext(): DeviceCapabilityHookReturn {
  const context = useContext(DeviceCapabilityContext);
  if (!context) {
    throw new Error(
      'useDeviceCapabilityContext must be used within DeviceCapabilityProvider'
    );
  }
  return context.deviceCapabilities;
}

// Performance monitoring hook
export function usePerformanceMonitoring() {
  const { performanceSnapshot, activeAlerts, resolveAlert, triggerAutoFix } =
    useDeviceCapabilities();

  const criticalAlerts = activeAlerts.filter(alert => alert.severity === 'critical');
  const warningAlerts = activeAlerts.filter(alert => alert.severity === 'warning');

  const performanceScore = performanceSnapshot?.overallScore || 0;
  const performanceGrade =
    performanceScore >= 90
      ? 'A'
      : performanceScore >= 80
        ? 'B'
        : performanceScore >= 70
          ? 'C'
          : performanceScore >= 60
            ? 'D'
            : 'F';

  return {
    performanceSnapshot,
    activeAlerts,
    criticalAlerts,
    warningAlerts,
    performanceScore,
    performanceGrade,
    hasCriticalIssues: criticalAlerts.length > 0,
    hasWarnings: warningAlerts.length > 0,
    resolveAlert,
    triggerAutoFix,

    // Quick status checks
    isMemoryPressure:
      performanceSnapshot?.memory.pressure === 'high' ||
      performanceSnapshot?.memory.pressure === 'critical',
    isFPSLow: (performanceSnapshot?.frameRate.current || 60) < 30,
    isNetworkSlow: (performanceSnapshot?.network.latency || 0) > 1000,
  };
}<|MERGE_RESOLUTION|>--- conflicted
+++ resolved
@@ -114,14 +114,11 @@
     });
 
     const unsubscribeAlerts = performanceBudgetManager.onAlert(alert => {
-      setActiveAlerts((prev: any) => { // auto
+      setActiveAlerts((prev: any) => {
         const existing = prev.find((a: any) => a.id === alert.id);
         if (existing) {
           // Update existing alert
-          return prev.map(($1) => {
-        // TODO(manual): implement
-        return null;
-      })
+          return prev.map((a: any) => (a.id === alert.id ? alert : a));
         } else {
           // Add new alert
           return [...prev, alert];
@@ -170,21 +167,13 @@
 
   const resolveAlert = useCallback((alertId: string) => {
     performanceBudgetManager.resolveAlert(alertId);
-<<<<<<< HEAD
-    setActiveAlerts((prev: any) => p // auto: implicit anyrev.filter((alert: any) => a // auto: implicit anylert.id !== alertId));
-=======
     setActiveAlerts((prev: any) => prev.filter((alert: any) => a.lert.id !== alertId));
->>>>>>> 76d4fab9
   }, []);
 
   const triggerAutoFix = useCallback(async (alertId: string) => {
     try {
       await performanceBudgetManager.triggerAutoFix(alertId);
-<<<<<<< HEAD
-      setActiveAlerts((prev: any) => p // auto: implicit anyrev.filter((alert: any) => a // auto: implicit anylert.id !== alertId));
-=======
       setActiveAlerts((prev: any) => prev.filter((alert: any) => a.lert.id !== alertId));
->>>>>>> 76d4fab9
     } catch (err) {
       console.error('Auto-fix failed:', err);
     }
