--- conflicted
+++ resolved
@@ -5,21 +5,13 @@
   DeviceTier,
   DeviceCapabilities,
   AdaptiveConfig,
-<<<<<<< HEAD
-  DevicePerformanceMetrics,
-=======
   DevicePerformanceMetrics
->>>>>>> 02f0594e
 } from '../services/device-capabilities';
 import {
   performanceBudgetManager,
   PerformanceSnapshot,
   PerformanceAlert,
-<<<<<<< HEAD
-  DeviceAdaptation,
-=======
   DeviceAdaptation
->>>>>>> 02f0594e
 } from '../services/performance-budget-manager';
 
 export interface DeviceCapabilityHookReturn {
@@ -89,15 +81,7 @@
         setActiveAlerts(performanceBudgetManager.getActiveAlerts());
 
       } catch (err) {
-<<<<<<< HEAD
-        setError(
-          err instanceof Error
-            ? err
-            : new Error('Failed to initialize device capabilities')
-        );
-=======
         setError(err instanceof Error ? err : new Error('Failed to initialize device capabilities'));
->>>>>>> 02f0594e
         console.error('Device capabilities initialization error:', err);
       } finally {
         setIsLoading(false);
@@ -121,28 +105,16 @@
 
   // Listen for performance updates
   useEffect(() => {
-<<<<<<< HEAD
-    const unsubscribeSnapshot = performanceBudgetManager.onSnapshot(snapshot => {
-      setPerformanceSnapshot(snapshot);
-    });
-
-    const unsubscribeAlerts = performanceBudgetManager.onAlert(alert => {
-=======
     const unsubscribeSnapshot = performanceBudgetManager.onSnapshot((snapshot) => {
       setPerformanceSnapshot(snapshot);
     });
 
     const unsubscribeAlerts = performanceBudgetManager.onAlert((alert) => {
->>>>>>> 02f0594e
       setActiveAlerts(prev => {
         const existing = prev.find(a => a.id === alert.id);
         if (existing) {
           // Update existing alert
-<<<<<<< HEAD
-          return prev.map(a => (a.id === alert.id ? alert : a));
-=======
           return prev.map(a => a.id === alert.id ? alert : a);
->>>>>>> 02f0594e
         } else {
           // Add new alert
           return [...prev, alert];
@@ -181,13 +153,7 @@
       setConfig(newConfig);
       setAdaptations(performanceBudgetManager.getAdaptations());
     } catch (err) {
-<<<<<<< HEAD
-      setError(
-        err instanceof Error ? err : new Error('Failed to re-evaluate capabilities')
-      );
-=======
       setError(err instanceof Error ? err : new Error('Failed to re-evaluate capabilities'));
->>>>>>> 02f0594e
     } finally {
       setIsLoading(false);
     }
@@ -269,11 +235,7 @@
     shouldUseWeakReferences: tier === 'low-end',
     shouldPoolObjects: tier === 'low-end',
     memoryPressureThreshold: tier === 'low-end' ? 0.7 : 0.8,
-<<<<<<< HEAD
-    shouldCompressCache: tier === 'low-end',
-=======
     shouldCompressCache: tier === 'low-end'
->>>>>>> 02f0594e
   };
 }
 
@@ -291,11 +253,7 @@
     shouldPreloadCritical: adaptations?.preloadingStrategy === 'aggressive',
     retryAttempts: isSlowConnection ? 3 : 1,
     cacheFirst: tier === 'low-end' || isSlowConnection,
-<<<<<<< HEAD
-    offlineFirst: tier === 'low-end',
-=======
     offlineFirst: tier === 'low-end'
->>>>>>> 02f0594e
   };
 }
 
@@ -312,11 +270,7 @@
     shouldUseWillChange: tier !== 'low-end',
     frameRate: tier === 'low-end' ? 30 : 60,
     shouldThrottleAnimations: tier === 'low-end',
-<<<<<<< HEAD
-    maxSimultaneousAnimations: tier === 'low-end' ? 2 : tier === 'mid-range' ? 4 : 8,
-=======
     maxSimultaneousAnimations: tier === 'low-end' ? 2 : tier === 'mid-range' ? 4 : 8
->>>>>>> 02f0594e
   };
 }
 
@@ -342,13 +296,7 @@
 export function useDeviceCapabilityContext(): DeviceCapabilityHookReturn {
   const context = useContext(DeviceCapabilityContext);
   if (!context) {
-<<<<<<< HEAD
-    throw new Error(
-      'useDeviceCapabilityContext must be used within DeviceCapabilityProvider'
-    );
-=======
     throw new Error('useDeviceCapabilityContext must be used within DeviceCapabilityProvider');
->>>>>>> 02f0594e
   }
   return context.deviceCapabilities;
 }
@@ -362,22 +310,10 @@
 
   const performanceScore = performanceSnapshot?.overallScore || 0;
   const performanceGrade =
-<<<<<<< HEAD
-    performanceScore >= 90
-      ? 'A'
-      : performanceScore >= 80
-        ? 'B'
-        : performanceScore >= 70
-          ? 'C'
-          : performanceScore >= 60
-            ? 'D'
-            : 'F';
-=======
     performanceScore >= 90 ? 'A' :
     performanceScore >= 80 ? 'B' :
     performanceScore >= 70 ? 'C' :
     performanceScore >= 60 ? 'D' : 'F';
->>>>>>> 02f0594e
 
   return {
     performanceSnapshot,
@@ -392,13 +328,7 @@
     triggerAutoFix,
 
     // Quick status checks
-<<<<<<< HEAD
-    isMemoryPressure:
-      performanceSnapshot?.memory.pressure === 'high' ||
-      performanceSnapshot?.memory.pressure === 'critical',
-=======
     isMemoryPressure: performanceSnapshot?.memory.pressure === 'high' || performanceSnapshot?.memory.pressure === 'critical',
->>>>>>> 02f0594e
     isFPSLow: (performanceSnapshot?.frameRate.current || 60) < 30,
     isNetworkSlow: (performanceSnapshot?.network.latency || 0) > 1000,
   };
