--- conflicted
+++ resolved
@@ -114,11 +114,7 @@
     });
 
     const unsubscribeAlerts = performanceBudgetManager.onAlert(alert => {
-<<<<<<< HEAD
-      setActiveAlerts((prev: any) => { // auto: implicit any
-=======
       setActiveAlerts((prev: any) => {
->>>>>>> 0a801929
         const existing = prev.find((a: any) => a.id === alert.id);
         if (existing) {
           // Update existing alert
@@ -171,21 +167,13 @@
 
   const resolveAlert = useCallback((alertId: string) => {
     performanceBudgetManager.resolveAlert(alertId);
-<<<<<<< HEAD
     setActiveAlerts((prev: any) => prev.filter((alert: any) => a.lert.id !== alertId));
-=======
-    setActiveAlerts((prev: any) => prev.filter((alert: any) => alert.id !== alertId));
->>>>>>> 0a801929
   }, []);
 
   const triggerAutoFix = useCallback(async (alertId: string) => {
     try {
       await performanceBudgetManager.triggerAutoFix(alertId);
-<<<<<<< HEAD
       setActiveAlerts((prev: any) => prev.filter((alert: any) => a.lert.id !== alertId));
-=======
-      setActiveAlerts((prev: any) => prev.filter((alert: any) => alert.id !== alertId));
->>>>>>> 0a801929
     } catch (err) {
       console.error('Auto-fix failed:', err);
     }
