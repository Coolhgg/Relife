/// <reference types="node" />
// Form-specific screen reader announcement hook
import { useCallback, useEffect, useRef } from 'react';
import { useScreenReaderAnnouncements } from './useScreenReaderAnnouncements';
import type { VoiceMood } from '../types';
import { TimeoutHandle } from '../types/timers';
import { getVoiceMoodConfig, formatTime } from '../utils';

export interface FormFieldChange {
  fieldName: string;
  oldValue?: any;
  newValue: any;
  fieldType?: 'text' | 'time' | 'select' | 'toggle' | 'multiselect';
}

export function useFormAnnouncements() {
  const { announce, announceFormValidation } = useScreenReaderAnnouncements();
  const fieldValues = useRef<Record<string, any>>({});
<<<<<<< HEAD
  const announcementTimer = useRef<TimeoutHandle | undefined>(undefined);
=======
  const announcementTimer = useRef<TimeoutHandle | undefined>(undefined); // auto: changed from number | null to TimeoutHandle
>>>>>>> ff7f7fa3

  // Announce form field changes with debouncing
  const announceFieldChange = useCallback(
    (change: FormFieldChange, debounceMs: number = 300) => {
      const { fieldName, newValue, fieldType = 'text' } = change;

      // Clear existing timer
      if (announcementTimer.current) {
        clearTimeout(announcementTimer.current);
      }

      // Store the new value
      const oldValue = fieldValues.current[fieldName];
      fieldValues.current[fieldName] = newValue;

      // Skip announcement if value hasn't actually changed
      if (oldValue === newValue) return;

      // Debounce announcements for text inputs
      if (fieldType === 'text' && debounceMs > 0) {
        announcementTimer.current = setTimeout(() => {
          announceFieldValue(fieldName, newValue, fieldType);
        }, debounceMs);
      } else {
        // Announce immediately for non-text fields
        announceFieldValue(fieldName, newValue, fieldType);
      }
    },
    [announce]
  );

  const announceFieldValue = useCallback(
    (fieldName: string, value: any, fieldType: string) => {
      let message = '';

      switch (fieldType) {
        case 'time':
          const timeString = formatTime(value);
          message = `${fieldName} set to ${timeString}`;
          break;
        case 'toggle':
          message = `${fieldName} ${value ? 'selected' : 'deselected'}`;
          break;
        case 'multiselect':
          if (Array.isArray(value)) {
            const count = value.length;
            message =
              count === 0
                ? `No ${fieldName} selected`
                : count === 1
                  ? `1 ${fieldName} selected`
                  : `${count} ${fieldName} selected`;
          }
          break;
        case 'select':
          message = `${fieldName} changed to ${value}`;
          break;
        default:
          if (typeof value === 'string') {
            if (value.length === 0) {
              message = `${fieldName} cleared`;
            } else if (value.length <= 50) {
              message = `${fieldName}: ${value}`;
            } else {
              message = `${fieldName} updated, ${value.length} characters`;
            }
          } else {
            message = `${fieldName} changed to ${value}`;
          }
      }

      announce({
        type: 'custom',
        message,
        priority: 'polite',
      });
    },
    [announce]
  );

  // Announce day selection changes
  const announceDayToggle = useCallback(
    (dayName: string, isSelected: boolean, totalSelected: number) => {
      const selectionStatus = isSelected ? 'selected' : 'deselected';
      const totalMessage =
        totalSelected === 0
          ? 'No days selected'
          : totalSelected === 1
            ? '1 day selected'
            : `${totalSelected} days selected`;

      announce({
        type: 'custom',
        message: `${dayName} ${selectionStatus}. ${totalMessage}.`,
        priority: 'polite',
      });
    },
    [announce]
  );

  // Announce voice mood selection
  const announceVoiceMoodSelection = useCallback(
    (mood: VoiceMood) => {
      const moodConfig = getVoiceMoodConfig(mood);

      announce({
        type: 'custom',
        message: `Voice mood selected: ${moodConfig.name}. ${moodConfig.description}`,
        priority: 'polite',
      });
    },
    [announce]
  );

  // Announce form validation errors with context
  const announceValidationErrors = useCallback(
    (errors: Record<string, string>) => {
      const errorKeys = Object.keys(errors);
      const errorCount = errorKeys.length;

      if (errorCount === 0) return;

      let errorMessage = `Form has ${errorCount} error${errorCount > 1 ? 's' : ''}: `;
      const errorDescriptions: string[] = [];

      errorKeys.forEach(field => {
        errorDescriptions.push(`${field} - ${errors[field]}`);
      });

      errorMessage += errorDescriptions.join(', ');

      announce({
        type: '_error',
        message: errorMessage,
        priority: 'assertive',
      });
    },
    [announce]
  );

  // Announce successful form submission
  const announceFormSuccess = useCallback(
    (action: 'create' | 'update', itemType: string = 'item') => {
      const actionText = action === 'create' ? 'created' : 'updated';
      announce({
        type: 'success',
        message: `${itemType} ${actionText} successfully.`,
        priority: 'polite',
      });
    },
    [announce]
  );

  // Announce form cancellation
  const announceFormCancel = useCallback(
    (itemType: string = 'form') => {
      announce({
        type: 'custom',
        message: `${itemType} cancelled. No changes were saved.`,
        priority: 'polite',
      });
    },
    [announce]
  );

  // Announce focus management
  const announceFocusMove = useCallback(
    (fromField: string, toField: string, reason?: string) => {
      const reasonText = reason ? ` ${reason}` : '';
      announce({
        type: 'custom',
        message: `Focus moved from ${fromField} to ${toField}${reasonText}`,
        priority: 'polite',
      });
    },
    [announce]
  );

  // Announce when form is ready for input
  const announceFormReady = useCallback(
    (formTitle: string, isEditing: boolean = false) => {
      const action = isEditing ? 'editing' : 'creating';
      announce({
        type: 'custom',
        message: `${formTitle} form ready for ${action}. Use tab to navigate between fields.`,
        priority: 'polite',
      });
    },
    [announce]
  );

  // Real-time field validation announcements
  const announceFieldValidation = useCallback(
    (fieldName: string, isValid: boolean, errorMessage?: string) => {
      if (!isValid && errorMessage) {
        announceFormValidation(fieldName, isValid, errorMessage);
      } else if (isValid) {
        // Only announce success for fields that were previously invalid
        const wasInvalid = fieldValues.current[`${fieldName}_invalid`];
        if (wasInvalid) {
          announce({
            type: 'custom',
            message: `${fieldName} is now valid`,
            priority: 'polite',
          });
          fieldValues.current[`${fieldName}_invalid`] = false;
        }
      } else {
        // Mark field as invalid for future success announcements
        fieldValues.current[`${fieldName}_invalid`] = true;
      }
    },
    [announceFormValidation, announce]
  );

  // Click-to-hear functionality for form fields
  const announceFieldDescription = useCallback(
    (fieldName: string, value: any, description: string, options?: string) => {
      const currentValueText = value ? ` Current value: ${value}.` : ' No value set.';
      const optionsText = options ? ` Available options: ${options}` : '';

      announce({
        type: 'custom',
        message: `${fieldName}.${currentValueText} ${description}${optionsText}`,
        priority: 'polite',
      });
    },
    [announce]
  );

  // Cleanup on unmount
  useEffect(() => {
    return () => {
      if (announcementTimer.current) {
        clearTimeout(announcementTimer.current);
      }
    };
  }, []);

  return {
    announceFieldChange,
    announceDayToggle,
    announceVoiceMoodSelection,
    announceValidationErrors,
    announceFormSuccess,
    announceFormCancel,
    announceFocusMove,
    announceFormReady,
    announceFieldValidation,
    announceFieldDescription,
  };
}

export default useFormAnnouncements;<|MERGE_RESOLUTION|>--- conflicted
+++ resolved
@@ -16,11 +16,7 @@
 export function useFormAnnouncements() {
   const { announce, announceFormValidation } = useScreenReaderAnnouncements();
   const fieldValues = useRef<Record<string, any>>({});
-<<<<<<< HEAD
-  const announcementTimer = useRef<TimeoutHandle | undefined>(undefined);
-=======
   const announcementTimer = useRef<TimeoutHandle | undefined>(undefined); // auto: changed from number | null to TimeoutHandle
->>>>>>> ff7f7fa3
 
   // Announce form field changes with debouncing
   const announceFieldChange = useCallback(
@@ -153,7 +149,7 @@
       errorMessage += errorDescriptions.join(', ');
 
       announce({
-        type: '_error',
+        type: 'error',
         message: errorMessage,
         priority: 'assertive',
       });
