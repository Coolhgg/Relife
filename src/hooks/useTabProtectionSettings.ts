import { useState, useEffect, useCallback } from 'react';
import type { TabProtectionSettings } from '../types/tabProtection';
import {
  getTabProtectionSettings,
  saveTabProtectionSettings,
<<<<<<< HEAD
  DEFAULT_TAB_PROTECTION_SETTINGS,
=======
  DEFAULT_TAB_PROTECTION_SETTINGS
>>>>>>> 02f0594e
} from '../types/tabProtection';

interface UseTabProtectionSettingsReturn {
  settings: TabProtectionSettings;
  updateSettings: (updates: Partial<TabProtectionSettings>) => void;
<<<<<<< HEAD
  updateProtectionTiming: (
    updates: Partial<TabProtectionSettings['protectionTiming']>
  ) => void;
  updateCustomMessages: (
    updates: Partial<TabProtectionSettings['customMessages']>
  ) => void;
  updateVisualSettings: (
    updates: Partial<TabProtectionSettings['visualSettings']>
  ) => void;
=======
  updateProtectionTiming: (updates: Partial<TabProtectionSettings['protectionTiming']>) => void;
  updateCustomMessages: (updates: Partial<TabProtectionSettings['customMessages']>) => void;
  updateVisualSettings: (updates: Partial<TabProtectionSettings['visualSettings']>) => void;
>>>>>>> 02f0594e
  resetToDefaults: () => void;
  exportSettings: () => string;
  importSettings: (settingsJson: string) => boolean;
}

export const useTabProtectionSettings = (): UseTabProtectionSettingsReturn => {
  const [settings, setSettings] = useState<TabProtectionSettings>(() =>
    getTabProtectionSettings()
  );

  // Listen for settings changes from other tabs/windows
  useEffect(() => {
    const handleSettingsChange = (event: CustomEvent<TabProtectionSettings>) => {
      setSettings(event.detail);
    };

    const handleStorageChange = (event: StorageEvent) => {
      if (event.key === 'tabProtectionSettings') {
        setSettings(getTabProtectionSettings());
      }
    };

<<<<<<< HEAD
    window.addEventListener(
      'tabProtectionSettingsChanged' as any,
      handleSettingsChange
    );
    window.addEventListener('storage', handleStorageChange);

    return () => {
      window.removeEventListener(
        'tabProtectionSettingsChanged' as any,
        handleSettingsChange
      );
=======
    window.addEventListener('tabProtectionSettingsChanged' as any, handleSettingsChange);
    window.addEventListener('storage', handleStorageChange);

    return () => {
      window.removeEventListener('tabProtectionSettingsChanged' as any, handleSettingsChange);
>>>>>>> 02f0594e
      window.removeEventListener('storage', handleStorageChange);
    };
  }, []);

<<<<<<< HEAD
  const updateSettings = useCallback(
    (updates: Partial<TabProtectionSettings>) => {
      const newSettings = { ...settings, ...updates };
      setSettings(newSettings);
      saveTabProtectionSettings(newSettings);
    },
    [settings]
  );

  const updateProtectionTiming = useCallback(
    (updates: Partial<TabProtectionSettings['protectionTiming']>) => {
      const newSettings = {
        ...settings,
        protectionTiming: {
          ...settings.protectionTiming,
          ...updates,
        },
      };
      setSettings(newSettings);
      saveTabProtectionSettings(newSettings);
    },
    [settings]
  );

  const updateCustomMessages = useCallback(
    (updates: Partial<TabProtectionSettings['customMessages']>) => {
      const newSettings = {
        ...settings,
        customMessages: {
          ...settings.customMessages,
          ...updates,
          visualWarningTitle: {
            ...settings.customMessages.visualWarningTitle,
            ...updates.visualWarningTitle,
          },
          accessibilityMessages: {
            ...settings.customMessages.accessibilityMessages,
            ...updates.accessibilityMessages,
          },
        },
      };
      setSettings(newSettings);
      saveTabProtectionSettings(newSettings);
    },
    [settings]
  );

  const updateVisualSettings = useCallback(
    (updates: Partial<TabProtectionSettings['visualSettings']>) => {
      const newSettings = {
        ...settings,
        visualSettings: {
          ...settings.visualSettings,
          ...updates,
        },
      };
      setSettings(newSettings);
      saveTabProtectionSettings(newSettings);
    },
    [settings]
  );
=======
  const updateSettings = useCallback((updates: Partial<TabProtectionSettings>) => {
    const newSettings = { ...settings, ...updates };
    setSettings(newSettings);
    saveTabProtectionSettings(newSettings);
  }, [settings]);

  const updateProtectionTiming = useCallback((updates: Partial<TabProtectionSettings['protectionTiming']>) => {
    const newSettings = {
      ...settings,
      protectionTiming: {
        ...settings.protectionTiming,
        ...updates,
      },
    };
    setSettings(newSettings);
    saveTabProtectionSettings(newSettings);
  }, [settings]);

  const updateCustomMessages = useCallback((updates: Partial<TabProtectionSettings['customMessages']>) => {
    const newSettings = {
      ...settings,
      customMessages: {
        ...settings.customMessages,
        ...updates,
        visualWarningTitle: {
          ...settings.customMessages.visualWarningTitle,
          ...updates.visualWarningTitle,
        },
        accessibilityMessages: {
          ...settings.customMessages.accessibilityMessages,
          ...updates.accessibilityMessages,
        },
      },
    };
    setSettings(newSettings);
    saveTabProtectionSettings(newSettings);
  }, [settings]);

  const updateVisualSettings = useCallback((updates: Partial<TabProtectionSettings['visualSettings']>) => {
    const newSettings = {
      ...settings,
      visualSettings: {
        ...settings.visualSettings,
        ...updates,
      },
    };
    setSettings(newSettings);
    saveTabProtectionSettings(newSettings);
  }, [settings]);
>>>>>>> 02f0594e

  const resetToDefaults = useCallback(() => {
    setSettings(DEFAULT_TAB_PROTECTION_SETTINGS);
    saveTabProtectionSettings(DEFAULT_TAB_PROTECTION_SETTINGS);
  }, []);

  const exportSettings = useCallback(() => {
    return JSON.stringify(settings, null, 2);
  }, [settings]);

  const importSettings = useCallback((settingsJson: string): boolean => {
    try {
      const importedSettings = JSON.parse(settingsJson);

      // Basic validation
      if (typeof importedSettings !== 'object' || importedSettings === null) {
        return false;
      }

      // Merge with defaults to ensure all required fields exist
      const validatedSettings: TabProtectionSettings = {
        ...DEFAULT_TAB_PROTECTION_SETTINGS,
        ...importedSettings,
        protectionTiming: {
          ...DEFAULT_TAB_PROTECTION_SETTINGS.protectionTiming,
          ...importedSettings.protectionTiming,
        },
        customMessages: {
          ...DEFAULT_TAB_PROTECTION_SETTINGS.customMessages,
          ...importedSettings.customMessages,
          visualWarningTitle: {
            ...DEFAULT_TAB_PROTECTION_SETTINGS.customMessages.visualWarningTitle,
            ...importedSettings.customMessages?.visualWarningTitle,
          },
          accessibilityMessages: {
            ...DEFAULT_TAB_PROTECTION_SETTINGS.customMessages.accessibilityMessages,
            ...importedSettings.customMessages?.accessibilityMessages,
          },
        },
        visualSettings: {
          ...DEFAULT_TAB_PROTECTION_SETTINGS.visualSettings,
          ...importedSettings.visualSettings,
        },
      };

      setSettings(validatedSettings);
      saveTabProtectionSettings(validatedSettings);
      return true;
    } catch (error) {
      console.error('Failed to import settings:', error);
      return false;
    }
  }, []);

  return {
    settings,
    updateSettings,
    updateProtectionTiming,
    updateCustomMessages,
    updateVisualSettings,
    resetToDefaults,
    exportSettings,
    importSettings,
  };
};

export default useTabProtectionSettings;<|MERGE_RESOLUTION|>--- conflicted
+++ resolved
@@ -3,31 +3,15 @@
 import {
   getTabProtectionSettings,
   saveTabProtectionSettings,
-<<<<<<< HEAD
-  DEFAULT_TAB_PROTECTION_SETTINGS,
-=======
   DEFAULT_TAB_PROTECTION_SETTINGS
->>>>>>> 02f0594e
 } from '../types/tabProtection';
 
 interface UseTabProtectionSettingsReturn {
   settings: TabProtectionSettings;
   updateSettings: (updates: Partial<TabProtectionSettings>) => void;
-<<<<<<< HEAD
-  updateProtectionTiming: (
-    updates: Partial<TabProtectionSettings['protectionTiming']>
-  ) => void;
-  updateCustomMessages: (
-    updates: Partial<TabProtectionSettings['customMessages']>
-  ) => void;
-  updateVisualSettings: (
-    updates: Partial<TabProtectionSettings['visualSettings']>
-  ) => void;
-=======
   updateProtectionTiming: (updates: Partial<TabProtectionSettings['protectionTiming']>) => void;
   updateCustomMessages: (updates: Partial<TabProtectionSettings['customMessages']>) => void;
   updateVisualSettings: (updates: Partial<TabProtectionSettings['visualSettings']>) => void;
->>>>>>> 02f0594e
   resetToDefaults: () => void;
   exportSettings: () => string;
   importSettings: (settingsJson: string) => boolean;
@@ -50,92 +34,15 @@
       }
     };
 
-<<<<<<< HEAD
-    window.addEventListener(
-      'tabProtectionSettingsChanged' as any,
-      handleSettingsChange
-    );
-    window.addEventListener('storage', handleStorageChange);
-
-    return () => {
-      window.removeEventListener(
-        'tabProtectionSettingsChanged' as any,
-        handleSettingsChange
-      );
-=======
     window.addEventListener('tabProtectionSettingsChanged' as any, handleSettingsChange);
     window.addEventListener('storage', handleStorageChange);
 
     return () => {
       window.removeEventListener('tabProtectionSettingsChanged' as any, handleSettingsChange);
->>>>>>> 02f0594e
       window.removeEventListener('storage', handleStorageChange);
     };
   }, []);
 
-<<<<<<< HEAD
-  const updateSettings = useCallback(
-    (updates: Partial<TabProtectionSettings>) => {
-      const newSettings = { ...settings, ...updates };
-      setSettings(newSettings);
-      saveTabProtectionSettings(newSettings);
-    },
-    [settings]
-  );
-
-  const updateProtectionTiming = useCallback(
-    (updates: Partial<TabProtectionSettings['protectionTiming']>) => {
-      const newSettings = {
-        ...settings,
-        protectionTiming: {
-          ...settings.protectionTiming,
-          ...updates,
-        },
-      };
-      setSettings(newSettings);
-      saveTabProtectionSettings(newSettings);
-    },
-    [settings]
-  );
-
-  const updateCustomMessages = useCallback(
-    (updates: Partial<TabProtectionSettings['customMessages']>) => {
-      const newSettings = {
-        ...settings,
-        customMessages: {
-          ...settings.customMessages,
-          ...updates,
-          visualWarningTitle: {
-            ...settings.customMessages.visualWarningTitle,
-            ...updates.visualWarningTitle,
-          },
-          accessibilityMessages: {
-            ...settings.customMessages.accessibilityMessages,
-            ...updates.accessibilityMessages,
-          },
-        },
-      };
-      setSettings(newSettings);
-      saveTabProtectionSettings(newSettings);
-    },
-    [settings]
-  );
-
-  const updateVisualSettings = useCallback(
-    (updates: Partial<TabProtectionSettings['visualSettings']>) => {
-      const newSettings = {
-        ...settings,
-        visualSettings: {
-          ...settings.visualSettings,
-          ...updates,
-        },
-      };
-      setSettings(newSettings);
-      saveTabProtectionSettings(newSettings);
-    },
-    [settings]
-  );
-=======
   const updateSettings = useCallback((updates: Partial<TabProtectionSettings>) => {
     const newSettings = { ...settings, ...updates };
     setSettings(newSettings);
@@ -185,7 +92,6 @@
     setSettings(newSettings);
     saveTabProtectionSettings(newSettings);
   }, [settings]);
->>>>>>> 02f0594e
 
   const resetToDefaults = useCallback(() => {
     setSettings(DEFAULT_TAB_PROTECTION_SETTINGS);
