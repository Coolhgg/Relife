/**
 * A/B Testing Hook for Struggling Sam Optimization
 * Handles feature flags, variant assignments, and tracking
 */

import { useState, useEffect, useCallback } from 'react';
import {
  ABTestGroup,
  UserABTest,
  ABTestFeature,
  ABTestMetrics,
} from '../types/struggling-sam';
import StrugglingSamApiService from '../services/struggling-sam-api';

// Feature configuration for different test groups
export const STRUGGLING_SAM_FEATURES = {
  // Control Group Features (30% of users)
  CONTROL: {
    streaks: false,
    achievements: false,
    social_proof: false,
    upgrade_prompts: false,
    celebrations: false,
    challenges: false,
  },

  // Gamification Only Group (35% of users)
  GAMIFICATION: {
    streaks: true,
    achievements: true,
    social_proof: false,
    upgrade_prompts: false,
    celebrations: true,
    challenges: false,
  },

  // Full Optimization Group (35% of users)
  FULL_OPTIMIZATION: {
    streaks: true,
    achievements: true,
    social_proof: true,
    upgrade_prompts: true,
    celebrations: true,
    challenges: true,
  },
};

export type FeatureKey = keyof typeof STRUGGLING_SAM_FEATURES.FULL_OPTIMIZATION;

interface ABTestingState {
  testGroup: ABTestGroup | null;
  userAssignment: UserABTest | null;
  features: Record<FeatureKey, boolean>;
  variant: string;
  loading: boolean;
  error: string | null;
}

export const useABTesting = (userId?: string) => {
  const [state, setState] = useState<ABTestingState>({
    testGroup: null,
    userAssignment: null,
    features: STRUGGLING_SAM_FEATURES.CONTROL,
    variant: 'control',
    loading: false,
    error: null,
  });

  // Initialize A/B test assignment
  useEffect(() => {
    if (userId) {
      initializeABTesting(userId);
    }
  }, [userId]);

  const initializeABTesting = async (userId: string) => {
    setState(prev => ({ ...prev, loading: true, error: null }));

    try {
      // Check if user already has an A/B test assignment
      let userAssignment = await StrugglingSamApiService.getUserABTestAssignment(userId);

      // If no assignment exists, create one
      if (!userAssignment) {
        userAssignment = await StrugglingSamApiService.assignUserToABTest(userId);
      }

      // Get test group details
      const testGroups = await StrugglingSamApiService.getABTestGroups();
      const testGroup = testGroups.find(group => group.id === userAssignment?.testId);

      if (testGroup && userAssignment) {
        // Determine features based on test group
        let features = STRUGGLING_SAM_FEATURES.CONTROL;
        let variant = 'control';

        if (testGroup.name === 'Gamification Only') {
          features = STRUGGLING_SAM_FEATURES.GAMIFICATION;
          variant = 'gamification';
        } else if (testGroup.name === 'Full Optimization') {
          features = STRUGGLING_SAM_FEATURES.FULL_OPTIMIZATION;
          variant = 'full';
        }

        setState({
          testGroup,
          userAssignment,
          features,
          variant,
          loading: false,
          error: null,
        });

        // Track user assignment
        await StrugglingSamApiService.trackABTestEngagement(
          testGroup.id,
          userId,
          'session_start'
        );
      } else {
        setState(prev => ({
          ...prev,
          loading: false,
          error: 'Failed to initialize A/B testing',
        }));
      }
    } catch (error) {
      console.error('A/B Testing initialization error:', error);
      setState(prev => ({
        ...prev,
        loading: false,
        error: 'Failed to initialize A/B testing',
      }));
    }
  };

  // Check if a feature is enabled
<<<<<<< HEAD
  const isFeatureEnabled = useCallback(
    (featureKey: FeatureKey): boolean => {
      return state.features[featureKey] || false;
    },
    [state.features]
  );

  // Get feature variant
  const getFeatureVariant = useCallback(
    (featureKey: FeatureKey): string | null => {
      if (!state.features[featureKey]) return null;
      return state.variant;
    },
    [state.features, state.variant]
  );

  // Track feature usage
  const trackFeatureUsage = useCallback(
    async (featureKey: FeatureKey, action: string, metadata?: Record<string, any>) => {
      if (!state.testGroup || !state.userAssignment || !userId) return;

      try {
        await StrugglingSamApiService.trackABTestEngagement(
          state.testGroup.id,
          userId,
          `feature_${featureKey}_${action}`,
          { feature: featureKey, action, ...metadata }
        );
      } catch (error) {
        console.error('Failed to track feature usage:', error);
      }
    },
    [state.testGroup, state.userAssignment, userId]
  );

  // Track conversion event
  const trackConversion = useCallback(
    async (
      conversionType: 'upgrade' | 'subscription' | 'premium_trial' = 'upgrade'
    ) => {
      if (!state.testGroup || !state.userAssignment || !userId) return;

      try {
        await StrugglingSamApiService.trackABTestConversion(state.testGroup.id, userId);

        // Also track the specific conversion type
        await StrugglingSamApiService.trackABTestEngagement(
          state.testGroup.id,
          userId,
          'conversion',
          { type: conversionType }
        );
      } catch (error) {
        console.error('Failed to track conversion:', error);
      }
    },
    [state.testGroup, state.userAssignment, userId]
  );
=======
  const isFeatureEnabled = useCallback((featureKey: FeatureKey): boolean => {
    return state.features[featureKey] || false;
  }, [state.features]);

  // Get feature variant
  const getFeatureVariant = useCallback((featureKey: FeatureKey): string | null => {
    if (!state.features[featureKey]) return null;
    return state.variant;
  }, [state.features, state.variant]);

  // Track feature usage
  const trackFeatureUsage = useCallback(async (featureKey: FeatureKey, action: string, metadata?: Record<string, any>) => {
    if (!state.testGroup || !state.userAssignment || !userId) return;

    try {
      await StrugglingSamApiService.trackABTestEngagement(
        state.testGroup.id,
        userId,
        `feature_${featureKey}_${action}`,
        { feature: featureKey, action, ...metadata }
      );
    } catch (error) {
      console.error('Failed to track feature usage:', error);
    }
  }, [state.testGroup, state.userAssignment, userId]);

  // Track conversion event
  const trackConversion = useCallback(async (conversionType: 'upgrade' | 'subscription' | 'premium_trial' = 'upgrade') => {
    if (!state.testGroup || !state.userAssignment || !userId) return;

    try {
      await StrugglingSamApiService.trackABTestConversion(state.testGroup.id, userId);

      // Also track the specific conversion type
      await StrugglingSamApiService.trackABTestEngagement(
        state.testGroup.id,
        userId,
        'conversion',
        { type: conversionType }
      );
    } catch (error) {
      console.error('Failed to track conversion:', error);
    }
  }, [state.testGroup, state.userAssignment, userId]);
>>>>>>> 02f0594e

  // Track engagement event
  const trackEngagement = useCallback(async (action: string, metadata?: Record<string, any>) => {
    if (!state.testGroup || !state.userAssignment || !userId) return;

<<<<<<< HEAD
      try {
        await StrugglingSamApiService.trackABTestEngagement(
          state.testGroup.id,
          userId,
          action,
          metadata
        );
      } catch (error) {
        console.error('Failed to track engagement:', error);
      }
    },
    [state.testGroup, state.userAssignment, userId]
  );
=======
    try {
      await StrugglingSamApiService.trackABTestEngagement(
        state.testGroup.id,
        userId,
        action,
        metadata
      );
    } catch (error) {
      console.error('Failed to track engagement:', error);
    }
  }, [state.testGroup, state.userAssignment, userId]);
>>>>>>> 02f0594e

  // Component visibility helpers
  const shouldShowStreaks = isFeatureEnabled('streaks');
  const shouldShowAchievements = isFeatureEnabled('achievements');
  const shouldShowSocialProof = isFeatureEnabled('social_proof');
  const shouldShowUpgradePrompts = isFeatureEnabled('upgrade_prompts');
  const shouldShowCelebrations = isFeatureEnabled('celebrations');
  const shouldShowChallenges = isFeatureEnabled('challenges');

  return {
    // State
    testGroup: state.testGroup,
    userAssignment: state.userAssignment,
    variant: state.variant,
    loading: state.loading,
    error: state.error,

    // Feature flags
    features: state.features,
    isFeatureEnabled,
    getFeatureVariant,

    // Component visibility
    shouldShowStreaks,
    shouldShowAchievements,
    shouldShowSocialProof,
    shouldShowUpgradePrompts,
    shouldShowCelebrations,
    shouldShowChallenges,

    // Tracking methods
    trackFeatureUsage,
    trackConversion,
    trackEngagement,

    // Utility
    isControlGroup: state.variant === 'control',
    isGamificationGroup: state.variant === 'gamification',
    isFullOptimizationGroup: state.variant === 'full',
  };
};

// Higher-order component for conditional rendering based on A/B tests
export const withABTest = <T extends object>(
  Component: React.ComponentType<T>,
  featureKey: FeatureKey
) => {
  return (props: T & { userId?: string }) => {
    const { isFeatureEnabled } = useABTesting(props.userId);

    if (!isFeatureEnabled(featureKey)) {
      return null;
    }

    return <Component {...props} />;
  };
};

// Hook for A/B test aware component mounting
export const useABTestComponent = (featureKey: FeatureKey, userId?: string) => {
  const { isFeatureEnabled, trackFeatureUsage } = useABTesting(userId);

  useEffect(() => {
    if (isFeatureEnabled(featureKey)) {
      trackFeatureUsage(featureKey, 'component_mounted');
    }
  }, [isFeatureEnabled, featureKey, trackFeatureUsage]);

  return {
    shouldRender: isFeatureEnabled(featureKey),
    trackUsage: (action: string, metadata?: Record<string, any>) =>
      trackFeatureUsage(featureKey, action, metadata),
  };
};

export default useABTesting;<|MERGE_RESOLUTION|>--- conflicted
+++ resolved
@@ -135,66 +135,6 @@
   };
 
   // Check if a feature is enabled
-<<<<<<< HEAD
-  const isFeatureEnabled = useCallback(
-    (featureKey: FeatureKey): boolean => {
-      return state.features[featureKey] || false;
-    },
-    [state.features]
-  );
-
-  // Get feature variant
-  const getFeatureVariant = useCallback(
-    (featureKey: FeatureKey): string | null => {
-      if (!state.features[featureKey]) return null;
-      return state.variant;
-    },
-    [state.features, state.variant]
-  );
-
-  // Track feature usage
-  const trackFeatureUsage = useCallback(
-    async (featureKey: FeatureKey, action: string, metadata?: Record<string, any>) => {
-      if (!state.testGroup || !state.userAssignment || !userId) return;
-
-      try {
-        await StrugglingSamApiService.trackABTestEngagement(
-          state.testGroup.id,
-          userId,
-          `feature_${featureKey}_${action}`,
-          { feature: featureKey, action, ...metadata }
-        );
-      } catch (error) {
-        console.error('Failed to track feature usage:', error);
-      }
-    },
-    [state.testGroup, state.userAssignment, userId]
-  );
-
-  // Track conversion event
-  const trackConversion = useCallback(
-    async (
-      conversionType: 'upgrade' | 'subscription' | 'premium_trial' = 'upgrade'
-    ) => {
-      if (!state.testGroup || !state.userAssignment || !userId) return;
-
-      try {
-        await StrugglingSamApiService.trackABTestConversion(state.testGroup.id, userId);
-
-        // Also track the specific conversion type
-        await StrugglingSamApiService.trackABTestEngagement(
-          state.testGroup.id,
-          userId,
-          'conversion',
-          { type: conversionType }
-        );
-      } catch (error) {
-        console.error('Failed to track conversion:', error);
-      }
-    },
-    [state.testGroup, state.userAssignment, userId]
-  );
-=======
   const isFeatureEnabled = useCallback((featureKey: FeatureKey): boolean => {
     return state.features[featureKey] || false;
   }, [state.features]);
@@ -239,27 +179,11 @@
       console.error('Failed to track conversion:', error);
     }
   }, [state.testGroup, state.userAssignment, userId]);
->>>>>>> 02f0594e
 
   // Track engagement event
   const trackEngagement = useCallback(async (action: string, metadata?: Record<string, any>) => {
     if (!state.testGroup || !state.userAssignment || !userId) return;
 
-<<<<<<< HEAD
-      try {
-        await StrugglingSamApiService.trackABTestEngagement(
-          state.testGroup.id,
-          userId,
-          action,
-          metadata
-        );
-      } catch (error) {
-        console.error('Failed to track engagement:', error);
-      }
-    },
-    [state.testGroup, state.userAssignment, userId]
-  );
-=======
     try {
       await StrugglingSamApiService.trackABTestEngagement(
         state.testGroup.id,
@@ -271,7 +195,6 @@
       console.error('Failed to track engagement:', error);
     }
   }, [state.testGroup, state.userAssignment, userId]);
->>>>>>> 02f0594e
 
   // Component visibility helpers
   const shouldShowStreaks = isFeatureEnabled('streaks');
