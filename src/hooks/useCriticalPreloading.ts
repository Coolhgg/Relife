/// <reference types="node" />
import { useState, useEffect, useCallback, useRef } from 'react';
import { criticalPreloader } from '../services/critical-preloader';
import type { Alarm } from '../types';
import { TimeoutHandle } from '../types/timers';
import type {
  CriticalAsset,
  PreloadStats,
  PreloadStrategy,
} from '../services/critical-preloader';

export interface CriticalPreloadingState {
  isAnalyzing: boolean;
  isPreloading: boolean;
  criticalAssets: CriticalAsset[];
  stats: PreloadStats;
  readinessStatus: Map<
    string,
    {
      ttsReady: boolean;
      audioReady: boolean;
      fallbackReady: boolean;
      overallReady: boolean;
    }
  >;
}

/**
 * Main hook for critical asset preloading
 */
export function useCriticalPreloading(alarms: Alarm[]): CriticalPreloadingState {
  const [state, setState] = useState<CriticalPreloadingState>({
    isAnalyzing: false,
    isPreloading: false,
    criticalAssets: [],
    stats: criticalPreloader.getStats(),
    readinessStatus: new Map(),
  });

  const statsUpdateInterval = useRef<TimeoutHandle>();
  const lastAnalysis = useRef<Date>();

  const analyzeAndPreload = useCallback(async () => {
    if (state.isAnalyzing) return;

    setState((prev: any) => ({ // auto: implicit any ...prev, isAnalyzing: true }));

    try {
      const criticalAssets = await criticalPreloader.analyzeCriticalAssets(alarms);

      // Verify readiness for all alarms
      const readinessStatus = new Map();
      for (const alarm of alarms) {
        if (alarm.enabled) {
          const status = await criticalPreloader.verifyCriticalAssets(alarm.id);
          readinessStatus.set(alarm.id, status);
        }
      }

      setState((prev: any) => ({ // auto: implicit any
        ...prev,
        criticalAssets,
        readinessStatus,
        isAnalyzing: false,
      }));

      lastAnalysis.current = new Date();
    } catch (error) {
      console.error('Error analyzing critical assets:', error);
      setState((prev: any) => ({ // auto: implicit any ...prev, isAnalyzing: false }));
    }
  }, [alarms, state.isAnalyzing]);

  const updateStats = useCallback(() => {
    const stats = criticalPreloader.getStats();
    setState((prev: any) => ({ // auto: implicit any ...prev, stats }));
  }, []);

  // Initial analysis and periodic re-analysis
  useEffect(() => {
    const shouldAnalyze =
      !lastAnalysis.current ||
      new Date().getTime() - lastAnalysis.current.getTime() > 5 * 60 * 1000; // 5 minutes

    if (shouldAnalyze && alarms.length > 0) {
      analyzeAndPreload();
    }
  }, [alarms, analyzeAndPreload]);

  // Start stats monitoring
  useEffect(() => {
    statsUpdateInterval.current = setInterval(updateStats, 10000); // Every 10 seconds

    return () => {
      if (statsUpdateInterval.current) {
        clearInterval(statsUpdateInterval.current);
      }
    };
  }, [updateStats]);

  return state;
}

/**
 * Hook for monitoring individual alarm readiness
 */
export function useAlarmReadiness(alarmId: string, enabled: boolean = true) {
  const [readiness, setReadiness] = useState({
    ttsReady: false,
    audioReady: false,
    fallbackReady: true,
    overallReady: false,
    lastChecked: null as Date | null,
  });

  const checkReadiness = useCallback(async () => {
    if (!enabled) return;

    try {
      const status = await criticalPreloader.verifyCriticalAssets(alarmId);
      setReadiness({
        ...status,
        lastChecked: new Date(),
      });
    } catch (error) {
      console.error(`Error checking readiness for alarm ${alarmId}:`, error);
    }
  }, [alarmId, enabled]);

  useEffect(() => {
    if (enabled) {
      checkReadiness();

      // Check readiness every 30 seconds
      const interval = setInterval(checkReadiness, 30000);
      return () => clearInterval(interval);
    }
  }, [enabled, checkReadiness]);

  return readiness;
}

/**
 * Hook for emergency preloading
 */
export function useEmergencyPreloading() {
  const [isEmergencyPreloading, setIsEmergencyPreloading] = useState(false);

  const triggerEmergencyPreload = useCallback(
    async (alarmIds: string[]) => {
      if (isEmergencyPreloading) return;

      setIsEmergencyPreloading(true);

      try {
        await criticalPreloader.emergencyPreload(alarmIds);
      } catch (error) {
        console.error('Emergency preload failed:', error);
      } finally {
        setIsEmergencyPreloading(false);
      }
    },
    [isEmergencyPreloading]
  );

  return {
    isEmergencyPreloading,
    triggerEmergencyPreload,
  };
}

/**
 * Hook for managing preload strategy
 */
export function usePreloadStrategy() {
  const [currentStrategy, setCurrentStrategy] = useState<PreloadStrategy>({
    name: 'balanced',
    description: 'Balanced preloading strategy',
    preloadWindow: 15,
    batchSize: 3,
    retryAttempts: 3,
    priorityThreshold: 5,
  });

  const updateStrategy = useCallback(
    (updates: Partial<PreloadStrategy>) => {
      const newStrategy = { ...currentStrategy, ...updates };
      setCurrentStrategy(newStrategy);
      criticalPreloader.updateStrategy(updates);
    },
    [currentStrategy]
  );

  const setQuickStrategy = useCallback(() => {
    updateStrategy({
      name: 'aggressive',
      description: 'Aggressive preloading for instant response',
      preloadWindow: 30,
      batchSize: 5,
      retryAttempts: 5,
      priorityThreshold: 3,
    });
  }, [updateStrategy]);

  const setBatteryOptimizedStrategy = useCallback(() => {
    updateStrategy({
      name: 'battery-optimized',
      description: 'Conservative preloading to save battery',
      preloadWindow: 5,
      batchSize: 1,
      retryAttempts: 2,
      priorityThreshold: 8,
    });
  }, [updateStrategy]);

  const setBalancedStrategy = useCallback(() => {
    updateStrategy({
      name: 'balanced',
      description: 'Balanced preloading strategy',
      preloadWindow: 15,
      batchSize: 3,
      retryAttempts: 3,
      priorityThreshold: 5,
    });
  }, [updateStrategy]);

  return {
    currentStrategy,
    updateStrategy,
    setQuickStrategy,
    setBatteryOptimizedStrategy,
    setBalancedStrategy,
  };
}

/**
 * Hook for monitoring critical asset status
 */
export function useCriticalAssetStatus() {
  const [assetStatus, setAssetStatus] = useState<
    Array<{
      id: string;
      type: string;
      alarmId: string;
      priority: number;
      isLoaded: boolean;
      timeUntilTrigger: number;
      timeUntilPreload: number;
    }>
  >([]);

  useEffect(() => {
    const updateStatus = () => {
      const status = criticalPreloader.getCriticalAssetsStatus();
      setAssetStatus(status);
    };

    updateStatus();
    const interval = setInterval(updateStatus, 15000); // Every 15 seconds

    return () => clearInterval(interval);
  }, []);

  return assetStatus;
}

/**
 * Hook for preload performance monitoring
 */
export function usePreloadPerformance() {
  const [performance, setPerformance] = useState({
    successRate: 0,
    averageLoadTime: 0,
    cacheHitRate: 0,
    memoryUsage: 0,
    recentFailures: 0,
    trend: 'stable' as 'improving' | 'stable' | 'degrading',
  });

  const [performanceHistory, setPerformanceHistory] = useState<
    {
      timestamp: Date;
      successRate: number;
      avgLoadTime: number;
    }[]
  >([]);

  useEffect(() => {
    const updatePerformance = () => {
      const stats = criticalPreloader.getStats();

      const newPerformance = {
        successRate: stats.successRate,
        averageLoadTime: stats.averageLoadTime,
        cacheHitRate: stats.cacheHitRate,
        memoryUsage: stats.memoryUsage,
        recentFailures: stats.failedAssets,
        trend: 'stable' as 'improving' | 'stable' | 'degrading',
      };

      // Determine trend
      if (performanceHistory.length > 5) {
        const recent = performanceHistory.slice(-3);
        const earlier = performanceHistory.slice(-6, -3);

        const recentAvg =
          recent.reduce((sum, p) => sum + p.successRate, 0) / recent.length;
        const earlierAvg =
          earlier.reduce((sum, p) => sum + p.successRate, 0) / earlier.length;

        if (recentAvg > earlierAvg + 0.1) {
          newPerformance.trend = 'improving';
        } else if (recentAvg < earlierAvg - 0.1) {
          newPerformance.trend = 'degrading';
        }
      }

      setPerformance(newPerformance);

      // Update history
<<<<<<< HEAD
      setPerformanceHistory((prev: any) => { // auto
=======
      setPerformanceHistory((prev: any) => {
>>>>>>> 32eec1fa
        const newEntry = {
          timestamp: new Date(),
          successRate: stats.successRate,
          avgLoadTime: stats.averageLoadTime,
        };

        const updated = [...prev, newEntry];
        return updated.slice(-20); // Keep last 20 entries
      });
    };

    updatePerformance();
    const interval = setInterval(updatePerformance, 30000); // Every 30 seconds

    return () => clearInterval(interval);
  }, [performanceHistory]);

  return {
    performance,
    performanceHistory,
  };
}

/**
 * Hook for debugging critical preloading
 */
export function usePreloadDebugging() {
  const [debugInfo, setDebugInfo] = useState({
    queueSize: 0,
    activeLoads: 0,
    lastError: null as string | null,
    criticalAssetsCount: 0,
    nextPreloadTime: null as Date | null,
  });

  useEffect(() => {
    const updateDebugInfo = () => {
      const stats = criticalPreloader.getStats();
      const assetStatus = criticalPreloader.getCriticalAssetsStatus();

      const nextAsset = assetStatus
        .filter(asset => !asset.isLoaded && asset.timeUntilPreload > 0)
        .sort((a, b) => a.timeUntilPreload - b.timeUntilPreload)[0];

      setDebugInfo({
        queueSize: stats.totalAssets,
        activeLoads: 0, // This would need to be exposed from the preloader
        lastError: null, // This would need error tracking
        criticalAssetsCount: assetStatus.length,
        nextPreloadTime: nextAsset
          ? new Date(Date.now() + nextAsset.timeUntilPreload * 60000)
          : null,
      });
    };

    updateDebugInfo();
    const interval = setInterval(updateDebugInfo, 5000); // Every 5 seconds

    return () => clearInterval(interval);
  }, []);

  return debugInfo;
}<|MERGE_RESOLUTION|>--- conflicted
+++ resolved
@@ -43,7 +43,7 @@
   const analyzeAndPreload = useCallback(async () => {
     if (state.isAnalyzing) return;
 
-    setState((prev: any) => ({ // auto: implicit any ...prev, isAnalyzing: true }));
+    setState((prev: any) => ({ ...prev, isAnalyzing: true }));
 
     try {
       const criticalAssets = await criticalPreloader.analyzeCriticalAssets(alarms);
@@ -57,7 +57,7 @@
         }
       }
 
-      setState((prev: any) => ({ // auto: implicit any
+      setState((prev: any) => ({
         ...prev,
         criticalAssets,
         readinessStatus,
@@ -67,13 +67,15 @@
       lastAnalysis.current = new Date();
     } catch (error) {
       console.error('Error analyzing critical assets:', error);
-      setState((prev: any) => ({ // auto: implicit any ...prev, isAnalyzing: false }));
+
+      setState((prev: any) => ({ ...prev, isAnalyzing: false }));
     }
   }, [alarms, state.isAnalyzing]);
 
   const updateStats = useCallback(() => {
     const stats = criticalPreloader.getStats();
-    setState((prev: any) => ({ // auto: implicit any ...prev, stats }));
+
+    setState((prev: any) => ({ ...prev, stats }));
   }, []);
 
   // Initial analysis and periodic re-analysis
@@ -318,11 +320,7 @@
       setPerformance(newPerformance);
 
       // Update history
-<<<<<<< HEAD
-      setPerformanceHistory((prev: any) => { // auto
-=======
       setPerformanceHistory((prev: any) => {
->>>>>>> 32eec1fa
         const newEntry = {
           timestamp: new Date(),
           successRate: stats.successRate,
