--- conflicted
+++ resolved
@@ -1,15 +1,7 @@
 import { useState, useEffect, useCallback, useRef } from 'react';
 import { criticalPreloader } from '../services/critical-preloader';
 import type { Alarm } from '../types';
-<<<<<<< HEAD
-import type {
-  CriticalAsset,
-  PreloadStats,
-  PreloadStrategy,
-} from '../services/critical-preloader';
-=======
 import type { CriticalAsset, PreloadStats, PreloadStrategy } from '../services/critical-preloader';
->>>>>>> 02f0594e
 
 export interface CriticalPreloadingState {
   isAnalyzing: boolean;
@@ -149,18 +141,6 @@
 
     setIsEmergencyPreloading(true);
 
-<<<<<<< HEAD
-      try {
-        await criticalPreloader.emergencyPreload(alarmIds);
-      } catch (error) {
-        console.error('Emergency preload failed:', error);
-      } finally {
-        setIsEmergencyPreloading(false);
-      }
-    },
-    [isEmergencyPreloading]
-  );
-=======
     try {
       await criticalPreloader.emergencyPreload(alarmIds);
     } catch (error) {
@@ -169,7 +149,6 @@
       setIsEmergencyPreloading(false);
     }
   }, [isEmergencyPreloading]);
->>>>>>> 02f0594e
 
   return {
     isEmergencyPreloading,
@@ -190,22 +169,11 @@
     priorityThreshold: 5
   });
 
-<<<<<<< HEAD
-  const updateStrategy = useCallback(
-    (updates: Partial<PreloadStrategy>) => {
-      const newStrategy = { ...currentStrategy, ...updates };
-      setCurrentStrategy(newStrategy);
-      criticalPreloader.updateStrategy(updates);
-    },
-    [currentStrategy]
-  );
-=======
   const updateStrategy = useCallback((updates: Partial<PreloadStrategy>) => {
     const newStrategy = { ...currentStrategy, ...updates };
     setCurrentStrategy(newStrategy);
     criticalPreloader.updateStrategy(updates);
   }, [currentStrategy]);
->>>>>>> 02f0594e
 
   const setQuickStrategy = useCallback(() => {
     updateStrategy({
@@ -288,11 +256,7 @@
     cacheHitRate: 0,
     memoryUsage: 0,
     recentFailures: 0,
-<<<<<<< HEAD
-    trend: 'stable' as 'improving' | 'stable' | 'degrading',
-=======
     trend: 'stable' as 'improving' | 'stable' | 'degrading'
->>>>>>> 02f0594e
   });
 
   const [performanceHistory, setPerformanceHistory] = useState<{
@@ -311,11 +275,7 @@
         cacheHitRate: stats.cacheHitRate,
         memoryUsage: stats.memoryUsage,
         recentFailures: stats.failedAssets,
-<<<<<<< HEAD
-        trend: 'stable' as 'improving' | 'stable' | 'degrading',
-=======
         trend: 'stable' as 'improving' | 'stable' | 'degrading'
->>>>>>> 02f0594e
       };
 
       // Determine trend
