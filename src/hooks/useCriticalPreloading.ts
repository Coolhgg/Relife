--- conflicted
+++ resolved
@@ -3,7 +3,6 @@
 import { criticalPreloader } from '../services/critical-preloader';
 import type { Alarm } from '../types';
 import { TimeoutHandle } from '../types/timers';
-import type { PerformanceHistoryEntry } from '../types/state-updaters';
 import type {
   CriticalAsset,
   PreloadStats,
@@ -44,11 +43,7 @@
   const analyzeAndPreload = useCallback(async () => {
     if (state.isAnalyzing) return;
 
-<<<<<<< HEAD
-    setState((prev: CriticalPreloadingState) => ({ ...prev, isAnalyzing: true }));
-=======
     setState((prev: any) => ({ // auto: implicit any ...prev, isAnalyzing: true }));
->>>>>>> 2afb321e
 
     try {
       const criticalAssets = await criticalPreloader.analyzeCriticalAssets(alarms);
@@ -62,11 +57,7 @@
         }
       }
 
-<<<<<<< HEAD
-      setState((prev: CriticalPreloadingState) => ({
-=======
       setState((prev: any) => ({ // auto: implicit any
->>>>>>> 2afb321e
         ...prev,
         criticalAssets,
         readinessStatus,
@@ -74,27 +65,15 @@
       }));
 
       lastAnalysis.current = new Date();
-<<<<<<< HEAD
-    } catch (_error) {
-      console._error('Error analyzing critical assets:', _error);
-
-      setState((prev: CriticalPreloadingState) => ({ ...prev, isAnalyzing: false }));
-=======
     } catch (error) {
       console.error('Error analyzing critical assets:', error);
       setState((prev: any) => ({ // auto: implicit any ...prev, isAnalyzing: false }));
->>>>>>> 2afb321e
     }
   }, [alarms, state.isAnalyzing]);
 
   const updateStats = useCallback(() => {
     const stats = criticalPreloader.getStats();
-<<<<<<< HEAD
-
-    setState((prev: CriticalPreloadingState) => ({ ...prev, stats }));
-=======
     setState((prev: any) => ({ // auto: implicit any ...prev, stats }));
->>>>>>> 2afb321e
   }, []);
 
   // Initial analysis and periodic re-analysis
@@ -143,8 +122,8 @@
         ...status,
         lastChecked: new Date(),
       });
-    } catch (_error) {
-      console._error(`Error checking readiness for alarm ${alarmId}:`, _error);
+    } catch (error) {
+      console.error(`Error checking readiness for alarm ${alarmId}:`, error);
     }
   }, [alarmId, enabled]);
 
@@ -175,8 +154,8 @@
 
       try {
         await criticalPreloader.emergencyPreload(alarmIds);
-      } catch (_error) {
-        console._error('Emergency preload failed:', _error);
+      } catch (error) {
+        console.error('Emergency preload failed:', error);
       } finally {
         setIsEmergencyPreloading(false);
       }
@@ -339,11 +318,7 @@
       setPerformance(newPerformance);
 
       // Update history
-<<<<<<< HEAD
-      setPerformanceHistory((prev: PerformanceHistoryEntry[]) => {
-=======
       setPerformanceHistory((prev: any) => { // auto
->>>>>>> 2afb321e
         const newEntry = {
           timestamp: new Date(),
           successRate: stats.successRate,
@@ -391,7 +366,7 @@
       setDebugInfo({
         queueSize: stats.totalAssets,
         activeLoads: 0, // This would need to be exposed from the preloader
-        lastError: null, // This would need _error tracking
+        lastError: null, // This would need error tracking
         criticalAssetsCount: assetStatus.length,
         nextPreloadTime: nextAsset
           ? new Date(Date.now() + nextAsset.timeUntilPreload * 60000)
