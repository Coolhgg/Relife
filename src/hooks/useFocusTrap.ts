--- conflicted
+++ resolved
@@ -1,7 +1,3 @@
-<<<<<<< HEAD
-import * as React from 'react';
-=======
->>>>>>> 02f0594e
 /**
  * Focus Trap Hook for Modal Components
  * Provides comprehensive focus management including trapping, restoration, and announcements
@@ -49,74 +45,6 @@
   /**
    * Get all focusable elements within the container
    */
-<<<<<<< HEAD
-  const getFocusableElements = useCallback(
-    (container: HTMLElement): FocusableElement[] => {
-      const focusableSelectors = [
-        'button:not([disabled])',
-        'input:not([disabled])',
-        'select:not([disabled])',
-        'textarea:not([disabled])',
-        'a[href]',
-        'area[href]',
-        'summary',
-        'iframe',
-        'object',
-        'embed',
-        'audio[controls]',
-        'video[controls]',
-        '[tabindex]:not([tabindex="-1"])',
-        '[contenteditable]:not([contenteditable="false"])',
-      ].join(', ');
-
-      const candidates = Array.from(
-        container.querySelectorAll<HTMLElement>(focusableSelectors)
-      );
-
-      return candidates
-        .filter(element => {
-          // Check if element is visible and not disabled
-          const style = window.getComputedStyle(element);
-          const isVisible =
-            style.display !== 'none' &&
-            style.visibility !== 'hidden' &&
-            element.offsetWidth > 0 &&
-            element.offsetHeight > 0;
-
-          const isDisabled =
-            element.hasAttribute('disabled') ||
-            element.getAttribute('aria-disabled') === 'true';
-
-          return isVisible && !isDisabled;
-        })
-        .map(element => ({
-          element,
-          tabIndex: parseInt(element.getAttribute('tabindex') || '0', 10),
-        }))
-        .sort((a, b) => {
-          // Sort by tabindex, then by DOM order
-          if (a.tabIndex !== b.tabIndex) {
-            if (a.tabIndex === 0) return 1;
-            if (b.tabIndex === 0) return -1;
-            return a.tabIndex - b.tabIndex;
-          }
-
-          // Use DOM order
-          return (
-            Array.prototype.indexOf.call(
-              containerRef.current?.querySelectorAll('*') || [],
-              a.element
-            ) -
-            Array.prototype.indexOf.call(
-              containerRef.current?.querySelectorAll('*') || [],
-              b.element
-            )
-          );
-        });
-    },
-    []
-  );
-=======
   const getFocusableElements = useCallback((container: HTMLElement): FocusableElement[] => {
     const focusableSelectors = [
       'button:not([disabled])',
@@ -173,7 +101,6 @@
         );
       });
   }, []);
->>>>>>> 02f0594e
 
   /**
    * Move focus to the first focusable element
@@ -215,22 +142,6 @@
   /**
    * Handle keydown events for focus trapping
    */
-<<<<<<< HEAD
-  const handleKeyDown = useCallback(
-    (event: KeyboardEvent) => {
-      if (!isEnabled || !containerRef.current) return;
-
-      // Handle Escape key
-      if (event.key === 'Escape' && onEscape) {
-        event.preventDefault();
-        event.stopPropagation();
-        onEscape();
-        return;
-      }
-
-      // Only trap Tab key
-      if (event.key !== 'Tab') return;
-=======
   const handleKeyDown = useCallback((event: KeyboardEvent) => {
     if (!isEnabled || !containerRef.current) return;
 
@@ -241,24 +152,17 @@
       onEscape();
       return;
     }
->>>>>>> 02f0594e
 
     // Only trap Tab key
     if (event.key !== 'Tab') return;
 
     const focusableElements = getFocusableElements(containerRef.current);
 
-<<<<<<< HEAD
-      const firstElement = focusableElements[0].element;
-      const lastElement = focusableElements[focusableElements.length - 1].element;
-      const currentFocused = document.activeElement as HTMLElement;
-=======
     if (focusableElements.length === 0) {
       // No focusable elements, prevent tabbing
       event.preventDefault();
       return;
     }
->>>>>>> 02f0594e
 
     const firstElement = focusableElements[0].element;
     const lastElement = focusableElements[focusableElements.length - 1].element;
@@ -271,17 +175,6 @@
       return;
     }
 
-<<<<<<< HEAD
-      // Tab forwards from last element - go to first
-      if (!event.shiftKey && currentFocused === lastElement) {
-        event.preventDefault();
-        firstElement.focus({ preventScroll });
-        return;
-      }
-    },
-    [isEnabled, onEscape, getFocusableElements, focusFirst, preventScroll]
-  );
-=======
     // Tab backwards from first element - go to last
     if (event.shiftKey && currentFocused === firstElement) {
       event.preventDefault();
@@ -296,7 +189,6 @@
       return;
     }
   }, [isEnabled, onEscape, getFocusableElements, focusFirst, preventScroll]);
->>>>>>> 02f0594e
 
   /**
    * Handle click events outside the focus trap
@@ -318,14 +210,8 @@
       } else {
         containerRef.current.focus({ preventScroll });
       }
-<<<<<<< HEAD
-    },
-    [isEnabled, allowOutsideClick, getFocusableElements, preventScroll]
-  );
-=======
     }
   }, [isEnabled, allowOutsideClick, getFocusableElements, preventScroll]);
->>>>>>> 02f0594e
 
   /**
    * Create focus sentinels to detect when focus tries to leave the trap
@@ -334,13 +220,7 @@
     if (!containerRef.current) return;
 
     // Remove existing sentinels
-<<<<<<< HEAD
-    const existingSentinels = containerRef.current.querySelectorAll(
-      '[data-focus-sentinel]'
-    );
-=======
     const existingSentinels = containerRef.current.querySelectorAll('[data-focus-sentinel]');
->>>>>>> 02f0594e
     existingSentinels.forEach(sentinel => sentinel.remove());
 
     // Create start sentinel
@@ -470,17 +350,10 @@
     if (elementToFocus && document.body.contains(elementToFocus)) {
       // Check if element is still focusable
       const style = window.getComputedStyle(elementToFocus);
-<<<<<<< HEAD
-      const isVisible = style.display !== 'none' && style.visibility !== 'hidden';
-      const isDisabled =
-        elementToFocus.hasAttribute('disabled') ||
-        elementToFocus.getAttribute('aria-disabled') === 'true';
-=======
       const isVisible = style.display !== 'none' &&
                         style.visibility !== 'hidden';
       const isDisabled = elementToFocus.hasAttribute('disabled') ||
                         elementToFocus.getAttribute('aria-disabled') === 'true';
->>>>>>> 02f0594e
 
       if (isVisible && !isDisabled) {
         elementToFocus.focus({ preventScroll });
