--- conflicted
+++ resolved
@@ -11,11 +11,7 @@
   getFlexDirection,
   getTextAlign,
   rtlClassNames,
-<<<<<<< HEAD
-  combineRTLClasses,
-=======
   combineRTLClasses
->>>>>>> 02f0594e
 } from '../utils/rtl-utilities';
 
 /**
@@ -30,36 +26,6 @@
   const direction = useMemo(() => getTextDirection(currentLanguage), [currentLanguage]);
 
   // Direction-aware utilities
-<<<<<<< HEAD
-  const getDirection = useCallback(
-    (language?: SupportedLanguage) => {
-      return getTextDirection(language || currentLanguage);
-    },
-    [currentLanguage]
-  );
-
-  const getFlexDir = useCallback(
-    (reverse?: boolean) => {
-      return getFlexDirection(currentLanguage, reverse);
-    },
-    [currentLanguage]
-  );
-
-  const getAlign = useCallback(
-    (alignment: 'start' | 'end' | 'center' = 'start') => {
-      return getTextAlign(currentLanguage, alignment);
-    },
-    [currentLanguage]
-  );
-
-  // Class name utilities
-  const textAlignClass = useCallback(
-    (alignment: 'start' | 'end' | 'center' = 'start') => {
-      return rtlClassNames.textAlign[alignment];
-    },
-    []
-  );
-=======
   const getDirection = useCallback((language?: SupportedLanguage) => {
     return getTextDirection(language || currentLanguage);
   }, [currentLanguage]);
@@ -76,7 +42,6 @@
   const textAlignClass = useCallback((alignment: 'start' | 'end' | 'center' = 'start') => {
     return rtlClassNames.textAlign[alignment];
   }, []);
->>>>>>> 02f0594e
 
   const flexDirectionClass = useCallback((reverse?: boolean) => {
     return reverse ? rtlClassNames.flexDirection.rowReverse : rtlClassNames.flexDirection.row;
@@ -87,66 +52,6 @@
   }, []);
 
   // CSS-in-JS style utilities
-<<<<<<< HEAD
-  const getMarginStyle = useCallback(
-    (side: 'start' | 'end', size: string | number) => {
-      const property =
-        side === 'start'
-          ? isCurrentRTL
-            ? 'marginRight'
-            : 'marginLeft'
-          : isCurrentRTL
-            ? 'marginLeft'
-            : 'marginRight';
-      return { [property]: size };
-    },
-    [isCurrentRTL]
-  );
-
-  const getPaddingStyle = useCallback(
-    (side: 'start' | 'end', size: string | number) => {
-      const property =
-        side === 'start'
-          ? isCurrentRTL
-            ? 'paddingRight'
-            : 'paddingLeft'
-          : isCurrentRTL
-            ? 'paddingLeft'
-            : 'paddingRight';
-      return { [property]: size };
-    },
-    [isCurrentRTL]
-  );
-
-  const getPositionStyle = useCallback(
-    (side: 'start' | 'end', offset: string | number) => {
-      const property =
-        side === 'start'
-          ? isCurrentRTL
-            ? 'right'
-            : 'left'
-          : isCurrentRTL
-            ? 'left'
-            : 'right';
-      const resetProperty =
-        side === 'start'
-          ? isCurrentRTL
-            ? 'left'
-            : 'right'
-          : isCurrentRTL
-            ? 'right'
-            : 'left';
-
-      return { [property]: offset, [resetProperty]: 'auto' };
-    },
-    [isCurrentRTL]
-  );
-
-  // Transform utilities
-  const getTransformStyle = useCallback(
-    (baseTransform?: string) => {
-      const scaleX = isCurrentRTL ? 'scaleX(-1)' : '';
-=======
   const getMarginStyle = useCallback((side: 'start' | 'end', size: string | number) => {
     const property = side === 'start'
       ? (isCurrentRTL ? 'marginRight' : 'marginLeft')
@@ -175,21 +80,13 @@
   // Transform utilities
   const getTransformStyle = useCallback((baseTransform?: string) => {
     const scaleX = isCurrentRTL ? 'scaleX(-1)' : '';
->>>>>>> 02f0594e
 
     if (baseTransform && scaleX) {
       return { transform: `${baseTransform} ${scaleX}` };
     }
 
-<<<<<<< HEAD
-      return { transform: baseTransform || scaleX || 'none' };
-    },
-    [isCurrentRTL]
-  );
-=======
     return { transform: baseTransform || scaleX || 'none' };
   }, [isCurrentRTL]);
->>>>>>> 02f0594e
 
   return {
     // Core state
@@ -222,39 +119,6 @@
 export const useRTLSpacing = () => {
   const { isRTL, getMarginStyle, getPaddingStyle } = useRTL();
 
-<<<<<<< HEAD
-  const margin = useMemo(
-    () => ({
-      start: (size: string | number) => getMarginStyle('start', size),
-      end: (size: string | number) => getMarginStyle('end', size),
-      x: (size: string | number) => ({
-        marginLeft: size,
-        marginRight: size,
-      }),
-      y: (size: string | number) => ({
-        marginTop: size,
-        marginBottom: size,
-      }),
-    }),
-    [getMarginStyle]
-  );
-
-  const padding = useMemo(
-    () => ({
-      start: (size: string | number) => getPaddingStyle('start', size),
-      end: (size: string | number) => getPaddingStyle('end', size),
-      x: (size: string | number) => ({
-        paddingLeft: size,
-        paddingRight: size,
-      }),
-      y: (size: string | number) => ({
-        paddingTop: size,
-        paddingBottom: size,
-      }),
-    }),
-    [getPaddingStyle]
-  );
-=======
   const margin = useMemo(() => ({
     start: (size: string | number) => getMarginStyle('start', size),
     end: (size: string | number) => getMarginStyle('end', size),
@@ -280,7 +144,6 @@
       paddingBottom: size,
     }),
   }), [getPaddingStyle]);
->>>>>>> 02f0594e
 
   return { margin, padding, isRTL };
 };
@@ -291,21 +154,6 @@
 export const useRTLPosition = () => {
   const { isRTL, getPositionStyle } = useRTL();
 
-<<<<<<< HEAD
-  const position = useMemo(
-    () => ({
-      start: (offset: string | number) => getPositionStyle('start', offset),
-      end: (offset: string | number) => getPositionStyle('end', offset),
-      insetStart: (offset: string | number) => ({
-        [isRTL ? 'right' : 'left']: offset,
-      }),
-      insetEnd: (offset: string | number) => ({
-        [isRTL ? 'left' : 'right']: offset,
-      }),
-    }),
-    [getPositionStyle, isRTL]
-  );
-=======
   const position = useMemo(() => ({
     start: (offset: string | number) => getPositionStyle('start', offset),
     end: (offset: string | number) => getPositionStyle('end', offset),
@@ -316,7 +164,6 @@
       [isRTL ? 'left' : 'right']: offset,
     }),
   }), [getPositionStyle, isRTL]);
->>>>>>> 02f0594e
 
   return { position, isRTL };
 };
@@ -327,30 +174,6 @@
 export const useRTLFlex = () => {
   const { isRTL, getFlexDirection, flexDirectionClass } = useRTL();
 
-<<<<<<< HEAD
-  const flex = useMemo(
-    () => ({
-      direction: getFlexDirection,
-      directionClass: flexDirectionClass,
-      justifyContent: {
-        start: isRTL ? 'flex-end' : 'flex-start',
-        end: isRTL ? 'flex-start' : 'flex-end',
-        center: 'center',
-        between: 'space-between',
-        around: 'space-around',
-        evenly: 'space-evenly',
-      },
-      alignItems: {
-        start: 'flex-start',
-        end: 'flex-end',
-        center: 'center',
-        stretch: 'stretch',
-        baseline: 'baseline',
-      },
-    }),
-    [getFlexDirection, flexDirectionClass, isRTL]
-  );
-=======
   const flex = useMemo(() => ({
     direction: getFlexDirection,
     directionClass: flexDirectionClass,
@@ -370,7 +193,6 @@
       baseline: 'baseline',
     },
   }), [getFlexDirection, flexDirectionClass, isRTL]);
->>>>>>> 02f0594e
 
   return { flex, isRTL };
 };
@@ -381,24 +203,12 @@
 export const useRTLText = () => {
   const { isRTL, getTextAlign, textAlignClass } = useRTL();
 
-<<<<<<< HEAD
-  const text = useMemo(
-    () => ({
-      align: getTextAlign,
-      alignClass: textAlignClass,
-      direction: isRTL ? 'rtl' : 'ltr',
-      writingMode: isRTL ? 'horizontal-tb' : 'horizontal-tb',
-    }),
-    [getTextAlign, textAlignClass, isRTL]
-  );
-=======
   const text = useMemo(() => ({
     align: getTextAlign,
     alignClass: textAlignClass,
     direction: isRTL ? 'rtl' : 'ltr',
     writingMode: isRTL ? 'horizontal-tb' : 'horizontal-tb',
   }), [getTextAlign, textAlignClass, isRTL]);
->>>>>>> 02f0594e
 
   return { text, isRTL };
 };
@@ -409,36 +219,6 @@
 export const useRTLAnimation = () => {
   const { isRTL, getTransformStyle } = useRTL();
 
-<<<<<<< HEAD
-  const animation = useMemo(
-    () => ({
-      slideIn: {
-        from: isRTL ? 'translateX(100%)' : 'translateX(-100%)',
-        to: 'translateX(0)',
-      },
-      slideOut: {
-        from: 'translateX(0)',
-        to: isRTL ? 'translateX(100%)' : 'translateX(-100%)',
-      },
-      slideInOpposite: {
-        from: isRTL ? 'translateX(-100%)' : 'translateX(100%)',
-        to: 'translateX(0)',
-      },
-      slideOutOpposite: {
-        from: 'translateX(0)',
-        to: isRTL ? 'translateX(-100%)' : 'translateX(100%)',
-      },
-    }),
-    [isRTL]
-  );
-
-  const getTransform = useCallback(
-    (baseTransform?: string) => {
-      return getTransformStyle(baseTransform);
-    },
-    [getTransformStyle]
-  );
-=======
   const animation = useMemo(() => ({
     slideIn: {
       from: isRTL ? 'translateX(100%)' : 'translateX(-100%)',
@@ -461,7 +241,6 @@
   const getTransform = useCallback((baseTransform?: string) => {
     return getTransformStyle(baseTransform);
   }, [getTransformStyle]);
->>>>>>> 02f0594e
 
   return { animation, getTransform, isRTL };
 };
@@ -474,18 +253,6 @@
   const { margin, padding } = useRTLSpacing();
   const { text } = useRTLText();
 
-<<<<<<< HEAD
-  const form = useMemo(
-    () => ({
-      labelPosition: isRTL ? 'right' : 'left',
-      inputDirection: isRTL ? 'rtl' : 'ltr',
-      fieldSpacing: margin.end('0.5rem'),
-      buttonAlignment: text.alignClass('end'),
-      errorAlignment: text.alignClass('start'),
-    }),
-    [isRTL, margin, text]
-  );
-=======
   const form = useMemo(() => ({
     labelPosition: isRTL ? 'right' : 'left',
     inputDirection: isRTL ? 'rtl' : 'ltr',
@@ -493,7 +260,6 @@
     buttonAlignment: text.alignClass('end'),
     errorAlignment: text.alignClass('start'),
   }), [isRTL, margin, text]);
->>>>>>> 02f0594e
 
   return { form, isRTL };
 };