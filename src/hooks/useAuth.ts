/// <reference types="node" />
/// <reference lib="dom" />
import { useState, useEffect, useRef } from 'react';
import { SupabaseService, supabase } from '../services/supabase';
import type { User } from '../types';
import { ErrorHandler } from '../services/error-handler';
import AnalyticsService from '../services/analytics';
import SecurityService from '../services/security';
import { TimeoutHandle } from '../types/timers';
import { TimeoutHandle } from '../types/timers';

interface AuthState {
  user: User | null;
  isLoading: boolean;
  isInitialized: boolean;
  error: string | null;
  forgotPasswordSuccess: boolean;
  sessionExpiry: Date | null;
  csrfToken: string | null;
  rateLimitRemaining: number;
}

interface AuthHook extends AuthState {
  signIn: (email: string, password: string) => Promise<void>;
  signUp: (email: string, password: string, name: string) => Promise<void>;
  signOut: () => Promise<void>;
  resetPassword: (email: string) => Promise<void>;
  clearError: () => void;
  updateUserProfile: (updates: Partial<User>) => Promise<void>;
  refreshSession: () => Promise<void>;
  isSessionValid: () => boolean;
  getRateLimitInfo: (action: string) => { remaining: number; resetTime: Date | null };
}

function useAuth(): AuthHook {
  const [authState, setAuthState] = useState<AuthState>({
    user: null,
    isLoading: false,
    isInitialized: false,
    error: null,
    forgotPasswordSuccess: false,
    sessionExpiry: null,
    csrfToken: null,
    rateLimitRemaining: 10,
  });

  const sessionTimerRef = useRef<TimeoutHandle | undefined>(undefined); // auto: changed from number | null to TimeoutHandle
  const lastActivityRef = useRef<Date>(new Date());

  // Security constants
  const SESSION_TIMEOUT_MS = 30 * 60 * 1000; // 30 minutes
  const INACTIVITY_TIMEOUT_MS = 15 * 60 * 1000; // 15 minutes
  const RATE_LIMIT_WINDOW_MS = 15 * 60 * 1000; // 15 minutes

  // Initialize auth state on app start
  useEffect(() => {
    const initializeAuth = async () => {
      try {
        const user = await SupabaseService.getCurrentUser();
        const csrfToken = SecurityService.generateCSRFToken();

<<<<<<< HEAD
        setAuthState(prev => ({
=======
        
      setAuthState((prev: AuthState
) => ({
>>>>>>> 40328250
          ...prev,
          user,
          isInitialized: true,
          csrfToken,
          sessionExpiry: user ? new Date(Date.now() + SESSION_TIMEOUT_MS) : null,
        }));

        if (user) {
          startSessionManagement();
        }

        if (user) {
          const analytics = AnalyticsService.getInstance();
          analytics.trackFeatureUsage('user_session_restored', undefined, {
            userId: user.id,
          });
        }
      } catch (error) {
        ErrorHandler.handleError(
          error instanceof Error ? error : new Error(String(error)),
          'Failed to initialize authentication',
          { context: 'auth_initialization' }
        );
<<<<<<< HEAD
        setAuthState(prev => ({
=======
        
      setAuthState((prev: AuthState
) => ({
>>>>>>> 40328250
          ...prev,
          isInitialized: true,
          error: 'Failed to initialize authentication',
        }));
      }
    };

    initializeAuth();

    // Listen for auth changes
    const {
      data: { subscription },
    } = supabase.auth.onAuthStateChange(async (event, session) => {
      console.log('Auth state changed:', event, session?.user?.id);

      if (event === 'SIGNED_IN' && session?.user) {
        const userProfile = await SupabaseService.getCurrentUser();
        const csrfToken = SecurityService.generateCSRFToken();

<<<<<<< HEAD
        setAuthState(prev => ({
=======
        
      setAuthState((prev: AuthState
) => ({
>>>>>>> 40328250
          ...prev,
          user: userProfile,
          error: null,
          csrfToken,
          sessionExpiry: new Date(Date.now() + SESSION_TIMEOUT_MS),
          rateLimitRemaining: 10,
        }));

        startSessionManagement();

        const analytics = AnalyticsService.getInstance();
        analytics.trackFeatureUsage('user_signed_in', undefined, {
          userId: session.user.id,
        });
      } else if (event === 'SIGNED_OUT') {
        stopSessionManagement();
<<<<<<< HEAD
        setAuthState(prev => ({
=======
        
      setAuthState((prev: AuthState
) => ({
>>>>>>> 40328250
          ...prev,
          user: null,
          error: null,
          csrfToken: null,
          sessionExpiry: null,
          rateLimitRemaining: 10,
        }));

        const analytics = AnalyticsService.getInstance();
        analytics.trackFeatureUsage('user_signed_out');
      }
    });

    return () => {
      subscription.unsubscribe();
      stopSessionManagement();
    };
  }, []);

  // Session management functions
  const startSessionManagement = () => {
    stopSessionManagement(); // Clear any existing timer

    sessionTimerRef.current = setInterval(() => {
      const now = new Date();
      const timeSinceActivity = now.getTime() - lastActivityRef.current.getTime();

      // Check for inactivity timeout
      if (timeSinceActivity > INACTIVITY_TIMEOUT_MS) {
        console.log('Session expired due to inactivity');
        signOut();
        return;
      }

      // Check for absolute session timeout
      if (authState.sessionExpiry && now > authState.sessionExpiry) {
        console.log('Session expired');
        signOut();
        return;
      }
    }, 60000); // Check every minute

    // Track user activity
    const activityEvents = [
      'mousedown',
      'mousemove',
      'keypress',
      'scroll',
      'touchstart',
    ];
    const updateActivity = () => {
      lastActivityRef.current = new Date();
    };

    activityEvents.forEach(event => {
      document.addEventListener(event, updateActivity, true);
    });
  };

  const stopSessionManagement = () => {
    if (sessionTimerRef.current) {
      clearInterval(sessionTimerRef.current);
      sessionTimerRef.current = undefined; // auto: changed from null to undefined
    }

    // Remove activity listeners
    const activityEvents = [
      'mousedown',
      'mousemove',
      'keypress',
      'scroll',
      'touchstart',
    ];
    const updateActivity = () => {
      lastActivityRef.current = new Date();
    };

    activityEvents.forEach(event => {
      document.removeEventListener(event, updateActivity, true);
    });
  };

  const refreshSession = async (): Promise<void> => {
    try {
      const { data, error } = await supabase.auth.refreshSession();

      if (error) {
        console.error('Failed to refresh session:', error);
        await signOut();
        return;
      }

      if (data.session) {
<<<<<<< HEAD
        setAuthState(prev => ({
=======
        
      setAuthState((prev: AuthState
) => ({
>>>>>>> 40328250
          ...prev,
          sessionExpiry: new Date(Date.now() + SESSION_TIMEOUT_MS),
          csrfToken: SecurityService.generateCSRFToken(),
        }));

        lastActivityRef.current = new Date();
        console.log('Session refreshed successfully');
      }
    } catch (error) {
      console.error('Session refresh failed:', error);
      await signOut();
    }
  };

  const isSessionValid = (): boolean => {
    if (!authState.user || !authState.sessionExpiry) {
      return false;
    }

    const now = new Date();
    const timeSinceActivity = now.getTime() - lastActivityRef.current.getTime();

    return now < authState.sessionExpiry && timeSinceActivity < INACTIVITY_TIMEOUT_MS;
  };

  const getRateLimitInfo = (action: string) => {
    // This would typically be implemented with a more sophisticated rate limiting system
    // For now, we'll use the SecurityService rate limiting
    try {
      const canProceed = SecurityService.checkRateLimit(
        action,
        5,
        RATE_LIMIT_WINDOW_MS
      );
      return {
        remaining: canProceed ? authState.rateLimitRemaining - 1 : 0,
        resetTime: canProceed ? new Date(Date.now() + RATE_LIMIT_WINDOW_MS) : null,
      };
    } catch {
      return { remaining: 0, resetTime: null };
    }
  };

  const signIn = async (email: string, password: string): Promise<void> => {
    // Rate limiting check
    if (!SecurityService.checkRateLimit('sign_in', 5, RATE_LIMIT_WINDOW_MS)) {
<<<<<<< HEAD
      setAuthState(prev => ({
=======
      
      setAuthState((prev: AuthState
) => ({
>>>>>>> 40328250
        ...prev,
        error: 'Too many sign-in attempts. Please try again in 15 minutes.',
        rateLimitRemaining: 0,
      }));
      return;
    }

<<<<<<< HEAD
    setAuthState(prev => ({
=======
    
      setAuthState((prev: AuthState
) => ({
>>>>>>> 40328250
      ...prev,
      isLoading: true,
      error: null,
      forgotPasswordSuccess: false,
      rateLimitRemaining: Math.max(0, prev.rateLimitRemaining - 1),
    }));

    try {
      const analytics = AnalyticsService.getInstance();
      const startTime = performance.now();

      const { user, error } = await SupabaseService.signIn(email, password);

      if (error) {
<<<<<<< HEAD
        setAuthState(prev => ({ ...prev, isLoading: false, error }));
=======
        
      setAuthState((prev: AuthState
) => ({ ...prev, isLoading: false, error }));
>>>>>>> 40328250
        analytics.trackError(new Error(error), 'sign_in_failed');
        return;
      }

      if (user) {
<<<<<<< HEAD
        setAuthState(prev => ({
=======
        
      setAuthState((prev: AuthState
) => ({
>>>>>>> 40328250
          ...prev,
          user,
          isLoading: false,
          error: null,
        }));

        const duration = performance.now() - startTime;
        analytics.trackFeatureUsage('user_sign_in_success', duration, {
          userId: user.id,
          method: 'email_password',
        });
      } else {
<<<<<<< HEAD
        setAuthState(prev => ({
=======
        
      setAuthState((prev: AuthState
) => ({
>>>>>>> 40328250
          ...prev,
          isLoading: false,
          error: 'Sign in failed. Please try again.',
        }));
      }
    } catch (error) {
      const analytics = AnalyticsService.getInstance();
      analytics.trackError(
        error instanceof Error ? error : new Error(String(error)),
        'sign_in_error'
      );

      ErrorHandler.handleError(
        error instanceof Error ? error : new Error(String(error)),
        'Sign in failed',
        { context: 'sign_in', metadata: { email } }
      );

<<<<<<< HEAD
      setAuthState(prev => ({
=======
      
      setAuthState((prev: AuthState
) => ({
>>>>>>> 40328250
        ...prev,
        isLoading: false,
        error: 'An unexpected error occurred. Please try again.',
      }));
    }
  };

  const signUp = async (
    email: string,
    password: string,
    name: string
  ): Promise<void> => {
    // Rate limiting check
    if (!SecurityService.checkRateLimit('sign_up', 3, RATE_LIMIT_WINDOW_MS)) {
<<<<<<< HEAD
      setAuthState(prev => ({
=======
      
      setAuthState((prev: AuthState
) => ({
>>>>>>> 40328250
        ...prev,
        error: 'Too many sign-up attempts. Please try again in 15 minutes.',
        rateLimitRemaining: 0,
      }));
      return;
    }

<<<<<<< HEAD
    setAuthState(prev => ({
=======
    
      setAuthState((prev: AuthState
) => ({
>>>>>>> 40328250
      ...prev,
      isLoading: true,
      error: null,
      forgotPasswordSuccess: false,
      rateLimitRemaining: Math.max(0, prev.rateLimitRemaining - 1),
    }));

    try {
      const analytics = AnalyticsService.getInstance();
      const startTime = performance.now();

      const { user, error } = await SupabaseService.signUp(email, password, name);

      if (error) {
<<<<<<< HEAD
        setAuthState(prev => ({ ...prev, isLoading: false, error }));
=======
        
      setAuthState((prev: AuthState
) => ({ ...prev, isLoading: false, error }));
>>>>>>> 40328250
        analytics.trackError(new Error(error), 'sign_up_failed');
        return;
      }

      if (user) {
<<<<<<< HEAD
        setAuthState(prev => ({
=======
        
      setAuthState((prev: AuthState
) => ({
>>>>>>> 40328250
          ...prev,
          user,
          isLoading: false,
          error: null,
        }));

        const duration = performance.now() - startTime;
        analytics.trackFeatureUsage('user_sign_up_success', duration, {
          userId: user.id,
          method: 'email_password',
        });
      } else {
<<<<<<< HEAD
        setAuthState(prev => ({
=======
        
      setAuthState((prev: AuthState
) => ({
>>>>>>> 40328250
          ...prev,
          isLoading: false,
          error: 'Account creation failed. Please try again.',
        }));
      }
    } catch (error) {
      const analytics = AnalyticsService.getInstance();
      analytics.trackError(
        error instanceof Error ? error : new Error(String(error)),
        'sign_up_error'
      );

      ErrorHandler.handleError(
        error instanceof Error ? error : new Error(String(error)),
        'Sign up failed',
        { context: 'sign_up', metadata: { email, name } }
      );

<<<<<<< HEAD
      setAuthState(prev => ({
=======
      
      setAuthState((prev: AuthState
) => ({
>>>>>>> 40328250
        ...prev,
        isLoading: false,
        error: 'An unexpected error occurred. Please try again.',
      }));
    }
  };

  const signOut = async (): Promise<void> => {
<<<<<<< HEAD
    setAuthState(prev => ({ ...prev, isLoading: true, error: null }));
=======
    
      setAuthState((prev: AuthState
) => ({ ...prev, isLoading: true, error: null }));
>>>>>>> 40328250

    try {
      const analytics = AnalyticsService.getInstance();
      const userId = authState.user?.id;

      const { error } = await SupabaseService.signOut();

      if (error) {
<<<<<<< HEAD
        setAuthState(prev => ({ ...prev, isLoading: false, error }));
        return;
      }

      setAuthState(prev => ({
=======
        
      setAuthState((prev: AuthState
) => ({ ...prev, isLoading: false, error }));
        return;
      }

      
      setAuthState((prev: AuthState
) => ({
>>>>>>> 40328250
        ...prev,
        user: null,
        isLoading: false,
        error: null,
      }));

      analytics.trackFeatureUsage('user_sign_out_success', undefined, { userId });
    } catch (error) {
      const analytics = AnalyticsService.getInstance();
      analytics.trackError(
        error instanceof Error ? error : new Error(String(error)),
        'sign_out_error'
      );

      ErrorHandler.handleError(
        error instanceof Error ? error : new Error(String(error)),
        'Sign out failed',
        { context: 'sign_out' }
      );

<<<<<<< HEAD
      setAuthState(prev => ({
=======
      
      setAuthState((prev: AuthState
) => ({
>>>>>>> 40328250
        ...prev,
        isLoading: false,
        error: 'Failed to sign out. Please try again.',
      }));
    }
  };

  const resetPassword = async (email: string): Promise<void> => {
    // Rate limiting check
    if (!SecurityService.checkRateLimit('password_reset', 3, RATE_LIMIT_WINDOW_MS)) {
<<<<<<< HEAD
      setAuthState(prev => ({
=======
      
      setAuthState((prev: AuthState
) => ({
>>>>>>> 40328250
        ...prev,
        error: 'Too many password reset attempts. Please try again in 15 minutes.',
        rateLimitRemaining: 0,
      }));
      return;
    }

<<<<<<< HEAD
    setAuthState(prev => ({
=======
    
      setAuthState((prev: AuthState
) => ({
>>>>>>> 40328250
      ...prev,
      isLoading: true,
      error: null,
      forgotPasswordSuccess: false,
      rateLimitRemaining: Math.max(0, prev.rateLimitRemaining - 1),
    }));

    try {
      const analytics = AnalyticsService.getInstance();

      const { error } = await supabase.auth.resetPasswordForEmail(email, {
        redirectTo: `${window.location.origin}/reset-password`,
      });

      if (error) {
<<<<<<< HEAD
        setAuthState(prev => ({ ...prev, isLoading: false, error: error.message }));
=======
        
      setAuthState((prev: AuthState
) => ({ ...prev, isLoading: false, error: error.message }));
>>>>>>> 40328250
        analytics.trackError(new Error(error.message), 'password_reset_failed');
        return;
      }

<<<<<<< HEAD
      setAuthState(prev => ({
=======
      
      setAuthState((prev: AuthState
) => ({
>>>>>>> 40328250
        ...prev,
        isLoading: false,
        error: null,
        forgotPasswordSuccess: true,
      }));

      analytics.trackFeatureUsage('password_reset_requested', undefined, { email });
    } catch (error) {
      const analytics = AnalyticsService.getInstance();
      analytics.trackError(
        error instanceof Error ? error : new Error(String(error)),
        'password_reset_error'
      );

      ErrorHandler.handleError(
        error instanceof Error ? error : new Error(String(error)),
        'Password reset failed',
        { context: 'password_reset', metadata: { email } }
      );

<<<<<<< HEAD
      setAuthState(prev => ({
=======
      
      setAuthState((prev: AuthState
) => ({
>>>>>>> 40328250
        ...prev,
        isLoading: false,
        error: 'Failed to send reset email. Please try again.',
      }));
    }
  };

  const clearError = (): void => {
<<<<<<< HEAD
    setAuthState(prev => ({ ...prev, error: null, forgotPasswordSuccess: false }));
=======
    
      setAuthState((prev: AuthState
) => ({ ...prev, error: null, forgotPasswordSuccess: false }));
>>>>>>> 40328250
  };

  const updateUserProfile = async (updates: Partial<User>): Promise<void> => {
    if (!authState.user) {
      throw new Error('No user logged in');
    }

<<<<<<< HEAD
    setAuthState(prev => ({ ...prev, isLoading: true, error: null }));
=======
    
      setAuthState((prev: AuthState
) => ({ ...prev, isLoading: true, error: null }));
>>>>>>> 40328250

    try {
      const analytics = AnalyticsService.getInstance();

      // Update user profile in Supabase
      const { error } = await supabase
        .from('users')
        .update({
          name: updates.name,
          preferences: updates.preferences,
          updated_at: new Date().toISOString(),
        })
        .eq('id', authState.user.id);

      if (error) {
<<<<<<< HEAD
        setAuthState(prev => ({ ...prev, isLoading: false, error: error.message }));
=======
        
      setAuthState((prev: AuthState
) => ({ ...prev, isLoading: false, error: error.message }));
>>>>>>> 40328250
        return;
      }

      // Update local state
      const updatedUser: User = {
        ...authState.user,
        ...updates,
      };

<<<<<<< HEAD
      setAuthState(prev => ({
=======
      
      setAuthState((prev: AuthState
) => ({
>>>>>>> 40328250
        ...prev,
        user: updatedUser,
        isLoading: false,
        error: null,
      }));

      analytics.trackFeatureUsage('user_profile_updated', undefined, {
        userId: authState.user.id,
        updatedFields: Object.keys(updates),
      });
    } catch (error) {
      const analytics = AnalyticsService.getInstance();
      analytics.trackError(
        error instanceof Error ? error : new Error(String(error)),
        'profile_update_error'
      );

      ErrorHandler.handleError(
        error instanceof Error ? error : new Error(String(error)),
        'Failed to update profile',
        { context: 'profile_update', metadata: { userId: authState.user.id, updates } }
      );

<<<<<<< HEAD
      setAuthState(prev => ({
=======
      
      setAuthState((prev: AuthState
) => ({
>>>>>>> 40328250
        ...prev,
        isLoading: false,
        error: 'Failed to update profile. Please try again.',
      }));
    }
  };

  return {
    ...authState,
    signIn,
    signUp,
    signOut,
    resetPassword,
    clearError,
    updateUserProfile,
    refreshSession,
    isSessionValid,
    getRateLimitInfo,
  };
}

export default useAuth;<|MERGE_RESOLUTION|>--- conflicted
+++ resolved
@@ -6,7 +6,6 @@
 import { ErrorHandler } from '../services/error-handler';
 import AnalyticsService from '../services/analytics';
 import SecurityService from '../services/security';
-import { TimeoutHandle } from '../types/timers';
 import { TimeoutHandle } from '../types/timers';
 
 interface AuthState {
@@ -21,15 +20,24 @@
 }
 
 interface AuthHook extends AuthState {
-  signIn: (email: string, password: string) => Promise<void>;
-  signUp: (email: string, password: string, name: string) => Promise<void>;
-  signOut: () => Promise<void>;
-  resetPassword: (email: string) => Promise<void>;
-  clearError: () => void;
-  updateUserProfile: (updates: Partial<User>) => Promise<void>;
-  refreshSession: () => Promise<void>;
-  isSessionValid: () => boolean;
-  getRateLimitInfo: (action: string) => { remaining: number; resetTime: Date | null };
+  signIn: (email: string, password: string
+) => Promise<void>;
+  signUp: (email: string, password: string, name: string
+) => Promise<void>;
+  signOut: (
+) => Promise<void>;
+  resetPassword: (email: string
+) => Promise<void>;
+  clearError: (
+) => void;
+  updateUserProfile: (updates: Partial<User>
+) => Promise<void>;
+  refreshSession: (
+) => Promise<void>;
+  isSessionValid: (
+) => boolean;
+  getRateLimitInfo: (action: string
+) => { remaining: number; resetTime: Date | null };
 }
 
 function useAuth(): AuthHook {
@@ -53,19 +61,17 @@
   const RATE_LIMIT_WINDOW_MS = 15 * 60 * 1000; // 15 minutes
 
   // Initialize auth state on app start
-  useEffect(() => {
-    const initializeAuth = async () => {
+  useEffect((
+) => {
+    const initializeAuth = async (
+) => {
       try {
         const user = await SupabaseService.getCurrentUser();
         const csrfToken = SecurityService.generateCSRFToken();
 
-<<<<<<< HEAD
-        setAuthState(prev => ({
-=======
-        
-      setAuthState((prev: AuthState
-) => ({
->>>>>>> 40328250
+        
+      setAuthState((prev: AuthState
+) => ({
           ...prev,
           user,
           isInitialized: true,
@@ -89,13 +95,9 @@
           'Failed to initialize authentication',
           { context: 'auth_initialization' }
         );
-<<<<<<< HEAD
-        setAuthState(prev => ({
-=======
-        
-      setAuthState((prev: AuthState
-) => ({
->>>>>>> 40328250
+        
+      setAuthState((prev: AuthState
+) => ({
           ...prev,
           isInitialized: true,
           error: 'Failed to initialize authentication',
@@ -108,20 +110,17 @@
     // Listen for auth changes
     const {
       data: { subscription },
-    } = supabase.auth.onAuthStateChange(async (event, session) => {
+    } = supabase.auth.onAuthStateChange(async (event, session
+) => {
       console.log('Auth state changed:', event, session?.user?.id);
 
       if (event === 'SIGNED_IN' && session?.user) {
         const userProfile = await SupabaseService.getCurrentUser();
         const csrfToken = SecurityService.generateCSRFToken();
 
-<<<<<<< HEAD
-        setAuthState(prev => ({
-=======
-        
-      setAuthState((prev: AuthState
-) => ({
->>>>>>> 40328250
+        
+      setAuthState((prev: AuthState
+) => ({
           ...prev,
           user: userProfile,
           error: null,
@@ -138,13 +137,9 @@
         });
       } else if (event === 'SIGNED_OUT') {
         stopSessionManagement();
-<<<<<<< HEAD
-        setAuthState(prev => ({
-=======
-        
-      setAuthState((prev: AuthState
-) => ({
->>>>>>> 40328250
+        
+      setAuthState((prev: AuthState
+) => ({
           ...prev,
           user: null,
           error: null,
@@ -158,17 +153,20 @@
       }
     });
 
-    return () => {
+    return (
+) => {
       subscription.unsubscribe();
       stopSessionManagement();
     };
   }, []);
 
   // Session management functions
-  const startSessionManagement = () => {
+  const startSessionManagement = (
+) => {
     stopSessionManagement(); // Clear any existing timer
 
-    sessionTimerRef.current = setInterval(() => {
+    sessionTimerRef.current = setInterval((
+) => {
       const now = new Date();
       const timeSinceActivity = now.getTime() - lastActivityRef.current.getTime();
 
@@ -195,7 +193,8 @@
       'scroll',
       'touchstart',
     ];
-    const updateActivity = () => {
+    const updateActivity = (
+) => {
       lastActivityRef.current = new Date();
     };
 
@@ -204,7 +203,8 @@
     });
   };
 
-  const stopSessionManagement = () => {
+  const stopSessionManagement = (
+) => {
     if (sessionTimerRef.current) {
       clearInterval(sessionTimerRef.current);
       sessionTimerRef.current = undefined; // auto: changed from null to undefined
@@ -218,7 +218,8 @@
       'scroll',
       'touchstart',
     ];
-    const updateActivity = () => {
+    const updateActivity = (
+) => {
       lastActivityRef.current = new Date();
     };
 
@@ -238,13 +239,9 @@
       }
 
       if (data.session) {
-<<<<<<< HEAD
-        setAuthState(prev => ({
-=======
-        
-      setAuthState((prev: AuthState
-) => ({
->>>>>>> 40328250
+        
+      setAuthState((prev: AuthState
+) => ({
           ...prev,
           sessionExpiry: new Date(Date.now() + SESSION_TIMEOUT_MS),
           csrfToken: SecurityService.generateCSRFToken(),
@@ -270,7 +267,8 @@
     return now < authState.sessionExpiry && timeSinceActivity < INACTIVITY_TIMEOUT_MS;
   };
 
-  const getRateLimitInfo = (action: string) => {
+  const getRateLimitInfo = (action: string
+) => {
     // This would typically be implemented with a more sophisticated rate limiting system
     // For now, we'll use the SecurityService rate limiting
     try {
@@ -291,13 +289,9 @@
   const signIn = async (email: string, password: string): Promise<void> => {
     // Rate limiting check
     if (!SecurityService.checkRateLimit('sign_in', 5, RATE_LIMIT_WINDOW_MS)) {
-<<<<<<< HEAD
-      setAuthState(prev => ({
-=======
-      
-      setAuthState((prev: AuthState
-) => ({
->>>>>>> 40328250
+      
+      setAuthState((prev: AuthState
+) => ({
         ...prev,
         error: 'Too many sign-in attempts. Please try again in 15 minutes.',
         rateLimitRemaining: 0,
@@ -305,13 +299,9 @@
       return;
     }
 
-<<<<<<< HEAD
-    setAuthState(prev => ({
-=======
     
       setAuthState((prev: AuthState
 ) => ({
->>>>>>> 40328250
       ...prev,
       isLoading: true,
       error: null,
@@ -326,25 +316,17 @@
       const { user, error } = await SupabaseService.signIn(email, password);
 
       if (error) {
-<<<<<<< HEAD
-        setAuthState(prev => ({ ...prev, isLoading: false, error }));
-=======
         
       setAuthState((prev: AuthState
 ) => ({ ...prev, isLoading: false, error }));
->>>>>>> 40328250
         analytics.trackError(new Error(error), 'sign_in_failed');
         return;
       }
 
       if (user) {
-<<<<<<< HEAD
-        setAuthState(prev => ({
-=======
-        
-      setAuthState((prev: AuthState
-) => ({
->>>>>>> 40328250
+        
+      setAuthState((prev: AuthState
+) => ({
           ...prev,
           user,
           isLoading: false,
@@ -357,13 +339,9 @@
           method: 'email_password',
         });
       } else {
-<<<<<<< HEAD
-        setAuthState(prev => ({
-=======
-        
-      setAuthState((prev: AuthState
-) => ({
->>>>>>> 40328250
+        
+      setAuthState((prev: AuthState
+) => ({
           ...prev,
           isLoading: false,
           error: 'Sign in failed. Please try again.',
@@ -382,13 +360,9 @@
         { context: 'sign_in', metadata: { email } }
       );
 
-<<<<<<< HEAD
-      setAuthState(prev => ({
-=======
-      
-      setAuthState((prev: AuthState
-) => ({
->>>>>>> 40328250
+      
+      setAuthState((prev: AuthState
+) => ({
         ...prev,
         isLoading: false,
         error: 'An unexpected error occurred. Please try again.',
@@ -403,13 +377,9 @@
   ): Promise<void> => {
     // Rate limiting check
     if (!SecurityService.checkRateLimit('sign_up', 3, RATE_LIMIT_WINDOW_MS)) {
-<<<<<<< HEAD
-      setAuthState(prev => ({
-=======
-      
-      setAuthState((prev: AuthState
-) => ({
->>>>>>> 40328250
+      
+      setAuthState((prev: AuthState
+) => ({
         ...prev,
         error: 'Too many sign-up attempts. Please try again in 15 minutes.',
         rateLimitRemaining: 0,
@@ -417,13 +387,9 @@
       return;
     }
 
-<<<<<<< HEAD
-    setAuthState(prev => ({
-=======
     
       setAuthState((prev: AuthState
 ) => ({
->>>>>>> 40328250
       ...prev,
       isLoading: true,
       error: null,
@@ -438,25 +404,17 @@
       const { user, error } = await SupabaseService.signUp(email, password, name);
 
       if (error) {
-<<<<<<< HEAD
-        setAuthState(prev => ({ ...prev, isLoading: false, error }));
-=======
         
       setAuthState((prev: AuthState
 ) => ({ ...prev, isLoading: false, error }));
->>>>>>> 40328250
         analytics.trackError(new Error(error), 'sign_up_failed');
         return;
       }
 
       if (user) {
-<<<<<<< HEAD
-        setAuthState(prev => ({
-=======
-        
-      setAuthState((prev: AuthState
-) => ({
->>>>>>> 40328250
+        
+      setAuthState((prev: AuthState
+) => ({
           ...prev,
           user,
           isLoading: false,
@@ -469,13 +427,9 @@
           method: 'email_password',
         });
       } else {
-<<<<<<< HEAD
-        setAuthState(prev => ({
-=======
-        
-      setAuthState((prev: AuthState
-) => ({
->>>>>>> 40328250
+        
+      setAuthState((prev: AuthState
+) => ({
           ...prev,
           isLoading: false,
           error: 'Account creation failed. Please try again.',
@@ -494,13 +448,9 @@
         { context: 'sign_up', metadata: { email, name } }
       );
 
-<<<<<<< HEAD
-      setAuthState(prev => ({
-=======
-      
-      setAuthState((prev: AuthState
-) => ({
->>>>>>> 40328250
+      
+      setAuthState((prev: AuthState
+) => ({
         ...prev,
         isLoading: false,
         error: 'An unexpected error occurred. Please try again.',
@@ -509,13 +459,9 @@
   };
 
   const signOut = async (): Promise<void> => {
-<<<<<<< HEAD
-    setAuthState(prev => ({ ...prev, isLoading: true, error: null }));
-=======
     
       setAuthState((prev: AuthState
 ) => ({ ...prev, isLoading: true, error: null }));
->>>>>>> 40328250
 
     try {
       const analytics = AnalyticsService.getInstance();
@@ -524,13 +470,6 @@
       const { error } = await SupabaseService.signOut();
 
       if (error) {
-<<<<<<< HEAD
-        setAuthState(prev => ({ ...prev, isLoading: false, error }));
-        return;
-      }
-
-      setAuthState(prev => ({
-=======
         
       setAuthState((prev: AuthState
 ) => ({ ...prev, isLoading: false, error }));
@@ -540,7 +479,6 @@
       
       setAuthState((prev: AuthState
 ) => ({
->>>>>>> 40328250
         ...prev,
         user: null,
         isLoading: false,
@@ -561,13 +499,9 @@
         { context: 'sign_out' }
       );
 
-<<<<<<< HEAD
-      setAuthState(prev => ({
-=======
-      
-      setAuthState((prev: AuthState
-) => ({
->>>>>>> 40328250
+      
+      setAuthState((prev: AuthState
+) => ({
         ...prev,
         isLoading: false,
         error: 'Failed to sign out. Please try again.',
@@ -578,13 +512,9 @@
   const resetPassword = async (email: string): Promise<void> => {
     // Rate limiting check
     if (!SecurityService.checkRateLimit('password_reset', 3, RATE_LIMIT_WINDOW_MS)) {
-<<<<<<< HEAD
-      setAuthState(prev => ({
-=======
-      
-      setAuthState((prev: AuthState
-) => ({
->>>>>>> 40328250
+      
+      setAuthState((prev: AuthState
+) => ({
         ...prev,
         error: 'Too many password reset attempts. Please try again in 15 minutes.',
         rateLimitRemaining: 0,
@@ -592,13 +522,9 @@
       return;
     }
 
-<<<<<<< HEAD
-    setAuthState(prev => ({
-=======
     
       setAuthState((prev: AuthState
 ) => ({
->>>>>>> 40328250
       ...prev,
       isLoading: true,
       error: null,
@@ -614,24 +540,16 @@
       });
 
       if (error) {
-<<<<<<< HEAD
-        setAuthState(prev => ({ ...prev, isLoading: false, error: error.message }));
-=======
         
       setAuthState((prev: AuthState
 ) => ({ ...prev, isLoading: false, error: error.message }));
->>>>>>> 40328250
         analytics.trackError(new Error(error.message), 'password_reset_failed');
         return;
       }
 
-<<<<<<< HEAD
-      setAuthState(prev => ({
-=======
-      
-      setAuthState((prev: AuthState
-) => ({
->>>>>>> 40328250
+      
+      setAuthState((prev: AuthState
+) => ({
         ...prev,
         isLoading: false,
         error: null,
@@ -652,13 +570,9 @@
         { context: 'password_reset', metadata: { email } }
       );
 
-<<<<<<< HEAD
-      setAuthState(prev => ({
-=======
-      
-      setAuthState((prev: AuthState
-) => ({
->>>>>>> 40328250
+      
+      setAuthState((prev: AuthState
+) => ({
         ...prev,
         isLoading: false,
         error: 'Failed to send reset email. Please try again.',
@@ -667,13 +581,9 @@
   };
 
   const clearError = (): void => {
-<<<<<<< HEAD
-    setAuthState(prev => ({ ...prev, error: null, forgotPasswordSuccess: false }));
-=======
     
       setAuthState((prev: AuthState
 ) => ({ ...prev, error: null, forgotPasswordSuccess: false }));
->>>>>>> 40328250
   };
 
   const updateUserProfile = async (updates: Partial<User>): Promise<void> => {
@@ -681,13 +591,9 @@
       throw new Error('No user logged in');
     }
 
-<<<<<<< HEAD
-    setAuthState(prev => ({ ...prev, isLoading: true, error: null }));
-=======
     
       setAuthState((prev: AuthState
 ) => ({ ...prev, isLoading: true, error: null }));
->>>>>>> 40328250
 
     try {
       const analytics = AnalyticsService.getInstance();
@@ -703,13 +609,9 @@
         .eq('id', authState.user.id);
 
       if (error) {
-<<<<<<< HEAD
-        setAuthState(prev => ({ ...prev, isLoading: false, error: error.message }));
-=======
         
       setAuthState((prev: AuthState
 ) => ({ ...prev, isLoading: false, error: error.message }));
->>>>>>> 40328250
         return;
       }
 
@@ -719,13 +621,9 @@
         ...updates,
       };
 
-<<<<<<< HEAD
-      setAuthState(prev => ({
-=======
-      
-      setAuthState((prev: AuthState
-) => ({
->>>>>>> 40328250
+      
+      setAuthState((prev: AuthState
+) => ({
         ...prev,
         user: updatedUser,
         isLoading: false,
@@ -749,13 +647,9 @@
         { context: 'profile_update', metadata: { userId: authState.user.id, updates } }
       );
 
-<<<<<<< HEAD
-      setAuthState(prev => ({
-=======
-      
-      setAuthState((prev: AuthState
-) => ({
->>>>>>> 40328250
+      
+      setAuthState((prev: AuthState
+) => ({
         ...prev,
         isLoading: false,
         error: 'Failed to update profile. Please try again.',
