--- conflicted
+++ resolved
@@ -313,9 +313,6 @@
       const analytics = AnalyticsService.getInstance();
       const startTime = performance.now();
 
-<<<<<<< HEAD
-      const { user, error } = await SupabaseService.signIn(email, password);
-=======
         if (user) {
           setAuthState((prev: AuthState) => ({
             ...prev,
@@ -342,7 +339,6 @@
           error instanceof Error ? error : new Error(String(error)),
           'sign_in_error'
         );
->>>>>>> 214eb8e9
 
       if (error) {
         
