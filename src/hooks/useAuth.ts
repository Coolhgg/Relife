--- conflicted
+++ resolved
@@ -1,19 +1,18 @@
 /// <reference types="node" />
 /// <reference lib="dom" />
-import { useState, useEffect, useRef, useCallback, useMemo } from 'react';
+import { useState, useEffect, useRef } from 'react';
 import { SupabaseService, supabase } from '../services/supabase';
 import type { User } from '../types';
 import { ErrorHandler } from '../services/error-handler';
 import AnalyticsService from '../services/analytics';
 import SecurityService from '../services/security';
 import { TimeoutHandle } from '../types/timers';
-// Removed stub imports - using actual implementations
 
 interface AuthState {
   user: User | null;
   isLoading: boolean;
   isInitialized: boolean;
-  _error: string | null;
+  error: string | null;
   forgotPasswordSuccess: boolean;
   sessionExpiry: Date | null;
   csrfToken: string | null;
@@ -29,10 +28,7 @@
   updateUserProfile: (updates: Partial<User>) => Promise<void>;
   refreshSession: () => Promise<void>;
   isSessionValid: () => boolean;
-  getRateLimitInfo: (action: string) => {
-    remaining: number;
-    resetTime: Date | null;
-  };
+  getRateLimitInfo: (action: string) => { remaining: number; resetTime: Date | null };
 }
 
 function useAuth(): AuthHook {
@@ -40,16 +36,15 @@
     user: null,
     isLoading: false,
     isInitialized: false,
-    _error: null,
+    error: null,
     forgotPasswordSuccess: false,
     sessionExpiry: null,
     csrfToken: null,
     rateLimitRemaining: 10,
   });
 
-  const sessionTimerRef = useRef<TimeoutHandle | undefined>(undefined);
+  const sessionTimerRef = useRef<TimeoutHandle | undefined>(undefined); // auto: changed from number | null to TimeoutHandle
   const lastActivityRef = useRef<Date>(new Date());
-  const analytics = useRef(AnalyticsService.getInstance());
 
   // Security constants
   const SESSION_TIMEOUT_MS = 30 * 60 * 1000; // 30 minutes
@@ -63,11 +58,7 @@
         const user = await SupabaseService.getCurrentUser();
         const csrfToken = SecurityService.generateCSRFToken();
 
-<<<<<<< HEAD
-        setAuthState((prev: AuthState) => ({
-=======
-        setAuthState((prev: any) => ({ // auto: implicit any
->>>>>>> 2afb321e
+        setAuthState((prev: any) => ({ // auto: implicit any
           ...prev,
           user,
           isInitialized: true,
@@ -80,26 +71,21 @@
         }
 
         if (user) {
-          // Using cached analytics service instance
-          analytics.current.trackFeatureUsage('user_session_restored', undefined, {
+          const analytics = AnalyticsService.getInstance();
+          analytics.trackFeatureUsage('user_session_restored', undefined, {
             userId: user.id,
           });
         }
-      } catch (_error) {
+      } catch (error) {
         ErrorHandler.handleError(
-          error instanceof Error ? _error : new Error(String(_error)),
+          error instanceof Error ? error : new Error(String(error)),
           'Failed to initialize authentication',
           { context: 'auth_initialization' }
         );
-<<<<<<< HEAD
-
-        setAuthState((prev: AuthState) => ({
-=======
-        setAuthState((prev: any) => ({ // auto: implicit any
->>>>>>> 2afb321e
+        setAuthState((prev: any) => ({ // auto: implicit any
           ...prev,
           isInitialized: true,
-          _error: 'Failed to initialize authentication',
+          error: 'Failed to initialize authentication',
         }));
       }
     };
@@ -109,21 +95,17 @@
     // Listen for auth changes
     const {
       data: { subscription },
-    } = supabase.auth.onAuthStateChange(async (_event, session) => {
-      console.log('Auth state changed:', _event, session?.user?.id);
-
-      if (_event === 'SIGNED_IN' && session?.user) {
+    } = supabase.auth.onAuthStateChange(async (event, session) => {
+      console.log('Auth state changed:', event, session?.user?.id);
+
+      if (event === 'SIGNED_IN' && session?.user) {
         const userProfile = await SupabaseService.getCurrentUser();
         const csrfToken = SecurityService.generateCSRFToken();
 
-<<<<<<< HEAD
-        setAuthState((prev: AuthState) => ({
-=======
-        setAuthState((prev: any) => ({ // auto: implicit any
->>>>>>> 2afb321e
+        setAuthState((prev: any) => ({ // auto: implicit any
           ...prev,
           user: userProfile,
-          _error: null,
+          error: null,
           csrfToken,
           sessionExpiry: new Date(Date.now() + SESSION_TIMEOUT_MS),
           rateLimitRemaining: 10,
@@ -131,28 +113,23 @@
 
         startSessionManagement();
 
-        // Using cached analytics service instance
-        analytics.current.trackFeatureUsage('user_signed_in', undefined, {
+        const analytics = AnalyticsService.getInstance();
+        analytics.trackFeatureUsage('user_signed_in', undefined, {
           userId: session.user.id,
         });
-      } else if (_event === 'SIGNED_OUT') {
+      } else if (event === 'SIGNED_OUT') {
         stopSessionManagement();
-<<<<<<< HEAD
-
-        setAuthState((prev: AuthState) => ({
-=======
-        setAuthState((prev: any) => ({ // auto: implicit any
->>>>>>> 2afb321e
+        setAuthState((prev: any) => ({ // auto: implicit any
           ...prev,
           user: null,
-          _error: null,
+          error: null,
           csrfToken: null,
           sessionExpiry: null,
           rateLimitRemaining: 10,
         }));
 
-        // Using cached analytics service instance
-        analytics.current.trackFeatureUsage('user_signed_out');
+        const analytics = AnalyticsService.getInstance();
+        analytics.trackFeatureUsage('user_signed_out');
       }
     });
 
@@ -205,7 +182,7 @@
   const stopSessionManagement = () => {
     if (sessionTimerRef.current) {
       clearInterval(sessionTimerRef.current);
-      sessionTimerRef.current = undefined;
+      sessionTimerRef.current = undefined; // auto: changed from null to undefined
     }
 
     // Remove activity listeners
@@ -225,7 +202,7 @@
     });
   };
 
-  const refreshSession = useCallback(async (): Promise<void> => {
+  const refreshSession = async (): Promise<void> => {
     try {
       const { data, error } = await supabase.auth.refreshSession();
 
@@ -236,11 +213,7 @@
       }
 
       if (data.session) {
-<<<<<<< HEAD
-        setAuthState((prev: AuthState) => ({
-=======
-        setAuthState((prev: any) => ({ // auto: implicit any
->>>>>>> 2afb321e
+        setAuthState((prev: any) => ({ // auto: implicit any
           ...prev,
           sessionExpiry: new Date(Date.now() + SESSION_TIMEOUT_MS),
           csrfToken: SecurityService.generateCSRFToken(),
@@ -253,9 +226,9 @@
       console.error('Session refresh failed:', error);
       await signOut();
     }
-  }, []);
-
-  const isSessionValid = useCallback((): boolean => {
+  };
+
+  const isSessionValid = (): boolean => {
     if (!authState.user || !authState.sessionExpiry) {
       return false;
     }
@@ -264,61 +237,37 @@
     const timeSinceActivity = now.getTime() - lastActivityRef.current.getTime();
 
     return now < authState.sessionExpiry && timeSinceActivity < INACTIVITY_TIMEOUT_MS;
-  }, [authState.user, authState.sessionExpiry]);
-
-  const getRateLimitInfo = useCallback(
-    (action: string) => {
-      // This would typically be implemented with a more sophisticated rate limiting system
-      // For now, we'll use the SecurityService rate limiting
-      try {
-        const canProceed = SecurityService.checkRateLimit(
-          action,
-          5,
-          RATE_LIMIT_WINDOW_MS
-        );
-        return {
-          remaining: canProceed ? authState.rateLimitRemaining - 1 : 0,
-          resetTime: canProceed ? new Date(Date.now() + RATE_LIMIT_WINDOW_MS) : null,
-        };
-      } catch {
-        return { remaining: 0, resetTime: null };
-      }
-    },
-    [authState.rateLimitRemaining]
-  );
-
-  const signIn = useCallback(
-    async (email: string, password: string): Promise<void> => {
-      // Rate limiting check
-      if (!SecurityService.checkRateLimit('sign_in', 5, RATE_LIMIT_WINDOW_MS)) {
-        setAuthState((prev: AuthState) => ({
-          ...prev,
-          _error: 'Too many sign-in attempts. Please try again in 15 minutes.',
-          rateLimitRemaining: 0,
-        }));
-        return;
-      }
-
-<<<<<<< HEAD
-      setAuthState((prev: AuthState) => ({
-=======
+  };
+
+  const getRateLimitInfo = (action: string) => {
+    // This would typically be implemented with a more sophisticated rate limiting system
+    // For now, we'll use the SecurityService rate limiting
+    try {
+      const canProceed = SecurityService.checkRateLimit(
+        action,
+        5,
+        RATE_LIMIT_WINDOW_MS
+      );
+      return {
+        remaining: canProceed ? authState.rateLimitRemaining - 1 : 0,
+        resetTime: canProceed ? new Date(Date.now() + RATE_LIMIT_WINDOW_MS) : null,
+      };
+    } catch {
+      return { remaining: 0, resetTime: null };
+    }
+  };
+
   const signIn = async (email: string, password: string): Promise<void> => {
     // Rate limiting check
     if (!SecurityService.checkRateLimit('sign_in', 5, RATE_LIMIT_WINDOW_MS)) {
       setAuthState((prev: any) => ({ // auto: implicit any
->>>>>>> 2afb321e
-        ...prev,
-        isLoading: true,
-        _error: null,
-        forgotPasswordSuccess: false,
-        rateLimitRemaining: Math.max(0, prev.rateLimitRemaining - 1),
-      }));
-
-<<<<<<< HEAD
-      try {
-        // Using cached analytics service instance
-        const startTime = performance.now();
-=======
+        ...prev,
+        error: 'Too many sign-in attempts. Please try again in 15 minutes.',
+        rateLimitRemaining: 0,
+      }));
+      return;
+    }
+
     setAuthState((prev: any) => ({ // auto: implicit any
       ...prev,
       isLoading: true,
@@ -326,52 +275,13 @@
       forgotPasswordSuccess: false,
       rateLimitRemaining: Math.max(0, prev.rateLimitRemaining - 1),
     }));
->>>>>>> 2afb321e
-
-        const { user, _error } = await SupabaseService.signIn(email, password);
-
-        if (_error) {
-          setAuthState((prev: AuthState) => ({ ...prev, isLoading: false, _error }));
-          analytics.current.trackError(new Error(_error), 'sign_in_failed');
-          return;
-        }
-
-<<<<<<< HEAD
-        if (user) {
-          setAuthState((prev: AuthState) => ({
-            ...prev,
-            user,
-            isLoading: false,
-            _error: null,
-          }));
-
-          const duration = performance.now() - startTime;
-          analytics.current.trackFeatureUsage('user_sign_in_success', duration, {
-            userId: user.id,
-            method: 'email_password',
-          });
-        } else {
-          setAuthState((prev: AuthState) => ({
-            ...prev,
-            isLoading: false,
-            _error: 'Sign in failed. Please try again.',
-          }));
-        }
-      } catch (error) {
-        // Using cached analytics service instance
-        analytics.current.trackError(
-          error instanceof Error ? error : new Error(String(error)),
-          'sign_in_error'
-        );
-
-        ErrorHandler.handleError(
-          error instanceof Error ? error : new Error(String(error)),
-          'Sign in failed',
-          { context: 'sign_in', metadata: { email } }
-        );
-
-        setAuthState((prev: AuthState) => ({
-=======
+
+    try {
+      const analytics = AnalyticsService.getInstance();
+      const startTime = performance.now();
+
+      const { user, error } = await SupabaseService.signIn(email, password);
+
       if (error) {
         setAuthState((prev: any) => ({ // auto: implicit any ...prev, isLoading: false, error }));
         analytics.trackError(new Error(error), 'sign_in_failed');
@@ -380,23 +290,11 @@
 
       if (user) {
         setAuthState((prev: any) => ({ // auto: implicit any
->>>>>>> 2afb321e
-          ...prev,
+          ...prev,
+          user,
           isLoading: false,
-          _error: 'An unexpected error occurred. Please try again.',
-        }));
-<<<<<<< HEAD
-      }
-    },
-    [authState.rateLimitRemaining]
-  );
-
-  const signUp = useCallback(
-    async (email: string, password: string, name: string): Promise<void> => {
-      // Rate limiting check
-      if (!SecurityService.checkRateLimit('sign_up', 3, RATE_LIMIT_WINDOW_MS)) {
-        setAuthState((prev: AuthState) => ({
-=======
+          error: null,
+        }));
 
         const duration = performance.now() - startTime;
         analytics.trackFeatureUsage('user_sign_in_success', duration, {
@@ -405,17 +303,11 @@
         });
       } else {
         setAuthState((prev: any) => ({ // auto: implicit any
->>>>>>> 2afb321e
-          ...prev,
-          _error: 'Too many sign-up attempts. Please try again in 15 minutes.',
-          rateLimitRemaining: 0,
-        }));
-        return;
-      }
-<<<<<<< HEAD
-
-      setAuthState((prev: AuthState) => ({
-=======
+          ...prev,
+          isLoading: false,
+          error: 'Sign in failed. Please try again.',
+        }));
+      }
     } catch (error) {
       const analytics = AnalyticsService.getInstance();
       analytics.trackError(
@@ -445,66 +337,13 @@
     // Rate limiting check
     if (!SecurityService.checkRateLimit('sign_up', 3, RATE_LIMIT_WINDOW_MS)) {
       setAuthState((prev: any) => ({ // auto: implicit any
->>>>>>> 2afb321e
-        ...prev,
-        isLoading: true,
-        _error: null,
-        forgotPasswordSuccess: false,
-        rateLimitRemaining: Math.max(0, prev.rateLimitRemaining - 1),
-      }));
-
-<<<<<<< HEAD
-      try {
-        // Using cached analytics service instance
-        const startTime = performance.now();
-
-        const { user, error } = await SupabaseService.signUp(email, password, name);
-
-        if (error) {
-          setAuthState((prev: AuthState) => ({
-            ...prev,
-            isLoading: false,
-            _error: error,
-          }));
-          analytics.current.trackError(new Error(error), 'sign_up_failed');
-          return;
-        }
-
-        if (user) {
-          setAuthState((prev: AuthState) => ({
-            ...prev,
-            user,
-            isLoading: false,
-            _error: null,
-          }));
-
-          const duration = performance.now() - startTime;
-          analytics.current.trackFeatureUsage('user_sign_up_success', duration, {
-            userId: user.id,
-            method: 'email_password',
-          });
-        } else {
-          setAuthState((prev: AuthState) => ({
-            ...prev,
-            isLoading: false,
-            _error: 'Account creation failed. Please try again.',
-          }));
-        }
-      } catch (error) {
-        // Using cached analytics service instance
-        analytics.current.trackError(
-          error instanceof Error ? error : new Error(String(error)),
-          'sign_up_error'
-        );
-
-        ErrorHandler.handleError(
-          error instanceof Error ? error : new Error(String(error)),
-          'Sign up failed',
-          { context: 'sign_up', metadata: { email, name } }
-        );
-
-        setAuthState((prev: AuthState) => ({
-=======
+        ...prev,
+        error: 'Too many sign-up attempts. Please try again in 15 minutes.',
+        rateLimitRemaining: 0,
+      }));
+      return;
+    }
+
     setAuthState((prev: any) => ({ // auto: implicit any
       ...prev,
       isLoading: true,
@@ -540,20 +379,18 @@
         });
       } else {
         setAuthState((prev: any) => ({ // auto: implicit any
->>>>>>> 2afb321e
           ...prev,
           isLoading: false,
-          _error: 'An unexpected error occurred. Please try again.',
-        }));
-      }
-    },
-    [authState.rateLimitRemaining]
-  );
-
-<<<<<<< HEAD
-  const signOut = useCallback(async (): Promise<void> => {
-    setAuthState((prev: AuthState) => ({ ...prev, isLoading: true, _error: null }));
-=======
+          error: 'Account creation failed. Please try again.',
+        }));
+      }
+    } catch (error) {
+      const analytics = AnalyticsService.getInstance();
+      analytics.trackError(
+        error instanceof Error ? error : new Error(String(error)),
+        'sign_up_error'
+      );
+
       ErrorHandler.handleError(
         error instanceof Error ? error : new Error(String(error)),
         'Sign up failed',
@@ -570,44 +407,29 @@
 
   const signOut = async (): Promise<void> => {
     setAuthState((prev: any) => ({ // auto: implicit any ...prev, isLoading: true, error: null }));
->>>>>>> 2afb321e
-
-    try {
-      // Using cached analytics service instance
+
+    try {
+      const analytics = AnalyticsService.getInstance();
       const userId = authState.user?.id;
 
       const { error } = await SupabaseService.signOut();
 
       if (error) {
-<<<<<<< HEAD
-        setAuthState((prev: AuthState) => ({
-          ...prev,
-          isLoading: false,
-          _error: error,
-        }));
-        return;
-      }
-
-      setAuthState((prev: AuthState) => ({
-=======
         setAuthState((prev: any) => ({ // auto: implicit any ...prev, isLoading: false, error }));
         return;
       }
 
       setAuthState((prev: any) => ({ // auto: implicit any
->>>>>>> 2afb321e
         ...prev,
         user: null,
         isLoading: false,
-        _error: null,
-      }));
-
-      analytics.current.trackFeatureUsage('user_sign_out_success', undefined, {
-        userId,
-      });
+        error: null,
+      }));
+
+      analytics.trackFeatureUsage('user_sign_out_success', undefined, { userId });
     } catch (error) {
-      // Using cached analytics service instance
-      analytics.current.trackError(
+      const analytics = AnalyticsService.getInstance();
+      analytics.trackError(
         error instanceof Error ? error : new Error(String(error)),
         'sign_out_error'
       );
@@ -618,12 +440,6 @@
         { context: 'sign_out' }
       );
 
-<<<<<<< HEAD
-      setAuthState((prev: AuthState) => ({
-        ...prev,
-        isLoading: false,
-        _error: 'Failed to sign out. Please try again.',
-=======
       setAuthState((prev: any) => ({ // auto: implicit any
         ...prev,
         isLoading: false,
@@ -639,26 +455,10 @@
         ...prev,
         error: 'Too many password reset attempts. Please try again in 15 minutes.',
         rateLimitRemaining: 0,
->>>>>>> 2afb321e
-      }));
-    }
-  }, [authState.user?.id]);
-
-<<<<<<< HEAD
-  const resetPassword = useCallback(
-    async (email: string): Promise<void> => {
-      // Rate limiting check
-      if (!SecurityService.checkRateLimit('password_reset', 3, RATE_LIMIT_WINDOW_MS)) {
-        setAuthState((prev: AuthState) => ({
-          ...prev,
-          _error: 'Too many password reset attempts. Please try again in 15 minutes.',
-          rateLimitRemaining: 0,
-        }));
-        return;
-      }
-
-      setAuthState((prev: AuthState) => ({
-=======
+      }));
+      return;
+    }
+
     setAuthState((prev: any) => ({ // auto: implicit any
       ...prev,
       isLoading: true,
@@ -681,42 +481,26 @@
       }
 
       setAuthState((prev: any) => ({ // auto: implicit any
->>>>>>> 2afb321e
-        ...prev,
-        isLoading: true,
-        _error: null,
-        forgotPasswordSuccess: false,
-        rateLimitRemaining: Math.max(0, prev.rateLimitRemaining - 1),
-      }));
-
-      try {
-        // Using cached analytics service instance
-
-        const { error } = await supabase.auth.resetPasswordForEmail(email, {
-          redirectTo: `${window.location.origin}/reset-password`,
-        });
-
-<<<<<<< HEAD
-        if (error) {
-          setAuthState((prev: AuthState) => ({
-            ...prev,
-            isLoading: false,
-            _error: error.message,
-          }));
-          analytics.current.trackError(
-            new Error(error.message),
-            'password_reset_failed'
-          );
-          return;
-        }
-
-        setAuthState((prev: AuthState) => ({
-          ...prev,
-          isLoading: false,
-          _error: null,
-          forgotPasswordSuccess: true,
-        }));
-=======
+        ...prev,
+        isLoading: false,
+        error: null,
+        forgotPasswordSuccess: true,
+      }));
+
+      analytics.trackFeatureUsage('password_reset_requested', undefined, { email });
+    } catch (error) {
+      const analytics = AnalyticsService.getInstance();
+      analytics.trackError(
+        error instanceof Error ? error : new Error(String(error)),
+        'password_reset_error'
+      );
+
+      ErrorHandler.handleError(
+        error instanceof Error ? error : new Error(String(error)),
+        'Password reset failed',
+        { context: 'password_reset', metadata: { email } }
+      );
+
       setAuthState((prev: any) => ({ // auto: implicit any
         ...prev,
         isLoading: false,
@@ -728,116 +512,62 @@
   const clearError = (): void => {
     setAuthState((prev: any) => ({ // auto: implicit any ...prev, error: null, forgotPasswordSuccess: false }));
   };
->>>>>>> 2afb321e
-
-        analytics.current.trackFeatureUsage('password_reset_requested', undefined, {
-          email,
-        });
-      } catch (error) {
-        // Using cached analytics service instance
-        analytics.current.trackError(
-          error instanceof Error ? error : new Error(String(error)),
-          'password_reset_error'
-        );
-
-<<<<<<< HEAD
-        ErrorHandler.handleError(
-          error instanceof Error ? error : new Error(String(error)),
-          'Password reset failed',
-          { context: 'password_reset', metadata: { email } }
-        );
-=======
+
+  const updateUserProfile = async (updates: Partial<User>): Promise<void> => {
+    if (!authState.user) {
+      throw new Error('No user logged in');
+    }
+
     setAuthState((prev: any) => ({ // auto: implicit any ...prev, isLoading: true, error: null }));
->>>>>>> 2afb321e
-
-        setAuthState((prev: AuthState) => ({
-          ...prev,
-          isLoading: false,
-          _error: 'Failed to send reset email. Please try again.',
-        }));
-      }
-    },
-    [authState.rateLimitRemaining]
-  );
-
-<<<<<<< HEAD
-  const clearError = useCallback((): void => {
-    setAuthState((prev: AuthState) => ({
-      ...prev,
-      _error: null,
-      forgotPasswordSuccess: false,
-    }));
-  }, []);
-
-  const updateUserProfile = useCallback(
-    async (updates: Partial<User>): Promise<void> => {
-      if (!authState.user) {
-        throw new Error('No user logged in');
-=======
+
+    try {
+      const analytics = AnalyticsService.getInstance();
+
+      // Update user profile in Supabase
+      const { error } = await supabase
+        .from('users')
+        .update({
+          name: updates.name,
+          preferences: updates.preferences,
+          updated_at: new Date().toISOString(),
+        })
+        .eq('id', authState.user.id);
+
       if (error) {
         setAuthState((prev: any) => ({ // auto: implicit any ...prev, isLoading: false, error: error.message }));
         return;
->>>>>>> 2afb321e
-      }
-
-      setAuthState((prev: AuthState) => ({ ...prev, isLoading: true, _error: null }));
-
-<<<<<<< HEAD
-      try {
-        // Using cached analytics service instance
-
-        // Update user profile in Supabase
-        const { error } = await supabase
-          .from('users')
-          .update({
-            name: updates.name,
-            preferences: updates.preferences,
-            updated_at: new Date().toISOString(),
-          })
-          .eq('id', authState.user.id);
-
-        if (error) {
-          setAuthState((prev: AuthState) => ({
-            ...prev,
-            isLoading: false,
-            _error: error.message,
-          }));
-          return;
-        }
-=======
+      }
+
+      // Update local state
+      const updatedUser: User = {
+        ...authState.user,
+        ...updates,
+      };
+
       setAuthState((prev: any) => ({ // auto: implicit any
         ...prev,
         user: updatedUser,
         isLoading: false,
         error: null,
       }));
->>>>>>> 2afb321e
-
-        // Update local state
-        const updatedUser: User = {
-          ...authState.user,
-          ...updates,
-        };
-
-        setAuthState((prev: AuthState) => ({
-          ...prev,
-          user: updatedUser,
-          isLoading: false,
-          _error: null,
-        }));
-
-<<<<<<< HEAD
-        analytics.current.trackFeatureUsage('user_profile_updated', undefined, {
-          userId: authState.user.id,
-          updatedFields: Object.keys(updates),
-        });
-      } catch (error) {
-        // Using cached analytics service instance
-        analytics.current.trackError(
-          error instanceof Error ? error : new Error(String(error)),
-          'profile_update_error'
-        );
-=======
+
+      analytics.trackFeatureUsage('user_profile_updated', undefined, {
+        userId: authState.user.id,
+        updatedFields: Object.keys(updates),
+      });
+    } catch (error) {
+      const analytics = AnalyticsService.getInstance();
+      analytics.trackError(
+        error instanceof Error ? error : new Error(String(error)),
+        'profile_update_error'
+      );
+
+      ErrorHandler.handleError(
+        error instanceof Error ? error : new Error(String(error)),
+        'Failed to update profile',
+        { context: 'profile_update', metadata: { userId: authState.user.id, updates } }
+      );
+
       setAuthState((prev: any) => ({ // auto: implicit any
         ...prev,
         isLoading: false,
@@ -845,61 +575,19 @@
       }));
     }
   };
->>>>>>> 2afb321e
-
-        ErrorHandler.handleError(
-          error instanceof Error ? error : new Error(String(error)),
-          'Failed to update profile',
-          {
-            context: 'profile_update',
-            metadata: { userId: authState.user.id, updates },
-          }
-        );
-
-        setAuthState((prev: AuthState) => ({
-          ...prev,
-          isLoading: false,
-          _error: 'Failed to update profile. Please try again.',
-        }));
-      }
-    },
-    [authState.user]
-  );
-
-  // Use stable reference for functions object - only recreate when functions change
-  const authMethods = useMemo(
-    () => ({
-      signIn,
-      signUp,
-      signOut,
-      resetPassword,
-      clearError,
-      updateUserProfile,
-      refreshSession,
-      isSessionValid,
-      getRateLimitInfo,
-    }),
-    [
-      signIn,
-      signUp,
-      signOut,
-      resetPassword,
-      clearError,
-      updateUserProfile,
-      refreshSession,
-      isSessionValid,
-      getRateLimitInfo,
-    ]
-  );
-
-  // Only recreate the full object when state or methods actually change
-  return useMemo(
-    () => ({
-      ...authState,
-      ...authMethods,
-    }),
-    [authState, authMethods]
-  );
+
+  return {
+    ...authState,
+    signIn,
+    signUp,
+    signOut,
+    resetPassword,
+    clearError,
+    updateUserProfile,
+    refreshSession,
+    isSessionValid,
+    getRateLimitInfo,
+  };
 }
 
 export default useAuth;