--- conflicted
+++ resolved
@@ -7,10 +7,7 @@
 import AnalyticsService from '../services/analytics';
 import SecurityService from '../services/security';
 import { TimeoutHandle } from '../types/timers';
-<<<<<<< HEAD
-=======
 import { TimeoutHandle } from '../types/timers';
->>>>>>> ff7f7fa3
 
 interface AuthState {
   user: User | null;
@@ -62,7 +59,7 @@
         const user = await SupabaseService.getCurrentUser();
         const csrfToken = SecurityService.generateCSRFToken();
 
-        setAuthState((prev: any) => ({ // auto: implicit any
+        setAuthState(prev => ({
           ...prev,
           user,
           isInitialized: true,
@@ -86,7 +83,7 @@
           'Failed to initialize authentication',
           { context: 'auth_initialization' }
         );
-        setAuthState((prev: any) => ({ // auto: implicit any
+        setAuthState(prev => ({
           ...prev,
           isInitialized: true,
           error: 'Failed to initialize authentication',
@@ -106,7 +103,7 @@
         const userProfile = await SupabaseService.getCurrentUser();
         const csrfToken = SecurityService.generateCSRFToken();
 
-        setAuthState((prev: any) => ({ // auto: implicit any
+        setAuthState(prev => ({
           ...prev,
           user: userProfile,
           error: null,
@@ -123,7 +120,7 @@
         });
       } else if (event === 'SIGNED_OUT') {
         stopSessionManagement();
-        setAuthState((prev: any) => ({ // auto: implicit any
+        setAuthState(prev => ({
           ...prev,
           user: null,
           error: null,
@@ -217,7 +214,7 @@
       }
 
       if (data.session) {
-        setAuthState((prev: any) => ({ // auto: implicit any
+        setAuthState(prev => ({
           ...prev,
           sessionExpiry: new Date(Date.now() + SESSION_TIMEOUT_MS),
           csrfToken: SecurityService.generateCSRFToken(),
@@ -264,7 +261,7 @@
   const signIn = async (email: string, password: string): Promise<void> => {
     // Rate limiting check
     if (!SecurityService.checkRateLimit('sign_in', 5, RATE_LIMIT_WINDOW_MS)) {
-      setAuthState((prev: any) => ({ // auto: implicit any
+      setAuthState(prev => ({
         ...prev,
         error: 'Too many sign-in attempts. Please try again in 15 minutes.',
         rateLimitRemaining: 0,
@@ -272,7 +269,7 @@
       return;
     }
 
-    setAuthState((prev: any) => ({ // auto: implicit any
+    setAuthState(prev => ({
       ...prev,
       isLoading: true,
       error: null,
@@ -287,13 +284,13 @@
       const { user, error } = await SupabaseService.signIn(email, password);
 
       if (error) {
-        setAuthState((prev: any) => ({ // auto: implicit any ...prev, isLoading: false, error }));
+        setAuthState(prev => ({ ...prev, isLoading: false, error }));
         analytics.trackError(new Error(error), 'sign_in_failed');
         return;
       }
 
       if (user) {
-        setAuthState((prev: any) => ({ // auto: implicit any
+        setAuthState(prev => ({
           ...prev,
           user,
           isLoading: false,
@@ -306,7 +303,7 @@
           method: 'email_password',
         });
       } else {
-        setAuthState((prev: any) => ({ // auto: implicit any
+        setAuthState(prev => ({
           ...prev,
           isLoading: false,
           error: 'Sign in failed. Please try again.',
@@ -325,7 +322,7 @@
         { context: 'sign_in', metadata: { email } }
       );
 
-      setAuthState((prev: any) => ({ // auto: implicit any
+      setAuthState(prev => ({
         ...prev,
         isLoading: false,
         error: 'An unexpected error occurred. Please try again.',
@@ -340,7 +337,7 @@
   ): Promise<void> => {
     // Rate limiting check
     if (!SecurityService.checkRateLimit('sign_up', 3, RATE_LIMIT_WINDOW_MS)) {
-      setAuthState((prev: any) => ({ // auto: implicit any
+      setAuthState(prev => ({
         ...prev,
         error: 'Too many sign-up attempts. Please try again in 15 minutes.',
         rateLimitRemaining: 0,
@@ -348,7 +345,7 @@
       return;
     }
 
-    setAuthState((prev: any) => ({ // auto: implicit any
+    setAuthState(prev => ({
       ...prev,
       isLoading: true,
       error: null,
@@ -363,13 +360,13 @@
       const { user, error } = await SupabaseService.signUp(email, password, name);
 
       if (error) {
-        setAuthState((prev: any) => ({ // auto: implicit any ...prev, isLoading: false, error }));
+        setAuthState(prev => ({ ...prev, isLoading: false, error }));
         analytics.trackError(new Error(error), 'sign_up_failed');
         return;
       }
 
       if (user) {
-        setAuthState((prev: any) => ({ // auto: implicit any
+        setAuthState(prev => ({
           ...prev,
           user,
           isLoading: false,
@@ -382,7 +379,7 @@
           method: 'email_password',
         });
       } else {
-        setAuthState((prev: any) => ({ // auto: implicit any
+        setAuthState(prev => ({
           ...prev,
           isLoading: false,
           error: 'Account creation failed. Please try again.',
@@ -401,7 +398,7 @@
         { context: 'sign_up', metadata: { email, name } }
       );
 
-      setAuthState((prev: any) => ({ // auto: implicit any
+      setAuthState(prev => ({
         ...prev,
         isLoading: false,
         error: 'An unexpected error occurred. Please try again.',
@@ -410,7 +407,7 @@
   };
 
   const signOut = async (): Promise<void> => {
-    setAuthState((prev: any) => ({ // auto: implicit any ...prev, isLoading: true, error: null }));
+    setAuthState(prev => ({ ...prev, isLoading: true, error: null }));
 
     try {
       const analytics = AnalyticsService.getInstance();
@@ -419,11 +416,11 @@
       const { error } = await SupabaseService.signOut();
 
       if (error) {
-        setAuthState((prev: any) => ({ // auto: implicit any ...prev, isLoading: false, error }));
-        return;
-      }
-
-      setAuthState((prev: any) => ({ // auto: implicit any
+        setAuthState(prev => ({ ...prev, isLoading: false, error }));
+        return;
+      }
+
+      setAuthState(prev => ({
         ...prev,
         user: null,
         isLoading: false,
@@ -444,7 +441,7 @@
         { context: 'sign_out' }
       );
 
-      setAuthState((prev: any) => ({ // auto: implicit any
+      setAuthState(prev => ({
         ...prev,
         isLoading: false,
         error: 'Failed to sign out. Please try again.',
@@ -455,7 +452,7 @@
   const resetPassword = async (email: string): Promise<void> => {
     // Rate limiting check
     if (!SecurityService.checkRateLimit('password_reset', 3, RATE_LIMIT_WINDOW_MS)) {
-      setAuthState((prev: any) => ({ // auto: implicit any
+      setAuthState(prev => ({
         ...prev,
         error: 'Too many password reset attempts. Please try again in 15 minutes.',
         rateLimitRemaining: 0,
@@ -463,7 +460,7 @@
       return;
     }
 
-    setAuthState((prev: any) => ({ // auto: implicit any
+    setAuthState(prev => ({
       ...prev,
       isLoading: true,
       error: null,
@@ -479,12 +476,12 @@
       });
 
       if (error) {
-        setAuthState((prev: any) => ({ // auto: implicit any ...prev, isLoading: false, error: error.message }));
+        setAuthState(prev => ({ ...prev, isLoading: false, error: error.message }));
         analytics.trackError(new Error(error.message), 'password_reset_failed');
         return;
       }
 
-      setAuthState((prev: any) => ({ // auto: implicit any
+      setAuthState(prev => ({
         ...prev,
         isLoading: false,
         error: null,
@@ -505,7 +502,7 @@
         { context: 'password_reset', metadata: { email } }
       );
 
-      setAuthState((prev: any) => ({ // auto: implicit any
+      setAuthState(prev => ({
         ...prev,
         isLoading: false,
         error: 'Failed to send reset email. Please try again.',
@@ -514,7 +511,7 @@
   };
 
   const clearError = (): void => {
-    setAuthState((prev: any) => ({ // auto: implicit any ...prev, error: null, forgotPasswordSuccess: false }));
+    setAuthState(prev => ({ ...prev, error: null, forgotPasswordSuccess: false }));
   };
 
   const updateUserProfile = async (updates: Partial<User>): Promise<void> => {
@@ -522,7 +519,7 @@
       throw new Error('No user logged in');
     }
 
-    setAuthState((prev: any) => ({ // auto: implicit any ...prev, isLoading: true, error: null }));
+    setAuthState(prev => ({ ...prev, isLoading: true, error: null }));
 
     try {
       const analytics = AnalyticsService.getInstance();
@@ -538,7 +535,7 @@
         .eq('id', authState.user.id);
 
       if (error) {
-        setAuthState((prev: any) => ({ // auto: implicit any ...prev, isLoading: false, error: error.message }));
+        setAuthState(prev => ({ ...prev, isLoading: false, error: error.message }));
         return;
       }
 
@@ -548,7 +545,7 @@
         ...updates,
       };
 
-      setAuthState((prev: any) => ({ // auto: implicit any
+      setAuthState(prev => ({
         ...prev,
         user: updatedUser,
         isLoading: false,
@@ -572,7 +569,7 @@
         { context: 'profile_update', metadata: { userId: authState.user.id, updates } }
       );
 
-      setAuthState((prev: any) => ({ // auto: implicit any
+      setAuthState(prev => ({
         ...prev,
         isLoading: false,
         error: 'Failed to update profile. Please try again.',
