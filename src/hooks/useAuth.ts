/// <reference types="node" />
/// <reference lib="dom" />
import { useState, useEffect, useRef } from 'react';
import { SupabaseService, supabase } from '../services/supabase';
import type { User } from '../types';
import { ErrorHandler } from '../services/error-handler';
import AnalyticsService from '../services/analytics';
import SecurityService from '../services/security';
import { TimeoutHandle } from '../types/timers';

interface AuthState {
  user: User | null;
  isLoading: boolean;
  isInitialized: boolean;
  error: string | null;
  forgotPasswordSuccess: boolean;
  sessionExpiry: Date | null;
  csrfToken: string | null;
  rateLimitRemaining: number;
}

interface AuthHook extends AuthState {
  signIn: (email: string, password: string) => Promise<void>;
  signUp: (email: string, password: string, name: string) => Promise<void>;
  signOut: () => Promise<void>;
  resetPassword: (email: string) => Promise<void>;
  clearError: () => void;
  updateUserProfile: (updates: Partial<User>) => Promise<void>;
  refreshSession: () => Promise<void>;
  isSessionValid: () => boolean;
  getRateLimitInfo: (action: string) => {
    remaining: number;
    resetTime: Date | null;
  };
}

function useAuth(): AuthHook {
  const [authState, setAuthState] = useState<AuthState>({
    user: null,
    isLoading: false,
    isInitialized: false,
    error: null,
    forgotPasswordSuccess: false,
    sessionExpiry: null,
    csrfToken: null,
    rateLimitRemaining: 10,
  });

  const sessionTimerRef = useRef<TimeoutHandle | undefined>(undefined);
  const lastActivityRef = useRef<Date>(new Date());

  // Security constants
  const SESSION_TIMEOUT_MS = 30 * 60 * 1000; // 30 minutes
  const INACTIVITY_TIMEOUT_MS = 15 * 60 * 1000; // 15 minutes
  const RATE_LIMIT_WINDOW_MS = 15 * 60 * 1000; // 15 minutes

  // Initialize auth state on app start
  useEffect(() => {
    const initializeAuth = async () => {
      try {
        const user = await SupabaseService.getCurrentUser();
        const csrfToken = SecurityService.generateCSRFToken();

<<<<<<< HEAD
        
      setAuthState((prev: AuthState
) => ({
=======
        setAuthState((prev: any) => ({
>>>>>>> 0a801929
          ...prev,
          user,
          isInitialized: true,
          csrfToken,
          sessionExpiry: user ? new Date(Date.now() + SESSION_TIMEOUT_MS) : null,
        }));

        if (user) {
          startSessionManagement();
        }

        if (user) {
          const analytics = AnalyticsService.getInstance();
          analytics.trackFeatureUsage('user_session_restored', undefined, {
            userId: user.id,
          });
        }
      } catch (error) {
        ErrorHandler.handleError(
          error instanceof Error ? error : new Error(String(error)),
          'Failed to initialize authentication',
          { context: 'auth_initialization' }
        );
<<<<<<< HEAD
        
      setAuthState((prev: AuthState
) => ({
=======

        setAuthState((prev: any) => ({
>>>>>>> 0a801929
          ...prev,
          isInitialized: true,
          error: 'Failed to initialize authentication',
        }));
      }
    };

    initializeAuth();

    // Listen for auth changes
    const {
      data: { subscription },
    } = supabase.auth.onAuthStateChange(async (event, session) => {
      console.log('Auth state changed:', event, session?.user?.id);

      if (event === 'SIGNED_IN' && session?.user) {
        const userProfile = await SupabaseService.getCurrentUser();
        const csrfToken = SecurityService.generateCSRFToken();

<<<<<<< HEAD
        
      setAuthState((prev: AuthState
) => ({
=======
        setAuthState((prev: any) => ({
>>>>>>> 0a801929
          ...prev,
          user: userProfile,
          error: null,
          csrfToken,
          sessionExpiry: new Date(Date.now() + SESSION_TIMEOUT_MS),
          rateLimitRemaining: 10,
        }));

        startSessionManagement();

        const analytics = AnalyticsService.getInstance();
        analytics.trackFeatureUsage('user_signed_in', undefined, {
          userId: session.user.id,
        });
      } else if (event === 'SIGNED_OUT') {
        stopSessionManagement();
<<<<<<< HEAD
        
      setAuthState((prev: AuthState
) => ({
=======

        setAuthState((prev: any) => ({
>>>>>>> 0a801929
          ...prev,
          user: null,
          error: null,
          csrfToken: null,
          sessionExpiry: null,
          rateLimitRemaining: 10,
        }));

        const analytics = AnalyticsService.getInstance();
        analytics.trackFeatureUsage('user_signed_out');
      }
    });

    return () => {
      subscription.unsubscribe();
      stopSessionManagement();
    };
  }, []);

  // Session management functions
  const startSessionManagement = () => {
    stopSessionManagement(); // Clear any existing timer

    sessionTimerRef.current = setInterval(() => {
      const now = new Date();
      const timeSinceActivity = now.getTime() - lastActivityRef.current.getTime();

      // Check for inactivity timeout
      if (timeSinceActivity > INACTIVITY_TIMEOUT_MS) {
        console.log('Session expired due to inactivity');
        signOut();
        return;
      }

      // Check for absolute session timeout
      if (authState.sessionExpiry && now > authState.sessionExpiry) {
        console.log('Session expired');
        signOut();
        return;
      }
    }, 60000); // Check every minute

    // Track user activity
    const activityEvents = [
      'mousedown',
      'mousemove',
      'keypress',
      'scroll',
      'touchstart',
    ];
    const updateActivity = () => {
      lastActivityRef.current = new Date();
    };

    activityEvents.forEach(event => {
      document.addEventListener(event, updateActivity, true);
    });
  };

  const stopSessionManagement = () => {
    if (sessionTimerRef.current) {
      clearInterval(sessionTimerRef.current);
      sessionTimerRef.current = undefined;
    }

    // Remove activity listeners
    const activityEvents = [
      'mousedown',
      'mousemove',
      'keypress',
      'scroll',
      'touchstart',
    ];
    const updateActivity = () => {
      lastActivityRef.current = new Date();
    };

    activityEvents.forEach(event => {
      document.removeEventListener(event, updateActivity, true);
    });
  };

  const refreshSession = async (): Promise<void> => {
    try {
      const { data, error } = await supabase.auth.refreshSession();

      if (error) {
        console.error('Failed to refresh session:', error);
        await signOut();
        return;
      }

      if (data.session) {
<<<<<<< HEAD
        
      setAuthState((prev: AuthState
) => ({
=======
        setAuthState((prev: any) => ({
>>>>>>> 0a801929
          ...prev,
          sessionExpiry: new Date(Date.now() + SESSION_TIMEOUT_MS),
          csrfToken: SecurityService.generateCSRFToken(),
        }));

        lastActivityRef.current = new Date();
        console.log('Session refreshed successfully');
      }
    } catch (error) {
      console.error('Session refresh failed:', error);
      await signOut();
    }
  };

  const isSessionValid = (): boolean => {
    if (!authState.user || !authState.sessionExpiry) {
      return false;
    }

    const now = new Date();
    const timeSinceActivity = now.getTime() - lastActivityRef.current.getTime();

    return now < authState.sessionExpiry && timeSinceActivity < INACTIVITY_TIMEOUT_MS;
  };

  const getRateLimitInfo = (action: string) => {
    // This would typically be implemented with a more sophisticated rate limiting system
    // For now, we'll use the SecurityService rate limiting
    try {
      const canProceed = SecurityService.checkRateLimit(
        action,
        5,
        RATE_LIMIT_WINDOW_MS
      );
      return {
        remaining: canProceed ? authState.rateLimitRemaining - 1 : 0,
        resetTime: canProceed ? new Date(Date.now() + RATE_LIMIT_WINDOW_MS) : null,
      };
    } catch {
      return { remaining: 0, resetTime: null };
    }
  };

  const signIn = async (email: string, password: string): Promise<void> => {
    // Rate limiting check
    if (!SecurityService.checkRateLimit('sign_in', 5, RATE_LIMIT_WINDOW_MS)) {
<<<<<<< HEAD
      
      setAuthState((prev: AuthState
) => ({
=======
      setAuthState((prev: any) => ({
>>>>>>> 0a801929
        ...prev,
        error: 'Too many sign-in attempts. Please try again in 15 minutes.',
        rateLimitRemaining: 0,
      }));
      return;
    }

<<<<<<< HEAD
    
      setAuthState((prev: AuthState
) => ({
=======
    setAuthState((prev: any) => ({
>>>>>>> 0a801929
      ...prev,
      isLoading: true,
      error: null,
      forgotPasswordSuccess: false,
      rateLimitRemaining: Math.max(0, prev.rateLimitRemaining - 1),
    }));

    try {
      const analytics = AnalyticsService.getInstance();
      const startTime = performance.now();

      const { user, error } = await SupabaseService.signIn(email, password);

      if (error) {
<<<<<<< HEAD
        
      setAuthState((prev: AuthState
) => ({ ...prev, isLoading: false, error }));
=======
        setAuthState((prev: any) => ({ ...prev, isLoading: false, error }));
>>>>>>> 0a801929
        analytics.trackError(new Error(error), 'sign_in_failed');
        return;
      }

      if (user) {
<<<<<<< HEAD
        
      setAuthState((prev: AuthState
) => ({
=======
        setAuthState((prev: any) => ({
>>>>>>> 0a801929
          ...prev,
          user,
          isLoading: false,
          error: null,
        }));

        const duration = performance.now() - startTime;
        analytics.trackFeatureUsage('user_sign_in_success', duration, {
          userId: user.id,
          method: 'email_password',
        });
      } else {
<<<<<<< HEAD
        
      setAuthState((prev: AuthState
) => ({
=======
        setAuthState((prev: any) => ({
>>>>>>> 0a801929
          ...prev,
          isLoading: false,
          error: 'Sign in failed. Please try again.',
        }));
      }
    } catch (error) {
      const analytics = AnalyticsService.getInstance();
      analytics.trackError(
        error instanceof Error ? error : new Error(String(error)),
        'sign_in_error'
      );

      ErrorHandler.handleError(
        error instanceof Error ? error : new Error(String(error)),
        'Sign in failed',
        { context: 'sign_in', metadata: { email } }
      );

<<<<<<< HEAD
      
      setAuthState((prev: AuthState
) => ({
=======
      setAuthState((prev: any) => ({
>>>>>>> 0a801929
        ...prev,
        isLoading: false,
        error: 'An unexpected error occurred. Please try again.',
      }));
    }
  };

  const signUp = async (
    email: string,
    password: string,
    name: string
  ): Promise<void> => {
    // Rate limiting check
    if (!SecurityService.checkRateLimit('sign_up', 3, RATE_LIMIT_WINDOW_MS)) {
<<<<<<< HEAD
      
      setAuthState((prev: AuthState
) => ({
=======
      setAuthState((prev: any) => ({
>>>>>>> 0a801929
        ...prev,
        error: 'Too many sign-up attempts. Please try again in 15 minutes.',
        rateLimitRemaining: 0,
      }));
      return;
    }

<<<<<<< HEAD
    
      setAuthState((prev: AuthState
) => ({
=======
    setAuthState((prev: any) => ({
>>>>>>> 0a801929
      ...prev,
      isLoading: true,
      error: null,
      forgotPasswordSuccess: false,
      rateLimitRemaining: Math.max(0, prev.rateLimitRemaining - 1),
    }));

    try {
      const analytics = AnalyticsService.getInstance();
      const startTime = performance.now();

      const { user, error } = await SupabaseService.signUp(email, password, name);

      if (error) {
<<<<<<< HEAD
        
      setAuthState((prev: AuthState
) => ({ ...prev, isLoading: false, error }));
=======
        setAuthState((prev: any) => ({ ...prev, isLoading: false, error }));
>>>>>>> 0a801929
        analytics.trackError(new Error(error), 'sign_up_failed');
        return;
      }

      if (user) {
<<<<<<< HEAD
        
      setAuthState((prev: AuthState
) => ({
=======
        setAuthState((prev: any) => ({
>>>>>>> 0a801929
          ...prev,
          user,
          isLoading: false,
          error: null,
        }));

        const duration = performance.now() - startTime;
        analytics.trackFeatureUsage('user_sign_up_success', duration, {
          userId: user.id,
          method: 'email_password',
        });
      } else {
<<<<<<< HEAD
        
      setAuthState((prev: AuthState
) => ({
=======
        setAuthState((prev: any) => ({
>>>>>>> 0a801929
          ...prev,
          isLoading: false,
          error: 'Account creation failed. Please try again.',
        }));
      }
    } catch (error) {
      const analytics = AnalyticsService.getInstance();
      analytics.trackError(
        error instanceof Error ? error : new Error(String(error)),
        'sign_up_error'
      );

      ErrorHandler.handleError(
        error instanceof Error ? error : new Error(String(error)),
        'Sign up failed',
        { context: 'sign_up', metadata: { email, name } }
      );

<<<<<<< HEAD
      
      setAuthState((prev: AuthState
) => ({
=======
      setAuthState((prev: any) => ({
>>>>>>> 0a801929
        ...prev,
        isLoading: false,
        error: 'An unexpected error occurred. Please try again.',
      }));
    }
  };

  const signOut = async (): Promise<void> => {
<<<<<<< HEAD
    
      setAuthState((prev: AuthState
) => ({ ...prev, isLoading: true, error: null }));
=======
    setAuthState((prev: any) => ({ ...prev, isLoading: true, error: null }));
>>>>>>> 0a801929

    try {
      const analytics = AnalyticsService.getInstance();
      const userId = authState.user?.id;

      const { error } = await SupabaseService.signOut();

      if (error) {
<<<<<<< HEAD
        
      setAuthState((prev: AuthState
) => ({ ...prev, isLoading: false, error }));
        return;
      }

      
      setAuthState((prev: AuthState
) => ({
=======
        setAuthState((prev: any) => ({ ...prev, isLoading: false, error }));
        return;
      }

      setAuthState((prev: any) => ({
>>>>>>> 0a801929
        ...prev,
        user: null,
        isLoading: false,
        error: null,
      }));

      analytics.trackFeatureUsage('user_sign_out_success', undefined, {
        userId,
      });
    } catch (error) {
      const analytics = AnalyticsService.getInstance();
      analytics.trackError(
        error instanceof Error ? error : new Error(String(error)),
        'sign_out_error'
      );

      ErrorHandler.handleError(
        error instanceof Error ? error : new Error(String(error)),
        'Sign out failed',
        { context: 'sign_out' }
      );

<<<<<<< HEAD
      
      setAuthState((prev: AuthState
) => ({
=======
      setAuthState((prev: any) => ({
>>>>>>> 0a801929
        ...prev,
        isLoading: false,
        error: 'Failed to sign out. Please try again.',
      }));
    }
  };

  const resetPassword = async (email: string): Promise<void> => {
    // Rate limiting check
    if (!SecurityService.checkRateLimit('password_reset', 3, RATE_LIMIT_WINDOW_MS)) {
<<<<<<< HEAD
      
      setAuthState((prev: AuthState
) => ({
=======
      setAuthState((prev: any) => ({
>>>>>>> 0a801929
        ...prev,
        error: 'Too many password reset attempts. Please try again in 15 minutes.',
        rateLimitRemaining: 0,
      }));
      return;
    }

<<<<<<< HEAD
    
      setAuthState((prev: AuthState
) => ({
=======
    setAuthState((prev: any) => ({
>>>>>>> 0a801929
      ...prev,
      isLoading: true,
      error: null,
      forgotPasswordSuccess: false,
      rateLimitRemaining: Math.max(0, prev.rateLimitRemaining - 1),
    }));

    try {
      const analytics = AnalyticsService.getInstance();

      const { error } = await supabase.auth.resetPasswordForEmail(email, {
        redirectTo: `${window.location.origin}/reset-password`,
      });

      if (error) {
<<<<<<< HEAD
        
      setAuthState((prev: AuthState
) => ({ ...prev, isLoading: false, error: error.message }));
=======
        setAuthState((prev: any) => ({
          ...prev,
          isLoading: false,
          error: error.message,
        }));
>>>>>>> 0a801929
        analytics.trackError(new Error(error.message), 'password_reset_failed');
        return;
      }

<<<<<<< HEAD
      
      setAuthState((prev: AuthState
) => ({
=======
      setAuthState((prev: any) => ({
>>>>>>> 0a801929
        ...prev,
        isLoading: false,
        error: null,
        forgotPasswordSuccess: true,
      }));

      analytics.trackFeatureUsage('password_reset_requested', undefined, {
        email,
      });
    } catch (error) {
      const analytics = AnalyticsService.getInstance();
      analytics.trackError(
        error instanceof Error ? error : new Error(String(error)),
        'password_reset_error'
      );

      ErrorHandler.handleError(
        error instanceof Error ? error : new Error(String(error)),
        'Password reset failed',
        { context: 'password_reset', metadata: { email } }
      );

<<<<<<< HEAD
      
      setAuthState((prev: AuthState
) => ({
=======
      setAuthState((prev: any) => ({
>>>>>>> 0a801929
        ...prev,
        isLoading: false,
        error: 'Failed to send reset email. Please try again.',
      }));
    }
  };

  const clearError = (): void => {
<<<<<<< HEAD
    
      setAuthState((prev: AuthState
) => ({ ...prev, error: null, forgotPasswordSuccess: false }));
=======
    setAuthState((prev: any) => ({
      ...prev,
      error: null,
      forgotPasswordSuccess: false,
    }));
>>>>>>> 0a801929
  };

  const updateUserProfile = async (updates: Partial<User>): Promise<void> => {
    if (!authState.user) {
      throw new Error('No user logged in');
    }

<<<<<<< HEAD
    
      setAuthState((prev: AuthState
) => ({ ...prev, isLoading: true, error: null }));
=======
    setAuthState((prev: any) => ({ ...prev, isLoading: true, error: null }));
>>>>>>> 0a801929

    try {
      const analytics = AnalyticsService.getInstance();

      // Update user profile in Supabase
      const { error } = await supabase
        .from('users')
        .update({
          name: updates.name,
          preferences: updates.preferences,
          updated_at: new Date().toISOString(),
        })
        .eq('id', authState.user.id);

      if (error) {
<<<<<<< HEAD
        
      setAuthState((prev: AuthState
) => ({ ...prev, isLoading: false, error: error.message }));
=======
        setAuthState((prev: any) => ({
          ...prev,
          isLoading: false,
          error: error.message,
        }));
>>>>>>> 0a801929
        return;
      }

      // Update local state
      const updatedUser: User = {
        ...authState.user,
        ...updates,
      };

<<<<<<< HEAD
      
      setAuthState((prev: AuthState
) => ({
=======
      setAuthState((prev: any) => ({
>>>>>>> 0a801929
        ...prev,
        user: updatedUser,
        isLoading: false,
        error: null,
      }));

      analytics.trackFeatureUsage('user_profile_updated', undefined, {
        userId: authState.user.id,
        updatedFields: Object.keys(updates),
      });
    } catch (error) {
      const analytics = AnalyticsService.getInstance();
      analytics.trackError(
        error instanceof Error ? error : new Error(String(error)),
        'profile_update_error'
      );

      ErrorHandler.handleError(
        error instanceof Error ? error : new Error(String(error)),
        'Failed to update profile',
        {
          context: 'profile_update',
          metadata: { userId: authState.user.id, updates },
        }
      );

<<<<<<< HEAD
      
      setAuthState((prev: AuthState
) => ({
=======
      setAuthState((prev: any) => ({
>>>>>>> 0a801929
        ...prev,
        isLoading: false,
        error: 'Failed to update profile. Please try again.',
      }));
    }
  };

  return {
    ...authState,
    signIn,
    signUp,
    signOut,
    resetPassword,
    clearError,
    updateUserProfile,
    refreshSession,
    isSessionValid,
    getRateLimitInfo,
  };
}

export default useAuth;<|MERGE_RESOLUTION|>--- conflicted
+++ resolved
@@ -61,13 +61,9 @@
         const user = await SupabaseService.getCurrentUser();
         const csrfToken = SecurityService.generateCSRFToken();
 
-<<<<<<< HEAD
-        
-      setAuthState((prev: AuthState
-) => ({
-=======
-        setAuthState((prev: any) => ({
->>>>>>> 0a801929
+        
+      setAuthState((prev: AuthState
+) => ({
           ...prev,
           user,
           isInitialized: true,
@@ -91,14 +87,9 @@
           'Failed to initialize authentication',
           { context: 'auth_initialization' }
         );
-<<<<<<< HEAD
-        
-      setAuthState((prev: AuthState
-) => ({
-=======
-
-        setAuthState((prev: any) => ({
->>>>>>> 0a801929
+        
+      setAuthState((prev: AuthState
+) => ({
           ...prev,
           isInitialized: true,
           error: 'Failed to initialize authentication',
@@ -118,13 +109,9 @@
         const userProfile = await SupabaseService.getCurrentUser();
         const csrfToken = SecurityService.generateCSRFToken();
 
-<<<<<<< HEAD
-        
-      setAuthState((prev: AuthState
-) => ({
-=======
-        setAuthState((prev: any) => ({
->>>>>>> 0a801929
+        
+      setAuthState((prev: AuthState
+) => ({
           ...prev,
           user: userProfile,
           error: null,
@@ -141,14 +128,9 @@
         });
       } else if (event === 'SIGNED_OUT') {
         stopSessionManagement();
-<<<<<<< HEAD
-        
-      setAuthState((prev: AuthState
-) => ({
-=======
-
-        setAuthState((prev: any) => ({
->>>>>>> 0a801929
+        
+      setAuthState((prev: AuthState
+) => ({
           ...prev,
           user: null,
           error: null,
@@ -242,13 +224,9 @@
       }
 
       if (data.session) {
-<<<<<<< HEAD
-        
-      setAuthState((prev: AuthState
-) => ({
-=======
-        setAuthState((prev: any) => ({
->>>>>>> 0a801929
+        
+      setAuthState((prev: AuthState
+) => ({
           ...prev,
           sessionExpiry: new Date(Date.now() + SESSION_TIMEOUT_MS),
           csrfToken: SecurityService.generateCSRFToken(),
@@ -295,13 +273,9 @@
   const signIn = async (email: string, password: string): Promise<void> => {
     // Rate limiting check
     if (!SecurityService.checkRateLimit('sign_in', 5, RATE_LIMIT_WINDOW_MS)) {
-<<<<<<< HEAD
-      
-      setAuthState((prev: AuthState
-) => ({
-=======
-      setAuthState((prev: any) => ({
->>>>>>> 0a801929
+      
+      setAuthState((prev: AuthState
+) => ({
         ...prev,
         error: 'Too many sign-in attempts. Please try again in 15 minutes.',
         rateLimitRemaining: 0,
@@ -309,13 +283,9 @@
       return;
     }
 
-<<<<<<< HEAD
     
       setAuthState((prev: AuthState
 ) => ({
-=======
-    setAuthState((prev: any) => ({
->>>>>>> 0a801929
       ...prev,
       isLoading: true,
       error: null,
@@ -330,25 +300,17 @@
       const { user, error } = await SupabaseService.signIn(email, password);
 
       if (error) {
-<<<<<<< HEAD
         
       setAuthState((prev: AuthState
 ) => ({ ...prev, isLoading: false, error }));
-=======
-        setAuthState((prev: any) => ({ ...prev, isLoading: false, error }));
->>>>>>> 0a801929
         analytics.trackError(new Error(error), 'sign_in_failed');
         return;
       }
 
       if (user) {
-<<<<<<< HEAD
-        
-      setAuthState((prev: AuthState
-) => ({
-=======
-        setAuthState((prev: any) => ({
->>>>>>> 0a801929
+        
+      setAuthState((prev: AuthState
+) => ({
           ...prev,
           user,
           isLoading: false,
@@ -361,13 +323,9 @@
           method: 'email_password',
         });
       } else {
-<<<<<<< HEAD
-        
-      setAuthState((prev: AuthState
-) => ({
-=======
-        setAuthState((prev: any) => ({
->>>>>>> 0a801929
+        
+      setAuthState((prev: AuthState
+) => ({
           ...prev,
           isLoading: false,
           error: 'Sign in failed. Please try again.',
@@ -386,13 +344,9 @@
         { context: 'sign_in', metadata: { email } }
       );
 
-<<<<<<< HEAD
-      
-      setAuthState((prev: AuthState
-) => ({
-=======
-      setAuthState((prev: any) => ({
->>>>>>> 0a801929
+      
+      setAuthState((prev: AuthState
+) => ({
         ...prev,
         isLoading: false,
         error: 'An unexpected error occurred. Please try again.',
@@ -407,13 +361,9 @@
   ): Promise<void> => {
     // Rate limiting check
     if (!SecurityService.checkRateLimit('sign_up', 3, RATE_LIMIT_WINDOW_MS)) {
-<<<<<<< HEAD
-      
-      setAuthState((prev: AuthState
-) => ({
-=======
-      setAuthState((prev: any) => ({
->>>>>>> 0a801929
+      
+      setAuthState((prev: AuthState
+) => ({
         ...prev,
         error: 'Too many sign-up attempts. Please try again in 15 minutes.',
         rateLimitRemaining: 0,
@@ -421,13 +371,9 @@
       return;
     }
 
-<<<<<<< HEAD
     
       setAuthState((prev: AuthState
 ) => ({
-=======
-    setAuthState((prev: any) => ({
->>>>>>> 0a801929
       ...prev,
       isLoading: true,
       error: null,
@@ -442,25 +388,17 @@
       const { user, error } = await SupabaseService.signUp(email, password, name);
 
       if (error) {
-<<<<<<< HEAD
         
       setAuthState((prev: AuthState
 ) => ({ ...prev, isLoading: false, error }));
-=======
-        setAuthState((prev: any) => ({ ...prev, isLoading: false, error }));
->>>>>>> 0a801929
         analytics.trackError(new Error(error), 'sign_up_failed');
         return;
       }
 
       if (user) {
-<<<<<<< HEAD
-        
-      setAuthState((prev: AuthState
-) => ({
-=======
-        setAuthState((prev: any) => ({
->>>>>>> 0a801929
+        
+      setAuthState((prev: AuthState
+) => ({
           ...prev,
           user,
           isLoading: false,
@@ -473,13 +411,9 @@
           method: 'email_password',
         });
       } else {
-<<<<<<< HEAD
-        
-      setAuthState((prev: AuthState
-) => ({
-=======
-        setAuthState((prev: any) => ({
->>>>>>> 0a801929
+        
+      setAuthState((prev: AuthState
+) => ({
           ...prev,
           isLoading: false,
           error: 'Account creation failed. Please try again.',
@@ -498,13 +432,9 @@
         { context: 'sign_up', metadata: { email, name } }
       );
 
-<<<<<<< HEAD
-      
-      setAuthState((prev: AuthState
-) => ({
-=======
-      setAuthState((prev: any) => ({
->>>>>>> 0a801929
+      
+      setAuthState((prev: AuthState
+) => ({
         ...prev,
         isLoading: false,
         error: 'An unexpected error occurred. Please try again.',
@@ -513,13 +443,9 @@
   };
 
   const signOut = async (): Promise<void> => {
-<<<<<<< HEAD
     
       setAuthState((prev: AuthState
 ) => ({ ...prev, isLoading: true, error: null }));
-=======
-    setAuthState((prev: any) => ({ ...prev, isLoading: true, error: null }));
->>>>>>> 0a801929
 
     try {
       const analytics = AnalyticsService.getInstance();
@@ -528,7 +454,6 @@
       const { error } = await SupabaseService.signOut();
 
       if (error) {
-<<<<<<< HEAD
         
       setAuthState((prev: AuthState
 ) => ({ ...prev, isLoading: false, error }));
@@ -538,13 +463,6 @@
       
       setAuthState((prev: AuthState
 ) => ({
-=======
-        setAuthState((prev: any) => ({ ...prev, isLoading: false, error }));
-        return;
-      }
-
-      setAuthState((prev: any) => ({
->>>>>>> 0a801929
         ...prev,
         user: null,
         isLoading: false,
@@ -567,13 +485,9 @@
         { context: 'sign_out' }
       );
 
-<<<<<<< HEAD
-      
-      setAuthState((prev: AuthState
-) => ({
-=======
-      setAuthState((prev: any) => ({
->>>>>>> 0a801929
+      
+      setAuthState((prev: AuthState
+) => ({
         ...prev,
         isLoading: false,
         error: 'Failed to sign out. Please try again.',
@@ -584,13 +498,9 @@
   const resetPassword = async (email: string): Promise<void> => {
     // Rate limiting check
     if (!SecurityService.checkRateLimit('password_reset', 3, RATE_LIMIT_WINDOW_MS)) {
-<<<<<<< HEAD
-      
-      setAuthState((prev: AuthState
-) => ({
-=======
-      setAuthState((prev: any) => ({
->>>>>>> 0a801929
+      
+      setAuthState((prev: AuthState
+) => ({
         ...prev,
         error: 'Too many password reset attempts. Please try again in 15 minutes.',
         rateLimitRemaining: 0,
@@ -598,13 +508,9 @@
       return;
     }
 
-<<<<<<< HEAD
     
       setAuthState((prev: AuthState
 ) => ({
-=======
-    setAuthState((prev: any) => ({
->>>>>>> 0a801929
       ...prev,
       isLoading: true,
       error: null,
@@ -620,28 +526,16 @@
       });
 
       if (error) {
-<<<<<<< HEAD
         
       setAuthState((prev: AuthState
 ) => ({ ...prev, isLoading: false, error: error.message }));
-=======
-        setAuthState((prev: any) => ({
-          ...prev,
-          isLoading: false,
-          error: error.message,
-        }));
->>>>>>> 0a801929
         analytics.trackError(new Error(error.message), 'password_reset_failed');
         return;
       }
 
-<<<<<<< HEAD
-      
-      setAuthState((prev: AuthState
-) => ({
-=======
-      setAuthState((prev: any) => ({
->>>>>>> 0a801929
+      
+      setAuthState((prev: AuthState
+) => ({
         ...prev,
         isLoading: false,
         error: null,
@@ -664,13 +558,9 @@
         { context: 'password_reset', metadata: { email } }
       );
 
-<<<<<<< HEAD
-      
-      setAuthState((prev: AuthState
-) => ({
-=======
-      setAuthState((prev: any) => ({
->>>>>>> 0a801929
+      
+      setAuthState((prev: AuthState
+) => ({
         ...prev,
         isLoading: false,
         error: 'Failed to send reset email. Please try again.',
@@ -679,17 +569,9 @@
   };
 
   const clearError = (): void => {
-<<<<<<< HEAD
     
       setAuthState((prev: AuthState
 ) => ({ ...prev, error: null, forgotPasswordSuccess: false }));
-=======
-    setAuthState((prev: any) => ({
-      ...prev,
-      error: null,
-      forgotPasswordSuccess: false,
-    }));
->>>>>>> 0a801929
   };
 
   const updateUserProfile = async (updates: Partial<User>): Promise<void> => {
@@ -697,13 +579,9 @@
       throw new Error('No user logged in');
     }
 
-<<<<<<< HEAD
     
       setAuthState((prev: AuthState
 ) => ({ ...prev, isLoading: true, error: null }));
-=======
-    setAuthState((prev: any) => ({ ...prev, isLoading: true, error: null }));
->>>>>>> 0a801929
 
     try {
       const analytics = AnalyticsService.getInstance();
@@ -719,17 +597,9 @@
         .eq('id', authState.user.id);
 
       if (error) {
-<<<<<<< HEAD
         
       setAuthState((prev: AuthState
 ) => ({ ...prev, isLoading: false, error: error.message }));
-=======
-        setAuthState((prev: any) => ({
-          ...prev,
-          isLoading: false,
-          error: error.message,
-        }));
->>>>>>> 0a801929
         return;
       }
 
@@ -739,13 +609,9 @@
         ...updates,
       };
 
-<<<<<<< HEAD
-      
-      setAuthState((prev: AuthState
-) => ({
-=======
-      setAuthState((prev: any) => ({
->>>>>>> 0a801929
+      
+      setAuthState((prev: AuthState
+) => ({
         ...prev,
         user: updatedUser,
         isLoading: false,
@@ -772,13 +638,9 @@
         }
       );
 
-<<<<<<< HEAD
-      
-      setAuthState((prev: AuthState
-) => ({
-=======
-      setAuthState((prev: any) => ({
->>>>>>> 0a801929
+      
+      setAuthState((prev: AuthState
+) => ({
         ...prev,
         isLoading: false,
         error: 'Failed to update profile. Please try again.',
