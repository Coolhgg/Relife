/**
 * Enhanced Performance Monitoring with Real-Time Alerts
 * Provides intelligent alerting, performance degradation detection, and automated optimization
 */

import React from 'react';
import { TimeoutHandle } from '../types/timers';

export interface PerformanceAlert {
  id: string;
  type: 'warning' | 'error' | 'critical' | 'info';
  metric: string;
  value: number;
  threshold: number;
  message: string;
  timestamp: number;
  category: 'webvitals' | 'memory' | 'network' | 'error' | 'custom';
  severity: 1 | 2 | 3 | 4 | 5; // 1 = low, 5 = critical
  resolved?: boolean;
  autoResolve?: boolean;
  metadata?: Record<string, any>;
}

export interface AlertRule {
  id: string;
  name: string;
  metric: string;
  condition: 'gt' | 'lt' | 'eq' | 'gte' | 'lte';
  threshold: number;
  enabled: boolean;
  category: PerformanceAlert['category'];
  severity: PerformanceAlert['severity'];
  cooldownPeriod: number; // Minutes before same alert can fire again
  autoResolve: boolean;
  actions: AlertAction[];
}

export interface AlertAction {
  type: 'notification' | 'console' | 'storage' | 'callback' | 'optimization';
  config: Record<string, any>;
}

export interface PerformanceTrend {
  metric: string;
  values: number[];
  timestamps: number[];
  trend: 'improving' | 'degrading' | 'stable';
  changePercent: number;
}

export interface OptimizationSuggestion {
  id: string;
  category: string;
  priority: 'low' | 'medium' | 'high' | 'critical';
  title: string;
  description: string;
  impact: string;
  implementation: string;
  estimatedGain: string;
}

class PerformanceAlertManager {
  private alerts: Map<string, PerformanceAlert> = new Map();
  private alertRules: Map<string, AlertRule> = new Map();
  private alertCooldowns: Map<string, TimeoutHandle> = new Map();
  private metricHistory: Map<string, Array<{ value: number; timestamp: number }>> =
    new Map();
  private observers: Array<(alert: PerformanceAlert) => void> = [];
  private isMonitoring = false;
  private monitoringInterval?: number;

  constructor() {
    this.initializeDefaultRules();
    this.startMonitoring();
    this.setupNotificationPermission();
  }

  /**
   * Initialize default alert rules
   */
  private initializeDefaultRules() {
    const defaultRules: AlertRule[] = [
      {
        id: 'lcp_threshold',
        name: 'Largest Contentful Paint',
        metric: 'LCP',
        condition: 'gt',
        threshold: 2500,
        enabled: true,
        category: 'webvitals',
        severity: 3,
        cooldownPeriod: 5,
        autoResolve: true,
        actions: [
          {
            type: 'notification',
            config: { title: 'LCP Performance Issue', persistent: false },
          },
          { type: 'console', config: { level: 'warn' } },
        ],
      },
      {
        id: 'fid_threshold',
        name: 'First Input Delay',
        metric: 'FID',
        condition: 'gt',
        threshold: 100,
        enabled: true,
        category: 'webvitals',
        severity: 3,
        cooldownPeriod: 3,
        autoResolve: true,
        actions: [
          {
            type: 'notification',
            config: { title: 'Input Responsiveness Issue' },
          },
          { type: 'console', config: { level: 'warn' } },
        ],
      },
      {
        id: 'cls_threshold',
        name: 'Cumulative Layout Shift',
        metric: 'CLS',
        condition: 'gt',
        threshold: 0.1,
        enabled: true,
        category: 'webvitals',
        severity: 2,
        cooldownPeriod: 5,
        autoResolve: false,
        actions: [
          { type: 'notification', config: { title: 'Layout Stability Issue' } },
        ],
      },
      {
        id: 'memory_usage',
        name: 'Memory Usage',
        metric: 'memory_used',
        condition: 'gt',
        threshold: 50 * 1024 * 1024, // 50MB
        enabled: true,
        category: 'memory',
        severity: 4,
        cooldownPeriod: 10,
        autoResolve: true,
        actions: [
          { type: 'notification', config: { title: 'High Memory Usage' } },
          { type: 'optimization', config: { type: 'memory_cleanup' } },
        ],
      },
      {
        id: 'network_error_rate',
        name: 'Network Error Rate',
        metric: 'network_error_rate',
        condition: 'gt',
        threshold: 0.1, // 10% error rate
        enabled: true,
        category: 'network',
        severity: 4,
        cooldownPeriod: 5,
        autoResolve: false,
        actions: [
          {
            type: 'notification',
            config: { title: 'Network Issues Detected' },
          },
        ],
      },
      {
        id: 'js_error_frequency',
        name: 'JavaScript Error Frequency',
        metric: 'js_error',
        condition: 'gt',
        threshold: 5, // More than 5 errors in monitoring period
        enabled: true,
        category: 'error',
        severity: 5,
        cooldownPeriod: 2,
        autoResolve: false,
        actions: [
          {
            type: 'notification',
            config: { title: 'Critical Error Frequency' },
          },
          { type: 'storage', config: { key: 'critical_errors' } },
        ],
      },
    ];

    defaultRules.forEach(rule => this.alertRules.set(rule.id, rule));
  }

  /**
   * Setup notification permission
   */
  private async setupNotificationPermission() {
    if ('Notification' in window && Notification.permission === 'default') {
      try {
        await Notification.requestPermission();
      } catch (error) {
        console.warn(
          '[PerformanceAlerts] Could not request notification permission:',
          error
        );
      }
    }
  }

  /**
   * Start monitoring performance metrics
   */
  private startMonitoring() {
    if (this.isMonitoring) return;

    this.isMonitoring = true;
    this.monitoringInterval = window.setInterval(() => {
      this.checkAllMetrics();
      this.analyzePerformanceTrends();
      this.cleanupResolvedAlerts();
    }, 30000); // Check every 30 seconds
  }

  /**
   * Stop monitoring
   */
  stopMonitoring() {
    if (this.monitoringInterval) {
      clearInterval(this.monitoringInterval);
      this.monitoringInterval = undefined;
    }
    this.isMonitoring = false;
  }

  /**
   * Record performance metric and check for alerts
   */
  recordMetric(name: string, value: number, metadata?: Record<string, any>) {
    // Store metric history
    if (!this.metricHistory.has(name)) {
      this.metricHistory.set(name, []);
    }

    const history = this.metricHistory.get(name)!;
    history.push({ value, timestamp: Date.now() });

    // Keep only last 100 data points
    if (history.length > 100) {
      history.shift();
    }

    // Check alert rules for this metric
    this.checkMetricAlerts(name, value, metadata);
  }

  /**
   * Check metric against alert rules
   */
  private checkMetricAlerts(
    metric: string,
    value: number,
    metadata?: Record<string, any>
  ) {
    this.alertRules.forEach(rule => {
      if (rule.metric !== metric || !rule.enabled) return;

      // Check cooldown period
      const lastAlertTime = this.alertCooldowns.get(rule.id);
      if (
        lastAlertTime &&
        Date.now() - lastAlertTime < rule.cooldownPeriod * 60 * 1000
      ) {
        return;
      }

      // Evaluate condition
      const shouldAlert = this.evaluateCondition(value, rule.condition, rule.threshold);

      if (shouldAlert) {
        this.createAlert(rule, value, metadata);
      }
    });
  }

  /**
   * Evaluate alert condition
   */
  private evaluateCondition(
    value: number,
    condition: AlertRule['condition'],
    threshold: number
  ): boolean {
    switch (condition) {
      case 'gt':
        return value > threshold;
      case 'gte':
        return value >= threshold;
      case 'lt':
        return value < threshold;
      case 'lte':
        return value <= threshold;
      case 'eq':
        return value === threshold;
      default:
        return false;
    }
  }

  /**
   * Create and process alert
   */
  private createAlert(rule: AlertRule, value: number, metadata?: Record<string, any>) {
    const alertId = `${rule.id}-${Date.now()}`;

    const alert: PerformanceAlert = {
      id: alertId,
      type: this.getAlertType(rule.severity),
      metric: rule.metric,
      value,
      threshold: rule.threshold,
      message: this.generateAlertMessage(rule, value),
      timestamp: Date.now(),
      category: rule.category,
      severity: rule.severity,
      resolved: false,
      autoResolve: rule.autoResolve,
      metadata,
    };

    this.alerts.set(alertId, alert);
    this.alertCooldowns.set(rule.id, Date.now());

    // Execute alert actions
    this.executeAlertActions(rule, alert);

    // Notify observers
    this.notifyObservers(alert);

    console.warn(`[PerformanceAlert] ${alert.message}`, { alert, metadata });
  }

  /**
   * Get alert type from severity
   */
  private getAlertType(severity: number): PerformanceAlert['type'] {
    switch (severity) {
      case 1:
        return 'info';
      case 2:
        return 'info';
      case 3:
        return 'warning';
      case 4:
        return 'error';
      case 5:
        return 'critical';
      default:
        return 'warning';
    }
  }

  /**
   * Generate alert message
   */
  private generateAlertMessage(rule: AlertRule, value: number): string {
    const formatted = this.formatValue(rule.metric, value);
    const thresholdFormatted = this.formatValue(rule.metric, rule.threshold);

    return `${rule.name} exceeded threshold: ${formatted} > ${thresholdFormatted}`;
  }

  /**
   * Format value based on metric type
   */
  private formatValue(metric: string, value: number): string {
    if (
      metric.includes('time') ||
      metric.includes('delay') ||
      metric === 'LCP' ||
      metric === 'FID'
    ) {
      return `${Math.round(value)}ms`;
    }

    if (metric.includes('memory')) {
      return `${Math.round(value / 1024 / 1024)}MB`;
    }

    if (metric.includes('rate') || metric === 'CLS') {
      return (value * 100).toFixed(1) + '%';
    }

    return value.toString();
  }

  /**
   * Execute alert actions
   */
  private executeAlertActions(rule: AlertRule, alert: PerformanceAlert) {
    rule.actions.forEach(action => {
      try {
        switch (action.type) {
          case 'notification':
            this.showNotification(alert, action.config);
            break;
          case 'console':
            this.logToConsole(alert, action.config);
            break;
          case 'storage':
            this.storeAlert(alert, action.config);
            break;
          case 'optimization':
            this.triggerOptimization(alert, action.config);
            break;
        }
      } catch (error) {
        console.error(`[PerformanceAlert] Action ${action.type} failed:`, error);
      }
    });
  }

  /**
   * Show browser notification
   */
  private showNotification(alert: PerformanceAlert, config: Record<string, any>) {
    if ('Notification' in window && Notification.permission === 'granted') {
      const notification = new Notification(config.title || 'Performance Alert', {
        body: alert.message,
        icon: '/icon-192x192.png',
        badge: '/icon-72x72.png',
        tag: `perf-alert-${alert.category}`,
        requireInteraction: config.persistent || alert.severity >= 4,
        data: { alertId: alert.id },
      });

      // Auto-close after 10 seconds unless persistent
      if (!config.persistent && alert.severity < 4) {
        setTimeout(() => notification.close(), 10000);
      }

      notification.onclick = () => {
        window.focus();
        this.resolveAlert(alert.id);
        notification.close();
      };
    }
  }

  /**
   * Log alert to console
   */
  private logToConsole(alert: PerformanceAlert, config: Record<string, any>) {
    const level = config.level || 'warn';
    const method = console[level as keyof Console] as Function;

    if (typeof method === 'function') {
      method(`[PerformanceAlert] ${alert.message}`, alert);
    }
  }

  /**
   * Store alert for persistence
   */
  private storeAlert(alert: PerformanceAlert, config: Record<string, any>) {
    try {
      const key = config.key || 'performance-alerts';
      const stored = JSON.parse(localStorage.getItem(key) || '[]');
      stored.push(alert);

      // Keep only last 50 alerts
      const recent = stored.slice(-50);
      localStorage.setItem(key, JSON.stringify(recent));
    } catch (error) {
      console.error('[PerformanceAlert] Failed to store alert:', error);
    }
  }

  /**
   * Trigger optimization based on alert
   */
  private triggerOptimization(alert: PerformanceAlert, config: Record<string, any>) {
    switch (config.type) {
      case 'memory_cleanup':
        this.triggerMemoryCleanup();
        break;
      case 'cache_clear':
        this.clearPerformanceCache();
        break;
      case 'gc_force':
        this.forceGarbageCollection();
        break;
    }
  }

  /**
   * Trigger memory cleanup
   */
  private triggerMemoryCleanup() {
    // Trigger memory pressure event
    window.dispatchEvent(
      new CustomEvent('memory-pressure', {
        detail: { source: 'performance-alert', timestamp: Date.now() },
      })
    );
  }

  /**
   * Clear performance caches
   */
  private clearPerformanceCache() {
    if ('caches' in window) {
      caches.keys().then(cacheNames => {
        cacheNames.forEach(cacheName => {
          if (cacheName.includes('perf') || cacheName.includes('temp')) {
            caches.delete(cacheName);
          }
        });
      });
    }
  }

  /**
   * Force garbage collection
   */
  private forceGarbageCollection() {
    if (typeof window !== 'undefined' && 'gc' in window) {
      (window as any).gc();
    }
  }

  /**
   * Check all metrics against thresholds
   */
  private checkAllMetrics() {
    // Get current performance data
    if (typeof performance !== 'undefined' && 'memory' in performance) {
      const memory = (performance as any).memory;
      this.recordMetric('memory_used', memory.usedJSHeapSize);
    }

    // Check network error rate
    const networkErrors = this.getRecentMetricCount('network_error', 5 * 60 * 1000); // 5 minutes
    const networkRequests = this.getRecentMetricCount('network_request', 5 * 60 * 1000);
    if (networkRequests > 0) {
      this.recordMetric('network_error_rate', networkErrors / networkRequests);
    }

    // Check JavaScript error frequency
    const jsErrors = this.getRecentMetricCount('js_error', 5 * 60 * 1000);
    this.recordMetric('js_error_frequency', jsErrors);
  }

  /**
   * Get recent metric count
   */
  private getRecentMetricCount(metric: string, timeWindow: number): number {
    const history = this.metricHistory.get(metric);
    if (!history) return 0;

    const cutoff = Date.now() - timeWindow;
    return history.filter(entry => entry.timestamp > cutoff).length;
  }

  /**
   * Analyze performance trends
   */
  private analyzePerformanceTrends() {
    this.metricHistory.forEach((history, metric) => {
      const trend = this.calculateTrend(history);

      if (trend.trend === 'degrading' && Math.abs(trend.changePercent) > 20) {
        this.createTrendAlert(metric, trend);
      }
    });
  }

  /**
   * Calculate performance trend
   */
  private calculateTrend(
    history: Array<{ value: number; timestamp: number }>
  ): PerformanceTrend {
    if (history.length < 10) {
      return {
        metric: '',
        values: [],
        timestamps: [],
        trend: 'stable',
        changePercent: 0,
      };
    }

    const values = history.map(h => h.value);
    const timestamps = history.map(h => h.timestamp);

    // Simple linear regression to detect trend
    const n = values.length;
    const sumX = timestamps.reduce((a, b) => a + b, 0);
    const sumY = values.reduce((a, b) => a + b, 0);
    const sumXY = timestamps.reduce((sum, x, i) => sum + x * values[i], 0);
    const sumXX = timestamps.reduce((sum, x) => sum + x * x, 0);

    const slope = (n * sumXY - sumX * sumY) / (n * sumXX - sumX * sumX);

    // Calculate percent change
    const first =
      values.slice(0, Math.floor(n / 3)).reduce((a, b) => a + b) / Math.floor(n / 3);
    const last =
      values.slice(-Math.floor(n / 3)).reduce((a, b) => a + b) / Math.floor(n / 3);
    const changePercent = ((last - first) / first) * 100;

    let trend: PerformanceTrend['trend'];
    if (Math.abs(changePercent) < 5) {
      trend = 'stable';
    } else if (changePercent > 0) {
      trend = 'degrading';
    } else {
      trend = 'improving';
    }

    return {
      metric: '',
      values,
      timestamps,
      trend,
      changePercent,
    };
  }

  /**
   * Create trend alert
   */
  private createTrendAlert(metric: string, trend: PerformanceTrend) {
    const alert: PerformanceAlert = {
      id: `trend-${metric}-${Date.now()}`,
      type: 'warning',
      metric,
      value: trend.changePercent,
      threshold: 20,
      message: `Performance degrading: ${metric} has degraded by ${Math.abs(trend.changePercent).toFixed(1)}%`,
      timestamp: Date.now(),
      category: 'custom',
      severity: 3,
      resolved: false,
      autoResolve: true,
      metadata: { trend },
    };

    this.alerts.set(alert.id, alert);
    this.notifyObservers(alert);
  }

  /**
   * Resolve alert
   */
  resolveAlert(alertId: string) {
    const alert = this.alerts.get(alertId);
    if (alert && !alert.resolved) {
      alert.resolved = true;
      alert.resolvedAt = Date.now();
      this.notifyObservers(alert);
    }
  }

  /**
   * Clean up resolved alerts
   */
  private cleanupResolvedAlerts() {
    const cutoff = Date.now() - 24 * 60 * 60 * 1000; // 24 hours

    for (const [id, alert] of this.alerts) {
      if (alert.resolved && alert.timestamp < cutoff) {
        this.alerts.delete(id);
      }
    }
  }

  /**
   * Get active alerts
   */
  getActiveAlerts(): PerformanceAlert[] {
    return Array.from(this.alerts.values()).filter(alert => !alert.resolved);
  }

  /**
   * Get all alerts
   */
  getAllAlerts(): PerformanceAlert[] {
    return Array.from(this.alerts.values());
  }

  /**
   * Get optimization suggestions
   */
  getOptimizationSuggestions(): OptimizationSuggestion[] {
    const suggestions: OptimizationSuggestion[] = [];
    const activeAlerts = this.getActiveAlerts();

    activeAlerts.forEach(alert => {
      switch (alert.category) {
        case 'webvitals':
          suggestions.push(...this.getWebVitalsOptimizations(alert));
          break;
        case 'memory':
          suggestions.push(...this.getMemoryOptimizations(alert));
          break;
        case 'network':
          suggestions.push(...this.getNetworkOptimizations(alert));
          break;
        case 'error':
          suggestions.push(...this.getErrorOptimizations(alert));
          break;
      }
    });

    // Remove duplicates and sort by priority
    const unique = suggestions.filter(
      (suggestion, index, arr) => arr.findIndex(s => s.id === suggestion.id) === index
    );

    return unique.sort((a, b) => {
      const priorityOrder = { critical: 4, high: 3, medium: 2, low: 1 };
      return priorityOrder[b.priority] - priorityOrder[a.priority];
    });
  }

  /**
   * Get Web Vitals optimizations
   */
  private getWebVitalsOptimizations(alert: PerformanceAlert): OptimizationSuggestion[] {
    const suggestions: OptimizationSuggestion[] = [];

    if (alert.metric === 'LCP') {
      suggestions.push({
        id: 'optimize-lcp',
        category: 'Web Vitals',
        priority: 'high',
        title: 'Optimize Largest Contentful Paint',
        description:
          'Your largest contentful paint is too slow, affecting user experience',
        impact: 'Improves perceived loading performance',
        implementation:
          'Optimize images, use CDN, implement preloading for critical resources',
        estimatedGain: '30-50% improvement in LCP',
      });
    }

    if (alert.metric === 'FID') {
      suggestions.push({
        id: 'reduce-fid',
        category: 'Web Vitals',
        priority: 'high',
        title: 'Reduce First Input Delay',
        description: 'Users are experiencing delays when interacting with your app',
        impact: 'Improves interactivity and user satisfaction',
        implementation:
          'Use web workers, defer non-critical JavaScript, optimize event handlers',
        estimatedGain: '60-80% improvement in responsiveness',
      });
    }

    return suggestions;
  }

  /**
   * Get memory optimizations
   */
  private getMemoryOptimizations(alert: PerformanceAlert): OptimizationSuggestion[] {
    return [
      {
        id: 'memory-cleanup',
        category: 'Memory',
        priority: 'medium',
        title: 'Implement Memory Cleanup',
        description: 'High memory usage detected, potential memory leaks',
        impact: 'Prevents crashes and improves stability',
        implementation:
          'Review event listeners, clear caches, implement proper cleanup',
        estimatedGain: '20-40% reduction in memory usage',
      },
    ];
  }

  /**
   * Get network optimizations
   */
  private getNetworkOptimizations(alert: PerformanceAlert): OptimizationSuggestion[] {
    return [
      {
        id: 'network-optimization',
        category: 'Network',
        priority: 'medium',
        title: 'Optimize Network Requests',
        description: 'High network error rate affecting user experience',
        impact: 'Improves reliability and reduces errors',
        implementation: 'Implement retry logic, request batching, and caching',
        estimatedGain: '50-70% reduction in network errors',
      },
    ];
  }

  /**
   * Get error optimizations
   */
  private getErrorOptimizations(alert: PerformanceAlert): OptimizationSuggestion[] {
    return [
      {
        id: 'error-handling',
        category: 'Error Handling',
        priority: 'critical',
        title: 'Improve Error Handling',
        description: 'High frequency of JavaScript errors detected',
        impact: 'Prevents crashes and improves user experience',
        implementation: 'Add error boundaries, improve validation, fix critical bugs',
        estimatedGain: '80-90% reduction in error frequency',
      },
    ];
  }

  /**
   * Add alert observer
   */
  addObserver(observer: (alert: PerformanceAlert) => void) {
    this.observers.push(observer);
  }

  /**
   * Remove alert observer
   */
  removeObserver(observer: (alert: PerformanceAlert) => void) {
    const index = this.observers.indexOf(observer);
    if (index >= 0) {
      this.observers.splice(index, 1);
    }
  }

  /**
   * Notify observers
   */
  private notifyObservers(alert: PerformanceAlert) {
    this.observers.forEach(observer => observer(alert));
  }

  /**
   * Cleanup
   */
  cleanup() {
    this.stopMonitoring();
    this.alerts.clear();
    this.alertCooldowns.clear();
    this.metricHistory.clear();
    this.observers.length = 0;
  }
}

// Create singleton instance
export const performanceAlertManager = new PerformanceAlertManager();

/**
 * React hook for performance alerts
 */
export function usePerformanceAlerts() {
  const [alerts, setAlerts] = React.useState<PerformanceAlert[]>([]);
  const [suggestions, setSuggestions] = React.useState<OptimizationSuggestion[]>([]);

  React.useEffect(() => {
    const updateAlerts = (alert: PerformanceAlert) => {
      setAlerts(performanceAlertManager.getActiveAlerts());
      setSuggestions(performanceAlertManager.getOptimizationSuggestions());
    };

    performanceAlertManager.addObserver(updateAlerts);
    setAlerts(performanceAlertManager.getActiveAlerts());
    setSuggestions(performanceAlertManager.getOptimizationSuggestions());

    return () => {
      performanceAlertManager.removeObserver(updateAlerts);
    };
  }, []);

  const recordMetric = React.useCallback(
    (name: string, value: number, metadata?: Record<string, any>) => {
      performanceAlertManager.recordMetric(name, value, metadata);
    },
    []
  );

  const resolveAlert = React.useCallback((alertId: string) => {
    performanceAlertManager.resolveAlert(alertId);
  }, []);

  return {
    alerts,
    suggestions,
    recordMetric,
    resolveAlert,
  };
}

/**
 * Performance Alert Display Component
 */
export interface PerformanceAlertDisplayProps {
  maxAlerts?: number;
  showSuggestions?: boolean;
  className?: string;
}

export const PerformanceAlertDisplay: React.FC<PerformanceAlertDisplayProps> = ({
  maxAlerts = 5,
  showSuggestions = true,
  className = '',
}) => {
  const { alerts, suggestions, resolveAlert } = usePerformanceAlerts();

  const displayAlerts = alerts.slice(0, maxAlerts);
<<<<<<< HEAD
  const criticalAlerts = alerts.filter((alert: any) => a.lert.severity >= 4);
=======
  const criticalAlerts = alerts.filter((alert: any) => alert.severity >= 4);
>>>>>>> 0a801929

  if (displayAlerts.length === 0 && (!showSuggestions || suggestions.length === 0)) {
    return null;
  }

  return (
    <div className={`performance-alerts ${className}`}>
      {/* Critical alerts banner */}
      {criticalAlerts.length > 0 && (
        <div className="critical-alert-banner bg-red-600 text-white p-2 rounded mb-4">
          <strong>⚠️ Critical Performance Issues ({criticalAlerts.length})</strong>
          <p className="text-sm">Immediate attention required</p>
        </div>
      )}

      {/* Active alerts */}
      {displayAlerts.length > 0 && (
        <div className="active-alerts mb-4">
          <h4 className="font-semibold text-gray-800 mb-2">Performance Alerts</h4>
          <div className="space-y-2">
            {displayAlerts.map((alert: any) => (
              <div
                key={alert.id}
                className={`alert-item p-3 rounded border-l-4 ${
                  alert.type === 'critical'
                    ? 'bg-red-50 border-red-500'
                    : alert.type === 'error'
                      ? 'bg-orange-50 border-orange-500'
                      : alert.type === 'warning'
                        ? 'bg-yellow-50 border-yellow-500'
                        : 'bg-blue-50 border-blue-500'
                }`}
              >
                <div className="flex justify-between items-start">
                  <div className="flex-1">
                    <p className="font-medium text-sm">{alert.message}</p>
                    <p className="text-xs text-gray-600 mt-1">
                      {alert.category} •{' '}
                      {new Date(alert.timestamp).toLocaleTimeString()}
                    </p>
                  </div>
                  <button
                    onClick={() => resolveAlert(alert.id)}
                    className="ml-2 text-gray-400 hover:text-gray-600 text-sm"
                  >
                    ✕
                  </button>
                </div>
              </div>
            ))}
          </div>
        </div>
      )}

      {/* Optimization suggestions */}
      {showSuggestions && suggestions.length > 0 && (
        <div className="optimization-suggestions">
          <h4 className="font-semibold text-gray-800 mb-2">Optimization Suggestions</h4>
          <div className="space-y-2">
            {suggestions.slice(0, 3).map((suggestion: any) => (
              <div
                key={suggestion.id}
                className={`suggestion-item p-3 rounded border ${
                  suggestion.priority === 'critical'
                    ? 'border-red-300 bg-red-50'
                    : suggestion.priority === 'high'
                      ? 'border-orange-300 bg-orange-50'
                      : suggestion.priority === 'medium'
                        ? 'border-yellow-300 bg-yellow-50'
                        : 'border-gray-300 bg-gray-50'
                }`}
              >
                <div className="flex items-center justify-between mb-2">
                  <h5 className="font-medium text-sm">{suggestion.title}</h5>
                  <span
                    className={`px-2 py-1 rounded text-xs ${
                      suggestion.priority === 'critical'
                        ? 'bg-red-200 text-red-800'
                        : suggestion.priority === 'high'
                          ? 'bg-orange-200 text-orange-800'
                          : suggestion.priority === 'medium'
                            ? 'bg-yellow-200 text-yellow-800'
                            : 'bg-gray-200 text-gray-800'
                    }`}
                  >
                    {suggestion.priority}
                  </span>
                </div>
                <p className="text-xs text-gray-600 mb-2">{suggestion.description}</p>
                <p className="text-xs text-green-600 font-medium">
                  {suggestion.estimatedGain}
                </p>
              </div>
            ))}
          </div>
        </div>
      )}
    </div>
  );
};

export default performanceAlertManager;<|MERGE_RESOLUTION|>--- conflicted
+++ resolved
@@ -914,11 +914,7 @@
   const { alerts, suggestions, resolveAlert } = usePerformanceAlerts();
 
   const displayAlerts = alerts.slice(0, maxAlerts);
-<<<<<<< HEAD
   const criticalAlerts = alerts.filter((alert: any) => a.lert.severity >= 4);
-=======
-  const criticalAlerts = alerts.filter((alert: any) => alert.severity >= 4);
->>>>>>> 0a801929
 
   if (displayAlerts.length === 0 && (!showSuggestions || suggestions.length === 0)) {
     return null;
