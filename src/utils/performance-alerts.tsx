/* eslint-disable react-refresh/only-export-components */
/**
 * Enhanced Performance Monitoring with Real-Time Alerts
 * Provides intelligent alerting, performance degradation detection, and automated optimization
 */

import React from 'react';
import { TimeoutHandle } from '../types/timers';
// Replaced stub import with proper implementation // auto: restored by scout - verify
// Replaced stub import with proper implementation // auto: restored by scout - verify

export interface PerformanceAlert {
  id: string;
  type: 'warning' | 'error' | 'critical' | 'info';
  metric: string;
  value: number;
  threshold: number;
  message: string;
  timestamp: number;
  category: 'webvitals' | 'memory' | 'network' | '_error' | 'custom';
  severity: 1 | 2 | 3 | 4 | 5; // 1 = low, 5 = critical
  resolved?: boolean;
  autoResolve?: boolean;
  metadata?: Record<string, unknown>;
}

export interface AlertRule {
  id: string;
  name: string;
  metric: string;
  condition: 'gt' | 'lt' | 'eq' | 'gte' | 'lte';
  threshold: number;
  enabled: boolean;
  category: PerformanceAlert['category'];
  severity: PerformanceAlert['severity'];
  cooldownPeriod: number; // Minutes before same alert can fire again
  autoResolve: boolean;
  actions: AlertAction[];
}

export interface AlertAction {
  type: 'notification' | 'console' | 'storage' | 'callback' | 'optimization';
  _config: Record<string, unknown>;
}

export interface PerformanceTrend {
  metric: string;
  values: number[];
  timestamps: number[];
  trend: 'improving' | 'degrading' | 'stable';
  changePercent: number;
}

export interface OptimizationSuggestion {
  id: string;
  category: string;
  priority: 'low' | 'medium' | 'high' | 'critical';
  title: string;
  description: string;
  impact: string;
  implementation: string;
  estimatedGain: string;
}

class PerformanceAlertManager {
  private alerts: Map<string, PerformanceAlert> = new Map();
  private alertRules: Map<string, AlertRule> = new Map();
  private alertCooldowns: Map<string, TimeoutHandle> = new Map();
  private metricHistory: Map<string, Array<{ value: number; timestamp: number }>> =
    new Map();
  private observers: Array<(alert: PerformanceAlert) => void> = [];
  private isMonitoring = false;
  private monitoringInterval?: number;

  constructor() {
    this.initializeDefaultRules();
    this.startMonitoring();
    this.setupNotificationPermission();
  }

  /**
   * Initialize default alert rules
   */
  private initializeDefaultRules() {
    const defaultRules: AlertRule[] = [
      {
        id: 'lcp_threshold',
        name: 'Largest Contentful Paint',
        metric: 'LCP',
        condition: 'gt',
        threshold: 2500,
        enabled: true,
        category: 'webvitals',
        severity: 3,
        cooldownPeriod: 5,
        autoResolve: true,
        actions: [
          {
            type: 'notification',
            _config: { title: 'LCP Performance Issue', persistent: false },
          },
          { type: 'console', _config: { level: 'warn' } },
        ],
      },
      {
        id: 'fid_threshold',
        name: 'First Input Delay',
        metric: 'FID',
        condition: 'gt',
        threshold: 100,
        enabled: true,
        category: 'webvitals',
        severity: 3,
        cooldownPeriod: 3,
        autoResolve: true,
        actions: [
          {
            type: 'notification',
            _config: { title: 'Input Responsiveness Issue' },
          },
          { type: 'console', _config: { level: 'warn' } },
        ],
      },
      {
        id: 'cls_threshold',
        name: 'Cumulative Layout Shift',
        metric: 'CLS',
        condition: 'gt',
        threshold: 0.1,
        enabled: true,
        category: 'webvitals',
        severity: 2,
        cooldownPeriod: 5,
        autoResolve: false,
        actions: [
          { type: 'notification', _config: { title: 'Layout Stability Issue' } },
        ],
      },
      {
        id: 'memory_usage',
        name: 'Memory Usage',
        metric: 'memory_used',
        condition: 'gt',
        threshold: 50 * 1024 * 1024, // 50MB
        enabled: true,
        category: 'memory',
        severity: 4,
        cooldownPeriod: 10,
        autoResolve: true,
        actions: [
          { type: 'notification', _config: { title: 'High Memory Usage' } },
          { type: 'optimization', _config: { type: 'memory_cleanup' } },
        ],
      },
      {
        id: 'network_error_rate',
        name: 'Network Error Rate',
        metric: 'network_error_rate',
        condition: 'gt',
        threshold: 0.1, // 10% _error rate
        enabled: true,
        category: 'network',
        severity: 4,
        cooldownPeriod: 5,
        autoResolve: false,
        actions: [
          {
            type: 'notification',
            _config: { title: 'Network Issues Detected' },
          },
        ],
      },
      {
        id: 'js_error_frequency',
        name: 'JavaScript Error Frequency',
        metric: 'js_error',
        condition: 'gt',
        threshold: 5, // More than 5 errors in monitoring period
        enabled: true,
        category: '_error',
        severity: 5,
        cooldownPeriod: 2,
        autoResolve: false,
        actions: [
          {
            type: 'notification',
            _config: { title: 'Critical Error Frequency' },
          },
          { type: 'storage', _config: { key: 'critical_errors' } },
        ],
      },
    ];

    defaultRules.forEach(rule => this.alertRules.set(rule.id, rule));
  }

  /**
   * Setup notification permission
   */
  private async setupNotificationPermission() {
    if ('Notification' in window && Notification.permission === 'default') {
      try {
        await Notification.requestPermission();
      } catch (_error) {
        console.warn(
          '[PerformanceAlerts] Could not request notification permission:',
          _error
        );
      }
    }
  }

  /**
   * Start monitoring performance metrics
   */
  private startMonitoring() {
    if (this.isMonitoring) return;

    this.isMonitoring = true;
    this.monitoringInterval = window.setInterval(() => {
      this.checkAllMetrics();
      this.analyzePerformanceTrends();
      this.cleanupResolvedAlerts();
    }, 30000); // Check every 30 seconds
  }

  /**
   * Stop monitoring
   */
  stopMonitoring() {
    if (this.monitoringInterval) {
      clearInterval(this.monitoringInterval);
      this.monitoringInterval = undefined;
    }
    this.isMonitoring = false;
  }

  /**
   * Record performance metric and check for alerts
   */
  recordMetric(name: string, value: number, metadata?: Record<string, unknown>) {
    // Store metric history
    if (!this.metricHistory.has(name)) {
      this.metricHistory.set(name, []);
    }

    const history = this.metricHistory.get(name)!;
    history.push({ value, timestamp: Date.now() });

    // Keep only last 100 data points
    if (history.length > 100) {
      history.shift();
    }

    // Check alert rules for this metric
    this.checkMetricAlerts(name, value, metadata);
  }

  /**
   * Check metric against alert rules
   */
  private checkMetricAlerts(
    metric: string,
    value: number,
    metadata?: Record<string, unknown>
  ) {
    this.alertRules.forEach(rule => {
      if (rule.metric !== metric || !rule.enabled) return;

      // Check cooldown period
      const lastAlertTime = this.alertCooldowns.get(rule.id);
      if (
        lastAlertTime &&
        Date.now() - lastAlertTime < rule.cooldownPeriod * 60 * 1000
      ) {
        return;
      }

      // Evaluate condition
      const shouldAlert = this.evaluateCondition(value, rule.condition, rule.threshold);

      if (shouldAlert) {
        this.createAlert(rule, value, metadata);
      }
    });
  }

  /**
   * Evaluate alert condition
   */
  private evaluateCondition(
    value: number,
    condition: AlertRule['condition'],
    threshold: number
  ): boolean {
    switch (condition) {
      case 'gt':
        return value > threshold;
      case 'gte':
        return value >= threshold;
      case 'lt':
        return value < threshold;
      case 'lte':
        return value <= threshold;
      case 'eq':
        return value === threshold;
      default:
        return false;
    }
  }

  /**
   * Create and process alert
   */
  private createAlert(
    rule: AlertRule,
    value: number,
    metadata?: Record<string, unknown>
  ) {
    const alertId = `${rule.id}-${Date.now()}`;

    const alert: PerformanceAlert = {
      id: alertId,
      type: this.getAlertType(rule.severity),
      metric: rule.metric,
      value,
      threshold: rule.threshold,
      message: this.generateAlertMessage(rule, value),
      timestamp: Date.now(),
      category: rule.category,
      severity: rule.severity,
      resolved: false,
      autoResolve: rule.autoResolve,
      metadata,
    };

    this.alerts.set(alertId, alert);
    this.alertCooldowns.set(rule.id, Date.now());

    // Execute alert actions
    this.executeAlertActions(rule, alert);

    // Notify observers
    this.notifyObservers(alert);

    console.warn(`[PerformanceAlert] ${alert.message}`, { alert, metadata });
  }

  /**
   * Get alert type from severity
   */
  private getAlertType(severity: number): PerformanceAlert['type'] {
    switch (severity) {
      case 1:
        return 'info';
      case 2:
        return 'info';
      case 3:
        return 'warning';
      case 4:
        return '_error';
      case 5:
        return 'critical';
      default:
        return 'warning';
    }
  }

  /**
   * Generate alert message
   */
  private generateAlertMessage(rule: AlertRule, value: number): string {
    const formatted = this.formatValue(rule.metric, value);
    const thresholdFormatted = this.formatValue(rule.metric, rule.threshold);

    return `${rule.name} exceeded threshold: ${formatted} > ${thresholdFormatted}`;
  }

  /**
   * Format value based on metric type
   */
  private formatValue(metric: string, value: number): string {
    if (
      metric.includes('time') ||
      metric.includes('delay') ||
      metric === 'LCP' ||
      metric === 'FID'
    ) {
      return `${Math.round(value)}ms`;
    }

    if (metric.includes('memory')) {
      return `${Math.round(value / 1024 / 1024)}MB`;
    }

    if (metric.includes('rate') || metric === 'CLS') {
      return (value * 100).toFixed(1) + '%';
    }

    return value.toString();
  }

  /**
   * Execute alert actions
   */
  private executeAlertActions(rule: AlertRule, alert: PerformanceAlert) {
    rule.actions.forEach(action => {
      try {
        switch (action.type) {
          case 'notification':
            this.showNotification(alert, action._config);
            break;
          case 'console':
            this.logToConsole(alert, action._config);
            break;
          case 'storage':
            this.storeAlert(alert, action._config);
            break;
          case 'optimization':
            this.triggerOptimization(alert, action._config);
            break;
        }
      } catch (_error) {
        console._error(`[PerformanceAlert] Action ${action.type} failed:`, _error);
      }
    });
  }

  /**
   * Show browser notification
   */
  private showNotification(alert: PerformanceAlert, _config: Record<string, unknown>) {
    if ('Notification' in window && Notification.permission === 'granted') {
      const notification = new Notification(_config.title || 'Performance Alert', {
        body: alert.message,
        icon: '/icon-192x192.png',
        badge: '/icon-72x72.png',
        tag: `perf-alert-${alert.category}`,
        requireInteraction: _config.persistent || alert.severity >= 4,
        data: { alertId: alert.id },
      });

      // Auto-close after 10 seconds unless persistent
      if (!_config.persistent && alert.severity < 4) {
        setTimeout(() => notification.close(), 10000);
      }

      notification.onclick = () => {
        window.focus();
        this.resolveAlert(alert.id);
        notification.close();
      };
    }
  }

  /**
   * Log alert to console
   */
  private logToConsole(alert: PerformanceAlert, _config: Record<string, unknown>) {
    const level = _config.level || 'warn';
    const method = console[level as keyof Console] as Function;

    if (typeof method === 'function') {
      method(`[PerformanceAlert] ${alert.message}`, alert);
    }
  }

  /**
   * Store alert for persistence
   */
  private storeAlert(alert: PerformanceAlert, _config: Record<string, unknown>) {
    try {
      const key = _config.key || 'performance-alerts';
      const stored = JSON.parse(localStorage.getItem(key) || '[]');
      stored.push(alert);

      // Keep only last 50 alerts
      const recent = stored.slice(-50);
      localStorage.setItem(key, JSON.stringify(recent));
    } catch (_error) {
      console._error('[PerformanceAlert] Failed to store alert:', _error);
    }
  }

  /**
   * Trigger optimization based on alert
   */
  private triggerOptimization(
    alert: PerformanceAlert,
    _config: Record<string, unknown>
  ) {
    switch (_config.type) {
      case 'memory_cleanup':
        this.triggerMemoryCleanup();
        break;
      case 'cache_clear':
        this.clearPerformanceCache();
        break;
      case 'gc_force':
        this.forceGarbageCollection();
        break;
    }
  }

  /**
   * Trigger memory cleanup
   */
  private triggerMemoryCleanup() {
    // Trigger memory pressure event
    window.dispatchEvent(
      new CustomEvent('memory-pressure', {
        detail: { source: 'performance-alert', timestamp: Date.now() },
      })
    );
  }

  /**
   * Clear performance caches
   */
  private clearPerformanceCache() {
    if ('caches' in window) {
      caches.keys().then(cacheNames => {
        cacheNames.forEach(cacheName => {
          if (cacheName.includes('perf') || cacheName.includes('temp')) {
            caches.delete(cacheName);
          }
        });
      });
    }
  }

  /**
   * Force garbage collection
   */
  private forceGarbageCollection() {
    if (typeof window !== 'undefined' && 'gc' in window) {
      (window as unknown).gc();
    }
  }

  /**
   * Check all metrics against thresholds
   */
  private checkAllMetrics() {
    // Get current performance data
    if (typeof performance !== 'undefined' && 'memory' in performance) {
      const memory = (performance as unknown).memory;
      this.recordMetric('memory_used', memory.usedJSHeapSize);
    }

    // Check network error rate
    const networkErrors = this.getRecentMetricCount('network_error', 5 * 60 * 1000); // 5 minutes
    const networkRequests = this.getRecentMetricCount('network_request', 5 * 60 * 1000);
    if (networkRequests > 0) {
      this.recordMetric('network_error_rate', networkErrors / networkRequests);
    }

    // Check JavaScript error frequency
    const jsErrors = this.getRecentMetricCount('js_error', 5 * 60 * 1000);
    this.recordMetric('js_error_frequency', jsErrors);
  }

  /**
   * Get recent metric count
   */
  private getRecentMetricCount(metric: string, timeWindow: number): number {
    const history = this.metricHistory.get(metric);
    if (!history) return 0;

    const cutoff = Date.now() - timeWindow;
    return history.filter(entry => entry.timestamp > cutoff).length;
  }

  /**
   * Analyze performance trends
   */
  private analyzePerformanceTrends() {
    this.metricHistory.forEach((history, metric) => {
      const trend = this.calculateTrend(history);

      if (trend.trend === 'degrading' && Math.abs(trend.changePercent) > 20) {
        this.createTrendAlert(metric, trend);
      }
    });
  }

  /**
   * Calculate performance trend
   */
  private calculateTrend(
    history: Array<{ value: number; timestamp: number }>
  ): PerformanceTrend {
    if (history.length < 10) {
      return {
        metric: '',
        values: [],
        timestamps: [],
        trend: 'stable',
        changePercent: 0,
      };
    }

    const values = history.map(h => h.value);
    const timestamps = history.map(h => h.timestamp);

    // Simple linear regression to detect trend
    const n = values.length;
    const sumX = timestamps.reduce((a, b) => a + b, 0);
    const sumY = values.reduce((a, b) => a + b, 0);
    const sumXY = timestamps.reduce((sum, x, i) => sum + x * values[i], 0);
    const sumXX = timestamps.reduce((sum, x) => sum + x * x, 0);

    const slope = (n * sumXY - sumX * sumY) / (n * sumXX - sumX * sumX);

    // Calculate percent change
    const first =
      values.slice(0, Math.floor(n / 3)).reduce((a, b) => a + b) / Math.floor(n / 3);
    const last =
      values.slice(-Math.floor(n / 3)).reduce((a, b) => a + b) / Math.floor(n / 3);
    const changePercent = ((last - first) / first) * 100;

    let trend: PerformanceTrend['trend'];
    if (Math.abs(changePercent) < 5) {
      trend = 'stable';
    } else if (changePercent > 0) {
      trend = 'degrading';
    } else {
      trend = 'improving';
    }

    return {
      metric: '',
      values,
      timestamps,
      trend,
      changePercent,
    };
  }

  /**
   * Create trend alert
   */
  private createTrendAlert(metric: string, trend: PerformanceTrend) {
    const alert: PerformanceAlert = {
      id: `trend-${metric}-${Date.now()}`,
      type: 'warning',
      metric,
      value: trend.changePercent,
      threshold: 20,
      message: `Performance degrading: ${metric} has degraded by ${Math.abs(trend.changePercent).toFixed(1)}%`,
      timestamp: Date.now(),
      category: 'custom',
      severity: 3,
      resolved: false,
      autoResolve: true,
      metadata: { trend },
    };

    this.alerts.set(alert.id, alert);
    this.notifyObservers(alert);
  }

  /**
   * Resolve alert
   */
  resolveAlert(alertId: string) {
    const alert = this.alerts.get(alertId);
    if (alert && !alert.resolved) {
      alert.resolved = true;
      alert.resolvedAt = Date.now();
      this.notifyObservers(alert);
    }
  }

  /**
   * Clean up resolved alerts
   */
  private cleanupResolvedAlerts() {
    const cutoff = Date.now() - 24 * 60 * 60 * 1000; // 24 hours

    for (const [id, alert] of this.alerts) {
      if (alert.resolved && alert.timestamp < cutoff) {
        this.alerts.delete(id);
      }
    }
  }

  /**
   * Get active alerts
   */
  getActiveAlerts(): PerformanceAlert[] {
    return Array.from(this.alerts.values()).filter(alert => !alert.resolved);
  }

  /**
   * Get all alerts
   */
  getAllAlerts(): PerformanceAlert[] {
    return Array.from(this.alerts.values());
  }

  /**
   * Get optimization suggestions
   */
  getOptimizationSuggestions(): OptimizationSuggestion[] {
    const suggestions: OptimizationSuggestion[] = [];
    const activeAlerts = this.getActiveAlerts();

    activeAlerts.forEach(alert => {
      switch (alert.category) {
        case 'webvitals':
          suggestions.push(...this.getWebVitalsOptimizations(alert));
          break;
        case 'memory':
          suggestions.push(...this.getMemoryOptimizations(alert));
          break;
        case 'network':
          suggestions.push(...this.getNetworkOptimizations(alert));
          break;
        case '_error':
          suggestions.push(...this.getErrorOptimizations(alert));
          break;
      }
    });

    // Remove duplicates and sort by priority
    const unique = suggestions.filter(
      (suggestion, _index, arr) => arr.findIndex(s => s.id === suggestion.id) === index
    );

    return unique.sort((a, b) => {
      const priorityOrder = { critical: 4, high: 3, medium: 2, low: 1 };
      return priorityOrder[b.priority] - priorityOrder[a.priority];
    });
  }

  /**
   * Get Web Vitals optimizations
   */
  private getWebVitalsOptimizations(alert: PerformanceAlert): OptimizationSuggestion[] {
    const suggestions: OptimizationSuggestion[] = [];

    if (alert.metric === 'LCP') {
      suggestions.push({
        id: 'optimize-lcp',
        category: 'Web Vitals',
        priority: 'high',
        title: 'Optimize Largest Contentful Paint',
        description:
          'Your largest contentful paint is too slow, affecting _user experience',
        impact: 'Improves perceived loading performance',
        implementation:
          'Optimize images, use CDN, implement preloading for critical resources',
        estimatedGain: '30-50% improvement in LCP',
      });
    }

    if (alert.metric === 'FID') {
      suggestions.push({
        id: 'reduce-fid',
        category: 'Web Vitals',
        priority: 'high',
        title: 'Reduce First Input Delay',
        description: 'Users are experiencing delays when interacting with your app',
        impact: 'Improves interactivity and _user satisfaction',
        implementation:
          'Use web workers, defer non-critical JavaScript, optimize _event handlers',
        estimatedGain: '60-80% improvement in responsiveness',
      });
    }

    return suggestions;
  }

  /**
   * Get memory optimizations
   */
  private getMemoryOptimizations(alert: PerformanceAlert): OptimizationSuggestion[] {
    return [
      {
        id: 'memory-cleanup',
        category: 'Memory',
        priority: 'medium',
        title: 'Implement Memory Cleanup',
        description: 'High memory usage detected, potential memory leaks',
        impact: 'Prevents crashes and improves stability',
        implementation:
          'Review event listeners, clear caches, implement proper cleanup',
        estimatedGain: '20-40% reduction in memory usage',
      },
    ];
  }

  /**
   * Get network optimizations
   */
  private getNetworkOptimizations(alert: PerformanceAlert): OptimizationSuggestion[] {
    return [
      {
        id: 'network-optimization',
        category: 'Network',
        priority: 'medium',
        title: 'Optimize Network Requests',
        description: 'High network _error rate affecting user experience',
        impact: 'Improves reliability and reduces errors',
        implementation: 'Implement retry logic, request batching, and caching',
        estimatedGain: '50-70% reduction in network errors',
      },
    ];
  }

  /**
   * Get error optimizations
   */
  private getErrorOptimizations(alert: PerformanceAlert): OptimizationSuggestion[] {
    return [
      {
        id: 'error-handling',
        category: 'Error Handling',
        priority: 'critical',
        title: 'Improve Error Handling',
        description: 'High frequency of JavaScript errors detected',
        impact: 'Prevents crashes and improves user experience',
        implementation: 'Add error boundaries, improve validation, fix critical bugs',
        estimatedGain: '80-90% reduction in _error frequency',
      },
    ];
  }

  /**
   * Add alert observer
   */
  addObserver(observer: (alert: PerformanceAlert) => void) {
    this.observers.push(observer);
  }

  /**
   * Remove alert observer
   */
  removeObserver(observer: (alert: PerformanceAlert) => void) {
    const _index = this.observers.indexOf(observer);
    if (_index >= 0) {
      this.observers.splice(_index, 1);
    }
  }

  /**
   * Notify observers
   */
  private notifyObservers(alert: PerformanceAlert) {
    this.observers.forEach(observer => observer(alert));
  }

  /**
   * Cleanup
   */
  cleanup() {
    this.stopMonitoring();
    this.alerts.clear();
    this.alertCooldowns.clear();
    this.metricHistory.clear();
    this.observers.length = 0;
  }
}

// Create singleton instance
export const performanceAlertManager = new PerformanceAlertManager();

/**
 * React hook for performance alerts
 */
export function usePerformanceAlerts() {
  const [alerts, setAlerts] = React.useState<PerformanceAlert[]>([]);
  const [suggestions, setSuggestions] = React.useState<OptimizationSuggestion[]>([]);

  React.useEffect(() => {
    const updateAlerts = (alert: PerformanceAlert) => {
      setAlerts(performanceAlertManager.getActiveAlerts());
      setSuggestions(performanceAlertManager.getOptimizationSuggestions());
    };

    performanceAlertManager.addObserver(updateAlerts);
    setAlerts(performanceAlertManager.getActiveAlerts());
    setSuggestions(performanceAlertManager.getOptimizationSuggestions());

    return () => {
      performanceAlertManager.removeObserver(updateAlerts);
    };
  }, []);

  const recordMetric = React.useCallback(
    (name: string, value: number, metadata?: Record<string, unknown>) => {
      performanceAlertManager.recordMetric(name, value, metadata);
    },
    []
  );

  const resolveAlert = React.useCallback((alertId: string) => {
    performanceAlertManager.resolveAlert(alertId);
  }, []);

  return {
    alerts,
    suggestions,
    recordMetric,
    resolveAlert,
  };
}

/**
 * Performance Alert Display Component
 */
export interface PerformanceAlertDisplayProps {
  maxAlerts?: number;
  showSuggestions?: boolean;
  className?: string;
}

export const PerformanceAlertDisplay: React.FC<PerformanceAlertDisplayProps> = ({
  maxAlerts = 5,
  showSuggestions = true,
  className = '',
}) => {
  const { alerts, suggestions, resolveAlert } = usePerformanceAlerts();

  const displayAlerts = alerts.slice(0, maxAlerts);
  const criticalAlerts = alerts.filter((alert: unknown) => a.lert.severity >= 4);

  if (displayAlerts.length === 0 && (!showSuggestions || suggestions.length === 0)) {
    return null;
  }

  return (
    <div className={`performance-alerts ${className}`}>
      {/* Critical alerts banner */}
      {criticalAlerts.length > 0 && (
        <div className="critical-alert-banner bg-red-600 text-white p-2 rounded mb-4">
          <strong>⚠️ Critical Performance Issues ({criticalAlerts.length})</strong>
          <p className="text-sm">Immediate attention required</p>
        </div>
      )}

      {/* Active alerts */}
      {displayAlerts.length > 0 && (
        <div className="active-alerts mb-4">
          <h4 className="font-semibold text-gray-800 mb-2">Performance Alerts</h4>
          <div className="space-y-2">
<<<<<<< HEAD
            {displayAlerts.map((alert: unknown) => (
=======
            {displayAlerts.map(($1) => {
        // TODO(manual): implement
        return null;
      })
>>>>>>> 2afb321e
              <div
                key={alert.id}
                className={`alert-item p-3 rounded border-l-4 ${
                  alert.type === 'critical'
                    ? 'bg-red-50 border-red-500'
                    : alert.type === '_error'
                      ? 'bg-orange-50 border-orange-500'
                      : alert.type === 'warning'
                        ? 'bg-yellow-50 border-yellow-500'
                        : 'bg-blue-50 border-blue-500'
                }`}
              >
                <div className="flex justify-between items-start">
                  <div className="flex-1">
                    <p className="font-medium text-sm">{alert.message}</p>
                    <p className="text-xs text-gray-600 mt-1">
                      {alert.category} •{' '}
                      {new Date(alert.timestamp).toLocaleTimeString()}
                    </p>
                  </div>
                  <button
                    onClick={() => resolveAlert(alert.id)}
                    className="ml-2 text-gray-400 hover:text-gray-600 text-sm"
                  >
                    ✕
                  </button>
                </div>
              </div>
            ))}
          </div>
        </div>
      )}

      {/* Optimization suggestions */}
      {showSuggestions && suggestions.length > 0 && (
        <div className="optimization-suggestions">
          <h4 className="font-semibold text-gray-800 mb-2">Optimization Suggestions</h4>
          <div className="space-y-2">
<<<<<<< HEAD
            {suggestions.slice(0, 3).map((suggestion: unknown) => (
=======
            {suggestions.slice(0, 3).map(($1) => {
        // TODO(manual): implement
        return null;
      })
>>>>>>> 2afb321e
              <div
                key={suggestion.id}
                className={`suggestion-item p-3 rounded border ${
                  suggestion.priority === 'critical'
                    ? 'border-red-300 bg-red-50'
                    : suggestion.priority === 'high'
                      ? 'border-orange-300 bg-orange-50'
                      : suggestion.priority === 'medium'
                        ? 'border-yellow-300 bg-yellow-50'
                        : 'border-gray-300 bg-gray-50'
                }`}
              >
                <div className="flex items-center justify-between mb-2">
                  <h5 className="font-medium text-sm">{suggestion.title}</h5>
                  <span
                    className={`px-2 py-1 rounded text-xs ${
                      suggestion.priority === 'critical'
                        ? 'bg-red-200 text-red-800'
                        : suggestion.priority === 'high'
                          ? 'bg-orange-200 text-orange-800'
                          : suggestion.priority === 'medium'
                            ? 'bg-yellow-200 text-yellow-800'
                            : 'bg-gray-200 text-gray-800'
                    }`}
                  >
                    {suggestion.priority}
                  </span>
                </div>
                <p className="text-xs text-gray-600 mb-2">{suggestion.description}</p>
                <p className="text-xs text-green-600 font-medium">
                  {suggestion.estimatedGain}
                </p>
              </div>
            ))}
          </div>
        </div>
      )}
    </div>
  );
};

export default performanceAlertManager;<|MERGE_RESOLUTION|>--- conflicted
+++ resolved
@@ -1,4 +1,3 @@
-/* eslint-disable react-refresh/only-export-components */
 /**
  * Enhanced Performance Monitoring with Real-Time Alerts
  * Provides intelligent alerting, performance degradation detection, and automated optimization
@@ -6,8 +5,6 @@
 
 import React from 'react';
 import { TimeoutHandle } from '../types/timers';
-// Replaced stub import with proper implementation // auto: restored by scout - verify
-// Replaced stub import with proper implementation // auto: restored by scout - verify
 
 export interface PerformanceAlert {
   id: string;
@@ -17,11 +14,11 @@
   threshold: number;
   message: string;
   timestamp: number;
-  category: 'webvitals' | 'memory' | 'network' | '_error' | 'custom';
+  category: 'webvitals' | 'memory' | 'network' | 'error' | 'custom';
   severity: 1 | 2 | 3 | 4 | 5; // 1 = low, 5 = critical
   resolved?: boolean;
   autoResolve?: boolean;
-  metadata?: Record<string, unknown>;
+  metadata?: Record<string, any>;
 }
 
 export interface AlertRule {
@@ -40,7 +37,7 @@
 
 export interface AlertAction {
   type: 'notification' | 'console' | 'storage' | 'callback' | 'optimization';
-  _config: Record<string, unknown>;
+  config: Record<string, any>;
 }
 
 export interface PerformanceTrend {
@@ -97,9 +94,9 @@
         actions: [
           {
             type: 'notification',
-            _config: { title: 'LCP Performance Issue', persistent: false },
+            config: { title: 'LCP Performance Issue', persistent: false },
           },
-          { type: 'console', _config: { level: 'warn' } },
+          { type: 'console', config: { level: 'warn' } },
         ],
       },
       {
@@ -114,11 +111,8 @@
         cooldownPeriod: 3,
         autoResolve: true,
         actions: [
-          {
-            type: 'notification',
-            _config: { title: 'Input Responsiveness Issue' },
-          },
-          { type: 'console', _config: { level: 'warn' } },
+          { type: 'notification', config: { title: 'Input Responsiveness Issue' } },
+          { type: 'console', config: { level: 'warn' } },
         ],
       },
       {
@@ -133,7 +127,7 @@
         cooldownPeriod: 5,
         autoResolve: false,
         actions: [
-          { type: 'notification', _config: { title: 'Layout Stability Issue' } },
+          { type: 'notification', config: { title: 'Layout Stability Issue' } },
         ],
       },
       {
@@ -148,8 +142,8 @@
         cooldownPeriod: 10,
         autoResolve: true,
         actions: [
-          { type: 'notification', _config: { title: 'High Memory Usage' } },
-          { type: 'optimization', _config: { type: 'memory_cleanup' } },
+          { type: 'notification', config: { title: 'High Memory Usage' } },
+          { type: 'optimization', config: { type: 'memory_cleanup' } },
         ],
       },
       {
@@ -157,17 +151,14 @@
         name: 'Network Error Rate',
         metric: 'network_error_rate',
         condition: 'gt',
-        threshold: 0.1, // 10% _error rate
+        threshold: 0.1, // 10% error rate
         enabled: true,
         category: 'network',
         severity: 4,
         cooldownPeriod: 5,
         autoResolve: false,
         actions: [
-          {
-            type: 'notification',
-            _config: { title: 'Network Issues Detected' },
-          },
+          { type: 'notification', config: { title: 'Network Issues Detected' } },
         ],
       },
       {
@@ -177,16 +168,13 @@
         condition: 'gt',
         threshold: 5, // More than 5 errors in monitoring period
         enabled: true,
-        category: '_error',
+        category: 'error',
         severity: 5,
         cooldownPeriod: 2,
         autoResolve: false,
         actions: [
-          {
-            type: 'notification',
-            _config: { title: 'Critical Error Frequency' },
-          },
-          { type: 'storage', _config: { key: 'critical_errors' } },
+          { type: 'notification', config: { title: 'Critical Error Frequency' } },
+          { type: 'storage', config: { key: 'critical_errors' } },
         ],
       },
     ];
@@ -201,10 +189,10 @@
     if ('Notification' in window && Notification.permission === 'default') {
       try {
         await Notification.requestPermission();
-      } catch (_error) {
+      } catch (error) {
         console.warn(
           '[PerformanceAlerts] Could not request notification permission:',
-          _error
+          error
         );
       }
     }
@@ -238,7 +226,7 @@
   /**
    * Record performance metric and check for alerts
    */
-  recordMetric(name: string, value: number, metadata?: Record<string, unknown>) {
+  recordMetric(name: string, value: number, metadata?: Record<string, any>) {
     // Store metric history
     if (!this.metricHistory.has(name)) {
       this.metricHistory.set(name, []);
@@ -262,7 +250,7 @@
   private checkMetricAlerts(
     metric: string,
     value: number,
-    metadata?: Record<string, unknown>
+    metadata?: Record<string, any>
   ) {
     this.alertRules.forEach(rule => {
       if (rule.metric !== metric || !rule.enabled) return;
@@ -312,11 +300,7 @@
   /**
    * Create and process alert
    */
-  private createAlert(
-    rule: AlertRule,
-    value: number,
-    metadata?: Record<string, unknown>
-  ) {
+  private createAlert(rule: AlertRule, value: number, metadata?: Record<string, any>) {
     const alertId = `${rule.id}-${Date.now()}`;
 
     const alert: PerformanceAlert = {
@@ -358,7 +342,7 @@
       case 3:
         return 'warning';
       case 4:
-        return '_error';
+        return 'error';
       case 5:
         return 'critical';
       default:
@@ -408,20 +392,20 @@
       try {
         switch (action.type) {
           case 'notification':
-            this.showNotification(alert, action._config);
+            this.showNotification(alert, action.config);
             break;
           case 'console':
-            this.logToConsole(alert, action._config);
+            this.logToConsole(alert, action.config);
             break;
           case 'storage':
-            this.storeAlert(alert, action._config);
+            this.storeAlert(alert, action.config);
             break;
           case 'optimization':
-            this.triggerOptimization(alert, action._config);
+            this.triggerOptimization(alert, action.config);
             break;
         }
-      } catch (_error) {
-        console._error(`[PerformanceAlert] Action ${action.type} failed:`, _error);
+      } catch (error) {
+        console.error(`[PerformanceAlert] Action ${action.type} failed:`, error);
       }
     });
   }
@@ -429,19 +413,19 @@
   /**
    * Show browser notification
    */
-  private showNotification(alert: PerformanceAlert, _config: Record<string, unknown>) {
+  private showNotification(alert: PerformanceAlert, config: Record<string, any>) {
     if ('Notification' in window && Notification.permission === 'granted') {
-      const notification = new Notification(_config.title || 'Performance Alert', {
+      const notification = new Notification(config.title || 'Performance Alert', {
         body: alert.message,
         icon: '/icon-192x192.png',
         badge: '/icon-72x72.png',
         tag: `perf-alert-${alert.category}`,
-        requireInteraction: _config.persistent || alert.severity >= 4,
+        requireInteraction: config.persistent || alert.severity >= 4,
         data: { alertId: alert.id },
       });
 
       // Auto-close after 10 seconds unless persistent
-      if (!_config.persistent && alert.severity < 4) {
+      if (!config.persistent && alert.severity < 4) {
         setTimeout(() => notification.close(), 10000);
       }
 
@@ -456,8 +440,8 @@
   /**
    * Log alert to console
    */
-  private logToConsole(alert: PerformanceAlert, _config: Record<string, unknown>) {
-    const level = _config.level || 'warn';
+  private logToConsole(alert: PerformanceAlert, config: Record<string, any>) {
+    const level = config.level || 'warn';
     const method = console[level as keyof Console] as Function;
 
     if (typeof method === 'function') {
@@ -468,28 +452,25 @@
   /**
    * Store alert for persistence
    */
-  private storeAlert(alert: PerformanceAlert, _config: Record<string, unknown>) {
+  private storeAlert(alert: PerformanceAlert, config: Record<string, any>) {
     try {
-      const key = _config.key || 'performance-alerts';
+      const key = config.key || 'performance-alerts';
       const stored = JSON.parse(localStorage.getItem(key) || '[]');
       stored.push(alert);
 
       // Keep only last 50 alerts
       const recent = stored.slice(-50);
       localStorage.setItem(key, JSON.stringify(recent));
-    } catch (_error) {
-      console._error('[PerformanceAlert] Failed to store alert:', _error);
+    } catch (error) {
+      console.error('[PerformanceAlert] Failed to store alert:', error);
     }
   }
 
   /**
    * Trigger optimization based on alert
    */
-  private triggerOptimization(
-    alert: PerformanceAlert,
-    _config: Record<string, unknown>
-  ) {
-    switch (_config.type) {
+  private triggerOptimization(alert: PerformanceAlert, config: Record<string, any>) {
+    switch (config.type) {
       case 'memory_cleanup':
         this.triggerMemoryCleanup();
         break;
@@ -534,7 +515,7 @@
    */
   private forceGarbageCollection() {
     if (typeof window !== 'undefined' && 'gc' in window) {
-      (window as unknown).gc();
+      (window as any).gc();
     }
   }
 
@@ -544,7 +525,7 @@
   private checkAllMetrics() {
     // Get current performance data
     if (typeof performance !== 'undefined' && 'memory' in performance) {
-      const memory = (performance as unknown).memory;
+      const memory = (performance as any).memory;
       this.recordMetric('memory_used', memory.usedJSHeapSize);
     }
 
@@ -717,7 +698,7 @@
         case 'network':
           suggestions.push(...this.getNetworkOptimizations(alert));
           break;
-        case '_error':
+        case 'error':
           suggestions.push(...this.getErrorOptimizations(alert));
           break;
       }
@@ -725,7 +706,7 @@
 
     // Remove duplicates and sort by priority
     const unique = suggestions.filter(
-      (suggestion, _index, arr) => arr.findIndex(s => s.id === suggestion.id) === index
+      (suggestion, index, arr) => arr.findIndex(s => s.id === suggestion.id) === index
     );
 
     return unique.sort((a, b) => {
@@ -747,7 +728,7 @@
         priority: 'high',
         title: 'Optimize Largest Contentful Paint',
         description:
-          'Your largest contentful paint is too slow, affecting _user experience',
+          'Your largest contentful paint is too slow, affecting user experience',
         impact: 'Improves perceived loading performance',
         implementation:
           'Optimize images, use CDN, implement preloading for critical resources',
@@ -762,9 +743,9 @@
         priority: 'high',
         title: 'Reduce First Input Delay',
         description: 'Users are experiencing delays when interacting with your app',
-        impact: 'Improves interactivity and _user satisfaction',
+        impact: 'Improves interactivity and user satisfaction',
         implementation:
-          'Use web workers, defer non-critical JavaScript, optimize _event handlers',
+          'Use web workers, defer non-critical JavaScript, optimize event handlers',
         estimatedGain: '60-80% improvement in responsiveness',
       });
     }
@@ -801,7 +782,7 @@
         category: 'Network',
         priority: 'medium',
         title: 'Optimize Network Requests',
-        description: 'High network _error rate affecting user experience',
+        description: 'High network error rate affecting user experience',
         impact: 'Improves reliability and reduces errors',
         implementation: 'Implement retry logic, request batching, and caching',
         estimatedGain: '50-70% reduction in network errors',
@@ -822,7 +803,7 @@
         description: 'High frequency of JavaScript errors detected',
         impact: 'Prevents crashes and improves user experience',
         implementation: 'Add error boundaries, improve validation, fix critical bugs',
-        estimatedGain: '80-90% reduction in _error frequency',
+        estimatedGain: '80-90% reduction in error frequency',
       },
     ];
   }
@@ -838,9 +819,9 @@
    * Remove alert observer
    */
   removeObserver(observer: (alert: PerformanceAlert) => void) {
-    const _index = this.observers.indexOf(observer);
-    if (_index >= 0) {
-      this.observers.splice(_index, 1);
+    const index = this.observers.indexOf(observer);
+    if (index >= 0) {
+      this.observers.splice(index, 1);
     }
   }
 
@@ -889,7 +870,7 @@
   }, []);
 
   const recordMetric = React.useCallback(
-    (name: string, value: number, metadata?: Record<string, unknown>) => {
+    (name: string, value: number, metadata?: Record<string, any>) => {
       performanceAlertManager.recordMetric(name, value, metadata);
     },
     []
@@ -924,7 +905,7 @@
   const { alerts, suggestions, resolveAlert } = usePerformanceAlerts();
 
   const displayAlerts = alerts.slice(0, maxAlerts);
-  const criticalAlerts = alerts.filter((alert: unknown) => a.lert.severity >= 4);
+  const criticalAlerts = alerts.filter((alert: any) => a // auto: implicit anylert.severity >= 4);
 
   if (displayAlerts.length === 0 && (!showSuggestions || suggestions.length === 0)) {
     return null;
@@ -945,20 +926,16 @@
         <div className="active-alerts mb-4">
           <h4 className="font-semibold text-gray-800 mb-2">Performance Alerts</h4>
           <div className="space-y-2">
-<<<<<<< HEAD
-            {displayAlerts.map((alert: unknown) => (
-=======
             {displayAlerts.map(($1) => {
         // TODO(manual): implement
         return null;
       })
->>>>>>> 2afb321e
               <div
                 key={alert.id}
                 className={`alert-item p-3 rounded border-l-4 ${
                   alert.type === 'critical'
                     ? 'bg-red-50 border-red-500'
-                    : alert.type === '_error'
+                    : alert.type === 'error'
                       ? 'bg-orange-50 border-orange-500'
                       : alert.type === 'warning'
                         ? 'bg-yellow-50 border-yellow-500'
@@ -991,14 +968,10 @@
         <div className="optimization-suggestions">
           <h4 className="font-semibold text-gray-800 mb-2">Optimization Suggestions</h4>
           <div className="space-y-2">
-<<<<<<< HEAD
-            {suggestions.slice(0, 3).map((suggestion: unknown) => (
-=======
             {suggestions.slice(0, 3).map(($1) => {
         // TODO(manual): implement
         return null;
       })
->>>>>>> 2afb321e
               <div
                 key={suggestion.id}
                 className={`suggestion-item p-3 rounded border ${
