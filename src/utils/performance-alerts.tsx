/**
 * Enhanced Performance Monitoring with Real-Time Alerts
 * Provides intelligent alerting, performance degradation detection, and automated optimization
 */

import React from 'react';

export interface PerformanceAlert {
  id: string;
  type: 'warning' | 'error' | 'critical' | 'info';
  metric: string;
  value: number;
  threshold: number;
  message: string;
  timestamp: number;
  category: 'webvitals' | 'memory' | 'network' | 'error' | 'custom';
  severity: 1 | 2 | 3 | 4 | 5; // 1 = low, 5 = critical
  resolved?: boolean;
  autoResolve?: boolean;
  metadata?: Record<string, any>;
}

export interface AlertRule {
  id: string;
  name: string;
  metric: string;
  condition: 'gt' | 'lt' | 'eq' | 'gte' | 'lte';
  threshold: number;
  enabled: boolean;
  category: PerformanceAlert['category'];
  severity: PerformanceAlert['severity'];
  cooldownPeriod: number; // Minutes before same alert can fire again
  autoResolve: boolean;
  actions: AlertAction[];
}

export interface AlertAction {
  type: 'notification' | 'console' | 'storage' | 'callback' | 'optimization';
  config: Record<string, any>;
}

export interface PerformanceTrend {
  metric: string;
  values: number[];
  timestamps: number[];
  trend: 'improving' | 'degrading' | 'stable';
  changePercent: number;
}

export interface OptimizationSuggestion {
  id: string;
  category: string;
  priority: 'low' | 'medium' | 'high' | 'critical';
  title: string;
  description: string;
  impact: string;
  implementation: string;
  estimatedGain: string;
}

class PerformanceAlertManager {
  private alerts: Map<string, PerformanceAlert> = new Map();
  private alertRules: Map<string, AlertRule> = new Map();
  private alertCooldowns: Map<string, number> = new Map();
<<<<<<< HEAD
  private metricHistory: Map<string, Array<{ value: number; timestamp: number }>> =
    new Map();
=======
  private metricHistory: Map<string, Array<{ value: number; timestamp: number }>> = new Map();
>>>>>>> 02f0594e
  private observers: Array<(alert: PerformanceAlert) => void> = [];
  private isMonitoring = false;
  private monitoringInterval?: number;

  constructor() {
    this.initializeDefaultRules();
    this.startMonitoring();
    this.setupNotificationPermission();
  }

  /**
   * Initialize default alert rules
   */
  private initializeDefaultRules() {
    const defaultRules: AlertRule[] = [
      {
        id: 'lcp_threshold',
        name: 'Largest Contentful Paint',
        metric: 'LCP',
        condition: 'gt',
        threshold: 2500,
        enabled: true,
        category: 'webvitals',
        severity: 3,
        cooldownPeriod: 5,
        autoResolve: true,
        actions: [
<<<<<<< HEAD
          {
            type: 'notification',
            config: { title: 'LCP Performance Issue', persistent: false },
          },
          { type: 'console', config: { level: 'warn' } },
        ],
=======
          { type: 'notification', config: { title: 'LCP Performance Issue', persistent: false } },
          { type: 'console', config: { level: 'warn' } }
        ]
>>>>>>> 02f0594e
      },
      {
        id: 'fid_threshold',
        name: 'First Input Delay',
        metric: 'FID',
        condition: 'gt',
        threshold: 100,
        enabled: true,
        category: 'webvitals',
        severity: 3,
        cooldownPeriod: 3,
        autoResolve: true,
        actions: [
          { type: 'notification', config: { title: 'Input Responsiveness Issue' } },
<<<<<<< HEAD
          { type: 'console', config: { level: 'warn' } },
        ],
=======
          { type: 'console', config: { level: 'warn' } }
        ]
>>>>>>> 02f0594e
      },
      {
        id: 'cls_threshold',
        name: 'Cumulative Layout Shift',
        metric: 'CLS',
        condition: 'gt',
        threshold: 0.1,
        enabled: true,
        category: 'webvitals',
        severity: 2,
        cooldownPeriod: 5,
        autoResolve: false,
        actions: [
<<<<<<< HEAD
          { type: 'notification', config: { title: 'Layout Stability Issue' } },
        ],
=======
          { type: 'notification', config: { title: 'Layout Stability Issue' } }
        ]
>>>>>>> 02f0594e
      },
      {
        id: 'memory_usage',
        name: 'Memory Usage',
        metric: 'memory_used',
        condition: 'gt',
        threshold: 50 * 1024 * 1024, // 50MB
        enabled: true,
        category: 'memory',
        severity: 4,
        cooldownPeriod: 10,
        autoResolve: true,
        actions: [
          { type: 'notification', config: { title: 'High Memory Usage' } },
<<<<<<< HEAD
          { type: 'optimization', config: { type: 'memory_cleanup' } },
        ],
=======
          { type: 'optimization', config: { type: 'memory_cleanup' } }
        ]
>>>>>>> 02f0594e
      },
      {
        id: 'network_error_rate',
        name: 'Network Error Rate',
        metric: 'network_error_rate',
        condition: 'gt',
        threshold: 0.1, // 10% error rate
        enabled: true,
        category: 'network',
        severity: 4,
        cooldownPeriod: 5,
        autoResolve: false,
        actions: [
<<<<<<< HEAD
          { type: 'notification', config: { title: 'Network Issues Detected' } },
        ],
=======
          { type: 'notification', config: { title: 'Network Issues Detected' } }
        ]
>>>>>>> 02f0594e
      },
      {
        id: 'js_error_frequency',
        name: 'JavaScript Error Frequency',
        metric: 'js_error',
        condition: 'gt',
        threshold: 5, // More than 5 errors in monitoring period
        enabled: true,
        category: 'error',
        severity: 5,
        cooldownPeriod: 2,
        autoResolve: false,
        actions: [
          { type: 'notification', config: { title: 'Critical Error Frequency' } },
<<<<<<< HEAD
          { type: 'storage', config: { key: 'critical_errors' } },
        ],
      },
=======
          { type: 'storage', config: { key: 'critical_errors' } }
        ]
      }
>>>>>>> 02f0594e
    ];

    defaultRules.forEach(rule => this.alertRules.set(rule.id, rule));
  }

  /**
   * Setup notification permission
   */
  private async setupNotificationPermission() {
    if ('Notification' in window && Notification.permission === 'default') {
      try {
        await Notification.requestPermission();
      } catch (error) {
<<<<<<< HEAD
        console.warn(
          '[PerformanceAlerts] Could not request notification permission:',
          error
        );
=======
        console.warn('[PerformanceAlerts] Could not request notification permission:', error);
>>>>>>> 02f0594e
      }
    }
  }

  /**
   * Start monitoring performance metrics
   */
  private startMonitoring() {
    if (this.isMonitoring) return;

    this.isMonitoring = true;
    this.monitoringInterval = window.setInterval(() => {
      this.checkAllMetrics();
      this.analyzePerformanceTrends();
      this.cleanupResolvedAlerts();
    }, 30000); // Check every 30 seconds
  }

  /**
   * Stop monitoring
   */
  stopMonitoring() {
    if (this.monitoringInterval) {
      clearInterval(this.monitoringInterval);
      this.monitoringInterval = undefined;
    }
    this.isMonitoring = false;
  }

  /**
   * Record performance metric and check for alerts
   */
  recordMetric(name: string, value: number, metadata?: Record<string, any>) {
    // Store metric history
    if (!this.metricHistory.has(name)) {
      this.metricHistory.set(name, []);
    }

    const history = this.metricHistory.get(name)!;
    history.push({ value, timestamp: Date.now() });

    // Keep only last 100 data points
    if (history.length > 100) {
      history.shift();
    }

    // Check alert rules for this metric
    this.checkMetricAlerts(name, value, metadata);
  }

  /**
   * Check metric against alert rules
   */
<<<<<<< HEAD
  private checkMetricAlerts(
    metric: string,
    value: number,
    metadata?: Record<string, any>
  ) {
=======
  private checkMetricAlerts(metric: string, value: number, metadata?: Record<string, any>) {
>>>>>>> 02f0594e
    this.alertRules.forEach(rule => {
      if (rule.metric !== metric || !rule.enabled) return;

      // Check cooldown period
      const lastAlertTime = this.alertCooldowns.get(rule.id);
      if (lastAlertTime && Date.now() - lastAlertTime < rule.cooldownPeriod * 60 * 1000) {
        return;
      }

      // Evaluate condition
      const shouldAlert = this.evaluateCondition(value, rule.condition, rule.threshold);

      if (shouldAlert) {
        this.createAlert(rule, value, metadata);
      }
    });
  }

  /**
   * Evaluate alert condition
   */
<<<<<<< HEAD
  private evaluateCondition(
    value: number,
    condition: AlertRule['condition'],
    threshold: number
  ): boolean {
    switch (condition) {
      case 'gt':
        return value > threshold;
      case 'gte':
        return value >= threshold;
      case 'lt':
        return value < threshold;
      case 'lte':
        return value <= threshold;
      case 'eq':
        return value === threshold;
      default:
        return false;
=======
  private evaluateCondition(value: number, condition: AlertRule['condition'], threshold: number): boolean {
    switch (condition) {
      case 'gt': return value > threshold;
      case 'gte': return value >= threshold;
      case 'lt': return value < threshold;
      case 'lte': return value <= threshold;
      case 'eq': return value === threshold;
      default: return false;
>>>>>>> 02f0594e
    }
  }

  /**
   * Create and process alert
   */
  private createAlert(rule: AlertRule, value: number, metadata?: Record<string, any>) {
    const alertId = `${rule.id}-${Date.now()}`;

    const alert: PerformanceAlert = {
      id: alertId,
      type: this.getAlertType(rule.severity),
      metric: rule.metric,
      value,
      threshold: rule.threshold,
      message: this.generateAlertMessage(rule, value),
      timestamp: Date.now(),
      category: rule.category,
      severity: rule.severity,
      resolved: false,
      autoResolve: rule.autoResolve,
      metadata
    };

    this.alerts.set(alertId, alert);
    this.alertCooldowns.set(rule.id, Date.now());

    // Execute alert actions
    this.executeAlertActions(rule, alert);

    // Notify observers
    this.notifyObservers(alert);

    console.warn(`[PerformanceAlert] ${alert.message}`, { alert, metadata });
  }

  /**
   * Get alert type from severity
   */
  private getAlertType(severity: number): PerformanceAlert['type'] {
    switch (severity) {
<<<<<<< HEAD
      case 1:
        return 'info';
      case 2:
        return 'info';
      case 3:
        return 'warning';
      case 4:
        return 'error';
      case 5:
        return 'critical';
      default:
        return 'warning';
=======
      case 1: return 'info';
      case 2: return 'info';
      case 3: return 'warning';
      case 4: return 'error';
      case 5: return 'critical';
      default: return 'warning';
>>>>>>> 02f0594e
    }
  }

  /**
   * Generate alert message
   */
  private generateAlertMessage(rule: AlertRule, value: number): string {
    const formatted = this.formatValue(rule.metric, value);
    const thresholdFormatted = this.formatValue(rule.metric, rule.threshold);

    return `${rule.name} exceeded threshold: ${formatted} > ${thresholdFormatted}`;
  }

  /**
   * Format value based on metric type
   */
  private formatValue(metric: string, value: number): string {
<<<<<<< HEAD
    if (
      metric.includes('time') ||
      metric.includes('delay') ||
      metric === 'LCP' ||
      metric === 'FID'
    ) {
=======
    if (metric.includes('time') || metric.includes('delay') || metric === 'LCP' || metric === 'FID') {
>>>>>>> 02f0594e
      return `${Math.round(value)}ms`;
    }

    if (metric.includes('memory')) {
      return `${Math.round(value / 1024 / 1024)}MB`;
    }

    if (metric.includes('rate') || metric === 'CLS') {
      return (value * 100).toFixed(1) + '%';
    }

    return value.toString();
  }

  /**
   * Execute alert actions
   */
  private executeAlertActions(rule: AlertRule, alert: PerformanceAlert) {
    rule.actions.forEach(action => {
      try {
        switch (action.type) {
          case 'notification':
            this.showNotification(alert, action.config);
            break;
          case 'console':
            this.logToConsole(alert, action.config);
            break;
          case 'storage':
            this.storeAlert(alert, action.config);
            break;
          case 'optimization':
            this.triggerOptimization(alert, action.config);
            break;
        }
      } catch (error) {
        console.error(`[PerformanceAlert] Action ${action.type} failed:`, error);
      }
    });
  }

  /**
   * Show browser notification
   */
  private showNotification(alert: PerformanceAlert, config: Record<string, any>) {
    if ('Notification' in window && Notification.permission === 'granted') {
      const notification = new Notification(config.title || 'Performance Alert', {
        body: alert.message,
        icon: '/icon-192x192.png',
        badge: '/icon-72x72.png',
        tag: `perf-alert-${alert.category}`,
        requireInteraction: config.persistent || alert.severity >= 4,
<<<<<<< HEAD
        data: { alertId: alert.id },
=======
        data: { alertId: alert.id }
>>>>>>> 02f0594e
      });

      // Auto-close after 10 seconds unless persistent
      if (!config.persistent && alert.severity < 4) {
        setTimeout(() => notification.close(), 10000);
      }

      notification.onclick = () => {
        window.focus();
        this.resolveAlert(alert.id);
        notification.close();
      };
    }
  }

  /**
   * Log alert to console
   */
  private logToConsole(alert: PerformanceAlert, config: Record<string, any>) {
    const level = config.level || 'warn';
    const method = console[level as keyof Console] as Function;

    if (typeof method === 'function') {
      method(`[PerformanceAlert] ${alert.message}`, alert);
    }
  }

  /**
   * Store alert for persistence
   */
  private storeAlert(alert: PerformanceAlert, config: Record<string, any>) {
    try {
      const key = config.key || 'performance-alerts';
      const stored = JSON.parse(localStorage.getItem(key) || '[]');
      stored.push(alert);

      // Keep only last 50 alerts
      const recent = stored.slice(-50);
      localStorage.setItem(key, JSON.stringify(recent));
    } catch (error) {
      console.error('[PerformanceAlert] Failed to store alert:', error);
    }
  }

  /**
   * Trigger optimization based on alert
   */
  private triggerOptimization(alert: PerformanceAlert, config: Record<string, any>) {
    switch (config.type) {
      case 'memory_cleanup':
        this.triggerMemoryCleanup();
        break;
      case 'cache_clear':
        this.clearPerformanceCache();
        break;
      case 'gc_force':
        this.forceGarbageCollection();
        break;
    }
  }

  /**
   * Trigger memory cleanup
   */
  private triggerMemoryCleanup() {
    // Trigger memory pressure event
<<<<<<< HEAD
    window.dispatchEvent(
      new CustomEvent('memory-pressure', {
        detail: { source: 'performance-alert', timestamp: Date.now() },
      })
    );
=======
    window.dispatchEvent(new CustomEvent('memory-pressure', {
      detail: { source: 'performance-alert', timestamp: Date.now() }
    }));
>>>>>>> 02f0594e
  }

  /**
   * Clear performance caches
   */
  private clearPerformanceCache() {
    if ('caches' in window) {
      caches.keys().then(cacheNames => {
        cacheNames.forEach(cacheName => {
          if (cacheName.includes('perf') || cacheName.includes('temp')) {
            caches.delete(cacheName);
          }
        });
      });
    }
  }

  /**
   * Force garbage collection
   */
  private forceGarbageCollection() {
    if (typeof window !== 'undefined' && 'gc' in window) {
      (window as any).gc();
    }
  }

  /**
   * Check all metrics against thresholds
   */
  private checkAllMetrics() {
    // Get current performance data
    if (typeof performance !== 'undefined' && 'memory' in performance) {
      const memory = (performance as any).memory;
      this.recordMetric('memory_used', memory.usedJSHeapSize);
    }

    // Check network error rate
    const networkErrors = this.getRecentMetricCount('network_error', 5 * 60 * 1000); // 5 minutes
    const networkRequests = this.getRecentMetricCount('network_request', 5 * 60 * 1000);
    if (networkRequests > 0) {
      this.recordMetric('network_error_rate', networkErrors / networkRequests);
    }

    // Check JavaScript error frequency
    const jsErrors = this.getRecentMetricCount('js_error', 5 * 60 * 1000);
    this.recordMetric('js_error_frequency', jsErrors);
  }

  /**
   * Get recent metric count
   */
  private getRecentMetricCount(metric: string, timeWindow: number): number {
    const history = this.metricHistory.get(metric);
    if (!history) return 0;

    const cutoff = Date.now() - timeWindow;
    return history.filter(entry => entry.timestamp > cutoff).length;
  }

  /**
   * Analyze performance trends
   */
  private analyzePerformanceTrends() {
    this.metricHistory.forEach((history, metric) => {
      const trend = this.calculateTrend(history);

      if (trend.trend === 'degrading' && Math.abs(trend.changePercent) > 20) {
        this.createTrendAlert(metric, trend);
      }
    });
  }

  /**
   * Calculate performance trend
   */
<<<<<<< HEAD
  private calculateTrend(
    history: Array<{ value: number; timestamp: number }>
  ): PerformanceTrend {
=======
  private calculateTrend(history: Array<{ value: number; timestamp: number }>): PerformanceTrend {
>>>>>>> 02f0594e
    if (history.length < 10) {
      return {
        metric: '',
        values: [],
        timestamps: [],
        trend: 'stable',
<<<<<<< HEAD
        changePercent: 0,
=======
        changePercent: 0
>>>>>>> 02f0594e
      };
    }

    const values = history.map(h => h.value);
    const timestamps = history.map(h => h.timestamp);

    // Simple linear regression to detect trend
    const n = values.length;
    const sumX = timestamps.reduce((a, b) => a + b, 0);
    const sumY = values.reduce((a, b) => a + b, 0);
    const sumXY = timestamps.reduce((sum, x, i) => sum + x * values[i], 0);
    const sumXX = timestamps.reduce((sum, x) => sum + x * x, 0);

    const slope = (n * sumXY - sumX * sumY) / (n * sumXX - sumX * sumX);

    // Calculate percent change
<<<<<<< HEAD
    const first =
      values.slice(0, Math.floor(n / 3)).reduce((a, b) => a + b) / Math.floor(n / 3);
    const last =
      values.slice(-Math.floor(n / 3)).reduce((a, b) => a + b) / Math.floor(n / 3);
=======
    const first = values.slice(0, Math.floor(n / 3)).reduce((a, b) => a + b) / Math.floor(n / 3);
    const last = values.slice(-Math.floor(n / 3)).reduce((a, b) => a + b) / Math.floor(n / 3);
>>>>>>> 02f0594e
    const changePercent = ((last - first) / first) * 100;

    let trend: PerformanceTrend['trend'];
    if (Math.abs(changePercent) < 5) {
      trend = 'stable';
    } else if (changePercent > 0) {
      trend = 'degrading';
    } else {
      trend = 'improving';
    }

    return {
      metric: '',
      values,
      timestamps,
      trend,
      changePercent
    };
  }

  /**
   * Create trend alert
   */
  private createTrendAlert(metric: string, trend: PerformanceTrend) {
    const alert: PerformanceAlert = {
      id: `trend-${metric}-${Date.now()}`,
      type: 'warning',
      metric,
      value: trend.changePercent,
      threshold: 20,
      message: `Performance degrading: ${metric} has degraded by ${Math.abs(trend.changePercent).toFixed(1)}%`,
      timestamp: Date.now(),
      category: 'custom',
      severity: 3,
      resolved: false,
      autoResolve: true,
      metadata: { trend }
    };

    this.alerts.set(alert.id, alert);
    this.notifyObservers(alert);
  }

  /**
   * Resolve alert
   */
  resolveAlert(alertId: string) {
    const alert = this.alerts.get(alertId);
    if (alert && !alert.resolved) {
      alert.resolved = true;
      alert.resolvedAt = Date.now();
      this.notifyObservers(alert);
    }
  }

  /**
   * Clean up resolved alerts
   */
  private cleanupResolvedAlerts() {
    const cutoff = Date.now() - (24 * 60 * 60 * 1000); // 24 hours

    for (const [id, alert] of this.alerts) {
      if (alert.resolved && alert.timestamp < cutoff) {
        this.alerts.delete(id);
      }
    }
  }

  /**
   * Get active alerts
   */
  getActiveAlerts(): PerformanceAlert[] {
    return Array.from(this.alerts.values()).filter(alert => !alert.resolved);
  }

  /**
   * Get all alerts
   */
  getAllAlerts(): PerformanceAlert[] {
    return Array.from(this.alerts.values());
  }

  /**
   * Get optimization suggestions
   */
  getOptimizationSuggestions(): OptimizationSuggestion[] {
    const suggestions: OptimizationSuggestion[] = [];
    const activeAlerts = this.getActiveAlerts();

    activeAlerts.forEach(alert => {
      switch (alert.category) {
        case 'webvitals':
          suggestions.push(...this.getWebVitalsOptimizations(alert));
          break;
        case 'memory':
          suggestions.push(...this.getMemoryOptimizations(alert));
          break;
        case 'network':
          suggestions.push(...this.getNetworkOptimizations(alert));
          break;
        case 'error':
          suggestions.push(...this.getErrorOptimizations(alert));
          break;
      }
    });

    // Remove duplicates and sort by priority
<<<<<<< HEAD
    const unique = suggestions.filter(
      (suggestion, index, arr) => arr.findIndex(s => s.id === suggestion.id) === index
=======
    const unique = suggestions.filter((suggestion, index, arr) =>
      arr.findIndex(s => s.id === suggestion.id) === index
>>>>>>> 02f0594e
    );

    return unique.sort((a, b) => {
      const priorityOrder = { critical: 4, high: 3, medium: 2, low: 1 };
      return priorityOrder[b.priority] - priorityOrder[a.priority];
    });
  }

  /**
   * Get Web Vitals optimizations
   */
  private getWebVitalsOptimizations(alert: PerformanceAlert): OptimizationSuggestion[] {
    const suggestions: OptimizationSuggestion[] = [];

    if (alert.metric === 'LCP') {
      suggestions.push({
        id: 'optimize-lcp',
        category: 'Web Vitals',
        priority: 'high',
        title: 'Optimize Largest Contentful Paint',
<<<<<<< HEAD
        description:
          'Your largest contentful paint is too slow, affecting user experience',
        impact: 'Improves perceived loading performance',
        implementation:
          'Optimize images, use CDN, implement preloading for critical resources',
        estimatedGain: '30-50% improvement in LCP',
=======
        description: 'Your largest contentful paint is too slow, affecting user experience',
        impact: 'Improves perceived loading performance',
        implementation: 'Optimize images, use CDN, implement preloading for critical resources',
        estimatedGain: '30-50% improvement in LCP'
>>>>>>> 02f0594e
      });
    }

    if (alert.metric === 'FID') {
      suggestions.push({
        id: 'reduce-fid',
        category: 'Web Vitals',
        priority: 'high',
        title: 'Reduce First Input Delay',
        description: 'Users are experiencing delays when interacting with your app',
        impact: 'Improves interactivity and user satisfaction',
<<<<<<< HEAD
        implementation:
          'Use web workers, defer non-critical JavaScript, optimize event handlers',
        estimatedGain: '60-80% improvement in responsiveness',
=======
        implementation: 'Use web workers, defer non-critical JavaScript, optimize event handlers',
        estimatedGain: '60-80% improvement in responsiveness'
>>>>>>> 02f0594e
      });
    }

    return suggestions;
  }

  /**
   * Get memory optimizations
   */
  private getMemoryOptimizations(alert: PerformanceAlert): OptimizationSuggestion[] {
<<<<<<< HEAD
    return [
      {
        id: 'memory-cleanup',
        category: 'Memory',
        priority: 'medium',
        title: 'Implement Memory Cleanup',
        description: 'High memory usage detected, potential memory leaks',
        impact: 'Prevents crashes and improves stability',
        implementation:
          'Review event listeners, clear caches, implement proper cleanup',
        estimatedGain: '20-40% reduction in memory usage',
      },
    ];
=======
    return [{
      id: 'memory-cleanup',
      category: 'Memory',
      priority: 'medium',
      title: 'Implement Memory Cleanup',
      description: 'High memory usage detected, potential memory leaks',
      impact: 'Prevents crashes and improves stability',
      implementation: 'Review event listeners, clear caches, implement proper cleanup',
      estimatedGain: '20-40% reduction in memory usage'
    }];
>>>>>>> 02f0594e
  }

  /**
   * Get network optimizations
   */
  private getNetworkOptimizations(alert: PerformanceAlert): OptimizationSuggestion[] {
<<<<<<< HEAD
    return [
      {
        id: 'network-optimization',
        category: 'Network',
        priority: 'medium',
        title: 'Optimize Network Requests',
        description: 'High network error rate affecting user experience',
        impact: 'Improves reliability and reduces errors',
        implementation: 'Implement retry logic, request batching, and caching',
        estimatedGain: '50-70% reduction in network errors',
      },
    ];
=======
    return [{
      id: 'network-optimization',
      category: 'Network',
      priority: 'medium',
      title: 'Optimize Network Requests',
      description: 'High network error rate affecting user experience',
      impact: 'Improves reliability and reduces errors',
      implementation: 'Implement retry logic, request batching, and caching',
      estimatedGain: '50-70% reduction in network errors'
    }];
>>>>>>> 02f0594e
  }

  /**
   * Get error optimizations
   */
  private getErrorOptimizations(alert: PerformanceAlert): OptimizationSuggestion[] {
<<<<<<< HEAD
    return [
      {
        id: 'error-handling',
        category: 'Error Handling',
        priority: 'critical',
        title: 'Improve Error Handling',
        description: 'High frequency of JavaScript errors detected',
        impact: 'Prevents crashes and improves user experience',
        implementation: 'Add error boundaries, improve validation, fix critical bugs',
        estimatedGain: '80-90% reduction in error frequency',
      },
    ];
=======
    return [{
      id: 'error-handling',
      category: 'Error Handling',
      priority: 'critical',
      title: 'Improve Error Handling',
      description: 'High frequency of JavaScript errors detected',
      impact: 'Prevents crashes and improves user experience',
      implementation: 'Add error boundaries, improve validation, fix critical bugs',
      estimatedGain: '80-90% reduction in error frequency'
    }];
>>>>>>> 02f0594e
  }

  /**
   * Add alert observer
   */
  addObserver(observer: (alert: PerformanceAlert) => void) {
    this.observers.push(observer);
  }

  /**
   * Remove alert observer
   */
  removeObserver(observer: (alert: PerformanceAlert) => void) {
    const index = this.observers.indexOf(observer);
    if (index >= 0) {
      this.observers.splice(index, 1);
    }
  }

  /**
   * Notify observers
   */
  private notifyObservers(alert: PerformanceAlert) {
    this.observers.forEach(observer => observer(alert));
  }

  /**
   * Cleanup
   */
  cleanup() {
    this.stopMonitoring();
    this.alerts.clear();
    this.alertCooldowns.clear();
    this.metricHistory.clear();
    this.observers.length = 0;
  }
}

// Create singleton instance
export const performanceAlertManager = new PerformanceAlertManager();

/**
 * React hook for performance alerts
 */
export function usePerformanceAlerts() {
  const [alerts, setAlerts] = React.useState<PerformanceAlert[]>([]);
  const [suggestions, setSuggestions] = React.useState<OptimizationSuggestion[]>([]);

  React.useEffect(() => {
    const updateAlerts = (alert: PerformanceAlert) => {
      setAlerts(performanceAlertManager.getActiveAlerts());
      setSuggestions(performanceAlertManager.getOptimizationSuggestions());
    };

    performanceAlertManager.addObserver(updateAlerts);
    setAlerts(performanceAlertManager.getActiveAlerts());
    setSuggestions(performanceAlertManager.getOptimizationSuggestions());

    return () => {
      performanceAlertManager.removeObserver(updateAlerts);
    };
  }, []);

<<<<<<< HEAD
  const recordMetric = React.useCallback(
    (name: string, value: number, metadata?: Record<string, any>) => {
      performanceAlertManager.recordMetric(name, value, metadata);
    },
    []
  );
=======
  const recordMetric = React.useCallback((name: string, value: number, metadata?: Record<string, any>) => {
    performanceAlertManager.recordMetric(name, value, metadata);
  }, []);
>>>>>>> 02f0594e

  const resolveAlert = React.useCallback((alertId: string) => {
    performanceAlertManager.resolveAlert(alertId);
  }, []);

  return {
    alerts,
    suggestions,
    recordMetric,
    resolveAlert,
  };
}

/**
 * Performance Alert Display Component
 */
export interface PerformanceAlertDisplayProps {
  maxAlerts?: number;
  showSuggestions?: boolean;
  className?: string;
}

export const PerformanceAlertDisplay: React.FC<PerformanceAlertDisplayProps> = ({
  maxAlerts = 5,
  showSuggestions = true,
  className = '',
}) => {
  const { alerts, suggestions, resolveAlert } = usePerformanceAlerts();

  const displayAlerts = alerts.slice(0, maxAlerts);
  const criticalAlerts = alerts.filter(alert => alert.severity >= 4);

  if (displayAlerts.length === 0 && (!showSuggestions || suggestions.length === 0)) {
    return null;
  }

  return (
    <div className={`performance-alerts ${className}`}>
      {/* Critical alerts banner */}
      {criticalAlerts.length > 0 && (
        <div className="critical-alert-banner bg-red-600 text-white p-2 rounded mb-4">
          <strong>⚠️ Critical Performance Issues ({criticalAlerts.length})</strong>
          <p className="text-sm">Immediate attention required</p>
        </div>
      )}

      {/* Active alerts */}
      {displayAlerts.length > 0 && (
        <div className="active-alerts mb-4">
          <h4 className="font-semibold text-gray-800 mb-2">Performance Alerts</h4>
          <div className="space-y-2">
            {displayAlerts.map(alert => (
              <div
                key={alert.id}
                className={`alert-item p-3 rounded border-l-4 ${
<<<<<<< HEAD
                  alert.type === 'critical'
                    ? 'bg-red-50 border-red-500'
                    : alert.type === 'error'
                      ? 'bg-orange-50 border-orange-500'
                      : alert.type === 'warning'
                        ? 'bg-yellow-50 border-yellow-500'
                        : 'bg-blue-50 border-blue-500'
=======
                  alert.type === 'critical' ? 'bg-red-50 border-red-500' :
                  alert.type === 'error' ? 'bg-orange-50 border-orange-500' :
                  alert.type === 'warning' ? 'bg-yellow-50 border-yellow-500' :
                  'bg-blue-50 border-blue-500'
>>>>>>> 02f0594e
                }`}
              >
                <div className="flex justify-between items-start">
                  <div className="flex-1">
                    <p className="font-medium text-sm">{alert.message}</p>
                    <p className="text-xs text-gray-600 mt-1">
<<<<<<< HEAD
                      {alert.category} •{' '}
                      {new Date(alert.timestamp).toLocaleTimeString()}
=======
                      {alert.category} • {new Date(alert.timestamp).toLocaleTimeString()}
>>>>>>> 02f0594e
                    </p>
                  </div>
                  <button
                    onClick={() => resolveAlert(alert.id)}
                    className="ml-2 text-gray-400 hover:text-gray-600 text-sm"
                  >
                    ✕
                  </button>
                </div>
              </div>
            ))}
          </div>
        </div>
      )}

      {/* Optimization suggestions */}
      {showSuggestions && suggestions.length > 0 && (
        <div className="optimization-suggestions">
          <h4 className="font-semibold text-gray-800 mb-2">Optimization Suggestions</h4>
          <div className="space-y-2">
            {suggestions.slice(0, 3).map(suggestion => (
              <div
                key={suggestion.id}
                className={`suggestion-item p-3 rounded border ${
<<<<<<< HEAD
                  suggestion.priority === 'critical'
                    ? 'border-red-300 bg-red-50'
                    : suggestion.priority === 'high'
                      ? 'border-orange-300 bg-orange-50'
                      : suggestion.priority === 'medium'
                        ? 'border-yellow-300 bg-yellow-50'
                        : 'border-gray-300 bg-gray-50'
=======
                  suggestion.priority === 'critical' ? 'border-red-300 bg-red-50' :
                  suggestion.priority === 'high' ? 'border-orange-300 bg-orange-50' :
                  suggestion.priority === 'medium' ? 'border-yellow-300 bg-yellow-50' :
                  'border-gray-300 bg-gray-50'
>>>>>>> 02f0594e
                }`}
              >
                <div className="flex items-center justify-between mb-2">
                  <h5 className="font-medium text-sm">{suggestion.title}</h5>
<<<<<<< HEAD
                  <span
                    className={`px-2 py-1 rounded text-xs ${
                      suggestion.priority === 'critical'
                        ? 'bg-red-200 text-red-800'
                        : suggestion.priority === 'high'
                          ? 'bg-orange-200 text-orange-800'
                          : suggestion.priority === 'medium'
                            ? 'bg-yellow-200 text-yellow-800'
                            : 'bg-gray-200 text-gray-800'
                    }`}
                  >
=======
                  <span className={`px-2 py-1 rounded text-xs ${
                    suggestion.priority === 'critical' ? 'bg-red-200 text-red-800' :
                    suggestion.priority === 'high' ? 'bg-orange-200 text-orange-800' :
                    suggestion.priority === 'medium' ? 'bg-yellow-200 text-yellow-800' :
                    'bg-gray-200 text-gray-800'
                  }`}>
>>>>>>> 02f0594e
                    {suggestion.priority}
                  </span>
                </div>
                <p className="text-xs text-gray-600 mb-2">{suggestion.description}</p>
<<<<<<< HEAD
                <p className="text-xs text-green-600 font-medium">
                  {suggestion.estimatedGain}
                </p>
=======
                <p className="text-xs text-green-600 font-medium">{suggestion.estimatedGain}</p>
>>>>>>> 02f0594e
              </div>
            ))}
          </div>
        </div>
      )}
    </div>
  );
};

export default performanceAlertManager;<|MERGE_RESOLUTION|>--- conflicted
+++ resolved
@@ -62,12 +62,7 @@
   private alerts: Map<string, PerformanceAlert> = new Map();
   private alertRules: Map<string, AlertRule> = new Map();
   private alertCooldowns: Map<string, number> = new Map();
-<<<<<<< HEAD
-  private metricHistory: Map<string, Array<{ value: number; timestamp: number }>> =
-    new Map();
-=======
   private metricHistory: Map<string, Array<{ value: number; timestamp: number }>> = new Map();
->>>>>>> 02f0594e
   private observers: Array<(alert: PerformanceAlert) => void> = [];
   private isMonitoring = false;
   private monitoringInterval?: number;
@@ -95,18 +90,9 @@
         cooldownPeriod: 5,
         autoResolve: true,
         actions: [
-<<<<<<< HEAD
-          {
-            type: 'notification',
-            config: { title: 'LCP Performance Issue', persistent: false },
-          },
-          { type: 'console', config: { level: 'warn' } },
-        ],
-=======
           { type: 'notification', config: { title: 'LCP Performance Issue', persistent: false } },
           { type: 'console', config: { level: 'warn' } }
         ]
->>>>>>> 02f0594e
       },
       {
         id: 'fid_threshold',
@@ -121,13 +107,8 @@
         autoResolve: true,
         actions: [
           { type: 'notification', config: { title: 'Input Responsiveness Issue' } },
-<<<<<<< HEAD
-          { type: 'console', config: { level: 'warn' } },
-        ],
-=======
           { type: 'console', config: { level: 'warn' } }
         ]
->>>>>>> 02f0594e
       },
       {
         id: 'cls_threshold',
@@ -141,13 +122,8 @@
         cooldownPeriod: 5,
         autoResolve: false,
         actions: [
-<<<<<<< HEAD
-          { type: 'notification', config: { title: 'Layout Stability Issue' } },
-        ],
-=======
           { type: 'notification', config: { title: 'Layout Stability Issue' } }
         ]
->>>>>>> 02f0594e
       },
       {
         id: 'memory_usage',
@@ -162,13 +138,8 @@
         autoResolve: true,
         actions: [
           { type: 'notification', config: { title: 'High Memory Usage' } },
-<<<<<<< HEAD
-          { type: 'optimization', config: { type: 'memory_cleanup' } },
-        ],
-=======
           { type: 'optimization', config: { type: 'memory_cleanup' } }
         ]
->>>>>>> 02f0594e
       },
       {
         id: 'network_error_rate',
@@ -182,13 +153,8 @@
         cooldownPeriod: 5,
         autoResolve: false,
         actions: [
-<<<<<<< HEAD
-          { type: 'notification', config: { title: 'Network Issues Detected' } },
-        ],
-=======
           { type: 'notification', config: { title: 'Network Issues Detected' } }
         ]
->>>>>>> 02f0594e
       },
       {
         id: 'js_error_frequency',
@@ -203,15 +169,9 @@
         autoResolve: false,
         actions: [
           { type: 'notification', config: { title: 'Critical Error Frequency' } },
-<<<<<<< HEAD
-          { type: 'storage', config: { key: 'critical_errors' } },
-        ],
-      },
-=======
           { type: 'storage', config: { key: 'critical_errors' } }
         ]
       }
->>>>>>> 02f0594e
     ];
 
     defaultRules.forEach(rule => this.alertRules.set(rule.id, rule));
@@ -225,14 +185,7 @@
       try {
         await Notification.requestPermission();
       } catch (error) {
-<<<<<<< HEAD
-        console.warn(
-          '[PerformanceAlerts] Could not request notification permission:',
-          error
-        );
-=======
         console.warn('[PerformanceAlerts] Could not request notification permission:', error);
->>>>>>> 02f0594e
       }
     }
   }
@@ -286,15 +239,7 @@
   /**
    * Check metric against alert rules
    */
-<<<<<<< HEAD
-  private checkMetricAlerts(
-    metric: string,
-    value: number,
-    metadata?: Record<string, any>
-  ) {
-=======
   private checkMetricAlerts(metric: string, value: number, metadata?: Record<string, any>) {
->>>>>>> 02f0594e
     this.alertRules.forEach(rule => {
       if (rule.metric !== metric || !rule.enabled) return;
 
@@ -316,26 +261,6 @@
   /**
    * Evaluate alert condition
    */
-<<<<<<< HEAD
-  private evaluateCondition(
-    value: number,
-    condition: AlertRule['condition'],
-    threshold: number
-  ): boolean {
-    switch (condition) {
-      case 'gt':
-        return value > threshold;
-      case 'gte':
-        return value >= threshold;
-      case 'lt':
-        return value < threshold;
-      case 'lte':
-        return value <= threshold;
-      case 'eq':
-        return value === threshold;
-      default:
-        return false;
-=======
   private evaluateCondition(value: number, condition: AlertRule['condition'], threshold: number): boolean {
     switch (condition) {
       case 'gt': return value > threshold;
@@ -344,7 +269,6 @@
       case 'lte': return value <= threshold;
       case 'eq': return value === threshold;
       default: return false;
->>>>>>> 02f0594e
     }
   }
 
@@ -386,27 +310,12 @@
    */
   private getAlertType(severity: number): PerformanceAlert['type'] {
     switch (severity) {
-<<<<<<< HEAD
-      case 1:
-        return 'info';
-      case 2:
-        return 'info';
-      case 3:
-        return 'warning';
-      case 4:
-        return 'error';
-      case 5:
-        return 'critical';
-      default:
-        return 'warning';
-=======
       case 1: return 'info';
       case 2: return 'info';
       case 3: return 'warning';
       case 4: return 'error';
       case 5: return 'critical';
       default: return 'warning';
->>>>>>> 02f0594e
     }
   }
 
@@ -424,16 +333,7 @@
    * Format value based on metric type
    */
   private formatValue(metric: string, value: number): string {
-<<<<<<< HEAD
-    if (
-      metric.includes('time') ||
-      metric.includes('delay') ||
-      metric === 'LCP' ||
-      metric === 'FID'
-    ) {
-=======
     if (metric.includes('time') || metric.includes('delay') || metric === 'LCP' || metric === 'FID') {
->>>>>>> 02f0594e
       return `${Math.round(value)}ms`;
     }
 
@@ -485,11 +385,7 @@
         badge: '/icon-72x72.png',
         tag: `perf-alert-${alert.category}`,
         requireInteraction: config.persistent || alert.severity >= 4,
-<<<<<<< HEAD
-        data: { alertId: alert.id },
-=======
         data: { alertId: alert.id }
->>>>>>> 02f0594e
       });
 
       // Auto-close after 10 seconds unless persistent
@@ -556,17 +452,9 @@
    */
   private triggerMemoryCleanup() {
     // Trigger memory pressure event
-<<<<<<< HEAD
-    window.dispatchEvent(
-      new CustomEvent('memory-pressure', {
-        detail: { source: 'performance-alert', timestamp: Date.now() },
-      })
-    );
-=======
     window.dispatchEvent(new CustomEvent('memory-pressure', {
       detail: { source: 'performance-alert', timestamp: Date.now() }
     }));
->>>>>>> 02f0594e
   }
 
   /**
@@ -642,24 +530,14 @@
   /**
    * Calculate performance trend
    */
-<<<<<<< HEAD
-  private calculateTrend(
-    history: Array<{ value: number; timestamp: number }>
-  ): PerformanceTrend {
-=======
   private calculateTrend(history: Array<{ value: number; timestamp: number }>): PerformanceTrend {
->>>>>>> 02f0594e
     if (history.length < 10) {
       return {
         metric: '',
         values: [],
         timestamps: [],
         trend: 'stable',
-<<<<<<< HEAD
-        changePercent: 0,
-=======
         changePercent: 0
->>>>>>> 02f0594e
       };
     }
 
@@ -676,15 +554,8 @@
     const slope = (n * sumXY - sumX * sumY) / (n * sumXX - sumX * sumX);
 
     // Calculate percent change
-<<<<<<< HEAD
-    const first =
-      values.slice(0, Math.floor(n / 3)).reduce((a, b) => a + b) / Math.floor(n / 3);
-    const last =
-      values.slice(-Math.floor(n / 3)).reduce((a, b) => a + b) / Math.floor(n / 3);
-=======
     const first = values.slice(0, Math.floor(n / 3)).reduce((a, b) => a + b) / Math.floor(n / 3);
     const last = values.slice(-Math.floor(n / 3)).reduce((a, b) => a + b) / Math.floor(n / 3);
->>>>>>> 02f0594e
     const changePercent = ((last - first) / first) * 100;
 
     let trend: PerformanceTrend['trend'];
@@ -792,13 +663,8 @@
     });
 
     // Remove duplicates and sort by priority
-<<<<<<< HEAD
-    const unique = suggestions.filter(
-      (suggestion, index, arr) => arr.findIndex(s => s.id === suggestion.id) === index
-=======
     const unique = suggestions.filter((suggestion, index, arr) =>
       arr.findIndex(s => s.id === suggestion.id) === index
->>>>>>> 02f0594e
     );
 
     return unique.sort((a, b) => {
@@ -819,19 +685,10 @@
         category: 'Web Vitals',
         priority: 'high',
         title: 'Optimize Largest Contentful Paint',
-<<<<<<< HEAD
-        description:
-          'Your largest contentful paint is too slow, affecting user experience',
-        impact: 'Improves perceived loading performance',
-        implementation:
-          'Optimize images, use CDN, implement preloading for critical resources',
-        estimatedGain: '30-50% improvement in LCP',
-=======
         description: 'Your largest contentful paint is too slow, affecting user experience',
         impact: 'Improves perceived loading performance',
         implementation: 'Optimize images, use CDN, implement preloading for critical resources',
         estimatedGain: '30-50% improvement in LCP'
->>>>>>> 02f0594e
       });
     }
 
@@ -843,14 +700,8 @@
         title: 'Reduce First Input Delay',
         description: 'Users are experiencing delays when interacting with your app',
         impact: 'Improves interactivity and user satisfaction',
-<<<<<<< HEAD
-        implementation:
-          'Use web workers, defer non-critical JavaScript, optimize event handlers',
-        estimatedGain: '60-80% improvement in responsiveness',
-=======
         implementation: 'Use web workers, defer non-critical JavaScript, optimize event handlers',
         estimatedGain: '60-80% improvement in responsiveness'
->>>>>>> 02f0594e
       });
     }
 
@@ -861,21 +712,6 @@
    * Get memory optimizations
    */
   private getMemoryOptimizations(alert: PerformanceAlert): OptimizationSuggestion[] {
-<<<<<<< HEAD
-    return [
-      {
-        id: 'memory-cleanup',
-        category: 'Memory',
-        priority: 'medium',
-        title: 'Implement Memory Cleanup',
-        description: 'High memory usage detected, potential memory leaks',
-        impact: 'Prevents crashes and improves stability',
-        implementation:
-          'Review event listeners, clear caches, implement proper cleanup',
-        estimatedGain: '20-40% reduction in memory usage',
-      },
-    ];
-=======
     return [{
       id: 'memory-cleanup',
       category: 'Memory',
@@ -886,27 +722,12 @@
       implementation: 'Review event listeners, clear caches, implement proper cleanup',
       estimatedGain: '20-40% reduction in memory usage'
     }];
->>>>>>> 02f0594e
   }
 
   /**
    * Get network optimizations
    */
   private getNetworkOptimizations(alert: PerformanceAlert): OptimizationSuggestion[] {
-<<<<<<< HEAD
-    return [
-      {
-        id: 'network-optimization',
-        category: 'Network',
-        priority: 'medium',
-        title: 'Optimize Network Requests',
-        description: 'High network error rate affecting user experience',
-        impact: 'Improves reliability and reduces errors',
-        implementation: 'Implement retry logic, request batching, and caching',
-        estimatedGain: '50-70% reduction in network errors',
-      },
-    ];
-=======
     return [{
       id: 'network-optimization',
       category: 'Network',
@@ -917,27 +738,12 @@
       implementation: 'Implement retry logic, request batching, and caching',
       estimatedGain: '50-70% reduction in network errors'
     }];
->>>>>>> 02f0594e
   }
 
   /**
    * Get error optimizations
    */
   private getErrorOptimizations(alert: PerformanceAlert): OptimizationSuggestion[] {
-<<<<<<< HEAD
-    return [
-      {
-        id: 'error-handling',
-        category: 'Error Handling',
-        priority: 'critical',
-        title: 'Improve Error Handling',
-        description: 'High frequency of JavaScript errors detected',
-        impact: 'Prevents crashes and improves user experience',
-        implementation: 'Add error boundaries, improve validation, fix critical bugs',
-        estimatedGain: '80-90% reduction in error frequency',
-      },
-    ];
-=======
     return [{
       id: 'error-handling',
       category: 'Error Handling',
@@ -948,7 +754,6 @@
       implementation: 'Add error boundaries, improve validation, fix critical bugs',
       estimatedGain: '80-90% reduction in error frequency'
     }];
->>>>>>> 02f0594e
   }
 
   /**
@@ -1012,18 +817,9 @@
     };
   }, []);
 
-<<<<<<< HEAD
-  const recordMetric = React.useCallback(
-    (name: string, value: number, metadata?: Record<string, any>) => {
-      performanceAlertManager.recordMetric(name, value, metadata);
-    },
-    []
-  );
-=======
   const recordMetric = React.useCallback((name: string, value: number, metadata?: Record<string, any>) => {
     performanceAlertManager.recordMetric(name, value, metadata);
   }, []);
->>>>>>> 02f0594e
 
   const resolveAlert = React.useCallback((alertId: string) => {
     performanceAlertManager.resolveAlert(alertId);
@@ -1079,32 +875,17 @@
               <div
                 key={alert.id}
                 className={`alert-item p-3 rounded border-l-4 ${
-<<<<<<< HEAD
-                  alert.type === 'critical'
-                    ? 'bg-red-50 border-red-500'
-                    : alert.type === 'error'
-                      ? 'bg-orange-50 border-orange-500'
-                      : alert.type === 'warning'
-                        ? 'bg-yellow-50 border-yellow-500'
-                        : 'bg-blue-50 border-blue-500'
-=======
                   alert.type === 'critical' ? 'bg-red-50 border-red-500' :
                   alert.type === 'error' ? 'bg-orange-50 border-orange-500' :
                   alert.type === 'warning' ? 'bg-yellow-50 border-yellow-500' :
                   'bg-blue-50 border-blue-500'
->>>>>>> 02f0594e
                 }`}
               >
                 <div className="flex justify-between items-start">
                   <div className="flex-1">
                     <p className="font-medium text-sm">{alert.message}</p>
                     <p className="text-xs text-gray-600 mt-1">
-<<<<<<< HEAD
-                      {alert.category} •{' '}
-                      {new Date(alert.timestamp).toLocaleTimeString()}
-=======
                       {alert.category} • {new Date(alert.timestamp).toLocaleTimeString()}
->>>>>>> 02f0594e
                     </p>
                   </div>
                   <button
@@ -1129,55 +910,25 @@
               <div
                 key={suggestion.id}
                 className={`suggestion-item p-3 rounded border ${
-<<<<<<< HEAD
-                  suggestion.priority === 'critical'
-                    ? 'border-red-300 bg-red-50'
-                    : suggestion.priority === 'high'
-                      ? 'border-orange-300 bg-orange-50'
-                      : suggestion.priority === 'medium'
-                        ? 'border-yellow-300 bg-yellow-50'
-                        : 'border-gray-300 bg-gray-50'
-=======
                   suggestion.priority === 'critical' ? 'border-red-300 bg-red-50' :
                   suggestion.priority === 'high' ? 'border-orange-300 bg-orange-50' :
                   suggestion.priority === 'medium' ? 'border-yellow-300 bg-yellow-50' :
                   'border-gray-300 bg-gray-50'
->>>>>>> 02f0594e
                 }`}
               >
                 <div className="flex items-center justify-between mb-2">
                   <h5 className="font-medium text-sm">{suggestion.title}</h5>
-<<<<<<< HEAD
-                  <span
-                    className={`px-2 py-1 rounded text-xs ${
-                      suggestion.priority === 'critical'
-                        ? 'bg-red-200 text-red-800'
-                        : suggestion.priority === 'high'
-                          ? 'bg-orange-200 text-orange-800'
-                          : suggestion.priority === 'medium'
-                            ? 'bg-yellow-200 text-yellow-800'
-                            : 'bg-gray-200 text-gray-800'
-                    }`}
-                  >
-=======
                   <span className={`px-2 py-1 rounded text-xs ${
                     suggestion.priority === 'critical' ? 'bg-red-200 text-red-800' :
                     suggestion.priority === 'high' ? 'bg-orange-200 text-orange-800' :
                     suggestion.priority === 'medium' ? 'bg-yellow-200 text-yellow-800' :
                     'bg-gray-200 text-gray-800'
                   }`}>
->>>>>>> 02f0594e
                     {suggestion.priority}
                   </span>
                 </div>
                 <p className="text-xs text-gray-600 mb-2">{suggestion.description}</p>
-<<<<<<< HEAD
-                <p className="text-xs text-green-600 font-medium">
-                  {suggestion.estimatedGain}
-                </p>
-=======
                 <p className="text-xs text-green-600 font-medium">{suggestion.estimatedGain}</p>
->>>>>>> 02f0594e
               </div>
             ))}
           </div>
