--- conflicted
+++ resolved
@@ -95,49 +95,6 @@
       </div>
     ));
 
-<<<<<<< HEAD
-    this.registerFallbackComponent(
-      'simple-button',
-      ({ children, onClick, disabled }: any) => (
-        <button
-          className="px-4 py-2 bg-gray-200 text-gray-800 rounded disabled:opacity-50"
-          onClick={onClick}
-          disabled={disabled}
-        >
-          {children}
-        </button>
-      )
-    );
-
-    this.registerFallbackComponent(
-      'emergency-alarm-list',
-      ({ alarms, onToggle }: any) => (
-        <div className="space-y-3">
-          {alarms?.map((alarm: any) => (
-            <div
-              key={alarm.id}
-              className="flex items-center justify-between p-3 border rounded"
-            >
-              <div>
-                <div className="font-semibold">{alarm.time}</div>
-                <div className="text-sm text-gray-600">{alarm.label}</div>
-              </div>
-              <button
-                onClick={() => onToggle?.(alarm.id)}
-                className={`px-3 py-1 rounded text-sm ${
-                  alarm.enabled
-                    ? 'bg-green-200 text-green-800'
-                    : 'bg-gray-200 text-gray-600'
-                }`}
-              >
-                {alarm.enabled ? 'ON' : 'OFF'}
-              </button>
-            </div>
-          ))}
-        </div>
-      )
-    );
-=======
     this.registerFallbackComponent('simple-button', ({ children, onClick, disabled }: any) => (
       <button
         className="px-4 py-2 bg-gray-200 text-gray-800 rounded disabled:opacity-50"
@@ -168,26 +125,17 @@
         ))}
       </div>
     ));
->>>>>>> 02f0594e
   }
 
   /**
    * Setup error handling
    */
   private setupErrorHandling() {
-<<<<<<< HEAD
-    window.addEventListener('error', event => {
-      this.reportError(new Error(event.message));
-    });
-
-    window.addEventListener('unhandledrejection', event => {
-=======
     window.addEventListener('error', (event) => {
       this.reportError(new Error(event.message));
     });
 
     window.addEventListener('unhandledrejection', (event) => {
->>>>>>> 02f0594e
       this.reportError(new Error(event.reason));
     });
   }
@@ -273,13 +221,7 @@
   render() {
     if (this.state.hasError) {
       if (this.props.fallbackComponent) {
-<<<<<<< HEAD
-        const FallbackComponent = fallbackManager.getFallbackComponent(
-          this.props.fallbackComponent
-        );
-=======
         const FallbackComponent = fallbackManager.getFallbackComponent(this.props.fallbackComponent);
->>>>>>> 02f0594e
         if (FallbackComponent) {
           return <FallbackComponent error={this.state.error} />;
         }
