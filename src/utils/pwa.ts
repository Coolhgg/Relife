// PWA Utilities for Smart Alarm App

// Extend Navigator interface for additional properties
declare global {
  interface Navigator {
    standalone?: boolean;
    wakeLock?: {
      request(type: string): Promise<{
        release(): void;
      }>;
    };
  }

  interface ServiceWorkerRegistration {
    sync?: {
      register(tag: string): Promise<void>;
    };
  }
}

export interface PWAInstallEvent extends Event {
  prompt(): Promise<void>;
<<<<<<< HEAD
  userChoice: Promise<{ outcome: 'accepted' | 'dismissed' }>;
=======
  userChoice: Promise<{outcome: 'accepted' | 'dismissed'}>;
>>>>>>> 02f0594e
}

export const PWAUtils = {
  // Check if app is installed
  isInstalled(): boolean {
    const isStandalone = window.matchMedia('(display-mode: standalone)').matches;
    const isIOSStandalone = window.navigator.standalone === true;
    return isStandalone || isIOSStandalone;
  },

  // Check if PWA install is available
  isInstallAvailable(): boolean {
    return 'serviceWorker' in navigator && 'beforeinstallprompt' in window;
  },

  // Register service worker
  async registerServiceWorker(): Promise<ServiceWorkerRegistration | null> {
    if (!('serviceWorker' in navigator)) {
      console.log('Service Worker not supported');
      return null;
    }

    try {
      // Use existing registration from ServiceWorkerManager instead of registering again
<<<<<<< HEAD
      const registration =
        (await navigator.serviceWorker.getRegistration()) ||
        (await navigator.serviceWorker.register('/sw-unified.js'));
=======
      const registration = await navigator.serviceWorker.getRegistration() ||
        await navigator.serviceWorker.register('/sw-unified.js');
>>>>>>> 02f0594e
      console.log('Service Worker registered successfully:', registration);
      return registration;
    } catch (error) {
      console.error('Service Worker registration failed:', error);
      return null;
    }
  },

  // Update service worker
  async updateServiceWorker(): Promise<void> {
    if (!('serviceWorker' in navigator)) return;

    const registration = await navigator.serviceWorker.getRegistration();
    if (registration) {
      await registration.update();
    }
  },

  // Send message to service worker
  sendMessageToSW(message: Record<string, unknown>): void {
    if ('serviceWorker' in navigator && navigator.serviceWorker.controller) {
      navigator.serviceWorker.controller.postMessage(message);
    }
  },

  // Check network status
  isOnline(): boolean {
    return navigator.onLine;
  },

  // Add to home screen for iOS
  showIOSInstallInstructions(): void {
    const isIOS = /iPad|iPhone|iPod/.test(navigator.userAgent);
    if (isIOS && !this.isInstalled()) {
      // This would trigger a custom modal with iOS install instructions
      const event = new CustomEvent('show-ios-install', {
        detail: {
          instructions: [
            'Tap the Share button at the bottom of your screen',
            'Scroll down and tap "Add to Home Screen"',
            'Tap "Add" to install Smart Alarm'
          ]
        }
      });
      window.dispatchEvent(event);
    }
  },

  // Cache management
  async clearCache(): Promise<void> {
    if ('caches' in window) {
      const cacheNames = await caches.keys();
<<<<<<< HEAD
      await Promise.all(cacheNames.map(cacheName => caches.delete(cacheName)));
=======
      await Promise.all(
        cacheNames.map(cacheName => caches.delete(cacheName))
      );
>>>>>>> 02f0594e
    }
  },

  // Get app version from cache
  async getAppVersion(): Promise<string> {
    try {
      const cache = await caches.open('smart-alarm-v1');
      const cachedManifest = await cache.match('/manifest.json');
      if (cachedManifest) {
        const manifest = await cachedManifest.json();
        return manifest.version || '1.0.0';
      }
    } catch (error) {
      console.error('Error getting app version:', error);
    }
    return '1.0.0';
  },

  // Background sync registration
  async registerBackgroundSync(tag: string): Promise<void> {
<<<<<<< HEAD
    if (
      'serviceWorker' in navigator &&
      'sync' in window.ServiceWorkerRegistration.prototype
    ) {
=======
    if ('serviceWorker' in navigator && 'sync' in window.ServiceWorkerRegistration.prototype) {
>>>>>>> 02f0594e
      const registration = await navigator.serviceWorker.ready;
      const syncManager = registration.sync;
      if (syncManager) {
        await syncManager.register(tag);
      }
    }
  },

  // Request persistent storage
  async requestPersistentStorage(): Promise<boolean> {
    if ('storage' in navigator && 'persist' in navigator.storage) {
      const granted = await navigator.storage.persist();
      console.log(`Persistent storage: ${granted ? 'granted' : 'denied'}`);
      return granted;
    }
    return false;
  },

  // Get storage usage
<<<<<<< HEAD
  async getStorageUsage(): Promise<{ used: number; total: number } | null> {
=======
  async getStorageUsage(): Promise<{used: number; total: number} | null> {
>>>>>>> 02f0594e
    if ('storage' in navigator && 'estimate' in navigator.storage) {
      const estimate = await navigator.storage.estimate();
      return {
        used: estimate.usage || 0,
        total: estimate.quota || 0
      };
    }
    return null;
  },

  // Check if offline ready
  async isOfflineReady(): Promise<boolean> {
    try {
      const cache = await caches.open('smart-alarm-v1');
      const essentialFiles = ['/', '/manifest.json'];

      for (const file of essentialFiles) {
        const cached = await cache.match(file);
        if (!cached) return false;
      }

      return true;
    } catch {
      return false;
    }
  },

  // Install app programmatically
  async installApp(prompt: PWAInstallEvent): Promise<boolean> {
    try {
      await prompt.prompt();
      const choice = await prompt.userChoice;
      return choice.outcome === 'accepted';
    } catch (error) {
      console.error('Install failed:', error);
      return false;
    }
  },

  // Wake lock for alarms (experimental)
  async requestWakeLock(): Promise<WakeLockSentinel | null> {
    if ('wakeLock' in navigator) {
      try {
        if (navigator.wakeLock) {
          const wakeLock = await navigator.wakeLock.request('screen');
          console.log('Wake lock acquired');
          return wakeLock;
        }
      } catch (error) {
        console.error('Wake lock failed:', error);
      }
    }
    return null;
  },

  // Release wake lock
  async releaseWakeLock(wakeLock: WakeLockSentinel): Promise<void> {
    if (wakeLock) {
      await wakeLock.release();
      console.log('Wake lock released');
    }
  }
};

// Global wake lock interface
interface WakeLockSentinel {
  released: boolean;
  type: string;
  release(): Promise<void>;
}

export default PWAUtils;<|MERGE_RESOLUTION|>--- conflicted
+++ resolved
@@ -20,11 +20,7 @@
 
 export interface PWAInstallEvent extends Event {
   prompt(): Promise<void>;
-<<<<<<< HEAD
-  userChoice: Promise<{ outcome: 'accepted' | 'dismissed' }>;
-=======
   userChoice: Promise<{outcome: 'accepted' | 'dismissed'}>;
->>>>>>> 02f0594e
 }
 
 export const PWAUtils = {
@@ -49,14 +45,8 @@
 
     try {
       // Use existing registration from ServiceWorkerManager instead of registering again
-<<<<<<< HEAD
-      const registration =
-        (await navigator.serviceWorker.getRegistration()) ||
-        (await navigator.serviceWorker.register('/sw-unified.js'));
-=======
       const registration = await navigator.serviceWorker.getRegistration() ||
         await navigator.serviceWorker.register('/sw-unified.js');
->>>>>>> 02f0594e
       console.log('Service Worker registered successfully:', registration);
       return registration;
     } catch (error) {
@@ -109,13 +99,9 @@
   async clearCache(): Promise<void> {
     if ('caches' in window) {
       const cacheNames = await caches.keys();
-<<<<<<< HEAD
-      await Promise.all(cacheNames.map(cacheName => caches.delete(cacheName)));
-=======
       await Promise.all(
         cacheNames.map(cacheName => caches.delete(cacheName))
       );
->>>>>>> 02f0594e
     }
   },
 
@@ -136,14 +122,7 @@
 
   // Background sync registration
   async registerBackgroundSync(tag: string): Promise<void> {
-<<<<<<< HEAD
-    if (
-      'serviceWorker' in navigator &&
-      'sync' in window.ServiceWorkerRegistration.prototype
-    ) {
-=======
     if ('serviceWorker' in navigator && 'sync' in window.ServiceWorkerRegistration.prototype) {
->>>>>>> 02f0594e
       const registration = await navigator.serviceWorker.ready;
       const syncManager = registration.sync;
       if (syncManager) {
@@ -163,11 +142,7 @@
   },
 
   // Get storage usage
-<<<<<<< HEAD
-  async getStorageUsage(): Promise<{ used: number; total: number } | null> {
-=======
   async getStorageUsage(): Promise<{used: number; total: number} | null> {
->>>>>>> 02f0594e
     if ('storage' in navigator && 'estimate' in navigator.storage) {
       const estimate = await navigator.storage.estimate();
       return {
