--- conflicted
+++ resolved
@@ -16,11 +16,7 @@
     languages: [language],
     t: (key: string) => key,
     changeLanguage: vi.fn(),
-<<<<<<< HEAD
-    dir: () => (['ar', 'he', 'ur', 'fa', 'ku'].includes(language) ? 'rtl' : 'ltr'),
-=======
     dir: () => ['ar', 'he', 'ur', 'fa', 'ku'].includes(language) ? 'rtl' : 'ltr',
->>>>>>> 02f0594e
     exists: vi.fn(() => true),
     getFixedT: vi.fn(),
     hasResourceBundle: vi.fn(() => true),
@@ -40,14 +36,10 @@
   i18nOptions?: any;
 }
 
-<<<<<<< HEAD
-export const renderWithRTL = (ui: ReactElement, options: RTLRenderOptions = {}) => {
-=======
 export const renderWithRTL = (
   ui: ReactElement,
   options: RTLRenderOptions = {}
 ) => {
->>>>>>> 02f0594e
   const { language = 'en', ...renderOptions } = options;
 
   // Create wrapper with i18n provider
@@ -76,27 +68,7 @@
   /**
    * Get all LTR languages supported by the app
    */
-<<<<<<< HEAD
-  getLTRLanguages: (): SupportedLanguage[] => [
-    'en',
-    'es',
-    'fr',
-    'de',
-    'it',
-    'pt',
-    'ru',
-    'ja',
-    'ko',
-    'zh',
-    'hi',
-    'bn',
-    'vi',
-    'th',
-    'id',
-  ],
-=======
   getLTRLanguages: (): SupportedLanguage[] => ['en', 'es', 'fr', 'de', 'it', 'pt', 'ru', 'ja', 'ko', 'zh', 'hi', 'bn', 'vi', 'th', 'id'],
->>>>>>> 02f0594e
 
   /**
    * Check if element has correct direction attribute
@@ -115,34 +87,15 @@
   /**
    * Check RTL-aware text alignment
    */
-<<<<<<< HEAD
-  expectRTLTextAlignment: (
-    element: HTMLElement,
-    isRTL: boolean,
-    alignment: 'start' | 'end' | 'center' = 'start'
-  ) => {
-=======
   expectRTLTextAlignment: (element: HTMLElement, isRTL: boolean, alignment: 'start' | 'end' | 'center' = 'start') => {
->>>>>>> 02f0594e
     if (alignment === 'center') {
       expect(element).toHaveClass('text-center');
       return;
     }
 
-<<<<<<< HEAD
-    const expectedClass =
-      alignment === 'start'
-        ? isRTL
-          ? 'text-right'
-          : 'text-left'
-        : isRTL
-          ? 'text-left'
-          : 'text-right';
-=======
     const expectedClass = alignment === 'start'
       ? (isRTL ? 'text-right' : 'text-left')
       : (isRTL ? 'text-left' : 'text-right');
->>>>>>> 02f0594e
 
     expect(element).toHaveClass(expectedClass);
   },
@@ -161,21 +114,10 @@
   /**
    * Check RTL-aware positioning
    */
-<<<<<<< HEAD
-  expectRTLPositioning: (
-    element: HTMLElement,
-    isRTL: boolean,
-    side: 'start' | 'end',
-    position: string
-  ) => {
-    const expectedProperty =
-      side === 'start' ? (isRTL ? 'right' : 'left') : isRTL ? 'left' : 'right';
-=======
   expectRTLPositioning: (element: HTMLElement, isRTL: boolean, side: 'start' | 'end', position: string) => {
     const expectedProperty = side === 'start'
       ? (isRTL ? 'right' : 'left')
       : (isRTL ? 'left' : 'right');
->>>>>>> 02f0594e
 
     const styles = window.getComputedStyle(element);
     expect(styles.getPropertyValue(expectedProperty)).toBe(position);
@@ -184,24 +126,10 @@
   /**
    * Check RTL-aware margin/padding
    */
-<<<<<<< HEAD
-  expectRTLSpacing: (
-    element: HTMLElement,
-    isRTL: boolean,
-    type: 'margin' | 'padding',
-    side: 'start' | 'end',
-    expectedValue: string
-  ) => {
-    const property =
-      side === 'start'
-        ? `${type}-${isRTL ? 'right' : 'left'}`
-        : `${type}-${isRTL ? 'left' : 'right'}`;
-=======
   expectRTLSpacing: (element: HTMLElement, isRTL: boolean, type: 'margin' | 'padding', side: 'start' | 'end', expectedValue: string) => {
     const property = side === 'start'
       ? `${type}-${isRTL ? 'right' : 'left'}`
       : `${type}-${isRTL ? 'left' : 'right'}`;
->>>>>>> 02f0594e
 
     const styles = window.getComputedStyle(element);
     expect(styles.getPropertyValue(property)).toBe(expectedValue);
@@ -303,13 +231,7 @@
     elements.forEach((element, index) => {
       const tabIndex = element.getAttribute('tabindex');
       if (tabIndex !== null) {
-<<<<<<< HEAD
-        expect(parseInt(tabIndex, 10)).toBe(
-          isRTL ? elements.length - index - 1 : index
-        );
-=======
         expect(parseInt(tabIndex, 10)).toBe(isRTL ? elements.length - index - 1 : index);
->>>>>>> 02f0594e
       }
     });
   },
