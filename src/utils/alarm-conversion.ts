<<<<<<< HEAD
import type { Alarm, AdvancedAlarm } from '../types/index';
=======
>>>>>>> a2085a2a

/**
 */

export class AlarmConversionUtil {
  /**
   */
    return {
      ...basicAlarm,
      scheduleType: 'daily',
      recurrencePattern: undefined,
      conditionalRules: [],
      locationTriggers: [],
      calendarIntegration: undefined,
      timeZone: Intl.DateTimeFormat().resolvedOptions().timeZone,
      seasonalAdjustments: [],
      smartOptimizations: [],
      dependencies: []
    };
  }

  /**
   */
    const basicAlarm: Alarm = {
      id: advancedAlarm.id,
      userId: advancedAlarm.userId,
      time: advancedAlarm.time,
      label: advancedAlarm.label,
      enabled: advancedAlarm.enabled,
      isActive: advancedAlarm.isActive,
      days: advancedAlarm.days,
      dayNames: advancedAlarm.dayNames,
      voiceMood: advancedAlarm.voiceMood,
      sound: advancedAlarm.sound,
      difficulty: advancedAlarm.difficulty,
      snoozeEnabled: advancedAlarm.snoozeEnabled,
      snoozeInterval: advancedAlarm.snoozeInterval,
      snoozeCount: advancedAlarm.snoozeCount,
      maxSnoozes: advancedAlarm.maxSnoozes,
      lastTriggered: advancedAlarm.lastTriggered,
      createdAt: advancedAlarm.createdAt,
      updatedAt: advancedAlarm.updatedAt,
      battleId: advancedAlarm.battleId,
      weatherEnabled: advancedAlarm.weatherEnabled,
      smartFeatures: advancedAlarm.smartFeatures
    };

    return basicAlarm;
  }

  /**
   * Convert an array of basic alarms to advanced alarms
   */
<<<<<<< HEAD
  static convertArrayToAdvanced(basicAlarms: Alarm[]): AdvancedAlarm[] {
    return basicAlarms.map(alarm => this.toAdvancedAlarm(alarm));
=======
>>>>>>> a2085a2a
  }

  /**
   * Convert an array of advanced alarms to basic alarms
   */
<<<<<<< HEAD
  static convertArrayToBasic(advancedAlarms: AdvancedAlarm[]): Alarm[] {
    return advancedAlarms.map(alarm => this.toBasicAlarm(alarm));
=======
    return advancedAlarms.map((alarm) => this.toBasicAlarm(alarm));
>>>>>>> a2085a2a
  }

  /**
   * Check if an alarm has advanced features enabled
   */
    return !!(
      alarm.scheduleType !== 'daily' ||
      alarm.recurrencePattern ||
      (alarm.conditionalRules && alarm.conditionalRules.length > 0) ||
      (alarm.locationTriggers && alarm.locationTriggers.length > 0) ||
      alarm.calendarIntegration ||
      (alarm.seasonalAdjustments && alarm.seasonalAdjustments.length > 0) ||
      (alarm.smartOptimizations && alarm.smartOptimizations.length > 0) ||
      (alarm.dependencies && alarm.dependencies.length > 0)
    );
  }

  /**
   * Get a summary of advanced features for an alarm
   */
    const features: string[] = [];

    if (alarm.scheduleType !== 'daily') {
      features.push(`${alarm.scheduleType} scheduling`);
    }

    if (alarm.recurrencePattern) {
      features.push('Custom recurrence pattern');
    }

    if (alarm.conditionalRules && alarm.conditionalRules.length > 0) {
      features.push(`${alarm.conditionalRules.length} conditional rule${alarm.conditionalRules.length > 1 ? 's' : ''}`);
    }

    if (alarm.locationTriggers && alarm.locationTriggers.length > 0) {
      features.push(`${alarm.locationTriggers.length} location trigger${alarm.locationTriggers.length > 1 ? 's' : ''}`);
    }

    if (alarm.calendarIntegration && alarm.calendarIntegration.isActive) {
      features.push('Calendar integration');
    }

    if (alarm.seasonalAdjustments && alarm.seasonalAdjustments.length > 0) {
      features.push('Seasonal adjustments');
    }

    if (alarm.smartOptimizations && alarm.smartOptimizations.filter(o => o.isEnabled).length > 0) {
      features.push(`${alarm.smartOptimizations.filter(o => o.isEnabled).length} smart optimization${alarm.smartOptimizations.filter(o => o.isEnabled).length > 1 ? 's' : ''}`);
    }

    if (alarm.dependencies && alarm.dependencies.length > 0) {
      features.push(`${alarm.dependencies.length} alarm dependenc${alarm.dependencies.length > 1 ? 'ies' : 'y'}`);
    }

    return features;
  }

  /**
   * Validate an advanced alarm configuration
   */
<<<<<<< HEAD
  static validateAdvancedAlarm(alarm: AdvancedAlarm): { isValid: boolean; errors: string[] } {
=======
    isValid: boolean;
    errors: string[];
  } {
>>>>>>> a2085a2a
    const errors: string[] = [];

    // Basic validation
    if (!alarm.time || !/^([01]?[0-9]|2[0-3]):[0-5][0-9]$/.test(alarm.time)) {
      errors.push('Invalid time format');
    }

    if (!alarm.label || alarm.label.trim().length === 0) {
      errors.push('Label is required');
    }

    if (!alarm.days || alarm.days.length === 0) {
      errors.push('At least one day must be selected');
    }

    // Advanced features validation
    if (alarm.recurrencePattern) {
      if (alarm.recurrencePattern.interval < 1) {
        errors.push('Recurrence interval must be at least 1');
      }

      if (alarm.recurrencePattern.endDate && alarm.recurrencePattern.endAfterOccurrences) {
        errors.push('Cannot set both end date and end after occurrences');
      }
    }

    if (alarm.locationTriggers) {
      for (const trigger of alarm.locationTriggers) {
        if (!trigger.location.latitude || !trigger.location.longitude) {
          errors.push(`Location trigger "${trigger.name}" has invalid coordinates`);
        }
        if (trigger.radius < 0) {
          errors.push(`Location trigger "${trigger.name}" has invalid radius`);
        }
      }
    }

    if (alarm.smartOptimizations) {
      for (const optimization of alarm.smartOptimizations) {
        if (optimization.parameters.maxAdjustment < 0) {
          errors.push(`Smart optimization "${optimization.type}" has invalid max adjustment`);
        }
      }
    }

    return {
      isValid: errors.length === 0,
      errors
    };
  }

  /**
   * Create a default advanced alarm configuration
   */
    return {
      userId,
      time: '07:00',
      label: 'Advanced Alarm',
      scheduleType: 'daily',
      isActive: true,
      enabled: true,
      days: [1, 2, 3, 4, 5], // Weekdays
      dayNames: ['monday', 'tuesday', 'wednesday', 'thursday', 'friday'],
      voiceMood: 'motivational',
      sound: 'default',
      difficulty: 'medium',
      snoozeEnabled: true,
      snoozeInterval: 5,
      snoozeCount: 0,
      timeZone: Intl.DateTimeFormat().resolvedOptions().timeZone,
      conditionalRules: [],
      locationTriggers: [],
      seasonalAdjustments: [],
      smartOptimizations: [
        {
          type: 'sleep_cycle',
          isEnabled: true,
          parameters: {
            sensitivity: 0.5,
            maxAdjustment: 30,
            learningEnabled: true,
            preferences: {}
          }
        }
      ],
      dependencies: []
    };
  }
}

export default AlarmConversionUtil;<|MERGE_RESOLUTION|>--- conflicted
+++ resolved
@@ -1,7 +1,3 @@
-<<<<<<< HEAD
-import type { Alarm, AdvancedAlarm } from '../types/index';
-=======
->>>>>>> a2085a2a
 
 /**
  */
@@ -55,22 +51,12 @@
   /**
    * Convert an array of basic alarms to advanced alarms
    */
-<<<<<<< HEAD
-  static convertArrayToAdvanced(basicAlarms: Alarm[]): AdvancedAlarm[] {
-    return basicAlarms.map(alarm => this.toAdvancedAlarm(alarm));
-=======
->>>>>>> a2085a2a
   }
 
   /**
    * Convert an array of advanced alarms to basic alarms
    */
-<<<<<<< HEAD
-  static convertArrayToBasic(advancedAlarms: AdvancedAlarm[]): Alarm[] {
-    return advancedAlarms.map(alarm => this.toBasicAlarm(alarm));
-=======
     return advancedAlarms.map((alarm) => this.toBasicAlarm(alarm));
->>>>>>> a2085a2a
   }
 
   /**
@@ -131,13 +117,9 @@
   /**
    * Validate an advanced alarm configuration
    */
-<<<<<<< HEAD
-  static validateAdvancedAlarm(alarm: AdvancedAlarm): { isValid: boolean; errors: string[] } {
-=======
     isValid: boolean;
     errors: string[];
   } {
->>>>>>> a2085a2a
     const errors: string[] = [];
 
     // Basic validation
