/**
 * Advanced Translation Validation System
 *
 * Enhanced validation tools with quality scoring, cultural sensitivity detection,
 * consistency analysis, and performance metrics for the Relife translation system.
 */

import { SupportedLanguage, SUPPORTED_LANGUAGES } from '../config/i18n';

// Enhanced validation result interfaces
export interface QualityScore {
  overall: number; // 0-100
  completeness: number;
  consistency: number;
  culturalAdaptation: number;
  technicalAccuracy: number;
  readability: number;
}

export interface CulturalIssue {
<<<<<<< HEAD
  type:
    | 'inappropriate_reference'
    | 'cultural_assumption'
    | 'religious_sensitivity'
    | 'formality_mismatch'
    | 'time_format'
    | 'currency_assumption';
=======
  type: 'inappropriate_reference' | 'cultural_assumption' | 'religious_sensitivity' | 'formality_mismatch' | 'time_format' | 'currency_assumption';
>>>>>>> 02f0594e
  key: string;
  message: string;
  severity: 'low' | 'medium' | 'high' | 'critical';
  suggestion?: string;
  culturalContext: string;
}

export interface ConsistencyIssue {
<<<<<<< HEAD
  type:
    | 'terminology_variation'
    | 'tone_inconsistency'
    | 'formatting_difference'
    | 'style_mismatch';
=======
  type: 'terminology_variation' | 'tone_inconsistency' | 'formatting_difference' | 'style_mismatch';
>>>>>>> 02f0594e
  keys: string[];
  message: string;
  examples: { key: string; value: string }[];
  suggestedFix: string;
}

export interface AdvancedValidationResult {
  language: SupportedLanguage;
  qualityScore: QualityScore;
  culturalIssues: CulturalIssue[];
  consistencyIssues: ConsistencyIssue[];
  performanceMetrics: PerformanceMetrics;
  recommendations: string[];
  lastValidated: Date;
}

export interface PerformanceMetrics {
  averageTranslationLength: number;
  readabilityScore: number; // Flesch-Kincaid equivalent
  complexityRating: 'simple' | 'moderate' | 'complex';
  estimatedReadingTime: number; // seconds
  mobileOptimization: number; // 0-100 score
}

// Cultural patterns and rules
const CULTURAL_PATTERNS = {
  // Religious and cultural sensitivity patterns
  religious_references: [
    /\b(christmas|easter|halloween|thanksgiving)\b/i,
    /\b(pray|prayer|blessing|holy|sacred)\b/i,
    /\b(church|mosque|temple|synagogue)\b/i
  ],

  // Cultural assumptions (Western-centric)
  cultural_assumptions: [
    /\b(9[\s\-]?to[\s\-]?5|9am[\s\-]?5pm)\b/i, // Work hours
    /\b(weekend|saturday|sunday)\b/i, // Weekend assumptions
    /\b(family dinner|nuclear family)\b/i, // Family structure
    /\b(first world|third world)\b/i // Outdated terminology
  ],

  // Inappropriate references
  inappropriate_content: [
    /\b(drinking|alcohol|wine|beer|cocktail)\b/i,
    /\b(dating|romantic|relationship)\b/i, // May not be appropriate in all cultures
    /\b(pork|beef|meat)\b/i // Dietary restrictions
  ],

  // Formality mismatches (detect overly casual language)
  formality_issues: [
    /\b(hey|hi there|what's up|cool|awesome|dude)\b/i,
    /\b(gonna|wanna|gotta)\b/i,
    /[!]{2,}/, // Multiple exclamation marks
  ]
};

// Language-specific patterns
const LANGUAGE_SPECIFIC_RULES = {
  // RTL languages
  rtl: ['ar'],

  // Formal languages (require more formal tone)
  formal: ['de', 'ja', 'ko', 'hi'],

  // Languages with complex pluralization
  complex_plurals: ['ru', 'ar', 'hi', 'bn'],

  // Languages sensitive to religious content
  religious_sensitive: ['ar', 'hi', 'bn', 'id'],

  // Languages with strict formality rules
<<<<<<< HEAD
  strict_formality: ['ja', 'ko', 'de'],
=======
  strict_formality: ['ja', 'ko', 'de']
>>>>>>> 02f0594e
};

// Terminology consistency patterns
const TERMINOLOGY_PATTERNS = {
  // Core app terms that should be consistent
  core_terms: [
<<<<<<< HEAD
    'alarm',
    'notification',
    'reminder',
    'snooze',
    'challenge',
    'profile',
    'settings',
    'theme',
    'sound',
    'vibration',
    'morning',
    'routine',
    'goal',
    'achievement',
    'streak',
=======
    'alarm', 'notification', 'reminder', 'snooze', 'challenge',
    'profile', 'settings', 'theme', 'sound', 'vibration',
    'morning', 'routine', 'goal', 'achievement', 'streak'
>>>>>>> 02f0594e
  ],

  // UI elements that should be consistent
  ui_elements: [
<<<<<<< HEAD
    'button',
    'menu',
    'tab',
    'screen',
    'page',
    'dialog',
    'save',
    'cancel',
    'ok',
    'yes',
    'no',
    'confirm',
=======
    'button', 'menu', 'tab', 'screen', 'page', 'dialog',
    'save', 'cancel', 'ok', 'yes', 'no', 'confirm'
>>>>>>> 02f0594e
  ],

  // Time-related terms
  time_terms: [
<<<<<<< HEAD
    'morning',
    'afternoon',
    'evening',
    'night',
    'hour',
    'minute',
    'second',
    'day',
    'week',
    'month',
  ],
=======
    'morning', 'afternoon', 'evening', 'night',
    'hour', 'minute', 'second', 'day', 'week', 'month'
  ]
>>>>>>> 02f0594e
};

export class AdvancedTranslationValidator {
  private referenceLanguage: SupportedLanguage = 'en';
  private validationCache: Map<string, AdvancedValidationResult> = new Map();
  private terminologyMap: Map<SupportedLanguage, Map<string, string[]>> = new Map();

  constructor(referenceLanguage: SupportedLanguage = 'en') {
    this.referenceLanguage = referenceLanguage;
    this.buildTerminologyMaps();
  }

  /**
   * Perform comprehensive validation with quality scoring
   */
  public async validateAdvanced(
    language: SupportedLanguage,
    translations: Record<string, any>,
    referenceTranslations: Record<string, any>
  ): Promise<AdvancedValidationResult> {

    console.log(`🔍 Running advanced validation for ${language}...`);

    const result: AdvancedValidationResult = {
      language,
<<<<<<< HEAD
      qualityScore: this.calculateQualityScore(
        translations,
        referenceTranslations,
        language
      ),
=======
      qualityScore: this.calculateQualityScore(translations, referenceTranslations, language),
>>>>>>> 02f0594e
      culturalIssues: this.detectCulturalIssues(translations, language),
      consistencyIssues: this.analyzeConsistency(translations, language),
      performanceMetrics: this.calculatePerformanceMetrics(translations, language),
      recommendations: [],
      lastValidated: new Date()
    };

    // Generate recommendations based on findings
    result.recommendations = this.generateRecommendations(result);

    // Cache result
    this.validationCache.set(language, result);

    return result;
  }

  /**
   * Calculate comprehensive quality score (0-100)
   */
  private calculateQualityScore(
    translations: Record<string, any>,
    reference: Record<string, any>,
    language: SupportedLanguage
  ): QualityScore {

    const completeness = this.calculateCompleteness(translations, reference);
    const consistency = this.calculateConsistency(translations, language);
    const culturalAdaptation = this.calculateCulturalAdaptation(translations, language);
    const technicalAccuracy = this.calculateTechnicalAccuracy(translations, reference);
    const readability = this.calculateReadability(translations, language);

    const overall = Math.round(
<<<<<<< HEAD
      completeness * 0.25 +
        consistency * 0.2 +
        culturalAdaptation * 0.2 +
        technicalAccuracy * 0.2 +
        readability * 0.15
=======
      (completeness * 0.25) +
      (consistency * 0.20) +
      (culturalAdaptation * 0.20) +
      (technicalAccuracy * 0.20) +
      (readability * 0.15)
>>>>>>> 02f0594e
    );

    return {
      overall,
      completeness,
      consistency,
      culturalAdaptation,
      technicalAccuracy,
      readability
    };
  }

  /**
   * Detect cultural sensitivity issues
   */
  private detectCulturalIssues(
    translations: Record<string, any>,
    language: SupportedLanguage
  ): CulturalIssue[] {

    const issues: CulturalIssue[] = [];
    const langInfo = SUPPORTED_LANGUAGES[language];

    this.traverseTranslations(translations, (key, value) => {
      if (typeof value !== 'string') return;

      // Check religious sensitivity
      if (LANGUAGE_SPECIFIC_RULES.religious_sensitive.includes(language)) {
        CULTURAL_PATTERNS.religious_references.forEach(pattern => {
          if (pattern.test(value)) {
            issues.push({
              type: 'religious_sensitivity',
              key,
              message: 'Contains religious references that may not be appropriate',
              severity: 'medium',
<<<<<<< HEAD
              suggestion:
                'Consider using more neutral language or cultural alternatives',
              culturalContext: `${langInfo.nativeName} culture may have different religious practices`,
=======
              suggestion: 'Consider using more neutral language or cultural alternatives',
              culturalContext: `${langInfo.nativeName} culture may have different religious practices`
>>>>>>> 02f0594e
            });
          }
        });
      }

      // Check cultural assumptions
      CULTURAL_PATTERNS.cultural_assumptions.forEach(pattern => {
        if (pattern.test(value)) {
          issues.push({
            type: 'cultural_assumption',
            key,
            message: 'Contains Western-centric cultural assumptions',
            severity: 'medium',
            suggestion: 'Adapt to local cultural norms and practices',
<<<<<<< HEAD
            culturalContext: `Consider ${langInfo.region} cultural context`,
=======
            culturalContext: `Consider ${langInfo.region} cultural context`
>>>>>>> 02f0594e
          });
        }
      });

      // Check formality for strict formality languages
      if (LANGUAGE_SPECIFIC_RULES.strict_formality.includes(language)) {
        CULTURAL_PATTERNS.formality_issues.forEach(pattern => {
          if (pattern.test(value)) {
            issues.push({
              type: 'formality_mismatch',
              key,
              message: 'Language may be too casual for this cultural context',
              severity: 'high',
<<<<<<< HEAD
              suggestion:
                'Use more formal language appropriate for business applications',
              culturalContext: `${langInfo.nativeName} culture typically uses formal language in apps`,
=======
              suggestion: 'Use more formal language appropriate for business applications',
              culturalContext: `${langInfo.nativeName} culture typically uses formal language in apps`
>>>>>>> 02f0594e
            });
          }
        });
      }

      // Check time format assumptions
      if (value.includes('AM') || value.includes('PM')) {
        if (langInfo.timeFormat === '24h') {
          issues.push({
            type: 'time_format',
            key,
            message: 'Uses 12-hour time format in 24-hour time culture',
            severity: 'low',
            suggestion: 'Consider using 24-hour format or make format dynamic',
<<<<<<< HEAD
            culturalContext: `${langInfo.region} typically uses 24-hour time format`,
=======
            culturalContext: `${langInfo.region} typically uses 24-hour time format`
>>>>>>> 02f0594e
          });
        }
      }
    });

    return issues;
  }

  /**
   * Analyze terminology and style consistency
   */
  private analyzeConsistency(
    translations: Record<string, any>,
    language: SupportedLanguage
  ): ConsistencyIssue[] {

    const issues: ConsistencyIssue[] = [];
    const termUsage = new Map<string, { key: string; value: string }[]>();

    // Build terminology usage map
    this.traverseTranslations(translations, (key, value) => {
      if (typeof value !== 'string') return;

      TERMINOLOGY_PATTERNS.core_terms.forEach(term => {
        const regex = new RegExp(`\\b${term}\\b`, 'gi');
        const matches = value.match(regex);
        if (matches) {
          matches.forEach(match => {
            if (!termUsage.has(match.toLowerCase())) {
              termUsage.set(match.toLowerCase(), []);
            }
            termUsage.get(match.toLowerCase())!.push({ key, value });
          });
        }
      });
    });

    // Check for terminology variations
    termUsage.forEach((usages, term) => {
<<<<<<< HEAD
      const variations = new Set(
        usages.map(u => this.extractTermVariation(u.value, term))
      );
=======
      const variations = new Set(usages.map(u => this.extractTermVariation(u.value, term)));
>>>>>>> 02f0594e
      if (variations.size > 1) {
        issues.push({
          type: 'terminology_variation',
          keys: usages.map(u => u.key),
          message: `Inconsistent translation of "${term}" found`,
          examples: Array.from(variations).map(variation => ({
<<<<<<< HEAD
            key: usages.find(
              u => this.extractTermVariation(u.value, term) === variation
            )!.key,
            value: variation,
=======
            key: usages.find(u => this.extractTermVariation(u.value, term) === variation)!.key,
            value: variation
>>>>>>> 02f0594e
          })),
          suggestedFix: `Standardize translation of "${term}" throughout all files`
        });
      }
    });

    return issues;
  }

  /**
   * Calculate performance metrics
   */
  private calculatePerformanceMetrics(
    translations: Record<string, any>,
    language: SupportedLanguage
  ): PerformanceMetrics {

    const allTexts: string[] = [];
    this.traverseTranslations(translations, (key, value) => {
      if (typeof value === 'string') allTexts.push(value);
    });

    const totalLength = allTexts.reduce((sum, text) => sum + text.length, 0);
    const averageLength = totalLength / allTexts.length;

    const readabilityScore = this.calculateReadabilityScore(allTexts, language);
    const complexityRating = this.determineComplexityRating(allTexts);
    const estimatedReadingTime = this.calculateReadingTime(allTexts, language);
    const mobileOptimization = this.calculateMobileOptimization(allTexts);

    return {
      averageTranslationLength: Math.round(averageLength),
      readabilityScore,
      complexityRating,
      estimatedReadingTime,
      mobileOptimization
    };
  }

  /**
   * Generate actionable recommendations
   */
  private generateRecommendations(result: AdvancedValidationResult): string[] {
    const recommendations: string[] = [];

    // Quality score recommendations
    if (result.qualityScore.overall < 80) {
<<<<<<< HEAD
      recommendations.push(
        `🎯 Overall quality score (${result.qualityScore.overall}%) needs improvement`
      );
    }

    if (result.qualityScore.completeness < 100) {
      recommendations.push(
        `📝 Complete missing translations (${100 - result.qualityScore.completeness}% remaining)`
      );
=======
      recommendations.push(`🎯 Overall quality score (${result.qualityScore.overall}%) needs improvement`);
    }

    if (result.qualityScore.completeness < 100) {
      recommendations.push(`📝 Complete missing translations (${100 - result.qualityScore.completeness}% remaining)`);
>>>>>>> 02f0594e
    }

    if (result.qualityScore.consistency < 80) {
      recommendations.push(`🔄 Improve terminology consistency across files`);
    }

    if (result.qualityScore.culturalAdaptation < 70) {
<<<<<<< HEAD
      recommendations.push(
        `🌍 Enhance cultural localization beyond literal translation`
      );
    }

    // Cultural issues recommendations
    const criticalCultural = result.culturalIssues.filter(
      i => i.severity === 'critical'
    ).length;
    const highCultural = result.culturalIssues.filter(
      i => i.severity === 'high'
    ).length;

    if (criticalCultural > 0) {
      recommendations.push(
        `🚨 Fix ${criticalCultural} critical cultural sensitivity issues`
      );
=======
      recommendations.push(`🌍 Enhance cultural localization beyond literal translation`);
    }

    // Cultural issues recommendations
    const criticalCultural = result.culturalIssues.filter(i => i.severity === 'critical').length;
    const highCultural = result.culturalIssues.filter(i => i.severity === 'high').length;

    if (criticalCultural > 0) {
      recommendations.push(`🚨 Fix ${criticalCultural} critical cultural sensitivity issues`);
>>>>>>> 02f0594e
    }
    if (highCultural > 0) {
      recommendations.push(`⚠️ Address ${highCultural} high-priority cultural issues`);
    }

    // Consistency recommendations
    if (result.consistencyIssues.length > 0) {
<<<<<<< HEAD
      recommendations.push(
        `📋 Standardize ${result.consistencyIssues.length} terminology inconsistencies`
      );
=======
      recommendations.push(`📋 Standardize ${result.consistencyIssues.length} terminology inconsistencies`);
>>>>>>> 02f0594e
    }

    // Performance recommendations
    if (result.performanceMetrics.mobileOptimization < 70) {
<<<<<<< HEAD
      recommendations.push(
        `📱 Optimize translations for mobile display (current: ${result.performanceMetrics.mobileOptimization}%)`
      );
    }

    if (result.performanceMetrics.complexityRating === 'complex') {
      recommendations.push(
        `✂️ Simplify complex language for better user comprehension`
      );
=======
      recommendations.push(`📱 Optimize translations for mobile display (current: ${result.performanceMetrics.mobileOptimization}%)`);
    }

    if (result.performanceMetrics.complexityRating === 'complex') {
      recommendations.push(`✂️ Simplify complex language for better user comprehension`);
>>>>>>> 02f0594e
    }

    return recommendations;
  }

  // Helper methods for calculations
  private calculateCompleteness(translations: any, reference: any): number {
    const refKeys = this.getAllKeys(reference);
    const transKeys = this.getAllKeys(translations);
    return Math.round((transKeys.length / refKeys.length) * 100);
  }

  private calculateConsistency(translations: any, language: SupportedLanguage): number {
    // Simplified consistency calculation based on terminology usage
    const termMap = this.terminologyMap.get(language) || new Map();
    let consistencyScore = 100;

    // Deduct points for each inconsistent term usage
    termMap.forEach(variations => {
      if (variations.length > 1) {
        consistencyScore -= 5; // Deduct 5 points per inconsistent term
      }
    });

    return Math.max(0, consistencyScore);
  }

<<<<<<< HEAD
  private calculateCulturalAdaptation(
    translations: any,
    language: SupportedLanguage
  ): number {
=======
  private calculateCulturalAdaptation(translations: any, language: SupportedLanguage): number {
>>>>>>> 02f0594e
    const issues = this.detectCulturalIssues(translations, language);
    let score = 100;

    issues.forEach(issue => {
      switch (issue.severity) {
<<<<<<< HEAD
        case 'critical':
          score -= 20;
          break;
        case 'high':
          score -= 10;
          break;
        case 'medium':
          score -= 5;
          break;
        case 'low':
          score -= 2;
          break;
=======
        case 'critical': score -= 20; break;
        case 'high': score -= 10; break;
        case 'medium': score -= 5; break;
        case 'low': score -= 2; break;
>>>>>>> 02f0594e
      }
    });

    return Math.max(0, score);
  }

  private calculateTechnicalAccuracy(translations: any, reference: any): number {
    // Check for interpolation variable preservation
    let score = 100;
    let errors = 0;

    this.traverseTranslations(reference, (key, refValue) => {
      if (typeof refValue !== 'string') return;

      const transValue = this.getValue(translations, key);
      if (typeof transValue !== 'string') return;

      // Check interpolation variables
      const refVars = (refValue.match(/\{\{[^}]+\}\}/g) || []).sort();
      const transVars = (transValue.match(/\{\{[^}]+\}\}/g) || []).sort();

      if (JSON.stringify(refVars) !== JSON.stringify(transVars)) {
        errors++;
      }
    });

    return Math.max(0, score - (errors * 5));
  }

  private calculateReadability(translations: any, language: SupportedLanguage): number {
    const texts: string[] = [];
    this.traverseTranslations(translations, (key, value) => {
      if (typeof value === 'string') texts.push(value);
    });

    return this.calculateReadabilityScore(texts, language);
  }

<<<<<<< HEAD
  private calculateReadabilityScore(
    texts: string[],
    language: SupportedLanguage
  ): number {
=======
  private calculateReadabilityScore(texts: string[], language: SupportedLanguage): number {
>>>>>>> 02f0594e
    // Simplified readability score based on sentence length and complexity
    let totalScore = 0;

    texts.forEach(text => {
      const sentences = text.split(/[.!?]+/).filter(s => s.trim().length > 0);
<<<<<<< HEAD
      const avgSentenceLength =
        text.split(/\s+/).length / Math.max(sentences.length, 1);
=======
      const avgSentenceLength = text.split(/\s+/).length / Math.max(sentences.length, 1);
>>>>>>> 02f0594e

      // Score based on sentence length (shorter is better for mobile)
      let score = 100;
      if (avgSentenceLength > 20) score -= 20;
      if (avgSentenceLength > 15) score -= 10;
      if (avgSentenceLength > 10) score -= 5;

      totalScore += Math.max(0, score);
    });

    return Math.round(totalScore / texts.length);
  }

<<<<<<< HEAD
  private determineComplexityRating(
    texts: string[]
  ): 'simple' | 'moderate' | 'complex' {
=======
  private determineComplexityRating(texts: string[]): 'simple' | 'moderate' | 'complex' {
>>>>>>> 02f0594e
    let totalComplexity = 0;

    texts.forEach(text => {
      const words = text.split(/\s+/);
      const avgWordLength = words.reduce((sum, word) => sum + word.length, 0) / words.length;
      const sentenceLength = text.split(/[.!?]+/).length;

      let complexity = 0;
      if (avgWordLength > 8) complexity += 2;
      if (avgWordLength > 6) complexity += 1;
      if (sentenceLength > 3) complexity += 1;

      totalComplexity += complexity;
    });

    const avgComplexity = totalComplexity / texts.length;

    if (avgComplexity < 1.5) return 'simple';
    if (avgComplexity < 3) return 'moderate';
    return 'complex';
  }

  private calculateReadingTime(texts: string[], language: SupportedLanguage): number {
<<<<<<< HEAD
    const totalWords = texts.reduce(
      (sum, text) => sum + text.split(/\s+/).filter(word => word.length > 0).length,
      0
=======
    const totalWords = texts.reduce((sum, text) =>
      sum + text.split(/\s+/).filter(word => word.length > 0).length, 0
>>>>>>> 02f0594e
    );

    // Reading speeds vary by language and script complexity
    const wordsPerMinute = this.getReadingSpeedForLanguage(language);

    return Math.round((totalWords / wordsPerMinute) * 60); // Convert to seconds
  }

  private calculateMobileOptimization(texts: string[]): number {
    let score = 100;

    texts.forEach(text => {
      // Penalize very long strings (bad for mobile)
      if (text.length > 100) score -= 5;
      if (text.length > 150) score -= 10;
      if (text.length > 200) score -= 15;

      // Penalize strings without spaces (can't wrap)
      if (text.length > 30 && !text.includes(' ')) score -= 10;
    });

    return Math.max(0, Math.round(score / texts.length));
  }

  private getReadingSpeedForLanguage(language: SupportedLanguage): number {
    // Average reading speeds (words per minute) by language/script
    const speeds: Record<string, number> = {
<<<<<<< HEAD
      en: 200,
      es: 180,
      fr: 190,
      de: 170,
      it: 175,
      pt: 185,
      ru: 160,
      ja: 120,
      zh: 130,
      'zh-TW': 125,
      ko: 140,
      ar: 120,
      hi: 140,
      bn: 135,
      th: 130,
      vi: 150,
      id: 160,
=======
      'en': 200, 'es': 180, 'fr': 190, 'de': 170, 'it': 175, 'pt': 185, 'ru': 160,
      'ja': 120, 'zh': 130, 'zh-TW': 125, 'ko': 140,
      'ar': 120, 'hi': 140, 'bn': 135, 'th': 130, 'vi': 150, 'id': 160
>>>>>>> 02f0594e
    };

    return speeds[language] || 150; // Default fallback
  }

  private buildTerminologyMaps(): void {
    // This would be built from actual translation analysis
    // For now, initialize empty maps
    Object.keys(SUPPORTED_LANGUAGES).forEach(lang => {
      this.terminologyMap.set(lang as SupportedLanguage, new Map());
    });
  }

  private extractTermVariation(text: string, term: string): string {
    const regex = new RegExp(`\\b([\\w]*${term}[\\w]*)\\b`, 'gi');
    const match = text.match(regex);
    return match ? match[0].toLowerCase() : term;
  }

  private traverseTranslations(
    obj: any,
    callback: (key: string, value: any, fullKey?: string) => void,
    prefix = ''
  ): void {
    Object.keys(obj).forEach(key => {
      const fullKey = prefix ? `${prefix}.${key}` : key;
      const value = obj[key];

      if (typeof value === 'object' && value !== null && !Array.isArray(value)) {
        this.traverseTranslations(value, callback, fullKey);
      } else {
        callback(fullKey, value, fullKey);
      }
    });
  }

  private getAllKeys(obj: any, prefix = ''): string[] {
    const keys: string[] = [];

    Object.keys(obj).forEach(key => {
      const fullKey = prefix ? `${prefix}.${key}` : key;
      const value = obj[key];

      if (typeof value === 'object' && value !== null && !Array.isArray(value)) {
        keys.push(...this.getAllKeys(value, fullKey));
      } else {
        keys.push(fullKey);
      }
    });

    return keys;
  }

  private getValue(obj: any, path: string): any {
    return path.split('.').reduce((current, key) => current && current[key], obj);
  }

  /**
   * Export validation results for dashboard
   */
  public exportResults(): Record<SupportedLanguage, AdvancedValidationResult> {
    const results: Record<string, AdvancedValidationResult> = {};

    this.validationCache.forEach((result, language) => {
      results[language] = result;
    });

    return results as Record<SupportedLanguage, AdvancedValidationResult>;
  }

  /**
   * Get summary statistics across all languages
   */
  public getSummaryStats(): {
    totalLanguages: number;
    averageQualityScore: number;
    totalCulturalIssues: number;
    totalConsistencyIssues: number;
    languagesNeedingAttention: SupportedLanguage[];
  } {
    const results = Array.from(this.validationCache.values());

    const totalLanguages = results.length;
<<<<<<< HEAD
    const averageQualityScore =
      results.reduce((sum, r) => sum + r.qualityScore.overall, 0) / totalLanguages;
    const totalCulturalIssues = results.reduce(
      (sum, r) => sum + r.culturalIssues.length,
      0
    );
    const totalConsistencyIssues = results.reduce(
      (sum, r) => sum + r.consistencyIssues.length,
      0
    );
    const languagesNeedingAttention = results
      .filter(
        r =>
          r.qualityScore.overall < 80 ||
          r.culturalIssues.some(i => i.severity === 'critical')
      )
=======
    const averageQualityScore = results.reduce((sum, r) => sum + r.qualityScore.overall, 0) / totalLanguages;
    const totalCulturalIssues = results.reduce((sum, r) => sum + r.culturalIssues.length, 0);
    const totalConsistencyIssues = results.reduce((sum, r) => sum + r.consistencyIssues.length, 0);
    const languagesNeedingAttention = results
      .filter(r => r.qualityScore.overall < 80 || r.culturalIssues.some(i => i.severity === 'critical'))
>>>>>>> 02f0594e
      .map(r => r.language);

    return {
      totalLanguages,
      averageQualityScore: Math.round(averageQualityScore),
      totalCulturalIssues,
      totalConsistencyIssues,
      languagesNeedingAttention
    };
  }
}

export default AdvancedTranslationValidator;<|MERGE_RESOLUTION|>--- conflicted
+++ resolved
@@ -18,17 +18,7 @@
 }
 
 export interface CulturalIssue {
-<<<<<<< HEAD
-  type:
-    | 'inappropriate_reference'
-    | 'cultural_assumption'
-    | 'religious_sensitivity'
-    | 'formality_mismatch'
-    | 'time_format'
-    | 'currency_assumption';
-=======
   type: 'inappropriate_reference' | 'cultural_assumption' | 'religious_sensitivity' | 'formality_mismatch' | 'time_format' | 'currency_assumption';
->>>>>>> 02f0594e
   key: string;
   message: string;
   severity: 'low' | 'medium' | 'high' | 'critical';
@@ -37,15 +27,7 @@
 }
 
 export interface ConsistencyIssue {
-<<<<<<< HEAD
-  type:
-    | 'terminology_variation'
-    | 'tone_inconsistency'
-    | 'formatting_difference'
-    | 'style_mismatch';
-=======
   type: 'terminology_variation' | 'tone_inconsistency' | 'formatting_difference' | 'style_mismatch';
->>>>>>> 02f0594e
   keys: string[];
   message: string;
   examples: { key: string; value: string }[];
@@ -117,80 +99,29 @@
   religious_sensitive: ['ar', 'hi', 'bn', 'id'],
 
   // Languages with strict formality rules
-<<<<<<< HEAD
-  strict_formality: ['ja', 'ko', 'de'],
-=======
   strict_formality: ['ja', 'ko', 'de']
->>>>>>> 02f0594e
 };
 
 // Terminology consistency patterns
 const TERMINOLOGY_PATTERNS = {
   // Core app terms that should be consistent
   core_terms: [
-<<<<<<< HEAD
-    'alarm',
-    'notification',
-    'reminder',
-    'snooze',
-    'challenge',
-    'profile',
-    'settings',
-    'theme',
-    'sound',
-    'vibration',
-    'morning',
-    'routine',
-    'goal',
-    'achievement',
-    'streak',
-=======
     'alarm', 'notification', 'reminder', 'snooze', 'challenge',
     'profile', 'settings', 'theme', 'sound', 'vibration',
     'morning', 'routine', 'goal', 'achievement', 'streak'
->>>>>>> 02f0594e
   ],
 
   // UI elements that should be consistent
   ui_elements: [
-<<<<<<< HEAD
-    'button',
-    'menu',
-    'tab',
-    'screen',
-    'page',
-    'dialog',
-    'save',
-    'cancel',
-    'ok',
-    'yes',
-    'no',
-    'confirm',
-=======
     'button', 'menu', 'tab', 'screen', 'page', 'dialog',
     'save', 'cancel', 'ok', 'yes', 'no', 'confirm'
->>>>>>> 02f0594e
   ],
 
   // Time-related terms
   time_terms: [
-<<<<<<< HEAD
-    'morning',
-    'afternoon',
-    'evening',
-    'night',
-    'hour',
-    'minute',
-    'second',
-    'day',
-    'week',
-    'month',
-  ],
-=======
     'morning', 'afternoon', 'evening', 'night',
     'hour', 'minute', 'second', 'day', 'week', 'month'
   ]
->>>>>>> 02f0594e
 };
 
 export class AdvancedTranslationValidator {
@@ -216,15 +147,7 @@
 
     const result: AdvancedValidationResult = {
       language,
-<<<<<<< HEAD
-      qualityScore: this.calculateQualityScore(
-        translations,
-        referenceTranslations,
-        language
-      ),
-=======
       qualityScore: this.calculateQualityScore(translations, referenceTranslations, language),
->>>>>>> 02f0594e
       culturalIssues: this.detectCulturalIssues(translations, language),
       consistencyIssues: this.analyzeConsistency(translations, language),
       performanceMetrics: this.calculatePerformanceMetrics(translations, language),
@@ -257,19 +180,11 @@
     const readability = this.calculateReadability(translations, language);
 
     const overall = Math.round(
-<<<<<<< HEAD
-      completeness * 0.25 +
-        consistency * 0.2 +
-        culturalAdaptation * 0.2 +
-        technicalAccuracy * 0.2 +
-        readability * 0.15
-=======
       (completeness * 0.25) +
       (consistency * 0.20) +
       (culturalAdaptation * 0.20) +
       (technicalAccuracy * 0.20) +
       (readability * 0.15)
->>>>>>> 02f0594e
     );
 
     return {
@@ -305,14 +220,8 @@
               key,
               message: 'Contains religious references that may not be appropriate',
               severity: 'medium',
-<<<<<<< HEAD
-              suggestion:
-                'Consider using more neutral language or cultural alternatives',
-              culturalContext: `${langInfo.nativeName} culture may have different religious practices`,
-=======
               suggestion: 'Consider using more neutral language or cultural alternatives',
               culturalContext: `${langInfo.nativeName} culture may have different religious practices`
->>>>>>> 02f0594e
             });
           }
         });
@@ -327,11 +236,7 @@
             message: 'Contains Western-centric cultural assumptions',
             severity: 'medium',
             suggestion: 'Adapt to local cultural norms and practices',
-<<<<<<< HEAD
-            culturalContext: `Consider ${langInfo.region} cultural context`,
-=======
             culturalContext: `Consider ${langInfo.region} cultural context`
->>>>>>> 02f0594e
           });
         }
       });
@@ -345,14 +250,8 @@
               key,
               message: 'Language may be too casual for this cultural context',
               severity: 'high',
-<<<<<<< HEAD
-              suggestion:
-                'Use more formal language appropriate for business applications',
-              culturalContext: `${langInfo.nativeName} culture typically uses formal language in apps`,
-=======
               suggestion: 'Use more formal language appropriate for business applications',
               culturalContext: `${langInfo.nativeName} culture typically uses formal language in apps`
->>>>>>> 02f0594e
             });
           }
         });
@@ -367,11 +266,7 @@
             message: 'Uses 12-hour time format in 24-hour time culture',
             severity: 'low',
             suggestion: 'Consider using 24-hour format or make format dynamic',
-<<<<<<< HEAD
-            culturalContext: `${langInfo.region} typically uses 24-hour time format`,
-=======
             culturalContext: `${langInfo.region} typically uses 24-hour time format`
->>>>>>> 02f0594e
           });
         }
       }
@@ -411,28 +306,15 @@
 
     // Check for terminology variations
     termUsage.forEach((usages, term) => {
-<<<<<<< HEAD
-      const variations = new Set(
-        usages.map(u => this.extractTermVariation(u.value, term))
-      );
-=======
       const variations = new Set(usages.map(u => this.extractTermVariation(u.value, term)));
->>>>>>> 02f0594e
       if (variations.size > 1) {
         issues.push({
           type: 'terminology_variation',
           keys: usages.map(u => u.key),
           message: `Inconsistent translation of "${term}" found`,
           examples: Array.from(variations).map(variation => ({
-<<<<<<< HEAD
-            key: usages.find(
-              u => this.extractTermVariation(u.value, term) === variation
-            )!.key,
-            value: variation,
-=======
             key: usages.find(u => this.extractTermVariation(u.value, term) === variation)!.key,
             value: variation
->>>>>>> 02f0594e
           })),
           suggestedFix: `Standardize translation of "${term}" throughout all files`
         });
@@ -480,23 +362,11 @@
 
     // Quality score recommendations
     if (result.qualityScore.overall < 80) {
-<<<<<<< HEAD
-      recommendations.push(
-        `🎯 Overall quality score (${result.qualityScore.overall}%) needs improvement`
-      );
-    }
-
-    if (result.qualityScore.completeness < 100) {
-      recommendations.push(
-        `📝 Complete missing translations (${100 - result.qualityScore.completeness}% remaining)`
-      );
-=======
       recommendations.push(`🎯 Overall quality score (${result.qualityScore.overall}%) needs improvement`);
     }
 
     if (result.qualityScore.completeness < 100) {
       recommendations.push(`📝 Complete missing translations (${100 - result.qualityScore.completeness}% remaining)`);
->>>>>>> 02f0594e
     }
 
     if (result.qualityScore.consistency < 80) {
@@ -504,25 +374,6 @@
     }
 
     if (result.qualityScore.culturalAdaptation < 70) {
-<<<<<<< HEAD
-      recommendations.push(
-        `🌍 Enhance cultural localization beyond literal translation`
-      );
-    }
-
-    // Cultural issues recommendations
-    const criticalCultural = result.culturalIssues.filter(
-      i => i.severity === 'critical'
-    ).length;
-    const highCultural = result.culturalIssues.filter(
-      i => i.severity === 'high'
-    ).length;
-
-    if (criticalCultural > 0) {
-      recommendations.push(
-        `🚨 Fix ${criticalCultural} critical cultural sensitivity issues`
-      );
-=======
       recommendations.push(`🌍 Enhance cultural localization beyond literal translation`);
     }
 
@@ -532,7 +383,6 @@
 
     if (criticalCultural > 0) {
       recommendations.push(`🚨 Fix ${criticalCultural} critical cultural sensitivity issues`);
->>>>>>> 02f0594e
     }
     if (highCultural > 0) {
       recommendations.push(`⚠️ Address ${highCultural} high-priority cultural issues`);
@@ -540,34 +390,16 @@
 
     // Consistency recommendations
     if (result.consistencyIssues.length > 0) {
-<<<<<<< HEAD
-      recommendations.push(
-        `📋 Standardize ${result.consistencyIssues.length} terminology inconsistencies`
-      );
-=======
       recommendations.push(`📋 Standardize ${result.consistencyIssues.length} terminology inconsistencies`);
->>>>>>> 02f0594e
     }
 
     // Performance recommendations
     if (result.performanceMetrics.mobileOptimization < 70) {
-<<<<<<< HEAD
-      recommendations.push(
-        `📱 Optimize translations for mobile display (current: ${result.performanceMetrics.mobileOptimization}%)`
-      );
-    }
-
-    if (result.performanceMetrics.complexityRating === 'complex') {
-      recommendations.push(
-        `✂️ Simplify complex language for better user comprehension`
-      );
-=======
       recommendations.push(`📱 Optimize translations for mobile display (current: ${result.performanceMetrics.mobileOptimization}%)`);
     }
 
     if (result.performanceMetrics.complexityRating === 'complex') {
       recommendations.push(`✂️ Simplify complex language for better user comprehension`);
->>>>>>> 02f0594e
     }
 
     return recommendations;
@@ -595,38 +427,16 @@
     return Math.max(0, consistencyScore);
   }
 
-<<<<<<< HEAD
-  private calculateCulturalAdaptation(
-    translations: any,
-    language: SupportedLanguage
-  ): number {
-=======
   private calculateCulturalAdaptation(translations: any, language: SupportedLanguage): number {
->>>>>>> 02f0594e
     const issues = this.detectCulturalIssues(translations, language);
     let score = 100;
 
     issues.forEach(issue => {
       switch (issue.severity) {
-<<<<<<< HEAD
-        case 'critical':
-          score -= 20;
-          break;
-        case 'high':
-          score -= 10;
-          break;
-        case 'medium':
-          score -= 5;
-          break;
-        case 'low':
-          score -= 2;
-          break;
-=======
         case 'critical': score -= 20; break;
         case 'high': score -= 10; break;
         case 'medium': score -= 5; break;
         case 'low': score -= 2; break;
->>>>>>> 02f0594e
       }
     });
 
@@ -665,25 +475,13 @@
     return this.calculateReadabilityScore(texts, language);
   }
 
-<<<<<<< HEAD
-  private calculateReadabilityScore(
-    texts: string[],
-    language: SupportedLanguage
-  ): number {
-=======
   private calculateReadabilityScore(texts: string[], language: SupportedLanguage): number {
->>>>>>> 02f0594e
     // Simplified readability score based on sentence length and complexity
     let totalScore = 0;
 
     texts.forEach(text => {
       const sentences = text.split(/[.!?]+/).filter(s => s.trim().length > 0);
-<<<<<<< HEAD
-      const avgSentenceLength =
-        text.split(/\s+/).length / Math.max(sentences.length, 1);
-=======
       const avgSentenceLength = text.split(/\s+/).length / Math.max(sentences.length, 1);
->>>>>>> 02f0594e
 
       // Score based on sentence length (shorter is better for mobile)
       let score = 100;
@@ -697,13 +495,7 @@
     return Math.round(totalScore / texts.length);
   }
 
-<<<<<<< HEAD
-  private determineComplexityRating(
-    texts: string[]
-  ): 'simple' | 'moderate' | 'complex' {
-=======
   private determineComplexityRating(texts: string[]): 'simple' | 'moderate' | 'complex' {
->>>>>>> 02f0594e
     let totalComplexity = 0;
 
     texts.forEach(text => {
@@ -727,14 +519,8 @@
   }
 
   private calculateReadingTime(texts: string[], language: SupportedLanguage): number {
-<<<<<<< HEAD
-    const totalWords = texts.reduce(
-      (sum, text) => sum + text.split(/\s+/).filter(word => word.length > 0).length,
-      0
-=======
     const totalWords = texts.reduce((sum, text) =>
       sum + text.split(/\s+/).filter(word => word.length > 0).length, 0
->>>>>>> 02f0594e
     );
 
     // Reading speeds vary by language and script complexity
@@ -762,29 +548,9 @@
   private getReadingSpeedForLanguage(language: SupportedLanguage): number {
     // Average reading speeds (words per minute) by language/script
     const speeds: Record<string, number> = {
-<<<<<<< HEAD
-      en: 200,
-      es: 180,
-      fr: 190,
-      de: 170,
-      it: 175,
-      pt: 185,
-      ru: 160,
-      ja: 120,
-      zh: 130,
-      'zh-TW': 125,
-      ko: 140,
-      ar: 120,
-      hi: 140,
-      bn: 135,
-      th: 130,
-      vi: 150,
-      id: 160,
-=======
       'en': 200, 'es': 180, 'fr': 190, 'de': 170, 'it': 175, 'pt': 185, 'ru': 160,
       'ja': 120, 'zh': 130, 'zh-TW': 125, 'ko': 140,
       'ar': 120, 'hi': 140, 'bn': 135, 'th': 130, 'vi': 150, 'id': 160
->>>>>>> 02f0594e
     };
 
     return speeds[language] || 150; // Default fallback
@@ -868,30 +634,11 @@
     const results = Array.from(this.validationCache.values());
 
     const totalLanguages = results.length;
-<<<<<<< HEAD
-    const averageQualityScore =
-      results.reduce((sum, r) => sum + r.qualityScore.overall, 0) / totalLanguages;
-    const totalCulturalIssues = results.reduce(
-      (sum, r) => sum + r.culturalIssues.length,
-      0
-    );
-    const totalConsistencyIssues = results.reduce(
-      (sum, r) => sum + r.consistencyIssues.length,
-      0
-    );
-    const languagesNeedingAttention = results
-      .filter(
-        r =>
-          r.qualityScore.overall < 80 ||
-          r.culturalIssues.some(i => i.severity === 'critical')
-      )
-=======
     const averageQualityScore = results.reduce((sum, r) => sum + r.qualityScore.overall, 0) / totalLanguages;
     const totalCulturalIssues = results.reduce((sum, r) => sum + r.culturalIssues.length, 0);
     const totalConsistencyIssues = results.reduce((sum, r) => sum + r.consistencyIssues.length, 0);
     const languagesNeedingAttention = results
       .filter(r => r.qualityScore.overall < 80 || r.culturalIssues.some(i => i.severity === 'critical'))
->>>>>>> 02f0594e
       .map(r => r.language);
 
     return {
