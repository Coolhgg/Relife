/**
 * Advanced Frame Rate Management and Animation Optimization
 * Provides adaptive frame rate control, animation quality adjustment, and performance monitoring
 */

import React from 'react';

export interface FrameRateConfig {
  target: number; // Target FPS (e.g., 60, 30)
  adaptive: boolean; // Whether to adapt based on performance
  reducedMotion: boolean; // Respect prefers-reduced-motion
  budgetMs: number; // Frame budget in milliseconds
}

export interface AnimationConfig {
  duration: number; // Animation duration in ms
  easing: string; // CSS easing function
  complexity: 'low' | 'medium' | 'high'; // Animation complexity level
  gpuAccelerated: boolean; // Use GPU acceleration
  willChange: boolean; // Use will-change CSS property
}

export interface FrameMetrics {
  fps: number;
  averageFps: number;
  frameTimeMs: number;
  droppedFrames: number;
  renderTime: number;
  compositeTime: number;
  performanceScore: number; // 0-100
}

export interface AnimationQuality {
  level: 'minimal' | 'reduced' | 'standard' | 'enhanced';
  enableTransitions: boolean;
  enableTransforms: boolean;
  enableFilters: boolean;
  enableShadows: boolean;
  maxDuration: number;
  targetFps: number;
}

class FrameRateManager {
  private rafId?: number;
  private frameCount = 0;
  private lastTime = 0;
  private frameTimes: number[] = [];
  private maxFrameHistory = 60;
  private currentMetrics: FrameMetrics = {
    fps: 60,
    averageFps: 60,
    frameTimeMs: 16.67,
    droppedFrames: 0,
    renderTime: 0,
    compositeTime: 0,
    performanceScore: 100,
  };

  private observers: Array<(metrics: FrameMetrics) => void> = [];
  private animationRegistry = new Map<string, AnimationConfig>();
  private activeAnimations = new Set<string>();
  private performanceObserver?: PerformanceObserver;
  private config: FrameRateConfig = {
    target: 60,
    adaptive: true,
    reducedMotion: false,
    budgetMs: 16.67, // 60fps budget
  };

  constructor() {
    this.initializeFrameMonitoring();
    this.initializePerformanceObserver();
    this.checkReducedMotionPreference();
    this.setupAdaptiveFrameRate();
  }

  /**
   * Initialize frame rate monitoring
   */
  private initializeFrameMonitoring() {
    const measureFrame = (timestamp: number) => {
      if (this.lastTime) {
        const frameTime = timestamp - this.lastTime;
        this.recordFrameTime(frameTime);
        this.updateMetrics();
      }

      this.lastTime = timestamp;
      this.frameCount++;

      if (this.rafId) {
        this.rafId = requestAnimationFrame(measureFrame);
      }
    };

    this.rafId = requestAnimationFrame(measureFrame);
  }

  /**
   * Initialize performance observer for paint timing
   */
  private initializePerformanceObserver() {
    if (typeof window === 'undefined' || !('PerformanceObserver' in window)) {
      return;
    }

    try {
      this.performanceObserver = new PerformanceObserver(list => {
        const entries = list.getEntries();
<<<<<<< HEAD
        entries.forEach(entry => {
=======
        entries.forEach((entry) => {
>>>>>>> 02f0594e
          if (entry.entryType === 'paint') {
            if (entry.name === 'first-contentful-paint') {
              this.currentMetrics.renderTime = entry.startTime;
            }
          } else if (entry.entryType === 'measure') {
            if (entry.name.includes('composite')) {
              this.currentMetrics.compositeTime = entry.duration;
            }
          }
        });
      });

      this.performanceObserver.observe({
<<<<<<< HEAD
        entryTypes: ['paint', 'measure', 'navigation'],
=======
        entryTypes: ['paint', 'measure', 'navigation']
>>>>>>> 02f0594e
      });
    } catch (error) {
      console.warn('PerformanceObserver not supported:', error);
    }
  }

  /**
   * Check for prefers-reduced-motion preference
   */
  private checkReducedMotionPreference() {
    if (typeof window === 'undefined') return;

    const mediaQuery = window.matchMedia('(prefers-reduced-motion: reduce)');
    this.config.reducedMotion = mediaQuery.matches;

<<<<<<< HEAD
    mediaQuery.addEventListener('change', e => {
=======
    mediaQuery.addEventListener('change', (e) => {
>>>>>>> 02f0594e
      this.config.reducedMotion = e.matches;
      this.notifyObservers();
    });
  }

  /**
   * Setup adaptive frame rate adjustment
   */
  private setupAdaptiveFrameRate() {
    // Monitor performance and adjust frame rate target
    setInterval(() => {
      if (this.config.adaptive) {
        this.adjustFrameRateTarget();
      }
    }, 2000); // Check every 2 seconds
  }

  /**
   * Record frame timing data
   */
  private recordFrameTime(frameTime: number) {
    this.frameTimes.push(frameTime);

    if (this.frameTimes.length > this.maxFrameHistory) {
      this.frameTimes.shift();
    }

    // Count dropped frames (>33ms = dropped frame for 30fps, >16.67ms for 60fps)
    const frameThreshold = 1000 / this.config.target * 1.5;
    if (frameTime > frameThreshold) {
      this.currentMetrics.droppedFrames++;
    }
  }

  /**
   * Update frame rate metrics
   */
  private updateMetrics() {
    if (this.frameTimes.length === 0) return;

    const recentFrames = this.frameTimes.slice(-30); // Last 30 frames
    const averageFrameTime = recentFrames.reduce((a, b) => a + b, 0) / recentFrames.length;

    this.currentMetrics.fps = Math.round(1000 / averageFrameTime);
<<<<<<< HEAD
    this.currentMetrics.averageFps = Math.round(
      1000 / (this.frameTimes.reduce((a, b) => a + b, 0) / this.frameTimes.length)
    );
=======
    this.currentMetrics.averageFps = Math.round(1000 / (
      this.frameTimes.reduce((a, b) => a + b, 0) / this.frameTimes.length
    ));
>>>>>>> 02f0594e
    this.currentMetrics.frameTimeMs = averageFrameTime;

    // Calculate performance score (0-100)
    const targetFrameTime = 1000 / this.config.target;
    const efficiency = Math.min(targetFrameTime / averageFrameTime, 1);
    this.currentMetrics.performanceScore = Math.round(efficiency * 100);

    this.notifyObservers();
  }

  /**
   * Adjust frame rate target based on performance
   */
  private adjustFrameRateTarget() {
    const avgFps = this.currentMetrics.averageFps;
    const droppedFrameRatio = this.currentMetrics.droppedFrames / this.frameCount;

    // If dropping too many frames, reduce target
    if (droppedFrameRatio > 0.1 && avgFps < this.config.target * 0.8) {
      if (this.config.target > 30) {
        this.config.target = 30;
        this.config.budgetMs = 1000 / 30;
        console.log('Adaptive FPS: Reduced to 30fps due to performance');
      }
    }
    // If performing well, try to increase
    else if (droppedFrameRatio < 0.05 && avgFps >= this.config.target * 0.95) {
      if (this.config.target < 60) {
        this.config.target = 60;
        this.config.budgetMs = 1000 / 60;
        console.log('Adaptive FPS: Increased to 60fps due to good performance');
      }
    }
  }

  /**
   * Register an animation configuration
   */
  registerAnimation(id: string, config: AnimationConfig): void {
    // Optimize animation config based on performance
    const optimizedConfig = this.optimizeAnimationConfig(config);
    this.animationRegistry.set(id, optimizedConfig);
  }

  /**
   * Start tracking an animation
   */
  startAnimation(id: string): boolean {
    if (!this.animationRegistry.has(id)) {
      console.warn(`Animation ${id} not registered`);
      return false;
    }

    // Check if we should allow this animation
    if (!this.shouldAllowAnimation()) {
      return false;
    }

    this.activeAnimations.add(id);
    return true;
  }

  /**
   * Stop tracking an animation
   */
  stopAnimation(id: string): void {
    this.activeAnimations.delete(id);
  }

  /**
   * Optimize animation configuration for current performance
   */
  private optimizeAnimationConfig(config: AnimationConfig): AnimationConfig {
    const quality = this.getOptimalAnimationQuality();

    let optimized = { ...config };

    // Adjust duration based on quality level
    switch (quality.level) {
      case 'minimal':
        optimized.duration = Math.min(config.duration, 100);
        optimized.gpuAccelerated = false;
        optimized.willChange = false;
        break;
      case 'reduced':
        optimized.duration = Math.min(config.duration, 200);
        optimized.gpuAccelerated = config.complexity === 'low';
        optimized.willChange = config.complexity === 'low';
        break;
      case 'standard':
        optimized.duration = Math.min(config.duration, quality.maxDuration);
        optimized.gpuAccelerated = config.complexity !== 'high';
        optimized.willChange = config.complexity !== 'high';
        break;
      case 'enhanced':
        // Keep original configuration
        break;
    }

    // Respect reduced motion preference
    if (this.config.reducedMotion) {
      optimized.duration = Math.min(optimized.duration, 200);
      if (config.complexity === 'high') {
        optimized.complexity = 'medium';
      }
    }

    return optimized;
  }

  /**
   * Determine if animation should be allowed
   */
  private shouldAllowAnimation(): boolean {
    // Respect reduced motion preference
    if (this.config.reducedMotion) {
      return false;
    }

    // Check performance threshold
    if (this.currentMetrics.performanceScore < 50) {
      return false;
    }

    // Limit concurrent animations on low-performance devices
    const maxConcurrentAnimations = this.currentMetrics.performanceScore < 70 ? 2 : 5;
    if (this.activeAnimations.size >= maxConcurrentAnimations) {
      return false;
    }

    return true;
  }

  /**
   * Get optimal animation quality based on current performance
   */
  getOptimalAnimationQuality(): AnimationQuality {
    const score = this.currentMetrics.performanceScore;
    const avgFps = this.currentMetrics.averageFps;

    if (this.config.reducedMotion || score < 30 || avgFps < 20) {
      return {
        level: 'minimal',
        enableTransitions: false,
        enableTransforms: false,
        enableFilters: false,
        enableShadows: false,
        maxDuration: 100,
        targetFps: 30,
      };
    }

    if (score < 50 || avgFps < 30) {
      return {
        level: 'reduced',
        enableTransitions: true,
        enableTransforms: false,
        enableFilters: false,
        enableShadows: false,
        maxDuration: 200,
        targetFps: 30,
      };
    }

    if (score < 75 || avgFps < 45) {
      return {
        level: 'standard',
        enableTransitions: true,
        enableTransforms: true,
        enableFilters: false,
        enableShadows: false,
        maxDuration: 300,
        targetFps: 45,
      };
    }

    return {
      level: 'enhanced',
      enableTransitions: true,
      enableTransforms: true,
      enableFilters: true,
      enableShadows: true,
      maxDuration: 500,
      targetFps: 60,
    };
  }

  /**
   * Get animation styles based on performance
   */
  getOptimizedAnimationStyles(baseStyles: React.CSSProperties): React.CSSProperties {
    const quality = this.getOptimalAnimationQuality();
    let styles = { ...baseStyles };

    // Remove expensive properties on low-performance devices
    if (!quality.enableFilters) {
      delete styles.filter;
      delete styles.backdropFilter;
    }

    if (!quality.enableShadows) {
      delete styles.boxShadow;
      delete styles.textShadow;
    }

    if (!quality.enableTransforms) {
      delete styles.transform;
    }

    if (!quality.enableTransitions) {
      delete styles.transition;
      delete styles.animation;
    }

    // Add GPU acceleration hints for capable devices
    if (quality.level === 'enhanced' || quality.level === 'standard') {
      styles.willChange = styles.willChange || 'transform';
      styles.transform = styles.transform || 'translateZ(0)'; // Force GPU layer
    }

    return styles;
  }

  /**
   * Create optimized CSS class names
   */
  getOptimizedClassNames(baseClasses: string): string {
    const quality = this.getOptimalAnimationQuality();
    let classes = baseClasses;

    // Add performance-specific classes
    classes += ` animation-quality-${quality.level}`;

    if (this.config.reducedMotion) {
      classes += ' reduced-motion';
    }

    if (quality.targetFps <= 30) {
      classes += ' fps-30';
    }

    return classes.trim();
  }

  /**
   * Add metrics observer
   */
  addObserver(observer: (metrics: FrameMetrics) => void): void {
    this.observers.push(observer);
  }

  /**
   * Remove metrics observer
   */
  removeObserver(observer: (metrics: FrameMetrics) => void): void {
    const index = this.observers.indexOf(observer);
    if (index >= 0) {
      this.observers.splice(index, 1);
    }
  }

  /**
   * Notify all observers
   */
  private notifyObservers(): void {
    this.observers.forEach(observer => observer(this.currentMetrics));
  }

  /**
   * Get current metrics
   */
  getMetrics(): FrameMetrics {
    return { ...this.currentMetrics };
  }

  /**
   * Get current configuration
   */
  getConfig(): FrameRateConfig {
    return { ...this.config };
  }

  /**
   * Update configuration
   */
  updateConfig(updates: Partial<FrameRateConfig>): void {
    this.config = { ...this.config, ...updates };
  }

  /**
   * Reset metrics
   */
  resetMetrics(): void {
    this.frameCount = 0;
    this.frameTimes = [];
    this.currentMetrics.droppedFrames = 0;
    this.currentMetrics.performanceScore = 100;
  }

  /**
   * Cleanup resources
   */
  cleanup(): void {
    if (this.rafId) {
      cancelAnimationFrame(this.rafId);
      this.rafId = undefined;
    }

    if (this.performanceObserver) {
      this.performanceObserver.disconnect();
      this.performanceObserver = undefined;
    }

    this.observers = [];
    this.animationRegistry.clear();
    this.activeAnimations.clear();
  }
}

// Create singleton instance
export const frameRateManager = new FrameRateManager();

/**
 * React hook for frame rate monitoring
 */
export function useFrameRate() {
  const [metrics, setMetrics] = React.useState<FrameMetrics>(() =>
    frameRateManager.getMetrics()
  );

  React.useEffect(() => {
    const observer = (newMetrics: FrameMetrics) => setMetrics(newMetrics);
    frameRateManager.addObserver(observer);

    return () => frameRateManager.removeObserver(observer);
  }, []);

  return metrics;
}

/**
 * React hook for optimized animations
 */
export function useOptimizedAnimation(animationId: string, config: AnimationConfig) {
  const [isActive, setIsActive] = React.useState(false);
<<<<<<< HEAD
  const animationQuality = React.useMemo(
    () => frameRateManager.getOptimalAnimationQuality(),
=======
  const animationQuality = React.useMemo(() =>
    frameRateManager.getOptimalAnimationQuality(),
>>>>>>> 02f0594e
    [frameRateManager.getMetrics().performanceScore]
  );

  React.useEffect(() => {
    frameRateManager.registerAnimation(animationId, config);
  }, [animationId, config]);

  const startAnimation = React.useCallback(() => {
    const allowed = frameRateManager.startAnimation(animationId);
    setIsActive(allowed);
    return allowed;
  }, [animationId]);

  const stopAnimation = React.useCallback(() => {
    frameRateManager.stopAnimation(animationId);
    setIsActive(false);
  }, [animationId]);

  const getOptimizedStyles = React.useCallback((styles: React.CSSProperties) => {
    return frameRateManager.getOptimizedAnimationStyles(styles);
  }, []);

  const getOptimizedClasses = React.useCallback((classes: string) => {
    return frameRateManager.getOptimizedClassNames(classes);
  }, []);

  return {
    isActive,
    animationQuality,
    startAnimation,
    stopAnimation,
    getOptimizedStyles,
    getOptimizedClasses,
    canAnimate: animationQuality.level !== 'minimal',
  };
}

/**
 * React hook for performance-aware rendering
 */
export function usePerformanceAwareRender() {
  const metrics = useFrameRate();
  const [shouldReduceComplexity, setShouldReduceComplexity] = React.useState(false);

  React.useEffect(() => {
    // Reduce complexity if performance is poor
    const shouldReduce = metrics.performanceScore < 60 || metrics.averageFps < 40;
    setShouldReduceComplexity(shouldReduce);
  }, [metrics.performanceScore, metrics.averageFps]);

<<<<<<< HEAD
  const optimizeRenderCount = React.useCallback(
    (baseCount: number): number => {
      if (shouldReduceComplexity) {
        return Math.min(baseCount, 10); // Limit items on poor performance
      }
      return baseCount;
    },
    [shouldReduceComplexity]
  );
=======
  const optimizeRenderCount = React.useCallback((baseCount: number): number => {
    if (shouldReduceComplexity) {
      return Math.min(baseCount, 10); // Limit items on poor performance
    }
    return baseCount;
  }, [shouldReduceComplexity]);
>>>>>>> 02f0594e

  const shouldSkipExpensiveRender = React.useCallback((): boolean => {
    return metrics.performanceScore < 40;
  }, [metrics.performanceScore]);

  return {
    metrics,
    shouldReduceComplexity,
    optimizeRenderCount,
    shouldSkipExpensiveRender,
  };
}

/**
 * Higher-order component for frame rate optimization
 */
export function withFrameRateOptimization<P extends object>(
  Component: React.ComponentType<P>,
  animationConfig?: AnimationConfig
) {
  return React.forwardRef<any, P>((props, ref) => {
    const { shouldReduceComplexity } = usePerformanceAwareRender();

    // Skip expensive renders if performance is poor
    if (shouldReduceComplexity && animationConfig?.complexity === 'high') {
      return null;
    }

    return <Component {...props} ref={ref} />;
  });
}

/**
 * Frame rate monitor component
 */
export interface FrameRateMonitorProps {
  className?: string;
  showDetails?: boolean;
  warningThreshold?: number;
}

export const FrameRateMonitor: React.FC<FrameRateMonitorProps> = ({
  className = '',
  showDetails = false,
  warningThreshold = 30,
}) => {
  const metrics = useFrameRate();
  const isWarning = metrics.averageFps < warningThreshold;

  return (
    <div className={`frame-rate-monitor ${isWarning ? 'warning' : ''} ${className}`}>
      <div className="fps-display">
        <span className={`fps-value ${isWarning ? 'text-red-500' : 'text-green-500'}`}>
          {Math.round(metrics.fps)} FPS
        </span>
      </div>

      {showDetails && (
        <div className="fps-details text-xs mt-1 space-y-1">
          <div>Avg: {Math.round(metrics.averageFps)} FPS</div>
          <div>Score: {metrics.performanceScore}%</div>
          <div>Dropped: {metrics.droppedFrames}</div>
          <div>Frame Time: {Math.round(metrics.frameTimeMs)}ms</div>
        </div>
      )}
    </div>
  );
};

export default frameRateManager;<|MERGE_RESOLUTION|>--- conflicted
+++ resolved
@@ -107,11 +107,7 @@
     try {
       this.performanceObserver = new PerformanceObserver(list => {
         const entries = list.getEntries();
-<<<<<<< HEAD
-        entries.forEach(entry => {
-=======
         entries.forEach((entry) => {
->>>>>>> 02f0594e
           if (entry.entryType === 'paint') {
             if (entry.name === 'first-contentful-paint') {
               this.currentMetrics.renderTime = entry.startTime;
@@ -125,11 +121,7 @@
       });
 
       this.performanceObserver.observe({
-<<<<<<< HEAD
-        entryTypes: ['paint', 'measure', 'navigation'],
-=======
         entryTypes: ['paint', 'measure', 'navigation']
->>>>>>> 02f0594e
       });
     } catch (error) {
       console.warn('PerformanceObserver not supported:', error);
@@ -145,11 +137,7 @@
     const mediaQuery = window.matchMedia('(prefers-reduced-motion: reduce)');
     this.config.reducedMotion = mediaQuery.matches;
 
-<<<<<<< HEAD
-    mediaQuery.addEventListener('change', e => {
-=======
     mediaQuery.addEventListener('change', (e) => {
->>>>>>> 02f0594e
       this.config.reducedMotion = e.matches;
       this.notifyObservers();
     });
@@ -194,15 +182,9 @@
     const averageFrameTime = recentFrames.reduce((a, b) => a + b, 0) / recentFrames.length;
 
     this.currentMetrics.fps = Math.round(1000 / averageFrameTime);
-<<<<<<< HEAD
-    this.currentMetrics.averageFps = Math.round(
-      1000 / (this.frameTimes.reduce((a, b) => a + b, 0) / this.frameTimes.length)
-    );
-=======
     this.currentMetrics.averageFps = Math.round(1000 / (
       this.frameTimes.reduce((a, b) => a + b, 0) / this.frameTimes.length
     ));
->>>>>>> 02f0594e
     this.currentMetrics.frameTimeMs = averageFrameTime;
 
     // Calculate performance score (0-100)
@@ -548,13 +530,8 @@
  */
 export function useOptimizedAnimation(animationId: string, config: AnimationConfig) {
   const [isActive, setIsActive] = React.useState(false);
-<<<<<<< HEAD
-  const animationQuality = React.useMemo(
-    () => frameRateManager.getOptimalAnimationQuality(),
-=======
   const animationQuality = React.useMemo(() =>
     frameRateManager.getOptimalAnimationQuality(),
->>>>>>> 02f0594e
     [frameRateManager.getMetrics().performanceScore]
   );
 
@@ -605,24 +582,12 @@
     setShouldReduceComplexity(shouldReduce);
   }, [metrics.performanceScore, metrics.averageFps]);
 
-<<<<<<< HEAD
-  const optimizeRenderCount = React.useCallback(
-    (baseCount: number): number => {
-      if (shouldReduceComplexity) {
-        return Math.min(baseCount, 10); // Limit items on poor performance
-      }
-      return baseCount;
-    },
-    [shouldReduceComplexity]
-  );
-=======
   const optimizeRenderCount = React.useCallback((baseCount: number): number => {
     if (shouldReduceComplexity) {
       return Math.min(baseCount, 10); // Limit items on poor performance
     }
     return baseCount;
   }, [shouldReduceComplexity]);
->>>>>>> 02f0594e
 
   const shouldSkipExpensiveRender = React.useCallback((): boolean => {
     return metrics.performanceScore < 40;
