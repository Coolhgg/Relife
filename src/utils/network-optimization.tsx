--- conflicted
+++ resolved
@@ -529,22 +529,6 @@
     setIsLoading(true);
     setError(null);
 
-<<<<<<< HEAD
-      try {
-        const result = await networkOptimizer.batchRequest<T>(request, options);
-        setData(result);
-        return result;
-      } catch (err) {
-        const error = err instanceof Error ? err : new Error('Batch request failed');
-        setError(error);
-        throw error;
-      } finally {
-        setIsLoading(false);
-      }
-    },
-    []
-  );
-=======
     try {
       const result = await networkOptimizer.batchRequest<T>(request, options);
       setData(result);
@@ -557,7 +541,6 @@
       setIsLoading(false);
     }
   }, []);
->>>>>>> 02f0594e
 
   const reset = React.useCallback(() => {
     setIsLoading(false);
@@ -579,13 +562,7 @@
  * React hook for network statistics
  */
 export function useNetworkStats() {
-<<<<<<< HEAD
-  const [stats, setStats] = React.useState<NetworkStats>(() =>
-    networkOptimizer.getStats()
-  );
-=======
   const [stats, setStats] = React.useState<NetworkStats>(() => networkOptimizer.getStats());
->>>>>>> 02f0594e
 
   React.useEffect(() => {
     const interval = setInterval(() => {
@@ -602,11 +579,7 @@
  * High-level API functions
  */
 export const api = {
-<<<<<<< HEAD
-  get: <T = any,>(url: string, options: Partial<NetworkRequest> = {}): Promise<T> => {
-=======
   get: <T = any>(url: string, options: Partial<NetworkRequest> = {}): Promise<T> => {
->>>>>>> 02f0594e
     return networkOptimizer.request<T>({
       id: `get-${Date.now()}-${Math.random()}`,
       method: 'GET',
@@ -617,15 +590,7 @@
     });
   },
 
-<<<<<<< HEAD
-  post: <T = any,>(
-    url: string,
-    body?: any,
-    options: Partial<NetworkRequest> = {}
-  ): Promise<T> => {
-=======
   post: <T = any>(url: string, body?: any, options: Partial<NetworkRequest> = {}): Promise<T> => {
->>>>>>> 02f0594e
     return networkOptimizer.request<T>({
       id: `post-${Date.now()}-${Math.random()}`,
       method: 'POST',
@@ -635,15 +600,7 @@
     });
   },
 
-<<<<<<< HEAD
-  put: <T = any,>(
-    url: string,
-    body?: any,
-    options: Partial<NetworkRequest> = {}
-  ): Promise<T> => {
-=======
   put: <T = any>(url: string, body?: any, options: Partial<NetworkRequest> = {}): Promise<T> => {
->>>>>>> 02f0594e
     return networkOptimizer.request<T>({
       id: `put-${Date.now()}-${Math.random()}`,
       method: 'PUT',
@@ -653,14 +610,7 @@
     });
   },
 
-<<<<<<< HEAD
-  delete: <T = any,>(
-    url: string,
-    options: Partial<NetworkRequest> = {}
-  ): Promise<T> => {
-=======
   delete: <T = any>(url: string, options: Partial<NetworkRequest> = {}): Promise<T> => {
->>>>>>> 02f0594e
     return networkOptimizer.request<T>({
       id: `delete-${Date.now()}-${Math.random()}`,
       method: 'DELETE',
@@ -670,14 +620,7 @@
   },
 
   // Batch operations
-<<<<<<< HEAD
-  batchGet: <T = any,>(
-    urls: string[],
-    options: BatchRequestOptions = {}
-  ): Promise<T[]> => {
-=======
   batchGet: <T = any>(urls: string[], options: BatchRequestOptions = {}): Promise<T[]> => {
->>>>>>> 02f0594e
     const requests = urls.map(url => ({
       id: `batch-get-${Date.now()}-${Math.random()}`,
       method: 'GET' as const,
@@ -723,16 +666,6 @@
   const errorRate = stats.requestCount > 0 ?
     (stats.errorCount / stats.requestCount) * 100 : 0;
 
-<<<<<<< HEAD
-  const cacheHitRate =
-    stats.requestCount > 0 ? (stats.cacheHitCount / stats.requestCount) * 100 : 0;
-
-  return (
-    <div className={`network-status ${!isOnline ? 'offline' : ''} ${className}`}>
-      <div className="network-indicator">
-        <span className={`status-dot ${isOnline ? 'online' : 'offline'}`} />
-        <span className="status-text">{isOnline ? 'Online' : 'Offline'}</span>
-=======
   const cacheHitRate = stats.requestCount > 0 ?
     (stats.cacheHitCount / stats.requestCount) * 100 : 0;
 
@@ -743,7 +676,6 @@
         <span className='status-text'>
           {isOnline ? 'Online' : 'Offline'}
         </span>
->>>>>>> 02f0594e
       </div>
 
       {showDetails && isOnline && (
