--- conflicted
+++ resolved
@@ -101,12 +101,7 @@
    */
   private detectDevice(): MobileDevice {
     const userAgent = navigator.userAgent.toLowerCase();
-<<<<<<< HEAD
-    const isMobile =
-      /mobile|android|iphone|ipad|ipod|blackberry|iemobile|opera mini/i.test(userAgent);
-=======
     const isMobile = /mobile|android|iphone|ipad|ipod|blackberry|iemobile|opera mini/i.test(userAgent);
->>>>>>> 02f0594e
     const isTablet = /ipad|android(?!.*mobile)|tablet/i.test(userAgent);
     const isIOS = /iphone|ipad|ipod/i.test(userAgent);
     const isAndroid = /android/i.test(userAgent);
@@ -127,11 +122,7 @@
       isIOS,
       isAndroid,
       screenReader,
-<<<<<<< HEAD
-      orientation: window.innerHeight > window.innerWidth ? 'portrait' : 'landscape',
-=======
       orientation: window.innerHeight > window.innerWidth ? 'portrait' : 'landscape'
->>>>>>> 02f0594e
     };
   }
 
@@ -146,11 +137,7 @@
         description: 'Swipe left to go to next alarm',
         fingers: 1,
         direction: 'left',
-<<<<<<< HEAD
-        enabled: true,
-=======
         enabled: true
->>>>>>> 02f0594e
       },
       {
         name: 'swipe-right',
@@ -158,11 +145,7 @@
         description: 'Swipe right to go to previous alarm',
         fingers: 1,
         direction: 'right',
-<<<<<<< HEAD
-        enabled: true,
-=======
         enabled: true
->>>>>>> 02f0594e
       },
       {
         name: 'swipe-up',
@@ -170,11 +153,7 @@
         description: 'Swipe up to dismiss alarm',
         fingers: 1,
         direction: 'up',
-<<<<<<< HEAD
-        enabled: true,
-=======
         enabled: true
->>>>>>> 02f0594e
       },
       {
         name: 'swipe-down',
@@ -182,11 +161,7 @@
         description: 'Swipe down to snooze alarm',
         fingers: 1,
         direction: 'down',
-<<<<<<< HEAD
-        enabled: true,
-=======
         enabled: true
->>>>>>> 02f0594e
       },
       {
         name: 'two-finger-tap',
@@ -194,11 +169,7 @@
         description: 'Two finger tap to toggle screen reader mode',
         fingers: 2,
         direction: 'none',
-<<<<<<< HEAD
-        enabled: true,
-=======
         enabled: true
->>>>>>> 02f0594e
       },
       {
         name: 'three-finger-swipe-up',
@@ -206,11 +177,7 @@
         description: 'Three finger swipe up to read page',
         fingers: 3,
         direction: 'up',
-<<<<<<< HEAD
-        enabled: true,
-=======
         enabled: true
->>>>>>> 02f0594e
       },
       {
         name: 'long-press',
@@ -218,13 +185,8 @@
         description: 'Long press for context menu',
         fingers: 1,
         direction: 'none',
-<<<<<<< HEAD
-        enabled: true,
-      },
-=======
         enabled: true
       }
->>>>>>> 02f0594e
     ];
 
     gestures.forEach(gesture => {
@@ -238,30 +200,12 @@
   private setupEventListeners(): void {
     if (!this.state.isEnabled) return;
 
-<<<<<<< HEAD
-    document.addEventListener('touchstart', this.handleTouchStart.bind(this), {
-      passive: false,
-    });
-    document.addEventListener('touchmove', this.handleTouchMove.bind(this), {
-      passive: false,
-    });
-    document.addEventListener('touchend', this.handleTouchEnd.bind(this), {
-      passive: false,
-    });
-
-    // Orientation change listener
-    window.addEventListener(
-      'orientationchange',
-      this.handleOrientationChange.bind(this)
-    );
-=======
     document.addEventListener('touchstart', this.handleTouchStart.bind(this), { passive: false });
     document.addEventListener('touchmove', this.handleTouchMove.bind(this), { passive: false });
     document.addEventListener('touchend', this.handleTouchEnd.bind(this), { passive: false });
 
     // Orientation change listener
     window.addEventListener('orientationchange', this.handleOrientationChange.bind(this));
->>>>>>> 02f0594e
 
     // Media query listeners for accessibility preferences
     this.setupMediaQueryListeners();
@@ -273,22 +217,14 @@
   private setupMediaQueryListeners(): void {
     // Reduced motion preference
     const reducedMotionQuery = window.matchMedia('(prefers-reduced-motion: reduce)');
-<<<<<<< HEAD
-    reducedMotionQuery.addListener(e => {
-=======
     reducedMotionQuery.addListener((e) => {
->>>>>>> 02f0594e
       this.state.reducedMotion = e.matches;
       this.announcePreferenceChange('Reduced motion', e.matches);
     });
 
     // High contrast preference
     const highContrastQuery = window.matchMedia('(prefers-contrast: high)');
-<<<<<<< HEAD
-    highContrastQuery.addListener(e => {
-=======
     highContrastQuery.addListener((e) => {
->>>>>>> 02f0594e
       this.state.highContrast = e.matches;
       this.announcePreferenceChange('High contrast', e.matches);
       this.applyContrastOptimizations(e.matches);
@@ -296,11 +232,7 @@
 
     // Large text preference (approximate)
     const largeTextQuery = window.matchMedia('(min-font-size: 18px)');
-<<<<<<< HEAD
-    largeTextQuery.addListener(e => {
-=======
     largeTextQuery.addListener((e) => {
->>>>>>> 02f0594e
       this.state.largeText = e.matches;
       this.announcePreferenceChange('Large text', e.matches);
       this.applyTextSizeOptimizations(e.matches);
@@ -460,17 +392,8 @@
    */
   private handleOrientationChange(): void {
     setTimeout(() => {
-<<<<<<< HEAD
-      this.device.orientation =
-        window.innerHeight > window.innerWidth ? 'portrait' : 'landscape';
-      this.screenReader.announce(
-        `Orientation changed to ${this.device.orientation}`,
-        'polite'
-      );
-=======
       this.device.orientation = window.innerHeight > window.innerWidth ? 'portrait' : 'landscape';
       this.screenReader.announce(`Orientation changed to ${this.device.orientation}`, 'polite');
->>>>>>> 02f0594e
       this.applyOrientationOptimizations();
     }, 100);
   }
@@ -614,13 +537,7 @@
   /**
    * Provide haptic feedback
    */
-<<<<<<< HEAD
-  private provideHapticFeedback(
-    intensity: 'light' | 'medium' | 'heavy' = 'light'
-  ): void {
-=======
   private provideHapticFeedback(intensity: 'light' | 'medium' | 'heavy' = 'light'): void {
->>>>>>> 02f0594e
     if (!this.state.hapticFeedback || !this.vibrationSupported) return;
 
     const patterns = {
@@ -649,44 +566,28 @@
    */
   private handleSwipeLeft(): void {
     const event = new CustomEvent('mobile-gesture', {
-<<<<<<< HEAD
-      detail: { gesture: 'swipe-left', action: 'next-alarm' },
-=======
       detail: { gesture: 'swipe-left', action: 'next-alarm' }
->>>>>>> 02f0594e
     });
     document.dispatchEvent(event);
   }
 
   private handleSwipeRight(): void {
     const event = new CustomEvent('mobile-gesture', {
-<<<<<<< HEAD
-      detail: { gesture: 'swipe-right', action: 'previous-alarm' },
-=======
       detail: { gesture: 'swipe-right', action: 'previous-alarm' }
->>>>>>> 02f0594e
     });
     document.dispatchEvent(event);
   }
 
   private handleSwipeUp(): void {
     const event = new CustomEvent('mobile-gesture', {
-<<<<<<< HEAD
-      detail: { gesture: 'swipe-up', action: 'dismiss-alarm' },
-=======
       detail: { gesture: 'swipe-up', action: 'dismiss-alarm' }
->>>>>>> 02f0594e
     });
     document.dispatchEvent(event);
   }
 
   private handleSwipeDown(): void {
     const event = new CustomEvent('mobile-gesture', {
-<<<<<<< HEAD
-      detail: { gesture: 'swipe-down', action: 'snooze-alarm' },
-=======
       detail: { gesture: 'swipe-down', action: 'snooze-alarm' }
->>>>>>> 02f0594e
     });
     document.dispatchEvent(event);
   }
@@ -700,22 +601,14 @@
 
   private handleThreeFingerSwipeUp(): void {
     const event = new CustomEvent('mobile-gesture', {
-<<<<<<< HEAD
-      detail: { gesture: 'three-finger-swipe-up', action: 'read-page' },
-=======
       detail: { gesture: 'three-finger-swipe-up', action: 'read-page' }
->>>>>>> 02f0594e
     });
     document.dispatchEvent(event);
   }
 
   private handleLongPress(): void {
     const event = new CustomEvent('mobile-gesture', {
-<<<<<<< HEAD
-      detail: { gesture: 'long-press', action: 'context-menu' },
-=======
       detail: { gesture: 'long-press', action: 'context-menu' }
->>>>>>> 02f0594e
     });
     document.dispatchEvent(event);
   }
@@ -723,14 +616,7 @@
   private handleDoubleTap(event: TouchEvent): void {
     // Standard double-tap activation
     const target = event.target as HTMLElement;
-<<<<<<< HEAD
-    if (
-      target &&
-      (target.tagName === 'BUTTON' || target.getAttribute('role') === 'button')
-    ) {
-=======
     if (target && (target.tagName === 'BUTTON' || target.getAttribute('role') === 'button')) {
->>>>>>> 02f0594e
       target.click();
       this.provideHapticFeedback('medium');
     }
@@ -847,12 +733,8 @@
    * Get available gestures
    */
   getGestures(): TouchGesture[] {
-<<<<<<< HEAD
-    return Array.from(this.gestures.values()).filter(gesture => gesture.enabled);
-=======
     return Array.from(this.gestures.values())
       .filter(gesture => gesture.enabled);
->>>>>>> 02f0594e
   }
 
   /**
@@ -872,26 +754,6 @@
     document.removeEventListener('touchstart', this.handleTouchStart.bind(this));
     document.removeEventListener('touchmove', this.handleTouchMove.bind(this));
     document.removeEventListener('touchend', this.handleTouchEnd.bind(this));
-<<<<<<< HEAD
-    window.removeEventListener(
-      'orientationchange',
-      this.handleOrientationChange.bind(this)
-    );
-
-    // Remove mobile accessibility classes
-    document.body.classList.remove(
-      'mobile-accessible',
-      'screen-reader-optimized',
-      'ios-optimized',
-      'android-optimized',
-      'large-text',
-      'high-contrast',
-      'voiceover-optimized',
-      'talkback-optimized',
-      'portrait',
-      'landscape',
-      'landscape-mobile'
-=======
     window.removeEventListener('orientationchange', this.handleOrientationChange.bind(this));
 
     // Remove mobile accessibility classes
@@ -899,7 +761,6 @@
       'mobile-accessible', 'screen-reader-optimized', 'ios-optimized',
       'android-optimized', 'large-text', 'high-contrast', 'voiceover-optimized',
       'talkback-optimized', 'portrait', 'landscape', 'landscape-mobile'
->>>>>>> 02f0594e
     );
   }
 }
