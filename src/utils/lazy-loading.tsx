/* eslint-disable react-refresh/only-export-components */
import React, { lazy, Suspense, memo, useCallback, useMemo } from 'react';
import type { ComponentType, LazyExoticComponent } from 'react';
import { TimeoutHandle } from '../types/timers';

// Loading spinner component
const LoadingSpinner = memo(() => (
  <div className="flex items-center justify-center p-8">
    <div className="animate-spin rounded-full h-8 w-8 border-b-2 border-purple-500"></div>
    <span className="ml-2 text-white/70">Loading...</span>
  </div>
));

// Lazy loaded components with preloading
const lazyWithPreload = <T extends ComponentType<any>>(
  importFunc: () => Promise<{ default: T }>,
  preloadCondition?: () => boolean
): LazyExoticComponent<T> & { preload: () => Promise<{ default: T }> } => {
  const LazyComponent = lazy(importFunc);

  // Add preload function
  (LazyComponent as any).preload = importFunc;

  // Auto-preload if condition is met
  if (preloadCondition && preloadCondition()) {
    importFunc();
  }

  return LazyComponent as LazyExoticComponent<T> & {
    preload: () => Promise<{ default: T }>;
  };
};

// Lazy loaded components
export const AlarmForm = lazyWithPreload(
  () => import('../components/AlarmForm'),
  () => window.location.pathname === '/create'
);

export const AlarmRinging = lazyWithPreload(
  () => import('../components/AlarmRinging'),
  () => false // Only load when alarm triggers
);

export const SleepTracker = lazyWithPreload(
  () => import('../components/SleepTracker'),
  () => window.location.pathname === '/sleep'
);

export const SmartAlarmSettings = lazyWithPreload(
  () => import('../components/SmartAlarmSettings'),
  () => localStorage.getItem('smart_alarms_enabled') === 'true'
);

export const VoiceSettings = lazyWithPreload(
  () => import('../components/VoiceSettings'),
  () => localStorage.getItem('voice_enabled') === 'true'
);

export const OnboardingFlow = lazyWithPreload(
  () => import('../components/OnboardingFlow'),
  () => !localStorage.getItem('onboarding_completed')
);

// Performance monitoring components
export const PerformanceDashboard = lazyWithPreload(
  () => import('../components/PerformanceDashboard'),
  () => process.env.NODE_ENV === 'development'
);

// Heavy computation components
export const SleepAnalytics = lazyWithPreload(
  () => import('../components/SleepAnalytics'),
  () => false // Load on demand
);

// TODO: Performance optimization - Large dashboard components now lazy loaded
// Analytics dashboards (heavy chart rendering)
export const AnalyticsDashboard = lazyWithPreload(
  () => import('../components/AnalyticsDashboard'),
  () => window.location.pathname.includes('/analytics')
);

export const PersonaAnalyticsDashboard = lazyWithPreload(
  () => import('../components/PersonaAnalyticsDashboard'),
  () => localStorage.getItem('persona_analytics_enabled') === 'true'
);

export const PersonaFocusDashboard = lazyWithPreload(
  () => import('../components/PersonaFocusDashboard'),
  () => false // Load on demand for persona management
);

// TODO: Performance optimization - Theme management components (largest components)
export const ThemeCreator = lazyWithPreload(
  () => import('../components/ThemeCreator'),
  () => false // Load only when theme creation is accessed
);

export const CustomThemeManager = lazyWithPreload(
  () => import('../components/CustomThemeManager'),
  () => false // Load only when custom theme management is needed
);

// TODO: Performance optimization - Premium and security dashboards
export const PremiumDashboard = lazyWithPreload(
  () => import('../components/PremiumDashboard'),
  () => localStorage.getItem('subscription_active') === 'true'
);

export const AccessibilityDashboard = lazyWithPreload(
  () => import('../components/AccessibilityDashboard'),
  () => localStorage.getItem('accessibility_mode') === 'true'
);

export const ComprehensiveSecurityDashboard = lazyWithPreload(
  () => import('../components/ComprehensiveSecurityDashboard'),
  () => process.env.NODE_ENV === 'development' // Admin/dev feature
);

// TODO: Performance optimization - Smart alarm features
export const SmartAlarmDashboard = lazyWithPreload(
  () => import('../components/SmartAlarmDashboard'),
  () => localStorage.getItem('smart_alarms_enabled') === 'true'
);

// TODO: Performance optimization - Advanced analytics and scheduling
export const AdvancedAnalytics = lazyWithPreload(
  () => import('../components/AdvancedAnalytics'),
<<<<<<< HEAD
  () =>
    window.location.pathname.includes('/analytics') ||
    window.location.pathname.includes('/advanced')
=======
  () => window.location.pathname.includes('/analytics') || window.location.pathname.includes('/advanced')
>>>>>>> 0180013c
);

export const AdvancedAlarmScheduling = lazyWithPreload(
  () => import('../components/AdvancedAlarmScheduling'),
<<<<<<< HEAD
  () =>
    localStorage.getItem('premium_features_enabled') === 'true' &&
    window.location.pathname.includes('/scheduling')
=======
  () => localStorage.getItem('premium_features_enabled') === 'true' && window.location.pathname.includes('/scheduling')
>>>>>>> 0180013c
);

// TODO: Performance optimization - Settings and theme browsing
export const SettingsPage = lazyWithPreload(
  () => import('../components/SettingsPage'),
  () => window.location.pathname.includes('/settings')
);

export const AlarmThemeBrowser = lazyWithPreload(
  () => import('../components/AlarmThemeBrowser'),
<<<<<<< HEAD
  () =>
    window.location.pathname.includes('/themes') ||
    window.location.pathname.includes('/browse')
=======
  () => window.location.pathname.includes('/themes') || window.location.pathname.includes('/browse')
>>>>>>> 0180013c
);

// TODO: Performance optimization - PWA and diagnostic components
export const PWAStatusDashboard = lazyWithPreload(
  () => import('../components/PWAStatusDashboard'),
  () => false // Load on demand for PWA diagnostics
);

// HOC for lazy loading with error boundary
export const withLazyLoading = <P extends object>(
  LazyComponent: LazyExoticComponent<ComponentType<P>>,
  fallback?: React.ReactNode,
  errorFallback?: React.ReactNode
) => {
  return memo((props: P) => (
    <Suspense fallback={fallback || <LoadingSpinner />}>
      <LazyComponent {...props} />
    </Suspense>
  ));
};

// Bundle splitting utilities
export const preloadRoute = (routePath: string) => {
  const preloadMap: Record<string, () => void> = {
    '/create': () => AlarmForm.preload(),
    '/sleep': () => SleepTracker.preload(),
    '/settings': () => SmartAlarmSettings.preload(),
    '/voice': () => VoiceSettings.preload(),
    '/analytics': () => {
      SleepAnalytics.preload();
      AnalyticsDashboard.preload();
      PersonaAnalyticsDashboard.preload();
    },
    '/premium': () => PremiumDashboard.preload(),
    '/themes': () => {
      ThemeCreator.preload();
      CustomThemeManager.preload();
      AlarmThemeBrowser.preload();
    },
    '/scheduling': () => AdvancedAlarmScheduling.preload(),
    '/settings': () => SettingsPage.preload(),
    '/advanced': () => {
      AdvancedAnalytics.preload();
      AdvancedAlarmScheduling.preload();
    },
    '/accessibility': () => AccessibilityDashboard.preload(),
    '/smart-alarms': () => SmartAlarmDashboard.preload(),
    '/diagnostics': () => {
      PWAStatusDashboard.preload();
      ComprehensiveSecurityDashboard.preload();
    },
    '/persona': () => PersonaFocusDashboard.preload(),
  };

  const preloadFn = preloadMap[routePath];
  if (preloadFn) {
    preloadFn();
  }
};

// Route-based preloading
export const useRoutePreloading = () => {
  return useCallback((routePath: string) => {
    // Preload after a short delay to avoid blocking main thread
    setTimeout(() => preloadRoute(routePath), 100);
  }, []);
};

// Component preloading based on user interaction
export const useInteractionPreloading = () => {
  const preloadOnHover = useCallback((componentName: string) => {
    const preloadMap: Record<string, () => void> = {
      'sleep-tracker': () => SleepTracker.preload(),
      'voice-settings': () => VoiceSettings.preload(),
      'smart-settings': () => SmartAlarmSettings.preload(),
      'sleep-analytics': () => SleepAnalytics.preload(),
    };

    const preloadFn = preloadMap[componentName];
    if (preloadFn) {
      preloadFn();
    }
  }, []);

  return { preloadOnHover };
};

// Performance-aware component rendering
export const usePerformantRender = <T,>(
  data: T[],
  renderFn: (item: T, _index: number) => React.ReactNode,
  options: {
    batchSize?: number;
    throttleMs?: number;
  } = {}
) => {
  const { batchSize = 10, throttleMs = 16 } = options;

  return useMemo(() => {
    // Render in batches to avoid blocking
    const batches: React.ReactNode[][] = [];

    for (let i = 0; i < data.length; i += batchSize) {
      const batch = data.slice(i, i + batchSize).map(renderFn);
      batches.push(batch);
    }

    return batches.flat();
  }, [data, renderFn, batchSize]);
};

// Memory cleanup utilities
export const useMemoryCleanup = (cleanup: () => void, deps: React.DependencyList) => {
  React.useEffect(() => {
    return cleanup;
  }, deps);
};

export default {
  AlarmForm,
  AlarmRinging,
  SleepTracker,
  SmartAlarmSettings,
  VoiceSettings,
  OnboardingFlow,
  PerformanceDashboard,
  SleepAnalytics,
  AdvancedAnalytics,
  AdvancedAlarmScheduling,
  SettingsPage,
  AlarmThemeBrowser,
  withLazyLoading,
  preloadRoute,
  useRoutePreloading,
  useInteractionPreloading,
  usePerformantRender,
  useMemoryCleanup,
};<|MERGE_RESOLUTION|>--- conflicted
+++ resolved
@@ -127,24 +127,12 @@
 // TODO: Performance optimization - Advanced analytics and scheduling
 export const AdvancedAnalytics = lazyWithPreload(
   () => import('../components/AdvancedAnalytics'),
-<<<<<<< HEAD
-  () =>
-    window.location.pathname.includes('/analytics') ||
-    window.location.pathname.includes('/advanced')
-=======
   () => window.location.pathname.includes('/analytics') || window.location.pathname.includes('/advanced')
->>>>>>> 0180013c
 );
 
 export const AdvancedAlarmScheduling = lazyWithPreload(
   () => import('../components/AdvancedAlarmScheduling'),
-<<<<<<< HEAD
-  () =>
-    localStorage.getItem('premium_features_enabled') === 'true' &&
-    window.location.pathname.includes('/scheduling')
-=======
   () => localStorage.getItem('premium_features_enabled') === 'true' && window.location.pathname.includes('/scheduling')
->>>>>>> 0180013c
 );
 
 // TODO: Performance optimization - Settings and theme browsing
@@ -155,13 +143,7 @@
 
 export const AlarmThemeBrowser = lazyWithPreload(
   () => import('../components/AlarmThemeBrowser'),
-<<<<<<< HEAD
-  () =>
-    window.location.pathname.includes('/themes') ||
-    window.location.pathname.includes('/browse')
-=======
   () => window.location.pathname.includes('/themes') || window.location.pathname.includes('/browse')
->>>>>>> 0180013c
 );
 
 // TODO: Performance optimization - PWA and diagnostic components
