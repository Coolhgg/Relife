--- conflicted
+++ resolved
@@ -70,11 +70,7 @@
       'data:image/svg+xml;base64,PHN2ZyB3aWR0aD0iMjQiIGhlaWdodD0iMjQiIHZpZXdCb3g9IjAgMCAyNCAyNCIgZmlsbD0ibm9uZSIgeG1sbnM9Imh0dHA6Ly93d3cudzMub3JnLzIwMDAvc3ZnIj4KPHBhdGggZD0iTTEyIDJMMTMuMDkgOC4yNkwyMCA5TDEzLjA5IDE1Ljc0TDEyIDIyTDEwLjkxIDE1Ljc0TDQgOUwxMC45MSA4LjI2TDEyIDJaIiBmaWxsPSJjdXJyZW50Q29sb3IiLz4KPHN2Zz4K', // Star icon placeholder
     ];
 
-<<<<<<< HEAD
-    criticalImages.forEach(src => {
-=======
     criticalImages.forEach((src) => {
->>>>>>> 02f0594e
       const link = document.createElement('link');
       link.rel = 'preload';
       link.as = 'image';
@@ -94,27 +90,14 @@
       webP.onload = webP.onerror = () => {
         resolve(webP.height === 2);
       };
-<<<<<<< HEAD
-      webP.src =
-        'data:image/webp;base64,UklGRjoAAABXRUJQVlA4IC4AAACyAgCdASoCAAIALmk0mk0iIiIiIgBoSygABc6WWgAA/veff/0PP8bA//LwYAAA';
-=======
       webP.src = 'data:image/webp;base64,UklGRjoAAABXRUJQVlA4IC4AAACyAgCdASoCAAIALmk0mk0iIiIiIgBoSygABc6WWgAA/veff/0PP8bA//LwYAAA';
->>>>>>> 02f0594e
     });
   }
 
   /**
    * Generate responsive image srcSet
    */
-<<<<<<< HEAD
-  private generateSrcSet(
-    baseSrc: string,
-    sizes: string[],
-    format: string = 'auto'
-  ): string {
-=======
   private generateSrcSet(baseSrc: string, sizes: string[], format: string = 'auto'): string {
->>>>>>> 02f0594e
     return sizes
       .map(size => {
         const width = parseInt(size);
@@ -127,14 +110,7 @@
   /**
    * Get optimized image source with proper format and quality
    */
-<<<<<<< HEAD
-  private getOptimizedSrc(
-    src: string,
-    options: { width?: number; format?: string; quality?: number } = {}
-  ): string {
-=======
   private getOptimizedSrc(src: string, options: { width?: number; format?: string; quality?: number } = {}): string {
->>>>>>> 02f0594e
     if (src.startsWith('data:') || src.startsWith('blob:')) {
       return src;
     }
@@ -158,11 +134,7 @@
    * Generate blur placeholder for progressive loading
    */
   private async generateBlurPlaceholder(src: string): Promise<string> {
-<<<<<<< HEAD
-    return new Promise(resolve => {
-=======
     return new Promise((resolve) => {
->>>>>>> 02f0594e
       const canvas = document.createElement('canvas');
       const ctx = canvas.getContext('2d');
       const img = new Image();
@@ -176,24 +148,12 @@
           ctx.drawImage(img, 0, 0, 10, 10);
           resolve(canvas.toDataURL('image/jpeg', 0.1));
         } else {
-<<<<<<< HEAD
-          resolve(
-            'data:image/svg+xml;base64,PHN2ZyB3aWR0aD0iMTAiIGhlaWdodD0iMTAiIHZpZXdCb3g9IjAgMCAxMCAxMCIgZmlsbD0ibm9uZSIgeG1sbnM9Imh0dHA6Ly93d3cudzMub3JnLzIwMDAvc3ZnIj4KPHJlY3Qgd2lkdGg9IjEwIiBoZWlnaHQ9IjEwIiBmaWxsPSIjZjNmNGY2Ii8+Cjwvc3ZnPgo='
-          );
-=======
           resolve('data:image/svg+xml;base64,PHN2ZyB3aWR0aD0iMTAiIGhlaWdodD0iMTAiIHZpZXdCb3g9IjAgMCAxMCAxMCIgZmlsbD0ibm9uZSIgeG1sbnM9Imh0dHA6Ly93d3cudzMub3JnLzIwMDAvc3ZnIj4KPHJlY3Qgd2lkdGg9IjEwIiBoZWlnaHQ9IjEwIiBmaWxsPSIjZjNmNGY2Ii8+Cjwvc3ZnPgo=');
->>>>>>> 02f0594e
         }
       };
 
       img.onerror = () => {
-<<<<<<< HEAD
-        resolve(
-          'data:image/svg+xml;base64,PHN2ZyB3aWR0aD0iMTAiIGhlaWdodD0iMTAiIHZpZXdCb3g9IjAgMCAxMCAxMCIgZmlsbD0ibm9uZSIgeG1sbnM9Imh0dHA6Ly93d3cudzMub3JnLzIwMDAvc3ZnIj4KPHJlY3Qgd2lkdGg9IjEwIiBoZWlnaHQ9IjEwIiBmaWxsPSIjZjNmNGY2Ii8+Cjwvc3ZnPgo='
-        );
-=======
         resolve('data:image/svg+xml;base64,PHN2ZyB3aWR0aD0iMTAiIGhlaWdodD0iMTAiIHZpZXdCb3g9IjAgMCAxMCAxMCIgZmlsbD0ibm9uZSIgeG1sbnM9Imh0dHA6Ly93d3cudzMub3JnLzIwMDAvc3ZnIj4KPHJlY3Qgd2lkdGg9IjEwIiBoZWlnaHQ9IjEwIiBmaWxsPSIjZjNmNGY2Ii8+Cjwvc3ZnPgo=');
->>>>>>> 02f0594e
       };
 
       img.src = src;
@@ -252,14 +212,7 @@
   /**
    * Optimize image with comprehensive options
    */
-<<<<<<< HEAD
-  async optimizeImage(
-    src: string,
-    options: ImageOptimizationOptions = {}
-  ): Promise<OptimizedImageData> {
-=======
   async optimizeImage(src: string, options: ImageOptimizationOptions = {}): Promise<OptimizedImageData> {
->>>>>>> 02f0594e
     const cacheKey = `${src}_${JSON.stringify(options)}`;
 
     if (this.cache.has(cacheKey)) {
@@ -290,12 +243,7 @@
     if (placeholder === 'blur') {
       placeholderData = await this.generateBlurPlaceholder(src);
     } else if (placeholder === 'color') {
-<<<<<<< HEAD
-      placeholderData =
-        'data:image/svg+xml;base64,PHN2ZyB3aWR0aD0iMTAiIGhlaWdodD0iMTAiIHZpZXdCb3g9IjAgMCAxMCAxMCIgZmlsbD0ibm9uZSIgeG1sbnM9Imh0dHA6Ly93d3cudzMub3JnLzIwMDAvc3ZnIj4KPHJlY3Qgd2lkdGg9IjEwIiBoZWlnaHQ9IjEwIiBmaWxsPSIjZjNmNGY2Ii8+Cjwvc3ZnPgo=';
-=======
       placeholderData = 'data:image/svg+xml;base64,PHN2ZyB3aWR0aD0iMTAiIGhlaWdodD0iMTAiIHZpZXdCb3g9IjAgMCAxMCAxMCIgZmlsbD0ibm9uZSIgeG1sbnM9Imh0dHA6Ly93d3cudzMub3JnLzIwMDAvc3ZnIj4KPHJlY3Qgd2lkdGg9IjEwIiBoZWlnaHQ9IjEwIiBmaWxsPSIjZjNmNGY2Ii8+Cjwvc3ZnPgo=';
->>>>>>> 02f0594e
     }
 
     const result: OptimizedImageData = {
@@ -313,15 +261,7 @@
   /**
    * Setup lazy loading for an image element
    */
-<<<<<<< HEAD
-  setupLazyLoading(
-    img: HTMLImageElement,
-    src: string,
-    options: ImageOptimizationOptions = {}
-  ) {
-=======
   setupLazyLoading(img: HTMLImageElement, src: string, options: ImageOptimizationOptions = {}) {
->>>>>>> 02f0594e
     if (!this.observer) return;
 
     img.classList.add('lazy');
@@ -345,14 +285,7 @@
   /**
    * Preload image with priority
    */
-<<<<<<< HEAD
-  async preloadImage(
-    src: string,
-    priority: boolean = false
-  ): Promise<HTMLImageElement> {
-=======
   async preloadImage(src: string, priority: boolean = false): Promise<HTMLImageElement> {
->>>>>>> 02f0594e
     return new Promise((resolve, reject) => {
       if (priority) {
         const img = new Image();
