--- conflicted
+++ resolved
@@ -74,15 +74,7 @@
     if ('speechSynthesis' in window && 'SpeechSynthesisUtterance' in window) {
       // Check for NVDA, JAWS, or other screen readers
       const userAgent = navigator.userAgent.toLowerCase();
-<<<<<<< HEAD
-      if (
-        userAgent.includes('nvda') ||
-        userAgent.includes('jaws') ||
-        userAgent.includes('dragon')
-      ) {
-=======
       if (userAgent.includes('nvda') || userAgent.includes('jaws') || userAgent.includes('dragon')) {
->>>>>>> 02f0594e
         return true;
       }
     }
@@ -113,12 +105,7 @@
     this.liveRegion.setAttribute('aria-atomic', 'true');
     this.liveRegion.setAttribute('aria-relevant', 'additions text');
     this.liveRegion.className = 'sr-only';
-<<<<<<< HEAD
-    this.liveRegion.style.cssText =
-      'position: absolute; left: -10000px; width: 1px; height: 1px; overflow: hidden;';
-=======
     this.liveRegion.style.cssText = 'position: absolute; left: -10000px; width: 1px; height: 1px; overflow: hidden;';
->>>>>>> 02f0594e
 
     // Ensure the region is inserted after page load
     if (document.readyState === 'loading') {
@@ -136,12 +123,7 @@
     this.statusRegion.setAttribute('aria-atomic', 'true');
     this.statusRegion.setAttribute('aria-relevant', 'additions text');
     this.statusRegion.className = 'sr-only';
-<<<<<<< HEAD
-    this.statusRegion.style.cssText =
-      'position: absolute; left: -10000px; width: 1px; height: 1px; overflow: hidden;';
-=======
     this.statusRegion.style.cssText = 'position: absolute; left: -10000px; width: 1px; height: 1px; overflow: hidden;';
->>>>>>> 02f0594e
 
     // Ensure the region is inserted after page load
     if (document.readyState === 'loading') {
@@ -240,12 +222,7 @@
         this.initializeLiveRegions();
         // Retry announcement after reinitializing
         setTimeout(() => {
-<<<<<<< HEAD
-          const retryRegion =
-            priority === 'assertive' ? this.statusRegion : this.liveRegion;
-=======
           const retryRegion = priority === 'assertive' ? this.statusRegion : this.liveRegion;
->>>>>>> 02f0594e
           if (retryRegion) {
             this.announceToLiveRegion(retryRegion, message);
           }
@@ -263,14 +240,7 @@
   /**
    * Announce alarm information in a structured way
    */
-<<<<<<< HEAD
-  announceAlarm(
-    alarm: AlarmAnnouncement,
-    action: 'created' | 'updated' | 'deleted' | 'toggled'
-  ): void {
-=======
   announceAlarm(alarm: AlarmAnnouncement, action: 'created' | 'updated' | 'deleted' | 'toggled'): void {
->>>>>>> 02f0594e
     if (!this.state.isEnabled) return;
 
     const timeFormatted = this.formatTimeForSpeech(alarm.time);
@@ -366,16 +336,7 @@
   /**
    * Announce state changes with automatic detection
    */
-<<<<<<< HEAD
-  announceStateChange(
-    componentName: string,
-    previousState: any,
-    newState: any,
-    customMessage?: string
-  ): void {
-=======
   announceStateChange(componentName: string, previousState: any, newState: any, customMessage?: string): void {
->>>>>>> 02f0594e
     if (!this.state.isEnabled || !this.state.autoAnnounceChanges) return;
 
     let message = customMessage;
@@ -397,16 +358,7 @@
   /**
    * Announce collection changes (add/remove/update items)
    */
-<<<<<<< HEAD
-  announceCollectionChange(
-    collectionName: string,
-    action: 'added' | 'removed' | 'updated',
-    itemCount: number,
-    itemDescription?: string
-  ): void {
-=======
   announceCollectionChange(collectionName: string, action: 'added' | 'removed' | 'updated', itemCount: number, itemDescription?: string): void {
->>>>>>> 02f0594e
     if (!this.state.isEnabled) return;
 
     const item = itemDescription || 'item';
@@ -414,24 +366,6 @@
 
     switch (action) {
       case 'added':
-<<<<<<< HEAD
-        message =
-          itemCount === 1
-            ? `${item} added to ${collectionName}`
-            : `${itemCount} ${item}s added to ${collectionName}`;
-        break;
-      case 'removed':
-        message =
-          itemCount === 1
-            ? `${item} removed from ${collectionName}`
-            : `${itemCount} ${item}s removed from ${collectionName}`;
-        break;
-      case 'updated':
-        message =
-          itemCount === 1
-            ? `${item} updated in ${collectionName}`
-            : `${itemCount} ${item}s updated in ${collectionName}`;
-=======
         message = itemCount === 1
           ? `${item} added to ${collectionName}`
           : `${itemCount} ${item}s added to ${collectionName}`;
@@ -445,7 +379,6 @@
         message = itemCount === 1
           ? `${item} updated in ${collectionName}`
           : `${itemCount} ${item}s updated in ${collectionName}`;
->>>>>>> 02f0594e
         break;
     }
 
@@ -466,11 +399,7 @@
       'Space to toggle alarms',
       'Enter to edit selected alarm',
       'Delete to remove selected alarm',
-<<<<<<< HEAD
-      'Escape to close dialogs',
-=======
       'Escape to close dialogs'
->>>>>>> 02f0594e
     ];
 
     const message = `Keyboard shortcuts available: ${shortcuts.join(', ')}.`;
@@ -480,15 +409,7 @@
   /**
    * Announce element focus changes with context
    */
-<<<<<<< HEAD
-  announceFocusChange(
-    elementType: string,
-    elementLabel: string,
-    additionalContext?: string
-  ): void {
-=======
   announceFocusChange(elementType: string, elementLabel: string, additionalContext?: string): void {
->>>>>>> 02f0594e
     if (!this.state.isEnabled || this.state.verbosityLevel === 'low') return;
 
     let message = `${elementType}: ${elementLabel}`;
@@ -654,11 +575,7 @@
       };
 
       header.addEventListener('click', handleToggle);
-<<<<<<< HEAD
-      header.addEventListener('keydown', e => {
-=======
       header.addEventListener('keydown', (e) => {
->>>>>>> 02f0594e
         if (e.key === 'Enter' || e.key === ' ') {
           e.preventDefault();
           handleToggle();
