--- conflicted
+++ resolved
@@ -72,11 +72,7 @@
   const requiredAAA = fontSize === 'large' ? largeAAA : normalAAA;
 
   let level: ColorContrastResult['level'] = 'FAIL';
-<<<<<<< HEAD
-  const recommendations: string[] = [];
-=======
   let recommendations: string[] = [];
->>>>>>> 02f0594e
 
   if (ratio >= requiredAAA) {
     level = 'AAA';
@@ -85,24 +81,12 @@
   } else if (ratio >= 3.0) {
     level = 'A';
     recommendations.push('Consider using a darker foreground or lighter background');
-<<<<<<< HEAD
-    recommendations.push(
-      'Current contrast meets minimum requirements but not recommended standards'
-    );
-=======
     recommendations.push('Current contrast meets minimum requirements but not recommended standards');
->>>>>>> 02f0594e
   } else {
     level = 'FAIL';
     recommendations.push('Insufficient contrast - text may be difficult to read');
     recommendations.push('Use a darker foreground or lighter background color');
-<<<<<<< HEAD
-    recommendations.push(
-      `Current ratio: ${ratio.toFixed(2)}, Required: ${requiredAA.toFixed(1)}`
-    );
-=======
     recommendations.push(`Current ratio: ${ratio.toFixed(2)}, Required: ${requiredAA.toFixed(1)}`);
->>>>>>> 02f0594e
   }
 
   return {
@@ -327,11 +311,7 @@
     position?: 'top' | 'bottom' | 'left' | 'right';
     delay?: number;
   } = {}
-<<<<<<< HEAD
-): (() => void) => {
-=======
 ): () => void => {
->>>>>>> 02f0594e
   const { position = 'top', delay = 300 } = options;
   let tooltip: HTMLElement | null = null;
   let timeoutId: number | null = null;
