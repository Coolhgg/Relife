--- conflicted
+++ resolved
@@ -11,11 +11,7 @@
   Subscription,
   SubscriptionTier,
   PremiumFeatureAccess,
-<<<<<<< HEAD
-  PremiumUsage,
-=======
   PremiumUsage
->>>>>>> 02f0594e
 } from '../types';
 
 // Test user IDs for different subscription tiers
@@ -23,11 +19,7 @@
   FREE: 'test-user-free-123',
   PREMIUM: 'test-user-premium-456',
   PRO: 'test-user-pro-789',
-<<<<<<< HEAD
-  LIFETIME: 'test-user-lifetime-012',
-=======
   LIFETIME: 'test-user-lifetime-012'
->>>>>>> 02f0594e
 };
 
 // Mock subscription data for testing
@@ -45,11 +37,7 @@
     updatedAt: new Date('2024-01-01'),
     stripeCustomerId: 'cus_premium_123',
     stripeSubscriptionId: 'sub_stripe_premium_123',
-<<<<<<< HEAD
-    stripePriceId: 'price_premium_monthly',
-=======
     stripePriceId: 'price_premium_monthly'
->>>>>>> 02f0594e
   },
   pro: {
     id: 'sub_pro_456',
@@ -63,11 +51,7 @@
     updatedAt: new Date('2024-01-01'),
     stripeCustomerId: 'cus_pro_456',
     stripeSubscriptionId: 'sub_stripe_pro_456',
-<<<<<<< HEAD
-    stripePriceId: 'price_pro_monthly',
-=======
     stripePriceId: 'price_pro_monthly'
->>>>>>> 02f0594e
   },
   lifetime: {
     id: 'sub_lifetime_789',
@@ -81,13 +65,8 @@
     updatedAt: new Date('2024-01-01'),
     stripeCustomerId: 'cus_lifetime_789',
     stripeSubscriptionId: 'sub_stripe_lifetime_789',
-<<<<<<< HEAD
-    stripePriceId: 'price_lifetime',
-  },
-=======
     stripePriceId: 'price_lifetime'
   }
->>>>>>> 02f0594e
 };
 
 // Mock usage data for testing limits
@@ -99,11 +78,7 @@
     aiInsightsGenerated: 8, // Under limit of 10
     customVoiceMessages: 3, // Under limit of 5
     premiumThemesUsed: ['neon-cyberpunk', 'sunset-gradient'],
-<<<<<<< HEAD
-    lastUpdated: new Date(),
-=======
     lastUpdated: new Date()
->>>>>>> 02f0594e
   },
   [TEST_USER_IDS.PRO]: {
     userId: TEST_USER_IDS.PRO,
@@ -111,18 +86,8 @@
     elevenlabsApiCalls: 250, // Under limit of 500
     aiInsightsGenerated: 15, // Under limit of 25
     customVoiceMessages: 12, // Under limit of 20
-<<<<<<< HEAD
-    premiumThemesUsed: [
-      'neon-cyberpunk',
-      'sunset-gradient',
-      'forest-zen',
-      'deep-space',
-    ],
-    lastUpdated: new Date(),
-=======
     premiumThemesUsed: ['neon-cyberpunk', 'sunset-gradient', 'forest-zen', 'deep-space'],
     lastUpdated: new Date()
->>>>>>> 02f0594e
   },
   [`${TEST_USER_IDS.PREMIUM}_high_usage`]: {
     userId: TEST_USER_IDS.PREMIUM,
@@ -131,13 +96,8 @@
     aiInsightsGenerated: 9, // Close to limit of 10
     customVoiceMessages: 4, // Close to limit of 5
     premiumThemesUsed: ['neon-cyberpunk', 'sunset-gradient'],
-<<<<<<< HEAD
-    lastUpdated: new Date(),
-  },
-=======
     lastUpdated: new Date()
   }
->>>>>>> 02f0594e
 };
 
 /**
@@ -166,15 +126,6 @@
     try {
       for (const [tier, userId] of Object.entries(TEST_USER_IDS)) {
         try {
-<<<<<<< HEAD
-          const [hasElevenlabs, hasCustomMessages, hasPremiumThemes, hasVoiceCloning] =
-            await Promise.all([
-              SubscriptionService.hasFeatureAccess(userId, 'elevenlabsVoices'),
-              SubscriptionService.hasFeatureAccess(userId, 'customVoiceMessages'),
-              SubscriptionService.hasFeatureAccess(userId, 'premiumThemes'),
-              SubscriptionService.hasFeatureAccess(userId, 'voiceCloning'),
-            ]);
-=======
           const [
             hasElevenlabs,
             hasCustomMessages,
@@ -186,7 +137,6 @@
             SubscriptionService.hasFeatureAccess(userId, 'premiumThemes'),
             SubscriptionService.hasFeatureAccess(userId, 'voiceCloning')
           ]);
->>>>>>> 02f0594e
 
           results.push({
             tier: tier.toLowerCase() as SubscriptionTier,
@@ -197,13 +147,7 @@
             hasVoiceCloning
           });
         } catch (error) {
-<<<<<<< HEAD
-          errors.push(
-            `Error testing ${tier}: ${error instanceof Error ? error.message : String(error)}`
-          );
-=======
           errors.push(`Error testing ${tier}: ${error instanceof Error ? error.message : String(error)}`);
->>>>>>> 02f0594e
         }
       }
 
@@ -226,15 +170,7 @@
       userId: string;
       tier: SubscriptionTier;
       elevenlabsCheck: { hasAccess: boolean; currentUsage?: number; limit?: number };
-<<<<<<< HEAD
-      customMessagesCheck: {
-        hasAccess: boolean;
-        currentUsage?: number;
-        limit?: number;
-      };
-=======
       customMessagesCheck: { hasAccess: boolean; currentUsage?: number; limit?: number };
->>>>>>> 02f0594e
     }>;
     errors: string[];
   }> {
@@ -248,11 +184,7 @@
         try {
           const [elevenlabsCheck, customMessagesCheck] = await Promise.all([
             SubscriptionService.checkFeatureUsage(userId, 'elevenlabsApiCalls'),
-<<<<<<< HEAD
-            SubscriptionService.checkFeatureUsage(userId, 'customVoiceMessages'),
-=======
             SubscriptionService.checkFeatureUsage(userId, 'customVoiceMessages')
->>>>>>> 02f0594e
           ]);
 
           results.push({
@@ -262,13 +194,7 @@
             customMessagesCheck
           });
         } catch (error) {
-<<<<<<< HEAD
-          errors.push(
-            `Error testing usage for ${tier}: ${error instanceof Error ? error.message : String(error)}`
-          );
-=======
           errors.push(`Error testing usage for ${tier}: ${error instanceof Error ? error.message : String(error)}`);
->>>>>>> 02f0594e
         }
       }
 
@@ -302,18 +228,6 @@
     try {
       for (const [tier, userId] of Object.entries(TEST_USER_IDS)) {
         try {
-<<<<<<< HEAD
-          const [canUseElevenlabs, canCreateCustomMessages, voicePreview] =
-            await Promise.all([
-              SubscriptionService.hasFeatureAccess(userId, 'elevenlabsVoices'),
-              SubscriptionService.hasFeatureAccess(userId, 'customVoiceMessages'),
-              PremiumVoiceService.previewVoice(
-                userId,
-                'Good morning! Time to wake up and seize the day!',
-                'motivational'
-              ),
-            ]);
-=======
           const [
             canUseElevenlabs,
             canCreateCustomMessages,
@@ -327,7 +241,6 @@
               'motivational'
             )
           ]);
->>>>>>> 02f0594e
 
           results.push({
             userId,
@@ -337,13 +250,7 @@
             voicePreview
           });
         } catch (error) {
-<<<<<<< HEAD
-          errors.push(
-            `Error testing voice for ${tier}: ${error instanceof Error ? error.message : String(error)}`
-          );
-=======
           errors.push(`Error testing voice for ${tier}: ${error instanceof Error ? error.message : String(error)}`);
->>>>>>> 02f0594e
         }
       }
 
@@ -388,13 +295,7 @@
             recommendation
           });
         } catch (error) {
-<<<<<<< HEAD
-          errors.push(
-            `Error testing recommendations for ${tier}: ${error instanceof Error ? error.message : String(error)}`
-          );
-=======
           errors.push(`Error testing recommendations for ${tier}: ${error instanceof Error ? error.message : String(error)}`);
->>>>>>> 02f0594e
         }
       }
 
