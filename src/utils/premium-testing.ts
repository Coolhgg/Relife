/**
 * Premium Feature Testing Utilities
 *
 * This module provides testing utilities and integration examples
 * for the premium subscription system
 */

import { SubscriptionService } from '../services/subscription';
import { PremiumVoiceService } from '../services/premium-voice';
import type {
  Subscription,
  PremiumFeatureAccess,
  PremiumUsage
} from '../types';

// Test user IDs for different subscription tiers
export const TEST_USER_IDS = {
  FREE: 'test-user-free-123',
  PREMIUM: 'test-user-premium-456',
  PRO: 'test-user-pro-789',
  LIFETIME: 'test-user-lifetime-012'
};

// Mock subscription data for testing
<<<<<<< HEAD
export const MOCK_SUBSCRIPTIONS: Record<SubscriptionTier, Subscription | null> = {
  free: null, // Free users don't have subscription records
  premium: {
    id: 'sub_premium_123',
    userId: TEST_USER_IDS.PREMIUM,
    tier: 'premium',
    status: 'active',
    currentPeriodStart: new Date('2024-01-01'),
    currentPeriodEnd: new Date('2024-02-01'),
    cancelAtPeriodEnd: false,
    createdAt: new Date('2024-01-01'),
    updatedAt: new Date('2024-01-01'),
    stripeCustomerId: 'cus_premium_123',
    stripeSubscriptionId: 'sub_stripe_premium_123',
    stripePriceId: 'price_premium_monthly'
  },
  pro: {
    id: 'sub_pro_456',
    userId: TEST_USER_IDS.PRO,
    tier: 'pro',
    status: 'active',
    currentPeriodStart: new Date('2024-01-01'),
    currentPeriodEnd: new Date('2024-02-01'),
    cancelAtPeriodEnd: false,
    createdAt: new Date('2024-01-01'),
    updatedAt: new Date('2024-01-01'),
    stripeCustomerId: 'cus_pro_456',
    stripeSubscriptionId: 'sub_stripe_pro_456',
    stripePriceId: 'price_pro_monthly'
  },
  lifetime: {
    id: 'sub_lifetime_789',
    userId: TEST_USER_IDS.LIFETIME,
    tier: 'lifetime',
    status: 'active',
    currentPeriodStart: new Date('2024-01-01'),
    currentPeriodEnd: new Date('2099-01-01'), // Far future for lifetime
    cancelAtPeriodEnd: false,
    createdAt: new Date('2024-01-01'),
    updatedAt: new Date('2024-01-01'),
    stripeCustomerId: 'cus_lifetime_789',
    stripeSubscriptionId: 'sub_stripe_lifetime_789',
    stripePriceId: 'price_lifetime'
  }
};
=======
  {
    free: null, // Free users don't have subscription records
    premium: {
      id: "sub_premium_123",
      userId: TEST_USER_IDS.PREMIUM,
      tier: "premium",
      status: "active",
      currentPeriodStart: new Date("2024-01-01"),
      currentPeriodEnd: new Date("2024-02-01"),
      cancelAtPeriodEnd: false,
      createdAt: new Date("2024-01-01"),
      updatedAt: new Date("2024-01-01"),
      stripeCustomerId: "cus_premium_123",
      stripeSubscriptionId: "sub_stripe_premium_123",
      stripePriceId: "price_premium_monthly",
    },
    pro: {
      id: "sub_pro_456",
      userId: TEST_USER_IDS.PRO,
      tier: "pro",
      status: "active",
      currentPeriodStart: new Date("2024-01-01"),
      currentPeriodEnd: new Date("2024-02-01"),
      cancelAtPeriodEnd: false,
      createdAt: new Date("2024-01-01"),
      updatedAt: new Date("2024-01-01"),
      stripeCustomerId: "cus_pro_456",
      stripeSubscriptionId: "sub_stripe_pro_456",
      stripePriceId: "price_pro_monthly",
    },
    lifetime: {
      id: "sub_lifetime_789",
      userId: TEST_USER_IDS.LIFETIME,
      tier: "lifetime",
      status: "active",
      currentPeriodStart: new Date("2024-01-01"),
      currentPeriodEnd: new Date("2099-01-01"), // Far future for lifetime
      cancelAtPeriodEnd: false,
      createdAt: new Date("2024-01-01"),
      updatedAt: new Date("2024-01-01"),
      stripeCustomerId: "cus_lifetime_789",
      stripeSubscriptionId: "sub_stripe_lifetime_789",
      stripePriceId: "price_lifetime",
    },
  };
>>>>>>> a2085a2a

// Mock usage data for testing limits
export const MOCK_USAGE_DATA: Record<string, PremiumUsage> = {
  [TEST_USER_IDS.PREMIUM]: {
    userId: TEST_USER_IDS.PREMIUM,
    month: '2024-01',
    elevenlabsApiCalls: 45, // Under limit of 100
    aiInsightsGenerated: 8, // Under limit of 10
    customVoiceMessages: 3, // Under limit of 5
    premiumThemesUsed: ['neon-cyberpunk', 'sunset-gradient'],
    lastUpdated: new Date()
  },
  [TEST_USER_IDS.PRO]: {
    userId: TEST_USER_IDS.PRO,
    month: '2024-01',
    elevenlabsApiCalls: 250, // Under limit of 500
    aiInsightsGenerated: 15, // Under limit of 25
    customVoiceMessages: 12, // Under limit of 20
    premiumThemesUsed: ['neon-cyberpunk', 'sunset-gradient', 'forest-zen', 'deep-space'],
    lastUpdated: new Date()
  },
  [`${TEST_USER_IDS.PREMIUM}_high_usage`]: {
    userId: TEST_USER_IDS.PREMIUM,
    month: '2024-01',
    elevenlabsApiCalls: 95, // Close to limit of 100
    aiInsightsGenerated: 9, // Close to limit of 10
    customVoiceMessages: 4, // Close to limit of 5
    premiumThemesUsed: ['neon-cyberpunk', 'sunset-gradient'],
    lastUpdated: new Date()
  }
};

/**
 * Test suite for premium functionality
 */
export class PremiumTester {

  /**
   * Test subscription access for different tiers
   */
  static async testSubscriptionAccess(): Promise<{
    success: boolean;
    results: Array<{
      userId: string;
      hasElevenlabs: boolean;
      hasCustomMessages: boolean;
      hasPremiumThemes: boolean;
      hasVoiceCloning: boolean;
    }>;
    errors: string[];
  }> {
    const results = [];
    const errors = [];

    try {
      for (const [tier, userId] of Object.entries(TEST_USER_IDS)) {
        try {
          const [
            hasElevenlabs,
            hasCustomMessages,
            hasPremiumThemes,
            hasVoiceCloning
          ] = await Promise.all([
            SubscriptionService.hasFeatureAccess(userId, 'elevenlabsVoices'),
            SubscriptionService.hasFeatureAccess(userId, 'customVoiceMessages'),
            SubscriptionService.hasFeatureAccess(userId, 'premiumThemes'),
            SubscriptionService.hasFeatureAccess(userId, 'voiceCloning')
          ]);

          results.push({
            userId,
            hasElevenlabs,
            hasCustomMessages,
            hasPremiumThemes,
            hasVoiceCloning
          });
        } catch (error) {
          errors.push(`Error testing ${tier}: ${error instanceof Error ? error.message : String(error)}`);
        }
      }

      return { success: errors.length === 0, results, errors };
    } catch (error) {
      return {
        success: false,
        results: [],
        errors: [`Global test error: ${error instanceof Error ? error.message : String(error)}`]
      };
    }
  }

  /**
   * Test usage limits and tracking
   */
  static async testUsageLimits(): Promise<{
    success: boolean;
    results: Array<{
      userId: string;
<<<<<<< HEAD
      tier: SubscriptionTier;
      elevenlabsCheck: { hasAccess: boolean; currentUsage?: number; limit?: number };
      customMessagesCheck: { hasAccess: boolean; currentUsage?: number; limit?: number };
=======
      elevenlabsCheck: {
        hasAccess: boolean;
        currentUsage?: number;
        limit?: number;
      };
      customMessagesCheck: {
        hasAccess: boolean;
        currentUsage?: number;
        limit?: number;
      };
>>>>>>> a2085a2a
    }>;
    errors: string[];
  }> {
    const results = [];
    const errors = [];

    try {
      for (const [tier, userId] of Object.entries(TEST_USER_IDS)) {
        if (tier === 'FREE') continue; // Skip free users for usage testing

        try {
          const [elevenlabsCheck, customMessagesCheck] = await Promise.all([
            SubscriptionService.checkFeatureUsage(userId, 'elevenlabsApiCalls'),
            SubscriptionService.checkFeatureUsage(userId, 'customVoiceMessages')
          ]);

          results.push({
            userId,
            elevenlabsCheck,
            customMessagesCheck
          });
        } catch (error) {
          errors.push(`Error testing usage for ${tier}: ${error instanceof Error ? error.message : String(error)}`);
        }
      }

      return { success: errors.length === 0, results, errors };
    } catch (error) {
      return {
        success: false,
        results: [],
        errors: [`Global usage test error: ${error instanceof Error ? error.message : String(error)}`]
      };
    }
  }

  /**
   * Test voice generation with premium validation
   */
  static async testPremiumVoiceGeneration(): Promise<{
    success: boolean;
    results: Array<{
      userId: string;
      canUseElevenlabs: boolean;
      canCreateCustomMessages: boolean;
      voicePreview: string | null;
    }>;
    errors: string[];
  }> {
    const results = [];
    const errors = [];

    try {
      for (const [tier, userId] of Object.entries(TEST_USER_IDS)) {
        try {
          const [
            canUseElevenlabs,
            canCreateCustomMessages,
            voicePreview
          ] = await Promise.all([
            SubscriptionService.hasFeatureAccess(userId, 'elevenlabsVoices'),
            SubscriptionService.hasFeatureAccess(userId, 'customVoiceMessages'),
            PremiumVoiceService.previewVoice(
              userId,
              'Good morning! Time to wake up and seize the day!',
              'motivational'
            )
          ]);

          results.push({
            userId,
            canUseElevenlabs,
            canCreateCustomMessages,
            voicePreview
          });
        } catch (error) {
          errors.push(`Error testing voice for ${tier}: ${error instanceof Error ? error.message : String(error)}`);
        }
      }

      return { success: errors.length === 0, results, errors };
    } catch (error) {
      return {
        success: false,
        results: [],
        errors: [`Global voice test error: ${error instanceof Error ? error.message : String(error)}`]
      };
    }
  }

  /**
   * Test upgrade recommendations
   */
  static async testUpgradeRecommendations(): Promise<{
    success: boolean;
    results: Array<{
      userId: string;
      recommendation: {
        shouldUpgrade: boolean;
        recommendedTier: string;
        reasons: string[];
        benefits: string[];
      };
    }>;
    errors: string[];
  }> {
    const results = [];
    const errors = [];

    try {
      for (const [tier, userId] of Object.entries(TEST_USER_IDS)) {
        try {
          const recommendation = await PremiumVoiceService.getUpgradeRecommendation(userId);

          results.push({
            userId,
<<<<<<< HEAD
            tier: tier.toLowerCase() as SubscriptionTier,
            recommendation
=======
            recommendation,
>>>>>>> a2085a2a
          });
        } catch (error) {
          errors.push(`Error testing recommendations for ${tier}: ${error instanceof Error ? error.message : String(error)}`);
        }
      }

      return { success: errors.length === 0, results, errors };
    } catch (error) {
      return {
        success: false,
        results: [],
        errors: [`Global recommendation test error: ${error instanceof Error ? error.message : String(error)}`]
      };
    }
  }

  /**
   * Run comprehensive premium feature test suite
   */
  static async runFullTestSuite(): Promise<{
    success: boolean;
    summary: {
      testsRun: number;
      testsPassed: number;
      testsFailed: number;
    };
    results: {
      subscriptionAccess: any;
      usageLimits: any;
      voiceGeneration: any;
      upgradeRecommendations: any;
    };
    errors: string[];
  }> {
    console.log('🚀 Starting Premium Feature Test Suite...');

    const allErrors: string[] = [];
    let testsRun = 0;
    let testsPassed = 0;

    // Test 1: Subscription Access
    console.log('📋 Testing subscription access...');
    testsRun++;
    const subscriptionAccessTest = await this.testSubscriptionAccess();
    if (subscriptionAccessTest.success) {
      testsPassed++;
      console.log('✅ Subscription access test passed');
    } else {
      console.log('❌ Subscription access test failed');
      allErrors.push(...subscriptionAccessTest.errors);
    }

    // Test 2: Usage Limits
    console.log('📊 Testing usage limits...');
    testsRun++;
    const usageLimitsTest = await this.testUsageLimits();
    if (usageLimitsTest.success) {
      testsPassed++;
      console.log('✅ Usage limits test passed');
    } else {
      console.log('❌ Usage limits test failed');
      allErrors.push(...usageLimitsTest.errors);
    }

    // Test 3: Voice Generation
    console.log('🎤 Testing premium voice generation...');
    testsRun++;
    const voiceGenerationTest = await this.testPremiumVoiceGeneration();
    if (voiceGenerationTest.success) {
      testsPassed++;
      console.log('✅ Voice generation test passed');
    } else {
      console.log('❌ Voice generation test failed');
      allErrors.push(...voiceGenerationTest.errors);
    }

    // Test 4: Upgrade Recommendations
    console.log('💡 Testing upgrade recommendations...');
    testsRun++;
    const upgradeRecommendationsTest = await this.testUpgradeRecommendations();
    if (upgradeRecommendationsTest.success) {
      testsPassed++;
      console.log('✅ Upgrade recommendations test passed');
    } else {
      console.log('❌ Upgrade recommendations test failed');
      allErrors.push(...upgradeRecommendationsTest.errors);
    }

    const testsFailed = testsRun - testsPassed;
    const success = testsFailed === 0;

    console.log(`\n📈 Test Suite Complete:`);
    console.log(`   Tests Run: ${testsRun}`);
    console.log(`   Passed: ${testsPassed}`);
    console.log(`   Failed: ${testsFailed}`);
    console.log(`   Success Rate: ${Math.round((testsPassed / testsRun) * 100)}%`);

    return {
      success,
      summary: {
        testsRun,
        testsPassed,
        testsFailed
      },
      results: {
        subscriptionAccess: subscriptionAccessTest,
        usageLimits: usageLimitsTest,
        voiceGeneration: voiceGenerationTest,
        upgradeRecommendations: upgradeRecommendationsTest
      },
      errors: allErrors
    };
  }
}

/**
 * Premium feature integration examples
 */
export class PremiumIntegrationExamples {

  /**
   * Example: Gating a premium feature in a component
   */
  static exampleFeatureGating = `
    import { PremiumGate } from '../components/PremiumGate';

    const VoiceSettingsComponent = ({ userId }) => {
      return (
        <div>
          <h3>Voice Settings</h3>

          {/* Basic voice settings available to all users */}
          <VoiceVolumeSlider />
          <VoiceSpeedSlider />

          {/* Premium ElevenLabs voices - gated */}
          <PremiumGate
            feature="elevenlabsVoices"
            userId={userId}
            title="Premium AI Voices"
            description="Access ultra-realistic voices powered by ElevenLabs"
          >
            <ElevenLabsVoiceSelector />
          </PremiumGate>

          {/* Pro feature - custom voice messages */}
          <PremiumGate
            feature="customVoiceMessages"
            userId={userId}
            mode="overlay"
            showPreview={true}
          >
            <CustomVoiceMessageCreator />
          </PremiumGate>
        </div>
      );
    };
  `;

  /**
   * Example: Using premium voice service
   */
  static exampleVoiceService = `
    import { PremiumVoiceService } from '../services/premium-voice';

    const generateWakeupMessage = async (userId, alarm) => {
      try {
        // This automatically checks subscription and usage limits
        const audioUrl = await PremiumVoiceService.generateAlarmSpeech(
          alarm,
          userId,
          "Good morning! Time to conquer your day!"
        );

        if (audioUrl) {
          // Play the generated audio
          playAudio(audioUrl);
        } else {
          // Fallback to default alarm sound
          playDefaultAlarm();
        }
      } catch (error) {
        console.error('Voice generation failed:', error);
        showUpgradePrompt(); // Show upgrade modal
      }
    };
  `;

  /**
   * Example: Subscription state management
   */
  static exampleStateManagement = `
    import { useEffect, useState } from 'react';
    import { SubscriptionService } from '../services/subscription';

    const usePremiumFeatures = (userId) => {
      const [subscriptionState, setSubscriptionState] = useState({
        tier: 'free',
        featureAccess: {},
        usage: null,
        loading: true
      });

      useEffect(() => {
        const loadSubscriptionData = async () => {
          try {
            const [tier, featureAccess, usage] = await Promise.all([
              SubscriptionService.getUserTier(userId),
              SubscriptionService.getFeatureAccess(userId),
              SubscriptionService.getCurrentUsage(userId)
            ]);

            setSubscriptionState({
              tier,
              featureAccess,
              usage,
              loading: false
            });
          } catch (error) {
            console.error('Failed to load subscription data:', error);
            setSubscriptionState(prev => ({ ...prev, loading: false }));
          }
        };

        if (userId) {
          loadSubscriptionData();
        }
      }, [userId]);

      return subscriptionState;
    };
  `;

  /**
   * Generate complete integration guide
   */
  static generateIntegrationGuide(): string {
    return `
# Premium Features Integration Guide

## Overview
This guide shows how to integrate premium monetization hooks into your Relife alarm app.

## Core Services

### 1. SubscriptionService
Handles all subscription-related operations:
- \`getUserTier(userId)\` - Get user's subscription tier
- \`hasFeatureAccess(userId, feature)\` - Check if user has access to specific feature
- \`checkFeatureUsage(userId, feature)\` - Check usage limits for premium features
- \`incrementUsage(userId, feature)\` - Track feature usage

### 2. PremiumVoiceService
Premium-aware wrapper for voice features:
- \`generateAlarmSpeech(alarm, userId)\` - Generate premium voice with validation
- \`generateCustomVoiceMessage(userId, message, mood)\` - Create custom voice messages
- \`getAvailableVoices(userId)\` - Get voices available to user's tier

## UI Components

### 1. PremiumGate
Wrap any component to add premium gating:
${this.exampleFeatureGating}

### 2. PremiumDashboard
Show user's subscription status and usage:
\`\`\`jsx
<PremiumDashboard userId={currentUser.id} />
\`\`\`

### 3. PremiumUsageTracker
Display usage statistics for premium features:
\`\`\`jsx
<PremiumUsageTracker userId={currentUser.id} />
\`\`\`

## Integration Examples

### Voice Service Integration
${this.exampleVoiceService}

### State Management Hook
${this.exampleStateManagement}

## Database Setup
1. Run the SQL schema in \`database/premium_schema.sql\`
2. Configure your Supabase project with the new tables
3. Set up Stripe webhooks for subscription events

## Testing
Use the PremiumTester utility to validate your integration:

\`\`\`javascript
import { PremiumTester } from '../utils/premium-testing';

// Run full test suite
const results = await PremiumTester.runFullTestSuite();
console.log('Test results:', results);
\`\`\`

## Next Steps
1. Integrate Stripe payment processing
2. Set up webhooks for subscription events
3. Add analytics tracking for premium features
4. Implement A/B testing for upgrade prompts
    `;
  }
}

// Export testing utilities
export { PremiumTester };
export default PremiumIntegrationExamples;<|MERGE_RESOLUTION|>--- conflicted
+++ resolved
@@ -22,53 +22,6 @@
 };
 
 // Mock subscription data for testing
-<<<<<<< HEAD
-export const MOCK_SUBSCRIPTIONS: Record<SubscriptionTier, Subscription | null> = {
-  free: null, // Free users don't have subscription records
-  premium: {
-    id: 'sub_premium_123',
-    userId: TEST_USER_IDS.PREMIUM,
-    tier: 'premium',
-    status: 'active',
-    currentPeriodStart: new Date('2024-01-01'),
-    currentPeriodEnd: new Date('2024-02-01'),
-    cancelAtPeriodEnd: false,
-    createdAt: new Date('2024-01-01'),
-    updatedAt: new Date('2024-01-01'),
-    stripeCustomerId: 'cus_premium_123',
-    stripeSubscriptionId: 'sub_stripe_premium_123',
-    stripePriceId: 'price_premium_monthly'
-  },
-  pro: {
-    id: 'sub_pro_456',
-    userId: TEST_USER_IDS.PRO,
-    tier: 'pro',
-    status: 'active',
-    currentPeriodStart: new Date('2024-01-01'),
-    currentPeriodEnd: new Date('2024-02-01'),
-    cancelAtPeriodEnd: false,
-    createdAt: new Date('2024-01-01'),
-    updatedAt: new Date('2024-01-01'),
-    stripeCustomerId: 'cus_pro_456',
-    stripeSubscriptionId: 'sub_stripe_pro_456',
-    stripePriceId: 'price_pro_monthly'
-  },
-  lifetime: {
-    id: 'sub_lifetime_789',
-    userId: TEST_USER_IDS.LIFETIME,
-    tier: 'lifetime',
-    status: 'active',
-    currentPeriodStart: new Date('2024-01-01'),
-    currentPeriodEnd: new Date('2099-01-01'), // Far future for lifetime
-    cancelAtPeriodEnd: false,
-    createdAt: new Date('2024-01-01'),
-    updatedAt: new Date('2024-01-01'),
-    stripeCustomerId: 'cus_lifetime_789',
-    stripeSubscriptionId: 'sub_stripe_lifetime_789',
-    stripePriceId: 'price_lifetime'
-  }
-};
-=======
   {
     free: null, // Free users don't have subscription records
     premium: {
@@ -114,7 +67,6 @@
       stripePriceId: "price_lifetime",
     },
   };
->>>>>>> a2085a2a
 
 // Mock usage data for testing limits
 export const MOCK_USAGE_DATA: Record<string, PremiumUsage> = {
@@ -213,11 +165,6 @@
     success: boolean;
     results: Array<{
       userId: string;
-<<<<<<< HEAD
-      tier: SubscriptionTier;
-      elevenlabsCheck: { hasAccess: boolean; currentUsage?: number; limit?: number };
-      customMessagesCheck: { hasAccess: boolean; currentUsage?: number; limit?: number };
-=======
       elevenlabsCheck: {
         hasAccess: boolean;
         currentUsage?: number;
@@ -228,7 +175,6 @@
         currentUsage?: number;
         limit?: number;
       };
->>>>>>> a2085a2a
     }>;
     errors: string[];
   }> {
@@ -345,12 +291,7 @@
 
           results.push({
             userId,
-<<<<<<< HEAD
-            tier: tier.toLowerCase() as SubscriptionTier,
-            recommendation
-=======
             recommendation,
->>>>>>> a2085a2a
           });
         } catch (error) {
           errors.push(`Error testing recommendations for ${tier}: ${error instanceof Error ? error.message : String(error)}`);
