// Validation utilities for Smart Alarm App

import SecurityService from '../services/security';

export interface ValidationResult {
  isValid: boolean;
  errors: string[];
  sanitized?: string | number | boolean;
}

export interface AlarmValidationErrors extends Record<string, string> {
  time?: string;
  label?: string;
  days?: string;
  voiceMood?: string;
}

// Time validation
export const validateTime = (time: string): ValidationResult => {
  const errors: string[] = [];

  if (!time || typeof time !== 'string') {
    errors.push('Time is required');
    return { isValid: false, errors };
  }

  const timeRegex = /^([0-1]?[0-9]|2[0-3]):[0-5][0-9]$/;
  if (!timeRegex.test(time.trim())) {
    errors.push('Time must be in HH:MM format (24-hour)');
  }

  const [hours, minutes] = time.trim().split(':').map(Number);
  if (isNaN(hours) || isNaN(minutes)) {
    errors.push('Invalid time format');
  } else {
    if (hours < 0 || hours > 23) {
      errors.push('Hours must be between 0 and 23');
    }
    if (minutes < 0 || minutes > 59) {
      errors.push('Minutes must be between 0 and 59');
    }
  }

  return {
    isValid: errors.length === 0,
    errors,
    sanitized: time.trim()
  };
};

// Label validation
export const validateLabel = (label: string): ValidationResult => {
  const errors: string[] = [];

  if (!label || typeof label !== 'string') {
    errors.push('Label is required');
    return { isValid: false, errors };
  }

  const trimmedLabel = label.trim();

  if (trimmedLabel.length === 0) {
    errors.push('Label cannot be empty');
  }

  if (trimmedLabel.length > 100) {
    errors.push('Label must be less than 100 characters');
  }

  if (trimmedLabel.length < 2) {
    errors.push('Label must be at least 2 characters long');
  }

  // Use SecurityService for comprehensive sanitization
  const sanitized = SecurityService.sanitizeInput(trimmedLabel, {
    allowBasicFormatting: false,
    maxLength: 100,
    stripEmoji: false
  });

  // Additional check for empty sanitized content
  if (sanitized.length === 0) {
    errors.push('Label contains only invalid characters');
  }

  // Check if sanitization changed the content significantly
  if (sanitized.length < trimmedLabel.length * 0.5) {
    errors.push('Label contains too much invalid content');
  }

  return {
    isValid: errors.length === 0,
    errors,
    sanitized
  };
};

// Days validation
export const validateDays = (days: number[]): ValidationResult => {
  const errors: string[] = [];

  if (!Array.isArray(days)) {
    errors.push('Days must be an array');
    return { isValid: false, errors };
  }

  if (days.length === 0) {
    errors.push('At least one day must be selected');
  }

  // Check if all values are valid day numbers (0-6, where 0 is Sunday)
<<<<<<< HEAD
  const validDays = days.filter(
    day => typeof day === 'number' && Number.isInteger(day) && day >= 0 && day <= 6
=======
  const validDays = days.filter(day =>
    typeof day === 'number' &&
    Number.isInteger(day) &&
    day >= 0 &&
    day <= 6
>>>>>>> 02f0594e
  );

  if (validDays.length !== days.length) {
    errors.push('All days must be valid integers between 0 and 6');
  }

  // Remove duplicates
  const uniqueDays = Array.from(new Set(validDays)).sort();

  return {
    isValid: errors.length === 0,
    errors,
    sanitized: uniqueDays
  };
};

// Voice mood validation
export const validateVoiceMood = (voiceMood: string): ValidationResult => {
  const errors: string[] = [];

  if (!voiceMood || typeof voiceMood !== 'string') {
    errors.push('Voice mood is required');
    return { isValid: false, errors };
  }

  const validMoods = [
    'drill-sergeant',
    'sweet-angel',
    'anime-hero',
    'savage-roast',
    'motivational',
<<<<<<< HEAD
    'gentle',
=======
    'gentle'
>>>>>>> 02f0594e
  ];

  const trimmedMood = voiceMood.trim();

  if (!validMoods.includes(trimmedMood)) {
    errors.push(`Voice mood must be one of: ${validMoods.join(', ')}`);
  }

  return {
    isValid: errors.length === 0,
    errors,
    sanitized: trimmedMood
  };
};

// Comprehensive alarm validation
export const validateAlarmData = (alarmData: {
  time: string;
  label: string;
  days: number[];
  voiceMood: string;
<<<<<<< HEAD
}): {
  isValid: boolean;
  errors: AlarmValidationErrors;
  sanitizedData?: typeof alarmData;
} => {
=======
}): { isValid: boolean; errors: AlarmValidationErrors; sanitizedData?: typeof alarmData } => {

>>>>>>> 02f0594e
  const timeResult = validateTime(alarmData.time);
  const labelResult = validateLabel(alarmData.label);
  const daysResult = validateDays(alarmData.days);
  const voiceMoodResult = validateVoiceMood(alarmData.voiceMood);

  const errors: AlarmValidationErrors = {};

  if (!timeResult.isValid) {
    errors.time = timeResult.errors.join(', ');
  }

  if (!labelResult.isValid) {
    errors.label = labelResult.errors.join(', ');
  }

  if (!daysResult.isValid) {
    errors.days = daysResult.errors.join(', ');
  }

  if (!voiceMoodResult.isValid) {
    errors.voiceMood = voiceMoodResult.errors.join(', ');
  }

  const isValid = Object.keys(errors).length === 0;

<<<<<<< HEAD
  const sanitizedData = isValid
    ? {
        time: timeResult.sanitized as string,
        label: labelResult.sanitized as string,
        days: daysResult.sanitized as number[],
        voiceMood: voiceMoodResult.sanitized as string,
      }
    : undefined;
=======
  const sanitizedData = isValid ? {
    time: timeResult.sanitized as string,
    label: labelResult.sanitized as string,
    days: daysResult.sanitized as number[],
    voiceMood: voiceMoodResult.sanitized as string
  } : undefined;
>>>>>>> 02f0594e

  return { isValid, errors, sanitizedData };
};

// Text input sanitization using SecurityService
export const sanitizeTextInput = (input: string): string => {
  return SecurityService.sanitizeInput(input, {
    allowBasicFormatting: false,
    maxLength: 1000,
    stripEmoji: false
  });
};

// HTML input sanitization
export const sanitizeHtmlInput = (input: string): string => {
  return SecurityService.sanitizeHtml(input);
};

// Password validation with enhanced security
export const validatePassword = (password: string) => {
  return SecurityService.validatePasswordSecurity(password);
};

// Number validation
export const validateNumber = (
  value: unknown,
  min?: number,
  max?: number,
  required = false
): ValidationResult => {
  const errors: string[] = [];

  if (value === null || value === undefined || value === '') {
    if (required) {
      errors.push('This field is required');
    }
    return { isValid: !required, errors };
  }

  const numValue = Number(value);

  if (isNaN(numValue)) {
    errors.push('Must be a valid number');
    return { isValid: false, errors };
  }

  if (min !== undefined && numValue < min) {
    errors.push(`Must be at least ${min}`);
  }

  if (max !== undefined && numValue > max) {
    errors.push(`Must be at most ${max}`);
  }

  return {
    isValid: errors.length === 0,
    errors,
    sanitized: numValue
  };
};

// Email validation (for future use)
export const validateEmail = (email: string): ValidationResult => {
  const errors: string[] = [];

  if (!email || typeof email !== 'string') {
    errors.push('Email is required');
    return { isValid: false, errors };
  }

  const trimmedEmail = email.trim().toLowerCase();

  // Enhanced email validation
  const emailRegex = /^[a-zA-Z0-9.!#$%&'*+/=?^_`{|}~-]+@[a-zA-Z0-9](?:[a-zA-Z0-9-]{0,61}[a-zA-Z0-9])?(?:\.[a-zA-Z0-9](?:[a-zA-Z0-9-]{0,61}[a-zA-Z0-9])?)*$/;
  if (!emailRegex.test(trimmedEmail)) {
    errors.push('Please enter a valid email address');
  }

  // Check for suspicious patterns
<<<<<<< HEAD
  const suspiciousPatterns = [/[<>"'&]/, /javascript:/i, /data:/i, /vbscript:/i];
=======
  const suspiciousPatterns = [
    /[<>"'&]/,
    /javascript:/i,
    /data:/i,
    /vbscript:/i
  ];
>>>>>>> 02f0594e

  if (suspiciousPatterns.some(pattern => pattern.test(trimmedEmail))) {
    errors.push('Email contains invalid characters');
  }

  if (trimmedEmail.length > 254) {
    errors.push('Email address is too long');
  }

  return {
    isValid: errors.length === 0,
    errors,
    sanitized: trimmedEmail
  };
};

// URL validation (for future use)
export const validateUrl = (url: string): ValidationResult => {
  const errors: string[] = [];

  if (!url || typeof url !== 'string') {
    errors.push('URL is required');
    return { isValid: false, errors };
  }

  const trimmedUrl = url.trim();

  try {
    const urlObj = new URL(trimmedUrl);

    // Only allow http and https protocols
    if (!['http:', 'https:'].includes(urlObj.protocol)) {
      errors.push('URL must use http or https protocol');
    }

    // Additional security checks
<<<<<<< HEAD
    const suspiciousPatterns = [/javascript:/i, /data:/i, /vbscript:/i, /file:/i];
=======
    const suspiciousPatterns = [
      /javascript:/i,
      /data:/i,
      /vbscript:/i,
      /file:/i
    ];
>>>>>>> 02f0594e

    if (suspiciousPatterns.some(pattern => pattern.test(trimmedUrl))) {
      errors.push('URL contains potentially unsafe protocol');
    }

    // Basic domain validation
    if (!urlObj.hostname || urlObj.hostname.length < 3) {
      errors.push('URL must have a valid domain');
    }

  } catch {
    errors.push('Please enter a valid URL');
  }

  return {
    isValid: errors.length === 0,
    errors,
    sanitized: trimmedUrl
  };
};<|MERGE_RESOLUTION|>--- conflicted
+++ resolved
@@ -109,16 +109,11 @@
   }
 
   // Check if all values are valid day numbers (0-6, where 0 is Sunday)
-<<<<<<< HEAD
-  const validDays = days.filter(
-    day => typeof day === 'number' && Number.isInteger(day) && day >= 0 && day <= 6
-=======
   const validDays = days.filter(day =>
     typeof day === 'number' &&
     Number.isInteger(day) &&
     day >= 0 &&
     day <= 6
->>>>>>> 02f0594e
   );
 
   if (validDays.length !== days.length) {
@@ -150,11 +145,7 @@
     'anime-hero',
     'savage-roast',
     'motivational',
-<<<<<<< HEAD
-    'gentle',
-=======
     'gentle'
->>>>>>> 02f0594e
   ];
 
   const trimmedMood = voiceMood.trim();
@@ -176,16 +167,8 @@
   label: string;
   days: number[];
   voiceMood: string;
-<<<<<<< HEAD
-}): {
-  isValid: boolean;
-  errors: AlarmValidationErrors;
-  sanitizedData?: typeof alarmData;
-} => {
-=======
 }): { isValid: boolean; errors: AlarmValidationErrors; sanitizedData?: typeof alarmData } => {
 
->>>>>>> 02f0594e
   const timeResult = validateTime(alarmData.time);
   const labelResult = validateLabel(alarmData.label);
   const daysResult = validateDays(alarmData.days);
@@ -211,23 +194,12 @@
 
   const isValid = Object.keys(errors).length === 0;
 
-<<<<<<< HEAD
-  const sanitizedData = isValid
-    ? {
-        time: timeResult.sanitized as string,
-        label: labelResult.sanitized as string,
-        days: daysResult.sanitized as number[],
-        voiceMood: voiceMoodResult.sanitized as string,
-      }
-    : undefined;
-=======
   const sanitizedData = isValid ? {
     time: timeResult.sanitized as string,
     label: labelResult.sanitized as string,
     days: daysResult.sanitized as number[],
     voiceMood: voiceMoodResult.sanitized as string
   } : undefined;
->>>>>>> 02f0594e
 
   return { isValid, errors, sanitizedData };
 };
@@ -307,16 +279,12 @@
   }
 
   // Check for suspicious patterns
-<<<<<<< HEAD
-  const suspiciousPatterns = [/[<>"'&]/, /javascript:/i, /data:/i, /vbscript:/i];
-=======
   const suspiciousPatterns = [
     /[<>"'&]/,
     /javascript:/i,
     /data:/i,
     /vbscript:/i
   ];
->>>>>>> 02f0594e
 
   if (suspiciousPatterns.some(pattern => pattern.test(trimmedEmail))) {
     errors.push('Email contains invalid characters');
@@ -353,16 +321,12 @@
     }
 
     // Additional security checks
-<<<<<<< HEAD
-    const suspiciousPatterns = [/javascript:/i, /data:/i, /vbscript:/i, /file:/i];
-=======
     const suspiciousPatterns = [
       /javascript:/i,
       /data:/i,
       /vbscript:/i,
       /file:/i
     ];
->>>>>>> 02f0594e
 
     if (suspiciousPatterns.some(pattern => pattern.test(trimmedUrl))) {
       errors.push('URL contains potentially unsafe protocol');
