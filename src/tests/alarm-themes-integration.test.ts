--- conflicted
+++ resolved
@@ -103,12 +103,7 @@
       const natureVisual = visualAlarmThemes.getRecommendedVisualTheme('nature');
       expect(natureVisual).toBe('forest_canopy');
 
-<<<<<<< HEAD
-      const electronicVisual =
-        visualAlarmThemes.getRecommendedVisualTheme('electronic');
-=======
       const electronicVisual = visualAlarmThemes.getRecommendedVisualTheme('electronic');
->>>>>>> 02f0594e
       expect(electronicVisual).toBe('neon_pulse');
     });
 
@@ -131,14 +126,7 @@
       const morningTime = '7:00';
       const testDate = new Date('2023-06-15T07:00:00'); // Thursday morning
 
-<<<<<<< HEAD
-      const recommendation = await contextualThemes.getContextualRecommendation(
-        morningTime,
-        testDate
-      );
-=======
       const recommendation = await contextualThemes.getContextualRecommendation(morningTime, testDate);
->>>>>>> 02f0594e
 
       expect(recommendation).toBeDefined();
       expect(recommendation.visual).toBeDefined();
@@ -171,15 +159,8 @@
 
       expect(earlyMorning.reason).toContain('gentle');
       // Late night should be different from early morning
-<<<<<<< HEAD
-      expect(
-        earlyMorning.visual !== lateNight.visual ||
-          earlyMorning.sound !== lateNight.sound
-      ).toBe(true);
-=======
       expect(earlyMorning.visual !== lateNight.visual ||
              earlyMorning.sound !== lateNight.sound).toBe(true);
->>>>>>> 02f0594e
     });
   });
 
@@ -320,21 +301,8 @@
 
         // Voice mood should be valid
         const validVoiceMoods = [
-<<<<<<< HEAD
-          'drill-sergeant',
-          'sweet-angel',
-          'anime-hero',
-          'savage-roast',
-          'motivational',
-          'gentle',
-          'demon-lord',
-          'ai-robot',
-          'comedian',
-          'philosopher',
-=======
           'drill-sergeant', 'sweet-angel', 'anime-hero', 'savage-roast',
           'motivational', 'gentle', 'demon-lord', 'ai-robot', 'comedian', 'philosopher'
->>>>>>> 02f0594e
         ];
         expect(validVoiceMoods).toContain(combo.voice);
       });
@@ -445,15 +413,9 @@
     };
 
     // Should be able to find matching theme combinations
-<<<<<<< HEAD
-    const matchingCombos = themeCombinations
-      .getAllCombinations()
-      .filter(combo => combo.voice === mockAlarm.voiceMood);
-=======
     const matchingCombos = themeCombinations.getAllCombinations().filter(combo =>
       combo.voice === mockAlarm.voiceMood
     );
->>>>>>> 02f0594e
 
     expect(matchingCombos.length).toBeGreaterThan(0);
   });
