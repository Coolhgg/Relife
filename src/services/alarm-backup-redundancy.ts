// Advanced Alarm Backup and Redundancy Service
// Provides comprehensive backup management, redundancy, and disaster recovery for alarm data

import { Preferences } from '@capacitor/preferences';
import SecurityService from './security';
import SecureAlarmStorageService from './secure-alarm-storage';
import { ErrorHandler } from './error-handler';
import type { Alarm, AlarmEvent } from '../types';

interface BackupMetadata {
  id: string;
  created: Date;
  size: number;
  alarmCount: number;
  userId?: string;
  type: 'manual' | 'scheduled' | 'emergency';
  verified: boolean;
  checksum: string;
  location: BackupLocation;
}

interface BackupData {
  metadata: BackupMetadata;
  alarms: Alarm[];
  events: AlarmEvent[];
  signature: string;
  encrypted: boolean;
  version: string;
}

interface BackupLocation {
  id: string;
  type: 'local' | 'secure_local' | 'cloud_cache' | 'redundant';
  priority: number;
  available: boolean;
  lastSync: Date | null;
}

interface RecoveryPoint {
  id: string;
  timestamp: Date;
  alarmCount: number;
  backupCount: number;
  status: 'healthy' | 'degraded' | 'corrupted';
  recoverable: boolean;
}

export class AlarmBackupRedundancyService {
  private static instance: AlarmBackupRedundancyService;
  private static readonly BACKUP_PREFIX = 'alarm_backup_v2_';
  private static readonly METADATA_KEY = 'backup_metadata_registry';
  private static readonly MAX_LOCAL_BACKUPS = 10;
  private static readonly BACKUP_INTERVAL = 4 * 60 * 60 * 1000; // 4 hours
  private static readonly VERIFICATION_INTERVAL = 24 * 60 * 60 * 1000; // 24 hours

  private backupTimer: NodeJS.Timeout | null = null;
  private verificationTimer: NodeJS.Timeout | null = null;
  private backupLocations: Map<string, BackupLocation> = new Map();
  private recoveryPoints: RecoveryPoint[] = [];
  private backupInProgress = false;

  private constructor() {
    this.initializeBackupLocations();
    this.startScheduledBackups();
    this.startBackupVerification();
  }

  static getInstance(): AlarmBackupRedundancyService {
    if (!AlarmBackupRedundancyService.instance) {
      AlarmBackupRedundancyService.instance = new AlarmBackupRedundancyService();
    }
    return AlarmBackupRedundancyService.instance;
  }

  /**
   * Initialize backup locations with redundancy
   */
  private initializeBackupLocations(): void {
    this.backupLocations.set('local_primary', {
      id: 'local_primary',
      type: 'local',
      priority: 1,
      available: true,
      lastSync: null
    });

    this.backupLocations.set('local_secure', {
      id: 'local_secure',
      type: 'secure_local',
      priority: 2,
      available: true,
      lastSync: null
    });

    this.backupLocations.set('redundant_cache', {
      id: 'redundant_cache',
      type: 'redundant',
      priority: 3,
      available: true,
      lastSync: null
    });

    console.log('[BackupRedundancy] Initialized backup locations');
  }

  /**
   * Create comprehensive backup with redundancy
   */
<<<<<<< HEAD
  async createBackup(
    type: 'manual' | 'scheduled' | 'emergency' = 'manual',
    userId?: string
  ): Promise<string> {
=======
  async createBackup(type: 'manual' | 'scheduled' | 'emergency' = 'manual', userId?: string): Promise<string> {
>>>>>>> 02f0594e
    if (this.backupInProgress) {
      console.warn('[BackupRedundancy] Backup already in progress, skipping');
      return '';
    }

    this.backupInProgress = true;

    try {
      // Retrieve current data
      const alarms = await SecureAlarmStorageService.retrieveAlarms(userId);
      const events = await SecureAlarmStorageService.retrieveAlarmEvents();

      // Create backup metadata
      const backupId = this.generateBackupId();
      const metadata: BackupMetadata = {
        id: backupId,
        created: new Date(),
        size: this.calculateBackupSize(alarms, events),
        alarmCount: alarms.length,
        userId,
        type,
        verified: false,
        checksum: '',
<<<<<<< HEAD
        location: this.getPrimaryBackupLocation(),
=======
        location: this.getPrimaryBackupLocation()
>>>>>>> 02f0594e
      };

      // Create backup data structure
      const backupData: BackupData = {
        metadata,
        alarms,
        events,
        signature: '',
        encrypted: true,
<<<<<<< HEAD
        version: '2.0.0',
=======
        version: '2.0.0'
>>>>>>> 02f0594e
      };

      // Generate checksum and signature
      backupData.metadata.checksum = this.calculateBackupChecksum(backupData);
      backupData.signature = SecurityService.generateDataSignature(backupData);

      // Store backup in multiple locations with redundancy
      const backupResults = await this.storeBackupWithRedundancy(backupId, backupData);

      // Verify backup integrity
      const verified = await this.verifyBackupIntegrity(backupId);
      backupData.metadata.verified = verified;

      // Update metadata registry
      await this.updateBackupMetadata(metadata);

      // Clean up old backups
      await this.cleanupOldBackups();

      // Create recovery point
      await this.createRecoveryPoint(backupId, alarms.length, backupResults.length);

      // Log backup event
      this.logBackupEvent('backup_created', {
        backupId,
        type,
        alarmCount: alarms.length,
        locations: backupResults.length,
        verified
      });

<<<<<<< HEAD
      console.log(
        `[BackupRedundancy] Created backup ${backupId} with ${backupResults.length} redundant copies`
      );
=======
      console.log(`[BackupRedundancy] Created backup ${backupId} with ${backupResults.length} redundant copies`);
>>>>>>> 02f0594e
      return backupId;

    } catch (error) {
      ErrorHandler.handleError(
        error instanceof Error ? error : new Error(String(error)),
        'Failed to create backup with redundancy',
        { context: 'backup_creation', metadata: { userId, type } }
      );
      throw error;
    } finally {
      this.backupInProgress = false;
    }
  }

  /**
   * Store backup across multiple locations with redundancy
   */
<<<<<<< HEAD
  private async storeBackupWithRedundancy(
    backupId: string,
    backupData: BackupData
  ): Promise<string[]> {
=======
  private async storeBackupWithRedundancy(backupId: string, backupData: BackupData): Promise<string[]> {
>>>>>>> 02f0594e
    const storedLocations: string[] = [];
    const encryptedBackup = SecurityService.encryptData(backupData);

    // Attempt to store in all available locations
    for (const [locationId, location] of this.backupLocations) {
      if (!location.available) {
        console.warn(`[BackupRedundancy] Location ${locationId} not available`);
        continue;
      }

      try {
        const backupKey = `${AlarmBackupRedundancyService.BACKUP_PREFIX}${locationId}_${backupId}`;

        await Preferences.set({
          key: backupKey,
          value: encryptedBackup
        });

        location.lastSync = new Date();
        storedLocations.push(locationId);

        console.log(`[BackupRedundancy] Stored backup in location: ${locationId}`);
      } catch (error) {
<<<<<<< HEAD
        console.error(
          `[BackupRedundancy] Failed to store backup in ${locationId}:`,
          error
        );
=======
        console.error(`[BackupRedundancy] Failed to store backup in ${locationId}:`, error);
>>>>>>> 02f0594e
        location.available = false; // Mark as unavailable
      }
    }

    if (storedLocations.length === 0) {
      throw new Error('Failed to store backup in any location');
    }

    return storedLocations;
  }

  /**
   * Retrieve backup from the best available location
   */
  async retrieveBackup(backupId: string): Promise<BackupData | null> {
    // Get sorted locations by priority
    const sortedLocations = Array.from(this.backupLocations.entries())
      .filter(([, location]) => location.available)
      .sort(([, a], [, b]) => a.priority - b.priority);

    for (const [locationId, location] of sortedLocations) {
      try {
        const backupKey = `${AlarmBackupRedundancyService.BACKUP_PREFIX}${locationId}_${backupId}`;
        const { value } = await Preferences.get({ key: backupKey });

        if (!value) {
          continue;
        }

        const backupData: BackupData = SecurityService.decryptData(value);

        // Verify backup integrity
        if (!SecurityService.verifyDataSignature(backupData, backupData.signature)) {
<<<<<<< HEAD
          console.error(
            `[BackupRedundancy] Invalid signature in backup ${backupId} from ${locationId}`
          );
=======
          console.error(`[BackupRedundancy] Invalid signature in backup ${backupId} from ${locationId}`);
>>>>>>> 02f0594e
          continue;
        }

        // Verify checksum
        const calculatedChecksum = this.calculateBackupChecksum(backupData);
        if (backupData.metadata.checksum !== calculatedChecksum) {
<<<<<<< HEAD
          console.error(
            `[BackupRedundancy] Checksum mismatch in backup ${backupId} from ${locationId}`
          );
          continue;
        }

        console.log(
          `[BackupRedundancy] Successfully retrieved backup ${backupId} from ${locationId}`
        );
=======
          console.error(`[BackupRedundancy] Checksum mismatch in backup ${backupId} from ${locationId}`);
          continue;
        }

        console.log(`[BackupRedundancy] Successfully retrieved backup ${backupId} from ${locationId}`);
>>>>>>> 02f0594e
        return backupData;

      } catch (error) {
<<<<<<< HEAD
        console.error(
          `[BackupRedundancy] Failed to retrieve backup from ${locationId}:`,
          error
        );
=======
        console.error(`[BackupRedundancy] Failed to retrieve backup from ${locationId}:`, error);
>>>>>>> 02f0594e
        location.available = false;
        continue;
      }
    }

<<<<<<< HEAD
    console.error(
      `[BackupRedundancy] Failed to retrieve backup ${backupId} from any location`
    );
=======
    console.error(`[BackupRedundancy] Failed to retrieve backup ${backupId} from any location`);
>>>>>>> 02f0594e
    return null;
  }

  /**
   * Perform comprehensive disaster recovery
   */
<<<<<<< HEAD
  async performDisasterRecovery(
    userId?: string
  ): Promise<{ success: boolean; recoveredAlarms: Alarm[]; source: string }> {
=======
  async performDisasterRecovery(userId?: string): Promise<{ success: boolean; recoveredAlarms: Alarm[]; source: string }> {
>>>>>>> 02f0594e
    console.log('[BackupRedundancy] Starting disaster recovery process...');

    try {
      // Get all available backups
      const availableBackups = await this.getAvailableBackups(userId);

      if (availableBackups.length === 0) {
        console.error('[BackupRedundancy] No backups available for disaster recovery');
        return { success: false, recoveredAlarms: [], source: 'none' };
      }

      // Sort by creation date (most recent first)
      availableBackups.sort((a, b) => b.created.getTime() - a.created.getTime());

      // Try to recover from each backup until successful
      for (const backup of availableBackups) {
        try {
          const backupData = await this.retrieveBackup(backup.id);
          if (!backupData) {
            continue;
          }

          // Validate user ownership
          if (userId && backupData.metadata.userId && backupData.metadata.userId !== userId) {
            continue;
          }

          // Restore alarms
<<<<<<< HEAD
          await SecureAlarmStorageService.getInstance().storeAlarms(
            backupData.alarms,
            userId
          );

          // Restore events if available
          if (backupData.events && backupData.events.length > 0) {
            await SecureAlarmStorageService.getInstance().storeAlarmEvents(
              backupData.events
            );
=======
          await SecureAlarmStorageService.getInstance().storeAlarms(backupData.alarms, userId);

          // Restore events if available
          if (backupData.events && backupData.events.length > 0) {
            await SecureAlarmStorageService.getInstance().storeAlarmEvents(backupData.events);
>>>>>>> 02f0594e
          }

          // Log recovery event
          this.logBackupEvent('disaster_recovery_success', {
            backupId: backup.id,
            alarmCount: backupData.alarms.length,
            userId,
            source: backup.location.type
          });

<<<<<<< HEAD
          console.log(
            `[BackupRedundancy] Disaster recovery successful from backup ${backup.id}`
          );
=======
          console.log(`[BackupRedundancy] Disaster recovery successful from backup ${backup.id}`);
>>>>>>> 02f0594e
          return {
            success: true,
            recoveredAlarms: backupData.alarms,
            source: `${backup.location.type} (${backup.id})`
          };

        } catch (error) {
<<<<<<< HEAD
          console.error(
            `[BackupRedundancy] Failed to recover from backup ${backup.id}:`,
            error
          );
=======
          console.error(`[BackupRedundancy] Failed to recover from backup ${backup.id}:`, error);
>>>>>>> 02f0594e
          continue;
        }
      }

      console.error('[BackupRedundancy] All disaster recovery attempts failed');
      return { success: false, recoveredAlarms: [], source: 'failed' };
<<<<<<< HEAD
=======

>>>>>>> 02f0594e
    } catch (error) {
      ErrorHandler.handleError(
        error instanceof Error ? error : new Error(String(error)),
        'Disaster recovery failed',
        { context: 'disaster_recovery', metadata: { userId } }
      );
      return { success: false, recoveredAlarms: [], source: 'error' };
    }
  }

  /**
   * Start scheduled automatic backups
   */
  private startScheduledBackups(): void {
    if (this.backupTimer) {
      clearInterval(this.backupTimer);
    }

    this.backupTimer = setInterval(async () => {
      try {
        await this.createBackup('scheduled');
      } catch (error) {
        console.error('[BackupRedundancy] Scheduled backup failed:', error);
      }
    }, AlarmBackupRedundancyService.BACKUP_INTERVAL);

    console.log('[BackupRedundancy] Started scheduled backups');
  }

  /**
   * Start periodic backup verification
   */
  private startBackupVerification(): void {
    if (this.verificationTimer) {
      clearInterval(this.verificationTimer);
    }

    this.verificationTimer = setInterval(async () => {
      try {
        await this.verifyAllBackups();
      } catch (error) {
        console.error('[BackupRedundancy] Backup verification failed:', error);
      }
    }, AlarmBackupRedundancyService.VERIFICATION_INTERVAL);

    console.log('[BackupRedundancy] Started backup verification');
  }

  /**
   * Verify integrity of a specific backup
   */
  async verifyBackupIntegrity(backupId: string): Promise<boolean> {
    try {
      const backupData = await this.retrieveBackup(backupId);
      if (!backupData) {
        return false;
      }

      // Verify signature
      if (!SecurityService.verifyDataSignature(backupData, backupData.signature)) {
        return false;
      }

      // Verify checksum
      const calculatedChecksum = this.calculateBackupChecksum(backupData);
      if (backupData.metadata.checksum !== calculatedChecksum) {
        return false;
      }

      // Verify alarm data structure
      if (!Array.isArray(backupData.alarms)) {
        return false;
      }

      return true;
    } catch (error) {
      console.error(`[BackupRedundancy] Failed to verify backup ${backupId}:`, error);
      return false;
    }
  }

  /**
   * Verify all existing backups
   */
  private async verifyAllBackups(): Promise<void> {
    console.log('[BackupRedundancy] Starting backup verification...');

    try {
      const backups = await this.getAvailableBackups();
      const results = {
        total: backups.length,
        verified: 0,
        corrupted: 0,
        inaccessible: 0
      };

      for (const backup of backups) {
        const isValid = await this.verifyBackupIntegrity(backup.id);

        if (isValid) {
          results.verified++;
        } else {
          results.corrupted++;
          console.warn(`[BackupRedundancy] Corrupted backup detected: ${backup.id}`);

          // Emit event for UI notification
<<<<<<< HEAD
          window.dispatchEvent(
            new CustomEvent('backup-corruption-detected', {
              detail: { backupId: backup.id, metadata: backup },
            })
          );
=======
          window.dispatchEvent(new CustomEvent('backup-corruption-detected', {
            detail: { backupId: backup.id, metadata: backup }
          }));
>>>>>>> 02f0594e
        }
      }

      // Log verification results
      this.logBackupEvent('backup_verification_completed', results);

<<<<<<< HEAD
      console.log(
        `[BackupRedundancy] Verification completed: ${results.verified}/${results.total} valid`
      );
=======
      console.log(`[BackupRedundancy] Verification completed: ${results.verified}/${results.total} valid`);
>>>>>>> 02f0594e
    } catch (error) {
      console.error('[BackupRedundancy] Backup verification error:', error);
    }
  }

  /**
   * Get list of available backups
   */
  async getAvailableBackups(userId?: string): Promise<BackupMetadata[]> {
    try {
      const { value } = await Preferences.get({
        key: AlarmBackupRedundancyService.METADATA_KEY
      });

      if (!value) {
        return [];
      }

      const metadataRegistry: BackupMetadata[] = JSON.parse(value);

      return metadataRegistry
        .filter(backup => !userId || !backup.userId || backup.userId === userId)
        .map(backup => ({
          ...backup,
          created: new Date(backup.created)
        }));
    } catch (error) {
      console.error('[BackupRedundancy] Failed to get available backups:', error);
      return [];
    }
  }

  /**
   * Create recovery point snapshot
   */
<<<<<<< HEAD
  private async createRecoveryPoint(
    backupId: string,
    alarmCount: number,
    backupCount: number
  ): Promise<void> {
=======
  private async createRecoveryPoint(backupId: string, alarmCount: number, backupCount: number): Promise<void> {
>>>>>>> 02f0594e
    const recoveryPoint: RecoveryPoint = {
      id: backupId,
      timestamp: new Date(),
      alarmCount,
      backupCount,
      status: 'healthy',
<<<<<<< HEAD
      recoverable: true,
=======
      recoverable: true
>>>>>>> 02f0594e
    };

    this.recoveryPoints.unshift(recoveryPoint);

    // Keep only recent recovery points
    if (this.recoveryPoints.length > 50) {
      this.recoveryPoints = this.recoveryPoints.slice(0, 50);
    }
  }

  /**
   * Get system recovery status
   */
  async getRecoveryStatus(): Promise<{
    totalBackups: number;
    verifiedBackups: number;
    lastBackup: Date | null;
    recoveryPoints: number;
    redundancyLevel: 'none' | 'low' | 'medium' | 'high';
    recommendations: string[];
  }> {
    try {
      const backups = await this.getAvailableBackups();
      const verifiedBackups = backups.filter(b => b.verified).length;
<<<<<<< HEAD
      const lastBackup =
        backups.length > 0
          ? backups.reduce(
              (latest, backup) => (backup.created > latest ? backup.created : latest),
              backups[0].created
            )
          : null;

      // Calculate redundancy level
      let redundancyLevel: 'none' | 'low' | 'medium' | 'high' = 'none';
      const activeLocations = Array.from(this.backupLocations.values()).filter(
        l => l.available
      ).length;
=======
      const lastBackup = backups.length > 0
        ? backups.reduce((latest, backup) =>
            backup.created > latest ? backup.created : latest, backups[0].created)
        : null;

      // Calculate redundancy level
      let redundancyLevel: 'none' | 'low' | 'medium' | 'high' = 'none';
      const activeLocations = Array.from(this.backupLocations.values()).filter(l => l.available).length;
>>>>>>> 02f0594e

      if (activeLocations >= 3 && verifiedBackups >= 5) {
        redundancyLevel = 'high';
      } else if (activeLocations >= 2 && verifiedBackups >= 3) {
        redundancyLevel = 'medium';
      } else if (activeLocations >= 1 && verifiedBackups >= 1) {
        redundancyLevel = 'low';
      }

      // Generate recommendations
      const recommendations: string[] = [];
      if (backups.length < 3) {
        recommendations.push('Create more backup copies for better redundancy');
      }
      if (verifiedBackups < backups.length) {
        recommendations.push('Some backups failed verification - check data integrity');
      }
<<<<<<< HEAD
      if (
        !lastBackup ||
        new Date().getTime() - lastBackup.getTime() > 24 * 60 * 60 * 1000
      ) {
        recommendations.push(
          'Recent backup not found - consider creating a new backup'
        );
=======
      if (!lastBackup || (new Date().getTime() - lastBackup.getTime()) > 24 * 60 * 60 * 1000) {
        recommendations.push('Recent backup not found - consider creating a new backup');
>>>>>>> 02f0594e
      }

      return {
        totalBackups: backups.length,
        verifiedBackups,
        lastBackup,
        recoveryPoints: this.recoveryPoints.length,
        redundancyLevel,
        recommendations
      };
    } catch (error) {
      console.error('[BackupRedundancy] Failed to get recovery status:', error);
      return {
        totalBackups: 0,
        verifiedBackups: 0,
        lastBackup: null,
        recoveryPoints: 0,
        redundancyLevel: 'none',
<<<<<<< HEAD
        recommendations: ['Unable to assess backup status due to error'],
=======
        recommendations: ['Unable to assess backup status due to error']
>>>>>>> 02f0594e
      };
    }
  }

  /**
   * Update backup metadata registry
   */
  private async updateBackupMetadata(metadata: BackupMetadata): Promise<void> {
    try {
      const existing = await this.getAvailableBackups();
      existing.unshift(metadata);

      // Keep only recent backups in metadata
<<<<<<< HEAD
      const recentMetadata = existing.slice(
        0,
        AlarmBackupRedundancyService.MAX_LOCAL_BACKUPS
      );
=======
      const recentMetadata = existing.slice(0, AlarmBackupRedundancyService.MAX_LOCAL_BACKUPS);
>>>>>>> 02f0594e

      await Preferences.set({
        key: AlarmBackupRedundancyService.METADATA_KEY,
        value: JSON.stringify(recentMetadata)
      });
    } catch (error) {
      console.error('[BackupRedundancy] Failed to update backup metadata:', error);
    }
  }

  /**
   * Clean up old backup files
   */
  private async cleanupOldBackups(): Promise<void> {
    try {
      const { keys } = await Preferences.keys();
      const backupKeys = keys
        .filter(key => key.startsWith(AlarmBackupRedundancyService.BACKUP_PREFIX))
        .sort()
        .reverse();

      if (backupKeys.length <= AlarmBackupRedundancyService.MAX_LOCAL_BACKUPS) {
        return;
      }

<<<<<<< HEAD
      const keysToRemove = backupKeys.slice(
        AlarmBackupRedundancyService.MAX_LOCAL_BACKUPS
      );
=======
      const keysToRemove = backupKeys.slice(AlarmBackupRedundancyService.MAX_LOCAL_BACKUPS);
>>>>>>> 02f0594e
      for (const key of keysToRemove) {
        await Preferences.remove({ key });
      }

<<<<<<< HEAD
      console.log(
        `[BackupRedundancy] Cleaned up ${keysToRemove.length} old backup files`
      );
=======
      console.log(`[BackupRedundancy] Cleaned up ${keysToRemove.length} old backup files`);
>>>>>>> 02f0594e
    } catch (error) {
      console.error('[BackupRedundancy] Failed to cleanup old backups:', error);
    }
  }

  /**
   * Generate unique backup ID
   */
  private generateBackupId(): string {
    return `backup_${Date.now()}_${Math.random().toString(36).substr(2, 9)}`;
  }

  /**
   * Calculate backup checksum
   */
  private calculateBackupChecksum(backupData: Omit<BackupData, 'signature'>): string {
    const checksumData = {
      alarms: backupData.alarms,
      events: backupData.events,
      version: backupData.version,
      metadata: {
        ...backupData.metadata,
<<<<<<< HEAD
        checksum: '', // Exclude checksum from checksum calculation
      },
=======
        checksum: '' // Exclude checksum from checksum calculation
      }
>>>>>>> 02f0594e
    };

    const dataString = JSON.stringify(checksumData, Object.keys(checksumData).sort());
    return SecurityService.hashData(dataString);
  }

  /**
   * Calculate backup size estimate
   */
  private calculateBackupSize(alarms: Alarm[], events: AlarmEvent[]): number {
    return JSON.stringify({ alarms, events }).length;
  }

  /**
   * Get primary backup location
   */
  private getPrimaryBackupLocation(): BackupLocation {
<<<<<<< HEAD
    return (
      this.backupLocations.get('local_primary') ||
      this.backupLocations.values().next().value
    );
=======
    return this.backupLocations.get('local_primary') || this.backupLocations.values().next().value;
>>>>>>> 02f0594e
  }

  /**
   * Log backup events for monitoring
   */
  private logBackupEvent(event: string, details: any): void {
    const logEntry = {
      event,
      details,
      timestamp: new Date().toISOString(),
<<<<<<< HEAD
      source: 'AlarmBackupRedundancyService',
=======
      source: 'AlarmBackupRedundancyService'
>>>>>>> 02f0594e
    };

    console.log('[BACKUP LOG]', logEntry);

    // Emit custom event for monitoring
<<<<<<< HEAD
    window.dispatchEvent(
      new CustomEvent('backup-event', {
        detail: logEntry,
      })
    );
=======
    window.dispatchEvent(new CustomEvent('backup-event', {
      detail: logEntry
    }));
>>>>>>> 02f0594e
  }

  /**
   * Force emergency backup
   */
  async createEmergencyBackup(userId?: string): Promise<string> {
    console.log('[BackupRedundancy] Creating emergency backup...');
    return await this.createBackup('emergency', userId);
  }

  /**
   * Test backup system integrity
   */
  async testBackupSystem(): Promise<{
    locationsAvailable: number;
    locationsTotal: number;
    canCreateBackup: boolean;
    canRecoverData: boolean;
    testResults: any;
  }> {
    const testResults: any = {};

    try {
      // Test backup creation
      const testBackupId = await this.createBackup('manual', 'test_user');
      testResults.backupCreation = testBackupId ? 'success' : 'failed';

      // Test backup retrieval
      if (testBackupId) {
        const retrievedBackup = await this.retrieveBackup(testBackupId);
        testResults.backupRetrieval = retrievedBackup ? 'success' : 'failed';
      }

      // Test location availability
<<<<<<< HEAD
      const availableLocations = Array.from(this.backupLocations.values()).filter(
        l => l.available
      );
=======
      const availableLocations = Array.from(this.backupLocations.values()).filter(l => l.available);
>>>>>>> 02f0594e
      testResults.locationAvailability = {
        available: availableLocations.length,
        total: this.backupLocations.size
      };

      return {
        locationsAvailable: availableLocations.length,
        locationsTotal: this.backupLocations.size,
        canCreateBackup: testResults.backupCreation === 'success',
        canRecoverData: testResults.backupRetrieval === 'success',
<<<<<<< HEAD
        testResults,
=======
        testResults
>>>>>>> 02f0594e
      };

    } catch (error) {
      console.error('[BackupRedundancy] Backup system test failed:', error);
      return {
        locationsAvailable: 0,
        locationsTotal: this.backupLocations.size,
        canCreateBackup: false,
        canRecoverData: false,
        testResults: { error: error.message }
      };
    }
  }

  /**
   * Cleanup resources
   */
  destroy(): void {
    if (this.backupTimer) {
      clearInterval(this.backupTimer);
      this.backupTimer = null;
    }
    if (this.verificationTimer) {
      clearInterval(this.verificationTimer);
      this.verificationTimer = null;
    }
    console.log('[BackupRedundancy] Service destroyed');
  }
}

export default AlarmBackupRedundancyService.getInstance();<|MERGE_RESOLUTION|>--- conflicted
+++ resolved
@@ -106,14 +106,7 @@
   /**
    * Create comprehensive backup with redundancy
    */
-<<<<<<< HEAD
-  async createBackup(
-    type: 'manual' | 'scheduled' | 'emergency' = 'manual',
-    userId?: string
-  ): Promise<string> {
-=======
   async createBackup(type: 'manual' | 'scheduled' | 'emergency' = 'manual', userId?: string): Promise<string> {
->>>>>>> 02f0594e
     if (this.backupInProgress) {
       console.warn('[BackupRedundancy] Backup already in progress, skipping');
       return '';
@@ -137,11 +130,7 @@
         type,
         verified: false,
         checksum: '',
-<<<<<<< HEAD
-        location: this.getPrimaryBackupLocation(),
-=======
         location: this.getPrimaryBackupLocation()
->>>>>>> 02f0594e
       };
 
       // Create backup data structure
@@ -151,11 +140,7 @@
         events,
         signature: '',
         encrypted: true,
-<<<<<<< HEAD
-        version: '2.0.0',
-=======
         version: '2.0.0'
->>>>>>> 02f0594e
       };
 
       // Generate checksum and signature
@@ -187,13 +172,7 @@
         verified
       });
 
-<<<<<<< HEAD
-      console.log(
-        `[BackupRedundancy] Created backup ${backupId} with ${backupResults.length} redundant copies`
-      );
-=======
       console.log(`[BackupRedundancy] Created backup ${backupId} with ${backupResults.length} redundant copies`);
->>>>>>> 02f0594e
       return backupId;
 
     } catch (error) {
@@ -211,14 +190,7 @@
   /**
    * Store backup across multiple locations with redundancy
    */
-<<<<<<< HEAD
-  private async storeBackupWithRedundancy(
-    backupId: string,
-    backupData: BackupData
-  ): Promise<string[]> {
-=======
   private async storeBackupWithRedundancy(backupId: string, backupData: BackupData): Promise<string[]> {
->>>>>>> 02f0594e
     const storedLocations: string[] = [];
     const encryptedBackup = SecurityService.encryptData(backupData);
 
@@ -242,14 +214,7 @@
 
         console.log(`[BackupRedundancy] Stored backup in location: ${locationId}`);
       } catch (error) {
-<<<<<<< HEAD
-        console.error(
-          `[BackupRedundancy] Failed to store backup in ${locationId}:`,
-          error
-        );
-=======
         console.error(`[BackupRedundancy] Failed to store backup in ${locationId}:`, error);
->>>>>>> 02f0594e
         location.available = false; // Mark as unavailable
       }
     }
@@ -283,72 +248,35 @@
 
         // Verify backup integrity
         if (!SecurityService.verifyDataSignature(backupData, backupData.signature)) {
-<<<<<<< HEAD
-          console.error(
-            `[BackupRedundancy] Invalid signature in backup ${backupId} from ${locationId}`
-          );
-=======
           console.error(`[BackupRedundancy] Invalid signature in backup ${backupId} from ${locationId}`);
->>>>>>> 02f0594e
           continue;
         }
 
         // Verify checksum
         const calculatedChecksum = this.calculateBackupChecksum(backupData);
         if (backupData.metadata.checksum !== calculatedChecksum) {
-<<<<<<< HEAD
-          console.error(
-            `[BackupRedundancy] Checksum mismatch in backup ${backupId} from ${locationId}`
-          );
-          continue;
-        }
-
-        console.log(
-          `[BackupRedundancy] Successfully retrieved backup ${backupId} from ${locationId}`
-        );
-=======
           console.error(`[BackupRedundancy] Checksum mismatch in backup ${backupId} from ${locationId}`);
           continue;
         }
 
         console.log(`[BackupRedundancy] Successfully retrieved backup ${backupId} from ${locationId}`);
->>>>>>> 02f0594e
         return backupData;
 
       } catch (error) {
-<<<<<<< HEAD
-        console.error(
-          `[BackupRedundancy] Failed to retrieve backup from ${locationId}:`,
-          error
-        );
-=======
         console.error(`[BackupRedundancy] Failed to retrieve backup from ${locationId}:`, error);
->>>>>>> 02f0594e
         location.available = false;
         continue;
       }
     }
 
-<<<<<<< HEAD
-    console.error(
-      `[BackupRedundancy] Failed to retrieve backup ${backupId} from any location`
-    );
-=======
     console.error(`[BackupRedundancy] Failed to retrieve backup ${backupId} from any location`);
->>>>>>> 02f0594e
     return null;
   }
 
   /**
    * Perform comprehensive disaster recovery
    */
-<<<<<<< HEAD
-  async performDisasterRecovery(
-    userId?: string
-  ): Promise<{ success: boolean; recoveredAlarms: Alarm[]; source: string }> {
-=======
   async performDisasterRecovery(userId?: string): Promise<{ success: boolean; recoveredAlarms: Alarm[]; source: string }> {
->>>>>>> 02f0594e
     console.log('[BackupRedundancy] Starting disaster recovery process...');
 
     try {
@@ -377,24 +305,11 @@
           }
 
           // Restore alarms
-<<<<<<< HEAD
-          await SecureAlarmStorageService.getInstance().storeAlarms(
-            backupData.alarms,
-            userId
-          );
-
-          // Restore events if available
-          if (backupData.events && backupData.events.length > 0) {
-            await SecureAlarmStorageService.getInstance().storeAlarmEvents(
-              backupData.events
-            );
-=======
           await SecureAlarmStorageService.getInstance().storeAlarms(backupData.alarms, userId);
 
           // Restore events if available
           if (backupData.events && backupData.events.length > 0) {
             await SecureAlarmStorageService.getInstance().storeAlarmEvents(backupData.events);
->>>>>>> 02f0594e
           }
 
           // Log recovery event
@@ -405,13 +320,7 @@
             source: backup.location.type
           });
 
-<<<<<<< HEAD
-          console.log(
-            `[BackupRedundancy] Disaster recovery successful from backup ${backup.id}`
-          );
-=======
           console.log(`[BackupRedundancy] Disaster recovery successful from backup ${backup.id}`);
->>>>>>> 02f0594e
           return {
             success: true,
             recoveredAlarms: backupData.alarms,
@@ -419,24 +328,14 @@
           };
 
         } catch (error) {
-<<<<<<< HEAD
-          console.error(
-            `[BackupRedundancy] Failed to recover from backup ${backup.id}:`,
-            error
-          );
-=======
           console.error(`[BackupRedundancy] Failed to recover from backup ${backup.id}:`, error);
->>>>>>> 02f0594e
           continue;
         }
       }
 
       console.error('[BackupRedundancy] All disaster recovery attempts failed');
       return { success: false, recoveredAlarms: [], source: 'failed' };
-<<<<<<< HEAD
-=======
-
->>>>>>> 02f0594e
+
     } catch (error) {
       ErrorHandler.handleError(
         error instanceof Error ? error : new Error(String(error)),
@@ -543,30 +442,16 @@
           console.warn(`[BackupRedundancy] Corrupted backup detected: ${backup.id}`);
 
           // Emit event for UI notification
-<<<<<<< HEAD
-          window.dispatchEvent(
-            new CustomEvent('backup-corruption-detected', {
-              detail: { backupId: backup.id, metadata: backup },
-            })
-          );
-=======
           window.dispatchEvent(new CustomEvent('backup-corruption-detected', {
             detail: { backupId: backup.id, metadata: backup }
           }));
->>>>>>> 02f0594e
         }
       }
 
       // Log verification results
       this.logBackupEvent('backup_verification_completed', results);
 
-<<<<<<< HEAD
-      console.log(
-        `[BackupRedundancy] Verification completed: ${results.verified}/${results.total} valid`
-      );
-=======
       console.log(`[BackupRedundancy] Verification completed: ${results.verified}/${results.total} valid`);
->>>>>>> 02f0594e
     } catch (error) {
       console.error('[BackupRedundancy] Backup verification error:', error);
     }
@@ -602,26 +487,14 @@
   /**
    * Create recovery point snapshot
    */
-<<<<<<< HEAD
-  private async createRecoveryPoint(
-    backupId: string,
-    alarmCount: number,
-    backupCount: number
-  ): Promise<void> {
-=======
   private async createRecoveryPoint(backupId: string, alarmCount: number, backupCount: number): Promise<void> {
->>>>>>> 02f0594e
     const recoveryPoint: RecoveryPoint = {
       id: backupId,
       timestamp: new Date(),
       alarmCount,
       backupCount,
       status: 'healthy',
-<<<<<<< HEAD
-      recoverable: true,
-=======
       recoverable: true
->>>>>>> 02f0594e
     };
 
     this.recoveryPoints.unshift(recoveryPoint);
@@ -646,21 +519,6 @@
     try {
       const backups = await this.getAvailableBackups();
       const verifiedBackups = backups.filter(b => b.verified).length;
-<<<<<<< HEAD
-      const lastBackup =
-        backups.length > 0
-          ? backups.reduce(
-              (latest, backup) => (backup.created > latest ? backup.created : latest),
-              backups[0].created
-            )
-          : null;
-
-      // Calculate redundancy level
-      let redundancyLevel: 'none' | 'low' | 'medium' | 'high' = 'none';
-      const activeLocations = Array.from(this.backupLocations.values()).filter(
-        l => l.available
-      ).length;
-=======
       const lastBackup = backups.length > 0
         ? backups.reduce((latest, backup) =>
             backup.created > latest ? backup.created : latest, backups[0].created)
@@ -669,7 +527,6 @@
       // Calculate redundancy level
       let redundancyLevel: 'none' | 'low' | 'medium' | 'high' = 'none';
       const activeLocations = Array.from(this.backupLocations.values()).filter(l => l.available).length;
->>>>>>> 02f0594e
 
       if (activeLocations >= 3 && verifiedBackups >= 5) {
         redundancyLevel = 'high';
@@ -687,18 +544,8 @@
       if (verifiedBackups < backups.length) {
         recommendations.push('Some backups failed verification - check data integrity');
       }
-<<<<<<< HEAD
-      if (
-        !lastBackup ||
-        new Date().getTime() - lastBackup.getTime() > 24 * 60 * 60 * 1000
-      ) {
-        recommendations.push(
-          'Recent backup not found - consider creating a new backup'
-        );
-=======
       if (!lastBackup || (new Date().getTime() - lastBackup.getTime()) > 24 * 60 * 60 * 1000) {
         recommendations.push('Recent backup not found - consider creating a new backup');
->>>>>>> 02f0594e
       }
 
       return {
@@ -717,11 +564,7 @@
         lastBackup: null,
         recoveryPoints: 0,
         redundancyLevel: 'none',
-<<<<<<< HEAD
-        recommendations: ['Unable to assess backup status due to error'],
-=======
         recommendations: ['Unable to assess backup status due to error']
->>>>>>> 02f0594e
       };
     }
   }
@@ -735,14 +578,7 @@
       existing.unshift(metadata);
 
       // Keep only recent backups in metadata
-<<<<<<< HEAD
-      const recentMetadata = existing.slice(
-        0,
-        AlarmBackupRedundancyService.MAX_LOCAL_BACKUPS
-      );
-=======
       const recentMetadata = existing.slice(0, AlarmBackupRedundancyService.MAX_LOCAL_BACKUPS);
->>>>>>> 02f0594e
 
       await Preferences.set({
         key: AlarmBackupRedundancyService.METADATA_KEY,
@@ -768,24 +604,12 @@
         return;
       }
 
-<<<<<<< HEAD
-      const keysToRemove = backupKeys.slice(
-        AlarmBackupRedundancyService.MAX_LOCAL_BACKUPS
-      );
-=======
       const keysToRemove = backupKeys.slice(AlarmBackupRedundancyService.MAX_LOCAL_BACKUPS);
->>>>>>> 02f0594e
       for (const key of keysToRemove) {
         await Preferences.remove({ key });
       }
 
-<<<<<<< HEAD
-      console.log(
-        `[BackupRedundancy] Cleaned up ${keysToRemove.length} old backup files`
-      );
-=======
       console.log(`[BackupRedundancy] Cleaned up ${keysToRemove.length} old backup files`);
->>>>>>> 02f0594e
     } catch (error) {
       console.error('[BackupRedundancy] Failed to cleanup old backups:', error);
     }
@@ -808,13 +632,8 @@
       version: backupData.version,
       metadata: {
         ...backupData.metadata,
-<<<<<<< HEAD
-        checksum: '', // Exclude checksum from checksum calculation
-      },
-=======
         checksum: '' // Exclude checksum from checksum calculation
       }
->>>>>>> 02f0594e
     };
 
     const dataString = JSON.stringify(checksumData, Object.keys(checksumData).sort());
@@ -832,14 +651,7 @@
    * Get primary backup location
    */
   private getPrimaryBackupLocation(): BackupLocation {
-<<<<<<< HEAD
-    return (
-      this.backupLocations.get('local_primary') ||
-      this.backupLocations.values().next().value
-    );
-=======
     return this.backupLocations.get('local_primary') || this.backupLocations.values().next().value;
->>>>>>> 02f0594e
   }
 
   /**
@@ -850,27 +662,15 @@
       event,
       details,
       timestamp: new Date().toISOString(),
-<<<<<<< HEAD
-      source: 'AlarmBackupRedundancyService',
-=======
       source: 'AlarmBackupRedundancyService'
->>>>>>> 02f0594e
     };
 
     console.log('[BACKUP LOG]', logEntry);
 
     // Emit custom event for monitoring
-<<<<<<< HEAD
-    window.dispatchEvent(
-      new CustomEvent('backup-event', {
-        detail: logEntry,
-      })
-    );
-=======
     window.dispatchEvent(new CustomEvent('backup-event', {
       detail: logEntry
     }));
->>>>>>> 02f0594e
   }
 
   /**
@@ -905,13 +705,7 @@
       }
 
       // Test location availability
-<<<<<<< HEAD
-      const availableLocations = Array.from(this.backupLocations.values()).filter(
-        l => l.available
-      );
-=======
       const availableLocations = Array.from(this.backupLocations.values()).filter(l => l.available);
->>>>>>> 02f0594e
       testResults.locationAvailability = {
         available: availableLocations.length,
         total: this.backupLocations.size
@@ -922,11 +716,7 @@
         locationsTotal: this.backupLocations.size,
         canCreateBackup: testResults.backupCreation === 'success',
         canRecoverData: testResults.backupRetrieval === 'success',
-<<<<<<< HEAD
-        testResults,
-=======
         testResults
->>>>>>> 02f0594e
       };
 
     } catch (error) {
