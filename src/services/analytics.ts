--- conflicted
+++ resolved
@@ -1,10 +1,9 @@
-/* global TimeoutHandle */
 // Analytics Service for Smart Alarm App
 // Provides comprehensive user behavior tracking and analytics using PostHog
 // Enhanced with environment-specific configuration
 
 import posthog from 'posthog-js';
-import { config as envConfig, isEnvironment } from '../config/environment';
+import { config, isEnvironment } from '../config/environment';
 
 export interface AnalyticsConfig {
   apiKey: string;
@@ -37,7 +36,7 @@
   timestamp?: string;
   sessionId?: string;
   // Allow custom properties for flexible analytics
-  [key: string]: unknown;
+  [key: string]: any;
 }
 
 // Common event names as constants for consistency
@@ -117,9 +116,9 @@
 class AnalyticsService {
   private static instance: AnalyticsService;
   private isInitialized = false;
-  private _config: AnalyticsConfig | null = null;
+  private config: AnalyticsConfig | null = null;
   private sessionId: string | null = null;
-  private sessionStartTime: TimeoutHandle | null = null;
+  private sessionStartTime: number | null = null;
 
   private constructor() {}
 
@@ -160,7 +159,7 @@
       return;
     }
 
-    this._config = analyticsConfig;
+    this.config = analyticsConfig;
 
     try {
       posthog.init(analyticsConfig.apiKey, {
@@ -237,11 +236,7 @@
           .map(([feature]) => feature),
         timestamp: new Date().toISOString(),
       });
-<<<<<<< HEAD
-    } catch (_error) {
-=======
     } catch (error) {
->>>>>>> 6d99dca6
       // Track initialization failure - silently fail in production
       // Error is already logged by the underlying PostHog library if needed
     }
@@ -345,20 +340,12 @@
    */
   trackFeatureUsage(
     featureName: string,
-<<<<<<< HEAD
-    action: string = 'used',
-=======
     action: string,
->>>>>>> 6d99dca6
     properties: EventProperties = {}
   ): void {
     this.track('feature_used', {
       feature_name: featureName,
-<<<<<<< HEAD
-      action: action || 'used',
-=======
       action,
->>>>>>> 6d99dca6
       ...properties,
     });
   }
@@ -383,17 +370,11 @@
   /**
    * Track errors (to correlate with Sentry)
    */
-  trackError(_error: Error, contextName?: string, context: EventProperties = {}): void {
+  trackError(error: Error, context: EventProperties = {}): void {
     this.track(ANALYTICS_EVENTS.ERROR_OCCURRED, {
-<<<<<<< HEAD
-      error_message: _error.message,
-      error_stack: _error.stack?.substring(0, 500), // Truncate for performance
-      error_name: _error.name,
-=======
       error_message: error.message,
       error_stack: error.stack?.substring(0, 500), // Truncate for performance
       error_name: error.name,
->>>>>>> 6d99dca6
       ...context,
     });
   }
@@ -476,7 +457,7 @@
    * Get current configuration
    */
   getConfig(): AnalyticsConfig | null {
-    return this._config;
+    return this.config;
   }
 
   /**
@@ -549,7 +530,7 @@
    * Get enhanced system properties for context
    */
   private getSystemProperties(): Record<string, unknown> {
-    const connection = (navigator as unknown).connection;
+    const connection = (navigator as any).connection;
 
     return {
       // Display info
@@ -578,7 +559,7 @@
       touch_support: 'ontouchstart' in window,
       max_touch_points: navigator.maxTouchPoints || 0,
       hardware_concurrency: navigator.hardwareConcurrency || 1,
-      device_memory: (navigator as unknown).deviceMemory || 'unknown',
+      device_memory: (navigator as any).deviceMemory || 'unknown',
 
       // App environment context
       app_environment: config.env,
@@ -605,8 +586,8 @@
       page_loaded: document.readyState === 'complete',
 
       // Performance context
-      memory_used: (performance as unknown).memory?.usedJSHeapSize,
-      connection_type: (navigator as unknown).connection?.effectiveType,
+      memory_used: (performance as any).memory?.usedJSHeapSize,
+      connection_type: (navigator as any).connection?.effectiveType,
 
       // User context
       session_id: this.sessionId,
@@ -668,8 +649,8 @@
   /**
    * Capture exception for error handling (alias for trackError)
    */
-  captureException(_error: Error, context?: EventProperties): void {
-    this.trackError(_error, context);
+  captureException(error: Error, context?: EventProperties): void {
+    this.trackError(error, context);
   }
 
   /**
@@ -734,11 +715,7 @@
   trackBusinessMetric(
     metric: string,
     value: number,
-<<<<<<< HEAD
-    metadata?: Record<string, unknown>
-=======
     metadata?: Record<string, any>
->>>>>>> 6d99dca6
   ): void {
     this.track('business_metric', {
       metric,
