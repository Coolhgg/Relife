<<<<<<< HEAD
import type { Alarm, VoiceMood } from '../types';
import type { CustomSound, Playlist, PlaylistSound } from './types/media';
import { formatTime } from '../utils';
=======
/// <reference types="node" />
/// <reference lib="dom" />
import type { Alarm, VoiceMood } from "../types";
import type { CustomSound, Playlist, PlaylistSound } from "./types/media";
import { formatTime } from "../utils";
>>>>>>> a2085a2a

export interface AudioCacheEntry {
  id: string;
  type: 'tts' | 'audio_file' | 'web_audio';
  data: ArrayBuffer | string | null;
  metadata: AudioMetadata;
  cachedAt: Date;
  expiresAt?: Date;
  priority: 'low' | 'medium' | 'high' | 'critical';
}

export interface AudioMetadata {
  duration?: number;
  format?: string;
  size?: number;
  voiceMood?: VoiceMood;
  alarmId?: string;
  soundId?: string;
  isPreloaded?: boolean;
  compressionLevel?: 'none' | 'light' | 'medium' | 'heavy';
}

export interface AudioLoadProgress {
  loaded: number;
  total: number;
  percentage: number;
  speed?: number; // bytes per second
  estimatedTimeRemaining?: number; // seconds
}

export interface AudioPreloadConfig {
  criticalAssets: string[];
  preloadDistance: number; // minutes before alarm
  maxCacheSize: number; // bytes
  compressionEnabled: boolean;
  priorityLoading: boolean;
  formatOptimizationEnabled: boolean;
  preferredFormat?: string;
  autoCompressionThreshold: number; // bytes - auto-compress files larger than this
}

export class AudioManager {
  private static instance: AudioManager | null = null;
  private audioContext: AudioContext | null = null;
  private cache: Map<string, AudioCacheEntry> = new Map();
  private db: IDBDatabase | null = null;
  private isInitialized = false;
  private loadingQueue: Map<string, Promise<AudioCacheEntry>> = new Map();
  private preloadConfig: AudioPreloadConfig;
  private currentUtterance: SpeechSynthesisUtterance | null = null;
  private repeatInterval: NodeJS.Timeout | null = null;

  // Progressive loading for large files
  private progressCallbacks: Map<string, (progress: AudioLoadProgress) => void> = new Map();

  // Voice mood configurations (from enhanced voice service)
  private voiceMoodConfigs = {
    'drill-sergeant': { rate: 1.3, pitch: 0.7, volume: 1.0 },
    'sweet-angel': { rate: 0.9, pitch: 1.3, volume: 0.8 },
    'anime-hero': { rate: 1.2, pitch: 1.2, volume: 1.0 },
    'savage-roast': { rate: 1.0, pitch: 0.9, volume: 0.9 },
    'motivational': { rate: 1.1, pitch: 1.0, volume: 1.0 },
    'gentle': { rate: 0.8, pitch: 1.1, volume: 0.6 }
  };

  private constructor() {
    this.preloadConfig = {
      criticalAssets: [],
      preloadDistance: 10, // 10 minutes before alarm
      maxCacheSize: 100 * 1024 * 1024, // 100MB
      compressionEnabled: true,
      priorityLoading: true,
      formatOptimizationEnabled: true,
      autoCompressionThreshold: 1024 * 1024 // 1MB
    };
  }

  static getInstance(): AudioManager {
    if (!AudioManager.instance) {
      AudioManager.instance = new AudioManager();
    }
    return AudioManager.instance;
  }

  async initialize(): Promise<void> {
    if (this.isInitialized) return;

    try {
      // Initialize IndexedDB for audio caching
      await this.initializeDB();

      // Initialize Web Audio Context
      await this.initializeAudioContext();

      // Initialize Speech Synthesis
      await this.initializeSpeechSynthesis();

      // Load cached audio entries
      await this.loadCachedEntries();

      this.isInitialized = true;
      console.log('AudioManager initialized successfully');
    } catch (error) {
      console.error('Error initializing AudioManager:', error);
    }
  }

  private async initializeDB(): Promise<void> {
    return new Promise((resolve, reject) => {
      const request = indexedDB.open('AlarmAudioCache', 1);

      request.onerror = () => reject(request.error);
      request.onsuccess = () => {
        this.db = request.result;
        resolve();
      };

      request.onupgradeneeded = event => {
        const db = (event.target as IDBOpenDBRequest).result;

        // Create object store for audio cache
        if (!db.objectStoreNames.contains('audioCache')) {
          const store = db.createObjectStore('audioCache', { keyPath: 'id' });
          store.createIndex('type', 'type');
          store.createIndex('priority', 'priority');
          store.createIndex('cachedAt', 'cachedAt');
          store.createIndex('expiresAt', 'expiresAt');
        }
      };
    });
  }

  private async initializeAudioContext(): Promise<void> {
    try {
      this.audioContext = new (window.AudioContext || (window as any).webkitAudioContext)();

      // Resume context if it's suspended (required for iOS)
      if (this.audioContext.state === 'suspended') {
        await this.audioContext.resume();
      }
    } catch (error) {
      console.warn('Web Audio API not supported:', error);
    }
  }

  private async initializeSpeechSynthesis(): Promise<void> {
    if (!('speechSynthesis' in window)) {
      console.warn('Speech synthesis not supported');
      return;
    }

    // Wait for voices to load
    if (speechSynthesis.getVoices().length === 0) {
      await new Promise<void>((resolve) => {
        speechSynthesis.addEventListener('voiceschanged', () => {
          resolve();
        }, { once: true });
      });
    }
  }

  private async loadCachedEntries(): Promise<void> {
    if (!this.db) return;

    const transaction = this.db.transaction(['audioCache'], 'readonly');
    const store = transaction.objectStore('audioCache');
    const request = store.getAll();

    return new Promise((resolve, reject) => {
      request.onsuccess = () => {
        const entries = request.result as AudioCacheEntry[];
        entries.forEach(entry => {
          // Check if entry is expired
          if (entry.expiresAt && new Date() > entry.expiresAt) {
            this.removeCacheEntry(entry.id);
          } else {
            this.cache.set(entry.id, entry);
          }
        });
        console.log(`Loaded ${this.cache.size} cached audio entries`);
        resolve();
      };
      request.onerror = () => reject(request.error);
    });
  }

  // Lazy loading implementation
  async loadAudioFile(
    url: string,
    options: {
      priority?: 'low' | 'medium' | 'high' | 'critical';
      progressive?: boolean;
      onProgress?: (progress: AudioLoadProgress) => void;
      cacheKey?: string;
      compression?: 'none' | 'light' | 'medium' | 'heavy';
      optimizeFormat?: boolean;
      targetFormat?: string;
    } = {}
  ): Promise<AudioCacheEntry> {
    const cacheKey = options.cacheKey || url;

    // Check if already cached
    const cached = this.cache.get(cacheKey);
    if (cached && cached.data) {
      return cached;
    }

    // Check if already loading
    const existing = this.loadingQueue.get(cacheKey);
    if (existing) {
      return existing;
    }

    // Start loading
    const loadPromise = this.performLazyLoad(url, options, cacheKey);
    this.loadingQueue.set(cacheKey, loadPromise);

    try {
      const result = await loadPromise;
      this.loadingQueue.delete(cacheKey);
      return result;
    } catch (error) {
      this.loadingQueue.delete(cacheKey);
      throw error;
    }
  }

  private async performLazyLoad(
    url: string,
    options: any,
    cacheKey: string
  ): Promise<AudioCacheEntry> {
    const { priority = 'medium', progressive = true, onProgress, compression = 'light' } = options;

    try {
      const response = await fetch(url);
      if (!response.ok) {
        throw new Error(`Failed to load audio: ${response.statusText}`);
      }

      const total = parseInt(response.headers.get('content-length') || '0');
      let loaded = 0;

      if (progressive && onProgress && total > 0) {
        // Progressive loading with progress tracking
        const reader = response.body?.getReader();
        const chunks: Uint8Array[] = [];

        if (reader) {
          const startTime = Date.now();

          while (true) {
            const { done, value } = await reader.read();
            if (done) break;

            chunks.push(value);
            loaded += value.length;

            const elapsed = (Date.now() - startTime) / 1000;
            const speed = loaded / elapsed;
            const remaining = (total - loaded) / speed;

            onProgress({
              loaded,
              total,
              percentage: (loaded / total) * 100,
              speed,
              estimatedTimeRemaining: remaining
            });
          }

          // Combine chunks
          const totalLength = chunks.reduce((sum, chunk) => sum + chunk.length, 0);
          const combined = new Uint8Array(totalLength);
          let offset = 0;
          for (const chunk of chunks) {
            combined.set(chunk, offset);
            offset += chunk.length;
          }

          const audioBuffer = combined.buffer;

          // Apply format optimization if enabled
          let optimizedData = audioBuffer;
          if (this.preloadConfig.compressionEnabled && options.optimizeFormat !== false) {
            const originalFormat = this.detectAudioFormat(url);
            optimizedData = await this.optimizeAudioFormat(audioBuffer, originalFormat, options.targetFormat);
          }

          // Apply compression if requested
          const compressedData = await this.compressAudio(optimizedData, compression);

          const entry: AudioCacheEntry = {
            id: cacheKey,
            type: 'audio_file',
            data: compressedData,
            metadata: {
              size: compressedData.byteLength,
              format: this.detectAudioFormat(url),
              compressionLevel: compression,
              isPreloaded: false
            },
            cachedAt: new Date(),
            priority
          };

          await this.saveCacheEntry(entry);
          this.cache.set(cacheKey, entry);
          return entry;
        }
      }

      // Fallback: load entire file at once
      const arrayBuffer = await response.arrayBuffer();

      // Apply format optimization if enabled
      let optimizedData = arrayBuffer;
      if (this.preloadConfig.compressionEnabled && options.optimizeFormat !== false) {
        const originalFormat = this.detectAudioFormat(url);
        optimizedData = await this.optimizeAudioFormat(arrayBuffer, originalFormat, options.targetFormat);
      }

      const compressedData = await this.compressAudio(optimizedData, compression);

      const entry: AudioCacheEntry = {
        id: cacheKey,
        type: 'audio_file',
        data: compressedData,
        metadata: {
          size: compressedData.byteLength,
          format: this.detectAudioFormat(url),
          compressionLevel: compression,
          isPreloaded: false
        },
        cachedAt: new Date(),
        priority
      };

      await this.saveCacheEntry(entry);
      this.cache.set(cacheKey, entry);
      return entry;

    } catch (error) {
      console.error('Error loading audio file:', error);
      throw error;
    }
  }

  // Critical asset preloading
  async preloadCriticalAssets(alarms: Alarm[]): Promise<void> {
    const now = new Date();
    const criticalAlarms = alarms.filter(alarm => {
      if (!alarm.enabled) return false;

      const alarmTime = this.parseAlarmTime(alarm.time);
      const timeUntilAlarm = alarmTime.getTime() - now.getTime();
      const minutesUntilAlarm = timeUntilAlarm / (1000 * 60);

      return minutesUntilAlarm <= this.preloadConfig.preloadDistance && minutesUntilAlarm > 0;
    });

    console.log(`Preloading ${criticalAlarms.length} critical alarms`);

    // Preload TTS messages for critical alarms
    const ttsPromises = criticalAlarms.map(alarm => this.preloadTTSMessage(alarm));

    // Preload any custom sounds used by alarms
    const soundPromises = criticalAlarms
      .filter(alarm => (alarm as any).customSound)
      .map(alarm => this.preloadCustomSound((alarm as any).customSound));

    await Promise.allSettled([...ttsPromises, ...soundPromises]);
  }

  private async preloadTTSMessage(alarm: Alarm): Promise<void> {
    try {
      const cacheKey = `tts_${alarm.id}_${alarm.voiceMood}`;

      // Check if already cached
      if (this.cache.has(cacheKey)) {
        return;
      }

      const messageText = this.generateTTSMessage(alarm);

      // Pre-generate voice configuration
      const voiceConfig = this.voiceMoodConfigs[alarm.voiceMood] || this.voiceMoodConfigs['motivational'];

      const entry: AudioCacheEntry = {
        id: cacheKey,
        type: 'tts',
        data: messageText,
        metadata: {
          voiceMood: alarm.voiceMood,
          alarmId: alarm.id,
          isPreloaded: true
        },
        cachedAt: new Date(),
        expiresAt: new Date(Date.now() + 24 * 60 * 60 * 1000), // 24 hours
        priority: 'critical'
      };

      await this.saveCacheEntry(entry);
      this.cache.set(cacheKey, entry);

      console.log(`Preloaded TTS message for alarm ${alarm.id}`);
    } catch (error) {
      console.error('Error preloading TTS message:', error);
    }
  }

  private async preloadCustomSound(sound: CustomSound): Promise<void> {
    try {
      await this.loadAudioFile(sound.fileUrl, {
        priority: 'critical',
        cacheKey: `sound_${sound.id}`,
        compression: 'light'
      });
      console.log(`Preloaded custom sound: ${sound.name}`);
    } catch (error) {
      console.error('Error preloading custom sound:', error);
    }
  }

  // Enhanced TTS with caching
  async playTTSMessage(alarm: Alarm, repeat: boolean = false): Promise<boolean> {
    await this.initialize();

    try {
      const cacheKey = `tts_${alarm.id}_${alarm.voiceMood}`;
      const cached = this.cache.get(cacheKey);

      let messageText: string;
      if (cached && cached.data && typeof cached.data === 'string') {
        messageText = cached.data;
      } else {
        messageText = this.generateTTSMessage(alarm);

        // Cache the message
        const entry: AudioCacheEntry = {
          id: cacheKey,
          type: 'tts',
          data: messageText,
          metadata: {
            voiceMood: alarm.voiceMood,
            alarmId: alarm.id,
            isPreloaded: false
          },
          cachedAt: new Date(),
          expiresAt: new Date(Date.now() + 24 * 60 * 60 * 1000),
          priority: 'high'
        };

        await this.saveCacheEntry(entry);
        this.cache.set(cacheKey, entry);
      }

      return await this.speakText(messageText, alarm.voiceMood, repeat);
    } catch (error) {
      console.error('Error playing TTS message:', error);
      return false;
    }
  }

  private async speakText(text: string, mood: VoiceMood, repeat: boolean): Promise<boolean> {
    if (!('speechSynthesis' in window)) {
      return false;
    }

    return new Promise(resolve => {
      try {
        speechSynthesis.cancel();

        const utterance = new SpeechSynthesisUtterance(text);
        this.currentUtterance = utterance;

        // Apply voice mood configuration
        const config = this.voiceMoodConfigs[mood] || this.voiceMoodConfigs['motivational'];
        utterance.rate = config.rate;
        utterance.pitch = config.pitch;
        utterance.volume = config.volume;

        // Try to find appropriate voice
        const voices = speechSynthesis.getVoices();
        const voice = this.selectVoiceForMood(voices, mood);
        if (voice) utterance.voice = voice;

        utterance.onstart = () => {
          console.log('TTS started:', text.substring(0, 50) + '...');
        };

        utterance.onend = () => {
          console.log('TTS ended');
          this.currentUtterance = null;

          if (repeat) {
            // Set up repeating playback
            this.repeatInterval = setTimeout(() => {
              this.speakText(text, mood, true);
            }, 30000); // Repeat every 30 seconds
          }

          resolve(true);
        };

        utterance.onerror = (event) => {
          console.error('TTS error:', event.error);
          this.currentUtterance = null;
          resolve(false);
        };

        speechSynthesis.speak(utterance);

        // Fallback timeout
        setTimeout(() => {
          if (this.currentUtterance === utterance) {
            speechSynthesis.cancel();
            this.currentUtterance = null;
            resolve(false);
          }
        }, 15000);

      } catch (error) {
        console.error('Error in TTS:', error);
        resolve(false);
      }
    });
  }

  // Play audio files with Web Audio API
  async playAudioFile(
    url: string,
    options: {
      volume?: number;
      loop?: boolean;
      fadeIn?: number;
      fadeOut?: number;
      onEnded?: () => void;
    } = {}
  ): Promise<AudioBufferSourceNode | null> {
    await this.initialize();

    if (!this.audioContext) {
      console.warn('Web Audio API not available');
      return null;
    }

    try {
      // Load audio file (with lazy loading)
      const cacheEntry = await this.loadAudioFile(url, {
        priority: 'high',
        progressive: true
      });

      if (!cacheEntry.data || !(cacheEntry.data instanceof ArrayBuffer)) {
        throw new Error('Invalid audio data');
      }

      // Decode audio data
      const audioBuffer = await this.audioContext.decodeAudioData(cacheEntry.data.slice(0));

      // Create source node
      const source = this.audioContext.createBufferSource();
      source.buffer = audioBuffer;

      // Create gain node for volume control
      const gainNode = this.audioContext.createGain();
      source.connect(gainNode);
      gainNode.connect(this.audioContext.destination);

      // Apply options
      const { volume = 1, loop = false, fadeIn = 0, fadeOut = 0, onEnded } = options;

      gainNode.gain.value = fadeIn > 0 ? 0 : volume;
      source.loop = loop;

      // Fade in
      if (fadeIn > 0) {
        gainNode.gain.linearRampToValueAtTime(volume, this.audioContext.currentTime + fadeIn);
      }

      // Fade out
      if (fadeOut > 0 && !loop) {
        const duration = audioBuffer.duration;
        gainNode.gain.linearRampToValueAtTime(0, this.audioContext.currentTime + duration - fadeOut);
      }

      // Set up ended callback
      if (onEnded) {
        source.onended = onEnded;
      }

      // Start playback
      source.start();

      return source;
    } catch (error) {
      console.error('Error playing audio file:', error);
      return null;
    }
  }

  // Fallback beep generation (from original implementation)
  async playFallbackBeep(pattern: 'single' | 'double' | 'triple' = 'single'): Promise<void> {
    if (!this.audioContext) {
      console.warn('Web Audio API not available for fallback beep');
      return;
    }

    const frequencies = [800, 600, 1000];
    const beepCount = pattern === 'single' ? 1 : pattern === 'double' ? 2 : 3;

    for (let i = 0; i < beepCount; i++) {
      const oscillator = this.audioContext.createOscillator();
      const gainNode = this.audioContext.createGain();

      oscillator.connect(gainNode);
      gainNode.connect(this.audioContext.destination);

      oscillator.frequency.value = frequencies[i % frequencies.length];
      oscillator.type = 'sine';

      gainNode.gain.setValueAtTime(0, this.audioContext.currentTime);
      gainNode.gain.linearRampToValueAtTime(0.5, this.audioContext.currentTime + 0.1);
      gainNode.gain.linearRampToValueAtTime(0, this.audioContext.currentTime + 0.5);

      oscillator.start(this.audioContext.currentTime + (i * 0.6));
      oscillator.stop(this.audioContext.currentTime + 0.5 + (i * 0.6));

      if (i < beepCount - 1) {
        await new Promise(resolve => setTimeout(resolve, 600));
      }
    }
  }

  // Public method for custom sound preloading
  async preloadCustomSoundFile(sound: CustomSound): Promise<void> {
    try {
      await this.loadAudioFile(sound.fileUrl, {
        priority: 'critical',
        cacheKey: `sound_${sound.id}`,
        compression: 'light'
      });
      console.log(`Preloaded custom sound: ${sound.name}`);
    } catch (error) {
      console.error('Error preloading custom sound:', error);
      throw error;
    }
  }

  // Public method for playing custom sounds
  async playCustomSound(sound: CustomSound, options: {
    volume?: number;
    loop?: boolean;
    fadeIn?: number;
    fadeOut?: number;
    onEnded?: () => void;
  } = {}): Promise<AudioBufferSourceNode | null> {
    try {
      return await this.playAudioFile(sound.fileUrl, options);
    } catch (error) {
      console.error('Error playing custom sound:', error);
      return null;
    }
  }

  // Utility methods
  private generateTTSMessage(alarm: Alarm): string {
    const time = formatTime(alarm.time);
    const label = alarm.label;

    const templates = {
      'drill-sergeant': [
        `WAKE UP SOLDIER! It's ${time}! ${label}! NO EXCUSES!`,
        `DROP AND GIVE ME TWENTY! It's ${time} and time for ${label}!`,
        `MOVE IT MOVE IT! ${time} means ${label} time! GET UP NOW!`
      ],
      'sweet-angel': [
        `Good morning sunshine! It's ${time} and time for ${label}. Have a beautiful day!`,
        `Rise and shine, dear! It's ${time}. Time to start your wonderful day with ${label}.`,
        `Sweet dreams are over! It's ${time} and your ${label} awaits. You've got this!`
      ],
      'anime-hero': [
        `The power of friendship compels you! It's ${time}! Time for ${label}! Believe in yourself!`,
        `Your destiny awaits! It's ${time} and ${label} is calling! Never give up!`,
        `Transform and roll out! It's ${time}! Time to conquer ${label} with determination!`
      ],
      'savage-roast': [
        `Oh look, sleeping beauty finally decided to join us. It's ${time} and your ${label} is waiting.`,
        `Well well well, it's ${time}. Time for ${label}. Hope you enjoyed your beauty sleep.`,
        `Rise and grind, sunshine. It's ${time} and ${label} won't do itself. Time to adult.`
      ],
      'motivational': [
        `Champions rise early! It's ${time} and time for ${label}! Today is your day to shine!`,
        `Success starts now! It's ${time}! Your ${label} is the first step to greatness!`,
        `Winners don't snooze! It's ${time}! Time to crush ${label} and own this day!`
      ],
      'gentle': [
        `Good morning! It's ${time}. Take your time, but please remember ${label} when you're ready.`,
        `Gentle wake-up call: it's ${time}. Your ${label} is waiting, but no rush.`,
        `Sweet morning! It's ${time} and time for ${label}. Hope you slept well.`
      ]
    };

    const moodTemplates = templates[alarm.voiceMood] || templates['motivational'];
    const randomIndex = Math.floor(Math.random() * moodTemplates.length);
    return moodTemplates[randomIndex];
  }

  private selectVoiceForMood(voices: SpeechSynthesisVoice[], mood: VoiceMood): SpeechSynthesisVoice | null {
    switch (mood) {
      case 'drill-sergeant':
        return voices.find(voice =>
          voice.name.toLowerCase().includes('male') ||
          voice.name.toLowerCase().includes('alex') ||
          voice.name.toLowerCase().includes('david')
        ) || null;

      case 'sweet-angel':
      case 'gentle':
        return voices.find(voice =>
          voice.name.toLowerCase().includes('female') ||
          voice.name.toLowerCase().includes('samantha') ||
          voice.name.toLowerCase().includes('victoria')
        ) || null;

      default:
        return null;
    }
  }

  private parseAlarmTime(timeString: string): Date {
    const [hours, minutes] = timeString.split(':').map(Number);
    const date = new Date();
    date.setHours(hours, minutes, 0, 0);

    // If the time has passed today, set for tomorrow
    if (date < new Date()) {
      date.setDate(date.getDate() + 1);
    }

    return date;
  }

  private detectAudioFormat(url: string): string {
    const extension = url.split('.').pop()?.toLowerCase();
    switch (extension) {
      case 'mp3': return 'audio/mpeg';
      case 'wav': return 'audio/wav';
      case 'ogg': return 'audio/ogg';
      case 'm4a': return 'audio/mp4';
      case 'aac': return 'audio/aac';
      default: return 'audio/unknown';
    }
  }

  private async compressAudio(
    audioBuffer: ArrayBuffer,
    level: 'none' | 'light' | 'medium' | 'heavy'
  ): Promise<ArrayBuffer> {
    if (level === 'none') return audioBuffer;

    try {
      // Use Web Audio API for compression
      if (!this.audioContext) {
        await this.initializeAudioContext();
      }

      if (!this.audioContext) {
        console.warn('Audio context not available for compression');
        return audioBuffer;
      }

      // Decode the audio data
      const decodedAudio = await this.audioContext.decodeAudioData(audioBuffer.slice(0));

      // Apply compression based on level
      const compressionSettings = this.getCompressionSettings(level);
      const compressedAudio = await this.applyAudioCompression(decodedAudio, compressionSettings);

      // Re-encode to ArrayBuffer (simulated - in production use proper encoding libraries)
      const compressedBuffer = await this.encodeAudioBuffer(compressedAudio, compressionSettings);

      return compressedBuffer;
    } catch (error) {
      console.error('Audio compression failed, returning original:', error);
      return audioBuffer;
    }
  }

  private getCompressionSettings(level: 'light' | 'medium' | 'heavy') {
    const settings = {
      light: {
        sampleRate: 22050, // Reduced from 44.1kHz
        bitDepth: 16,
        channels: 1, // Mono
        quality: 0.8
      },
      medium: {
        sampleRate: 16000, // Further reduced
        bitDepth: 16,
        channels: 1, // Mono
        quality: 0.6
      },
      heavy: {
        sampleRate: 8000, // Phone quality
        bitDepth: 16,
        channels: 1, // Mono
        quality: 0.4
      }
    };

    return settings[level];
  }

  private async applyAudioCompression(
    audioBuffer: AudioBuffer,
    settings: { sampleRate: number; channels: number; quality: number }
  ): Promise<AudioBuffer> {
    if (!this.audioContext) throw new Error('Audio context not available');

    const { sampleRate, channels } = settings;
    const originalSampleRate = audioBuffer.sampleRate;
    const originalChannels = audioBuffer.numberOfChannels;

    // Create a new buffer with compressed settings
    const compressedLength = Math.floor(audioBuffer.length * (sampleRate / originalSampleRate));
    const compressedBuffer = this.audioContext.createBuffer(
      Math.min(channels, originalChannels),
      compressedLength,
      sampleRate
    );

    // Resample and mix down channels if needed
    for (let channel = 0; channel < compressedBuffer.numberOfChannels; channel++) {
      const originalChannelData = audioBuffer.getChannelData(Math.min(channel, originalChannels - 1));
      const compressedChannelData = compressedBuffer.getChannelData(channel);

      // Simple linear resampling (in production, use proper resampling algorithms)
      for (let i = 0; i < compressedLength; i++) {
        const originalIndex = Math.floor(i * (audioBuffer.length / compressedLength));
        compressedChannelData[i] = originalChannelData[originalIndex] || 0;
      }
    }

    return compressedBuffer;
  }

  private async encodeAudioBuffer(
    audioBuffer: AudioBuffer,
    settings: { quality: number }
  ): Promise<ArrayBuffer> {
    // For production, this would use a proper audio encoder (e.g., LAME for MP3, OGG encoder, etc.)
    // For now, we simulate compression by reducing the data size

    const channels = audioBuffer.numberOfChannels;
    const length = audioBuffer.length;
    const sampleRate = audioBuffer.sampleRate;

    // Create a simplified compressed format (16-bit PCM)
    const bytesPerSample = 2; // 16-bit
    const totalBytes = length * channels * bytesPerSample;
    const compressedBytes = Math.floor(totalBytes * settings.quality);

    const buffer = new ArrayBuffer(compressedBytes);
    const view = new DataView(buffer);

    // Convert float32 samples to 16-bit PCM with compression
    let offset = 0;
    const step = Math.max(1, Math.floor(length / (compressedBytes / (channels * bytesPerSample))));

    for (let i = 0; i < length && offset < compressedBytes - 1; i += step) {
      for (let channel = 0; channel < channels && offset < compressedBytes - 1; channel++) {
        const channelData = audioBuffer.getChannelData(channel);
        const sample = Math.max(-1, Math.min(1, channelData[i] || 0));
        const pcmSample = Math.floor(sample * 0x7FFF);

        view.setInt16(offset, pcmSample, true);
        offset += 2;
      }
    }

    return buffer;
  }

  private async saveCacheEntry(entry: AudioCacheEntry): Promise<void> {
    if (!this.db) return;

    const transaction = this.db.transaction(['audioCache'], 'readwrite');
    const store = transaction.objectStore('audioCache');

    return new Promise((resolve, reject) => {
      const request = store.put(entry);
      request.onsuccess = () => resolve();
      request.onerror = () => reject(request.error);
    });
  }

  private async removeCacheEntry(id: string): Promise<void> {
    if (!this.db) return;

    const transaction = this.db.transaction(['audioCache'], 'readwrite');
    const store = transaction.objectStore('audioCache');

    return new Promise((resolve, reject) => {
      const request = store.delete(id);
      request.onsuccess = () => {
        this.cache.delete(id);
        resolve();
      };
      request.onerror = () => reject(request.error);
    });
  }

  // Public utility methods
  stopAllAudio(): void {
    // Stop TTS
    if ('speechSynthesis' in window) {
      speechSynthesis.cancel();
    }
    this.currentUtterance = null;

    // Clear repeat interval
    if (this.repeatInterval) {
      clearTimeout(this.repeatInterval);
      this.repeatInterval = null;
    }
  }

  async clearCache(): Promise<void> {
    this.cache.clear();

    if (this.db) {
      const transaction = this.db.transaction(['audioCache'], 'readwrite');
      const store = transaction.objectStore('audioCache');
      await new Promise<void>((resolve, reject) => {
        const request = store.clear();
        request.onsuccess = () => resolve();
        request.onerror = () => reject(request.error);
      });
    }
  }

  getCacheStats(): {
    totalEntries: number;
    totalSize: number;
    byType: Record<string, number>;
    byPriority: Record<string, number>;
  } {
    const stats = {
      totalEntries: this.cache.size,
      totalSize: 0,
      byType: {} as Record<string, number>,
      byPriority: {} as Record<string, number>
    };

    this.cache.forEach(entry => {
      stats.totalSize += entry.metadata.size || 0;
      stats.byType[entry.type] = (stats.byType[entry.type] || 0) + 1;
      stats.byPriority[entry.priority] = (stats.byPriority[entry.priority] || 0) + 1;
    });

    return stats;
  }

  updatePreloadConfig(config: Partial<AudioPreloadConfig>): void {
    this.preloadConfig = { ...this.preloadConfig, ...config };
  }

  // Audio format optimization methods

  /**
   * Optimizes audio files for better loading performance
   * @param audioData - Raw audio data
   * @param originalFormat - Original audio format
   * @param targetFormat - Desired output format
   * @returns Optimized audio data
   */
  async optimizeAudioFormat(
    audioData: ArrayBuffer,
    originalFormat: string,
    targetFormat?: string
  ): Promise<ArrayBuffer> {
    try {
      // Determine optimal target format based on browser support and file size
      const optimalFormat = targetFormat || this.determineOptimalFormat(originalFormat, audioData.byteLength);

      if (originalFormat === optimalFormat) {
        return audioData; // Already in optimal format
      }

      // Convert format using Web Audio API
      return await this.convertAudioFormat(audioData, originalFormat, optimalFormat);
    } catch (error) {
      console.error('Audio format optimization failed:', error);
      return audioData; // Return original on failure
    }
  }

  /**
   * Determines the optimal audio format based on file size and browser capabilities
   */
  private determineOptimalFormat(currentFormat: string, fileSize: number): string {
    // Check browser support for different formats
    const formatSupport = this.checkFormatSupport();

    // For large files, prefer more compressed formats
    if (fileSize > 5 * 1024 * 1024) { // 5MB+
      if (formatSupport.opus) return 'audio/opus';
      if (formatSupport.ogg) return 'audio/ogg';
      if (formatSupport.aac) return 'audio/aac';
    }

    // For medium files, balance quality and size
    if (fileSize > 1 * 1024 * 1024) { // 1MB+
      if (formatSupport.aac) return 'audio/aac';
      if (formatSupport.ogg) return 'audio/ogg';
    }

    // For small files or universal compatibility, use MP3
    if (formatSupport.mp3) return 'audio/mpeg';

    // Fallback to current format
    return currentFormat;
  }

  /**
   * Checks browser support for different audio formats
   */
  private checkFormatSupport(): Record<string, boolean> {
    const audio = document.createElement('audio');

    return {
      mp3: audio.canPlayType('audio/mpeg') !== '',
      wav: audio.canPlayType('audio/wav') !== '',
      ogg: audio.canPlayType('audio/ogg') !== '',
      aac: audio.canPlayType('audio/aac') !== '',
      opus: audio.canPlayType('audio/ogg; codecs="opus"') !== '',
      webm: audio.canPlayType('audio/webm') !== ''
    };
  }

  /**
   * Converts audio from one format to another
   */
  private async convertAudioFormat(
    audioData: ArrayBuffer,
    fromFormat: string,
    toFormat: string
  ): Promise<ArrayBuffer> {
    if (!this.audioContext) {
      await this.initializeAudioContext();
    }

    if (!this.audioContext) {
      throw new Error('Audio context not available for format conversion');
    }

    try {
      // Decode the source audio
      const audioBuffer = await this.audioContext.decodeAudioData(audioData.slice(0));

      // Re-encode in target format (simplified implementation)
      // In production, this would use format-specific encoders
      return await this.encodeToFormat(audioBuffer, toFormat);
    } catch (error) {
      console.error(`Error converting from ${fromFormat} to ${toFormat}:`, error);
      throw error;
    }
  }

  /**
   * Encodes audio buffer to a specific format
   */
  private async encodeToFormat(audioBuffer: AudioBuffer, format: string): Promise<ArrayBuffer> {
    // This is a simplified implementation
    // In production, use proper audio encoding libraries like:
    // - LAME.js for MP3
    // - vorbis.js for OGG
    // - opus-recorder for Opus
    // - ffmpeg.wasm for comprehensive format support

    const channels = audioBuffer.numberOfChannels;
    const length = audioBuffer.length;
    const sampleRate = audioBuffer.sampleRate;

    // Create WAV format as fallback (most universally supported)
    const buffer = new ArrayBuffer(44 + length * channels * 2);
    const view = new DataView(buffer);

    // WAV header
    const writeString = (offset: number, string: string) => {
      for (let i = 0; i < string.length; i++) {
        view.setUint8(offset + i, string.charCodeAt(i));
      }
    };

    writeString(0, 'RIFF');
    view.setUint32(4, 36 + length * channels * 2, true);
    writeString(8, 'WAVE');
    writeString(12, 'fmt ');
    view.setUint32(16, 16, true);
    view.setUint16(20, 1, true); // PCM format
    view.setUint16(22, channels, true);
    view.setUint32(24, sampleRate, true);
    view.setUint32(28, sampleRate * channels * 2, true);
    view.setUint16(32, channels * 2, true);
    view.setUint16(34, 16, true);
    writeString(36, 'data');
    view.setUint32(40, length * channels * 2, true);

    // Audio data
    let offset = 44;
    for (let i = 0; i < length; i++) {
      for (let channel = 0; channel < channels; channel++) {
        const channelData = audioBuffer.getChannelData(channel);
        const sample = Math.max(-1, Math.min(1, channelData[i]));
        const pcmSample = Math.floor(sample * 0x7FFF);
        view.setInt16(offset, pcmSample, true);
        offset += 2;
      }
    }

    return buffer;
  }

  /**
   * Analyzes audio file and suggests optimization
   */
  async analyzeAndOptimize(
    url: string,
    options: {
      maxSize?: number;
      preferredFormat?: string;
      compressionLevel?: 'none' | 'light' | 'medium' | 'heavy';
    } = {}
  ): Promise<{ originalSize: number; optimizedSize: number; format: string; compressionApplied: string }> {
    try {
      const response = await fetch(url);
      const originalData = await response.arrayBuffer();
      const originalFormat = this.detectAudioFormat(url);

      // Apply format optimization
      const formatOptimized = await this.optimizeAudioFormat(
        originalData,
        originalFormat,
        options.preferredFormat
      );

      // Apply compression
      const compressionLevel = options.compressionLevel ||
        (originalData.byteLength > 5 * 1024 * 1024 ? 'heavy' :
         originalData.byteLength > 1 * 1024 * 1024 ? 'medium' : 'light');

      const finalOptimized = await this.compressAudio(formatOptimized, compressionLevel);

      return {
        originalSize: originalData.byteLength,
        optimizedSize: finalOptimized.byteLength,
        format: options.preferredFormat || this.determineOptimalFormat(originalFormat, originalData.byteLength),
        compressionApplied: compressionLevel
      };
    } catch (error) {
      console.error('Audio analysis and optimization failed:', error);
      throw error;
    }
  }
}

// Export singleton instance
export const audioManager = AudioManager.getInstance();<|MERGE_RESOLUTION|>--- conflicted
+++ resolved
@@ -1,14 +1,8 @@
-<<<<<<< HEAD
-import type { Alarm, VoiceMood } from '../types';
-import type { CustomSound, Playlist, PlaylistSound } from './types/media';
-import { formatTime } from '../utils';
-=======
 /// <reference types="node" />
 /// <reference lib="dom" />
 import type { Alarm, VoiceMood } from "../types";
 import type { CustomSound, Playlist, PlaylistSound } from "./types/media";
 import { formatTime } from "../utils";
->>>>>>> a2085a2a
 
 export interface AudioCacheEntry {
   id: string;
