import type { Alarm, VoiceMood } from '../types';
import type { CustomSound, Playlist, PlaylistSound } from './types/media';
import { formatTime } from '../utils';

export interface AudioCacheEntry {
  id: string;
  type: 'tts' | 'audio_file' | 'web_audio';
  data: ArrayBuffer | string | null;
  metadata: AudioMetadata;
  cachedAt: Date;
  expiresAt?: Date;
  priority: 'low' | 'medium' | 'high' | 'critical';
}

export interface AudioMetadata {
  duration?: number;
  format?: string;
  size?: number;
  voiceMood?: VoiceMood;
  alarmId?: string;
  soundId?: string;
  isPreloaded?: boolean;
  compressionLevel?: 'none' | 'light' | 'medium' | 'heavy';
}

export interface AudioLoadProgress {
  loaded: number;
  total: number;
  percentage: number;
  speed?: number; // bytes per second
  estimatedTimeRemaining?: number; // seconds
}

export interface AudioPreloadConfig {
  criticalAssets: string[];
  preloadDistance: number; // minutes before alarm
  maxCacheSize: number; // bytes
  compressionEnabled: boolean;
  priorityLoading: boolean;
  formatOptimizationEnabled: boolean;
  preferredFormat?: string;
  autoCompressionThreshold: number; // bytes - auto-compress files larger than this
}

export class AudioManager {
  private static instance: AudioManager | null = null;
  private audioContext: AudioContext | null = null;
  private cache: Map<string, AudioCacheEntry> = new Map();
  private db: IDBDatabase | null = null;
  private isInitialized = false;
  private loadingQueue: Map<string, Promise<AudioCacheEntry>> = new Map();
  private preloadConfig: AudioPreloadConfig;
  private currentUtterance: SpeechSynthesisUtterance | null = null;
  private repeatInterval: NodeJS.Timeout | null = null;

  // Progressive loading for large files
<<<<<<< HEAD
  private progressCallbacks: Map<string, (progress: AudioLoadProgress) => void> =
    new Map();
=======
  private progressCallbacks: Map<string, (progress: AudioLoadProgress) => void> = new Map();
>>>>>>> 02f0594e

  // Voice mood configurations (from enhanced voice service)
  private voiceMoodConfigs = {
    'drill-sergeant': { rate: 1.3, pitch: 0.7, volume: 1.0 },
    'sweet-angel': { rate: 0.9, pitch: 1.3, volume: 0.8 },
    'anime-hero': { rate: 1.2, pitch: 1.2, volume: 1.0 },
    'savage-roast': { rate: 1.0, pitch: 0.9, volume: 0.9 },
<<<<<<< HEAD
    motivational: { rate: 1.1, pitch: 1.0, volume: 1.0 },
    gentle: { rate: 0.8, pitch: 1.1, volume: 0.6 },
=======
    'motivational': { rate: 1.1, pitch: 1.0, volume: 1.0 },
    'gentle': { rate: 0.8, pitch: 1.1, volume: 0.6 }
>>>>>>> 02f0594e
  };

  private constructor() {
    this.preloadConfig = {
      criticalAssets: [],
      preloadDistance: 10, // 10 minutes before alarm
      maxCacheSize: 100 * 1024 * 1024, // 100MB
      compressionEnabled: true,
      priorityLoading: true,
      formatOptimizationEnabled: true,
      autoCompressionThreshold: 1024 * 1024 // 1MB
    };
  }

  static getInstance(): AudioManager {
    if (!AudioManager.instance) {
      AudioManager.instance = new AudioManager();
    }
    return AudioManager.instance;
  }

  async initialize(): Promise<void> {
    if (this.isInitialized) return;

    try {
      // Initialize IndexedDB for audio caching
      await this.initializeDB();

      // Initialize Web Audio Context
      await this.initializeAudioContext();

      // Initialize Speech Synthesis
      await this.initializeSpeechSynthesis();

      // Load cached audio entries
      await this.loadCachedEntries();

      this.isInitialized = true;
      console.log('AudioManager initialized successfully');
    } catch (error) {
      console.error('Error initializing AudioManager:', error);
    }
  }

  private async initializeDB(): Promise<void> {
    return new Promise((resolve, reject) => {
      const request = indexedDB.open('AlarmAudioCache', 1);

      request.onerror = () => reject(request.error);
      request.onsuccess = () => {
        this.db = request.result;
        resolve();
      };

      request.onupgradeneeded = event => {
        const db = (event.target as IDBOpenDBRequest).result;

        // Create object store for audio cache
        if (!db.objectStoreNames.contains('audioCache')) {
          const store = db.createObjectStore('audioCache', { keyPath: 'id' });
          store.createIndex('type', 'type');
          store.createIndex('priority', 'priority');
          store.createIndex('cachedAt', 'cachedAt');
          store.createIndex('expiresAt', 'expiresAt');
        }
      };
    });
  }

  private async initializeAudioContext(): Promise<void> {
    try {
      this.audioContext = new (window.AudioContext || (window as any).webkitAudioContext)();

      // Resume context if it's suspended (required for iOS)
      if (this.audioContext.state === 'suspended') {
        await this.audioContext.resume();
      }
    } catch (error) {
      console.warn('Web Audio API not supported:', error);
    }
  }

  private async initializeSpeechSynthesis(): Promise<void> {
    if (!('speechSynthesis' in window)) {
      console.warn('Speech synthesis not supported');
      return;
    }

    // Wait for voices to load
    if (speechSynthesis.getVoices().length === 0) {
<<<<<<< HEAD
      await new Promise<void>(resolve => {
        speechSynthesis.addEventListener(
          'voiceschanged',
          () => {
            resolve();
          },
          { once: true }
        );
=======
      await new Promise<void>((resolve) => {
        speechSynthesis.addEventListener('voiceschanged', () => {
          resolve();
        }, { once: true });
>>>>>>> 02f0594e
      });
    }
  }

  private async loadCachedEntries(): Promise<void> {
    if (!this.db) return;

    const transaction = this.db.transaction(['audioCache'], 'readonly');
    const store = transaction.objectStore('audioCache');
    const request = store.getAll();

    return new Promise((resolve, reject) => {
      request.onsuccess = () => {
        const entries = request.result as AudioCacheEntry[];
        entries.forEach(entry => {
          // Check if entry is expired
          if (entry.expiresAt && new Date() > entry.expiresAt) {
            this.removeCacheEntry(entry.id);
          } else {
            this.cache.set(entry.id, entry);
          }
        });
        console.log(`Loaded ${this.cache.size} cached audio entries`);
        resolve();
      };
      request.onerror = () => reject(request.error);
    });
  }

  // Lazy loading implementation
  async loadAudioFile(
    url: string,
    options: {
      priority?: 'low' | 'medium' | 'high' | 'critical';
      progressive?: boolean;
      onProgress?: (progress: AudioLoadProgress) => void;
      cacheKey?: string;
      compression?: 'none' | 'light' | 'medium' | 'heavy';
      optimizeFormat?: boolean;
      targetFormat?: string;
    } = {}
  ): Promise<AudioCacheEntry> {
    const cacheKey = options.cacheKey || url;

    // Check if already cached
    const cached = this.cache.get(cacheKey);
    if (cached && cached.data) {
      return cached;
    }

    // Check if already loading
    const existing = this.loadingQueue.get(cacheKey);
    if (existing) {
      return existing;
    }

    // Start loading
    const loadPromise = this.performLazyLoad(url, options, cacheKey);
    this.loadingQueue.set(cacheKey, loadPromise);

    try {
      const result = await loadPromise;
      this.loadingQueue.delete(cacheKey);
      return result;
    } catch (error) {
      this.loadingQueue.delete(cacheKey);
      throw error;
    }
  }

  private async performLazyLoad(
    url: string,
    options: any,
    cacheKey: string
  ): Promise<AudioCacheEntry> {
<<<<<<< HEAD
    const {
      priority = 'medium',
      progressive = true,
      onProgress,
      compression = 'light',
    } = options;
=======
    const { priority = 'medium', progressive = true, onProgress, compression = 'light' } = options;
>>>>>>> 02f0594e

    try {
      const response = await fetch(url);
      if (!response.ok) {
        throw new Error(`Failed to load audio: ${response.statusText}`);
      }

      const total = parseInt(response.headers.get('content-length') || '0');
      let loaded = 0;

      if (progressive && onProgress && total > 0) {
        // Progressive loading with progress tracking
        const reader = response.body?.getReader();
        const chunks: Uint8Array[] = [];

        if (reader) {
          const startTime = Date.now();

          while (true) {
            const { done, value } = await reader.read();
            if (done) break;

            chunks.push(value);
            loaded += value.length;

            const elapsed = (Date.now() - startTime) / 1000;
            const speed = loaded / elapsed;
            const remaining = (total - loaded) / speed;

            onProgress({
              loaded,
              total,
              percentage: (loaded / total) * 100,
              speed,
              estimatedTimeRemaining: remaining
            });
          }

          // Combine chunks
          const totalLength = chunks.reduce((sum, chunk) => sum + chunk.length, 0);
          const combined = new Uint8Array(totalLength);
          let offset = 0;
          for (const chunk of chunks) {
            combined.set(chunk, offset);
            offset += chunk.length;
          }

          const audioBuffer = combined.buffer;

          // Apply format optimization if enabled
          let optimizedData = audioBuffer;
          if (this.preloadConfig.compressionEnabled && options.optimizeFormat !== false) {
            const originalFormat = this.detectAudioFormat(url);
<<<<<<< HEAD
            optimizedData = await this.optimizeAudioFormat(
              audioBuffer,
              originalFormat,
              options.targetFormat
            );
=======
            optimizedData = await this.optimizeAudioFormat(audioBuffer, originalFormat, options.targetFormat);
>>>>>>> 02f0594e
          }

          // Apply compression if requested
          const compressedData = await this.compressAudio(optimizedData, compression);

          const entry: AudioCacheEntry = {
            id: cacheKey,
            type: 'audio_file',
            data: compressedData,
            metadata: {
              size: compressedData.byteLength,
              format: this.detectAudioFormat(url),
              compressionLevel: compression,
              isPreloaded: false
            },
            cachedAt: new Date(),
            priority
          };

          await this.saveCacheEntry(entry);
          this.cache.set(cacheKey, entry);
          return entry;
        }
      }

      // Fallback: load entire file at once
      const arrayBuffer = await response.arrayBuffer();

      // Apply format optimization if enabled
      let optimizedData = arrayBuffer;
      if (this.preloadConfig.compressionEnabled && options.optimizeFormat !== false) {
        const originalFormat = this.detectAudioFormat(url);
<<<<<<< HEAD
        optimizedData = await this.optimizeAudioFormat(
          arrayBuffer,
          originalFormat,
          options.targetFormat
        );
=======
        optimizedData = await this.optimizeAudioFormat(arrayBuffer, originalFormat, options.targetFormat);
>>>>>>> 02f0594e
      }

      const compressedData = await this.compressAudio(optimizedData, compression);

      const entry: AudioCacheEntry = {
        id: cacheKey,
        type: 'audio_file',
        data: compressedData,
        metadata: {
          size: compressedData.byteLength,
          format: this.detectAudioFormat(url),
          compressionLevel: compression,
          isPreloaded: false
        },
        cachedAt: new Date(),
        priority
      };

      await this.saveCacheEntry(entry);
      this.cache.set(cacheKey, entry);
      return entry;

    } catch (error) {
      console.error('Error loading audio file:', error);
      throw error;
    }
  }

  // Critical asset preloading
  async preloadCriticalAssets(alarms: Alarm[]): Promise<void> {
    const now = new Date();
    const criticalAlarms = alarms.filter(alarm => {
      if (!alarm.enabled) return false;

      const alarmTime = this.parseAlarmTime(alarm.time);
      const timeUntilAlarm = alarmTime.getTime() - now.getTime();
      const minutesUntilAlarm = timeUntilAlarm / (1000 * 60);

<<<<<<< HEAD
      return (
        minutesUntilAlarm <= this.preloadConfig.preloadDistance && minutesUntilAlarm > 0
      );
=======
      return minutesUntilAlarm <= this.preloadConfig.preloadDistance && minutesUntilAlarm > 0;
>>>>>>> 02f0594e
    });

    console.log(`Preloading ${criticalAlarms.length} critical alarms`);

    // Preload TTS messages for critical alarms
    const ttsPromises = criticalAlarms.map(alarm => this.preloadTTSMessage(alarm));

    // Preload any custom sounds used by alarms
    const soundPromises = criticalAlarms
      .filter(alarm => (alarm as any).customSound)
      .map(alarm => this.preloadCustomSound((alarm as any).customSound));

    await Promise.allSettled([...ttsPromises, ...soundPromises]);
  }

  private async preloadTTSMessage(alarm: Alarm): Promise<void> {
    try {
      const cacheKey = `tts_${alarm.id}_${alarm.voiceMood}`;

      // Check if already cached
      if (this.cache.has(cacheKey)) {
        return;
      }

      const messageText = this.generateTTSMessage(alarm);

      // Pre-generate voice configuration
<<<<<<< HEAD
      const voiceConfig =
        this.voiceMoodConfigs[alarm.voiceMood] || this.voiceMoodConfigs['motivational'];
=======
      const voiceConfig = this.voiceMoodConfigs[alarm.voiceMood] || this.voiceMoodConfigs['motivational'];
>>>>>>> 02f0594e

      const entry: AudioCacheEntry = {
        id: cacheKey,
        type: 'tts',
        data: messageText,
        metadata: {
          voiceMood: alarm.voiceMood,
          alarmId: alarm.id,
          isPreloaded: true
        },
        cachedAt: new Date(),
        expiresAt: new Date(Date.now() + 24 * 60 * 60 * 1000), // 24 hours
<<<<<<< HEAD
        priority: 'critical',
=======
        priority: 'critical'
>>>>>>> 02f0594e
      };

      await this.saveCacheEntry(entry);
      this.cache.set(cacheKey, entry);

      console.log(`Preloaded TTS message for alarm ${alarm.id}`);
    } catch (error) {
      console.error('Error preloading TTS message:', error);
    }
  }

  private async preloadCustomSound(sound: CustomSound): Promise<void> {
    try {
      await this.loadAudioFile(sound.fileUrl, {
        priority: 'critical',
        cacheKey: `sound_${sound.id}`,
<<<<<<< HEAD
        compression: 'light',
=======
        compression: 'light'
>>>>>>> 02f0594e
      });
      console.log(`Preloaded custom sound: ${sound.name}`);
    } catch (error) {
      console.error('Error preloading custom sound:', error);
    }
  }

  // Enhanced TTS with caching
  async playTTSMessage(alarm: Alarm, repeat: boolean = false): Promise<boolean> {
    await this.initialize();

    try {
      const cacheKey = `tts_${alarm.id}_${alarm.voiceMood}`;
      const cached = this.cache.get(cacheKey);

      let messageText: string;
      if (cached && cached.data && typeof cached.data === 'string') {
        messageText = cached.data;
      } else {
        messageText = this.generateTTSMessage(alarm);

        // Cache the message
        const entry: AudioCacheEntry = {
          id: cacheKey,
          type: 'tts',
          data: messageText,
          metadata: {
            voiceMood: alarm.voiceMood,
            alarmId: alarm.id,
            isPreloaded: false
          },
          cachedAt: new Date(),
          expiresAt: new Date(Date.now() + 24 * 60 * 60 * 1000),
<<<<<<< HEAD
          priority: 'high',
=======
          priority: 'high'
>>>>>>> 02f0594e
        };

        await this.saveCacheEntry(entry);
        this.cache.set(cacheKey, entry);
      }

      return await this.speakText(messageText, alarm.voiceMood, repeat);
    } catch (error) {
      console.error('Error playing TTS message:', error);
      return false;
    }
  }

<<<<<<< HEAD
  private async speakText(
    text: string,
    mood: VoiceMood,
    repeat: boolean
  ): Promise<boolean> {
=======
  private async speakText(text: string, mood: VoiceMood, repeat: boolean): Promise<boolean> {
>>>>>>> 02f0594e
    if (!('speechSynthesis' in window)) {
      return false;
    }

    return new Promise(resolve => {
      try {
        speechSynthesis.cancel();

        const utterance = new SpeechSynthesisUtterance(text);
        this.currentUtterance = utterance;

        // Apply voice mood configuration
<<<<<<< HEAD
        const config =
          this.voiceMoodConfigs[mood] || this.voiceMoodConfigs['motivational'];
=======
        const config = this.voiceMoodConfigs[mood] || this.voiceMoodConfigs['motivational'];
>>>>>>> 02f0594e
        utterance.rate = config.rate;
        utterance.pitch = config.pitch;
        utterance.volume = config.volume;

        // Try to find appropriate voice
        const voices = speechSynthesis.getVoices();
        const voice = this.selectVoiceForMood(voices, mood);
        if (voice) utterance.voice = voice;

        utterance.onstart = () => {
          console.log('TTS started:', text.substring(0, 50) + '...');
        };

        utterance.onend = () => {
          console.log('TTS ended');
          this.currentUtterance = null;

          if (repeat) {
            // Set up repeating playback
            this.repeatInterval = setTimeout(() => {
              this.speakText(text, mood, true);
            }, 30000); // Repeat every 30 seconds
          }

          resolve(true);
        };

<<<<<<< HEAD
        utterance.onerror = event => {
=======
        utterance.onerror = (event) => {
>>>>>>> 02f0594e
          console.error('TTS error:', event.error);
          this.currentUtterance = null;
          resolve(false);
        };

        speechSynthesis.speak(utterance);

        // Fallback timeout
        setTimeout(() => {
          if (this.currentUtterance === utterance) {
            speechSynthesis.cancel();
            this.currentUtterance = null;
            resolve(false);
          }
        }, 15000);

      } catch (error) {
        console.error('Error in TTS:', error);
        resolve(false);
      }
    });
  }

  // Play audio files with Web Audio API
  async playAudioFile(
    url: string,
    options: {
      volume?: number;
      loop?: boolean;
      fadeIn?: number;
      fadeOut?: number;
      onEnded?: () => void;
    } = {}
  ): Promise<AudioBufferSourceNode | null> {
    await this.initialize();

    if (!this.audioContext) {
      console.warn('Web Audio API not available');
      return null;
    }

    try {
      // Load audio file (with lazy loading)
      const cacheEntry = await this.loadAudioFile(url, {
        priority: 'high',
<<<<<<< HEAD
        progressive: true,
=======
        progressive: true
>>>>>>> 02f0594e
      });

      if (!cacheEntry.data || !(cacheEntry.data instanceof ArrayBuffer)) {
        throw new Error('Invalid audio data');
      }

      // Decode audio data
<<<<<<< HEAD
      const audioBuffer = await this.audioContext.decodeAudioData(
        cacheEntry.data.slice(0)
      );
=======
      const audioBuffer = await this.audioContext.decodeAudioData(cacheEntry.data.slice(0));
>>>>>>> 02f0594e

      // Create source node
      const source = this.audioContext.createBufferSource();
      source.buffer = audioBuffer;

      // Create gain node for volume control
      const gainNode = this.audioContext.createGain();
      source.connect(gainNode);
      gainNode.connect(this.audioContext.destination);

      // Apply options
      const { volume = 1, loop = false, fadeIn = 0, fadeOut = 0, onEnded } = options;

      gainNode.gain.value = fadeIn > 0 ? 0 : volume;
      source.loop = loop;

      // Fade in
      if (fadeIn > 0) {
<<<<<<< HEAD
        gainNode.gain.linearRampToValueAtTime(
          volume,
          this.audioContext.currentTime + fadeIn
        );
=======
        gainNode.gain.linearRampToValueAtTime(volume, this.audioContext.currentTime + fadeIn);
>>>>>>> 02f0594e
      }

      // Fade out
      if (fadeOut > 0 && !loop) {
        const duration = audioBuffer.duration;
<<<<<<< HEAD
        gainNode.gain.linearRampToValueAtTime(
          0,
          this.audioContext.currentTime + duration - fadeOut
        );
=======
        gainNode.gain.linearRampToValueAtTime(0, this.audioContext.currentTime + duration - fadeOut);
>>>>>>> 02f0594e
      }

      // Set up ended callback
      if (onEnded) {
        source.onended = onEnded;
      }

      // Start playback
      source.start();

      return source;
    } catch (error) {
      console.error('Error playing audio file:', error);
      return null;
    }
  }

  // Fallback beep generation (from original implementation)
<<<<<<< HEAD
  async playFallbackBeep(
    pattern: 'single' | 'double' | 'triple' = 'single'
  ): Promise<void> {
=======
  async playFallbackBeep(pattern: 'single' | 'double' | 'triple' = 'single'): Promise<void> {
>>>>>>> 02f0594e
    if (!this.audioContext) {
      console.warn('Web Audio API not available for fallback beep');
      return;
    }

    const frequencies = [800, 600, 1000];
    const beepCount = pattern === 'single' ? 1 : pattern === 'double' ? 2 : 3;

    for (let i = 0; i < beepCount; i++) {
      const oscillator = this.audioContext.createOscillator();
      const gainNode = this.audioContext.createGain();

      oscillator.connect(gainNode);
      gainNode.connect(this.audioContext.destination);

      oscillator.frequency.value = frequencies[i % frequencies.length];
      oscillator.type = 'sine';

      gainNode.gain.setValueAtTime(0, this.audioContext.currentTime);
      gainNode.gain.linearRampToValueAtTime(0.5, this.audioContext.currentTime + 0.1);
      gainNode.gain.linearRampToValueAtTime(0, this.audioContext.currentTime + 0.5);

      oscillator.start(this.audioContext.currentTime + (i * 0.6));
      oscillator.stop(this.audioContext.currentTime + 0.5 + (i * 0.6));

      if (i < beepCount - 1) {
        await new Promise(resolve => setTimeout(resolve, 600));
      }
    }
  }

  // Public method for custom sound preloading
  async preloadCustomSoundFile(sound: CustomSound): Promise<void> {
    try {
      await this.loadAudioFile(sound.fileUrl, {
        priority: 'critical',
        cacheKey: `sound_${sound.id}`,
<<<<<<< HEAD
        compression: 'light',
=======
        compression: 'light'
>>>>>>> 02f0594e
      });
      console.log(`Preloaded custom sound: ${sound.name}`);
    } catch (error) {
      console.error('Error preloading custom sound:', error);
      throw error;
    }
  }

  // Public method for playing custom sounds
<<<<<<< HEAD
  async playCustomSound(
    sound: CustomSound,
    options: {
      volume?: number;
      loop?: boolean;
      fadeIn?: number;
      fadeOut?: number;
      onEnded?: () => void;
    } = {}
  ): Promise<AudioBufferSourceNode | null> {
=======
  async playCustomSound(sound: CustomSound, options: {
    volume?: number;
    loop?: boolean;
    fadeIn?: number;
    fadeOut?: number;
    onEnded?: () => void;
  } = {}): Promise<AudioBufferSourceNode | null> {
>>>>>>> 02f0594e
    try {
      return await this.playAudioFile(sound.fileUrl, options);
    } catch (error) {
      console.error('Error playing custom sound:', error);
      return null;
    }
  }

  // Utility methods
  private generateTTSMessage(alarm: Alarm): string {
    const time = formatTime(alarm.time);
    const label = alarm.label;

    const templates = {
      'drill-sergeant': [
        `WAKE UP SOLDIER! It's ${time}! ${label}! NO EXCUSES!`,
        `DROP AND GIVE ME TWENTY! It's ${time} and time for ${label}!`,
        `MOVE IT MOVE IT! ${time} means ${label} time! GET UP NOW!`
      ],
      'sweet-angel': [
        `Good morning sunshine! It's ${time} and time for ${label}. Have a beautiful day!`,
        `Rise and shine, dear! It's ${time}. Time to start your wonderful day with ${label}.`,
        `Sweet dreams are over! It's ${time} and your ${label} awaits. You've got this!`
      ],
      'anime-hero': [
        `The power of friendship compels you! It's ${time}! Time for ${label}! Believe in yourself!`,
        `Your destiny awaits! It's ${time} and ${label} is calling! Never give up!`,
        `Transform and roll out! It's ${time}! Time to conquer ${label} with determination!`
      ],
      'savage-roast': [
        `Oh look, sleeping beauty finally decided to join us. It's ${time} and your ${label} is waiting.`,
        `Well well well, it's ${time}. Time for ${label}. Hope you enjoyed your beauty sleep.`,
        `Rise and grind, sunshine. It's ${time} and ${label} won't do itself. Time to adult.`
      ],
      'motivational': [
        `Champions rise early! It's ${time} and time for ${label}! Today is your day to shine!`,
        `Success starts now! It's ${time}! Your ${label} is the first step to greatness!`,
        `Winners don't snooze! It's ${time}! Time to crush ${label} and own this day!`
      ],
      'gentle': [
        `Good morning! It's ${time}. Take your time, but please remember ${label} when you're ready.`,
        `Gentle wake-up call: it's ${time}. Your ${label} is waiting, but no rush.`,
        `Sweet morning! It's ${time} and time for ${label}. Hope you slept well.`
      ]
    };

    const moodTemplates = templates[alarm.voiceMood] || templates['motivational'];
    const randomIndex = Math.floor(Math.random() * moodTemplates.length);
    return moodTemplates[randomIndex];
  }

<<<<<<< HEAD
  private selectVoiceForMood(
    voices: SpeechSynthesisVoice[],
    mood: VoiceMood
  ): SpeechSynthesisVoice | null {
    switch (mood) {
      case 'drill-sergeant':
        return (
          voices.find(
            voice =>
              voice.name.toLowerCase().includes('male') ||
              voice.name.toLowerCase().includes('alex') ||
              voice.name.toLowerCase().includes('david')
          ) || null
        );

      case 'sweet-angel':
      case 'gentle':
        return (
          voices.find(
            voice =>
              voice.name.toLowerCase().includes('female') ||
              voice.name.toLowerCase().includes('samantha') ||
              voice.name.toLowerCase().includes('victoria')
          ) || null
        );
=======
  private selectVoiceForMood(voices: SpeechSynthesisVoice[], mood: VoiceMood): SpeechSynthesisVoice | null {
    switch (mood) {
      case 'drill-sergeant':
        return voices.find(voice =>
          voice.name.toLowerCase().includes('male') ||
          voice.name.toLowerCase().includes('alex') ||
          voice.name.toLowerCase().includes('david')
        ) || null;

      case 'sweet-angel':
      case 'gentle':
        return voices.find(voice =>
          voice.name.toLowerCase().includes('female') ||
          voice.name.toLowerCase().includes('samantha') ||
          voice.name.toLowerCase().includes('victoria')
        ) || null;
>>>>>>> 02f0594e

      default:
        return null;
    }
  }

  private parseAlarmTime(timeString: string): Date {
    const [hours, minutes] = timeString.split(':').map(Number);
    const date = new Date();
    date.setHours(hours, minutes, 0, 0);

    // If the time has passed today, set for tomorrow
    if (date < new Date()) {
      date.setDate(date.getDate() + 1);
    }

    return date;
  }

  private detectAudioFormat(url: string): string {
    const extension = url.split('.').pop()?.toLowerCase();
    switch (extension) {
<<<<<<< HEAD
      case 'mp3':
        return 'audio/mpeg';
      case 'wav':
        return 'audio/wav';
      case 'ogg':
        return 'audio/ogg';
      case 'm4a':
        return 'audio/mp4';
      case 'aac':
        return 'audio/aac';
      default:
        return 'audio/unknown';
=======
      case 'mp3': return 'audio/mpeg';
      case 'wav': return 'audio/wav';
      case 'ogg': return 'audio/ogg';
      case 'm4a': return 'audio/mp4';
      case 'aac': return 'audio/aac';
      default: return 'audio/unknown';
>>>>>>> 02f0594e
    }
  }

  private async compressAudio(
    audioBuffer: ArrayBuffer,
    level: 'none' | 'light' | 'medium' | 'heavy'
  ): Promise<ArrayBuffer> {
    if (level === 'none') return audioBuffer;

    try {
      // Use Web Audio API for compression
      if (!this.audioContext) {
        await this.initializeAudioContext();
      }

      if (!this.audioContext) {
        console.warn('Audio context not available for compression');
        return audioBuffer;
      }

      // Decode the audio data
<<<<<<< HEAD
      const decodedAudio = await this.audioContext.decodeAudioData(
        audioBuffer.slice(0)
      );

      // Apply compression based on level
      const compressionSettings = this.getCompressionSettings(level);
      const compressedAudio = await this.applyAudioCompression(
        decodedAudio,
        compressionSettings
      );

      // Re-encode to ArrayBuffer (simulated - in production use proper encoding libraries)
      const compressedBuffer = await this.encodeAudioBuffer(
        compressedAudio,
        compressionSettings
      );
=======
      const decodedAudio = await this.audioContext.decodeAudioData(audioBuffer.slice(0));

      // Apply compression based on level
      const compressionSettings = this.getCompressionSettings(level);
      const compressedAudio = await this.applyAudioCompression(decodedAudio, compressionSettings);

      // Re-encode to ArrayBuffer (simulated - in production use proper encoding libraries)
      const compressedBuffer = await this.encodeAudioBuffer(compressedAudio, compressionSettings);
>>>>>>> 02f0594e

      return compressedBuffer;
    } catch (error) {
      console.error('Audio compression failed, returning original:', error);
      return audioBuffer;
    }
  }

  private getCompressionSettings(level: 'light' | 'medium' | 'heavy') {
    const settings = {
      light: {
        sampleRate: 22050, // Reduced from 44.1kHz
        bitDepth: 16,
        channels: 1, // Mono
        quality: 0.8
      },
      medium: {
        sampleRate: 16000, // Further reduced
        bitDepth: 16,
        channels: 1, // Mono
        quality: 0.6
      },
      heavy: {
        sampleRate: 8000, // Phone quality
        bitDepth: 16,
        channels: 1, // Mono
        quality: 0.4
      }
    };

    return settings[level];
  }

  private async applyAudioCompression(
    audioBuffer: AudioBuffer,
    settings: { sampleRate: number; channels: number; quality: number }
  ): Promise<AudioBuffer> {
    if (!this.audioContext) throw new Error('Audio context not available');

    const { sampleRate, channels } = settings;
    const originalSampleRate = audioBuffer.sampleRate;
    const originalChannels = audioBuffer.numberOfChannels;

    // Create a new buffer with compressed settings
<<<<<<< HEAD
    const compressedLength = Math.floor(
      audioBuffer.length * (sampleRate / originalSampleRate)
    );
=======
    const compressedLength = Math.floor(audioBuffer.length * (sampleRate / originalSampleRate));
>>>>>>> 02f0594e
    const compressedBuffer = this.audioContext.createBuffer(
      Math.min(channels, originalChannels),
      compressedLength,
      sampleRate
    );

    // Resample and mix down channels if needed
    for (let channel = 0; channel < compressedBuffer.numberOfChannels; channel++) {
<<<<<<< HEAD
      const originalChannelData = audioBuffer.getChannelData(
        Math.min(channel, originalChannels - 1)
      );
=======
      const originalChannelData = audioBuffer.getChannelData(Math.min(channel, originalChannels - 1));
>>>>>>> 02f0594e
      const compressedChannelData = compressedBuffer.getChannelData(channel);

      // Simple linear resampling (in production, use proper resampling algorithms)
      for (let i = 0; i < compressedLength; i++) {
        const originalIndex = Math.floor(i * (audioBuffer.length / compressedLength));
        compressedChannelData[i] = originalChannelData[originalIndex] || 0;
      }
    }

    return compressedBuffer;
  }

  private async encodeAudioBuffer(
    audioBuffer: AudioBuffer,
    settings: { quality: number }
  ): Promise<ArrayBuffer> {
    // For production, this would use a proper audio encoder (e.g., LAME for MP3, OGG encoder, etc.)
    // For now, we simulate compression by reducing the data size

    const channels = audioBuffer.numberOfChannels;
    const length = audioBuffer.length;
    const sampleRate = audioBuffer.sampleRate;

    // Create a simplified compressed format (16-bit PCM)
    const bytesPerSample = 2; // 16-bit
    const totalBytes = length * channels * bytesPerSample;
    const compressedBytes = Math.floor(totalBytes * settings.quality);

    const buffer = new ArrayBuffer(compressedBytes);
    const view = new DataView(buffer);

    // Convert float32 samples to 16-bit PCM with compression
    let offset = 0;
<<<<<<< HEAD
    const step = Math.max(
      1,
      Math.floor(length / (compressedBytes / (channels * bytesPerSample)))
    );
=======
    const step = Math.max(1, Math.floor(length / (compressedBytes / (channels * bytesPerSample))));
>>>>>>> 02f0594e

    for (let i = 0; i < length && offset < compressedBytes - 1; i += step) {
      for (let channel = 0; channel < channels && offset < compressedBytes - 1; channel++) {
        const channelData = audioBuffer.getChannelData(channel);
        const sample = Math.max(-1, Math.min(1, channelData[i] || 0));
        const pcmSample = Math.floor(sample * 0x7FFF);

        view.setInt16(offset, pcmSample, true);
        offset += 2;
      }
    }

    return buffer;
  }

  private async saveCacheEntry(entry: AudioCacheEntry): Promise<void> {
    if (!this.db) return;

    const transaction = this.db.transaction(['audioCache'], 'readwrite');
    const store = transaction.objectStore('audioCache');

    return new Promise((resolve, reject) => {
      const request = store.put(entry);
      request.onsuccess = () => resolve();
      request.onerror = () => reject(request.error);
    });
  }

  private async removeCacheEntry(id: string): Promise<void> {
    if (!this.db) return;

    const transaction = this.db.transaction(['audioCache'], 'readwrite');
    const store = transaction.objectStore('audioCache');

    return new Promise((resolve, reject) => {
      const request = store.delete(id);
      request.onsuccess = () => {
        this.cache.delete(id);
        resolve();
      };
      request.onerror = () => reject(request.error);
    });
  }

  // Public utility methods
  stopAllAudio(): void {
    // Stop TTS
    if ('speechSynthesis' in window) {
      speechSynthesis.cancel();
    }
    this.currentUtterance = null;

    // Clear repeat interval
    if (this.repeatInterval) {
      clearTimeout(this.repeatInterval);
      this.repeatInterval = null;
    }
  }

  async clearCache(): Promise<void> {
    this.cache.clear();

    if (this.db) {
      const transaction = this.db.transaction(['audioCache'], 'readwrite');
      const store = transaction.objectStore('audioCache');
      await new Promise<void>((resolve, reject) => {
        const request = store.clear();
        request.onsuccess = () => resolve();
        request.onerror = () => reject(request.error);
      });
    }
  }

  getCacheStats(): {
    totalEntries: number;
    totalSize: number;
    byType: Record<string, number>;
    byPriority: Record<string, number>;
  } {
    const stats = {
      totalEntries: this.cache.size,
      totalSize: 0,
      byType: {} as Record<string, number>,
      byPriority: {} as Record<string, number>
    };

    this.cache.forEach(entry => {
      stats.totalSize += entry.metadata.size || 0;
      stats.byType[entry.type] = (stats.byType[entry.type] || 0) + 1;
      stats.byPriority[entry.priority] = (stats.byPriority[entry.priority] || 0) + 1;
    });

    return stats;
  }

  updatePreloadConfig(config: Partial<AudioPreloadConfig>): void {
    this.preloadConfig = { ...this.preloadConfig, ...config };
  }

  // Audio format optimization methods

  /**
   * Optimizes audio files for better loading performance
   * @param audioData - Raw audio data
   * @param originalFormat - Original audio format
   * @param targetFormat - Desired output format
   * @returns Optimized audio data
   */
  async optimizeAudioFormat(
    audioData: ArrayBuffer,
    originalFormat: string,
    targetFormat?: string
  ): Promise<ArrayBuffer> {
    try {
      // Determine optimal target format based on browser support and file size
      const optimalFormat = targetFormat || this.determineOptimalFormat(originalFormat, audioData.byteLength);

      if (originalFormat === optimalFormat) {
        return audioData; // Already in optimal format
      }

      // Convert format using Web Audio API
      return await this.convertAudioFormat(audioData, originalFormat, optimalFormat);
    } catch (error) {
      console.error('Audio format optimization failed:', error);
      return audioData; // Return original on failure
    }
  }

  /**
   * Determines the optimal audio format based on file size and browser capabilities
   */
  private determineOptimalFormat(currentFormat: string, fileSize: number): string {
    // Check browser support for different formats
    const formatSupport = this.checkFormatSupport();

    // For large files, prefer more compressed formats
<<<<<<< HEAD
    if (fileSize > 5 * 1024 * 1024) {
      // 5MB+
=======
    if (fileSize > 5 * 1024 * 1024) { // 5MB+
>>>>>>> 02f0594e
      if (formatSupport.opus) return 'audio/opus';
      if (formatSupport.ogg) return 'audio/ogg';
      if (formatSupport.aac) return 'audio/aac';
    }

    // For medium files, balance quality and size
<<<<<<< HEAD
    if (fileSize > 1 * 1024 * 1024) {
      // 1MB+
=======
    if (fileSize > 1 * 1024 * 1024) { // 1MB+
>>>>>>> 02f0594e
      if (formatSupport.aac) return 'audio/aac';
      if (formatSupport.ogg) return 'audio/ogg';
    }

    // For small files or universal compatibility, use MP3
    if (formatSupport.mp3) return 'audio/mpeg';

    // Fallback to current format
    return currentFormat;
  }

  /**
   * Checks browser support for different audio formats
   */
  private checkFormatSupport(): Record<string, boolean> {
    const audio = document.createElement('audio');

    return {
      mp3: audio.canPlayType('audio/mpeg') !== '',
      wav: audio.canPlayType('audio/wav') !== '',
      ogg: audio.canPlayType('audio/ogg') !== '',
      aac: audio.canPlayType('audio/aac') !== '',
      opus: audio.canPlayType('audio/ogg; codecs="opus"') !== '',
<<<<<<< HEAD
      webm: audio.canPlayType('audio/webm') !== '',
=======
      webm: audio.canPlayType('audio/webm') !== ''
>>>>>>> 02f0594e
    };
  }

  /**
   * Converts audio from one format to another
   */
  private async convertAudioFormat(
    audioData: ArrayBuffer,
    fromFormat: string,
    toFormat: string
  ): Promise<ArrayBuffer> {
    if (!this.audioContext) {
      await this.initializeAudioContext();
    }

    if (!this.audioContext) {
      throw new Error('Audio context not available for format conversion');
    }

    try {
      // Decode the source audio
      const audioBuffer = await this.audioContext.decodeAudioData(audioData.slice(0));

      // Re-encode in target format (simplified implementation)
      // In production, this would use format-specific encoders
      return await this.encodeToFormat(audioBuffer, toFormat);
    } catch (error) {
      console.error(`Error converting from ${fromFormat} to ${toFormat}:`, error);
      throw error;
    }
  }

  /**
   * Encodes audio buffer to a specific format
   */
<<<<<<< HEAD
  private async encodeToFormat(
    audioBuffer: AudioBuffer,
    format: string
  ): Promise<ArrayBuffer> {
=======
  private async encodeToFormat(audioBuffer: AudioBuffer, format: string): Promise<ArrayBuffer> {
>>>>>>> 02f0594e
    // This is a simplified implementation
    // In production, use proper audio encoding libraries like:
    // - LAME.js for MP3
    // - vorbis.js for OGG
    // - opus-recorder for Opus
    // - ffmpeg.wasm for comprehensive format support

    const channels = audioBuffer.numberOfChannels;
    const length = audioBuffer.length;
    const sampleRate = audioBuffer.sampleRate;

    // Create WAV format as fallback (most universally supported)
    const buffer = new ArrayBuffer(44 + length * channels * 2);
    const view = new DataView(buffer);

    // WAV header
    const writeString = (offset: number, string: string) => {
      for (let i = 0; i < string.length; i++) {
        view.setUint8(offset + i, string.charCodeAt(i));
      }
    };

    writeString(0, 'RIFF');
    view.setUint32(4, 36 + length * channels * 2, true);
    writeString(8, 'WAVE');
    writeString(12, 'fmt ');
    view.setUint32(16, 16, true);
    view.setUint16(20, 1, true); // PCM format
    view.setUint16(22, channels, true);
    view.setUint32(24, sampleRate, true);
    view.setUint32(28, sampleRate * channels * 2, true);
    view.setUint16(32, channels * 2, true);
    view.setUint16(34, 16, true);
    writeString(36, 'data');
    view.setUint32(40, length * channels * 2, true);

    // Audio data
    let offset = 44;
    for (let i = 0; i < length; i++) {
      for (let channel = 0; channel < channels; channel++) {
        const channelData = audioBuffer.getChannelData(channel);
        const sample = Math.max(-1, Math.min(1, channelData[i]));
        const pcmSample = Math.floor(sample * 0x7FFF);
        view.setInt16(offset, pcmSample, true);
        offset += 2;
      }
    }

    return buffer;
  }

  /**
   * Analyzes audio file and suggests optimization
   */
  async analyzeAndOptimize(
    url: string,
    options: {
      maxSize?: number;
      preferredFormat?: string;
      compressionLevel?: 'none' | 'light' | 'medium' | 'heavy';
    } = {}
<<<<<<< HEAD
  ): Promise<{
    originalSize: number;
    optimizedSize: number;
    format: string;
    compressionApplied: string;
  }> {
=======
  ): Promise<{ originalSize: number; optimizedSize: number; format: string; compressionApplied: string }> {
>>>>>>> 02f0594e
    try {
      const response = await fetch(url);
      const originalData = await response.arrayBuffer();
      const originalFormat = this.detectAudioFormat(url);

      // Apply format optimization
      const formatOptimized = await this.optimizeAudioFormat(
        originalData,
        originalFormat,
        options.preferredFormat
      );

      // Apply compression
<<<<<<< HEAD
      const compressionLevel =
        options.compressionLevel ||
        (originalData.byteLength > 5 * 1024 * 1024
          ? 'heavy'
          : originalData.byteLength > 1 * 1024 * 1024
            ? 'medium'
            : 'light');

      const finalOptimized = await this.compressAudio(
        formatOptimized,
        compressionLevel
      );
=======
      const compressionLevel = options.compressionLevel ||
        (originalData.byteLength > 5 * 1024 * 1024 ? 'heavy' :
         originalData.byteLength > 1 * 1024 * 1024 ? 'medium' : 'light');

      const finalOptimized = await this.compressAudio(formatOptimized, compressionLevel);
>>>>>>> 02f0594e

      return {
        originalSize: originalData.byteLength,
        optimizedSize: finalOptimized.byteLength,
        format: options.preferredFormat || this.determineOptimalFormat(originalFormat, originalData.byteLength),
        compressionApplied: compressionLevel
      };
    } catch (error) {
      console.error('Audio analysis and optimization failed:', error);
      throw error;
    }
  }
}

// Export singleton instance
export const audioManager = AudioManager.getInstance();<|MERGE_RESOLUTION|>--- conflicted
+++ resolved
@@ -54,12 +54,7 @@
   private repeatInterval: NodeJS.Timeout | null = null;
 
   // Progressive loading for large files
-<<<<<<< HEAD
-  private progressCallbacks: Map<string, (progress: AudioLoadProgress) => void> =
-    new Map();
-=======
   private progressCallbacks: Map<string, (progress: AudioLoadProgress) => void> = new Map();
->>>>>>> 02f0594e
 
   // Voice mood configurations (from enhanced voice service)
   private voiceMoodConfigs = {
@@ -67,13 +62,8 @@
     'sweet-angel': { rate: 0.9, pitch: 1.3, volume: 0.8 },
     'anime-hero': { rate: 1.2, pitch: 1.2, volume: 1.0 },
     'savage-roast': { rate: 1.0, pitch: 0.9, volume: 0.9 },
-<<<<<<< HEAD
-    motivational: { rate: 1.1, pitch: 1.0, volume: 1.0 },
-    gentle: { rate: 0.8, pitch: 1.1, volume: 0.6 },
-=======
     'motivational': { rate: 1.1, pitch: 1.0, volume: 1.0 },
     'gentle': { rate: 0.8, pitch: 1.1, volume: 0.6 }
->>>>>>> 02f0594e
   };
 
   private constructor() {
@@ -164,21 +154,10 @@
 
     // Wait for voices to load
     if (speechSynthesis.getVoices().length === 0) {
-<<<<<<< HEAD
-      await new Promise<void>(resolve => {
-        speechSynthesis.addEventListener(
-          'voiceschanged',
-          () => {
-            resolve();
-          },
-          { once: true }
-        );
-=======
       await new Promise<void>((resolve) => {
         speechSynthesis.addEventListener('voiceschanged', () => {
           resolve();
         }, { once: true });
->>>>>>> 02f0594e
       });
     }
   }
@@ -254,16 +233,7 @@
     options: any,
     cacheKey: string
   ): Promise<AudioCacheEntry> {
-<<<<<<< HEAD
-    const {
-      priority = 'medium',
-      progressive = true,
-      onProgress,
-      compression = 'light',
-    } = options;
-=======
     const { priority = 'medium', progressive = true, onProgress, compression = 'light' } = options;
->>>>>>> 02f0594e
 
     try {
       const response = await fetch(url);
@@ -317,15 +287,7 @@
           let optimizedData = audioBuffer;
           if (this.preloadConfig.compressionEnabled && options.optimizeFormat !== false) {
             const originalFormat = this.detectAudioFormat(url);
-<<<<<<< HEAD
-            optimizedData = await this.optimizeAudioFormat(
-              audioBuffer,
-              originalFormat,
-              options.targetFormat
-            );
-=======
             optimizedData = await this.optimizeAudioFormat(audioBuffer, originalFormat, options.targetFormat);
->>>>>>> 02f0594e
           }
 
           // Apply compression if requested
@@ -358,15 +320,7 @@
       let optimizedData = arrayBuffer;
       if (this.preloadConfig.compressionEnabled && options.optimizeFormat !== false) {
         const originalFormat = this.detectAudioFormat(url);
-<<<<<<< HEAD
-        optimizedData = await this.optimizeAudioFormat(
-          arrayBuffer,
-          originalFormat,
-          options.targetFormat
-        );
-=======
         optimizedData = await this.optimizeAudioFormat(arrayBuffer, originalFormat, options.targetFormat);
->>>>>>> 02f0594e
       }
 
       const compressedData = await this.compressAudio(optimizedData, compression);
@@ -405,13 +359,7 @@
       const timeUntilAlarm = alarmTime.getTime() - now.getTime();
       const minutesUntilAlarm = timeUntilAlarm / (1000 * 60);
 
-<<<<<<< HEAD
-      return (
-        minutesUntilAlarm <= this.preloadConfig.preloadDistance && minutesUntilAlarm > 0
-      );
-=======
       return minutesUntilAlarm <= this.preloadConfig.preloadDistance && minutesUntilAlarm > 0;
->>>>>>> 02f0594e
     });
 
     console.log(`Preloading ${criticalAlarms.length} critical alarms`);
@@ -439,12 +387,7 @@
       const messageText = this.generateTTSMessage(alarm);
 
       // Pre-generate voice configuration
-<<<<<<< HEAD
-      const voiceConfig =
-        this.voiceMoodConfigs[alarm.voiceMood] || this.voiceMoodConfigs['motivational'];
-=======
       const voiceConfig = this.voiceMoodConfigs[alarm.voiceMood] || this.voiceMoodConfigs['motivational'];
->>>>>>> 02f0594e
 
       const entry: AudioCacheEntry = {
         id: cacheKey,
@@ -457,11 +400,7 @@
         },
         cachedAt: new Date(),
         expiresAt: new Date(Date.now() + 24 * 60 * 60 * 1000), // 24 hours
-<<<<<<< HEAD
-        priority: 'critical',
-=======
         priority: 'critical'
->>>>>>> 02f0594e
       };
 
       await this.saveCacheEntry(entry);
@@ -478,11 +417,7 @@
       await this.loadAudioFile(sound.fileUrl, {
         priority: 'critical',
         cacheKey: `sound_${sound.id}`,
-<<<<<<< HEAD
-        compression: 'light',
-=======
         compression: 'light'
->>>>>>> 02f0594e
       });
       console.log(`Preloaded custom sound: ${sound.name}`);
     } catch (error) {
@@ -516,11 +451,7 @@
           },
           cachedAt: new Date(),
           expiresAt: new Date(Date.now() + 24 * 60 * 60 * 1000),
-<<<<<<< HEAD
-          priority: 'high',
-=======
           priority: 'high'
->>>>>>> 02f0594e
         };
 
         await this.saveCacheEntry(entry);
@@ -534,15 +465,7 @@
     }
   }
 
-<<<<<<< HEAD
-  private async speakText(
-    text: string,
-    mood: VoiceMood,
-    repeat: boolean
-  ): Promise<boolean> {
-=======
   private async speakText(text: string, mood: VoiceMood, repeat: boolean): Promise<boolean> {
->>>>>>> 02f0594e
     if (!('speechSynthesis' in window)) {
       return false;
     }
@@ -555,12 +478,7 @@
         this.currentUtterance = utterance;
 
         // Apply voice mood configuration
-<<<<<<< HEAD
-        const config =
-          this.voiceMoodConfigs[mood] || this.voiceMoodConfigs['motivational'];
-=======
         const config = this.voiceMoodConfigs[mood] || this.voiceMoodConfigs['motivational'];
->>>>>>> 02f0594e
         utterance.rate = config.rate;
         utterance.pitch = config.pitch;
         utterance.volume = config.volume;
@@ -588,11 +506,7 @@
           resolve(true);
         };
 
-<<<<<<< HEAD
-        utterance.onerror = event => {
-=======
         utterance.onerror = (event) => {
->>>>>>> 02f0594e
           console.error('TTS error:', event.error);
           this.currentUtterance = null;
           resolve(false);
@@ -638,11 +552,7 @@
       // Load audio file (with lazy loading)
       const cacheEntry = await this.loadAudioFile(url, {
         priority: 'high',
-<<<<<<< HEAD
-        progressive: true,
-=======
         progressive: true
->>>>>>> 02f0594e
       });
 
       if (!cacheEntry.data || !(cacheEntry.data instanceof ArrayBuffer)) {
@@ -650,13 +560,7 @@
       }
 
       // Decode audio data
-<<<<<<< HEAD
-      const audioBuffer = await this.audioContext.decodeAudioData(
-        cacheEntry.data.slice(0)
-      );
-=======
       const audioBuffer = await this.audioContext.decodeAudioData(cacheEntry.data.slice(0));
->>>>>>> 02f0594e
 
       // Create source node
       const source = this.audioContext.createBufferSource();
@@ -675,27 +579,13 @@
 
       // Fade in
       if (fadeIn > 0) {
-<<<<<<< HEAD
-        gainNode.gain.linearRampToValueAtTime(
-          volume,
-          this.audioContext.currentTime + fadeIn
-        );
-=======
         gainNode.gain.linearRampToValueAtTime(volume, this.audioContext.currentTime + fadeIn);
->>>>>>> 02f0594e
       }
 
       // Fade out
       if (fadeOut > 0 && !loop) {
         const duration = audioBuffer.duration;
-<<<<<<< HEAD
-        gainNode.gain.linearRampToValueAtTime(
-          0,
-          this.audioContext.currentTime + duration - fadeOut
-        );
-=======
         gainNode.gain.linearRampToValueAtTime(0, this.audioContext.currentTime + duration - fadeOut);
->>>>>>> 02f0594e
       }
 
       // Set up ended callback
@@ -714,13 +604,7 @@
   }
 
   // Fallback beep generation (from original implementation)
-<<<<<<< HEAD
-  async playFallbackBeep(
-    pattern: 'single' | 'double' | 'triple' = 'single'
-  ): Promise<void> {
-=======
   async playFallbackBeep(pattern: 'single' | 'double' | 'triple' = 'single'): Promise<void> {
->>>>>>> 02f0594e
     if (!this.audioContext) {
       console.warn('Web Audio API not available for fallback beep');
       return;
@@ -758,11 +642,7 @@
       await this.loadAudioFile(sound.fileUrl, {
         priority: 'critical',
         cacheKey: `sound_${sound.id}`,
-<<<<<<< HEAD
-        compression: 'light',
-=======
         compression: 'light'
->>>>>>> 02f0594e
       });
       console.log(`Preloaded custom sound: ${sound.name}`);
     } catch (error) {
@@ -772,18 +652,6 @@
   }
 
   // Public method for playing custom sounds
-<<<<<<< HEAD
-  async playCustomSound(
-    sound: CustomSound,
-    options: {
-      volume?: number;
-      loop?: boolean;
-      fadeIn?: number;
-      fadeOut?: number;
-      onEnded?: () => void;
-    } = {}
-  ): Promise<AudioBufferSourceNode | null> {
-=======
   async playCustomSound(sound: CustomSound, options: {
     volume?: number;
     loop?: boolean;
@@ -791,7 +659,6 @@
     fadeOut?: number;
     onEnded?: () => void;
   } = {}): Promise<AudioBufferSourceNode | null> {
->>>>>>> 02f0594e
     try {
       return await this.playAudioFile(sound.fileUrl, options);
     } catch (error) {
@@ -843,33 +710,6 @@
     return moodTemplates[randomIndex];
   }
 
-<<<<<<< HEAD
-  private selectVoiceForMood(
-    voices: SpeechSynthesisVoice[],
-    mood: VoiceMood
-  ): SpeechSynthesisVoice | null {
-    switch (mood) {
-      case 'drill-sergeant':
-        return (
-          voices.find(
-            voice =>
-              voice.name.toLowerCase().includes('male') ||
-              voice.name.toLowerCase().includes('alex') ||
-              voice.name.toLowerCase().includes('david')
-          ) || null
-        );
-
-      case 'sweet-angel':
-      case 'gentle':
-        return (
-          voices.find(
-            voice =>
-              voice.name.toLowerCase().includes('female') ||
-              voice.name.toLowerCase().includes('samantha') ||
-              voice.name.toLowerCase().includes('victoria')
-          ) || null
-        );
-=======
   private selectVoiceForMood(voices: SpeechSynthesisVoice[], mood: VoiceMood): SpeechSynthesisVoice | null {
     switch (mood) {
       case 'drill-sergeant':
@@ -886,7 +726,6 @@
           voice.name.toLowerCase().includes('samantha') ||
           voice.name.toLowerCase().includes('victoria')
         ) || null;
->>>>>>> 02f0594e
 
       default:
         return null;
@@ -909,27 +748,12 @@
   private detectAudioFormat(url: string): string {
     const extension = url.split('.').pop()?.toLowerCase();
     switch (extension) {
-<<<<<<< HEAD
-      case 'mp3':
-        return 'audio/mpeg';
-      case 'wav':
-        return 'audio/wav';
-      case 'ogg':
-        return 'audio/ogg';
-      case 'm4a':
-        return 'audio/mp4';
-      case 'aac':
-        return 'audio/aac';
-      default:
-        return 'audio/unknown';
-=======
       case 'mp3': return 'audio/mpeg';
       case 'wav': return 'audio/wav';
       case 'ogg': return 'audio/ogg';
       case 'm4a': return 'audio/mp4';
       case 'aac': return 'audio/aac';
       default: return 'audio/unknown';
->>>>>>> 02f0594e
     }
   }
 
@@ -951,24 +775,6 @@
       }
 
       // Decode the audio data
-<<<<<<< HEAD
-      const decodedAudio = await this.audioContext.decodeAudioData(
-        audioBuffer.slice(0)
-      );
-
-      // Apply compression based on level
-      const compressionSettings = this.getCompressionSettings(level);
-      const compressedAudio = await this.applyAudioCompression(
-        decodedAudio,
-        compressionSettings
-      );
-
-      // Re-encode to ArrayBuffer (simulated - in production use proper encoding libraries)
-      const compressedBuffer = await this.encodeAudioBuffer(
-        compressedAudio,
-        compressionSettings
-      );
-=======
       const decodedAudio = await this.audioContext.decodeAudioData(audioBuffer.slice(0));
 
       // Apply compression based on level
@@ -977,7 +783,6 @@
 
       // Re-encode to ArrayBuffer (simulated - in production use proper encoding libraries)
       const compressedBuffer = await this.encodeAudioBuffer(compressedAudio, compressionSettings);
->>>>>>> 02f0594e
 
       return compressedBuffer;
     } catch (error) {
@@ -1022,13 +827,7 @@
     const originalChannels = audioBuffer.numberOfChannels;
 
     // Create a new buffer with compressed settings
-<<<<<<< HEAD
-    const compressedLength = Math.floor(
-      audioBuffer.length * (sampleRate / originalSampleRate)
-    );
-=======
     const compressedLength = Math.floor(audioBuffer.length * (sampleRate / originalSampleRate));
->>>>>>> 02f0594e
     const compressedBuffer = this.audioContext.createBuffer(
       Math.min(channels, originalChannels),
       compressedLength,
@@ -1037,13 +836,7 @@
 
     // Resample and mix down channels if needed
     for (let channel = 0; channel < compressedBuffer.numberOfChannels; channel++) {
-<<<<<<< HEAD
-      const originalChannelData = audioBuffer.getChannelData(
-        Math.min(channel, originalChannels - 1)
-      );
-=======
       const originalChannelData = audioBuffer.getChannelData(Math.min(channel, originalChannels - 1));
->>>>>>> 02f0594e
       const compressedChannelData = compressedBuffer.getChannelData(channel);
 
       // Simple linear resampling (in production, use proper resampling algorithms)
@@ -1077,14 +870,7 @@
 
     // Convert float32 samples to 16-bit PCM with compression
     let offset = 0;
-<<<<<<< HEAD
-    const step = Math.max(
-      1,
-      Math.floor(length / (compressedBytes / (channels * bytesPerSample)))
-    );
-=======
     const step = Math.max(1, Math.floor(length / (compressedBytes / (channels * bytesPerSample))));
->>>>>>> 02f0594e
 
     for (let i = 0; i < length && offset < compressedBytes - 1; i += step) {
       for (let channel = 0; channel < channels && offset < compressedBytes - 1; channel++) {
@@ -1222,24 +1008,14 @@
     const formatSupport = this.checkFormatSupport();
 
     // For large files, prefer more compressed formats
-<<<<<<< HEAD
-    if (fileSize > 5 * 1024 * 1024) {
-      // 5MB+
-=======
     if (fileSize > 5 * 1024 * 1024) { // 5MB+
->>>>>>> 02f0594e
       if (formatSupport.opus) return 'audio/opus';
       if (formatSupport.ogg) return 'audio/ogg';
       if (formatSupport.aac) return 'audio/aac';
     }
 
     // For medium files, balance quality and size
-<<<<<<< HEAD
-    if (fileSize > 1 * 1024 * 1024) {
-      // 1MB+
-=======
     if (fileSize > 1 * 1024 * 1024) { // 1MB+
->>>>>>> 02f0594e
       if (formatSupport.aac) return 'audio/aac';
       if (formatSupport.ogg) return 'audio/ogg';
     }
@@ -1263,11 +1039,7 @@
       ogg: audio.canPlayType('audio/ogg') !== '',
       aac: audio.canPlayType('audio/aac') !== '',
       opus: audio.canPlayType('audio/ogg; codecs="opus"') !== '',
-<<<<<<< HEAD
-      webm: audio.canPlayType('audio/webm') !== '',
-=======
       webm: audio.canPlayType('audio/webm') !== ''
->>>>>>> 02f0594e
     };
   }
 
@@ -1303,14 +1075,7 @@
   /**
    * Encodes audio buffer to a specific format
    */
-<<<<<<< HEAD
-  private async encodeToFormat(
-    audioBuffer: AudioBuffer,
-    format: string
-  ): Promise<ArrayBuffer> {
-=======
   private async encodeToFormat(audioBuffer: AudioBuffer, format: string): Promise<ArrayBuffer> {
->>>>>>> 02f0594e
     // This is a simplified implementation
     // In production, use proper audio encoding libraries like:
     // - LAME.js for MP3
@@ -1372,16 +1137,7 @@
       preferredFormat?: string;
       compressionLevel?: 'none' | 'light' | 'medium' | 'heavy';
     } = {}
-<<<<<<< HEAD
-  ): Promise<{
-    originalSize: number;
-    optimizedSize: number;
-    format: string;
-    compressionApplied: string;
-  }> {
-=======
   ): Promise<{ originalSize: number; optimizedSize: number; format: string; compressionApplied: string }> {
->>>>>>> 02f0594e
     try {
       const response = await fetch(url);
       const originalData = await response.arrayBuffer();
@@ -1395,26 +1151,11 @@
       );
 
       // Apply compression
-<<<<<<< HEAD
-      const compressionLevel =
-        options.compressionLevel ||
-        (originalData.byteLength > 5 * 1024 * 1024
-          ? 'heavy'
-          : originalData.byteLength > 1 * 1024 * 1024
-            ? 'medium'
-            : 'light');
-
-      const finalOptimized = await this.compressAudio(
-        formatOptimized,
-        compressionLevel
-      );
-=======
       const compressionLevel = options.compressionLevel ||
         (originalData.byteLength > 5 * 1024 * 1024 ? 'heavy' :
          originalData.byteLength > 1 * 1024 * 1024 ? 'medium' : 'light');
 
       const finalOptimized = await this.compressAudio(formatOptimized, compressionLevel);
->>>>>>> 02f0594e
 
       return {
         originalSize: originalData.byteLength,
