--- conflicted
+++ resolved
@@ -153,12 +153,7 @@
 
   static async predictOptimalWakeTime(
     userId: string,
-<<<<<<< HEAD
-    alarm: AdvancedAlarm,
-    targetDate: Date
-=======
     targetDate: Date,
->>>>>>> a2085a2a
   ): Promise<PredictionResult> {
     try {
       const cacheKey = `${userId}_${alarm.id}_${targetDate.toDateString()}`;
@@ -207,12 +202,7 @@
 
   private static async analyzePredictionFactors(
     userId: string,
-<<<<<<< HEAD
-    alarm: AdvancedAlarm,
-    targetDate: Date
-=======
     targetDate: Date,
->>>>>>> a2085a2a
   ): Promise<PredictionFactor[]> {
     const factors: PredictionFactor[] = [];
 
@@ -239,12 +229,7 @@
 
   private static async analyzeSleepCycleFactor(
     userId: string,
-<<<<<<< HEAD
-    alarm: AdvancedAlarm,
-    targetDate: Date
-=======
     targetDate: Date,
->>>>>>> a2085a2a
   ): Promise<PredictionFactor> {
     const patterns = this.behaviorData.get(userId) || [];
     const sleepPattern = patterns.find(p => p.patternType === 'sleep_quality');
@@ -313,12 +298,7 @@
   }
 
   private static async analyzeWeatherFactor(
-<<<<<<< HEAD
-    alarm: AdvancedAlarm,
-    targetDate: Date
-=======
     targetDate: Date,
->>>>>>> a2085a2a
   ): Promise<PredictionFactor> {
     try {
       // Simulate weather API call - in production, integrate with weather service
@@ -365,12 +345,7 @@
 
   private static async analyzeCalendarFactor(
     userId: string,
-<<<<<<< HEAD
-    alarm: AdvancedAlarm,
-    targetDate: Date
-=======
     targetDate: Date,
->>>>>>> a2085a2a
   ): Promise<PredictionFactor> {
     try {
       // Simulate calendar integration - in production, integrate with calendar APIs
@@ -421,12 +396,7 @@
 
   private static async analyzeLocationFactor(
     userId: string,
-<<<<<<< HEAD
-    alarm: AdvancedAlarm,
-    targetDate: Date
-=======
     targetDate: Date,
->>>>>>> a2085a2a
   ): Promise<PredictionFactor> {
     try {
       const position = await Geolocation.getCurrentPosition();
