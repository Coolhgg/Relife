<<<<<<< HEAD
import { PushNotifications } from '@capacitor/push-notifications';
import { Capacitor } from '@capacitor/core';
import { Preferences } from '@capacitor/preferences';
import type { Alarm } from '../types';
import { NotificationService } from './notification';
import SecurityService from './security';
import SecurePushNotificationService from './secure-push-notification';
import { ErrorHandler } from './error-handler';
=======
/// <reference lib="dom" />
import { PushNotifications } from "@capacitor/push-notifications";
import { Capacitor } from "@capacitor/core";
import { Preferences } from "@capacitor/preferences";
import type { Alarm } from "../types";
import { NotificationService } from "./notification";
import SecurityService from "./security";
import SecurePushNotificationService from "./secure-push-notification";
import { ErrorHandler } from "./error-handler";
>>>>>>> a2085a2a

export interface PushNotificationPayload {
  title: string;
  body: string;
  data?: Record<string, string>;
  badge?: number;
  sound?: string;
  category?: string;
}

export interface PushNotificationSettings {
  enabled: boolean;
  alarmReminders: boolean;
  dailyMotivation: boolean;
  weeklyProgress: boolean;
  systemUpdates: boolean;
  emergencyAlerts: boolean;
  quietHours: {
    enabled: boolean;
    start: string;
    end: string;
  };
  soundEnabled: boolean;
  vibrationEnabled: boolean;
  badgeCount: boolean;
}

export interface PushSubscription {
  token: string;
  platform: string;
  deviceId: string;
  registrationTime: Date;
  isActive: boolean;
}

export class PushNotificationService {
  private static instance: PushNotificationService;
  private static isInitialized = false;
  private static hasPermission = false;
  private static currentToken: string | null = null;
  private static settings: PushNotificationSettings = {
    enabled: true,
    alarmReminders: true,
    dailyMotivation: true,
    weeklyProgress: true,
    systemUpdates: true,
    emergencyAlerts: true,
    quietHours: {
      enabled: false,
      start: '22:00',
      end: '07:00'
    },
    soundEnabled: true,
    vibrationEnabled: true,
    badgeCount: true
  };

  private constructor() {
    this.setupEventListeners();
  }

  static getInstance(): PushNotificationService {
    if (!this.instance) {
      this.instance = new PushNotificationService();
    }
    return this.instance;
  }

  /**
   * Initialize push notification service with enhanced security
   */
  static async initialize(): Promise<boolean> {
    if (this.isInitialized) {
      return this.hasPermission;
    }

    try {
      console.log('Initializing secure push notification service...');

      // Initialize secure push notification service first
      const secureInitResult = await SecurePushNotificationService.initialize();
      if (!secureInitResult) {
        console.warn('Secure push notification service failed to initialize');
      }

      // Load saved settings
      await this.loadSettings();

      // Check if push notifications are supported
      if (!Capacitor.isNativePlatform() && !this.isWebPushSupported()) {
        console.warn('Push notifications not supported on this platform');
        return false;
      }

      // Request permissions with rate limiting
      if (!SecurityService.checkRateLimit('push_permission_request', 3, 60000)) {
        console.warn('Push permission request rate limited');
        return false;
      }

      this.hasPermission = await this.requestPermissions();

      if (this.hasPermission) {
        // Register for push notifications
        await this.registerForPush();

        // Setup enhanced listeners with security validation
        this.setupEnhancedPushListeners();

        // Initialize notification badge
        await this.updateBadgeCount(0);

        // Log successful initialization
        this.logSecurityEvent('push_service_initialized', {
          hasSecureService: secureInitResult,
          timestamp: new Date().toISOString()
        });
      }

      this.isInitialized = true;
      console.log('Enhanced push notification service initialized, permission:', this.hasPermission);

      return this.hasPermission;
    } catch (error) {
      ErrorHandler.handleError(
        error instanceof Error ? error : new Error(String(error)),
        'Failed to initialize push notification service',
        { context: 'push_initialization' }
      );
      console.error('Error initializing push notification service:', error);
      return false;
    }
  }

  /**
   * Request push notification permissions
   */
  private static async requestPermissions(): Promise<boolean> {
    try {
      if (Capacitor.isNativePlatform()) {
        // Mobile platforms
        const { receive } = await PushNotifications.requestPermissions();
        return receive === 'granted';
      } else {
        // Web platform
        if ('Notification' in window) {
          const permission = await Notification.requestPermission();
          return permission === 'granted';
        }
      }

      return false;
    } catch (error) {
      console.error('Error requesting push permissions:', error);
      return false;
    }
  }

  /**
   * Register for push notifications
   */
  private static async registerForPush(): Promise<void> {
    try {
      if (Capacitor.isNativePlatform()) {
        await PushNotifications.register();
      } else {
        // Web push registration would happen here
        await this.registerWebPush();
      }
    } catch (error) {
      console.error('Error registering for push notifications:', error);
      throw error;
    }
  }

  /**
   * Register for web push notifications
   */
  private static async registerWebPush(): Promise<void> {
    try {
      if ('serviceWorker' in navigator && 'PushManager' in window) {
        const registration = await navigator.serviceWorker.ready;

        // Check if already subscribed
        let subscription = await registration.pushManager.getSubscription();

        if (!subscription) {
          // Create new subscription
          const vapidPublicKey = await this.getVapidKey();
          subscription = await registration.pushManager.subscribe({
            userVisibleOnly: true,
            applicationServerKey: vapidPublicKey
          });
        }

        if (subscription) {
          this.currentToken = btoa(JSON.stringify(subscription));
          await this.saveSubscription(subscription);
        }
      }
    } catch (error) {
      console.error('Error registering web push:', error);
    }
  }

  /**
   * Setup enhanced push notification event listeners with security validation
   */
  private static setupEnhancedPushListeners(): void {
    // Registration success with security logging
    PushNotifications.addListener('registration', async (token) => {
      console.log('Push registration success:', token.value);
      this.currentToken = token.value;
      await this.saveTokenToStorage(token.value);
      await this.sendTokenToServer(token.value);

      this.logSecurityEvent('push_token_registered', {
        tokenLength: token.value.length,
        timestamp: new Date().toISOString()
      });
    });

    // Registration error with security implications
    PushNotifications.addListener('registrationError', (error) => {
      console.error('Push registration error:', error);
      this.logSecurityEvent('push_registration_error', {
        error: error.error,
        timestamp: new Date().toISOString()
      });
    });

    // Push notification received (foreground) with security validation
    PushNotifications.addListener('pushNotificationReceived', async (notification) => {
      console.log('Push notification received:', notification);

      // Validate notification security before processing
      const isValid = await this.validateNotificationSecurity(notification);
      if (isValid) {
        this.handleSecurePushReceived(notification);
      } else {
        this.handleSuspiciousNotification(notification);
      }
    });

    // Push notification action performed with validation
    PushNotifications.addListener('pushNotificationActionPerformed', async (notification) => {
      console.log('Push notification action:', notification);

      // Validate before handling action
      const isValid = await this.validateNotificationSecurity(notification.notification);
      if (isValid) {
        this.handleSecurePushAction(notification);
      } else {
        this.handleSuspiciousNotification(notification.notification);
      }
    });
  }

  /**
   * Setup general event listeners
   */
  private setupEventListeners(): void {
    // Handle app lifecycle changes
    document.addEventListener('visibilitychange', () => {
      if (!document.hidden) {
        // App became visible, clear badge
        PushNotificationService.updateBadgeCount(0);
      }
    });

    // Handle custom events
    window.addEventListener('alarm-triggered', (event: CustomEvent) => {
      this.handleAlarmTriggered(event.detail.alarmId);
    });

    window.addEventListener('alarm-dismissed', (event: CustomEvent) => {
      this.handleAlarmDismissed(event.detail.alarmId);
    });
  }

  /**
   * Schedule secure push notification for alarm
   */
  static async scheduleAlarmPush(alarm: Alarm, userId?: string): Promise<void> {
    if (!this.hasPermission || !this.settings.alarmReminders) {
      return;
    }

    // Rate limiting for alarm push scheduling
    if (!SecurityService.checkRateLimit(`alarm_push_${alarm.id}`, 10, 300000)) {
      console.warn('Alarm push scheduling rate limited');
      return;
    }

    try {
      // Use secure push notification service
      await SecurePushNotificationService.scheduleSecureAlarmPush(alarm, userId);

      // Fallback to regular push if secure service fails
      const payload: PushNotificationPayload = {
        title: `🔔 ${alarm.label}`,
        body: 'Your alarm is ready to wake you up!',
        data: {
          type: 'alarm',
          alarmId: alarm.id,
          action: 'trigger',
          timestamp: new Date().toISOString(),
          userId: userId || 'unknown'
        },
        badge: 1,
        sound: 'alarm.wav',
        category: 'alarm'
      };

      // Add security signature
      if (payload.data) {
        payload.data.signature = SecurityService.generateDataSignature(payload);
      }

      await this.sendPushToServer(payload, this.getAlarmScheduleTime(alarm));

      this.logSecurityEvent('alarm_push_scheduled', {
        alarmId: alarm.id,
        userId,
        hasSignature: !!payload.data?.signature
      });

    } catch (error) {
      ErrorHandler.handleError(
        error instanceof Error ? error : new Error(String(error)),
        'Failed to schedule alarm push notification',
        { context: 'push_scheduling', metadata: { alarmId: alarm.id, userId } }
      );
      console.error('Error scheduling alarm push:', error);
    }
  }

  /**
   * Send daily motivation notification
   */
  static async sendDailyMotivation(message: string): Promise<void> {
    if (!this.hasPermission || !this.settings.dailyMotivation) {
      return;
    }

    if (this.isQuietHours()) {
      return;
    }

    try {
      const payload: PushNotificationPayload = {
        title: '💪 Daily Motivation',
        body: message,
        data: {
          type: 'motivation',
          action: 'view'
        },
        badge: 1,
        category: 'motivation'
      };

      await this.sendPushToServer(payload);
    } catch (error) {
      console.error('Error sending daily motivation:', error);
    }
  }

  /**
   * Send weekly progress notification
   */
  static async sendWeeklyProgress(stats: any): Promise<void> {
    if (!this.hasPermission || !this.settings.weeklyProgress) {
      return;
    }

    if (this.isQuietHours()) {
      return;
    }

    try {
      const payload: PushNotificationPayload = {
        title: '📊 Weekly Progress',
        body: `You've completed ${stats.alarmsTriggered} alarms this week! ${stats.streak > 7 ? '🔥' : ''}`,
        data: {
          type: 'progress',
          action: 'view',
          stats: JSON.stringify(stats)
        },
        badge: 1,
        category: 'progress'
      };

      await this.sendPushToServer(payload);
    } catch (error) {
      console.error('Error sending weekly progress:', error);
    }
  }

  /**
   * Send system update notification
   */
  static async sendSystemUpdate(title: string, message: string): Promise<void> {
    if (!this.hasPermission || !this.settings.systemUpdates) {
      return;
    }

    try {
      const payload: PushNotificationPayload = {
        title: `🚀 ${title}`,
        body: message,
        data: {
          type: 'system',
          action: 'view'
        },
        badge: 1,
        category: 'system'
      };

      await this.sendPushToServer(payload);
    } catch (error) {
      console.error('Error sending system update:', error);
    }
  }

  /**
   * Send secure emergency alert
   */
  static async sendEmergencyAlert(title: string, message: string, userId?: string): Promise<void> {
    if (!this.hasPermission || !this.settings.emergencyAlerts) {
      return;
    }

    try {
      // Use secure push notification service for emergency alerts
      await SecurePushNotificationService.sendSecureEmergencyAlert(title, message, userId);

      // Fallback emergency notification
      const payload: PushNotificationPayload = {
        title: `🚨 ${title}`,
        body: message,
        data: {
          type: 'emergency',
          action: 'urgent',
          timestamp: new Date().toISOString(),
          priority: 'critical',
          userId: userId || 'system'
        },
        badge: 1,
        sound: 'emergency.wav',
        category: 'emergency'
      };

      // Add security signature for emergency alerts
      if (payload.data) {
        payload.data.signature = SecurityService.generateDataSignature(payload);
      }

      await this.sendPushToServer(payload);

      this.logSecurityEvent('emergency_alert_sent', {
        title,
        userId,
        hasSignature: !!payload.data?.signature
      });

    } catch (error) {
      ErrorHandler.handleError(
        error instanceof Error ? error : new Error(String(error)),
        'Failed to send emergency alert',
        { context: 'emergency_push', metadata: { title, userId } }
      );
      console.error('Error sending emergency alert:', error);
    }
  }

  /**
   * Update notification settings
   */
  static async updateSettings(newSettings: Partial<PushNotificationSettings>): Promise<void> {
    try {
      this.settings = { ...this.settings, ...newSettings };
      await this.saveSettings();

      // If notifications are disabled, unregister
      if (!this.settings.enabled) {
        await this.unregister();
      } else if (!this.hasPermission) {
        // If enabled but no permission, request it
        await this.requestPermissions();
      }

      console.log('Push notification settings updated:', this.settings);
    } catch (error) {
      console.error('Error updating push settings:', error);
    }
  }

  /**
   * Get current settings
   */
  static getSettings(): PushNotificationSettings {
    return { ...this.settings };
  }

  /**
   * Handle validated push notification received
   */
  private static handleSecurePushReceived(notification: any): void {
    console.log('Processing validated push notification:', notification);

    // Track notification received with security metrics
    this.trackSecureNotificationEvent('validated_received', notification);

    // Handle different notification types
    switch (notification.data?.type) {
      case 'alarm':
        this.handleAlarmPushReceived(notification);
        break;
      case 'motivation':
      case 'progress':
      case 'system':
        this.handleGeneralPushReceived(notification);
        break;
      case 'emergency':
        this.handleEmergencyPushReceived(notification);
        break;
      default:
        console.log('Unknown secure push notification type:', notification.data?.type);
        this.logSecurityEvent('unknown_notification_type', {
          type: notification.data?.type,
          title: notification.title
        });
    }
  }

  /**
   * Handle suspicious notifications
   */
  private static handleSuspiciousNotification(notification: any): void {
    console.warn('Suspicious push notification blocked:', notification);

    this.logSecurityEvent('suspicious_notification_blocked', {
      title: notification.title,
      data: notification.data,
      timestamp: new Date().toISOString()
    });

    // Emit security event for monitoring
    window.dispatchEvent(new CustomEvent('push-security-violation', {
      detail: {
        notification,
        reason: 'failed_security_validation',
        timestamp: new Date()
      }
    }));
  }

  /**
   * Handle validated push notification action
   */
  private static handleSecurePushAction(notification: any): void {
    console.log('Processing validated push notification action:', notification);

    // Track notification action with security context
    this.trackSecureNotificationEvent('validated_action', notification);

    const action = notification.actionId;
    const data = notification.notification.data;

    // Validate action is legitimate
    if (!this.validateActionSecurity(action, data)) {
      this.logSecurityEvent('invalid_action_blocked', {
        action,
        data,
        timestamp: new Date().toISOString()
      });
      return;
    }

    switch (action) {
      case 'dismiss':
        this.handleDismissAction(data);
        break;
      case 'snooze':
        this.handleSnoozeAction(data);
        break;
      case 'view':
        this.handleViewAction(data);
        break;
      default:
        // Default tap action
        this.handleDefaultAction(data);
    }
  }

  /**
   * Utility Methods
   */

  private static isWebPushSupported(): boolean {
    return 'serviceWorker' in navigator && 'PushManager' in window;
  }

  private static isQuietHours(): boolean {
    if (!this.settings.quietHours.enabled) {
      return false;
    }

    const now = new Date();
    const currentTime = now.getHours() * 60 + now.getMinutes();

    const startParts = this.settings.quietHours.start.split(':');
    const startTime = parseInt(startParts[0]) * 60 + parseInt(startParts[1]);

    const endParts = this.settings.quietHours.end.split(':');
    const endTime = parseInt(endParts[0]) * 60 + parseInt(endParts[1]);

    if (startTime <= endTime) {
      return currentTime >= startTime && currentTime <= endTime;
    } else {
      return currentTime >= startTime || currentTime <= endTime;
    }
  }

  private static getAlarmScheduleTime(alarm: Alarm): Date {
    // This would calculate the next alarm time
    // For now, return a simple calculation
    return new Date(Date.now() + 60 * 1000); // 1 minute from now for testing
  }

  private static async getVapidKey(): Promise<string> {
    // In a real implementation, this would be your VAPID public key
    return 'BNxZ-your-vapid-public-key-here';
  }

  private static async saveSubscription(subscription: PushSubscription): Promise<void> {
    try {
      await Preferences.set({
        key: 'push_subscription',
        value: JSON.stringify(subscription)
      });
    } catch (error) {
      console.error('Error saving push subscription:', error);
    }
  }

  private static async saveTokenToStorage(token: string): Promise<void> {
    try {
      await Preferences.set({
        key: 'push_token',
        value: token
      });
    } catch (error) {
      console.error('Error saving push token:', error);
    }
  }

  private static async loadSettings(): Promise<void> {
    try {
      const { value } = await Preferences.get({ key: 'push_settings' });
      if (value) {
        const savedSettings = JSON.parse(value);
        this.settings = { ...this.settings, ...savedSettings };
      }
    } catch (error) {
      console.error('Error loading push settings:', error);
    }
  }

  private static async saveSettings(): Promise<void> {
    try {
      await Preferences.set({
        key: 'push_settings',
        value: JSON.stringify(this.settings)
      });
    } catch (error) {
      console.error('Error saving push settings:', error);
    }
  }

  private static async sendTokenToServer(token: string): Promise<void> {
    try {
      // In a real implementation, send token to your backend
      console.log('Sending token to server:', token);

      // Example API call:
      // await fetch('/api/push/register', {
      //   method: 'POST',
      //   headers: { 'Content-Type': 'application/json' },
      //   body: JSON.stringify({
      //     token,
      //     platform: Capacitor.getPlatform(),
      //     deviceId: await this.getDeviceId()
      //   })
      // });
    } catch (error) {
      console.error('Error sending token to server:', error);
    }
  }

  private static async sendPushToServer(payload: PushNotificationPayload, scheduleTime?: Date): Promise<void> {
    try {
      // In a real implementation, send push request to your backend
      console.log('Scheduling push notification:', payload, scheduleTime);

      // Example API call:
      // await fetch('/api/push/send', {
      //   method: 'POST',
      //   headers: { 'Content-Type': 'application/json' },
      //   body: JSON.stringify({
      //     payload,
      //     scheduleTime,
      //     token: this.currentToken
      //   })
      // });
    } catch (error) {
      console.error('Error sending push to server:', error);
    }
  }

  private static async updateBadgeCount(count: number): Promise<void> {
    if (!this.settings.badgeCount) return;

    try {
      if (Capacitor.isNativePlatform()) {
        // Mobile badge update would be implemented here
        console.log('Updating badge count to:', count);
      }
    } catch (error) {
      console.error('Error updating badge count:', error);
    }
  }

  private static async unregister(): Promise<void> {
    try {
      if (Capacitor.isNativePlatform()) {
        // Mobile unregistration
        console.log('Unregistering from push notifications');
      } else {
        // Web unregistration
        const registration = await navigator.serviceWorker.ready;
        const subscription = await registration.pushManager.getSubscription();
        if (subscription) {
          await subscription.unsubscribe();
        }
      }

      this.currentToken = null;
      this.hasPermission = false;
    } catch (error) {
      console.error('Error unregistering from push notifications:', error);
    }
  }

  private static trackSecureNotificationEvent(event: string, data: any): void {
    // Track notification events for analytics with security context
    window.dispatchEvent(new CustomEvent('secure-notification-analytics', {
      detail: {
        event,
        data,
        timestamp: new Date(),
        hasSignature: !!data.data?.signature,
        isValidated: true
      }
    }));
  }

  private static trackNotificationEvent(event: string, data: any): void {
    // Legacy tracking for backwards compatibility
    this.trackSecureNotificationEvent(event, data);
  }

  private static handleAlarmPushReceived(notification: any): void {
    const alarmId = notification.data?.alarmId;
    if (alarmId) {
      // Trigger alarm in the app
      window.dispatchEvent(new CustomEvent('alarm-triggered', {
        detail: { alarmId, source: 'push' }
      }));
    }
  }

  private static handleEmergencyPushReceived(notification: any): void {
    // Emergency notifications bypass quiet hours and show immediately
    NotificationService.showNotification({
      title: notification.title,
      body: notification.body,
      requireInteraction: true,
      vibrate: [500, 200, 500, 200, 500]
    });
  }

  private static handleDismissAction(data: any): void {
    if (data.alarmId) {
      window.dispatchEvent(new CustomEvent('alarm-dismissed', {
        detail: { alarmId: data.alarmId, source: 'push' }
      }));
    }
  }

  private static handleSnoozeAction(data: any): void {
    if (data.alarmId) {
      window.dispatchEvent(new CustomEvent('alarm-snoozed', {
        detail: { alarmId: data.alarmId, source: 'push' }
      }));
    }
  }

  private static handleViewAction(data: any): void {
    // Navigate to relevant section based on notification type
    switch (data.type) {
      case 'progress':
        window.location.hash = '/progress';
        break;
      case 'motivation':
        window.location.hash = '/dashboard';
        break;
      default:
        window.focus();
    }
  }

  private static handleDefaultAction(data: any): void {
    window.focus();

    if (data.alarmId) {
      window.dispatchEvent(new CustomEvent('alarm-focus', {
        detail: { alarmId: data.alarmId }
      }));
    }
  }

  private static handleAlarmTriggered(alarmId: string): void {
    console.log('Alarm triggered via push:', alarmId);
    this.updateBadgeCount(0);
  }

  private static handleAlarmDismissed(alarmId: string): void {
    console.log('Alarm dismissed via push:', alarmId);
    this.updateBadgeCount(0);
  }

  /**
   * Public API Methods
   */

  static getPermissionStatus(): boolean {
    return this.hasPermission;
  }

  static getCurrentToken(): string | null {
    return this.currentToken;
  }

  /**
   * Validate notification security
   */
  private static async validateNotificationSecurity(notification: any): Promise<boolean> {
    try {
      const data = notification.data || {};

      // Check for required security fields
      if (!data.timestamp) {
        console.warn('Notification missing timestamp');
        return false;
      }

      // Validate timestamp (not too old or from future)
      const messageTime = new Date(data.timestamp);
      const now = new Date();
      const ageMinutes = (now.getTime() - messageTime.getTime()) / (1000 * 60);

      if (ageMinutes > 10 || messageTime > now) {
        console.warn('Notification has invalid timestamp');
        return false;
      }

      // Validate signature if present
      if (data.signature) {
        const payload = { ...notification };
        delete payload.data.signature;

        if (!SecurityService.verifyDataSignature(payload, data.signature)) {
          console.warn('Notification has invalid signature');
          return false;
        }
      }

      return true;
    } catch (error) {
      console.error('Notification security validation failed:', error);
      return false;
    }
  }

  /**
   * Validate action security
   */
  private static validateActionSecurity(action: string, data: any): boolean {
    // Validate that actions are legitimate
    const validActions = ['dismiss', 'snooze', 'view', 'default'];
    if (!validActions.includes(action)) {
      return false;
    }

    // Additional validation based on data
    if (action === 'dismiss' || action === 'snooze') {
      return !!(data.alarmId && data.type === 'alarm');
    }

    return true;
  }

  /**
   * Log security events
   */
  private static logSecurityEvent(event: string, details: any): void {
    const logEntry = {
      event,
      details,
      timestamp: new Date().toISOString(),
      source: 'PushNotificationService'
    };

    console.log('[PUSH SECURITY LOG]', logEntry);

    // Emit custom event for security monitoring
    window.dispatchEvent(new CustomEvent('push-security-event', {
      detail: logEntry
    }));
  }

  /**
   * Handle general push notifications
   */
  private static handleGeneralPushReceived(notification: any): void {
    console.log('General push notification processed securely');
  }

  /**
   * Get security metrics from secure service
   */
  static getSecurityMetrics() {
    return SecurePushNotificationService.getSecurityMetrics();
  }

  static async testPushNotification(userId?: string): Promise<void> {
    try {
      // Test secure push notification service first
      await SecurePushNotificationService.testSecurePushNotification(userId);

      // Fallback test notification
      const payload: PushNotificationPayload = {
        title: '🔒 Secure Test Notification',
        body: 'This is a secure test push notification from Relife Alarm!',
        data: {
          type: 'test',
          action: 'view',
          timestamp: new Date().toISOString(),
          userId: userId || 'test'
        },
        badge: 1
      };

      // Add security signature
      if (payload.data) {
        payload.data.signature = SecurityService.generateDataSignature(payload);
      }

      await this.sendPushToServer(payload);

      this.logSecurityEvent('test_notification_sent', {
        userId,
        hasSignature: !!payload.data?.signature
      });

    } catch (error) {
      console.error('Error sending test notification:', error);
    }
  }
}<|MERGE_RESOLUTION|>--- conflicted
+++ resolved
@@ -1,13 +1,3 @@
-<<<<<<< HEAD
-import { PushNotifications } from '@capacitor/push-notifications';
-import { Capacitor } from '@capacitor/core';
-import { Preferences } from '@capacitor/preferences';
-import type { Alarm } from '../types';
-import { NotificationService } from './notification';
-import SecurityService from './security';
-import SecurePushNotificationService from './secure-push-notification';
-import { ErrorHandler } from './error-handler';
-=======
 /// <reference lib="dom" />
 import { PushNotifications } from "@capacitor/push-notifications";
 import { Capacitor } from "@capacitor/core";
@@ -17,7 +7,6 @@
 import SecurityService from "./security";
 import SecurePushNotificationService from "./secure-push-notification";
 import { ErrorHandler } from "./error-handler";
->>>>>>> a2085a2a
 
 export interface PushNotificationPayload {
   title: string;
