--- conflicted
+++ resolved
@@ -56,11 +56,7 @@
     quietHours: {
       enabled: false,
       start: '22:00',
-<<<<<<< HEAD
-      end: '07:00',
-=======
       end: '07:00'
->>>>>>> 02f0594e
     },
     soundEnabled: true,
     vibrationEnabled: true,
@@ -130,14 +126,7 @@
       }
 
       this.isInitialized = true;
-<<<<<<< HEAD
-      console.log(
-        'Enhanced push notification service initialized, permission:',
-        this.hasPermission
-      );
-=======
       console.log('Enhanced push notification service initialized, permission:', this.hasPermission);
->>>>>>> 02f0594e
 
       return this.hasPermission;
     } catch (error) {
@@ -227,11 +216,7 @@
    */
   private static setupEnhancedPushListeners(): void {
     // Registration success with security logging
-<<<<<<< HEAD
-    PushNotifications.addListener('registration', async token => {
-=======
     PushNotifications.addListener('registration', async (token) => {
->>>>>>> 02f0594e
       console.log('Push registration success:', token.value);
       this.currentToken = token.value;
       await this.saveTokenToStorage(token.value);
@@ -244,11 +229,7 @@
     });
 
     // Registration error with security implications
-<<<<<<< HEAD
-    PushNotifications.addListener('registrationError', error => {
-=======
     PushNotifications.addListener('registrationError', (error) => {
->>>>>>> 02f0594e
       console.error('Push registration error:', error);
       this.logSecurityEvent('push_registration_error', {
         error: error.error,
@@ -257,11 +238,7 @@
     });
 
     // Push notification received (foreground) with security validation
-<<<<<<< HEAD
-    PushNotifications.addListener('pushNotificationReceived', async notification => {
-=======
     PushNotifications.addListener('pushNotificationReceived', async (notification) => {
->>>>>>> 02f0594e
       console.log('Push notification received:', notification);
 
       // Validate notification security before processing
@@ -274,24 +251,6 @@
     });
 
     // Push notification action performed with validation
-<<<<<<< HEAD
-    PushNotifications.addListener(
-      'pushNotificationActionPerformed',
-      async notification => {
-        console.log('Push notification action:', notification);
-
-        // Validate before handling action
-        const isValid = await this.validateNotificationSecurity(
-          notification.notification
-        );
-        if (isValid) {
-          this.handleSecurePushAction(notification);
-        } else {
-          this.handleSuspiciousNotification(notification.notification);
-        }
-      }
-    );
-=======
     PushNotifications.addListener('pushNotificationActionPerformed', async (notification) => {
       console.log('Push notification action:', notification);
 
@@ -303,7 +262,6 @@
         this.handleSuspiciousNotification(notification.notification);
       }
     });
->>>>>>> 02f0594e
   }
 
   /**
@@ -355,19 +313,11 @@
           alarmId: alarm.id,
           action: 'trigger',
           timestamp: new Date().toISOString(),
-<<<<<<< HEAD
-          userId: userId || 'unknown',
-        },
-        badge: 1,
-        sound: 'alarm.wav',
-        category: 'alarm',
-=======
           userId: userId || 'unknown'
         },
         badge: 1,
         sound: 'alarm.wav',
         category: 'alarm'
->>>>>>> 02f0594e
       };
 
       // Add security signature
@@ -411,17 +361,10 @@
         body: message,
         data: {
           type: 'motivation',
-<<<<<<< HEAD
-          action: 'view',
-        },
-        badge: 1,
-        category: 'motivation',
-=======
           action: 'view'
         },
         badge: 1,
         category: 'motivation'
->>>>>>> 02f0594e
       };
 
       await this.sendPushToServer(payload);
@@ -449,17 +392,10 @@
         data: {
           type: 'progress',
           action: 'view',
-<<<<<<< HEAD
-          stats: JSON.stringify(stats),
-        },
-        badge: 1,
-        category: 'progress',
-=======
           stats: JSON.stringify(stats)
         },
         badge: 1,
         category: 'progress'
->>>>>>> 02f0594e
       };
 
       await this.sendPushToServer(payload);
@@ -482,17 +418,10 @@
         body: message,
         data: {
           type: 'system',
-<<<<<<< HEAD
-          action: 'view',
-        },
-        badge: 1,
-        category: 'system',
-=======
           action: 'view'
         },
         badge: 1,
         category: 'system'
->>>>>>> 02f0594e
       };
 
       await this.sendPushToServer(payload);
@@ -504,30 +433,14 @@
   /**
    * Send secure emergency alert
    */
-<<<<<<< HEAD
-  static async sendEmergencyAlert(
-    title: string,
-    message: string,
-    userId?: string
-  ): Promise<void> {
-=======
   static async sendEmergencyAlert(title: string, message: string, userId?: string): Promise<void> {
->>>>>>> 02f0594e
     if (!this.hasPermission || !this.settings.emergencyAlerts) {
       return;
     }
 
     try {
       // Use secure push notification service for emergency alerts
-<<<<<<< HEAD
-      await SecurePushNotificationService.sendSecureEmergencyAlert(
-        title,
-        message,
-        userId
-      );
-=======
       await SecurePushNotificationService.sendSecureEmergencyAlert(title, message, userId);
->>>>>>> 02f0594e
 
       // Fallback emergency notification
       const payload: PushNotificationPayload = {
@@ -538,19 +451,11 @@
           action: 'urgent',
           timestamp: new Date().toISOString(),
           priority: 'critical',
-<<<<<<< HEAD
-          userId: userId || 'system',
-        },
-        badge: 1,
-        sound: 'emergency.wav',
-        category: 'emergency',
-=======
           userId: userId || 'system'
         },
         badge: 1,
         sound: 'emergency.wav',
         category: 'emergency'
->>>>>>> 02f0594e
       };
 
       // Add security signature for emergency alerts
@@ -579,13 +484,7 @@
   /**
    * Update notification settings
    */
-<<<<<<< HEAD
-  static async updateSettings(
-    newSettings: Partial<PushNotificationSettings>
-  ): Promise<void> {
-=======
   static async updateSettings(newSettings: Partial<PushNotificationSettings>): Promise<void> {
->>>>>>> 02f0594e
     try {
       this.settings = { ...this.settings, ...newSettings };
       await this.saveSettings();
@@ -655,17 +554,6 @@
     });
 
     // Emit security event for monitoring
-<<<<<<< HEAD
-    window.dispatchEvent(
-      new CustomEvent('push-security-violation', {
-        detail: {
-          notification,
-          reason: 'failed_security_validation',
-          timestamp: new Date(),
-        },
-      })
-    );
-=======
     window.dispatchEvent(new CustomEvent('push-security-violation', {
       detail: {
         notification,
@@ -673,7 +561,6 @@
         timestamp: new Date()
       }
     }));
->>>>>>> 02f0594e
   }
 
   /**
@@ -758,11 +645,7 @@
     try {
       await Preferences.set({
         key: 'push_subscription',
-<<<<<<< HEAD
-        value: JSON.stringify(subscription),
-=======
         value: JSON.stringify(subscription)
->>>>>>> 02f0594e
       });
     } catch (error) {
       console.error('Error saving push subscription:', error);
@@ -773,11 +656,7 @@
     try {
       await Preferences.set({
         key: 'push_token',
-<<<<<<< HEAD
-        value: token,
-=======
         value: token
->>>>>>> 02f0594e
       });
     } catch (error) {
       console.error('Error saving push token:', error);
@@ -800,11 +679,7 @@
     try {
       await Preferences.set({
         key: 'push_settings',
-<<<<<<< HEAD
-        value: JSON.stringify(this.settings),
-=======
         value: JSON.stringify(this.settings)
->>>>>>> 02f0594e
       });
     } catch (error) {
       console.error('Error saving push settings:', error);
@@ -831,14 +706,7 @@
     }
   }
 
-<<<<<<< HEAD
-  private static async sendPushToServer(
-    payload: PushNotificationPayload,
-    scheduleTime?: Date
-  ): Promise<void> {
-=======
   private static async sendPushToServer(payload: PushNotificationPayload, scheduleTime?: Date): Promise<void> {
->>>>>>> 02f0594e
     try {
       // In a real implementation, send push request to your backend
       console.log('Scheduling push notification:', payload, scheduleTime);
@@ -894,19 +762,6 @@
 
   private static trackSecureNotificationEvent(event: string, data: any): void {
     // Track notification events for analytics with security context
-<<<<<<< HEAD
-    window.dispatchEvent(
-      new CustomEvent('secure-notification-analytics', {
-        detail: {
-          event,
-          data,
-          timestamp: new Date(),
-          hasSignature: !!data.data?.signature,
-          isValidated: true,
-        },
-      })
-    );
-=======
     window.dispatchEvent(new CustomEvent('secure-notification-analytics', {
       detail: {
         event,
@@ -916,7 +771,6 @@
         isValidated: true
       }
     }));
->>>>>>> 02f0594e
   }
 
   private static trackNotificationEvent(event: string, data: any): void {
@@ -928,17 +782,9 @@
     const alarmId = notification.data?.alarmId;
     if (alarmId) {
       // Trigger alarm in the app
-<<<<<<< HEAD
-      window.dispatchEvent(
-        new CustomEvent('alarm-triggered', {
-          detail: { alarmId, source: 'push' },
-        })
-      );
-=======
       window.dispatchEvent(new CustomEvent('alarm-triggered', {
         detail: { alarmId, source: 'push' }
       }));
->>>>>>> 02f0594e
     }
   }
 
@@ -954,33 +800,17 @@
 
   private static handleDismissAction(data: any): void {
     if (data.alarmId) {
-<<<<<<< HEAD
-      window.dispatchEvent(
-        new CustomEvent('alarm-dismissed', {
-          detail: { alarmId: data.alarmId, source: 'push' },
-        })
-      );
-=======
       window.dispatchEvent(new CustomEvent('alarm-dismissed', {
         detail: { alarmId: data.alarmId, source: 'push' }
       }));
->>>>>>> 02f0594e
     }
   }
 
   private static handleSnoozeAction(data: any): void {
     if (data.alarmId) {
-<<<<<<< HEAD
-      window.dispatchEvent(
-        new CustomEvent('alarm-snoozed', {
-          detail: { alarmId: data.alarmId, source: 'push' },
-        })
-      );
-=======
       window.dispatchEvent(new CustomEvent('alarm-snoozed', {
         detail: { alarmId: data.alarmId, source: 'push' }
       }));
->>>>>>> 02f0594e
     }
   }
 
@@ -1002,17 +832,9 @@
     window.focus();
 
     if (data.alarmId) {
-<<<<<<< HEAD
-      window.dispatchEvent(
-        new CustomEvent('alarm-focus', {
-          detail: { alarmId: data.alarmId },
-        })
-      );
-=======
       window.dispatchEvent(new CustomEvent('alarm-focus', {
         detail: { alarmId: data.alarmId }
       }));
->>>>>>> 02f0594e
     }
   }
 
@@ -1041,13 +863,7 @@
   /**
    * Validate notification security
    */
-<<<<<<< HEAD
-  private static async validateNotificationSecurity(
-    notification: any
-  ): Promise<boolean> {
-=======
   private static async validateNotificationSecurity(notification: any): Promise<boolean> {
->>>>>>> 02f0594e
     try {
       const data = notification.data || {};
 
@@ -1111,27 +927,15 @@
       event,
       details,
       timestamp: new Date().toISOString(),
-<<<<<<< HEAD
-      source: 'PushNotificationService',
-=======
       source: 'PushNotificationService'
->>>>>>> 02f0594e
     };
 
     console.log('[PUSH SECURITY LOG]', logEntry);
 
     // Emit custom event for security monitoring
-<<<<<<< HEAD
-    window.dispatchEvent(
-      new CustomEvent('push-security-event', {
-        detail: logEntry,
-      })
-    );
-=======
     window.dispatchEvent(new CustomEvent('push-security-event', {
       detail: logEntry
     }));
->>>>>>> 02f0594e
   }
 
   /**
@@ -1161,11 +965,7 @@
           type: 'test',
           action: 'view',
           timestamp: new Date().toISOString(),
-<<<<<<< HEAD
-          userId: userId || 'test',
-=======
           userId: userId || 'test'
->>>>>>> 02f0594e
         },
         badge: 1
       };
