--- conflicted
+++ resolved
@@ -57,37 +57,9 @@
   | 'ambient';
 
 export type AlarmIntensity = 'gentle' | 'moderate' | 'intense' | 'extreme';
-<<<<<<< HEAD
-export type ThemeMood =
-  | 'peaceful'
-  | 'energizing'
-  | 'dramatic'
-  | 'mystical'
-  | 'scary'
-  | 'motivational'
-  | 'romantic'
-  | 'nostalgic';
-export type TimeOfDay =
-  | 'early-morning'
-  | 'morning'
-  | 'midday'
-  | 'afternoon'
-  | 'evening'
-  | 'night'
-  | 'late-night';
-export type WeatherCondition =
-  | 'sunny'
-  | 'cloudy'
-  | 'rainy'
-  | 'stormy'
-  | 'snowy'
-  | 'foggy'
-  | 'windy';
-=======
 export type ThemeMood = 'peaceful' | 'energizing' | 'dramatic' | 'mystical' | 'scary' | 'motivational' | 'romantic' | 'nostalgic';
 export type TimeOfDay = 'early-morning' | 'morning' | 'midday' | 'afternoon' | 'evening' | 'night' | 'late-night';
 export type WeatherCondition = 'sunny' | 'cloudy' | 'rainy' | 'stormy' | 'snowy' | 'foggy' | 'windy';
->>>>>>> 02f0594e
 
 export interface ThemeCustomizations {
   visualIntensity?: number; // 0-100
@@ -143,12 +115,7 @@
       {
         id: 'peaceful_sunrise',
         name: 'Peaceful Sunrise',
-<<<<<<< HEAD
-        description:
-          'Wake up gently with warm sunrise colors, peaceful nature sounds, and a sweet voice',
-=======
         description: 'Wake up gently with warm sunrise colors, peaceful nature sounds, and a sweet voice',
->>>>>>> 02f0594e
         category: 'gentle',
         tags: ['morning', 'peaceful', 'nature', 'warm'],
         visual: 'sunrise_glow',
@@ -159,22 +126,13 @@
         difficulty: 'gentle',
         mood: 'peaceful',
         timeOfDay: ['early-morning', 'morning'],
-<<<<<<< HEAD
-        weatherSuitability: ['sunny', 'cloudy'],
-=======
         weatherSuitability: ['sunny', 'cloudy']
->>>>>>> 02f0594e
       },
 
       {
         id: 'forest_meditation',
         name: 'Forest Meditation',
-<<<<<<< HEAD
-        description:
-          'Immerse yourself in a tranquil forest with gentle sounds and mindful voice guidance',
-=======
         description: 'Immerse yourself in a tranquil forest with gentle sounds and mindful voice guidance',
->>>>>>> 02f0594e
         category: 'meditation',
         tags: ['forest', 'meditation', 'calm', 'mindful'],
         visual: 'forest_canopy',
@@ -185,22 +143,13 @@
         difficulty: 'gentle',
         mood: 'peaceful',
         timeOfDay: ['morning', 'evening'],
-<<<<<<< HEAD
-        weatherSuitability: ['cloudy', 'rainy'],
-=======
         weatherSuitability: ['cloudy', 'rainy']
->>>>>>> 02f0594e
       },
 
       {
         id: 'misty_morning',
         name: 'Misty Morning',
-<<<<<<< HEAD
-        description:
-          'Ethereal mist and ambient sounds create a dreamy wake-up experience',
-=======
         description: 'Ethereal mist and ambient sounds create a dreamy wake-up experience',
->>>>>>> 02f0594e
         category: 'ambient',
         tags: ['mist', 'ethereal', 'ambient', 'dreamy'],
         visual: 'morning_mist',
@@ -211,23 +160,14 @@
         difficulty: 'gentle',
         mood: 'mystical',
         timeOfDay: ['early-morning', 'morning'],
-<<<<<<< HEAD
-        weatherSuitability: ['foggy', 'cloudy'],
-=======
         weatherSuitability: ['foggy', 'cloudy']
->>>>>>> 02f0594e
       },
 
       // Energetic Combinations
       {
         id: 'lightning_power',
         name: 'Lightning Power',
-<<<<<<< HEAD
-        description:
-          'Electric energy with lightning visuals, electronic beats, and motivational voice',
-=======
         description: 'Electric energy with lightning visuals, electronic beats, and motivational voice',
->>>>>>> 02f0594e
         category: 'energetic',
         tags: ['electric', 'power', 'energy', 'motivation'],
         visual: 'lightning_bolt',
@@ -238,22 +178,13 @@
         difficulty: 'intense',
         mood: 'energizing',
         timeOfDay: ['morning', 'midday'],
-<<<<<<< HEAD
-        weatherSuitability: ['stormy', 'cloudy'],
-=======
         weatherSuitability: ['stormy', 'cloudy']
->>>>>>> 02f0594e
       },
 
       {
         id: 'neon_city',
         name: 'Neon City',
-<<<<<<< HEAD
-        description:
-          'Cyberpunk cityscape with pulsing neon lights and synthetic sounds',
-=======
         description: 'Cyberpunk cityscape with pulsing neon lights and synthetic sounds',
->>>>>>> 02f0594e
         category: 'electronic',
         tags: ['cyberpunk', 'neon', 'city', 'futuristic'],
         visual: 'neon_pulse',
@@ -264,22 +195,13 @@
         difficulty: 'intense',
         mood: 'dramatic',
         timeOfDay: ['night', 'late-night'],
-<<<<<<< HEAD
-        weatherSuitability: ['rainy', 'cloudy'],
-=======
         weatherSuitability: ['rainy', 'cloudy']
->>>>>>> 02f0594e
       },
 
       {
         id: 'workout_beast',
         name: 'Workout Beast',
-<<<<<<< HEAD
-        description:
-          'High-intensity workout motivation with powerful visuals and pumping beats',
-=======
         description: 'High-intensity workout motivation with powerful visuals and pumping beats',
->>>>>>> 02f0594e
         category: 'workout',
         tags: ['workout', 'gym', 'intense', 'motivation'],
         visual: 'lightning_bolt',
@@ -290,23 +212,14 @@
         difficulty: 'extreme',
         mood: 'motivational',
         timeOfDay: ['early-morning', 'morning'],
-<<<<<<< HEAD
-        weatherSuitability: ['sunny', 'cloudy'],
-=======
         weatherSuitability: ['sunny', 'cloudy']
->>>>>>> 02f0594e
       },
 
       // Fantasy & Mystical Combinations
       {
         id: 'cosmic_journey',
         name: 'Cosmic Journey',
-<<<<<<< HEAD
-        description:
-          'Travel through the galaxy with cosmic visuals and ethereal sounds',
-=======
         description: 'Travel through the galaxy with cosmic visuals and ethereal sounds',
->>>>>>> 02f0594e
         category: 'cosmic',
         tags: ['space', 'galaxy', 'cosmic', 'journey'],
         visual: 'galaxy_spiral',
@@ -317,22 +230,13 @@
         difficulty: 'moderate',
         mood: 'mystical',
         timeOfDay: ['evening', 'night'],
-<<<<<<< HEAD
-        weatherSuitability: ['cloudy', 'stormy'],
-=======
         weatherSuitability: ['cloudy', 'stormy']
->>>>>>> 02f0594e
       },
 
       {
         id: 'magic_portal',
         name: 'Magic Portal',
-<<<<<<< HEAD
-        description:
-          'Step through a magical portal with fantasy visuals and enchanting sounds',
-=======
         description: 'Step through a magical portal with fantasy visuals and enchanting sounds',
->>>>>>> 02f0594e
         category: 'fantasy',
         tags: ['magic', 'fantasy', 'portal', 'enchanted'],
         visual: 'galaxy_spiral', // Would use 'magic_portal' when available
@@ -343,23 +247,14 @@
         difficulty: 'moderate',
         mood: 'mystical',
         timeOfDay: ['evening', 'night'],
-<<<<<<< HEAD
-        weatherSuitability: ['cloudy', 'foggy'],
-=======
         weatherSuitability: ['cloudy', 'foggy']
->>>>>>> 02f0594e
       },
 
       // Horror & Intense Combinations
       {
         id: 'nightmare_fuel',
         name: 'Nightmare Fuel',
-<<<<<<< HEAD
-        description:
-          'For the brave: dark, spooky visuals with horror sounds and commanding voice',
-=======
         description: 'For the brave: dark, spooky visuals with horror sounds and commanding voice',
->>>>>>> 02f0594e
         category: 'horror',
         tags: ['horror', 'spooky', 'dark', 'intense'],
         visual: 'blood_moon',
@@ -370,22 +265,13 @@
         difficulty: 'extreme',
         mood: 'scary',
         timeOfDay: ['late-night', 'night'],
-<<<<<<< HEAD
-        weatherSuitability: ['stormy', 'cloudy'],
-=======
         weatherSuitability: ['stormy', 'cloudy']
->>>>>>> 02f0594e
       },
 
       {
         id: 'haunted_awakening',
         name: 'Haunted Awakening',
-<<<<<<< HEAD
-        description:
-          'Ghostly mist and eerie sounds for those who dare to wake up scared',
-=======
         description: 'Ghostly mist and eerie sounds for those who dare to wake up scared',
->>>>>>> 02f0594e
         category: 'horror',
         tags: ['haunted', 'ghostly', 'eerie', 'mist'],
         visual: 'morning_mist', // Would use 'ghostly_mist' when available
@@ -396,11 +282,7 @@
         difficulty: 'extreme',
         mood: 'scary',
         timeOfDay: ['night', 'late-night'],
-<<<<<<< HEAD
-        weatherSuitability: ['foggy', 'rainy'],
-=======
         weatherSuitability: ['foggy', 'rainy']
->>>>>>> 02f0594e
       },
 
       // Anime & Pop Culture Combinations
@@ -418,11 +300,7 @@
         difficulty: 'intense',
         mood: 'dramatic',
         timeOfDay: ['morning', 'midday'],
-<<<<<<< HEAD
-        weatherSuitability: ['sunny', 'stormy'],
-=======
         weatherSuitability: ['sunny', 'stormy']
->>>>>>> 02f0594e
       },
 
       {
@@ -439,23 +317,14 @@
         difficulty: 'moderate',
         mood: 'nostalgic',
         timeOfDay: ['afternoon', 'evening'],
-<<<<<<< HEAD
-        weatherSuitability: ['cloudy', 'rainy'],
-=======
         weatherSuitability: ['cloudy', 'rainy']
->>>>>>> 02f0594e
       },
 
       // Classical & Elegant Combinations
       {
         id: 'classical_dawn',
         name: 'Classical Dawn',
-<<<<<<< HEAD
-        description:
-          'Elegant classical music with refined visuals for a sophisticated wake-up',
-=======
         description: 'Elegant classical music with refined visuals for a sophisticated wake-up',
->>>>>>> 02f0594e
         category: 'classical',
         tags: ['classical', 'elegant', 'sophisticated', 'refined'],
         visual: 'sunrise_glow',
@@ -466,11 +335,7 @@
         difficulty: 'gentle',
         mood: 'peaceful',
         timeOfDay: ['morning', 'midday'],
-<<<<<<< HEAD
-        weatherSuitability: ['sunny', 'cloudy'],
-=======
         weatherSuitability: ['sunny', 'cloudy']
->>>>>>> 02f0594e
       },
 
       {
@@ -487,11 +352,7 @@
         difficulty: 'gentle',
         mood: 'peaceful',
         timeOfDay: ['morning', 'afternoon'],
-<<<<<<< HEAD
-        weatherSuitability: ['cloudy', 'rainy'],
-=======
         weatherSuitability: ['cloudy', 'rainy']
->>>>>>> 02f0594e
       },
 
       // Minimal & Clean Combinations
@@ -509,11 +370,7 @@
         difficulty: 'gentle',
         mood: 'peaceful',
         timeOfDay: ['morning', 'midday'],
-<<<<<<< HEAD
-        weatherSuitability: ['sunny', 'cloudy'],
-=======
         weatherSuitability: ['sunny', 'cloudy']
->>>>>>> 02f0594e
       },
 
       {
@@ -530,11 +387,7 @@
         difficulty: 'gentle',
         mood: 'peaceful',
         timeOfDay: ['early-morning', 'night'],
-<<<<<<< HEAD
-        weatherSuitability: ['cloudy', 'foggy'],
-=======
         weatherSuitability: ['cloudy', 'foggy']
->>>>>>> 02f0594e
       },
 
       // Special Occasion Combinations
@@ -552,11 +405,7 @@
         difficulty: 'intense',
         mood: 'motivational',
         timeOfDay: ['early-morning', 'morning'],
-<<<<<<< HEAD
-        weatherSuitability: ['sunny', 'cloudy'],
-=======
         weatherSuitability: ['sunny', 'cloudy']
->>>>>>> 02f0594e
       },
 
       {
@@ -573,11 +422,7 @@
         difficulty: 'intense',
         mood: 'energizing',
         timeOfDay: ['morning', 'midday'],
-<<<<<<< HEAD
-        weatherSuitability: ['sunny', 'cloudy'],
-=======
         weatherSuitability: ['sunny', 'cloudy']
->>>>>>> 02f0594e
       },
 
       {
@@ -594,13 +439,8 @@
         difficulty: 'gentle',
         mood: 'peaceful',
         timeOfDay: ['morning', 'midday'],
-<<<<<<< HEAD
-        weatherSuitability: ['sunny', 'cloudy'],
-      },
-=======
         weatherSuitability: ['sunny', 'cloudy']
       }
->>>>>>> 02f0594e
     ];
 
     // Add all combinations to the map
@@ -615,44 +455,20 @@
         id: 'gentle_mornings',
         name: 'Gentle Mornings',
         description: 'Peaceful and calming wake-up experiences',
-<<<<<<< HEAD
-        themes: [
-          'peaceful_sunrise',
-          'forest_meditation',
-          'misty_morning',
-          'lazy_sunday',
-        ],
-        premium: false,
-        creator: 'system',
-        tags: ['gentle', 'peaceful', 'morning'],
-=======
         themes: ['peaceful_sunrise', 'forest_meditation', 'misty_morning', 'lazy_sunday'],
         premium: false,
         creator: 'system',
         tags: ['gentle', 'peaceful', 'morning']
->>>>>>> 02f0594e
       },
 
       {
         id: 'high_energy',
         name: 'High Energy',
         description: 'Powerful and energizing combinations for maximum motivation',
-<<<<<<< HEAD
-        themes: [
-          'lightning_power',
-          'workout_beast',
-          'monday_motivation',
-          'friday_celebration',
-        ],
-        premium: false,
-        creator: 'system',
-        tags: ['energy', 'motivation', 'intense'],
-=======
         themes: ['lightning_power', 'workout_beast', 'monday_motivation', 'friday_celebration'],
         premium: false,
         creator: 'system',
         tags: ['energy', 'motivation', 'intense']
->>>>>>> 02f0594e
       },
 
       {
@@ -662,11 +478,7 @@
         themes: ['cosmic_journey', 'magic_portal'],
         premium: true,
         creator: 'system',
-<<<<<<< HEAD
-        tags: ['mystical', 'fantasy', 'cosmic'],
-=======
         tags: ['mystical', 'fantasy', 'cosmic']
->>>>>>> 02f0594e
       },
 
       {
@@ -676,11 +488,7 @@
         themes: ['nightmare_fuel', 'haunted_awakening'],
         premium: true,
         creator: 'system',
-<<<<<<< HEAD
-        tags: ['horror', 'scary', 'intense'],
-=======
         tags: ['horror', 'scary', 'intense']
->>>>>>> 02f0594e
       },
 
       {
@@ -690,11 +498,7 @@
         themes: ['anime_hero_rise', 'retro_arcade'],
         premium: false,
         creator: 'system',
-<<<<<<< HEAD
-        tags: ['anime', 'retro', 'culture'],
-=======
         tags: ['anime', 'retro', 'culture']
->>>>>>> 02f0594e
       },
 
       {
@@ -704,11 +508,7 @@
         themes: ['classical_dawn', 'jazz_lounge'],
         premium: true,
         creator: 'system',
-<<<<<<< HEAD
-        tags: ['classical', 'elegant', 'sophisticated'],
-=======
         tags: ['classical', 'elegant', 'sophisticated']
->>>>>>> 02f0594e
       },
 
       {
@@ -718,13 +518,8 @@
         themes: ['pure_white', 'void_meditation'],
         premium: false,
         creator: 'system',
-<<<<<<< HEAD
-        tags: ['minimal', 'zen', 'clean'],
-      },
-=======
         tags: ['minimal', 'zen', 'clean']
       }
->>>>>>> 02f0594e
     ];
 
     collections.forEach(collection => {
@@ -785,13 +580,9 @@
   }
 
   getFavoriteCombinations(): ThemeCombination[] {
-<<<<<<< HEAD
-    return this.getAllCombinations().filter(combo => this.userFavorites.has(combo.id));
-=======
     return this.getAllCombinations().filter(combo =>
       this.userFavorites.has(combo.id)
     );
->>>>>>> 02f0594e
   }
 
   // Collection methods
@@ -914,20 +705,11 @@
   // Search and filtering
   searchCombinations(query: string): ThemeCombination[] {
     const searchTerm = query.toLowerCase();
-<<<<<<< HEAD
-    return this.getAllCombinations().filter(
-      combo =>
-        combo.name.toLowerCase().includes(searchTerm) ||
-        combo.description.toLowerCase().includes(searchTerm) ||
-        combo.tags.some(tag => tag.toLowerCase().includes(searchTerm)) ||
-        combo.userTags?.some(tag => tag.toLowerCase().includes(searchTerm))
-=======
     return this.getAllCombinations().filter(combo =>
       combo.name.toLowerCase().includes(searchTerm) ||
       combo.description.toLowerCase().includes(searchTerm) ||
       combo.tags.some(tag => tag.toLowerCase().includes(searchTerm)) ||
       combo.userTags?.some(tag => tag.toLowerCase().includes(searchTerm))
->>>>>>> 02f0594e
     );
   }
 
@@ -944,21 +726,10 @@
       if (filters.category && combo.category !== filters.category) return false;
       if (filters.difficulty && combo.difficulty !== filters.difficulty) return false;
       if (filters.mood && combo.mood !== filters.mood) return false;
-<<<<<<< HEAD
-      if (filters.premium !== undefined && combo.premium !== filters.premium)
-        return false;
-      if (filters.timeOfDay && !combo.timeOfDay.includes(filters.timeOfDay))
-        return false;
-      if (filters.weather && !combo.weatherSuitability.includes(filters.weather))
-        return false;
-      if (filters.tags && !filters.tags.some(tag => combo.tags.includes(tag)))
-        return false;
-=======
       if (filters.premium !== undefined && combo.premium !== filters.premium) return false;
       if (filters.timeOfDay && !combo.timeOfDay.includes(filters.timeOfDay)) return false;
       if (filters.weather && !combo.weatherSuitability.includes(filters.weather)) return false;
       if (filters.tags && !filters.tags.some(tag => combo.tags.includes(tag))) return false;
->>>>>>> 02f0594e
 
       return true;
     });
@@ -984,17 +755,8 @@
 
   private saveUserData(): void {
     try {
-<<<<<<< HEAD
-      localStorage.setItem(
-        'theme-favorites',
-        JSON.stringify(Array.from(this.userFavorites))
-      );
-      localStorage.setItem(
-        'custom-theme-combinations',
-=======
       localStorage.setItem('theme-favorites', JSON.stringify(Array.from(this.userFavorites)));
       localStorage.setItem('custom-theme-combinations',
->>>>>>> 02f0594e
         JSON.stringify(Object.fromEntries(this.userCustomCombinations))
       );
     } catch (error) {
@@ -1054,11 +816,7 @@
     return JSON.stringify({
       favorites: Array.from(this.userFavorites),
       customCombinations: Object.fromEntries(this.userCustomCombinations),
-<<<<<<< HEAD
-      version: '1.0',
-=======
       version: '1.0'
->>>>>>> 02f0594e
     });
   }
 
@@ -1071,13 +829,7 @@
       }
 
       if (parsed.customCombinations) {
-<<<<<<< HEAD
-        this.userCustomCombinations = new Map(
-          Object.entries(parsed.customCombinations)
-        );
-=======
         this.userCustomCombinations = new Map(Object.entries(parsed.customCombinations));
->>>>>>> 02f0594e
       }
 
       this.saveUserData();
