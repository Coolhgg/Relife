// Enhanced Voice Recognition Service for Relife Smart Alarm
// Multi-language support, gesture commands, and advanced pattern recognition

import { VoiceProService, RecognitionResult } from './voice-pro';
import VoiceBiometricsService from './voice-biometrics';
import { ErrorHandler } from './error-handler';
import PerformanceMonitor from './performance-monitor';

export interface EnhancedVoiceCommand {
  command: string;
  confidence: number;
  intent:
<<<<<<< HEAD
    | 'dismiss'
    | 'snooze'
    | 'create_alarm'
    | 'delete_alarm'
    | 'navigate'
    | 'settings'
    | 'help'
    | 'time_query'
    | 'weather_query'
    | 'gesture'
    | 'authentication'
    | 'language_switch'
    | 'emergency'
    | 'unknown';
=======
    | 'dismiss' | 'snooze' | 'create_alarm' | 'delete_alarm' | 'navigate'
    | 'settings' | 'help' | 'time_query' | 'weather_query' | 'gesture'
    | 'authentication' | 'language_switch' | 'emergency' | 'unknown';
>>>>>>> 02f0594e
  entities: { [key: string]: string };
  language: string;
  emotion: 'neutral' | 'urgent' | 'calm' | 'frustrated' | 'sleepy';
  timestamp: Date;
  userId?: string;
  contextualScore: number;
}

export interface MultiLanguageConfig {
  primaryLanguage: string;
  secondaryLanguages: string[];
  autoDetection: boolean;
  fallbackLanguage: string;
  translationEnabled: boolean;
}

export interface GestureRecognition {
  enabled: boolean;
  patterns: {
    whistle: { enabled: boolean; sensitivity: number };
    hum: { enabled: boolean; sensitivity: number };
    clap: { enabled: boolean; sensitivity: number };
    kiss: { enabled: boolean; sensitivity: number };
    snap: { enabled: boolean; sensitivity: number };
  };
}

export interface AdvancedRecognitionConfig {
  languages: MultiLanguageConfig;
  gestures: GestureRecognition;
  biometrics: {
    enabled: boolean;
    authenticationThreshold: number;
    voicePrintValidation: boolean;
  };
  contextual: {
    timeAwareness: boolean;
    locationAwareness: boolean;
    habitLearning: boolean;
    emotionDetection: boolean;
  };
  performance: {
    maxRetries: number;
    processingTimeout: number;
    cacheSize: number;
    adaptiveThreshold: boolean;
  };
}

class VoiceRecognitionEnhancedService {
  private static instance: VoiceRecognitionEnhancedService;
  private performanceMonitor = PerformanceMonitor.getInstance();
  private voiceBiometrics = VoiceBiometricsService.getInstance();

  private isListening = false;
  private currentLanguage = 'en-US';
  private audioContext: AudioContext | null = null;
  private mediaRecorder: MediaRecorder | null = null;
  private gestureDetector: MediaRecorder | null = null;

  private config: AdvancedRecognitionConfig = {
    languages: {
      primaryLanguage: 'en-US',
<<<<<<< HEAD
      secondaryLanguages: [
        'es-ES',
        'fr-FR',
        'de-DE',
        'it-IT',
        'pt-BR',
        'ru-RU',
        'ja-JP',
        'ko-KR',
        'zh-CN',
      ],
      autoDetection: true,
      fallbackLanguage: 'en-US',
      translationEnabled: true,
=======
      secondaryLanguages: ['es-ES', 'fr-FR', 'de-DE', 'it-IT', 'pt-BR', 'ru-RU', 'ja-JP', 'ko-KR', 'zh-CN'],
      autoDetection: true,
      fallbackLanguage: 'en-US',
      translationEnabled: true
>>>>>>> 02f0594e
    },
    gestures: {
      enabled: true,
      patterns: {
        whistle: { enabled: true, sensitivity: 0.8 },
        hum: { enabled: true, sensitivity: 0.7 },
        clap: { enabled: true, sensitivity: 0.9 },
        kiss: { enabled: true, sensitivity: 0.6 },
        snap: { enabled: false, sensitivity: 0.8 }
      }
    },
    biometrics: {
      enabled: true,
      authenticationThreshold: 0.8,
      voicePrintValidation: true
    },
    contextual: {
      timeAwareness: true,
      locationAwareness: false,
      habitLearning: true,
      emotionDetection: true
    },
    performance: {
      maxRetries: 3,
      processingTimeout: 10000,
      cacheSize: 100,
      adaptiveThreshold: true
    }
  };

  // Multi-language command patterns
  private commandPatterns = new Map<string, any>([
<<<<<<< HEAD
    [
      'en-US',
      {
        dismiss: {
          exact: [
            'stop',
            'stop alarm',
            'turn off',
            'turn off alarm',
            'dismiss',
            'dismiss alarm',
            'shut up',
            'quiet',
            'silence',
            'cancel',
            'cancel alarm',
            'end',
            'end alarm',
            'off',
            'alarm off',
            'no more',
            'enough',
            'wake up',
            'im up',
            "i'm up",
            'ok',
            'okay',
            'alright',
            'fine',
            'done',
            'finished',
            'disable alarm',
          ],
          patterns: [
            /^(stop|turn off|shut up|dismiss|cancel|end|disable)\s*(the\s*)?(alarm|ringing)?$/i,
            /^(ok|okay|alright|fine)\s*(i'm?\s*)?(up|awake|ready)$/i,
            /^(enough|no more)\s*(alarm|noise|sound)?$/i,
            /^(silence|quiet)\s*(please|now)?$/i,
          ],
        },
        snooze: {
          exact: [
            'snooze',
            'snooze alarm',
            'five more minutes',
            'five minutes',
            '5 minutes',
            'five more',
            '5 more',
            'later',
            'wait',
            'sleep',
            'more time',
            'not yet',
          ],
          patterns: [
            /^(snooze|postpone|delay)\s*(the\s*)?(alarm|for)?$/i,
            /^(\d+|five|ten|fifteen)\s*(more\s*)?(minutes?)$/i,
            /^(later|wait|sleep)\s*(please|a bit|some more)?$/i,
          ],
        },
        navigation: {
          exact: [
            'go to dashboard',
            'go to alarms',
            'go to settings',
            'go to performance',
            'go back',
            'navigate back',
            'home',
            'menu',
            'main menu',
          ],
          patterns: [
            /^(go to|navigate to|open|show)\s*(the\s*)?(dashboard|alarms|settings|performance|analytics)$/i,
            /^(go back|navigate back|back|return)$/i,
          ],
        },
        alarm_management: {
          exact: [
            'create alarm',
            'new alarm',
            'add alarm',
            'set alarm',
            'make alarm',
            'delete alarm',
            'remove alarm',
            'cancel alarm',
            'edit alarm',
            'list alarms',
            'show alarms',
            'my alarms',
            'all alarms',
          ],
          patterns: [
            /^(create|new|add|set|make)\s*(an?\s*)?(alarm|reminder)$/i,
            /^(delete|remove|cancel)\s*(the\s*)?(alarm|reminder)$/i,
            /^(list|show)\s*(all\s*)?(alarms|reminders)$/i,
          ],
        },
      },
    ],

    [
      'es-ES',
      {
        dismiss: {
          exact: [
            'parar',
            'parar alarma',
            'apagar',
            'apagar alarma',
            'cancelar',
            'cancelar alarma',
            'silencio',
            'callar',
            'terminar',
            'terminar alarma',
            'ya estoy despierto',
            'vale',
            'está bien',
            'de acuerdo',
            'suficiente',
            'basta',
          ],
          patterns: [
            /^(parar|apagar|cancelar|terminar)\s*(la\s*)?(alarma)?$/i,
            /^(vale|está bien|de acuerdo)\s*(ya\s*)?(estoy|me he)?\s*(despierto|levantado)?$/i,
          ],
        },
        snooze: {
          exact: [
            'repetir',
            'repetir alarma',
            'cinco minutos más',
            'cinco minutos',
            '5 minutos',
            'más tarde',
            'esperar',
            'dormir',
            'más tiempo',
            'todavía no',
          ],
          patterns: [
            /^(repetir|posponer)\s*(la\s*)?(alarma)?$/i,
            /^(\d+|cinco|diez)\s*(minutos?\s*)?(más)?$/i,
          ],
        },
      },
    ],

    [
      'fr-FR',
      {
        dismiss: {
          exact: [
            'arrêter',
            'arrêter alarme',
            'éteindre',
            'éteindre alarme',
            'annuler',
            'annuler alarme',
            'silence',
            'taire',
            'terminer',
            'terminer alarme',
            'je suis réveillé',
            "d'accord",
            'très bien',
            'assez',
            'ça suffit',
          ],
          patterns: [
            /^(arrêter|éteindre|annuler|terminer)\s*(l'\s*)?(alarme)?$/i,
            /^(d'accord|très bien)\s*(je suis)?\s*(réveillé|debout)?$/i,
          ],
        },
        snooze: {
          exact: [
            'répéter',
            'répéter alarme',
            'cinq minutes de plus',
            'cinq minutes',
            '5 minutes',
            'plus tard',
            'attendre',
            'dormir',
            'plus de temps',
            'pas encore',
          ],
          patterns: [
            /^(répéter|reporter)\s*(l'\s*)?(alarme)?$/i,
            /^(\d+|cinq|dix)\s*(minutes?\s*)?(de plus|en plus)?$/i,
          ],
        },
=======
    ['en-US', {
      dismiss: {
        exact: [
          'stop', 'stop alarm', 'turn off', 'turn off alarm', 'dismiss', 'dismiss alarm',
          'shut up', 'quiet', 'silence', 'cancel', 'cancel alarm', 'end', 'end alarm',
          'off', 'alarm off', 'no more', 'enough', 'wake up', 'im up', "i'm up",
          'ok', 'okay', 'alright', 'fine', 'done', 'finished', 'disable alarm'
        ],
        patterns: [
          /^(stop|turn off|shut up|dismiss|cancel|end|disable)\s*(the\s*)?(alarm|ringing)?$/i,
          /^(ok|okay|alright|fine)\s*(i'm?\s*)?(up|awake|ready)$/i,
          /^(enough|no more)\s*(alarm|noise|sound)?$/i,
          /^(silence|quiet)\s*(please|now)?$/i
        ]
      },
      snooze: {
        exact: [
          'snooze', 'snooze alarm', 'five more minutes', 'five minutes', '5 minutes',
          'five more', '5 more', 'later', 'wait', 'sleep', 'more time', 'not yet'
        ],
        patterns: [
          /^(snooze|postpone|delay)\s*(the\s*)?(alarm|for)?$/i,
          /^(\d+|five|ten|fifteen)\s*(more\s*)?(minutes?)$/i,
          /^(later|wait|sleep)\s*(please|a bit|some more)?$/i
        ]
      },
      navigation: {
        exact: [
          'go to dashboard', 'go to alarms', 'go to settings', 'go to performance',
          'go back', 'navigate back', 'home', 'menu', 'main menu'
        ],
        patterns: [
          /^(go to|navigate to|open|show)\s*(the\s*)?(dashboard|alarms|settings|performance|analytics)$/i,
          /^(go back|navigate back|back|return)$/i
        ]
      },
      alarm_management: {
        exact: [
          'create alarm', 'new alarm', 'add alarm', 'set alarm', 'make alarm',
          'delete alarm', 'remove alarm', 'cancel alarm', 'edit alarm',
          'list alarms', 'show alarms', 'my alarms', 'all alarms'
        ],
        patterns: [
          /^(create|new|add|set|make)\s*(an?\s*)?(alarm|reminder)$/i,
          /^(delete|remove|cancel)\s*(the\s*)?(alarm|reminder)$/i,
          /^(list|show)\s*(all\s*)?(alarms|reminders)$/i
        ]
      }
    }],

    ['es-ES', {
      dismiss: {
        exact: [
          'parar', 'parar alarma', 'apagar', 'apagar alarma', 'cancelar', 'cancelar alarma',
          'silencio', 'callar', 'terminar', 'terminar alarma', 'ya estoy despierto',
          'vale', 'está bien', 'de acuerdo', 'suficiente', 'basta'
        ],
        patterns: [
          /^(parar|apagar|cancelar|terminar)\s*(la\s*)?(alarma)?$/i,
          /^(vale|está bien|de acuerdo)\s*(ya\s*)?(estoy|me he)?\s*(despierto|levantado)?$/i
        ]
      },
      snooze: {
        exact: [
          'repetir', 'repetir alarma', 'cinco minutos más', 'cinco minutos', '5 minutos',
          'más tarde', 'esperar', 'dormir', 'más tiempo', 'todavía no'
        ],
        patterns: [
          /^(repetir|posponer)\s*(la\s*)?(alarma)?$/i,
          /^(\d+|cinco|diez)\s*(minutos?\s*)?(más)?$/i
        ]
      }
    }],

    ['fr-FR', {
      dismiss: {
        exact: [
          'arrêter', 'arrêter alarme', 'éteindre', 'éteindre alarme', 'annuler', 'annuler alarme',
          'silence', 'taire', 'terminer', 'terminer alarme', 'je suis réveillé',
          'd\'accord', 'très bien', 'assez', 'ça suffit'
        ],
        patterns: [
          /^(arrêter|éteindre|annuler|terminer)\s*(l'\s*)?(alarme)?$/i,
          /^(d'accord|très bien)\s*(je suis)?\s*(réveillé|debout)?$/i
        ]
>>>>>>> 02f0594e
      },
      snooze: {
        exact: [
          'répéter', 'répéter alarme', 'cinq minutes de plus', 'cinq minutes', '5 minutes',
          'plus tard', 'attendre', 'dormir', 'plus de temps', 'pas encore'
        ],
        patterns: [
          /^(répéter|reporter)\s*(l'\s*)?(alarme)?$/i,
          /^(\d+|cinq|dix)\s*(minutes?\s*)?(de plus|en plus)?$/i
        ]
      }
    }]
  ]);

  private gesturePatterns = {
    whistle: {
      minFrequency: 1000,
      maxFrequency: 4000,
      minDuration: 200,
      maxDuration: 2000,
<<<<<<< HEAD
      intent: 'dismiss',
=======
      intent: 'dismiss'
>>>>>>> 02f0594e
    },
    hum: {
      minFrequency: 80,
      maxFrequency: 300,
      minDuration: 500,
      maxDuration: 3000,
<<<<<<< HEAD
      intent: 'snooze',
=======
      intent: 'snooze'
>>>>>>> 02f0594e
    },
    clap: {
      minAmplitude: 0.3,
      maxAmplitude: 1.0,
      minDuration: 50,
      maxDuration: 200,
      pattern: 'sharp_peak',
<<<<<<< HEAD
      intent: 'dismiss',
=======
      intent: 'dismiss'
>>>>>>> 02f0594e
    },
    kiss: {
      minFrequency: 500,
      maxFrequency: 2000,
      minDuration: 100,
      maxDuration: 500,
      pattern: 'burst',
<<<<<<< HEAD
      intent: 'snooze',
    },
=======
      intent: 'snooze'
    }
>>>>>>> 02f0594e
  };

  private constructor() {
    this.initializeAudioContext();
  }

  static getInstance(): VoiceRecognitionEnhancedService {
    if (!VoiceRecognitionEnhancedService.instance) {
      VoiceRecognitionEnhancedService.instance = new VoiceRecognitionEnhancedService();
    }
    return VoiceRecognitionEnhancedService.instance;
  }

  /**
   * Initialize the enhanced voice recognition service
   */
  async initialize(config?: Partial<AdvancedRecognitionConfig>): Promise<boolean> {
    try {
      if (config) {
        this.config = this.mergeConfig(this.config, config);
      }

      // Initialize audio context for gesture detection
      await this.initializeAudioContext();

      // Load user language preferences
      await this.loadLanguagePreferences();

      // Initialize biometrics if enabled
      if (this.config.biometrics.enabled) {
        // Biometrics already initialized via singleton
      }

<<<<<<< HEAD
      this.performanceMonitor.trackCustomMetric(
        'enhanced_voice_recognition_initialized',
        1
      );
=======
      this.performanceMonitor.trackCustomMetric('enhanced_voice_recognition_initialized', 1);
>>>>>>> 02f0594e

      return true;
    } catch (error) {
      ErrorHandler.handleError(
        error as Error,
        'Failed to initialize enhanced voice recognition'
      );
      return false;
    }
  }

  /**
   * Start enhanced voice listening with multi-language and gesture support
   */
  async startEnhancedListening(
    onCommand: (command: EnhancedVoiceCommand) => void,
    onInterim?: (transcript: string, confidence: number, language: string) => void,
    onGesture?: (gesture: { type: string; confidence: number; intent: string }) => void,
    onError?: (error: string) => void,
    userId?: string
  ): Promise<() => void> {
    try {
      if (this.isListening) {
        onError?.('Voice recognition already active');
        return () => {};
      }

      const startTime = performance.now();

      // Start gesture recognition if enabled
      const stopGesture = this.config.gestures.enabled ?
        await this.startGestureRecognition(onGesture, onError) : () => {};

      // Start multi-language voice recognition
      const stopVoice = await this.startMultiLanguageRecognition(
        onCommand,
        onInterim,
        onError,
        userId
      );

      this.isListening = true;

      const duration = performance.now() - startTime;
<<<<<<< HEAD
      this.performanceMonitor.trackCustomMetric(
        'enhanced_listening_start_time',
        duration
      );
=======
      this.performanceMonitor.trackCustomMetric('enhanced_listening_start_time', duration);
>>>>>>> 02f0594e

      return () => {
        this.isListening = false;
        stopVoice();
        stopGesture();
      };

    } catch (error) {
      ErrorHandler.handleError(
        error as Error,
        'Failed to start enhanced voice listening'
      );
      onError?.(error instanceof Error ? error.message : 'Unknown error');
      return () => {};
    }
  }

  /**
   * Detect language from audio input
   */
  async detectLanguage(audioBuffer: AudioBuffer): Promise<string> {
    try {
      if (!this.config.languages.autoDetection) {
        return this.config.languages.primaryLanguage;
      }

      // Simple language detection based on spectral characteristics
      // In production, this would use a trained model
      const audioData = audioBuffer.getChannelData(0);
<<<<<<< HEAD
      const spectralFeatures = this.extractSpectralFeatures(
        audioData,
        audioBuffer.sampleRate
      );
=======
      const spectralFeatures = this.extractSpectralFeatures(audioData, audioBuffer.sampleRate);
>>>>>>> 02f0594e

      // Analyze formant patterns for language detection
      const detectedLang = this.classifyLanguage(spectralFeatures);

      return this.config.languages.secondaryLanguages.includes(detectedLang) ?
        detectedLang : this.config.languages.primaryLanguage;

    } catch (error) {
      console.error('Language detection failed:', error);
      return this.config.languages.fallbackLanguage;
    }
  }

  /**
   * Switch to a different language
   */
  async switchLanguage(language: string): Promise<boolean> {
    try {
      const supportedLanguages = [
        this.config.languages.primaryLanguage,
        ...this.config.languages.secondaryLanguages
      ];

      if (!supportedLanguages.includes(language)) {
        throw new Error(`Language ${language} not supported`);
      }

      this.currentLanguage = language;

      // Update recognition settings
      // This would typically restart the recognition service with new language

      this.performanceMonitor.trackCustomMetric('language_switched', 1);

      return true;
    } catch (error) {
      console.error('Language switch failed:', error);
      return false;
    }
  }

  /**
   * Parse enhanced command with context and emotion detection
   */
  private parseEnhancedCommand(
    transcript: string,
    confidence: number,
    language: string,
    audioBuffer?: AudioBuffer,
    userId?: string
  ): EnhancedVoiceCommand {
<<<<<<< HEAD
    const patterns =
      this.commandPatterns.get(language) || this.commandPatterns.get('en-US')!;
=======
    const patterns = this.commandPatterns.get(language) || this.commandPatterns.get('en-US')!;
>>>>>>> 02f0594e

    // Analyze emotion from audio if available
    let emotion: EnhancedVoiceCommand['emotion'] = 'neutral';
    if (audioBuffer && this.config.contextual.emotionDetection) {
      emotion = this.detectEmotion(audioBuffer);
    }

    // Enhanced intent detection
    const intent = this.detectEnhancedIntent(transcript, patterns, emotion);

    // Extract entities
    const entities = this.extractEntities(transcript, intent, language);

    // Calculate contextual score
    const contextualScore = this.calculateContextualScore(transcript, intent, emotion);

    return {
      command: transcript,
      confidence,
      intent,
      entities,
      language,
      emotion,
      timestamp: new Date(),
      userId,
      contextualScore
    };
  }

  /**
   * Start gesture recognition
   */
  private async startGestureRecognition(
    onGesture?: (gesture: { type: string; confidence: number; intent: string }) => void,
    onError?: (error: string) => void
  ): Promise<() => void> {
    try {
      if (!this.audioContext) {
        throw new Error('Audio context not initialized');
      }

      const stream = await navigator.mediaDevices.getUserMedia({
        audio: {
          sampleRate: 44100,
          channelCount: 1,
          echoCancellation: false,
          noiseSuppression: false,
          autoGainControl: false
        }
      });

      const source = this.audioContext.createMediaStreamSource(stream);
      const analyser = this.audioContext.createAnalyser();

      analyser.fftSize = 2048;
      analyser.smoothingTimeConstant = 0.3;

      source.connect(analyser);

      // Start gesture detection loop
      const gestureDetection = this.startGestureDetectionLoop(analyser, onGesture);

      return () => {
        gestureDetection();
        stream.getTracks().forEach(track => track.stop());
      };

    } catch (error) {
      console.error('Gesture recognition failed to start:', error);
      onError?.(error instanceof Error ? error.message : 'Gesture recognition failed');
      return () => {};
    }
  }

  /**
   * Gesture detection loop
   */
  private startGestureDetectionLoop(
    analyser: AnalyserNode,
    onGesture?: (gesture: { type: string; confidence: number; intent: string }) => void
  ): () => void {
    const bufferLength = analyser.frequencyBinCount;
    const dataArray = new Uint8Array(bufferLength);
    const timeDataArray = new Uint8Array(bufferLength);

    let isRunning = true;

    const detectGestures = () => {
      if (!isRunning) return;

      analyser.getByteFrequencyData(dataArray);
      analyser.getByteTimeDomainData(timeDataArray);

      // Detect different gesture types
      const gestureResults = [
        this.detectWhistle(dataArray, analyser),
        this.detectHum(dataArray, analyser),
        this.detectClap(timeDataArray, analyser),
<<<<<<< HEAD
        this.detectKiss(dataArray, analyser),
=======
        this.detectKiss(dataArray, analyser)
>>>>>>> 02f0594e
      ].filter(result => result !== null);

      // Report detected gestures
      gestureResults.forEach(gesture => {
        if (gesture && onGesture) {
          onGesture(gesture);
        }
      });

      requestAnimationFrame(detectGestures);
    };

    detectGestures();

    return () => {
      isRunning = false;
    };
  }

  /**
   * Detect whistle gesture
   */
<<<<<<< HEAD
  private detectWhistle(
    frequencyData: Uint8Array,
    analyser: AnalyserNode
  ): { type: string; confidence: number; intent: string } | null {
=======
  private detectWhistle(frequencyData: Uint8Array, analyser: AnalyserNode): { type: string; confidence: number; intent: string } | null {
>>>>>>> 02f0594e
    if (!this.config.gestures.patterns.whistle.enabled) return null;

    const sampleRate = this.audioContext!.sampleRate;
    const binSize = sampleRate / (2 * frequencyData.length);

    const pattern = this.gesturePatterns.whistle;
    const minBin = Math.floor(pattern.minFrequency / binSize);
    const maxBin = Math.floor(pattern.maxFrequency / binSize);

    // Find peak in whistle frequency range
    let maxAmplitude = 0;
    let peakFrequency = 0;

    for (let i = minBin; i < maxBin; i++) {
      if (frequencyData[i] > maxAmplitude) {
        maxAmplitude = frequencyData[i];
        peakFrequency = i * binSize;
      }
    }

    // Check if amplitude is above threshold
    const threshold = 100; // Adjust based on calibration
    const confidence = Math.min(1.0, maxAmplitude / 255) * this.config.gestures.patterns.whistle.sensitivity;

    if (maxAmplitude > threshold && confidence > 0.6) {
      return {
        type: 'whistle',
        confidence,
        intent: pattern.intent
      };
    }

    return null;
  }

  /**
   * Detect hum gesture
   */
<<<<<<< HEAD
  private detectHum(
    frequencyData: Uint8Array,
    analyser: AnalyserNode
  ): { type: string; confidence: number; intent: string } | null {
=======
  private detectHum(frequencyData: Uint8Array, analyser: AnalyserNode): { type: string; confidence: number; intent: string } | null {
>>>>>>> 02f0594e
    if (!this.config.gestures.patterns.hum.enabled) return null;

    const sampleRate = this.audioContext!.sampleRate;
    const binSize = sampleRate / (2 * frequencyData.length);

    const pattern = this.gesturePatterns.hum;
    const minBin = Math.floor(pattern.minFrequency / binSize);
    const maxBin = Math.floor(pattern.maxFrequency / binSize);

    // Look for sustained energy in hum frequency range
    let totalEnergy = 0;
    for (let i = minBin; i < maxBin; i++) {
      totalEnergy += frequencyData[i];
    }

    const avgEnergy = totalEnergy / (maxBin - minBin);
<<<<<<< HEAD
    const confidence =
      Math.min(1.0, avgEnergy / 100) * this.config.gestures.patterns.hum.sensitivity;
=======
    const confidence = Math.min(1.0, avgEnergy / 100) * this.config.gestures.patterns.hum.sensitivity;
>>>>>>> 02f0594e

    if (avgEnergy > 30 && confidence > 0.5) {
      return {
        type: 'hum',
        confidence,
        intent: pattern.intent
      };
    }

    return null;
  }

  /**
   * Detect clap gesture
   */
<<<<<<< HEAD
  private detectClap(
    timeData: Uint8Array,
    analyser: AnalyserNode
  ): { type: string; confidence: number; intent: string } | null {
=======
  private detectClap(timeData: Uint8Array, analyser: AnalyserNode): { type: string; confidence: number; intent: string } | null {
>>>>>>> 02f0594e
    if (!this.config.gestures.patterns.clap.enabled) return null;

    // Detect sharp amplitude spike characteristic of clapping
    let maxAmplitude = 0;
    let baseline = 0;

    // Calculate baseline amplitude
    for (let i = 0; i < timeData.length; i++) {
      const amplitude = Math.abs(timeData[i] - 128) / 128;
      baseline += amplitude;
      maxAmplitude = Math.max(maxAmplitude, amplitude);
    }
    baseline /= timeData.length;

    // Look for sharp peak above baseline
    const peakRatio = maxAmplitude / Math.max(baseline, 0.01);
<<<<<<< HEAD
    const confidence =
      Math.min(1.0, peakRatio / 5) * this.config.gestures.patterns.clap.sensitivity;
=======
    const confidence = Math.min(1.0, peakRatio / 5) * this.config.gestures.patterns.clap.sensitivity;
>>>>>>> 02f0594e

    if (peakRatio > 3 && maxAmplitude > 0.2 && confidence > 0.7) {
      return {
        type: 'clap',
        confidence,
        intent: this.gesturePatterns.clap.intent
      };
    }

    return null;
  }

  /**
   * Detect kiss gesture
   */
<<<<<<< HEAD
  private detectKiss(
    frequencyData: Uint8Array,
    analyser: AnalyserNode
  ): { type: string; confidence: number; intent: string } | null {
=======
  private detectKiss(frequencyData: Uint8Array, analyser: AnalyserNode): { type: string; confidence: number; intent: string } | null {
>>>>>>> 02f0594e
    if (!this.config.gestures.patterns.kiss.enabled) return null;

    // Kiss sounds have characteristic burst pattern in mid-frequency range
    const pattern = this.gesturePatterns.kiss;
    const sampleRate = this.audioContext!.sampleRate;
    const binSize = sampleRate / (2 * frequencyData.length);

    const minBin = Math.floor(pattern.minFrequency / binSize);
    const maxBin = Math.floor(pattern.maxFrequency / binSize);

    // Look for burst pattern
    let burstEnergy = 0;
    for (let i = minBin; i < maxBin; i++) {
      burstEnergy += frequencyData[i];
    }

    const avgBurstEnergy = burstEnergy / (maxBin - minBin);
    const confidence = Math.min(1.0, avgBurstEnergy / 80) * this.config.gestures.patterns.kiss.sensitivity;

    if (avgBurstEnergy > 40 && confidence > 0.4) {
      return {
        type: 'kiss',
        confidence,
        intent: pattern.intent
      };
    }

    return null;
  }

  /**
   * Initialize audio context
   */
  private async initializeAudioContext(): Promise<void> {
    try {
      this.audioContext = new (window.AudioContext || (window as any).webkitAudioContext)();

      if (this.audioContext.state === 'suspended') {
        await this.audioContext.resume();
      }
    } catch (error) {
      console.error('Failed to initialize audio context:', error);
    }
  }

  /**
   * Start multi-language recognition
   */
  private async startMultiLanguageRecognition(
    onCommand: (command: EnhancedVoiceCommand) => void,
    onInterim?: (transcript: string, confidence: number, language: string) => void,
    onError?: (error: string) => void,
    userId?: string
  ): Promise<() => void> {
    // Use VoiceProService with language detection
    return await VoiceProService.startVoiceRecognition(
      (result: RecognitionResult) => {
        this.processEnhancedResult(result, onCommand, onInterim, userId);
      },
      onError,
      { language: this.currentLanguage }
    );
  }

  /**
   * Process enhanced recognition result
   */
  private processEnhancedResult(
    result: RecognitionResult,
    onCommand: (command: EnhancedVoiceCommand) => void,
    onInterim?: (transcript: string, confidence: number, language: string) => void,
    userId?: string
  ): void {
    const { transcript, confidence, isFinal } = result;

    // Handle interim results
    if (!isFinal && onInterim) {
      onInterim(transcript, confidence, this.currentLanguage);
      return;
    }

    if (!isFinal) return;

    // Parse enhanced command
    const command = this.parseEnhancedCommand(
      transcript,
      confidence,
      this.currentLanguage,
      undefined,
      userId
    );

    // Perform voice authentication if enabled and user provided
    if (this.config.biometrics.enabled && userId) {
      // Voice authentication would happen here
      // For now, we'll skip the actual authentication
    }

    if (command.intent !== 'unknown' && command.contextualScore > 0.5) {
      onCommand(command);
      this.performanceMonitor.trackCustomMetric('enhanced_command_recognized', 1);
    }
  }

  // Utility methods
<<<<<<< HEAD
  private mergeConfig(
    base: AdvancedRecognitionConfig,
    override: Partial<AdvancedRecognitionConfig>
  ): AdvancedRecognitionConfig {
=======
  private mergeConfig(base: AdvancedRecognitionConfig, override: Partial<AdvancedRecognitionConfig>): AdvancedRecognitionConfig {
>>>>>>> 02f0594e
    return {
      ...base,
      ...override,
      languages: { ...base.languages, ...override.languages },
      gestures: { ...base.gestures, ...override.gestures },
      biometrics: { ...base.biometrics, ...override.biometrics },
      contextual: { ...base.contextual, ...override.contextual },
      performance: { ...base.performance, ...override.performance }
    };
  }

  private async loadLanguagePreferences(): Promise<void> {
    // Load user language preferences from storage
    const savedLanguage = localStorage.getItem('voice_primary_language');
    if (savedLanguage) {
      this.currentLanguage = savedLanguage;
    }
  }

  private extractSpectralFeatures(audioData: Float32Array, sampleRate: number): any {
    // Simplified spectral feature extraction for language detection
    return {
      formants: this.extractFormants(audioData, sampleRate),
      spectralCentroid: this.calculateSpectralCentroid(audioData, sampleRate),
      fundamentalFreq: this.extractFundamentalFreq(audioData, sampleRate)
    };
  }

  private classifyLanguage(features: any): string {
    // Simplified language classification based on formant patterns
    // In production, this would use ML models
    return 'en-US';
  }

  private detectEmotion(audioBuffer: AudioBuffer): EnhancedVoiceCommand['emotion'] {
    const audioData = audioBuffer.getChannelData(0);
    const energy = this.calculateEnergyLevel(audioData);
    const pitch = this.extractFundamentalFreq(audioData, audioBuffer.sampleRate);

    if (energy > 0.7 && pitch > 200) return 'urgent';
    if (energy < 0.3 && pitch < 120) return 'sleepy';
    if (energy > 0.6 && this.detectStress(audioData)) return 'frustrated';
    if (energy > 0.5 && pitch > 150 && pitch < 200) return 'calm';

    return 'neutral';
  }

<<<<<<< HEAD
  private detectEnhancedIntent(
    transcript: string,
    patterns: any,
    emotion: string
  ): EnhancedVoiceCommand['intent'] {
=======
  private detectEnhancedIntent(transcript: string, patterns: any, emotion: string): EnhancedVoiceCommand['intent'] {
>>>>>>> 02f0594e
    const lowerTranscript = transcript.toLowerCase();

    // Check exact matches first
    for (const [intent, data] of Object.entries(patterns)) {
      const intentData = data as any;
<<<<<<< HEAD
      if (
        intentData.exact?.some((phrase: string) =>
          lowerTranscript.includes(phrase.toLowerCase())
        )
      ) {
=======
      if (intentData.exact?.some((phrase: string) => lowerTranscript.includes(phrase.toLowerCase()))) {
>>>>>>> 02f0594e
        return intent as EnhancedVoiceCommand['intent'];
      }
    }

    // Check pattern matches
    for (const [intent, data] of Object.entries(patterns)) {
      const intentData = data as any;
<<<<<<< HEAD
      if (
        intentData.patterns?.some((pattern: RegExp) => pattern.test(lowerTranscript))
      ) {
=======
      if (intentData.patterns?.some((pattern: RegExp) => pattern.test(lowerTranscript))) {
>>>>>>> 02f0594e
        return intent as EnhancedVoiceCommand['intent'];
      }
    }

    // Emotion-based intent detection
    if (emotion === 'urgent' && lowerTranscript.length < 10) {
      return 'dismiss';
    }

    return 'unknown';
  }

<<<<<<< HEAD
  private extractEntities(
    transcript: string,
    intent: string,
    language: string
  ): { [key: string]: string } {
=======
  private extractEntities(transcript: string, intent: string, language: string): { [key: string]: string } {
>>>>>>> 02f0594e
    const entities: { [key: string]: string } = {};

    // Time extraction
    const timeMatch = transcript.match(/(\d+)\s*(minutes?|hours?|seconds?)/i);
    if (timeMatch) {
      entities.duration = timeMatch[0];
      entities.value = timeMatch[1];
      entities.unit = timeMatch[2];
    }

    // Number extraction
    const numberMatch = transcript.match(/\d+/);
    if (numberMatch) {
      entities.number = numberMatch[0];
    }

    return entities;
  }

<<<<<<< HEAD
  private calculateContextualScore(
    transcript: string,
    intent: string,
    emotion: string
  ): number {
=======
  private calculateContextualScore(transcript: string, intent: string, emotion: string): number {
>>>>>>> 02f0594e
    let score = 0.5; // Base score

    // Intent clarity
    if (intent !== 'unknown') score += 0.2;

    // Emotion appropriateness
    if (emotion === 'urgent' && intent === 'dismiss') score += 0.1;
    if (emotion === 'sleepy' && intent === 'snooze') score += 0.1;

    // Transcript length (not too long, not too short)
    const length = transcript.split(' ').length;
    if (length >= 1 && length <= 5) score += 0.1;

    // Time of day context
    const hour = new Date().getHours();
    if (this.config.contextual.timeAwareness) {
<<<<<<< HEAD
      if (hour >= 5 && hour <= 10 && (intent === 'dismiss' || intent === 'snooze')) {
=======
      if ((hour >= 5 && hour <= 10) && (intent === 'dismiss' || intent === 'snooze')) {
>>>>>>> 02f0594e
        score += 0.1;
      }
    }

    return Math.min(1.0, score);
  }

  // Audio analysis helper methods
  private extractFormants(audioData: Float32Array, sampleRate: number): number[] {
    // Simplified formant extraction
    return [500, 1500, 2500]; // Placeholder formant values
  }

<<<<<<< HEAD
  private calculateSpectralCentroid(
    audioData: Float32Array,
    sampleRate: number
  ): number {
=======
  private calculateSpectralCentroid(audioData: Float32Array, sampleRate: number): number {
>>>>>>> 02f0594e
    // Simplified spectral centroid calculation
    return 1500; // Placeholder value
  }

  private extractFundamentalFreq(audioData: Float32Array, sampleRate: number): number {
    // Simplified fundamental frequency extraction
    return 150; // Placeholder value
  }

  private calculateEnergyLevel(audioData: Float32Array): number {
<<<<<<< HEAD
    const rms = Math.sqrt(
      audioData.reduce((sum, sample) => sum + sample * sample, 0) / audioData.length
    );
=======
    const rms = Math.sqrt(audioData.reduce((sum, sample) => sum + sample * sample, 0) / audioData.length);
>>>>>>> 02f0594e
    return Math.min(1.0, rms * 10);
  }

  private detectStress(audioData: Float32Array): boolean {
    // Simple stress detection based on audio characteristics
    return false; // Placeholder
  }
}

export default VoiceRecognitionEnhancedService;<|MERGE_RESOLUTION|>--- conflicted
+++ resolved
@@ -10,26 +10,9 @@
   command: string;
   confidence: number;
   intent:
-<<<<<<< HEAD
-    | 'dismiss'
-    | 'snooze'
-    | 'create_alarm'
-    | 'delete_alarm'
-    | 'navigate'
-    | 'settings'
-    | 'help'
-    | 'time_query'
-    | 'weather_query'
-    | 'gesture'
-    | 'authentication'
-    | 'language_switch'
-    | 'emergency'
-    | 'unknown';
-=======
     | 'dismiss' | 'snooze' | 'create_alarm' | 'delete_alarm' | 'navigate'
     | 'settings' | 'help' | 'time_query' | 'weather_query' | 'gesture'
     | 'authentication' | 'language_switch' | 'emergency' | 'unknown';
->>>>>>> 02f0594e
   entities: { [key: string]: string };
   language: string;
   emotion: 'neutral' | 'urgent' | 'calm' | 'frustrated' | 'sleepy';
@@ -93,27 +76,10 @@
   private config: AdvancedRecognitionConfig = {
     languages: {
       primaryLanguage: 'en-US',
-<<<<<<< HEAD
-      secondaryLanguages: [
-        'es-ES',
-        'fr-FR',
-        'de-DE',
-        'it-IT',
-        'pt-BR',
-        'ru-RU',
-        'ja-JP',
-        'ko-KR',
-        'zh-CN',
-      ],
-      autoDetection: true,
-      fallbackLanguage: 'en-US',
-      translationEnabled: true,
-=======
       secondaryLanguages: ['es-ES', 'fr-FR', 'de-DE', 'it-IT', 'pt-BR', 'ru-RU', 'ja-JP', 'ko-KR', 'zh-CN'],
       autoDetection: true,
       fallbackLanguage: 'en-US',
       translationEnabled: true
->>>>>>> 02f0594e
     },
     gestures: {
       enabled: true,
@@ -146,203 +112,6 @@
 
   // Multi-language command patterns
   private commandPatterns = new Map<string, any>([
-<<<<<<< HEAD
-    [
-      'en-US',
-      {
-        dismiss: {
-          exact: [
-            'stop',
-            'stop alarm',
-            'turn off',
-            'turn off alarm',
-            'dismiss',
-            'dismiss alarm',
-            'shut up',
-            'quiet',
-            'silence',
-            'cancel',
-            'cancel alarm',
-            'end',
-            'end alarm',
-            'off',
-            'alarm off',
-            'no more',
-            'enough',
-            'wake up',
-            'im up',
-            "i'm up",
-            'ok',
-            'okay',
-            'alright',
-            'fine',
-            'done',
-            'finished',
-            'disable alarm',
-          ],
-          patterns: [
-            /^(stop|turn off|shut up|dismiss|cancel|end|disable)\s*(the\s*)?(alarm|ringing)?$/i,
-            /^(ok|okay|alright|fine)\s*(i'm?\s*)?(up|awake|ready)$/i,
-            /^(enough|no more)\s*(alarm|noise|sound)?$/i,
-            /^(silence|quiet)\s*(please|now)?$/i,
-          ],
-        },
-        snooze: {
-          exact: [
-            'snooze',
-            'snooze alarm',
-            'five more minutes',
-            'five minutes',
-            '5 minutes',
-            'five more',
-            '5 more',
-            'later',
-            'wait',
-            'sleep',
-            'more time',
-            'not yet',
-          ],
-          patterns: [
-            /^(snooze|postpone|delay)\s*(the\s*)?(alarm|for)?$/i,
-            /^(\d+|five|ten|fifteen)\s*(more\s*)?(minutes?)$/i,
-            /^(later|wait|sleep)\s*(please|a bit|some more)?$/i,
-          ],
-        },
-        navigation: {
-          exact: [
-            'go to dashboard',
-            'go to alarms',
-            'go to settings',
-            'go to performance',
-            'go back',
-            'navigate back',
-            'home',
-            'menu',
-            'main menu',
-          ],
-          patterns: [
-            /^(go to|navigate to|open|show)\s*(the\s*)?(dashboard|alarms|settings|performance|analytics)$/i,
-            /^(go back|navigate back|back|return)$/i,
-          ],
-        },
-        alarm_management: {
-          exact: [
-            'create alarm',
-            'new alarm',
-            'add alarm',
-            'set alarm',
-            'make alarm',
-            'delete alarm',
-            'remove alarm',
-            'cancel alarm',
-            'edit alarm',
-            'list alarms',
-            'show alarms',
-            'my alarms',
-            'all alarms',
-          ],
-          patterns: [
-            /^(create|new|add|set|make)\s*(an?\s*)?(alarm|reminder)$/i,
-            /^(delete|remove|cancel)\s*(the\s*)?(alarm|reminder)$/i,
-            /^(list|show)\s*(all\s*)?(alarms|reminders)$/i,
-          ],
-        },
-      },
-    ],
-
-    [
-      'es-ES',
-      {
-        dismiss: {
-          exact: [
-            'parar',
-            'parar alarma',
-            'apagar',
-            'apagar alarma',
-            'cancelar',
-            'cancelar alarma',
-            'silencio',
-            'callar',
-            'terminar',
-            'terminar alarma',
-            'ya estoy despierto',
-            'vale',
-            'está bien',
-            'de acuerdo',
-            'suficiente',
-            'basta',
-          ],
-          patterns: [
-            /^(parar|apagar|cancelar|terminar)\s*(la\s*)?(alarma)?$/i,
-            /^(vale|está bien|de acuerdo)\s*(ya\s*)?(estoy|me he)?\s*(despierto|levantado)?$/i,
-          ],
-        },
-        snooze: {
-          exact: [
-            'repetir',
-            'repetir alarma',
-            'cinco minutos más',
-            'cinco minutos',
-            '5 minutos',
-            'más tarde',
-            'esperar',
-            'dormir',
-            'más tiempo',
-            'todavía no',
-          ],
-          patterns: [
-            /^(repetir|posponer)\s*(la\s*)?(alarma)?$/i,
-            /^(\d+|cinco|diez)\s*(minutos?\s*)?(más)?$/i,
-          ],
-        },
-      },
-    ],
-
-    [
-      'fr-FR',
-      {
-        dismiss: {
-          exact: [
-            'arrêter',
-            'arrêter alarme',
-            'éteindre',
-            'éteindre alarme',
-            'annuler',
-            'annuler alarme',
-            'silence',
-            'taire',
-            'terminer',
-            'terminer alarme',
-            'je suis réveillé',
-            "d'accord",
-            'très bien',
-            'assez',
-            'ça suffit',
-          ],
-          patterns: [
-            /^(arrêter|éteindre|annuler|terminer)\s*(l'\s*)?(alarme)?$/i,
-            /^(d'accord|très bien)\s*(je suis)?\s*(réveillé|debout)?$/i,
-          ],
-        },
-        snooze: {
-          exact: [
-            'répéter',
-            'répéter alarme',
-            'cinq minutes de plus',
-            'cinq minutes',
-            '5 minutes',
-            'plus tard',
-            'attendre',
-            'dormir',
-            'plus de temps',
-            'pas encore',
-          ],
-          patterns: [
-            /^(répéter|reporter)\s*(l'\s*)?(alarme)?$/i,
-            /^(\d+|cinq|dix)\s*(minutes?\s*)?(de plus|en plus)?$/i,
-          ],
-        },
-=======
     ['en-US', {
       dismiss: {
         exact: [
@@ -428,7 +197,6 @@
           /^(arrêter|éteindre|annuler|terminer)\s*(l'\s*)?(alarme)?$/i,
           /^(d'accord|très bien)\s*(je suis)?\s*(réveillé|debout)?$/i
         ]
->>>>>>> 02f0594e
       },
       snooze: {
         exact: [
@@ -449,22 +217,14 @@
       maxFrequency: 4000,
       minDuration: 200,
       maxDuration: 2000,
-<<<<<<< HEAD
-      intent: 'dismiss',
-=======
       intent: 'dismiss'
->>>>>>> 02f0594e
     },
     hum: {
       minFrequency: 80,
       maxFrequency: 300,
       minDuration: 500,
       maxDuration: 3000,
-<<<<<<< HEAD
-      intent: 'snooze',
-=======
       intent: 'snooze'
->>>>>>> 02f0594e
     },
     clap: {
       minAmplitude: 0.3,
@@ -472,11 +232,7 @@
       minDuration: 50,
       maxDuration: 200,
       pattern: 'sharp_peak',
-<<<<<<< HEAD
-      intent: 'dismiss',
-=======
       intent: 'dismiss'
->>>>>>> 02f0594e
     },
     kiss: {
       minFrequency: 500,
@@ -484,13 +240,8 @@
       minDuration: 100,
       maxDuration: 500,
       pattern: 'burst',
-<<<<<<< HEAD
-      intent: 'snooze',
-    },
-=======
       intent: 'snooze'
     }
->>>>>>> 02f0594e
   };
 
   private constructor() {
@@ -524,14 +275,7 @@
         // Biometrics already initialized via singleton
       }
 
-<<<<<<< HEAD
-      this.performanceMonitor.trackCustomMetric(
-        'enhanced_voice_recognition_initialized',
-        1
-      );
-=======
       this.performanceMonitor.trackCustomMetric('enhanced_voice_recognition_initialized', 1);
->>>>>>> 02f0594e
 
       return true;
     } catch (error) {
@@ -576,14 +320,7 @@
       this.isListening = true;
 
       const duration = performance.now() - startTime;
-<<<<<<< HEAD
-      this.performanceMonitor.trackCustomMetric(
-        'enhanced_listening_start_time',
-        duration
-      );
-=======
       this.performanceMonitor.trackCustomMetric('enhanced_listening_start_time', duration);
->>>>>>> 02f0594e
 
       return () => {
         this.isListening = false;
@@ -613,14 +350,7 @@
       // Simple language detection based on spectral characteristics
       // In production, this would use a trained model
       const audioData = audioBuffer.getChannelData(0);
-<<<<<<< HEAD
-      const spectralFeatures = this.extractSpectralFeatures(
-        audioData,
-        audioBuffer.sampleRate
-      );
-=======
       const spectralFeatures = this.extractSpectralFeatures(audioData, audioBuffer.sampleRate);
->>>>>>> 02f0594e
 
       // Analyze formant patterns for language detection
       const detectedLang = this.classifyLanguage(spectralFeatures);
@@ -672,12 +402,7 @@
     audioBuffer?: AudioBuffer,
     userId?: string
   ): EnhancedVoiceCommand {
-<<<<<<< HEAD
-    const patterns =
-      this.commandPatterns.get(language) || this.commandPatterns.get('en-US')!;
-=======
     const patterns = this.commandPatterns.get(language) || this.commandPatterns.get('en-US')!;
->>>>>>> 02f0594e
 
     // Analyze emotion from audio if available
     let emotion: EnhancedVoiceCommand['emotion'] = 'neutral';
@@ -776,11 +501,7 @@
         this.detectWhistle(dataArray, analyser),
         this.detectHum(dataArray, analyser),
         this.detectClap(timeDataArray, analyser),
-<<<<<<< HEAD
-        this.detectKiss(dataArray, analyser),
-=======
         this.detectKiss(dataArray, analyser)
->>>>>>> 02f0594e
       ].filter(result => result !== null);
 
       // Report detected gestures
@@ -803,14 +524,7 @@
   /**
    * Detect whistle gesture
    */
-<<<<<<< HEAD
-  private detectWhistle(
-    frequencyData: Uint8Array,
-    analyser: AnalyserNode
-  ): { type: string; confidence: number; intent: string } | null {
-=======
   private detectWhistle(frequencyData: Uint8Array, analyser: AnalyserNode): { type: string; confidence: number; intent: string } | null {
->>>>>>> 02f0594e
     if (!this.config.gestures.patterns.whistle.enabled) return null;
 
     const sampleRate = this.audioContext!.sampleRate;
@@ -849,14 +563,7 @@
   /**
    * Detect hum gesture
    */
-<<<<<<< HEAD
-  private detectHum(
-    frequencyData: Uint8Array,
-    analyser: AnalyserNode
-  ): { type: string; confidence: number; intent: string } | null {
-=======
   private detectHum(frequencyData: Uint8Array, analyser: AnalyserNode): { type: string; confidence: number; intent: string } | null {
->>>>>>> 02f0594e
     if (!this.config.gestures.patterns.hum.enabled) return null;
 
     const sampleRate = this.audioContext!.sampleRate;
@@ -873,12 +580,7 @@
     }
 
     const avgEnergy = totalEnergy / (maxBin - minBin);
-<<<<<<< HEAD
-    const confidence =
-      Math.min(1.0, avgEnergy / 100) * this.config.gestures.patterns.hum.sensitivity;
-=======
     const confidence = Math.min(1.0, avgEnergy / 100) * this.config.gestures.patterns.hum.sensitivity;
->>>>>>> 02f0594e
 
     if (avgEnergy > 30 && confidence > 0.5) {
       return {
@@ -894,14 +596,7 @@
   /**
    * Detect clap gesture
    */
-<<<<<<< HEAD
-  private detectClap(
-    timeData: Uint8Array,
-    analyser: AnalyserNode
-  ): { type: string; confidence: number; intent: string } | null {
-=======
   private detectClap(timeData: Uint8Array, analyser: AnalyserNode): { type: string; confidence: number; intent: string } | null {
->>>>>>> 02f0594e
     if (!this.config.gestures.patterns.clap.enabled) return null;
 
     // Detect sharp amplitude spike characteristic of clapping
@@ -918,12 +613,7 @@
 
     // Look for sharp peak above baseline
     const peakRatio = maxAmplitude / Math.max(baseline, 0.01);
-<<<<<<< HEAD
-    const confidence =
-      Math.min(1.0, peakRatio / 5) * this.config.gestures.patterns.clap.sensitivity;
-=======
     const confidence = Math.min(1.0, peakRatio / 5) * this.config.gestures.patterns.clap.sensitivity;
->>>>>>> 02f0594e
 
     if (peakRatio > 3 && maxAmplitude > 0.2 && confidence > 0.7) {
       return {
@@ -939,14 +629,7 @@
   /**
    * Detect kiss gesture
    */
-<<<<<<< HEAD
-  private detectKiss(
-    frequencyData: Uint8Array,
-    analyser: AnalyserNode
-  ): { type: string; confidence: number; intent: string } | null {
-=======
   private detectKiss(frequencyData: Uint8Array, analyser: AnalyserNode): { type: string; confidence: number; intent: string } | null {
->>>>>>> 02f0594e
     if (!this.config.gestures.patterns.kiss.enabled) return null;
 
     // Kiss sounds have characteristic burst pattern in mid-frequency range
@@ -1052,14 +735,7 @@
   }
 
   // Utility methods
-<<<<<<< HEAD
-  private mergeConfig(
-    base: AdvancedRecognitionConfig,
-    override: Partial<AdvancedRecognitionConfig>
-  ): AdvancedRecognitionConfig {
-=======
   private mergeConfig(base: AdvancedRecognitionConfig, override: Partial<AdvancedRecognitionConfig>): AdvancedRecognitionConfig {
->>>>>>> 02f0594e
     return {
       ...base,
       ...override,
@@ -1107,29 +783,13 @@
     return 'neutral';
   }
 
-<<<<<<< HEAD
-  private detectEnhancedIntent(
-    transcript: string,
-    patterns: any,
-    emotion: string
-  ): EnhancedVoiceCommand['intent'] {
-=======
   private detectEnhancedIntent(transcript: string, patterns: any, emotion: string): EnhancedVoiceCommand['intent'] {
->>>>>>> 02f0594e
     const lowerTranscript = transcript.toLowerCase();
 
     // Check exact matches first
     for (const [intent, data] of Object.entries(patterns)) {
       const intentData = data as any;
-<<<<<<< HEAD
-      if (
-        intentData.exact?.some((phrase: string) =>
-          lowerTranscript.includes(phrase.toLowerCase())
-        )
-      ) {
-=======
       if (intentData.exact?.some((phrase: string) => lowerTranscript.includes(phrase.toLowerCase()))) {
->>>>>>> 02f0594e
         return intent as EnhancedVoiceCommand['intent'];
       }
     }
@@ -1137,13 +797,7 @@
     // Check pattern matches
     for (const [intent, data] of Object.entries(patterns)) {
       const intentData = data as any;
-<<<<<<< HEAD
-      if (
-        intentData.patterns?.some((pattern: RegExp) => pattern.test(lowerTranscript))
-      ) {
-=======
       if (intentData.patterns?.some((pattern: RegExp) => pattern.test(lowerTranscript))) {
->>>>>>> 02f0594e
         return intent as EnhancedVoiceCommand['intent'];
       }
     }
@@ -1156,15 +810,7 @@
     return 'unknown';
   }
 
-<<<<<<< HEAD
-  private extractEntities(
-    transcript: string,
-    intent: string,
-    language: string
-  ): { [key: string]: string } {
-=======
   private extractEntities(transcript: string, intent: string, language: string): { [key: string]: string } {
->>>>>>> 02f0594e
     const entities: { [key: string]: string } = {};
 
     // Time extraction
@@ -1184,15 +830,7 @@
     return entities;
   }
 
-<<<<<<< HEAD
-  private calculateContextualScore(
-    transcript: string,
-    intent: string,
-    emotion: string
-  ): number {
-=======
   private calculateContextualScore(transcript: string, intent: string, emotion: string): number {
->>>>>>> 02f0594e
     let score = 0.5; // Base score
 
     // Intent clarity
@@ -1209,11 +847,7 @@
     // Time of day context
     const hour = new Date().getHours();
     if (this.config.contextual.timeAwareness) {
-<<<<<<< HEAD
-      if (hour >= 5 && hour <= 10 && (intent === 'dismiss' || intent === 'snooze')) {
-=======
       if ((hour >= 5 && hour <= 10) && (intent === 'dismiss' || intent === 'snooze')) {
->>>>>>> 02f0594e
         score += 0.1;
       }
     }
@@ -1227,14 +861,7 @@
     return [500, 1500, 2500]; // Placeholder formant values
   }
 
-<<<<<<< HEAD
-  private calculateSpectralCentroid(
-    audioData: Float32Array,
-    sampleRate: number
-  ): number {
-=======
   private calculateSpectralCentroid(audioData: Float32Array, sampleRate: number): number {
->>>>>>> 02f0594e
     // Simplified spectral centroid calculation
     return 1500; // Placeholder value
   }
@@ -1245,13 +872,7 @@
   }
 
   private calculateEnergyLevel(audioData: Float32Array): number {
-<<<<<<< HEAD
-    const rms = Math.sqrt(
-      audioData.reduce((sum, sample) => sum + sample * sample, 0) / audioData.length
-    );
-=======
     const rms = Math.sqrt(audioData.reduce((sum, sample) => sum + sample * sample, 0) / audioData.length);
->>>>>>> 02f0594e
     return Math.min(1.0, rms * 10);
   }
 
