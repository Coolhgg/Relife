import type { 
  User, 
  VoiceMood, 
  VoiceMoodConfig, 
  PremiumVoice, 
  VoicePersonality, 
  VoiceCloneRequest,
  Alarm,
  SubscriptionTier
} from '../types';
import { PremiumService } from './premium';
import { VoiceService } from './voice';
import { supabase } from './supabase';

export class PremiumVoiceService {
  private static instance: PremiumVoiceService;
  private static audioCache = new Map<string, string>();
  private static voiceCloneCache = new Map<string, Blob>();
  
  // Premium-only personality moods
  private static readonly PREMIUM_PERSONALITIES: VoiceMood[] = [
    'demon-lord',
    'ai-robot', 
    'comedian',
    'philosopher'
  ];
  
  /**
   * Check if a voice mood is a premium personality
   */
  static isPremiumPersonality(mood: VoiceMood): boolean {
    return this.PREMIUM_PERSONALITIES.includes(mood);
  }
  
  /**
   * Get available personalities based on subscription tier
   */
  static async getAvailablePersonalities(userId: string): Promise<{
    free: VoiceMood[];
    premium: VoiceMood[];
    hasAccess: { [mood in VoiceMood]?: boolean };
  }> {
    const hasPremiumPersonalities = await SubscriptionService.hasFeatureAccess(userId, 'premiumPersonalities');
    
    const freePersonalities: VoiceMood[] = [
      'drill-sergeant',
      'sweet-angel',
      'anime-hero', 
      'savage-roast',
      'motivational',
      'gentle'
    ];
    
    const hasAccess: { [mood in VoiceMood]?: boolean } = {};
    
    // Set access for free personalities
    freePersonalities.forEach(mood => {
      hasAccess[mood] = true;
    });
    
    // Set access for premium personalities
    this.PREMIUM_PERSONALITIES.forEach(mood => {
      hasAccess[mood] = hasPremiumPersonalities;
    });
    
    return {
      free: freePersonalities,
      premium: this.PREMIUM_PERSONALITIES,
      hasAccess
    };
  }
  
  // Premium-only personality moods
  private static readonly PREMIUM_PERSONALITIES: VoiceMood[] = [
    'demon-lord',
    'ai-robot', 
    'comedian',
    'philosopher'
  ];
  
  /**
   * Check if a voice mood is a premium personality
   */
  static isPremiumPersonality(mood: VoiceMood): boolean {
    return this.PREMIUM_PERSONALITIES.includes(mood);
  }
  
  /**
   * Get available personalities based on subscription tier
   */
  static async getAvailablePersonalities(userId: string): Promise<{
    free: VoiceMood[];
    premium: VoiceMood[];
    hasAccess: { [mood in VoiceMood]?: boolean };
  }> {
    const hasPremiumPersonalities = await SubscriptionService.hasFeatureAccess(userId, 'premiumPersonalities');
    
    const freePersonalities: VoiceMood[] = [
      'drill-sergeant',
      'sweet-angel',
      'anime-hero', 
      'savage-roast',
      'motivational',
      'gentle'
    ];
    
    const hasAccess: { [mood in VoiceMood]?: boolean } = {};
    
    // Set access for free personalities
    freePersonalities.forEach(mood => {
      hasAccess[mood] = true;
    });
    
    // Set access for premium personalities
    this.PREMIUM_PERSONALITIES.forEach(mood => {
      hasAccess[mood] = hasPremiumPersonalities;
    });
    
    return {
      free: freePersonalities,
      premium: this.PREMIUM_PERSONALITIES,
      hasAccess
    };
  }
  
  /**
   * Generate alarm speech with premium subscription validation
   */
  static async generateAlarmSpeech(
    alarm: Alarm, 
    userId: string,
    customMessage?: string
  ): Promise<string | null> {
    // Check if the alarm uses a premium personality
    const isPremiumPersonality = this.isPremiumPersonality(alarm.voiceMood);
    
    if (isPremiumPersonality) {
      const hasPremiumPersonalities = await SubscriptionService.hasFeatureAccess(userId, 'premiumPersonalities');
      if (!hasPremiumPersonalities) {
        console.warn(`Premium personality ${alarm.voiceMood} requires Pro subscription, falling back to motivational`);
        // Create a modified alarm with fallback personality
        const fallbackAlarm = { ...alarm, voiceMood: 'motivational' as VoiceMood };
        return await this.generateAlarmSpeech(fallbackAlarm, userId, customMessage);
      }
    }
    
    // Check if user has access to premium voice features
    const hasElevenLabsAccess = await SubscriptionService.hasFeatureAccess(userId, 'elevenlabsVoices');
    
    if (!hasElevenLabsAccess) {
      // Fall back to web speech API for free users
      return await VoiceService.generateAlarmSpeech(alarm, customMessage, 'web-speech');
    }
    
    // Generate premium voice using ElevenLabs or similar service
    try {
      const enhancedMessage = customMessage || this.generatePersonalityMessage(alarm);
      const voiceId = this.getVoiceIdForMood(alarm.voiceMood);
      
      // In a real app, this would call ElevenLabs API
      // For now, fall back to enhanced web speech with personality
      return await VoiceService.generateAlarmSpeech(alarm, enhancedMessage, 'enhanced-web-speech');
      
    } catch (error) {
      console.error('Premium voice generation failed:', error);
      // Fallback to regular voice service
      return await VoiceService.generateAlarmSpeech(alarm, customMessage);
    }
  }
  
  /**
   * Generate custom voice message with premium validation
   */
  static async generateCustomVoiceMessage(
    userId: string,
    message: string,
    mood: VoiceMood,
    settings?: Partial<VoiceSettings>
  ): Promise<string | null> {
    // Check if the requested mood is a premium personality
    const isPremiumPersonality = this.isPremiumPersonality(mood);
    
    if (isPremiumPersonality) {
      const hasPremiumPersonalities = await SubscriptionService.hasFeatureAccess(userId, 'premiumPersonalities');
      if (!hasPremiumPersonalities) {
        throw new Error(`${mood} personality requires a Pro subscription. Upgrade to unlock premium personalities.`);
      }
    }

    // Check if user has access to custom voice messages
    const hasCustomVoiceAccess = await SubscriptionService.hasFeatureAccess(userId, 'customVoiceMessages');
    
    if (!hasCustomVoiceAccess) {
      throw new Error('Custom voice messages require a premium subscription');
    }

    // Generate enhanced voice message with personality
    const enhancedMessage = this.enhanceMessageWithPersonality(message, mood);
    
    try {
      // In real app, this would use ElevenLabs or similar premium TTS
      return await VoiceService.generateCustomMessage(enhancedMessage, mood, 'enhanced-web-speech', settings);
    } catch (error) {
      console.error('Custom voice generation failed:', error);
      throw error;
    }
  }

  /**
   * Generate personality-enhanced message
   */
  private static generatePersonalityMessage(alarm: Alarm): string {
    const time = alarm.time;
    const label = alarm.label;
    
    switch (alarm.voiceMood) {
      case 'demon-lord':
        return `MORTAL! The infernal clock strikes ${time}! Rise from your pathetic slumber for ${label}, or face eternal damnation!`;
      
      case 'ai-robot':
        return `SYSTEM NOTIFICATION: Temporal marker ${time} reached. Executing wake protocol for task: ${label}. Human compliance required.`;
      
      case 'comedian':
        return `Hey hey! It's ${time} and time for ${label}! I was gonna tell you a joke about sleeping in, but you wouldn't wake up for the punchline!`;
      
      case 'philosopher':
        return `As the ancient wisdom teaches us, ${time} marks not just time, but opportunity. Your ${label} awaits - what will you choose to become today?`;
      
      default:
        return `Good morning! It's ${time} and time for ${label}. Rise and shine!`;
    }
  }

  /**
   * Enhance message with personality characteristics
   */
  private static enhanceMessageWithPersonality(message: string, mood: VoiceMood): string {
    switch (mood) {
      case 'demon-lord':
        return `SILENCE! ${message.toUpperCase()}! YOUR DARK MASTER COMMANDS IT!`;
      
      case 'ai-robot':
        return `PROCESSING... ${message} ...TASK COMPLETION REQUIRED.`;
      
      case 'comedian':
        return `${message} *ba dum tss* Thank you, I'll be here all morning!`;
      
      case 'philosopher':
        return `Consider this: ${message} For as Aristotle once said, excellence is not an act, but a habit.`;
      
      default:
        return message;
    }
  }

  /**
   * Get voice ID for premium TTS service
   */
  private static getVoiceIdForMood(mood: VoiceMood): string {
    // These would be actual ElevenLabs voice IDs in a real app
    const voiceMapping: Record<VoiceMood, string> = {
      'demon-lord': 'voice_dark_intimidating_001',
      'ai-robot': 'voice_robotic_systematic_002', 
      'comedian': 'voice_funny_energetic_003',
      'philosopher': 'voice_wise_contemplative_004',
      // Free voices use default web speech
      'drill-sergeant': 'default',
      'sweet-angel': 'default',
      'anime-hero': 'default',
      'savage-roast': 'default',
      'motivational': 'default',
      'gentle': 'default'
    };

    return voiceMapping[mood] || 'default';
  }

  /**
   * Get premium voice usage summary for user dashboard
   */
  static async getUsageSummary(userId: string): Promise<{
    tier: string;
    elevenlabsUsage: { current: number; limit: number; percentage: number };
    customMessagesUsage: { current: number; limit: number; percentage: number };
    hasUnlimitedAccess: boolean;
    premiumFeatures: {
      premiumPersonalities: boolean;
      nuclearMode: boolean;
      voiceCloning: boolean;
    };
  }> {
    const [
      tier,
      elevenlabsCheck,
      customMessagesCheck,
      hasPremiumPersonalities,
      hasNuclearMode,
      hasVoiceCloning
    ] = await Promise.all([
      SubscriptionService.getUserTier(userId),
      SubscriptionService.checkFeatureUsage(userId, 'elevenlabsApiCalls'),
      SubscriptionService.checkFeatureUsage(userId, 'customVoiceMessages'),
      SubscriptionService.hasFeatureAccess(userId, 'premiumPersonalities'),
      SubscriptionService.hasFeatureAccess(userId, 'nuclearMode'),
      SubscriptionService.hasFeatureAccess(userId, 'voiceCloning')
    ]);

    const calculatePercentage = (current: number, limit: number): number => {
      if (limit === -1) return 0; // Unlimited
      return Math.min(100, (current / limit) * 100);
    };

    return {
      tier,
      elevenlabsUsage: {
        current: elevenlabsCheck.currentUsage || 0,
        limit: elevenlabsCheck.limit || 0,
        percentage: calculatePercentage(elevenlabsCheck.currentUsage || 0, elevenlabsCheck.limit || 0)
      },
      customMessagesUsage: {
        current: customMessagesCheck.currentUsage || 0,
        limit: customMessagesCheck.limit || 0,
        percentage: calculatePercentage(customMessagesCheck.currentUsage || 0, customMessagesCheck.limit || 0)
      },
      hasUnlimitedAccess: tier === 'lifetime' || tier === 'pro',
      premiumFeatures: {
        premiumPersonalities: hasPremiumPersonalities,
        nuclearMode: hasNuclearMode,
        voiceCloning: hasVoiceCloning
      }
    };
  }

  /**
   * Preview voice without consuming quota (for voice selection)
   */
  static async previewVoice(
    userId: string,
    text: string,
    mood: VoiceMood,
    provider: 'web-speech' | 'elevenlabs' = 'web-speech'
  ): Promise<string | null> {
    // Allow free preview for all users, but limit to web-speech for non-premium
    if (provider === 'elevenlabs') {
      const hasAccess = await SubscriptionService.hasFeatureAccess(userId, 'elevenlabsVoices');
      if (!hasAccess) {
        provider = 'web-speech';
      }
    }
<<<<<<< HEAD
  }
=======
>>>>>>> 62c93e54
  
  /**
   * Generate specialized nuclear mode voice with extreme intensity
   */
  static async generateNuclearModeVoice(
    userId: string,
    message: string,
    challengeType: string
  ): Promise<string | null> {
    // Check nuclear mode access
    const hasNuclearAccess = await SubscriptionService.hasFeatureAccess(userId, 'nuclearMode');
    if (!hasNuclearAccess) {
      throw new Error('Nuclear Mode requires a Pro subscription');
    }
    
    // Check if user has premium voice access for enhanced nuclear experience
    const hasElevenLabsAccess = await SubscriptionService.hasFeatureAccess(userId, 'elevenlabsVoices');
    const provider = hasElevenLabsAccess ? 'elevenlabs' : 'web-speech';
    
    // Create nuclear-specific voice settings
    const nuclearSettings = {
      rate: 1.4, // Faster speech for urgency
      pitch: 0.7, // Lower pitch for intimidation
      volume: 1.0, // Maximum volume
      intensity: 'maximum',
      effects: ['reverb', 'distortion'] // Audio effects for nuclear theme
    };
    
    // Generate nuclear-themed message
    const nuclearMessage = this.enhanceNuclearMessage(message, challengeType);
    
    try {
      return await VoiceService.generateCustomMessage(
        nuclearMessage, 
        'demon-lord', // Use demon-lord personality for nuclear intensity
        provider,
        nuclearSettings
      );
    } catch (error) {
      console.error('Nuclear mode voice generation failed:', error);
      // Fallback to regular demon-lord voice without effects
      return await VoiceService.generateCustomMessage(nuclearMessage, 'demon-lord', provider);
    }
  }
  
  /**
   * Enhance message with nuclear-themed language
   */
  private static enhanceNuclearMessage(message: string, challengeType: string): string {
    const nuclearPrefixes = [
      'REACTOR CRITICAL:', 
      'MELTDOWN IMMINENT:', 
      'NUCLEAR PROTOCOL ACTIVATED:',
      'CONTAINMENT BREACH:',
      'DEFCON 1 ALERT:'
    ];
    
    const nuclearSuffixes = [
      'FAILURE IS NOT AN OPTION!',
      'THE REACTOR DEPENDS ON YOU!',
      'PREVENT TOTAL MELTDOWN!',
      'SAVE THE WORLD!',
      'TIME IS RUNNING OUT!'
    ];
    
    const prefix = nuclearPrefixes[Math.floor(Math.random() * nuclearPrefixes.length)];
    const suffix = nuclearSuffixes[Math.floor(Math.random() * nuclearSuffixes.length)];
    
    return `${prefix} ${message} ${suffix}`;
  }

  /**
   * Get recommended upgrade path based on current usage
   */
  static async getUpgradeRecommendation(userId: string): Promise<{
    shouldUpgrade: boolean;
    recommendedTier: string;
    reasons: string[];
    benefits: string[];
  }> {
    const [
      tier,
      usage
    ] = await Promise.all([
      SubscriptionService.getUserTier(userId),
      this.getUsageSummary(userId)
    ]);

    const reasons: string[] = [];
    const benefits: string[] = [];
    let shouldUpgrade = false;
    let recommendedTier = tier;

    if (tier === 'free') {
      shouldUpgrade = true;
      recommendedTier = 'premium';
      reasons.push('Access premium ElevenLabs voices');
      reasons.push('Create custom voice messages');
      benefits.push('100 premium voice calls per month');
      benefits.push('5 custom voice messages per day');
      benefits.push('Premium themes and customization');
      benefits.push('Ad-free experience');
    } else if (tier === 'premium') {
      const shouldUpgradeForUsage = usage.elevenlabsUsage.percentage > 80 || usage.customMessagesUsage.percentage > 80;
      const wantsPremiumFeatures = true; // Could be based on user behavior
      
      if (shouldUpgradeForUsage || wantsPremiumFeatures) {
        shouldUpgrade = true;
        recommendedTier = 'pro';
        
        if (shouldUpgradeForUsage) {
          reasons.push('You\'re approaching your monthly limits');
        }
        
        reasons.push('Unlock exclusive premium personalities');
        reasons.push('Access Nuclear Mode battle difficulty');
        
        benefits.push('500 premium voice calls per month');
        benefits.push('20 custom voice messages per day');
        benefits.push('Voice cloning feature');
        benefits.push('Premium personalities: Demon Lord, AI Robot, Comedian, Philosopher');
        benefits.push('Nuclear Mode: Ultimate wake-up challenge');
        benefits.push('Unlimited customization');
        benefits.push('Priority support');
      }
    }

    return {
      shouldUpgrade,
      recommendedTier,
      reasons,
      benefits
    };
  }
  
  /**
   * Generate specialized nuclear mode voice with extreme intensity
   */
  static async generateNuclearModeVoice(
    userId: string,
    message: string,
    challengeType: string
  ): Promise<string | null> {
    // Check nuclear mode access
    const hasNuclearAccess = await SubscriptionService.hasFeatureAccess(userId, 'nuclearMode');
    if (!hasNuclearAccess) {
      throw new Error('Nuclear Mode requires a Pro subscription');
    }
    
    // Check if user has premium voice access for enhanced nuclear experience
    const hasElevenLabsAccess = await SubscriptionService.hasFeatureAccess(userId, 'elevenlabsVoices');
    const provider = hasElevenLabsAccess ? 'elevenlabs' : 'web-speech';
    
    // Create nuclear-specific voice settings
    const nuclearSettings = {
      rate: 1.4, // Faster speech for urgency
      pitch: 0.7, // Lower pitch for intimidation
      volume: 1.0, // Maximum volume
      intensity: 'maximum',
      effects: ['reverb', 'distortion'] // Audio effects for nuclear theme
    };
    
    // Generate nuclear-themed message
    const nuclearMessage = this.enhanceNuclearMessage(message, challengeType);
    
    try {
      return await VoiceService.generateCustomMessage(
        nuclearMessage, 
        'demon-lord', // Use demon-lord personality for nuclear intensity
        provider,
        nuclearSettings
      );
    } catch (error) {
      console.error('Nuclear mode voice generation failed:', error);
      // Fallback to regular demon-lord voice without effects
      return await VoiceService.generateCustomMessage(nuclearMessage, 'demon-lord', provider);
    }
  }
  
  /**
   * Enhance message with nuclear-themed language
   */
  private static enhanceNuclearMessage(message: string, challengeType: string): string {
    const nuclearPrefixes = [
      'REACTOR CRITICAL:', 
      'MELTDOWN IMMINENT:', 
      'NUCLEAR PROTOCOL ACTIVATED:',
      'CONTAINMENT BREACH:',
      'DEFCON 1 ALERT:'
    ];
    
    const nuclearSuffixes = [
      'FAILURE IS NOT AN OPTION!',
      'THE REACTOR DEPENDS ON YOU!',
      'PREVENT TOTAL MELTDOWN!',
      'SAVE THE WORLD!',
      'TIME IS RUNNING OUT!'
    ];
    
    const prefix = nuclearPrefixes[Math.floor(Math.random() * nuclearPrefixes.length)];
    const suffix = nuclearSuffixes[Math.floor(Math.random() * nuclearSuffixes.length)];
    
    return `${prefix} ${message} ${suffix}`;
  }
}<|MERGE_RESOLUTION|>--- conflicted
+++ resolved
@@ -16,59 +16,6 @@
   private static instance: PremiumVoiceService;
   private static audioCache = new Map<string, string>();
   private static voiceCloneCache = new Map<string, Blob>();
-  
-  // Premium-only personality moods
-  private static readonly PREMIUM_PERSONALITIES: VoiceMood[] = [
-    'demon-lord',
-    'ai-robot', 
-    'comedian',
-    'philosopher'
-  ];
-  
-  /**
-   * Check if a voice mood is a premium personality
-   */
-  static isPremiumPersonality(mood: VoiceMood): boolean {
-    return this.PREMIUM_PERSONALITIES.includes(mood);
-  }
-  
-  /**
-   * Get available personalities based on subscription tier
-   */
-  static async getAvailablePersonalities(userId: string): Promise<{
-    free: VoiceMood[];
-    premium: VoiceMood[];
-    hasAccess: { [mood in VoiceMood]?: boolean };
-  }> {
-    const hasPremiumPersonalities = await SubscriptionService.hasFeatureAccess(userId, 'premiumPersonalities');
-    
-    const freePersonalities: VoiceMood[] = [
-      'drill-sergeant',
-      'sweet-angel',
-      'anime-hero', 
-      'savage-roast',
-      'motivational',
-      'gentle'
-    ];
-    
-    const hasAccess: { [mood in VoiceMood]?: boolean } = {};
-    
-    // Set access for free personalities
-    freePersonalities.forEach(mood => {
-      hasAccess[mood] = true;
-    });
-    
-    // Set access for premium personalities
-    this.PREMIUM_PERSONALITIES.forEach(mood => {
-      hasAccess[mood] = hasPremiumPersonalities;
-    });
-    
-    return {
-      free: freePersonalities,
-      premium: this.PREMIUM_PERSONALITIES,
-      hasAccess
-    };
-  }
   
   // Premium-only personality moods
   private static readonly PREMIUM_PERSONALITIES: VoiceMood[] = [
@@ -347,79 +294,9 @@
         provider = 'web-speech';
       }
     }
-<<<<<<< HEAD
-  }
-=======
->>>>>>> 62c93e54
-  
-  /**
-   * Generate specialized nuclear mode voice with extreme intensity
-   */
-  static async generateNuclearModeVoice(
-    userId: string,
-    message: string,
-    challengeType: string
-  ): Promise<string | null> {
-    // Check nuclear mode access
-    const hasNuclearAccess = await SubscriptionService.hasFeatureAccess(userId, 'nuclearMode');
-    if (!hasNuclearAccess) {
-      throw new Error('Nuclear Mode requires a Pro subscription');
-    }
-    
-    // Check if user has premium voice access for enhanced nuclear experience
-    const hasElevenLabsAccess = await SubscriptionService.hasFeatureAccess(userId, 'elevenlabsVoices');
-    const provider = hasElevenLabsAccess ? 'elevenlabs' : 'web-speech';
-    
-    // Create nuclear-specific voice settings
-    const nuclearSettings = {
-      rate: 1.4, // Faster speech for urgency
-      pitch: 0.7, // Lower pitch for intimidation
-      volume: 1.0, // Maximum volume
-      intensity: 'maximum',
-      effects: ['reverb', 'distortion'] // Audio effects for nuclear theme
-    };
-    
-    // Generate nuclear-themed message
-    const nuclearMessage = this.enhanceNuclearMessage(message, challengeType);
-    
-    try {
-      return await VoiceService.generateCustomMessage(
-        nuclearMessage, 
-        'demon-lord', // Use demon-lord personality for nuclear intensity
-        provider,
-        nuclearSettings
-      );
-    } catch (error) {
-      console.error('Nuclear mode voice generation failed:', error);
-      // Fallback to regular demon-lord voice without effects
-      return await VoiceService.generateCustomMessage(nuclearMessage, 'demon-lord', provider);
-    }
-  }
-  
-  /**
-   * Enhance message with nuclear-themed language
-   */
-  private static enhanceNuclearMessage(message: string, challengeType: string): string {
-    const nuclearPrefixes = [
-      'REACTOR CRITICAL:', 
-      'MELTDOWN IMMINENT:', 
-      'NUCLEAR PROTOCOL ACTIVATED:',
-      'CONTAINMENT BREACH:',
-      'DEFCON 1 ALERT:'
-    ];
-    
-    const nuclearSuffixes = [
-      'FAILURE IS NOT AN OPTION!',
-      'THE REACTOR DEPENDS ON YOU!',
-      'PREVENT TOTAL MELTDOWN!',
-      'SAVE THE WORLD!',
-      'TIME IS RUNNING OUT!'
-    ];
-    
-    const prefix = nuclearPrefixes[Math.floor(Math.random() * nuclearPrefixes.length)];
-    const suffix = nuclearSuffixes[Math.floor(Math.random() * nuclearSuffixes.length)];
-    
-    return `${prefix} ${message} ${suffix}`;
+    
+    // Use the preview to test voice without consuming quota
+    return await VoiceService.generateCustomMessage(text, mood, provider);
   }
 
   /**
