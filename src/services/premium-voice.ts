import type {
  User,
  VoiceMood,
  VoiceMoodConfig,
  PremiumVoice,
  VoicePersonality,
  VoiceCloneRequest,
  Alarm,
<<<<<<< HEAD
  SubscriptionTier
} from '../types';
import { PremiumService } from './premium';
import { VoiceService } from './voice';
import { supabase } from './supabase';
=======
} from "../types";
import { PremiumService } from "./premium";
import { VoiceService } from "./voice";
import { supabase } from "./supabase";
>>>>>>> a2085a2a

export class PremiumVoiceService {
  private static instance: PremiumVoiceService;
  private static audioCache = new Map<string, string>();
  private static voiceCloneCache = new Map<string, Blob>();

  // Premium-only personality moods
  private static readonly PREMIUM_PERSONALITIES: VoiceMood[] = [
    'demon-lord',
    'ai-robot',
    'comedian',
    'philosopher'
  ];

  /**
   * Check if a voice mood is a premium personality
   */
  static isPremiumPersonality(mood: VoiceMood): boolean {
    return this.PREMIUM_PERSONALITIES.includes(mood);
  }

  /**
   * Get available personalities based on subscription tier
   */
  static async getAvailablePersonalities(userId: string): Promise<{
    free: VoiceMood[];
    premium: VoiceMood[];
    hasAccess: { [mood in VoiceMood]?: boolean };
  }> {
    const hasPremiumPersonalities = await SubscriptionService.hasFeatureAccess(userId, 'premiumPersonalities');

    const freePersonalities: VoiceMood[] = [
      'drill-sergeant',
      'sweet-angel',
      'anime-hero',
      'savage-roast',
      'motivational',
      'gentle'
    ];

    const hasAccess: { [mood in VoiceMood]?: boolean } = {};

    // Set access for free personalities
    freePersonalities.forEach(mood => {
      hasAccess[mood] = true;
    });

    // Set access for premium personalities
    this.PREMIUM_PERSONALITIES.forEach(mood => {
      hasAccess[mood] = hasPremiumPersonalities;
    });

    return {
      free: freePersonalities,
      premium: this.PREMIUM_PERSONALITIES,
      hasAccess
    };
  }

  /**
   * Generate alarm speech with premium subscription validation
   */
  static async generateAlarmSpeech(
    alarm: Alarm,
    userId: string,
    customMessage?: string
  ): Promise<string | null> {
    // Check if the alarm uses a premium personality
    const isPremiumPersonality = this.isPremiumPersonality(alarm.voiceMood);

    if (isPremiumPersonality) {
      const hasPremiumPersonalities = await SubscriptionService.hasFeatureAccess(userId, 'premiumPersonalities');
      if (!hasPremiumPersonalities) {
        console.warn(`Premium personality ${alarm.voiceMood} requires Pro subscription, falling back to motivational`);
        // Create a modified alarm with fallback personality
        const fallbackAlarm = { ...alarm, voiceMood: 'motivational' as VoiceMood };
        return await this.generateAlarmSpeech(fallbackAlarm, userId, customMessage);
      }
    }

    // Check if user has access to premium voice features
    const hasElevenLabsAccess = await SubscriptionService.hasFeatureAccess(userId, 'elevenlabsVoices');

    if (!hasElevenLabsAccess) {
      // Fall back to web speech API for free users
      return await VoiceService.generateAlarmSpeech(alarm, customMessage, 'web-speech');
    }

    // Generate premium voice using ElevenLabs or similar service
    try {
      const enhancedMessage = customMessage || this.generatePersonalityMessage(alarm);
      const voiceId = this.getVoiceIdForMood(alarm.voiceMood);

      // In a real app, this would call ElevenLabs API
      // For now, fall back to enhanced web speech with personality
      return await VoiceService.generateAlarmSpeech(alarm, enhancedMessage, 'enhanced-web-speech');

    } catch (error) {
      console.error('Premium voice generation failed:', error);
      // Fallback to regular voice service
      return await VoiceService.generateAlarmSpeech(alarm, customMessage);
    }
  }

  /**
   * Generate custom voice message with premium validation
   */
  static async generateCustomVoiceMessage(
    userId: string,
    message: string,
    mood: VoiceMood,
    settings?: Partial<VoiceSettings>
  ): Promise<string | null> {
    // Check if the requested mood is a premium personality
    const isPremiumPersonality = this.isPremiumPersonality(mood);

    if (isPremiumPersonality) {
      const hasPremiumPersonalities = await SubscriptionService.hasFeatureAccess(userId, 'premiumPersonalities');
      if (!hasPremiumPersonalities) {
        throw new Error(`${mood} personality requires a Pro subscription. Upgrade to unlock premium personalities.`);
      }
    }

    // Check if user has access to custom voice messages
    const hasCustomVoiceAccess = await SubscriptionService.hasFeatureAccess(userId, 'customVoiceMessages');

    if (!hasCustomVoiceAccess) {
      throw new Error('Custom voice messages require a premium subscription');
    }

    // Generate enhanced voice message with personality
    const enhancedMessage = this.enhanceMessageWithPersonality(message, mood);

    try {
      // In real app, this would use ElevenLabs or similar premium TTS
      return await VoiceService.generateCustomMessage(enhancedMessage, mood, 'enhanced-web-speech', settings);
    } catch (error) {
      console.error('Custom voice generation failed:', error);
      throw error;
    }
  }

  /**
   * Generate personality-enhanced message
   */
  private static generatePersonalityMessage(alarm: Alarm): string {
    const time = alarm.time;
    const label = alarm.label;

    switch (alarm.voiceMood) {
      case 'demon-lord':
        return `MORTAL! The infernal clock strikes ${time}! Rise from your pathetic slumber for ${label}, or face eternal damnation!`;

      case 'ai-robot':
        return `SYSTEM NOTIFICATION: Temporal marker ${time} reached. Executing wake protocol for task: ${label}. Human compliance required.`;

      case 'comedian':
        return `Hey hey! It's ${time} and time for ${label}! I was gonna tell you a joke about sleeping in, but you wouldn't wake up for the punchline!`;

      case 'philosopher':
        return `As the ancient wisdom teaches us, ${time} marks not just time, but opportunity. Your ${label} awaits - what will you choose to become today?`;

      default:
        return `Good morning! It's ${time} and time for ${label}. Rise and shine!`;
    }
  }

  /**
   * Enhance message with personality characteristics
   */
  private static enhanceMessageWithPersonality(message: string, mood: VoiceMood): string {
    switch (mood) {
      case 'demon-lord':
        return `SILENCE! ${message.toUpperCase()}! YOUR DARK MASTER COMMANDS IT!`;

      case 'ai-robot':
        return `PROCESSING... ${message} ...TASK COMPLETION REQUIRED.`;

      case 'comedian':
        return `${message} *ba dum tss* Thank you, I'll be here all morning!`;

      case 'philosopher':
        return `Consider this: ${message} For as Aristotle once said, excellence is not an act, but a habit.`;

      default:
        return message;
    }
  }

  /**
   * Get voice ID for premium TTS service
   */
  private static getVoiceIdForMood(mood: VoiceMood): string {
    // These would be actual ElevenLabs voice IDs in a real app
    const voiceMapping: Record<VoiceMood, string> = {
      'demon-lord': 'voice_dark_intimidating_001',
      'ai-robot': 'voice_robotic_systematic_002',
      'comedian': 'voice_funny_energetic_003',
      'philosopher': 'voice_wise_contemplative_004',
      // Free voices use default web speech
      'drill-sergeant': 'default',
      'sweet-angel': 'default',
      'anime-hero': 'default',
      'savage-roast': 'default',
      'motivational': 'default',
      'gentle': 'default'
    };

    return voiceMapping[mood] || 'default';
  }

  /**
   * Get premium voice usage summary for user dashboard
   */
  static async getUsageSummary(userId: string): Promise<{
    tier: string;
    elevenlabsUsage: { current: number; limit: number; percentage: number };
    customMessagesUsage: { current: number; limit: number; percentage: number };
    hasUnlimitedAccess: boolean;
    premiumFeatures: {
      premiumPersonalities: boolean;
      nuclearMode: boolean;
      voiceCloning: boolean;
    };
  }> {
    const [
      tier,
      elevenlabsCheck,
      customMessagesCheck,
      hasPremiumPersonalities,
      hasNuclearMode,
      hasVoiceCloning
    ] = await Promise.all([
      SubscriptionService.getUserTier(userId),
      SubscriptionService.checkFeatureUsage(userId, 'elevenlabsApiCalls'),
      SubscriptionService.checkFeatureUsage(userId, 'customVoiceMessages'),
      SubscriptionService.hasFeatureAccess(userId, 'premiumPersonalities'),
      SubscriptionService.hasFeatureAccess(userId, 'nuclearMode'),
      SubscriptionService.hasFeatureAccess(userId, 'voiceCloning')
    ]);

    const calculatePercentage = (current: number, limit: number): number => {
      if (limit === -1) return 0; // Unlimited
      return Math.min(100, (current / limit) * 100);
    };

    return {
      tier,
      elevenlabsUsage: {
        current: elevenlabsCheck.currentUsage || 0,
        limit: elevenlabsCheck.limit || 0,
        percentage: calculatePercentage(elevenlabsCheck.currentUsage || 0, elevenlabsCheck.limit || 0)
      },
      customMessagesUsage: {
        current: customMessagesCheck.currentUsage || 0,
        limit: customMessagesCheck.limit || 0,
        percentage: calculatePercentage(customMessagesCheck.currentUsage || 0, customMessagesCheck.limit || 0)
      },
      hasUnlimitedAccess: tier === 'lifetime' || tier === 'pro',
      premiumFeatures: {
        premiumPersonalities: hasPremiumPersonalities,
        nuclearMode: hasNuclearMode,
        voiceCloning: hasVoiceCloning
      }
    };
  }

  /**
   * Preview voice without consuming quota (for voice selection)
   */
  static async previewVoice(
    userId: string,
    text: string,
    mood: VoiceMood,
    provider: 'web-speech' | 'elevenlabs' = 'web-speech'
  ): Promise<string | null> {
    // Allow free preview for all users, but limit to web-speech for non-premium
    if (provider === 'elevenlabs') {
      const hasAccess = await SubscriptionService.hasFeatureAccess(userId, 'elevenlabsVoices');
      if (!hasAccess) {
        provider = 'web-speech';
      }
    }

    // Use the preview to test voice without consuming quota
    return await VoiceService.generateCustomMessage(text, mood, provider);
  }

  /**
   * Get recommended upgrade path based on current usage
   */
  static async getUpgradeRecommendation(userId: string): Promise<{
    shouldUpgrade: boolean;
    recommendedTier: string;
    reasons: string[];
    benefits: string[];
  }> {
    const [
      tier,
      usage
    ] = await Promise.all([
      SubscriptionService.getUserTier(userId),
      this.getUsageSummary(userId)
    ]);

    const reasons: string[] = [];
    const benefits: string[] = [];
    let shouldUpgrade = false;
    let recommendedTier = tier;

    if (tier === 'free') {
      shouldUpgrade = true;
      recommendedTier = 'premium';
      reasons.push('Access premium ElevenLabs voices');
      reasons.push('Create custom voice messages');
      benefits.push('100 premium voice calls per month');
      benefits.push('5 custom voice messages per day');
      benefits.push('Premium themes and customization');
      benefits.push('Ad-free experience');
    } else if (tier === 'premium') {
      const shouldUpgradeForUsage = usage.elevenlabsUsage.percentage > 80 || usage.customMessagesUsage.percentage > 80;
      const wantsPremiumFeatures = true; // Could be based on user behavior

      if (shouldUpgradeForUsage || wantsPremiumFeatures) {
        shouldUpgrade = true;
        recommendedTier = 'pro';

        if (shouldUpgradeForUsage) {
          reasons.push('You\'re approaching your monthly limits');
        }

        reasons.push('Unlock exclusive premium personalities');
        reasons.push('Access Nuclear Mode battle difficulty');

        benefits.push('500 premium voice calls per month');
        benefits.push('20 custom voice messages per day');
        benefits.push('Voice cloning feature');
        benefits.push('Premium personalities: Demon Lord, AI Robot, Comedian, Philosopher');
        benefits.push('Nuclear Mode: Ultimate wake-up challenge');
        benefits.push('Unlimited customization');
        benefits.push('Priority support');
      }
    }

    return {
      shouldUpgrade,
      recommendedTier,
      reasons,
      benefits
    };
  }

  /**
   * Generate specialized nuclear mode voice with extreme intensity
   */
  static async generateNuclearModeVoice(
    userId: string,
    message: string,
    challengeType: string
  ): Promise<string | null> {
    // Check nuclear mode access
    const hasNuclearAccess = await SubscriptionService.hasFeatureAccess(userId, 'nuclearMode');
    if (!hasNuclearAccess) {
      throw new Error('Nuclear Mode requires a Pro subscription');
    }

    // Check if user has premium voice access for enhanced nuclear experience
    const hasElevenLabsAccess = await SubscriptionService.hasFeatureAccess(userId, 'elevenlabsVoices');
    const provider = hasElevenLabsAccess ? 'elevenlabs' : 'web-speech';

    // Create nuclear-specific voice settings
    const nuclearSettings = {
      rate: 1.4, // Faster speech for urgency
      pitch: 0.7, // Lower pitch for intimidation
      volume: 1.0, // Maximum volume
      intensity: 'maximum',
      effects: ['reverb', 'distortion'] // Audio effects for nuclear theme
    };

    // Generate nuclear-themed message
    const nuclearMessage = this.enhanceNuclearMessage(message, challengeType);

    try {
      return await VoiceService.generateCustomMessage(
        nuclearMessage,
        'demon-lord', // Use demon-lord personality for nuclear intensity
        provider,
        nuclearSettings
      );
    } catch (error) {
      console.error('Nuclear mode voice generation failed:', error);
      // Fallback to regular demon-lord voice without effects
      return await VoiceService.generateCustomMessage(nuclearMessage, 'demon-lord', provider);
    }
  }

  /**
   * Enhance message with nuclear-themed language
   */
  private static enhanceNuclearMessage(message: string, challengeType: string): string {
    const nuclearPrefixes = [
      'REACTOR CRITICAL:',
      'MELTDOWN IMMINENT:',
      'NUCLEAR PROTOCOL ACTIVATED:',
      'CONTAINMENT BREACH:',
      'DEFCON 1 ALERT:'
    ];

    const nuclearSuffixes = [
      'FAILURE IS NOT AN OPTION!',
      'THE REACTOR DEPENDS ON YOU!',
      'PREVENT TOTAL MELTDOWN!',
      'SAVE THE WORLD!',
      'TIME IS RUNNING OUT!'
    ];

    const prefix = nuclearPrefixes[Math.floor(Math.random() * nuclearPrefixes.length)];
    const suffix = nuclearSuffixes[Math.floor(Math.random() * nuclearSuffixes.length)];

    return `${prefix} ${message} ${suffix}`;
  }
}<|MERGE_RESOLUTION|>--- conflicted
+++ resolved
@@ -6,18 +6,10 @@
   VoicePersonality,
   VoiceCloneRequest,
   Alarm,
-<<<<<<< HEAD
-  SubscriptionTier
-} from '../types';
-import { PremiumService } from './premium';
-import { VoiceService } from './voice';
-import { supabase } from './supabase';
-=======
 } from "../types";
 import { PremiumService } from "./premium";
 import { VoiceService } from "./voice";
 import { supabase } from "./supabase";
->>>>>>> a2085a2a
 
 export class PremiumVoiceService {
   private static instance: PremiumVoiceService;
