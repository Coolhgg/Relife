--- conflicted
+++ resolved
@@ -6,11 +6,7 @@
   VoicePersonality,
   VoiceCloneRequest,
   Alarm,
-<<<<<<< HEAD
-  SubscriptionTier,
-=======
   SubscriptionTier
->>>>>>> 02f0594e
 } from '../types';
 import { PremiumService } from './premium';
 import { VoiceService } from './voice';
@@ -26,11 +22,7 @@
     'demon-lord',
     'ai-robot',
     'comedian',
-<<<<<<< HEAD
-    'philosopher',
-=======
     'philosopher'
->>>>>>> 02f0594e
   ];
 
   /**
@@ -48,14 +40,7 @@
     premium: VoiceMood[];
     hasAccess: { [mood in VoiceMood]?: boolean };
   }> {
-<<<<<<< HEAD
-    const hasPremiumPersonalities = await SubscriptionService.hasFeatureAccess(
-      userId,
-      'premiumPersonalities'
-    );
-=======
     const hasPremiumPersonalities = await SubscriptionService.hasFeatureAccess(userId, 'premiumPersonalities');
->>>>>>> 02f0594e
 
     const freePersonalities: VoiceMood[] = [
       'drill-sergeant',
@@ -63,11 +48,7 @@
       'anime-hero',
       'savage-roast',
       'motivational',
-<<<<<<< HEAD
-      'gentle',
-=======
       'gentle'
->>>>>>> 02f0594e
     ];
 
     const hasAccess: { [mood in VoiceMood]?: boolean } = {};
@@ -101,20 +82,9 @@
     const isPremiumPersonality = this.isPremiumPersonality(alarm.voiceMood);
 
     if (isPremiumPersonality) {
-<<<<<<< HEAD
-      const hasPremiumPersonalities = await SubscriptionService.hasFeatureAccess(
-        userId,
-        'premiumPersonalities'
-      );
-      if (!hasPremiumPersonalities) {
-        console.warn(
-          `Premium personality ${alarm.voiceMood} requires Pro subscription, falling back to motivational`
-        );
-=======
       const hasPremiumPersonalities = await SubscriptionService.hasFeatureAccess(userId, 'premiumPersonalities');
       if (!hasPremiumPersonalities) {
         console.warn(`Premium personality ${alarm.voiceMood} requires Pro subscription, falling back to motivational`);
->>>>>>> 02f0594e
         // Create a modified alarm with fallback personality
         const fallbackAlarm = { ...alarm, voiceMood: 'motivational' as VoiceMood };
         return await this.generateAlarmSpeech(fallbackAlarm, userId, customMessage);
@@ -122,14 +92,7 @@
     }
 
     // Check if user has access to premium voice features
-<<<<<<< HEAD
-    const hasElevenLabsAccess = await SubscriptionService.hasFeatureAccess(
-      userId,
-      'elevenlabsVoices'
-    );
-=======
     const hasElevenLabsAccess = await SubscriptionService.hasFeatureAccess(userId, 'elevenlabsVoices');
->>>>>>> 02f0594e
 
     if (!hasElevenLabsAccess) {
       // Fall back to web speech API for free users
@@ -143,16 +106,8 @@
 
       // In a real app, this would call ElevenLabs API
       // For now, fall back to enhanced web speech with personality
-<<<<<<< HEAD
-      return await VoiceService.generateAlarmSpeech(
-        alarm,
-        enhancedMessage,
-        'enhanced-web-speech'
-      );
-=======
       return await VoiceService.generateAlarmSpeech(alarm, enhancedMessage, 'enhanced-web-speech');
 
->>>>>>> 02f0594e
     } catch (error) {
       console.error('Premium voice generation failed:', error);
       // Fallback to regular voice service
@@ -173,32 +128,14 @@
     const isPremiumPersonality = this.isPremiumPersonality(mood);
 
     if (isPremiumPersonality) {
-<<<<<<< HEAD
-      const hasPremiumPersonalities = await SubscriptionService.hasFeatureAccess(
-        userId,
-        'premiumPersonalities'
-      );
-      if (!hasPremiumPersonalities) {
-        throw new Error(
-          `${mood} personality requires a Pro subscription. Upgrade to unlock premium personalities.`
-        );
-=======
       const hasPremiumPersonalities = await SubscriptionService.hasFeatureAccess(userId, 'premiumPersonalities');
       if (!hasPremiumPersonalities) {
         throw new Error(`${mood} personality requires a Pro subscription. Upgrade to unlock premium personalities.`);
->>>>>>> 02f0594e
       }
     }
 
     // Check if user has access to custom voice messages
-<<<<<<< HEAD
-    const hasCustomVoiceAccess = await SubscriptionService.hasFeatureAccess(
-      userId,
-      'customVoiceMessages'
-    );
-=======
     const hasCustomVoiceAccess = await SubscriptionService.hasFeatureAccess(userId, 'customVoiceMessages');
->>>>>>> 02f0594e
 
     if (!hasCustomVoiceAccess) {
       throw new Error('Custom voice messages require a premium subscription');
@@ -209,16 +146,7 @@
 
     try {
       // In real app, this would use ElevenLabs or similar premium TTS
-<<<<<<< HEAD
-      return await VoiceService.generateCustomMessage(
-        enhancedMessage,
-        mood,
-        'enhanced-web-speech',
-        settings
-      );
-=======
       return await VoiceService.generateCustomMessage(enhancedMessage, mood, 'enhanced-web-speech', settings);
->>>>>>> 02f0594e
     } catch (error) {
       console.error('Custom voice generation failed:', error);
       throw error;
@@ -253,14 +181,7 @@
   /**
    * Enhance message with personality characteristics
    */
-<<<<<<< HEAD
-  private static enhanceMessageWithPersonality(
-    message: string,
-    mood: VoiceMood
-  ): string {
-=======
   private static enhanceMessageWithPersonality(message: string, mood: VoiceMood): string {
->>>>>>> 02f0594e
     switch (mood) {
       case 'demon-lord':
         return `SILENCE! ${message.toUpperCase()}! YOUR DARK MASTER COMMANDS IT!`;
@@ -287,25 +208,15 @@
     const voiceMapping: Record<VoiceMood, string> = {
       'demon-lord': 'voice_dark_intimidating_001',
       'ai-robot': 'voice_robotic_systematic_002',
-<<<<<<< HEAD
-      comedian: 'voice_funny_energetic_003',
-      philosopher: 'voice_wise_contemplative_004',
-=======
       'comedian': 'voice_funny_energetic_003',
       'philosopher': 'voice_wise_contemplative_004',
->>>>>>> 02f0594e
       // Free voices use default web speech
       'drill-sergeant': 'default',
       'sweet-angel': 'default',
       'anime-hero': 'default',
       'savage-roast': 'default',
-<<<<<<< HEAD
-      motivational: 'default',
-      gentle: 'default',
-=======
       'motivational': 'default',
       'gentle': 'default'
->>>>>>> 02f0594e
     };
 
     return voiceMapping[mood] || 'default';
@@ -338,11 +249,7 @@
       SubscriptionService.checkFeatureUsage(userId, 'customVoiceMessages'),
       SubscriptionService.hasFeatureAccess(userId, 'premiumPersonalities'),
       SubscriptionService.hasFeatureAccess(userId, 'nuclearMode'),
-<<<<<<< HEAD
-      SubscriptionService.hasFeatureAccess(userId, 'voiceCloning'),
-=======
       SubscriptionService.hasFeatureAccess(userId, 'voiceCloning')
->>>>>>> 02f0594e
     ]);
 
     const calculatePercentage = (current: number, limit: number): number => {
@@ -355,26 +262,12 @@
       elevenlabsUsage: {
         current: elevenlabsCheck.currentUsage || 0,
         limit: elevenlabsCheck.limit || 0,
-<<<<<<< HEAD
-        percentage: calculatePercentage(
-          elevenlabsCheck.currentUsage || 0,
-          elevenlabsCheck.limit || 0
-        ),
-=======
         percentage: calculatePercentage(elevenlabsCheck.currentUsage || 0, elevenlabsCheck.limit || 0)
->>>>>>> 02f0594e
       },
       customMessagesUsage: {
         current: customMessagesCheck.currentUsage || 0,
         limit: customMessagesCheck.limit || 0,
-<<<<<<< HEAD
-        percentage: calculatePercentage(
-          customMessagesCheck.currentUsage || 0,
-          customMessagesCheck.limit || 0
-        ),
-=======
         percentage: calculatePercentage(customMessagesCheck.currentUsage || 0, customMessagesCheck.limit || 0)
->>>>>>> 02f0594e
       },
       hasUnlimitedAccess: tier === 'lifetime' || tier === 'pro',
       premiumFeatures: {
@@ -396,14 +289,7 @@
   ): Promise<string | null> {
     // Allow free preview for all users, but limit to web-speech for non-premium
     if (provider === 'elevenlabs') {
-<<<<<<< HEAD
-      const hasAccess = await SubscriptionService.hasFeatureAccess(
-        userId,
-        'elevenlabsVoices'
-      );
-=======
       const hasAccess = await SubscriptionService.hasFeatureAccess(userId, 'elevenlabsVoices');
->>>>>>> 02f0594e
       if (!hasAccess) {
         provider = 'web-speech';
       }
@@ -445,13 +331,7 @@
       benefits.push('Premium themes and customization');
       benefits.push('Ad-free experience');
     } else if (tier === 'premium') {
-<<<<<<< HEAD
-      const shouldUpgradeForUsage =
-        usage.elevenlabsUsage.percentage > 80 ||
-        usage.customMessagesUsage.percentage > 80;
-=======
       const shouldUpgradeForUsage = usage.elevenlabsUsage.percentage > 80 || usage.customMessagesUsage.percentage > 80;
->>>>>>> 02f0594e
       const wantsPremiumFeatures = true; // Could be based on user behavior
 
       if (shouldUpgradeForUsage || wantsPremiumFeatures) {
@@ -468,13 +348,7 @@
         benefits.push('500 premium voice calls per month');
         benefits.push('20 custom voice messages per day');
         benefits.push('Voice cloning feature');
-<<<<<<< HEAD
-        benefits.push(
-          'Premium personalities: Demon Lord, AI Robot, Comedian, Philosopher'
-        );
-=======
         benefits.push('Premium personalities: Demon Lord, AI Robot, Comedian, Philosopher');
->>>>>>> 02f0594e
         benefits.push('Nuclear Mode: Ultimate wake-up challenge');
         benefits.push('Unlimited customization');
         benefits.push('Priority support');
@@ -498,27 +372,13 @@
     challengeType: string
   ): Promise<string | null> {
     // Check nuclear mode access
-<<<<<<< HEAD
-    const hasNuclearAccess = await SubscriptionService.hasFeatureAccess(
-      userId,
-      'nuclearMode'
-    );
-=======
     const hasNuclearAccess = await SubscriptionService.hasFeatureAccess(userId, 'nuclearMode');
->>>>>>> 02f0594e
     if (!hasNuclearAccess) {
       throw new Error('Nuclear Mode requires a Pro subscription');
     }
 
     // Check if user has premium voice access for enhanced nuclear experience
-<<<<<<< HEAD
-    const hasElevenLabsAccess = await SubscriptionService.hasFeatureAccess(
-      userId,
-      'elevenlabsVoices'
-    );
-=======
     const hasElevenLabsAccess = await SubscriptionService.hasFeatureAccess(userId, 'elevenlabsVoices');
->>>>>>> 02f0594e
     const provider = hasElevenLabsAccess ? 'elevenlabs' : 'web-speech';
 
     // Create nuclear-specific voice settings
@@ -527,11 +387,7 @@
       pitch: 0.7, // Lower pitch for intimidation
       volume: 1.0, // Maximum volume
       intensity: 'maximum',
-<<<<<<< HEAD
-      effects: ['reverb', 'distortion'], // Audio effects for nuclear theme
-=======
       effects: ['reverb', 'distortion'] // Audio effects for nuclear theme
->>>>>>> 02f0594e
     };
 
     // Generate nuclear-themed message
@@ -547,15 +403,7 @@
     } catch (error) {
       console.error('Nuclear mode voice generation failed:', error);
       // Fallback to regular demon-lord voice without effects
-<<<<<<< HEAD
-      return await VoiceService.generateCustomMessage(
-        nuclearMessage,
-        'demon-lord',
-        provider
-      );
-=======
       return await VoiceService.generateCustomMessage(nuclearMessage, 'demon-lord', provider);
->>>>>>> 02f0594e
     }
   }
 
@@ -568,11 +416,7 @@
       'MELTDOWN IMMINENT:',
       'NUCLEAR PROTOCOL ACTIVATED:',
       'CONTAINMENT BREACH:',
-<<<<<<< HEAD
-      'DEFCON 1 ALERT:',
-=======
       'DEFCON 1 ALERT:'
->>>>>>> 02f0594e
     ];
 
     const nuclearSuffixes = [
@@ -580,11 +424,7 @@
       'THE REACTOR DEPENDS ON YOU!',
       'PREVENT TOTAL MELTDOWN!',
       'SAVE THE WORLD!',
-<<<<<<< HEAD
-      'TIME IS RUNNING OUT!',
-=======
       'TIME IS RUNNING OUT!'
->>>>>>> 02f0594e
     ];
 
     const prefix = nuclearPrefixes[Math.floor(Math.random() * nuclearPrefixes.length)];
