--- conflicted
+++ resolved
@@ -8,20 +8,10 @@
   EmailSequence,
   CampaignMetrics,
   EmailPreferences,
-<<<<<<< HEAD
-  User,
-} from '../types';
-
-import {
-  campaignConfig,
-  templateVariables,
-} from '../../email-campaigns/automation-config.js';
-=======
   User
 } from '../types';
 
 import { campaignConfig, templateVariables } from '../../email-campaigns/automation-config.js';
->>>>>>> 02f0594e
 import { SupabaseService } from './supabase';
 import { ErrorHandler } from './error-handler';
 
@@ -101,13 +91,7 @@
   }
 
   private async testConvertKit(): Promise<boolean> {
-<<<<<<< HEAD
-    const response = await fetch(
-      `https://api.convertkit.com/v3/account?api_key=${this.config!.apiKey}`
-    );
-=======
     const response = await fetch(`https://api.convertkit.com/v3/account?api_key=${this.config!.apiKey}`);
->>>>>>> 02f0594e
     if (!response.ok) {
       throw new Error(`ConvertKit API error: ${response.statusText}`);
     }
@@ -119,13 +103,8 @@
     const datacenter = this.config!.apiKey.split('-').pop();
     const response = await fetch(`https://${datacenter}.api.mailchimp.com/3.0/ping`, {
       headers: {
-<<<<<<< HEAD
-        Authorization: `Bearer ${this.config!.apiKey}`,
-      },
-=======
         'Authorization': `Bearer ${this.config!.apiKey}`
       }
->>>>>>> 02f0594e
     });
     if (!response.ok) {
       throw new Error(`Mailchimp API error: ${response.statusText}`);
@@ -146,14 +125,7 @@
   }
 
   // Detect user persona based on behavior and preferences
-<<<<<<< HEAD
-  async detectUserPersona(
-    user: User,
-    behaviorData?: Record<string, any>
-  ): Promise<PersonaDetectionResult> {
-=======
   async detectUserPersona(user: User, behaviorData?: Record<string, any>): Promise<PersonaDetectionResult> {
->>>>>>> 02f0594e
     try {
       console.log(`Detecting persona for user: ${user.id}`);
 
@@ -171,46 +143,6 @@
       const subscriptionTier = user.subscriptionTier || 'free';
       if (subscriptionTier === 'free') {
         scores.struggling_sam += 30;
-<<<<<<< HEAD
-        factors.push({
-          factor: 'subscription_tier',
-          weight: 30,
-          value: 'free',
-          influence: 30,
-        });
-      } else if (subscriptionTier === 'basic') {
-        scores.busy_ben += 40;
-        factors.push({
-          factor: 'subscription_tier',
-          weight: 40,
-          value: 'basic',
-          influence: 40,
-        });
-      } else if (subscriptionTier === 'premium') {
-        scores.professional_paula += 50;
-        factors.push({
-          factor: 'subscription_tier',
-          weight: 50,
-          value: 'premium',
-          influence: 50,
-        });
-      } else if (subscriptionTier === 'pro') {
-        scores.enterprise_emma += 60;
-        factors.push({
-          factor: 'subscription_tier',
-          weight: 60,
-          value: 'pro',
-          influence: 60,
-        });
-      } else if (subscriptionTier === 'student') {
-        scores.student_sarah += 70;
-        factors.push({
-          factor: 'subscription_tier',
-          weight: 70,
-          value: 'student',
-          influence: 70,
-        });
-=======
         factors.push({ factor: 'subscription_tier', weight: 30, value: 'free', influence: 30 });
       } else if (subscriptionTier === 'basic') {
         scores.busy_ben += 40;
@@ -224,46 +156,21 @@
       } else if (subscriptionTier === 'student') {
         scores.student_sarah += 70;
         factors.push({ factor: 'subscription_tier', weight: 70, value: 'student', influence: 70 });
->>>>>>> 02f0594e
       }
 
       // Analyze email domain for student detection
       if (user.email) {
         const domain = user.email.split('@')[1];
-<<<<<<< HEAD
-        if (
-          domain.endsWith('.edu') ||
-          domain.endsWith('.ac.uk') ||
-          domain.includes('university')
-        ) {
-          scores.student_sarah += 25;
-          factors.push({
-            factor: 'email_domain',
-            weight: 25,
-            value: domain,
-            influence: 25,
-          });
-=======
         if (domain.endsWith('.edu') || domain.endsWith('.ac.uk') || domain.includes('university')) {
           scores.student_sarah += 25;
           factors.push({ factor: 'email_domain', weight: 25, value: domain, influence: 25 });
->>>>>>> 02f0594e
         }
 
         // Corporate email patterns for enterprise users
         const corporateDomains = ['corp.', 'company.', 'inc.', 'ltd.'];
         if (corporateDomains.some(corp => domain.includes(corp))) {
           scores.enterprise_emma += 20;
-<<<<<<< HEAD
-          factors.push({
-            factor: 'corporate_domain',
-            weight: 20,
-            value: domain,
-            influence: 20,
-          });
-=======
           factors.push({ factor: 'corporate_domain', weight: 20, value: domain, influence: 20 });
->>>>>>> 02f0594e
         }
       }
 
@@ -275,63 +182,27 @@
           if (peakHours >= 6 && peakHours <= 8) {
             scores.busy_ben += 15;
             scores.professional_paula += 10;
-<<<<<<< HEAD
-            factors.push({
-              factor: 'early_usage',
-              weight: 15,
-              value: peakHours,
-              influence: 15,
-            });
-=======
             factors.push({ factor: 'early_usage', weight: 15, value: peakHours, influence: 15 });
->>>>>>> 02f0594e
           }
         }
 
         // Feature usage patterns
         if (behaviorData.premiumFeatureUsage > 5) {
           scores.professional_paula += 20;
-<<<<<<< HEAD
-          factors.push({
-            factor: 'premium_features',
-            weight: 20,
-            value: behaviorData.premiumFeatureUsage,
-            influence: 20,
-          });
-=======
           factors.push({ factor: 'premium_features', weight: 20, value: behaviorData.premiumFeatureUsage, influence: 20 });
->>>>>>> 02f0594e
         }
 
         // Price sensitivity indicators
         if (behaviorData.viewedPricing && !behaviorData.upgraded) {
           scores.struggling_sam += 15;
           scores.lifetime_larry += 10;
-<<<<<<< HEAD
-          factors.push({
-            factor: 'price_sensitivity',
-            weight: 15,
-            value: true,
-            influence: 15,
-          });
-=======
           factors.push({ factor: 'price_sensitivity', weight: 15, value: true, influence: 15 });
->>>>>>> 02f0594e
         }
 
         // Team usage indicators
         if (behaviorData.sharedAlarms || behaviorData.teamInvites) {
           scores.enterprise_emma += 25;
-<<<<<<< HEAD
-          factors.push({
-            factor: 'team_usage',
-            weight: 25,
-            value: true,
-            influence: 25,
-          });
-=======
           factors.push({ factor: 'team_usage', weight: 25, value: true, influence: 25 });
->>>>>>> 02f0594e
         }
       }
 
@@ -349,13 +220,7 @@
         updatedAt: new Date()
       };
 
-<<<<<<< HEAD
-      console.log(
-        `Detected persona: ${result.persona} (confidence: ${(confidence * 100).toFixed(1)}%)`
-      );
-=======
       console.log(`Detected persona: ${result.persona} (confidence: ${(confidence * 100).toFixed(1)}%)`);
->>>>>>> 02f0594e
 
       return result;
     } catch (error) {
@@ -376,15 +241,7 @@
   }
 
   // Add user to email campaign based on persona
-<<<<<<< HEAD
-  async addUserToCampaign(
-    user: User,
-    persona: PersonaType,
-    confidence: number
-  ): Promise<boolean> {
-=======
   async addUserToCampaign(user: User, persona: PersonaType, confidence: number): Promise<boolean> {
->>>>>>> 02f0594e
     if (!this.isInitialized || !this.config) {
       throw new Error('Email service not initialized');
     }
@@ -412,38 +269,17 @@
       ErrorHandler.handleError(
         error instanceof Error ? error : new Error(String(error)),
         'Failed to add user to email campaign',
-<<<<<<< HEAD
-        {
-          context: 'add_to_campaign',
-          userId: user.id,
-          persona,
-          platform: this.config.platform,
-        }
-=======
         { context: 'add_to_campaign', userId: user.id, persona, platform: this.config.platform }
->>>>>>> 02f0594e
       );
       return false;
     }
   }
 
-<<<<<<< HEAD
-  private async addToConvertKit(
-    user: User,
-    persona: PersonaType,
-    confidence: number
-  ): Promise<boolean> {
-    const response = await fetch('https://api.convertkit.com/v3/subscribers', {
-      method: 'POST',
-      headers: {
-        'Content-Type': 'application/json',
-=======
   private async addToConvertKit(user: User, persona: PersonaType, confidence: number): Promise<boolean> {
     const response = await fetch('https://api.convertkit.com/v3/subscribers', {
       method: 'POST',
       headers: {
         'Content-Type': 'application/json'
->>>>>>> 02f0594e
       },
       body: JSON.stringify({
         api_key: this.config!.apiKey,
@@ -466,49 +302,11 @@
     }
 
     const result = await response.json();
-<<<<<<< HEAD
-    console.log(
-      `User added to ConvertKit with subscriber ID: ${result.subscription.subscriber.id}`
-    );
-=======
     console.log(`User added to ConvertKit with subscriber ID: ${result.subscription.subscriber.id}`);
->>>>>>> 02f0594e
-
-    return true;
-  }
-
-<<<<<<< HEAD
-  private async addToMailchimp(
-    user: User,
-    persona: PersonaType,
-    confidence: number
-  ): Promise<boolean> {
-    const datacenter = this.config!.apiKey.split('-').pop();
-    const audienceId = process.env.VITE_MAILCHIMP_AUDIENCE_ID || 'your_audience_id';
-
-    const response = await fetch(
-      `https://${datacenter}.api.mailchimp.com/3.0/lists/${audienceId}/members`,
-      {
-        method: 'POST',
-        headers: {
-          Authorization: `Bearer ${this.config!.apiKey}`,
-          'Content-Type': 'application/json',
-        },
-        body: JSON.stringify({
-          email_address: user.email,
-          status: 'subscribed',
-          merge_fields: {
-            FNAME: user.name || user.username || user.displayName || '',
-            PERSONA: persona,
-            CONFIDENCE: Math.round(confidence * 100),
-            SOURCE: 'relife_app',
-            USERID: user.id,
-          },
-          tags: [persona, 'relife_user'],
-        }),
-      }
-    );
-=======
+
+    return true;
+  }
+
   private async addToMailchimp(user: User, persona: PersonaType, confidence: number): Promise<boolean> {
     const datacenter = this.config!.apiKey.split('-').pop();
     const audienceId = process.env.VITE_MAILCHIMP_AUDIENCE_ID || 'your_audience_id';
@@ -532,7 +330,6 @@
         tags: [persona, 'relife_user']
       })
     });
->>>>>>> 02f0594e
 
     if (!response.ok) {
       const errorData = await response.text();
@@ -545,38 +342,11 @@
     return true;
   }
 
-<<<<<<< HEAD
-  private async addToSendGrid(
-    user: User,
-    persona: PersonaType,
-    confidence: number
-  ): Promise<boolean> {
-=======
   private async addToSendGrid(user: User, persona: PersonaType, confidence: number): Promise<boolean> {
->>>>>>> 02f0594e
     // Add contact to SendGrid
     const response = await fetch('https://api.sendgrid.com/v3/marketing/contacts', {
       method: 'PUT',
       headers: {
-<<<<<<< HEAD
-        Authorization: `Bearer ${this.config!.apiKey}`,
-        'Content-Type': 'application/json',
-      },
-      body: JSON.stringify({
-        contacts: [
-          {
-            email: user.email,
-            first_name: user.name || user.username || user.displayName || '',
-            custom_fields: {
-              persona: persona,
-              confidence: Math.round(confidence * 100),
-              signup_source: 'relife_app',
-              user_id: user.id,
-            },
-          },
-        ],
-      }),
-=======
         'Authorization': `Bearer ${this.config!.apiKey}`,
         'Content-Type': 'application/json'
       },
@@ -592,7 +362,6 @@
           }
         }]
       })
->>>>>>> 02f0594e
     });
 
     if (!response.ok) {
@@ -605,15 +374,7 @@
   }
 
   // Trigger campaign sequence for a user
-<<<<<<< HEAD
-  async triggerSequence(
-    userId: string,
-    persona: PersonaType,
-    sequenceId: string
-  ): Promise<boolean> {
-=======
   async triggerSequence(userId: string, persona: PersonaType, sequenceId: string): Promise<boolean> {
->>>>>>> 02f0594e
     if (!this.isInitialized || !this.config) {
       throw new Error('Email service not initialized');
     }
@@ -653,13 +414,7 @@
       };
 
       if (sequence.delay_hours > 0) {
-<<<<<<< HEAD
-        sendOptions.scheduledAt = new Date(
-          Date.now() + sequence.delay_hours * 60 * 60 * 1000
-        );
-=======
         sendOptions.scheduledAt = new Date(Date.now() + sequence.delay_hours * 60 * 60 * 1000);
->>>>>>> 02f0594e
       }
 
       return await this.sendEmail(sendOptions);
@@ -694,15 +449,7 @@
       ErrorHandler.handleError(
         error instanceof Error ? error : new Error(String(error)),
         'Failed to send email',
-<<<<<<< HEAD
-        {
-          context: 'send_email',
-          platform: this.config.platform,
-          templateId: options.templateId,
-        }
-=======
         { context: 'send_email', platform: this.config.platform, templateId: options.templateId }
->>>>>>> 02f0594e
       );
       return false;
     }
@@ -725,13 +472,8 @@
     const response = await fetch('https://api.sendgrid.com/v3/mail/send', {
       method: 'POST',
       headers: {
-<<<<<<< HEAD
-        Authorization: `Bearer ${this.config!.apiKey}`,
-        'Content-Type': 'application/json',
-=======
         'Authorization': `Bearer ${this.config!.apiKey}`,
         'Content-Type': 'application/json'
->>>>>>> 02f0594e
       },
       body: JSON.stringify({
         from: {
@@ -780,14 +522,7 @@
   }
 
   // Update user email preferences
-<<<<<<< HEAD
-  async updateEmailPreferences(
-    userId: string,
-    preferences: Partial<EmailPreferences>
-  ): Promise<boolean> {
-=======
   async updateEmailPreferences(userId: string, preferences: Partial<EmailPreferences>): Promise<boolean> {
->>>>>>> 02f0594e
     try {
       const currentPrefs = await this.getEmailPreferences(userId);
       const updatedPrefs = {
@@ -830,12 +565,7 @@
         .eq('userId', userId)
         .single();
 
-<<<<<<< HEAD
-      if (error && error.code !== 'PGRST116') {
-        // Not found error
-=======
       if (error && error.code !== 'PGRST116') { // Not found error
->>>>>>> 02f0594e
         throw new Error(error.message);
       }
 
@@ -850,11 +580,7 @@
             educational_content: true
           },
           frequency: 'weekly',
-<<<<<<< HEAD
-          lastUpdated: new Date(),
-=======
           lastUpdated: new Date()
->>>>>>> 02f0594e
         };
       }
 
@@ -869,14 +595,7 @@
     }
   }
 
-<<<<<<< HEAD
-  private async syncPreferencesToPlatform(
-    userId: string,
-    preferences: EmailPreferences
-  ): Promise<void> {
-=======
   private async syncPreferencesToPlatform(userId: string, preferences: EmailPreferences): Promise<void> {
->>>>>>> 02f0594e
     // Sync preference changes to the email platform
     // Implementation would depend on the specific platform
     console.log(`Syncing preferences for user ${userId} to ${this.config!.platform}`);
