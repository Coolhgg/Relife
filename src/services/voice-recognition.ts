--- conflicted
+++ resolved
@@ -35,39 +35,10 @@
   private static commandPatterns = {
     dismiss: {
       exact: [
-<<<<<<< HEAD
-        'stop',
-        'stop alarm',
-        'turn off',
-        'turn off alarm',
-        'dismiss',
-        'dismiss alarm',
-        'shut up',
-        'quiet',
-        'silence',
-        'cancel',
-        'cancel alarm',
-        'end',
-        'end alarm',
-        'off',
-        'alarm off',
-        'no more',
-        'enough',
-        'wake up',
-        'im up',
-        "i'm up",
-        'ok',
-        'okay',
-        'alright',
-        'fine',
-        'done',
-        'finished',
-=======
         'stop', 'stop alarm', 'turn off', 'turn off alarm', 'dismiss', 'dismiss alarm',
         'shut up', 'quiet', 'silence', 'cancel', 'cancel alarm', 'end', 'end alarm',
         'off', 'alarm off', 'no more', 'enough', 'wake up', 'im up', "i'm up",
         'ok', 'okay', 'alright', 'fine', 'done', 'finished'
->>>>>>> 02f0594e
       ],
       patterns: [
         /^(stop|turn off|shut up|dismiss|cancel|end)\s*(the\s*)?(alarm|ringing)?$/i,
@@ -78,32 +49,10 @@
     },
     snooze: {
       exact: [
-<<<<<<< HEAD
-        'snooze',
-        'snooze alarm',
-        'five more minutes',
-        'five minutes',
-        '5 minutes',
-        'five more',
-        '5 more',
-        'later',
-        'wait',
-        'sleep',
-        'more time',
-        'not yet',
-        'too early',
-        'few more minutes',
-        'bit longer',
-        'little longer',
-        'postpone',
-        'delay',
-        'reschedule',
-=======
         'snooze', 'snooze alarm', 'five more minutes', 'five minutes', '5 minutes',
         'five more', '5 more', 'later', 'wait', 'sleep', 'more time',
         'not yet', 'too early', 'few more minutes', 'bit longer', 'little longer',
         'postpone', 'delay', 'reschedule'
->>>>>>> 02f0594e
       ],
       patterns: [
         /^(snooze|postpone|delay)\s*(the\s*)?(alarm|for)?$/i,
@@ -205,14 +154,7 @@
     }
   }
 
-<<<<<<< HEAD
-  private static parseEnhancedCommand(
-    transcript: string,
-    confidence: number
-  ): VoiceCommand {
-=======
   private static parseEnhancedCommand(transcript: string, confidence: number): VoiceCommand {
->>>>>>> 02f0594e
     const cleanTranscript = transcript.toLowerCase().trim();
 
     // Try exact matches first
@@ -220,15 +162,7 @@
       const intentKey = intent as 'dismiss' | 'snooze';
 
       // Check exact matches
-<<<<<<< HEAD
-      if (
-        patterns.exact.some(
-          exact => cleanTranscript === exact || cleanTranscript.endsWith(exact)
-        )
-      ) {
-=======
       if (patterns.exact.some(exact => cleanTranscript === exact || cleanTranscript.endsWith(exact))) {
->>>>>>> 02f0594e
         return {
           command: transcript,
           confidence: Math.min(confidence * 1.1, 1.0), // Boost confidence for exact matches
@@ -285,13 +219,7 @@
     };
   }
 
-<<<<<<< HEAD
-  private static performFuzzyMatching(
-    transcript: string
-  ): { intent: 'dismiss' | 'snooze' } | null {
-=======
   private static performFuzzyMatching(transcript: string): { intent: 'dismiss' | 'snooze' } | null {
->>>>>>> 02f0594e
     const dismissWords = ['stop', 'off', 'end', 'done', 'up', 'awake', 'ready'];
     const snoozeWords = ['more', 'minutes', 'later', 'wait', 'sleep', 'postpone'];
 
@@ -360,26 +288,14 @@
     return matrix[str2.length][str1.length];
   }
 
-<<<<<<< HEAD
-  private static checkHistoricalPatterns(
-    transcript: string
-  ): 'dismiss' | 'snooze' | null {
-=======
   private static checkHistoricalPatterns(transcript: string): 'dismiss' | 'snooze' | null {
->>>>>>> 02f0594e
     const userCommands = this.userPreferences.preferredCommands;
     let bestMatch: { intent: 'dismiss' | 'snooze'; score: number } | null = null;
 
     userCommands.forEach((count, command) => {
       const similarity = this.calculateSimilarity(transcript, command);
       if (similarity > 0.8) {
-<<<<<<< HEAD
-        const intent = this.commandHistory.find(h =>
-          h.command.toLowerCase().includes(command)
-        )?.intent;
-=======
         const intent = this.commandHistory.find(h => h.command.toLowerCase().includes(command))?.intent;
->>>>>>> 02f0594e
         if (intent && intent !== 'unknown') {
           const score = similarity * (count / 100); // Weight by usage frequency
           if (!bestMatch || score > bestMatch.score) {
@@ -423,13 +339,7 @@
 
     // Extract politeness indicators
     const politenessWords = ['please', 'thanks', 'thank you', 'sorry'];
-<<<<<<< HEAD
-    const politeness = politenessWords.some(word =>
-      transcript.toLowerCase().includes(word)
-    );
-=======
     const politeness = politenessWords.some(word => transcript.toLowerCase().includes(word));
->>>>>>> 02f0594e
     if (politeness) {
       entities.politeness = 'polite';
     }
@@ -445,15 +355,8 @@
     }
 
     // Lower threshold for familiar commands
-<<<<<<< HEAD
-    const similarCommands = this.commandHistory.filter(
-      cmd =>
-        this.calculateSimilarity(cmd.command.toLowerCase(), transcript.toLowerCase()) >
-        0.8
-=======
     const similarCommands = this.commandHistory.filter(cmd =>
       this.calculateSimilarity(cmd.command.toLowerCase(), transcript.toLowerCase()) > 0.8
->>>>>>> 02f0594e
     );
 
     if (similarCommands.length > 0) {
@@ -537,11 +440,7 @@
       const data = {
         preferredCommands: Array.from(this.userPreferences.preferredCommands.entries()),
         avgConfidence: Array.from(this.userPreferences.avgConfidence.entries()),
-<<<<<<< HEAD
-        timeOfDayPatterns: Array.from(this.userPreferences.timeOfDayPatterns.entries()),
-=======
         timeOfDayPatterns: Array.from(this.userPreferences.timeOfDayPatterns.entries())
->>>>>>> 02f0594e
       };
       localStorage.setItem('voice_recognition_preferences', JSON.stringify(data));
     } catch (error) {
