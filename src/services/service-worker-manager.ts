/* global ExtendableEvent, FetchEvent, PushEvent, NotificationEvent, BufferSource, IDBObjectStoreParameters, IDBTransactionMode, IDBDatabaseEventMap, AddEventListenerOptions, RegistrationOptions, ServiceWorkerContainerEventMap */
/// <reference lib="dom" />
// 🚀 SERVICE WORKER REGISTRATION - ENHANCED VERSION
// Handles registration, updates, and emotional intelligence integration

// Interface for emotional events
<<<<<<< HEAD
import AnalyticsService from './analytics';
=======
>>>>>>> 40290cd0
interface EmotionalEvent {
  id: number;
  eventType: string;
  eventData: {
    timestamp: number;
    url: string;
    userAgent: string;
    [key: string]: any;
  };
}

// Interface for service worker messages
interface ServiceWorkerMessage {
  type: string;
  data?: any;
  timestamp?: number;
  url?: string;
}

class ServiceWorkerManager {
  private registration: ServiceWorkerRegistration | null = null;
  private isUpdateAvailable: boolean = false;
  private emotionalEventsQueue: EmotionalEvent[] = [];
  private isOnline: boolean = navigator.onLine;

  constructor() {
    this.init();
  }

  async init() {
    if ('serviceWorker' in navigator) {
      try {
        await this.registerServiceWorker();
        this.setupEventListeners();
        this.setupPeriodicSync();
        console.log('✅ Service Worker Manager initialized');
      } catch (_error) {
        console._error('❌ Service Worker Manager initialization failed:', _error);
      }
    } else {
      console.warn('⚠️ Service Workers not supported');
    }
  }

  async registerServiceWorker() {
    try {
      // Register the unified service worker (combines all features)
      this.registration = await navigator.serviceWorker.register('/sw-unified.js', {
        scope: '/',
        updateViaCache: 'none', // Always check for updates
      });

      console.log('🔧 Service Worker registered:', this.registration.scope);

      // Handle different registration states
      if (this.registration.installing) {
        console.log('📦 Service Worker installing...');
        this.trackInstallProgress(this.registration.installing);
      } else if (this.registration.waiting) {
        console.log('⏳ Service Worker waiting to activate...');
        this.handleWaitingWorker();
      } else if (this.registration.active) {
        console.log('✅ Service Worker active and ready');
        this.setupMessageChannel();
      }

      // Listen for updates
      this.registration.addEventListener('updatefound', () => {
        console.log('🔄 Service Worker update found');
        this.handleUpdateFound();
      });
    } catch (_error) {
      console.error('❌ Service Worker registration failed:', _error);
      throw _error;
    }
  }

  trackInstallProgress(worker: ServiceWorker): void {
    worker.addEventListener('statechange', () => {
      console.log('🔄 Service Worker state:', worker.state);

      switch (worker.state) {
        case 'installed':
          if (navigator.serviceWorker.controller) {
            // New worker installed, update available
            this.isUpdateAvailable = true;
            this.notifyUpdateAvailable();
          } else {
            // First install
            console.log('🎉 Service Worker installed for the first time');
            this.notifyInstallComplete();
          }
          break;

        case 'activated':
          console.log('⚡ Service Worker activated');
          this.setupMessageChannel();
          break;

        case 'redundant':
          console.log('🗑️ Service Worker became redundant');
          break;
      }
    });
  }

  handleUpdateFound() {
    const newWorker = this.registration.installing;

    if (newWorker) {
      this.trackInstallProgress(newWorker);
    }
  }

  handleWaitingWorker() {
    this.isUpdateAvailable = true;
    this.notifyUpdateAvailable();
  }

  // Apply pending update
  async applyUpdate() {
    if (!this.registration || !this.registration.waiting) {
      console.warn('⚠️ No update available to apply');
      return false;
    }

    try {
      // Tell the waiting service worker to skip waiting
      this.registration.waiting.postMessage({ type: 'SKIP_WAITING' });

      // Wait for the new service worker to take control
<<<<<<< HEAD
      await new Promise<void>(resolve => {
        navigator.serviceWorker.addEventListener('controllerchange', () => resolve(), {
          once: true,
        });
=======
      await new Promise<void>((resolve) => {
        navigator.serviceWorker.addEventListener('controllerchange', () => resolve(), { once: true });
>>>>>>> 40290cd0
      });

      console.log('✅ Service Worker update applied');
      this.isUpdateAvailable = false;

      // Reload the page to ensure clean state
      window.location.reload();

      return true;
    } catch (_error) {
      console._error('❌ Failed to apply service worker update:', _error);
      return false;
    }
  }

  // Setup message channel for communication
  setupMessageChannel() {
    if (!navigator.serviceWorker.controller) {
      console.warn('⚠️ No service worker controller available');
      return;
    }

    // Listen for messages from service worker
    navigator.serviceWorker.addEventListener('message', event => {
      this.handleServiceWorkerMessage(_event);
    });

    // Send initial handshake
    this.sendMessage({
      type: 'CLIENT_READY',
      timestamp: Date.now(),
      url: window.location.href,
    });
  }

  // Handle messages from service worker
<<<<<<< HEAD
  handleServiceWorkerMessage(_event: MessageEvent<ServiceWorkerMessage>): void {
=======
  handleServiceWorkerMessage(event: MessageEvent<ServiceWorkerMessage>): void {
>>>>>>> 40290cd0
    const { type, data } = event.data;

    console.log('💬 Message from SW:', type, data);

    switch (type) {
      case 'EMOTIONAL_NOTIFICATION_ACTION':
        this.handleEmotionalNotificationAction(data);
        break;

      case 'CACHE_UPDATE_AVAILABLE':
        this.notifyCacheUpdate();
        break;

      case 'SYNC_COMPLETED':
        this.handleSyncCompleted(data);
        break;

      default:
        console.log('🔄 Unknown message from SW:', type);
    }
  }

  // Send message to service worker
  sendMessage(message: ServiceWorkerMessage): void {
    if (navigator.serviceWorker.controller) {
      navigator.serviceWorker.controller.postMessage(message);
    } else {
      console.warn('⚠️ No service worker controller to send message to');
    }
  }

  // Track emotional events (with offline support)
  trackEmotionalEvent(eventType: string, eventData: Record<string, any>): void {
    const event: EmotionalEvent = {
      id: Date.now() + Math.random(),
      eventType,
      eventData: {
        ...eventData,
        timestamp: Date.now(),
        url: window.location.href,
        userAgent: navigator.userAgent,
      },
    };

    if (this.isOnline) {
      // Send immediately if online
      this.sendMessage({
        type: 'TRACK_EMOTIONAL_EVENT',
        data: _event,
      });
    } else {
      // Queue for later if offline
      this.emotionalEventsQueue.push(_event);
      console.log('📱 Event queued for offline sync:', eventType);
    }
  }

  // Setup periodic background sync
  setupPeriodicSync() {
    // Request persistent storage for better reliability
    if ('storage' in navigator && 'persist' in navigator.storage) {
      navigator.storage.persist().then(granted => {
        console.log(
          granted ? '💾 Persistent storage granted' : '⚠️ Persistent storage denied'
        );
      });
    }

    // Setup periodic sync for emotional data (if supported)
    if (
      'serviceWorker' in navigator &&
      'sync' in window.ServiceWorkerRegistration.prototype
    ) {
      // Background sync will be triggered by the service worker
      console.log('🔄 Background sync supported');
    }

    // Fallback: periodic manual sync
    setInterval(() => {
      if (this.isOnline && this.emotionalEventsQueue.length > 0) {
        this.flushEventQueue();
      }
    }, 30000); // Every 30 seconds
  }

  // Flush queued events when coming back online
  async flushEventQueue() {
    if (this.emotionalEventsQueue.length === 0) return;

    console.log('🚀 Flushing _event queue:', this.emotionalEventsQueue.length);

    const events = [...this.emotionalEventsQueue];
    this.emotionalEventsQueue = [];

    try {
      // Send all queued events to service worker
      for (const _event of events) {
        this.sendMessage({
          type: 'TRACK_EMOTIONAL_EVENT',
          data: _event,
        });
      }

      console.log('✅ Event queue flushed successfully');
    } catch (_error) {
      console._error('❌ Failed to flush _event queue:', _error);
      // Re-queue events on failure
      this.emotionalEventsQueue.unshift(...events);
    }
  }

  // Setup event listeners
  setupEventListeners() {
    // Online/offline detection
    window.addEventListener('online', () => {
      console.log('🌐 Back online');
      this.isOnline = true;
      this.flushEventQueue();
    });

    window.addEventListener('offline', () => {
      console.log('📱 Gone offline');
      this.isOnline = false;
    });

    // Page visibility changes
    document.addEventListener('visibilitychange', () => {
      if (!document.hidden && this.isOnline) {
        // Page became visible, flush any pending events
        this.flushEventQueue();
      }
    });
  }

  // Handle emotional notification actions
<<<<<<< HEAD
  handleEmotionalNotificationAction(data: {
    action: string;
    emotion_type: string;
    notification_id: string;
  }): void {
=======
  handleEmotionalNotificationAction(data: { action: string; emotion_type: string; notification_id: string }): void {
>>>>>>> 40290cd0
    const { action, emotion_type, notification_id } = data;

    console.log('🧠 Handling emotional notification action:', action);

    // Emit custom event for the app to handle
    window.dispatchEvent(
      new CustomEvent('emotional-notification-action', {
        detail: { action, emotion_type, notification_id, data },
      })
    );

    // Track the action
    this.trackEmotionalEvent('notification_action_handled', {
      action,
      emotion_type,
      notification_id,
      source: 'service_worker',
    });
  }

  // Cache additional assets
  cacheAssets(assets: string[]): void {
    this.sendMessage({
      type: 'CACHE_ASSETS',
      data: { assets },
    });
  }

  // Notification helpers
  notifyUpdateAvailable() {
    console.log('🔄 Service Worker update available');

    // Emit event for UI to handle
    window.dispatchEvent(
      new CustomEvent('sw-update-available', {
        detail: {
          registration: this.registration,
          applyUpdate: () => this.applyUpdate(),
        },
      })
    );
  }

  notifyInstallComplete() {
    console.log('🎉 Service Worker installation complete');

    window.dispatchEvent(new CustomEvent('sw-install-complete'));
  }

  notifyCacheUpdate() {
    console.log('📦 Cache update available');

    window.dispatchEvent(new CustomEvent('sw-cache-update'));
  }

  handleSyncCompleted(data: any): void {
    console.log('✅ Background sync completed:', data);

    window.dispatchEvent(
      new CustomEvent('sw-sync-complete', {
        detail: data,
      })
    );
  }

  // Get registration status
  getStatus(): {
    isSupported: boolean;
    registration: ServiceWorkerRegistration | null;
    isUpdateAvailable: boolean;
    isOnline: boolean;
    queuedEvents: number;
  } {
    return {
      isSupported: 'serviceWorker' in navigator,
      registration: this.registration,
      isUpdateAvailable: this.isUpdateAvailable,
      isOnline: this.isOnline,
      queuedEvents: this.emotionalEventsQueue.length,
    };
  }
}

// Export the class for custom instantiation
export { ServiceWorkerManager };

// Initialize and export default instance
const swManager = new ServiceWorkerManager();

// Export for global access
(window as any).swManager = swManager;

export default swManager;<|MERGE_RESOLUTION|>--- conflicted
+++ resolved
@@ -4,10 +4,6 @@
 // Handles registration, updates, and emotional intelligence integration
 
 // Interface for emotional events
-<<<<<<< HEAD
-import AnalyticsService from './analytics';
-=======
->>>>>>> 40290cd0
 interface EmotionalEvent {
   id: number;
   eventType: string;
@@ -139,15 +135,8 @@
       this.registration.waiting.postMessage({ type: 'SKIP_WAITING' });
 
       // Wait for the new service worker to take control
-<<<<<<< HEAD
-      await new Promise<void>(resolve => {
-        navigator.serviceWorker.addEventListener('controllerchange', () => resolve(), {
-          once: true,
-        });
-=======
       await new Promise<void>((resolve) => {
         navigator.serviceWorker.addEventListener('controllerchange', () => resolve(), { once: true });
->>>>>>> 40290cd0
       });
 
       console.log('✅ Service Worker update applied');
@@ -184,11 +173,7 @@
   }
 
   // Handle messages from service worker
-<<<<<<< HEAD
-  handleServiceWorkerMessage(_event: MessageEvent<ServiceWorkerMessage>): void {
-=======
   handleServiceWorkerMessage(event: MessageEvent<ServiceWorkerMessage>): void {
->>>>>>> 40290cd0
     const { type, data } = event.data;
 
     console.log('💬 Message from SW:', type, data);
@@ -324,15 +309,7 @@
   }
 
   // Handle emotional notification actions
-<<<<<<< HEAD
-  handleEmotionalNotificationAction(data: {
-    action: string;
-    emotion_type: string;
-    notification_id: string;
-  }): void {
-=======
   handleEmotionalNotificationAction(data: { action: string; emotion_type: string; notification_id: string }): void {
->>>>>>> 40290cd0
     const { action, emotion_type, notification_id } = data;
 
     console.log('🧠 Handling emotional notification action:', action);
