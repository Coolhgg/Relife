// 🚀 SERVICE WORKER REGISTRATION - ENHANCED VERSION
// Handles registration, updates, and emotional intelligence integration

class ServiceWorkerManager {
  constructor() {
    this.registration = null;
    this.isUpdateAvailable = false;
    this.emotionalEventsQueue = [];
    this.isOnline = navigator.onLine;

    this.init();
  }

  async init() {
    if ('serviceWorker' in navigator) {
      try {
        await this.registerServiceWorker();
        this.setupEventListeners();
        this.setupPeriodicSync();
        console.log('✅ Service Worker Manager initialized');
      } catch (error) {
        console.error('❌ Service Worker Manager initialization failed:', error);
      }
    } else {
      console.warn('⚠️ Service Workers not supported');
    }
  }

  async registerServiceWorker() {
    try {
      // Register the unified service worker (combines all features)
      this.registration = await navigator.serviceWorker.register('/sw-unified.js', {
        scope: '/',
<<<<<<< HEAD
        updateViaCache: 'none', // Always check for updates
=======
        updateViaCache: 'none' // Always check for updates
>>>>>>> 02f0594e
      });

      console.log('🔧 Service Worker registered:', this.registration.scope);

      // Handle different registration states
      if (this.registration.installing) {
        console.log('📦 Service Worker installing...');
        this.trackInstallProgress(this.registration.installing);
      } else if (this.registration.waiting) {
        console.log('⏳ Service Worker waiting to activate...');
        this.handleWaitingWorker();
      } else if (this.registration.active) {
        console.log('✅ Service Worker active and ready');
        this.setupMessageChannel();
      }

      // Listen for updates
      this.registration.addEventListener('updatefound', () => {
        console.log('🔄 Service Worker update found');
        this.handleUpdateFound();
      });

    } catch (error) {
      console.error('❌ Service Worker registration failed:', error);
      throw error;
    }
  }

  trackInstallProgress(worker) {
    worker.addEventListener('statechange', () => {
      console.log('🔄 Service Worker state:', worker.state);

      switch (worker.state) {
        case 'installed':
          if (navigator.serviceWorker.controller) {
            // New worker installed, update available
            this.isUpdateAvailable = true;
            this.notifyUpdateAvailable();
          } else {
            // First install
            console.log('🎉 Service Worker installed for the first time');
            this.notifyInstallComplete();
          }
          break;

        case 'activated':
          console.log('⚡ Service Worker activated');
          this.setupMessageChannel();
          break;

        case 'redundant':
          console.log('🗑️ Service Worker became redundant');
          break;
      }
    });
  }

  handleUpdateFound() {
    const newWorker = this.registration.installing;

    if (newWorker) {
      this.trackInstallProgress(newWorker);
    }
  }

  handleWaitingWorker() {
    this.isUpdateAvailable = true;
    this.notifyUpdateAvailable();
  }

  // Apply pending update
  async applyUpdate() {
    if (!this.registration || !this.registration.waiting) {
      console.warn('⚠️ No update available to apply');
      return false;
    }

    try {
      // Tell the waiting service worker to skip waiting
      this.registration.waiting.postMessage({ type: 'SKIP_WAITING' });

      // Wait for the new service worker to take control
<<<<<<< HEAD
      await new Promise(resolve => {
        navigator.serviceWorker.addEventListener('controllerchange', resolve, {
          once: true,
        });
=======
      await new Promise((resolve) => {
        navigator.serviceWorker.addEventListener('controllerchange', resolve, { once: true });
>>>>>>> 02f0594e
      });

      console.log('✅ Service Worker update applied');
      this.isUpdateAvailable = false;

      // Reload the page to ensure clean state
      window.location.reload();

      return true;
    } catch (error) {
      console.error('❌ Failed to apply service worker update:', error);
      return false;
    }
  }

  // Setup message channel for communication
  setupMessageChannel() {
    if (!navigator.serviceWorker.controller) {
      console.warn('⚠️ No service worker controller available');
      return;
    }

    // Listen for messages from service worker
<<<<<<< HEAD
    navigator.serviceWorker.addEventListener('message', event => {
=======
    navigator.serviceWorker.addEventListener('message', (event) => {
>>>>>>> 02f0594e
      this.handleServiceWorkerMessage(event);
    });

    // Send initial handshake
    this.sendMessage({
      type: 'CLIENT_READY',
      timestamp: Date.now(),
      url: window.location.href
    });
  }

  // Handle messages from service worker
  handleServiceWorkerMessage(event) {
    const { type, data } = event.data;

    console.log('💬 Message from SW:', type, data);

    switch (type) {
      case 'EMOTIONAL_NOTIFICATION_ACTION':
        this.handleEmotionalNotificationAction(data);
        break;

      case 'CACHE_UPDATE_AVAILABLE':
        this.notifyCacheUpdate();
        break;

      case 'SYNC_COMPLETED':
        this.handleSyncCompleted(data);
        break;

      default:
        console.log('🔄 Unknown message from SW:', type);
    }
  }

  // Send message to service worker
  sendMessage(message) {
    if (navigator.serviceWorker.controller) {
      navigator.serviceWorker.controller.postMessage(message);
    } else {
      console.warn('⚠️ No service worker controller to send message to');
    }
  }

  // Track emotional events (with offline support)
  trackEmotionalEvent(eventType, eventData) {
    const event = {
      id: Date.now() + Math.random(),
      eventType,
      eventData: {
        ...eventData,
        timestamp: Date.now(),
        url: window.location.href,
        userAgent: navigator.userAgent
      }
    };

    if (this.isOnline) {
      // Send immediately if online
      this.sendMessage({
        type: 'TRACK_EMOTIONAL_EVENT',
<<<<<<< HEAD
        data: event,
=======
        data: event
>>>>>>> 02f0594e
      });
    } else {
      // Queue for later if offline
      this.emotionalEventsQueue.push(event);
      console.log('📱 Event queued for offline sync:', eventType);
    }
  }

  // Setup periodic background sync
  setupPeriodicSync() {
    // Request persistent storage for better reliability
    if ('storage' in navigator && 'persist' in navigator.storage) {
      navigator.storage.persist().then(granted => {
<<<<<<< HEAD
        console.log(
          granted ? '💾 Persistent storage granted' : '⚠️ Persistent storage denied'
        );
=======
        console.log(granted ? '💾 Persistent storage granted' : '⚠️ Persistent storage denied');
>>>>>>> 02f0594e
      });
    }

    // Setup periodic sync for emotional data (if supported)
<<<<<<< HEAD
    if (
      'serviceWorker' in navigator &&
      'sync' in window.ServiceWorkerRegistration.prototype
    ) {
=======
    if ('serviceWorker' in navigator && 'sync' in window.ServiceWorkerRegistration.prototype) {
>>>>>>> 02f0594e
      // Background sync will be triggered by the service worker
      console.log('🔄 Background sync supported');
    }

    // Fallback: periodic manual sync
    setInterval(() => {
      if (this.isOnline && this.emotionalEventsQueue.length > 0) {
        this.flushEventQueue();
      }
    }, 30000); // Every 30 seconds
  }

  // Flush queued events when coming back online
  async flushEventQueue() {
    if (this.emotionalEventsQueue.length === 0) return;

    console.log('🚀 Flushing event queue:', this.emotionalEventsQueue.length);

    const events = [...this.emotionalEventsQueue];
    this.emotionalEventsQueue = [];

    try {
      // Send all queued events to service worker
      for (const event of events) {
        this.sendMessage({
          type: 'TRACK_EMOTIONAL_EVENT',
<<<<<<< HEAD
          data: event,
=======
          data: event
>>>>>>> 02f0594e
        });
      }

      console.log('✅ Event queue flushed successfully');
    } catch (error) {
      console.error('❌ Failed to flush event queue:', error);
      // Re-queue events on failure
      this.emotionalEventsQueue.unshift(...events);
    }
  }

  // Setup event listeners
  setupEventListeners() {
    // Online/offline detection
    window.addEventListener('online', () => {
      console.log('🌐 Back online');
      this.isOnline = true;
      this.flushEventQueue();
    });

    window.addEventListener('offline', () => {
      console.log('📱 Gone offline');
      this.isOnline = false;
    });

    // Page visibility changes
    document.addEventListener('visibilitychange', () => {
      if (!document.hidden && this.isOnline) {
        // Page became visible, flush any pending events
        this.flushEventQueue();
      }
    });
  }

  // Handle emotional notification actions
  handleEmotionalNotificationAction(data) {
    const { action, emotion_type, notification_id } = data;

    console.log('🧠 Handling emotional notification action:', action);

    // Emit custom event for the app to handle
<<<<<<< HEAD
    window.dispatchEvent(
      new CustomEvent('emotional-notification-action', {
        detail: { action, emotion_type, notification_id, data },
      })
    );
=======
    window.dispatchEvent(new CustomEvent('emotional-notification-action', {
      detail: { action, emotion_type, notification_id, data }
    }));
>>>>>>> 02f0594e

    // Track the action
    this.trackEmotionalEvent('notification_action_handled', {
      action,
      emotion_type,
      notification_id,
<<<<<<< HEAD
      source: 'service_worker',
=======
      source: 'service_worker'
>>>>>>> 02f0594e
    });
  }

  // Cache additional assets
  cacheAssets(assets) {
    this.sendMessage({
      type: 'CACHE_ASSETS',
<<<<<<< HEAD
      data: { assets },
=======
      data: { assets }
>>>>>>> 02f0594e
    });
  }

  // Notification helpers
  notifyUpdateAvailable() {
    console.log('🔄 Service Worker update available');

    // Emit event for UI to handle
<<<<<<< HEAD
    window.dispatchEvent(
      new CustomEvent('sw-update-available', {
        detail: {
          registration: this.registration,
          applyUpdate: () => this.applyUpdate(),
        },
      })
    );
=======
    window.dispatchEvent(new CustomEvent('sw-update-available', {
      detail: {
        registration: this.registration,
        applyUpdate: () => this.applyUpdate()
      }
    }));
>>>>>>> 02f0594e
  }

  notifyInstallComplete() {
    console.log('🎉 Service Worker installation complete');

    window.dispatchEvent(new CustomEvent('sw-install-complete'));
  }

  notifyCacheUpdate() {
    console.log('📦 Cache update available');

    window.dispatchEvent(new CustomEvent('sw-cache-update'));
  }

  handleSyncCompleted(data) {
    console.log('✅ Background sync completed:', data);

<<<<<<< HEAD
    window.dispatchEvent(
      new CustomEvent('sw-sync-complete', {
        detail: data,
      })
    );
=======
    window.dispatchEvent(new CustomEvent('sw-sync-complete', {
      detail: data
    }));
>>>>>>> 02f0594e
  }

  // Get registration status
  getStatus() {
    return {
      isSupported: 'serviceWorker' in navigator,
      registration: this.registration,
      isUpdateAvailable: this.isUpdateAvailable,
      isOnline: this.isOnline,
      queuedEvents: this.emotionalEventsQueue.length
    };
  }
}

// Export the class for custom instantiation
export { ServiceWorkerManager };

// Initialize and export default instance
const swManager = new ServiceWorkerManager();

// Export for global access
window.swManager = swManager;

export default swManager;<|MERGE_RESOLUTION|>--- conflicted
+++ resolved
@@ -31,11 +31,7 @@
       // Register the unified service worker (combines all features)
       this.registration = await navigator.serviceWorker.register('/sw-unified.js', {
         scope: '/',
-<<<<<<< HEAD
-        updateViaCache: 'none', // Always check for updates
-=======
         updateViaCache: 'none' // Always check for updates
->>>>>>> 02f0594e
       });
 
       console.log('🔧 Service Worker registered:', this.registration.scope);
@@ -118,15 +114,8 @@
       this.registration.waiting.postMessage({ type: 'SKIP_WAITING' });
 
       // Wait for the new service worker to take control
-<<<<<<< HEAD
-      await new Promise(resolve => {
-        navigator.serviceWorker.addEventListener('controllerchange', resolve, {
-          once: true,
-        });
-=======
       await new Promise((resolve) => {
         navigator.serviceWorker.addEventListener('controllerchange', resolve, { once: true });
->>>>>>> 02f0594e
       });
 
       console.log('✅ Service Worker update applied');
@@ -150,11 +139,7 @@
     }
 
     // Listen for messages from service worker
-<<<<<<< HEAD
-    navigator.serviceWorker.addEventListener('message', event => {
-=======
     navigator.serviceWorker.addEventListener('message', (event) => {
->>>>>>> 02f0594e
       this.handleServiceWorkerMessage(event);
     });
 
@@ -216,11 +201,7 @@
       // Send immediately if online
       this.sendMessage({
         type: 'TRACK_EMOTIONAL_EVENT',
-<<<<<<< HEAD
-        data: event,
-=======
         data: event
->>>>>>> 02f0594e
       });
     } else {
       // Queue for later if offline
@@ -234,25 +215,12 @@
     // Request persistent storage for better reliability
     if ('storage' in navigator && 'persist' in navigator.storage) {
       navigator.storage.persist().then(granted => {
-<<<<<<< HEAD
-        console.log(
-          granted ? '💾 Persistent storage granted' : '⚠️ Persistent storage denied'
-        );
-=======
         console.log(granted ? '💾 Persistent storage granted' : '⚠️ Persistent storage denied');
->>>>>>> 02f0594e
       });
     }
 
     // Setup periodic sync for emotional data (if supported)
-<<<<<<< HEAD
-    if (
-      'serviceWorker' in navigator &&
-      'sync' in window.ServiceWorkerRegistration.prototype
-    ) {
-=======
     if ('serviceWorker' in navigator && 'sync' in window.ServiceWorkerRegistration.prototype) {
->>>>>>> 02f0594e
       // Background sync will be triggered by the service worker
       console.log('🔄 Background sync supported');
     }
@@ -279,11 +247,7 @@
       for (const event of events) {
         this.sendMessage({
           type: 'TRACK_EMOTIONAL_EVENT',
-<<<<<<< HEAD
-          data: event,
-=======
           data: event
->>>>>>> 02f0594e
         });
       }
 
@@ -325,28 +289,16 @@
     console.log('🧠 Handling emotional notification action:', action);
 
     // Emit custom event for the app to handle
-<<<<<<< HEAD
-    window.dispatchEvent(
-      new CustomEvent('emotional-notification-action', {
-        detail: { action, emotion_type, notification_id, data },
-      })
-    );
-=======
     window.dispatchEvent(new CustomEvent('emotional-notification-action', {
       detail: { action, emotion_type, notification_id, data }
     }));
->>>>>>> 02f0594e
 
     // Track the action
     this.trackEmotionalEvent('notification_action_handled', {
       action,
       emotion_type,
       notification_id,
-<<<<<<< HEAD
-      source: 'service_worker',
-=======
       source: 'service_worker'
->>>>>>> 02f0594e
     });
   }
 
@@ -354,11 +306,7 @@
   cacheAssets(assets) {
     this.sendMessage({
       type: 'CACHE_ASSETS',
-<<<<<<< HEAD
-      data: { assets },
-=======
       data: { assets }
->>>>>>> 02f0594e
     });
   }
 
@@ -367,23 +315,12 @@
     console.log('🔄 Service Worker update available');
 
     // Emit event for UI to handle
-<<<<<<< HEAD
-    window.dispatchEvent(
-      new CustomEvent('sw-update-available', {
-        detail: {
-          registration: this.registration,
-          applyUpdate: () => this.applyUpdate(),
-        },
-      })
-    );
-=======
     window.dispatchEvent(new CustomEvent('sw-update-available', {
       detail: {
         registration: this.registration,
         applyUpdate: () => this.applyUpdate()
       }
     }));
->>>>>>> 02f0594e
   }
 
   notifyInstallComplete() {
@@ -401,17 +338,9 @@
   handleSyncCompleted(data) {
     console.log('✅ Background sync completed:', data);
 
-<<<<<<< HEAD
-    window.dispatchEvent(
-      new CustomEvent('sw-sync-complete', {
-        detail: data,
-      })
-    );
-=======
     window.dispatchEvent(new CustomEvent('sw-sync-complete', {
       detail: data
     }));
->>>>>>> 02f0594e
   }
 
   // Get registration status
