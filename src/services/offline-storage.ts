// Offline Storage Service for Smart Alarm App
// Provides comprehensive offline data management with sync capabilities

import type { Alarm } from '../types';
import { ErrorHandler } from './error-handler';
import SecurityService from './security';

interface StorageMetadata {
  version: string;
  lastSync: string;
  pendingChanges: string[];
}

interface PendingChange {
  id: string;
  type: 'create' | 'update' | 'delete';
  data?: Alarm;
  timestamp: string;
}

export class OfflineStorage {
  private static instance: OfflineStorage;
  private readonly ALARMS_KEY = 'smart-alarm-alarms';
  private readonly METADATA_KEY = 'smart-alarm-metadata';
  private readonly PENDING_CHANGES_KEY = 'smart-alarm-pending';
  private readonly VERSION = '1.0';

  private constructor() {}

  static getInstance(): OfflineStorage {
    if (!OfflineStorage.instance) {
      OfflineStorage.instance = new OfflineStorage();
    }
    return OfflineStorage.instance;
  }

  // Alarm CRUD operations
  async saveAlarms(alarms: Alarm[]): Promise<void> {
    try {
      const data = {
        alarms,
        timestamp: new Date().toISOString(),
        version: this.VERSION
      };

      // Encrypt sensitive data before storage
      SecurityService.secureStorageSet(this.ALARMS_KEY, data);

      // Update metadata
      await this.updateMetadata({ lastModified: data.timestamp });

<<<<<<< HEAD
      console.log(
        '[OfflineStorage] Saved encrypted alarms to local storage:',
        alarms.length
      );
    } catch (error) {
      ErrorHandler.handleError(error, 'Failed to save alarms locally', {
        context: 'OfflineStorage.saveAlarms',
        alarmsCount: alarms.length,
=======
      console.log('[OfflineStorage] Saved encrypted alarms to local storage:', alarms.length);
    } catch (error) {
      ErrorHandler.handleError(error, 'Failed to save alarms locally', {
        context: 'OfflineStorage.saveAlarms',
        alarmsCount: alarms.length
>>>>>>> 02f0594e
      });
      throw error;
    }
  }

  async getAlarms(): Promise<Alarm[]> {
    try {
      // Try to get encrypted data first
      const encryptedData = SecurityService.secureStorageGet(this.ALARMS_KEY);

      if (encryptedData) {
        // Version check and migration if needed
        if (encryptedData.version !== this.VERSION) {
          const migrated = await this.migrateData(encryptedData);
          return migrated.alarms || [];
        }

<<<<<<< HEAD
        console.log(
          '[OfflineStorage] Retrieved encrypted alarms from local storage:',
          encryptedData.alarms?.length || 0
        );
=======
        console.log('[OfflineStorage] Retrieved encrypted alarms from local storage:', encryptedData.alarms?.length || 0);
>>>>>>> 02f0594e
        return encryptedData.alarms || [];
      }

      // Fallback: try to get unencrypted data for migration
      const unencryptedData = localStorage.getItem(this.ALARMS_KEY);
      if (unencryptedData) {
<<<<<<< HEAD
        console.log(
          '[OfflineStorage] Found unencrypted data, migrating to encrypted storage'
        );
=======
        console.log('[OfflineStorage] Found unencrypted data, migrating to encrypted storage');
>>>>>>> 02f0594e
        const parsed = JSON.parse(unencryptedData);

        // Migrate to encrypted storage
        SecurityService.secureStorageSet(this.ALARMS_KEY, parsed);
        localStorage.removeItem(this.ALARMS_KEY); // Remove unencrypted version

        return parsed.alarms || [];
      }

      console.log('[OfflineStorage] No alarms found in local storage');
      return [];
    } catch (error) {
      ErrorHandler.handleError(error, 'Failed to retrieve alarms from local storage', {
<<<<<<< HEAD
        context: 'OfflineStorage.getAlarms',
=======
        context: 'OfflineStorage.getAlarms'
>>>>>>> 02f0594e
      });
      return [];
    }
  }

  async saveAlarm(alarm: Alarm): Promise<void> {
    try {
      const alarms = await this.getAlarms();
      const existingIndex = alarms.findIndex(a => a.id === alarm.id);

      if (existingIndex >= 0) {
        alarms[existingIndex] = alarm;
        await this.addPendingChange({
          id: alarm.id,
          type: 'update',
          data: alarm,
          timestamp: new Date().toISOString()
        });
      } else {
        alarms.push(alarm);
        await this.addPendingChange({
          id: alarm.id,
          type: 'create',
          data: alarm,
          timestamp: new Date().toISOString()
        });
      }

      await this.saveAlarms(alarms);
      console.log('[OfflineStorage] Saved individual alarm:', alarm.id);
    } catch (error) {
      ErrorHandler.handleError(error, 'Failed to save alarm', {
        context: 'OfflineStorage.saveAlarm',
<<<<<<< HEAD
        alarmId: alarm.id,
=======
        alarmId: alarm.id
>>>>>>> 02f0594e
      });
      throw error;
    }
  }

  async deleteAlarm(alarmId: string): Promise<void> {
    try {
      const alarms = await this.getAlarms();
      const filteredAlarms = alarms.filter(a => a.id !== alarmId);

      await this.saveAlarms(filteredAlarms);
      await this.addPendingChange({
        id: alarmId,
        type: 'delete',
<<<<<<< HEAD
        timestamp: new Date().toISOString(),
=======
        timestamp: new Date().toISOString()
>>>>>>> 02f0594e
      });

      console.log('[OfflineStorage] Deleted alarm:', alarmId);
    } catch (error) {
      ErrorHandler.handleError(error, 'Failed to delete alarm', {
        context: 'OfflineStorage.deleteAlarm',
<<<<<<< HEAD
        alarmId,
=======
        alarmId
>>>>>>> 02f0594e
      });
      throw error;
    }
  }

  // Pending changes management for sync
  async addPendingChange(change: PendingChange): Promise<void> {
    try {
      const existingChanges = await this.getPendingChanges();

      // Remove any existing change for the same item
      const filteredChanges = existingChanges.filter(c => c.id !== change.id);
      filteredChanges.push(change);

      // Encrypt pending changes
      SecurityService.secureStorageSet(this.PENDING_CHANGES_KEY, filteredChanges);

      // Request background sync if available
      this.requestBackgroundSync();

<<<<<<< HEAD
      console.log(
        '[OfflineStorage] Added encrypted pending change:',
        change.type,
        change.id
      );
=======
      console.log('[OfflineStorage] Added encrypted pending change:', change.type, change.id);
>>>>>>> 02f0594e
    } catch (error) {
      ErrorHandler.handleError(error, 'Failed to add pending change', {
        context: 'OfflineStorage.addPendingChange',
        changeType: change.type,
        changeId: change.id
      });
    }
  }

  async getPendingChanges(): Promise<PendingChange[]> {
    try {
      // Try encrypted storage first
      const encryptedData = SecurityService.secureStorageGet(this.PENDING_CHANGES_KEY);
      if (encryptedData) {
        return Array.isArray(encryptedData) ? encryptedData : [];
      }

      // Fallback to unencrypted for migration
      const unencryptedData = localStorage.getItem(this.PENDING_CHANGES_KEY);
      if (unencryptedData) {
        const parsed = JSON.parse(unencryptedData);
        // Migrate to encrypted storage
        SecurityService.secureStorageSet(this.PENDING_CHANGES_KEY, parsed);
        localStorage.removeItem(this.PENDING_CHANGES_KEY);
        return Array.isArray(parsed) ? parsed : [];
      }

      return [];
    } catch (error) {
      ErrorHandler.handleError(error, 'Failed to get pending changes', {
<<<<<<< HEAD
        context: 'OfflineStorage.getPendingChanges',
=======
        context: 'OfflineStorage.getPendingChanges'
>>>>>>> 02f0594e
      });
      return [];
    }
  }

  async clearPendingChanges(): Promise<void> {
    try {
      SecurityService.secureStorageRemove(this.PENDING_CHANGES_KEY);
      localStorage.removeItem(this.PENDING_CHANGES_KEY); // Remove any old unencrypted version
      console.log('[OfflineStorage] Cleared encrypted pending changes');
    } catch (error) {
      ErrorHandler.handleError(error, 'Failed to clear pending changes', {
<<<<<<< HEAD
        context: 'OfflineStorage.clearPendingChanges',
=======
        context: 'OfflineStorage.clearPendingChanges'
>>>>>>> 02f0594e
      });
    }
  }

  // Metadata management
  private async updateMetadata(updates: Partial<StorageMetadata>): Promise<void> {
    try {
      const existing = await this.getMetadata();
      const metadata: StorageMetadata = {
        ...existing,
        ...updates,
        version: this.VERSION
      };

      // Encrypt metadata
      SecurityService.secureStorageSet(this.METADATA_KEY, metadata);
    } catch (error) {
      ErrorHandler.handleError(error, 'Failed to update metadata', {
<<<<<<< HEAD
        context: 'OfflineStorage.updateMetadata',
=======
        context: 'OfflineStorage.updateMetadata'
>>>>>>> 02f0594e
      });
    }
  }

  private async getMetadata(): Promise<StorageMetadata> {
    try {
      // Try encrypted storage first
      const encryptedData = SecurityService.secureStorageGet(this.METADATA_KEY);
      if (encryptedData) {
        return encryptedData;
      }

      // Fallback to unencrypted for migration
      const unencryptedData = localStorage.getItem(this.METADATA_KEY);
      if (unencryptedData) {
        const parsed = JSON.parse(unencryptedData);
        // Migrate to encrypted storage
        SecurityService.secureStorageSet(this.METADATA_KEY, parsed);
        localStorage.removeItem(this.METADATA_KEY);
        return parsed;
      }

      const defaultMetadata = {
        version: this.VERSION,
        lastSync: new Date().toISOString(),
        pendingChanges: []
      };

      // Store default metadata encrypted
      SecurityService.secureStorageSet(this.METADATA_KEY, defaultMetadata);
      return defaultMetadata;
    } catch (error) {
      ErrorHandler.handleError(error, 'Failed to get metadata', {
<<<<<<< HEAD
        context: 'OfflineStorage.getMetadata',
=======
        context: 'OfflineStorage.getMetadata'
>>>>>>> 02f0594e
      });
      return {
        version: this.VERSION,
        lastSync: new Date().toISOString(),
        pendingChanges: []
      };
    }
  }

  // Data migration
  private async migrateData(oldData: any): Promise<any> {
<<<<<<< HEAD
    console.log(
      '[OfflineStorage] Migrating data from version',
      oldData.version,
      'to',
      this.VERSION
    );
=======
    console.log('[OfflineStorage] Migrating data from version', oldData.version, 'to', this.VERSION);
>>>>>>> 02f0594e

    // Add migration logic here as the app evolves
    const migrated = {
      ...oldData,
      version: this.VERSION,
      timestamp: new Date().toISOString()
    };

    // Save migrated data with encryption
    SecurityService.secureStorageSet(this.ALARMS_KEY, migrated);
    localStorage.removeItem(this.ALARMS_KEY); // Remove old unencrypted version

    return migrated;
  }

  // Background sync request
  private requestBackgroundSync(): void {
<<<<<<< HEAD
    if (
      'serviceWorker' in navigator &&
      'sync' in window.ServiceWorkerRegistration.prototype
    ) {
      navigator.serviceWorker.ready
        .then(registration => {
          return registration.sync.register('alarm-sync');
        })
        .catch(error => {
          console.log('[OfflineStorage] Background sync registration failed:', error);
        });
=======
    if ('serviceWorker' in navigator && 'sync' in window.ServiceWorkerRegistration.prototype) {
      navigator.serviceWorker.ready.then(registration => {
        return registration.sync.register('alarm-sync');
      }).catch(error => {
        console.log('[OfflineStorage] Background sync registration failed:', error);
      });
>>>>>>> 02f0594e
    }
  }

  // Export/Import functionality
  async exportData(): Promise<string> {
    try {
      const alarms = await this.getAlarms();
      const metadata = await this.getMetadata();
      const pendingChanges = await this.getPendingChanges();

      const exportData = {
        alarms,
        metadata,
        pendingChanges,
        exportTimestamp: new Date().toISOString()
      };

      return JSON.stringify(exportData, null, 2);
    } catch (error) {
      ErrorHandler.handleError(error, 'Failed to export data', {
<<<<<<< HEAD
        context: 'OfflineStorage.exportData',
=======
        context: 'OfflineStorage.exportData'
>>>>>>> 02f0594e
      });
      throw error;
    }
  }

  async importData(jsonData: string): Promise<void> {
    try {
      const data = JSON.parse(jsonData);

      if (data.alarms && Array.isArray(data.alarms)) {
        await this.saveAlarms(data.alarms);
        console.log('[OfflineStorage] Imported', data.alarms.length, 'alarms');
      }

      if (data.pendingChanges && Array.isArray(data.pendingChanges)) {
        SecurityService.secureStorageSet(this.PENDING_CHANGES_KEY, data.pendingChanges);
<<<<<<< HEAD
        console.log(
          '[OfflineStorage] Imported',
          data.pendingChanges.length,
          'encrypted pending changes'
        );
=======
        console.log('[OfflineStorage] Imported', data.pendingChanges.length, 'encrypted pending changes');
>>>>>>> 02f0594e
      }

    } catch (error) {
      ErrorHandler.handleError(error, 'Failed to import data', {
<<<<<<< HEAD
        context: 'OfflineStorage.importData',
=======
        context: 'OfflineStorage.importData'
>>>>>>> 02f0594e
      });
      throw error;
    }
  }

  // Storage statistics
  async getStorageStats(): Promise<{
    alarmsCount: number;
    pendingChangesCount: number;
    lastSync: string;
    storageUsed: string;
  }> {
    try {
      const alarms = await this.getAlarms();
      const pendingChanges = await this.getPendingChanges();
      const metadata = await this.getMetadata();

      // Calculate approximate storage usage
      const totalData = JSON.stringify({ alarms, pendingChanges, metadata });
      const storageUsed = `${(new Blob([totalData]).size / 1024).toFixed(2)} KB`;

      return {
        alarmsCount: alarms.length,
        pendingChangesCount: pendingChanges.length,
        lastSync: metadata.lastSync,
        storageUsed
      };
    } catch (error) {
      ErrorHandler.handleError(error, 'Failed to get storage stats', {
<<<<<<< HEAD
        context: 'OfflineStorage.getStorageStats',
=======
        context: 'OfflineStorage.getStorageStats'
>>>>>>> 02f0594e
      });
      return {
        alarmsCount: 0,
        pendingChangesCount: 0,
        lastSync: 'Never',
<<<<<<< HEAD
        storageUsed: '0 KB',
=======
        storageUsed: '0 KB'
>>>>>>> 02f0594e
      };
    }
  }

  // Clear all data
  async clearAllData(): Promise<void> {
    try {
      // Clear encrypted storage
      SecurityService.secureStorageRemove(this.ALARMS_KEY);
      SecurityService.secureStorageRemove(this.METADATA_KEY);
      SecurityService.secureStorageRemove(this.PENDING_CHANGES_KEY);

      // Clear any old unencrypted storage
      localStorage.removeItem(this.ALARMS_KEY);
      localStorage.removeItem(this.METADATA_KEY);
      localStorage.removeItem(this.PENDING_CHANGES_KEY);

      console.log('[OfflineStorage] Cleared all encrypted data');
    } catch (error) {
      ErrorHandler.handleError(error, 'Failed to clear all data', {
<<<<<<< HEAD
        context: 'OfflineStorage.clearAllData',
=======
        context: 'OfflineStorage.clearAllData'
>>>>>>> 02f0594e
      });
      throw error;
    }
  }
}

export default OfflineStorage.getInstance();<|MERGE_RESOLUTION|>--- conflicted
+++ resolved
@@ -49,22 +49,11 @@
       // Update metadata
       await this.updateMetadata({ lastModified: data.timestamp });
 
-<<<<<<< HEAD
-      console.log(
-        '[OfflineStorage] Saved encrypted alarms to local storage:',
-        alarms.length
-      );
-    } catch (error) {
-      ErrorHandler.handleError(error, 'Failed to save alarms locally', {
-        context: 'OfflineStorage.saveAlarms',
-        alarmsCount: alarms.length,
-=======
       console.log('[OfflineStorage] Saved encrypted alarms to local storage:', alarms.length);
     } catch (error) {
       ErrorHandler.handleError(error, 'Failed to save alarms locally', {
         context: 'OfflineStorage.saveAlarms',
         alarmsCount: alarms.length
->>>>>>> 02f0594e
       });
       throw error;
     }
@@ -82,27 +71,14 @@
           return migrated.alarms || [];
         }
 
-<<<<<<< HEAD
-        console.log(
-          '[OfflineStorage] Retrieved encrypted alarms from local storage:',
-          encryptedData.alarms?.length || 0
-        );
-=======
         console.log('[OfflineStorage] Retrieved encrypted alarms from local storage:', encryptedData.alarms?.length || 0);
->>>>>>> 02f0594e
         return encryptedData.alarms || [];
       }
 
       // Fallback: try to get unencrypted data for migration
       const unencryptedData = localStorage.getItem(this.ALARMS_KEY);
       if (unencryptedData) {
-<<<<<<< HEAD
-        console.log(
-          '[OfflineStorage] Found unencrypted data, migrating to encrypted storage'
-        );
-=======
         console.log('[OfflineStorage] Found unencrypted data, migrating to encrypted storage');
->>>>>>> 02f0594e
         const parsed = JSON.parse(unencryptedData);
 
         // Migrate to encrypted storage
@@ -116,11 +92,7 @@
       return [];
     } catch (error) {
       ErrorHandler.handleError(error, 'Failed to retrieve alarms from local storage', {
-<<<<<<< HEAD
-        context: 'OfflineStorage.getAlarms',
-=======
         context: 'OfflineStorage.getAlarms'
->>>>>>> 02f0594e
       });
       return [];
     }
@@ -154,11 +126,7 @@
     } catch (error) {
       ErrorHandler.handleError(error, 'Failed to save alarm', {
         context: 'OfflineStorage.saveAlarm',
-<<<<<<< HEAD
-        alarmId: alarm.id,
-=======
         alarmId: alarm.id
->>>>>>> 02f0594e
       });
       throw error;
     }
@@ -173,22 +141,14 @@
       await this.addPendingChange({
         id: alarmId,
         type: 'delete',
-<<<<<<< HEAD
-        timestamp: new Date().toISOString(),
-=======
         timestamp: new Date().toISOString()
->>>>>>> 02f0594e
       });
 
       console.log('[OfflineStorage] Deleted alarm:', alarmId);
     } catch (error) {
       ErrorHandler.handleError(error, 'Failed to delete alarm', {
         context: 'OfflineStorage.deleteAlarm',
-<<<<<<< HEAD
-        alarmId,
-=======
         alarmId
->>>>>>> 02f0594e
       });
       throw error;
     }
@@ -209,15 +169,7 @@
       // Request background sync if available
       this.requestBackgroundSync();
 
-<<<<<<< HEAD
-      console.log(
-        '[OfflineStorage] Added encrypted pending change:',
-        change.type,
-        change.id
-      );
-=======
       console.log('[OfflineStorage] Added encrypted pending change:', change.type, change.id);
->>>>>>> 02f0594e
     } catch (error) {
       ErrorHandler.handleError(error, 'Failed to add pending change', {
         context: 'OfflineStorage.addPendingChange',
@@ -248,11 +200,7 @@
       return [];
     } catch (error) {
       ErrorHandler.handleError(error, 'Failed to get pending changes', {
-<<<<<<< HEAD
-        context: 'OfflineStorage.getPendingChanges',
-=======
         context: 'OfflineStorage.getPendingChanges'
->>>>>>> 02f0594e
       });
       return [];
     }
@@ -265,11 +213,7 @@
       console.log('[OfflineStorage] Cleared encrypted pending changes');
     } catch (error) {
       ErrorHandler.handleError(error, 'Failed to clear pending changes', {
-<<<<<<< HEAD
-        context: 'OfflineStorage.clearPendingChanges',
-=======
         context: 'OfflineStorage.clearPendingChanges'
->>>>>>> 02f0594e
       });
     }
   }
@@ -288,11 +232,7 @@
       SecurityService.secureStorageSet(this.METADATA_KEY, metadata);
     } catch (error) {
       ErrorHandler.handleError(error, 'Failed to update metadata', {
-<<<<<<< HEAD
-        context: 'OfflineStorage.updateMetadata',
-=======
         context: 'OfflineStorage.updateMetadata'
->>>>>>> 02f0594e
       });
     }
   }
@@ -326,11 +266,7 @@
       return defaultMetadata;
     } catch (error) {
       ErrorHandler.handleError(error, 'Failed to get metadata', {
-<<<<<<< HEAD
-        context: 'OfflineStorage.getMetadata',
-=======
         context: 'OfflineStorage.getMetadata'
->>>>>>> 02f0594e
       });
       return {
         version: this.VERSION,
@@ -342,16 +278,7 @@
 
   // Data migration
   private async migrateData(oldData: any): Promise<any> {
-<<<<<<< HEAD
-    console.log(
-      '[OfflineStorage] Migrating data from version',
-      oldData.version,
-      'to',
-      this.VERSION
-    );
-=======
     console.log('[OfflineStorage] Migrating data from version', oldData.version, 'to', this.VERSION);
->>>>>>> 02f0594e
 
     // Add migration logic here as the app evolves
     const migrated = {
@@ -369,26 +296,12 @@
 
   // Background sync request
   private requestBackgroundSync(): void {
-<<<<<<< HEAD
-    if (
-      'serviceWorker' in navigator &&
-      'sync' in window.ServiceWorkerRegistration.prototype
-    ) {
-      navigator.serviceWorker.ready
-        .then(registration => {
-          return registration.sync.register('alarm-sync');
-        })
-        .catch(error => {
-          console.log('[OfflineStorage] Background sync registration failed:', error);
-        });
-=======
     if ('serviceWorker' in navigator && 'sync' in window.ServiceWorkerRegistration.prototype) {
       navigator.serviceWorker.ready.then(registration => {
         return registration.sync.register('alarm-sync');
       }).catch(error => {
         console.log('[OfflineStorage] Background sync registration failed:', error);
       });
->>>>>>> 02f0594e
     }
   }
 
@@ -409,11 +322,7 @@
       return JSON.stringify(exportData, null, 2);
     } catch (error) {
       ErrorHandler.handleError(error, 'Failed to export data', {
-<<<<<<< HEAD
-        context: 'OfflineStorage.exportData',
-=======
         context: 'OfflineStorage.exportData'
->>>>>>> 02f0594e
       });
       throw error;
     }
@@ -430,24 +339,12 @@
 
       if (data.pendingChanges && Array.isArray(data.pendingChanges)) {
         SecurityService.secureStorageSet(this.PENDING_CHANGES_KEY, data.pendingChanges);
-<<<<<<< HEAD
-        console.log(
-          '[OfflineStorage] Imported',
-          data.pendingChanges.length,
-          'encrypted pending changes'
-        );
-=======
         console.log('[OfflineStorage] Imported', data.pendingChanges.length, 'encrypted pending changes');
->>>>>>> 02f0594e
       }
 
     } catch (error) {
       ErrorHandler.handleError(error, 'Failed to import data', {
-<<<<<<< HEAD
-        context: 'OfflineStorage.importData',
-=======
         context: 'OfflineStorage.importData'
->>>>>>> 02f0594e
       });
       throw error;
     }
@@ -477,21 +374,13 @@
       };
     } catch (error) {
       ErrorHandler.handleError(error, 'Failed to get storage stats', {
-<<<<<<< HEAD
-        context: 'OfflineStorage.getStorageStats',
-=======
         context: 'OfflineStorage.getStorageStats'
->>>>>>> 02f0594e
       });
       return {
         alarmsCount: 0,
         pendingChangesCount: 0,
         lastSync: 'Never',
-<<<<<<< HEAD
-        storageUsed: '0 KB',
-=======
         storageUsed: '0 KB'
->>>>>>> 02f0594e
       };
     }
   }
@@ -512,11 +401,7 @@
       console.log('[OfflineStorage] Cleared all encrypted data');
     } catch (error) {
       ErrorHandler.handleError(error, 'Failed to clear all data', {
-<<<<<<< HEAD
-        context: 'OfflineStorage.clearAllData',
-=======
         context: 'OfflineStorage.clearAllData'
->>>>>>> 02f0594e
       });
       throw error;
     }
