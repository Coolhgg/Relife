--- conflicted
+++ resolved
@@ -1,13 +1,10 @@
 // Advanced Analytics Service for Relife Smart Alarm
 // Provides comprehensive analytics, insights, and AI-powered recommendations
-import { MockDataRecord, MockDataStore } from '../../types/common-types';
 
 import { SupabaseService } from './supabase';
 import PerformanceMonitor from './performance-monitor';
 import { ErrorHandler } from './error-handler';
 import type { Alarm, User } from '../types';
-import { ErrorHandler } from './error-handler';
-import AnalyticsService from './analytics';
 
 export interface AnalyticsInsight {
   id: string;
@@ -24,7 +21,7 @@
     trend: 'improving' | 'declining' | 'stable';
     comparison_period: string;
   };
-  metadata: Record<string, unknown>;
+  metadata: Record<string, any>;
   created_at: Date;
 }
 
@@ -210,10 +207,7 @@
       };
 
       // Cache the results
-      this.analyticsCache.set(cacheKey, {
-        data: analytics,
-        timestamp: Date.now(),
-      });
+      this.analyticsCache.set(cacheKey, { data: analytics, timestamp: Date.now() });
 
       const duration = performance.now() - startTime;
       this.performanceMonitor.trackCustomMetric(
@@ -222,8 +216,8 @@
       );
 
       return analytics;
-    } catch (_error) {
-      ErrorHandler.handleError(_error as Error, 'Failed to generate _user analytics', {
+    } catch (error) {
+      ErrorHandler.handleError(error as Error, 'Failed to generate user analytics', {
         userId,
         period,
       });
@@ -235,19 +229,19 @@
    * Calculate summary metrics
    */
   private async calculateSummaryMetrics(
-    alarmData: MockDataRecord[],
-    sleepData: MockDataRecord[],
-    eventsData: MockDataRecord[]
+    alarmData: any[],
+    sleepData: any[],
+    eventsData: any[]
   ): Promise<UserAnalytics['summary']> {
     const total_alarms = eventsData.length;
     const successful_wake_ups = eventsData.filter(
-      event => event.dismissed && !_event.snoozed
+      event => event.dismissed && !event.snoozed
     ).length;
     const average_response_time =
       eventsData
-        .filter(event => _event.response_time)
-        .reduce((sum, _event) => sum + event.response_time, 0) /
-        eventsData.filter(event => _event.response_time).length || 0;
+        .filter(event => event.response_time)
+        .reduce((sum, event) => sum + event.response_time, 0) /
+        eventsData.filter(event => event.response_time).length || 0;
 
     const success_rate =
       total_alarms > 0 ? (successful_wake_ups / total_alarms) * 100 : 0;
@@ -274,8 +268,8 @@
   private async calculateTrends(
     userId: string,
     period: string,
-    eventsData: MockDataRecord[],
-    sleepData: MockDataRecord[]
+    eventsData: any[],
+    sleepData: any[]
   ): Promise<UserAnalytics['trends']> {
     const wake_time_consistency =
       await this.calculateWakeTimeConsistencyTrend(eventsData);
@@ -301,9 +295,9 @@
     userId: string,
     summary: UserAnalytics['summary'],
     trends: UserAnalytics['trends'],
-    alarmData: MockDataRecord[],
-    sleepData: MockDataRecord[],
-    eventsData: MockDataRecord[]
+    alarmData: any[],
+    sleepData: any[],
+    eventsData: any[]
   ): Promise<AnalyticsInsight[]> {
     const insights: AnalyticsInsight[] = [];
 
@@ -480,8 +474,8 @@
    */
   private async buildPredictionModels(
     userId: string,
-    eventsData: MockDataRecord[],
-    sleepData: MockDataRecord[],
+    eventsData: any[],
+    sleepData: any[],
     trends: UserAnalytics['trends']
   ): Promise<UserAnalytics['prediction_models']> {
     const optimal_wake_times = await this.predictOptimalWakeTimes(userId, eventsData);
@@ -502,16 +496,16 @@
    * Get real-time analytics dashboard data
    */
   async getRealtimeDashboard(userId: string): Promise<{
-    liveMetrics: unknown;
-    todayStats: unknown;
+    liveMetrics: any;
+    todayStats: any;
     activeInsights: AnalyticsInsight[];
-    quickActions: MockDataRecord[];
+    quickActions: any[];
   }> {
     try {
       const today = new Date().toISOString().split('T')[0];
 
       // Get today's events
-      const { data: todayEvents, _error } = await this.supabaseService
+      const { data: todayEvents, error } = await this.supabaseService
         .getInstance()
         .client.from('alarm_events')
         .select(
@@ -524,16 +518,12 @@
         .gte('fired_at', today)
         .order('fired_at', { ascending: false });
 
-      if (_error) throw error;
+      if (error) throw error;
 
       const liveMetrics = {
         todayAlarms: todayEvents?.length || 0,
         successfulWakeups:
-<<<<<<< HEAD
-          todayEvents?.filter((e: unknown) => e.dismissed && !e.snoozed).length || 0,
-=======
           todayEvents?.filter((e: any) => e.dismissed && !e.snoozed).length || 0,
->>>>>>> 2afb321e
         avgResponseTime: this.calculateAverageResponseTime(todayEvents || []),
         streak: await this.calculateCurrentStreak(userId),
       };
@@ -542,11 +532,7 @@
         firstAlarm: todayEvents?.[0]?.fired_at,
         lastAlarm: todayEvents?.[todayEvents.length - 1]?.fired_at,
         mostEffectiveVoice: this.getMostEffectiveVoice(todayEvents || []),
-<<<<<<< HEAD
-        totalSnoozed: todayEvents?.filter((e: unknown) => e.snoozed).length || 0,
-=======
         totalSnoozed: todayEvents?.filter((e: any) => e.snoozed).length || 0,
->>>>>>> 2afb321e
       };
 
       // Get active insights (cached)
@@ -566,8 +552,8 @@
         activeInsights,
         quickActions,
       };
-    } catch (_error) {
-      ErrorHandler.handleError(_error as Error, 'Failed to get realtime dashboard', {
+    } catch (error) {
+      ErrorHandler.handleError(error as Error, 'Failed to get realtime dashboard', {
         userId,
       });
       throw error;
@@ -577,12 +563,12 @@
   /**
    * Helper methods for calculations
    */
-  private calculateConsistencyScore(eventsData: MockDataRecord[]): number {
+  private calculateConsistencyScore(eventsData: any[]): number {
     if (eventsData.length < 2) return 100;
 
     // Calculate variance in wake times
     const wakeTimes = eventsData.map(event => {
-      const time = new Date(_event.fired_at);
+      const time = new Date(event.fired_at);
       return time.getHours() * 60 + time.getMinutes();
     });
 
@@ -600,7 +586,7 @@
     return consistencyScore;
   }
 
-  private calculateSleepHealthScore(sleepData: MockDataRecord[]): number {
+  private calculateSleepHealthScore(sleepData: any[]): number {
     if (sleepData.length === 0) return 50; // No data
 
     const recentSleep = sleepData.slice(-7); // Last 7 days
@@ -626,13 +612,13 @@
   }
 
   private async calculateWakeTimeConsistencyTrend(
-    eventsData: MockDataRecord[]
+    eventsData: any[]
   ): Promise<TrendData> {
     // Group events by week and calculate consistency for each week
     const weeklyConsistency = new Map<string, TimeoutHandle>();
 
     eventsData.forEach(event => {
-      const date = new Date(_event.fired_at);
+      const date = new Date(event.fired_at);
       const weekKey = this.getWeekKey(date);
 
       if (!weeklyConsistency.has(weekKey)) {
@@ -657,21 +643,16 @@
     };
   }
 
-  private async calculateResponseTimeTrend(
-    eventsData: MockDataRecord[]
-  ): Promise<TrendData> {
+  private async calculateResponseTimeTrend(eventsData: any[]): Promise<TrendData> {
     const weeklyAvgResponseTime = new Map<string, { total: number; count: number }>();
 
     eventsData
-      .filter(event => _event.response_time)
+      .filter(event => event.response_time)
       .forEach(event => {
-        const date = new Date(_event.fired_at);
+        const date = new Date(event.fired_at);
         const weekKey = this.getWeekKey(date);
 
-        const current = weeklyAvgResponseTime.get(weekKey) || {
-          total: 0,
-          count: 0,
-        };
+        const current = weeklyAvgResponseTime.get(weekKey) || { total: 0, count: 0 };
         current.total += event.response_time;
         current.count += 1;
         weeklyAvgResponseTime.set(weekKey, current);
@@ -692,7 +673,7 @@
 
   private async calculateVoiceMoodEffectivenessTrend(
     userId: string,
-    eventsData: MockDataRecord[]
+    eventsData: any[]
   ): Promise<TrendData> {
     // This would calculate how voice mood effectiveness changes over time
     const weeklyEffectiveness = new Map<string, TimeoutHandle>();
@@ -701,12 +682,12 @@
     const weeklyData = new Map<string, { successful: number; total: number }>();
 
     eventsData.forEach(event => {
-      const date = new Date(_event.fired_at);
+      const date = new Date(event.fired_at);
       const weekKey = this.getWeekKey(date);
 
       const current = weeklyData.get(weekKey) || { successful: 0, total: 0 };
       current.total += 1;
-      if (event.dismissed && !_event.snoozed) {
+      if (event.dismissed && !event.snoozed) {
         current.successful += 1;
       }
       weeklyData.set(weekKey, current);
@@ -728,9 +709,7 @@
     };
   }
 
-  private async calculateSleepQualityTrend(
-    sleepData: MockDataRecord[]
-  ): Promise<TrendData> {
+  private async calculateSleepQualityTrend(sleepData: any[]): Promise<TrendData> {
     const values = sleepData
       .slice(-30) // Last 30 days
       .map(session => ({
@@ -833,9 +812,9 @@
     return Math.ceil(((d.getTime() - yearStart.getTime()) / 86400000 + 1) / 7);
   }
 
-  private async getAlarmData(userId: string, period: string): Promise<unknown[]> {
+  private async getAlarmData(userId: string, period: string): Promise<any[]> {
     const daysBack = this.getPeriodDays(period);
-    const { data, _error } = await this.supabaseService
+    const { data, error } = await this.supabaseService
       .getInstance()
       .client.from('alarms')
       .select('*')
@@ -845,13 +824,13 @@
         new Date(Date.now() - daysBack * 24 * 60 * 60 * 1000).toISOString()
       );
 
-    if (_error) throw error;
+    if (error) throw error;
     return data || [];
   }
 
-  private async getSleepData(userId: string, period: string): Promise<unknown[]> {
+  private async getSleepData(userId: string, period: string): Promise<any[]> {
     const daysBack = this.getPeriodDays(period);
-    const { data, _error } = await this.supabaseService
+    const { data, error } = await this.supabaseService
       .getInstance()
       .client.from('sleep_sessions')
       .select('*')
@@ -862,13 +841,13 @@
       )
       .order('sleep_start', { ascending: false });
 
-    if (_error) throw error;
+    if (error) throw error;
     return data || [];
   }
 
-  private async getEventData(userId: string, period: string): Promise<unknown[]> {
+  private async getEventData(userId: string, period: string): Promise<any[]> {
     const daysBack = this.getPeriodDays(period);
-    const { data, _error } = await this.supabaseService
+    const { data, error } = await this.supabaseService
       .getInstance()
       .client.from('alarm_events')
       .select(
@@ -884,7 +863,7 @@
       )
       .order('fired_at', { ascending: false });
 
-    if (_error) throw error;
+    if (error) throw error;
     return data || [];
   }
 
@@ -905,18 +884,15 @@
 
   private async analyzeVoiceEffectiveness(
     userId: string,
-    eventsData: MockDataRecord[]
-  ): Promise<unknown> {
+    eventsData: any[]
+  ): Promise<any> {
     const moodEffectiveness = new Map<string, { successful: number; total: number }>();
 
     eventsData.forEach(event => {
-      const mood = _event.alarms?.voice_mood || 'motivational';
-      const current = moodEffectiveness.get(mood) || {
-        successful: 0,
-        total: 0,
-      };
+      const mood = event.alarms?.voice_mood || 'motivational';
+      const current = moodEffectiveness.get(mood) || { successful: 0, total: 0 };
       current.total += 1;
-      if (event.dismissed && !_event.snoozed) {
+      if (event.dismissed && !event.snoozed) {
         current.successful += 1;
       }
       moodEffectiveness.set(mood, current);
@@ -991,7 +967,7 @@
     metric: string
   ): Promise<PersonalBest> {
     // Query historical best performance
-    const { data, _error } = await this.supabaseService
+    const { data, error } = await this.supabaseService
       .getInstance()
       .client.from('user_analytics_history')
       .select('*')
@@ -1000,7 +976,7 @@
       .order('value', { ascending: false })
       .limit(1);
 
-    if (_error || !data || data.length === 0) {
+    if (error || !data || data.length === 0) {
       return {
         metric,
         best_value: 0,
@@ -1046,14 +1022,14 @@
 
   private async predictOptimalWakeTimes(
     userId: string,
-    eventsData: MockDataRecord[]
+    eventsData: any[]
   ): Promise<OptimalWakeTime[]> {
     const optimal: OptimalWakeTime[] = [];
 
     // Analyze success by day of week and time
     for (let dayOfWeek = 0; dayOfWeek < 7; dayOfWeek++) {
       const dayEvents = eventsData.filter(event => {
-        const date = new Date(_event.fired_at);
+        const date = new Date(event.fired_at);
         return date.getDay() === dayOfWeek;
       });
 
@@ -1063,10 +1039,10 @@
       const hourSuccess = new Map<number, { successful: number; total: number }>();
 
       dayEvents.forEach(event => {
-        const hour = new Date(_event.fired_at).getHours();
+        const hour = new Date(event.fired_at).getHours();
         const current = hourSuccess.get(hour) || { successful: 0, total: 0 };
         current.total += 1;
-        if (event.dismissed && !_event.snoozed) {
+        if (event.dismissed && !event.snoozed) {
           current.successful += 1;
         }
         hourSuccess.set(hour, current);
@@ -1103,7 +1079,7 @@
   }
 
   private async forecastEffectiveness(
-    eventsData: MockDataRecord[],
+    eventsData: any[],
     trends: UserAnalytics['trends']
   ): Promise<EffectivenessForecast> {
     const recentEvents = eventsData.slice(0, 14); // Last 2 weeks
@@ -1156,8 +1132,8 @@
   }
 
   private async generateSleepRecommendations(
-    sleepData: MockDataRecord[],
-    eventsData: MockDataRecord[]
+    sleepData: any[],
+    eventsData: any[]
   ): Promise<SleepRecommendation[]> {
     const recommendations: SleepRecommendation[] = [];
 
@@ -1199,7 +1175,7 @@
     return recommendations;
   }
 
-  private calculateAverageResponseTime(events: MockDataRecord[]): number {
+  private calculateAverageResponseTime(events: any[]): number {
     const withResponseTime = events.filter(e => e.response_time);
     return withResponseTime.length > 0
       ? Math.round(
@@ -1211,7 +1187,7 @@
 
   private async calculateCurrentStreak(userId: string): Promise<number> {
     // Calculate consecutive successful wake-ups
-    const { data, _error } = await this.supabaseService
+    const { data, error } = await this.supabaseService
       .getInstance()
       .client.from('alarm_events')
       .select(
@@ -1226,11 +1202,11 @@
       .order('fired_at', { ascending: false })
       .limit(30);
 
-    if (_error || !data) return 0;
+    if (error || !data) return 0;
 
     let streak = 0;
-    for (const _event of data) {
-      if (event.dismissed && !_event.snoozed) {
+    for (const event of data) {
+      if (event.dismissed && !event.snoozed) {
         streak++;
       } else {
         break;
@@ -1240,14 +1216,14 @@
     return streak;
   }
 
-  private getMostEffectiveVoice(events: MockDataRecord[]): string {
+  private getMostEffectiveVoice(events: any[]): string {
     const moodCounts = new Map<string, { successful: number; total: number }>();
 
     events.forEach(event => {
-      const mood = _event.alarms?.voice_mood || 'motivational';
+      const mood = event.alarms?.voice_mood || 'motivational';
       const current = moodCounts.get(mood) || { successful: 0, total: 0 };
       current.total += 1;
-      if (event.dismissed && !_event.snoozed) {
+      if (event.dismissed && !event.snoozed) {
         current.successful += 1;
       }
       moodCounts.set(mood, current);
@@ -1269,9 +1245,9 @@
 
   private async generateQuickActions(
     userId: string,
-    liveMetrics: unknown,
+    liveMetrics: any,
     insights: AnalyticsInsight[]
-  ): Promise<unknown[]> {
+  ): Promise<any[]> {
     const actions = [];
 
     if (liveMetrics.successfulWakeups === 0 && liveMetrics.todayAlarms > 0) {
