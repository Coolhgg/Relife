--- conflicted
+++ resolved
@@ -151,25 +151,12 @@
       await this.checkForAlerts(event);
 
       // Log to console for debugging
-<<<<<<< HEAD
-      console.log(
-        `[SecurityMonitoring] Event logged: ${type} (${severity}) from ${source}`
-      );
-
-      // Emit custom event for UI components
-      window.dispatchEvent(
-        new CustomEvent('security-event-logged', {
-          detail: event,
-        })
-      );
-=======
       console.log(`[SecurityMonitoring] Event logged: ${type} (${severity}) from ${source}`);
 
       // Emit custom event for UI components
       window.dispatchEvent(new CustomEvent('security-event-logged', {
         detail: event
       }));
->>>>>>> 02f0594e
 
       return event.id;
     } catch (error) {
@@ -224,14 +211,7 @@
   /**
    * Handle detected security threats
    */
-<<<<<<< HEAD
-  private async handleThreatDetection(
-    event: SecurityEvent,
-    signature: ThreatSignature
-  ): Promise<void> {
-=======
   private async handleThreatDetection(event: SecurityEvent, signature: ThreatSignature): Promise<void> {
->>>>>>> 02f0594e
     const threatEvent: SecurityEvent = {
       id: this.generateEventId(),
       timestamp: new Date(),
@@ -249,15 +229,7 @@
       },
       resolved: false,
       actions: [],
-<<<<<<< HEAD
-      fingerprint: this.generateEventFingerprint(
-        'threat_detected',
-        signature.id,
-        event.details
-      ),
-=======
       fingerprint: this.generateEventFingerprint('threat_detected', signature.id, event.details)
->>>>>>> 02f0594e
     };
 
     await this.storeSecurityEvent(threatEvent);
@@ -276,26 +248,13 @@
     // Execute automated mitigation if configured
     await this.executeAutomatedMitigation(signature, event);
 
-<<<<<<< HEAD
-    console.warn(
-      `[SecurityMonitoring] THREAT DETECTED: ${signature.name} (${signature.severity})`
-    );
-=======
     console.warn(`[SecurityMonitoring] THREAT DETECTED: ${signature.name} (${signature.severity})`);
->>>>>>> 02f0594e
   }
 
   /**
    * Execute automated mitigation for detected threats
    */
-<<<<<<< HEAD
-  private async executeAutomatedMitigation(
-    signature: ThreatSignature,
-    event: SecurityEvent
-  ): Promise<void> {
-=======
   private async executeAutomatedMitigation(signature: ThreatSignature, event: SecurityEvent): Promise<void> {
->>>>>>> 02f0594e
     try {
       const actions: string[] = [];
 
@@ -370,17 +329,9 @@
     await this.storeSecurityAlerts();
 
     // Emit alert event
-<<<<<<< HEAD
-    window.dispatchEvent(
-      new CustomEvent('security-alert-created', {
-        detail: alert,
-      })
-    );
-=======
     window.dispatchEvent(new CustomEvent('security-alert-created', {
       detail: alert
     }));
->>>>>>> 02f0594e
 
     console.log(`[SecurityMonitoring] Alert created: ${title} (${severity})`);
     return alert.id;
@@ -401,20 +352,11 @@
       const events = await this.getEventsInTimeframe(startDate, endDate, userId);
 
       // Analyze suspicious activities
-<<<<<<< HEAD
-      const suspiciousActivities = events.filter(
-        event =>
-          event.severity === 'high' ||
-          event.severity === 'critical' ||
-          event.type === 'suspicious_activity' ||
-          event.type === 'threat_detected'
-=======
       const suspiciousActivities = events.filter(event =>
         event.severity === 'high' ||
         event.severity === 'critical' ||
         event.type === 'suspicious_activity' ||
         event.type === 'threat_detected'
->>>>>>> 02f0594e
       );
 
       // Perform threat analysis
@@ -471,13 +413,7 @@
       // Calculate metrics from recent events
       const recentEvents = await this.getRecentEvents(24 * 60 * 60 * 1000); // Last 24 hours
       const criticalEvents = recentEvents.filter(e => e.severity === 'critical').length;
-<<<<<<< HEAD
-      const threatsDetected = recentEvents.filter(
-        e => e.type === 'threat_detected'
-      ).length;
-=======
       const threatsDetected = recentEvents.filter(e => e.type === 'threat_detected').length;
->>>>>>> 02f0594e
       const resolvedIncidents = recentEvents.filter(e => e.resolved).length;
 
       // Calculate risk level
@@ -496,20 +432,11 @@
         new Date(Date.now() - 24 * 60 * 60 * 1000)
       );
 
-<<<<<<< HEAD
-      const trendDirection =
-        recentEvents.length > yesterdayEvents.length
-          ? 'degrading'
-          : recentEvents.length < yesterdayEvents.length
-            ? 'improving'
-            : 'stable';
-=======
       const trendDirection = recentEvents.length > yesterdayEvents.length
         ? 'degrading'
         : recentEvents.length < yesterdayEvents.length
           ? 'improving'
           : 'stable';
->>>>>>> 02f0594e
 
       this.metrics = {
         totalEvents: recentEvents.length,
@@ -540,13 +467,8 @@
         riskLevel: 'low',
         trendAnalysis: {
           direction: 'stable',
-<<<<<<< HEAD
-          confidence: 0,
-        },
-=======
           confidence: 0
         }
->>>>>>> 02f0594e
       };
     }
   }
@@ -563,11 +485,7 @@
         severity: 'high',
         description: 'Multiple failed attempts to access alarms detected',
         mitigation: ['rate_limit', 'block_user'],
-<<<<<<< HEAD
-        enabled: true,
-=======
         enabled: true
->>>>>>> 02f0594e
       },
       {
         id: 'tampering_pattern',
@@ -576,11 +494,7 @@
         severity: 'critical',
         description: 'Systematic data tampering detected',
         mitigation: ['backup_recovery', 'alert_admin'],
-<<<<<<< HEAD
-        enabled: true,
-=======
         enabled: true
->>>>>>> 02f0594e
       },
       {
         id: 'encryption_failures',
@@ -589,11 +503,7 @@
         severity: 'critical',
         description: 'Multiple encryption failures may indicate system compromise',
         mitigation: ['alert_admin', 'backup_recovery'],
-<<<<<<< HEAD
-        enabled: true,
-=======
         enabled: true
->>>>>>> 02f0594e
       },
       {
         id: 'rapid_alarm_changes',
@@ -602,11 +512,7 @@
         severity: 'medium',
         description: 'Unusually rapid alarm modifications detected',
         mitigation: ['rate_limit'],
-<<<<<<< HEAD
-        enabled: true,
-=======
         enabled: true
->>>>>>> 02f0594e
       },
       {
         id: 'backup_system_failure',
@@ -615,39 +521,21 @@
         severity: 'high',
         description: 'Critical backup system failures',
         mitigation: ['alert_admin'],
-<<<<<<< HEAD
-        enabled: true,
-      },
-=======
         enabled: true
       }
->>>>>>> 02f0594e
     ];
 
     signatures.forEach(signature => {
       this.threatSignatures.set(signature.id, signature);
     });
 
-<<<<<<< HEAD
-    console.log(
-      `[SecurityMonitoring] Initialized ${signatures.length} threat signatures`
-    );
-=======
     console.log(`[SecurityMonitoring] Initialized ${signatures.length} threat signatures`);
->>>>>>> 02f0594e
   }
 
   /**
    * Check if event matches threat signature
    */
-<<<<<<< HEAD
-  private matchesThreatSignature(
-    event: SecurityEvent,
-    signature: ThreatSignature
-  ): boolean {
-=======
   private matchesThreatSignature(event: SecurityEvent, signature: ThreatSignature): boolean {
->>>>>>> 02f0594e
     if (signature.pattern instanceof RegExp) {
       return signature.pattern.test(JSON.stringify(event));
     } else {
@@ -662,18 +550,10 @@
     const patterns: string[] = [];
 
     // Check for rapid repeated actions
-<<<<<<< HEAD
-    const recentSimilarEvents = this.eventBuffer.filter(
-      e =>
-        e.type === event.type &&
-        e.userId === event.userId &&
-        Date.now() - e.timestamp.getTime() < 300000 // Last 5 minutes
-=======
     const recentSimilarEvents = this.eventBuffer.filter(e =>
       e.type === event.type &&
       e.userId === event.userId &&
       (Date.now() - e.timestamp.getTime()) < 300000 // Last 5 minutes
->>>>>>> 02f0594e
     );
 
     if (recentSimilarEvents.length > 10) {
@@ -687,14 +567,7 @@
     }
 
     // Check for unusual source patterns
-<<<<<<< HEAD
-    if (
-      (event.source && event.source.includes('unknown')) ||
-      event.source.includes('suspicious')
-    ) {
-=======
     if (event.source && event.source.includes('unknown') || event.source.includes('suspicious')) {
->>>>>>> 02f0594e
       patterns.push('suspicious_source');
     }
 
@@ -706,18 +579,10 @@
    */
   private analyzeRateAnomalies(event: SecurityEvent): any | null {
     // Count similar events in the last hour
-<<<<<<< HEAD
-    const hourlyEvents = this.eventBuffer.filter(
-      e =>
-        e.type === event.type &&
-        e.userId === event.userId &&
-        Date.now() - e.timestamp.getTime() < 3600000 // Last hour
-=======
     const hourlyEvents = this.eventBuffer.filter(e =>
       e.type === event.type &&
       e.userId === event.userId &&
       (Date.now() - e.timestamp.getTime()) < 3600000 // Last hour
->>>>>>> 02f0594e
     );
 
     // Define rate limits by event type
@@ -735,11 +600,7 @@
         eventType: event.type,
         count: hourlyEvents.length,
         limit,
-<<<<<<< HEAD
-        timeframe: 'hourly',
-=======
         timeframe: 'hourly'
->>>>>>> 02f0594e
       };
     }
 
@@ -856,14 +717,8 @@
    * Check overall system health
    */
   private async checkSystemHealth(): Promise<void> {
-<<<<<<< HEAD
-    const recentCriticalEvents = (await this.getRecentEvents(60 * 60 * 1000)).filter(
-      e => e.severity === 'critical'
-    );
-=======
     const recentCriticalEvents = (await this.getRecentEvents(60 * 60 * 1000))
       .filter(e => e.severity === 'critical');
->>>>>>> 02f0594e
 
     if (recentCriticalEvents.length > 3) {
       await this.createSecurityAlert(
@@ -880,14 +735,8 @@
    * Generate digest alerts
    */
   private async generateDigestAlerts(): Promise<void> {
-<<<<<<< HEAD
-    const recentHighSeverityEvents = (
-      await this.getRecentEvents(24 * 60 * 60 * 1000)
-    ).filter(e => e.severity === 'high' || e.severity === 'critical');
-=======
     const recentHighSeverityEvents = (await this.getRecentEvents(24 * 60 * 60 * 1000))
       .filter(e => e.severity === 'high' || e.severity === 'critical');
->>>>>>> 02f0594e
 
     if (recentHighSeverityEvents.length > 0) {
       await this.createSecurityAlert(
@@ -913,15 +762,7 @@
     return `forensic_${Date.now()}_${Math.random().toString(36).substr(2, 9)}`;
   }
 
-<<<<<<< HEAD
-  private generateEventFingerprint(
-    type: SecurityEventType,
-    source: string,
-    details: any
-  ): string {
-=======
   private generateEventFingerprint(type: SecurityEventType, source: string, details: any): string {
->>>>>>> 02f0594e
     const fingerprintData = { type, source, details: JSON.stringify(details) };
     return SecurityService.hashData(JSON.stringify(fingerprintData));
   }
@@ -943,14 +784,7 @@
       existingEvents.unshift(event);
 
       // Keep only recent events
-<<<<<<< HEAD
-      const recentEvents = existingEvents.slice(
-        0,
-        SecurityMonitoringForensicsService.MAX_EVENTS
-      );
-=======
       const recentEvents = existingEvents.slice(0, SecurityMonitoringForensicsService.MAX_EVENTS);
->>>>>>> 02f0594e
 
       await Preferences.set({
         key: SecurityMonitoringForensicsService.EVENTS_KEY,
@@ -1018,26 +852,12 @@
   }
 
   // Data retrieval methods
-<<<<<<< HEAD
-  private async getEventsInTimeframe(
-    startDate: Date,
-    endDate: Date,
-    userId?: string
-  ): Promise<SecurityEvent[]> {
-    const allEvents = await this.loadSecurityEvents();
-    return allEvents.filter(
-      event =>
-        event.timestamp >= startDate &&
-        event.timestamp <= endDate &&
-        (!userId || !event.userId || event.userId === userId)
-=======
   private async getEventsInTimeframe(startDate: Date, endDate: Date, userId?: string): Promise<SecurityEvent[]> {
     const allEvents = await this.loadSecurityEvents();
     return allEvents.filter(event =>
       event.timestamp >= startDate &&
       event.timestamp <= endDate &&
       (!userId || !event.userId || event.userId === userId)
->>>>>>> 02f0594e
     );
   }
 
@@ -1055,33 +875,17 @@
   private performThreatAnalysis(events: SecurityEvent[]): any {
     const threatTypes = events
       .filter(e => e.type === 'threat_detected')
-<<<<<<< HEAD
-      .reduce(
-        (acc, event) => {
-          const threatName = event.details.threatName || 'unknown';
-          acc[threatName] = (acc[threatName] || 0) + 1;
-          return acc;
-        },
-        {} as Record<string, number>
-      );
-=======
       .reduce((acc, event) => {
         const threatName = event.details.threatName || 'unknown';
         acc[threatName] = (acc[threatName] || 0) + 1;
         return acc;
       }, {} as Record<string, number>);
->>>>>>> 02f0594e
 
     return {
       totalThreats: events.filter(e => e.type === 'threat_detected').length,
       threatTypes,
-<<<<<<< HEAD
-      mostCommonThreat: Object.entries(threatTypes).sort(([, a], [, b]) => b - a)[0],
-      severity: this.calculateOverallThreatSeverity(events),
-=======
       mostCommonThreat: Object.entries(threatTypes).sort(([,a], [,b]) => b - a)[0],
       severity: this.calculateOverallThreatSeverity(events)
->>>>>>> 02f0594e
     };
   }
 
@@ -1090,21 +894,10 @@
 
     const criticalEvents = events.filter(e => e.severity === 'critical').length;
     const tamperingEvents = events.filter(e => e.type === 'tampering_detected').length;
-<<<<<<< HEAD
-    const accessDeniedEvents = events.filter(
-      e => e.type === 'alarm_access_denied'
-    ).length;
-
-    if (criticalEvents > 5) {
-      recommendations.push(
-        'Review and strengthen security policies due to high critical event count'
-      );
-=======
     const accessDeniedEvents = events.filter(e => e.type === 'alarm_access_denied').length;
 
     if (criticalEvents > 5) {
       recommendations.push('Review and strengthen security policies due to high critical event count');
->>>>>>> 02f0594e
     }
 
     if (tamperingEvents > 0) {
@@ -1122,14 +915,7 @@
     return recommendations;
   }
 
-<<<<<<< HEAD
-  private performRiskAssessment(
-    events: SecurityEvent[],
-    suspiciousActivities: SecurityEvent[]
-  ): any {
-=======
   private performRiskAssessment(events: SecurityEvent[], suspiciousActivities: SecurityEvent[]): any {
->>>>>>> 02f0594e
     let riskLevel: 'low' | 'medium' | 'high' | 'critical' = 'low';
     const factors: string[] = [];
     const mitigations: string[] = [];
@@ -1155,24 +941,11 @@
     return { level: riskLevel, factors, mitigations };
   }
 
-<<<<<<< HEAD
-  private calculateOverallThreatSeverity(
-    events: SecurityEvent[]
-  ): 'low' | 'medium' | 'high' | 'critical' {
-    const severityCounts = events.reduce(
-      (acc, event) => {
-        acc[event.severity] = (acc[event.severity] || 0) + 1;
-        return acc;
-      },
-      {} as Record<string, number>
-    );
-=======
   private calculateOverallThreatSeverity(events: SecurityEvent[]): 'low' | 'medium' | 'high' | 'critical' {
     const severityCounts = events.reduce((acc, event) => {
       acc[event.severity] = (acc[event.severity] || 0) + 1;
       return acc;
     }, {} as Record<string, number>);
->>>>>>> 02f0594e
 
     if (severityCounts.critical > 0) return 'critical';
     if (severityCounts.high > 3) return 'high';
@@ -1207,18 +980,6 @@
           value: SecurityService.encryptData(recentEvents)
         });
 
-<<<<<<< HEAD
-        console.log(
-          `[SecurityMonitoring] Cleaned up ${allEvents.length - recentEvents.length} old events`
-        );
-      }
-
-      // Clean up resolved alerts older than 7 days
-      const oldAlerts = Array.from(this.activeAlerts.values()).filter(
-        alert =>
-          alert.resolved &&
-          Date.now() - alert.timestamp.getTime() > 7 * 24 * 60 * 60 * 1000
-=======
         console.log(`[SecurityMonitoring] Cleaned up ${allEvents.length - recentEvents.length} old events`);
       }
 
@@ -1226,7 +987,6 @@
       const oldAlerts = Array.from(this.activeAlerts.values()).filter(alert =>
         alert.resolved &&
         (Date.now() - alert.timestamp.getTime()) > 7 * 24 * 60 * 60 * 1000
->>>>>>> 02f0594e
       );
 
       oldAlerts.forEach(alert => this.activeAlerts.delete(alert.id));
