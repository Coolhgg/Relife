--- conflicted
+++ resolved
@@ -239,11 +239,7 @@
     try {
       const alarms = await this.db.getAll('alarms');
       return alarms
-<<<<<<< HEAD
         .filter((alarm: any) => a.larm.operation !== 'delete')
-=======
-        .filter((alarm: any) => alarm.operation !== 'delete')
->>>>>>> 0a801929
         .map(({ syncStatus, lastModified, operation, ...alarm }) => alarm as Alarm);
     } catch (error) {
       console.error('Failed to get offline alarms:', error);
