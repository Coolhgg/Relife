<<<<<<< HEAD
import { openDB, DBSchema, IDBPDatabase } from 'idb';
import { supabase } from './supabase';
import type { Alarm } from '../types';
=======
/// <reference lib="dom" />
import { openDB, DBSchema, IDBPDatabase } from "idb";
import { supabase } from "./supabase";
import type { Alarm } from "../types";
>>>>>>> a2085a2a

interface OfflineDB extends DBSchema {
  alarms: {
    key: string;
    value: Alarm & {
      syncStatus: 'pending' | 'synced' | 'failed';
      lastModified: number;
      operation: 'create' | 'update' | 'delete';
    };
  };
  voiceCache: {
    key: string;
    value: {
      id: string;
      alarmId: string;
      voiceMood: string;
      audioBlob: Blob;
      text: string;
      duration: number;
      createdAt: number;
      expiresAt: number;
    };
  };
  sleepSessions: {
    key: string;
    value: {
      id: string;
      userId: string;
      bedtime: number;
      wakeTime: number;
      sleepDuration: number;
      sleepQuality: number;
      createdAt: number;
      syncStatus: 'pending' | 'synced' | 'failed';
    };
  };
  syncQueue: {
    key: string;
    value: {
      id: string;
      type: 'alarm' | 'sleep' | 'voice';
      operation: 'create' | 'update' | 'delete';
      data: any;
      timestamp: number;
      retryCount: number;
      lastError?: string;
    };
  };
  settings: {
    key: string;
    value: {
      key: string;
      value: any;
      lastModified: number;
      syncStatus: 'pending' | 'synced' | 'failed';
    };
  };
}

export interface SyncStatus {
  isOnline: boolean;
  lastSync: Date | null;
  pendingOperations: number;
  failedOperations: number;
  syncInProgress: boolean;
}

export interface OfflineCapabilities {
  alarmProcessing: boolean;
  voicePlayback: boolean;
  dataStorage: boolean;
  backgroundSync: boolean;
  serviceWorker: boolean;
}

export class OfflineManager {
  private static db: IDBPDatabase<OfflineDB> | null = null;
  private static isInitialized = false;
  private static syncInProgress = false;
  private static onlineListeners: (() => void)[] = [];
  private static offlineListeners: (() => void)[] = [];

  static async initialize(): Promise<boolean> {
    if (this.isInitialized) return true;

    try {
      // Initialize IndexedDB
      this.db = await openDB<OfflineDB>('RelifeOfflineDB', 1, {
        upgrade(db) {
          // Alarms store
          if (!db.objectStoreNames.contains('alarms')) {
            const alarmStore = db.createObjectStore('alarms', { keyPath: 'id' });
            alarmStore.createIndex('syncStatus', 'syncStatus');
            alarmStore.createIndex('lastModified', 'lastModified');
          }

          // Voice cache store
          if (!db.objectStoreNames.contains('voiceCache')) {
            const voiceStore = db.createObjectStore('voiceCache', { keyPath: 'id' });
            voiceStore.createIndex('alarmId', 'alarmId');
            voiceStore.createIndex('expiresAt', 'expiresAt');
          }

          // Sleep sessions store
          if (!db.objectStoreNames.contains('sleepSessions')) {
            const sleepStore = db.createObjectStore('sleepSessions', { keyPath: 'id' });
            sleepStore.createIndex('syncStatus', 'syncStatus');
            sleepStore.createIndex('createdAt', 'createdAt');
          }

          // Sync queue store
          if (!db.objectStoreNames.contains('syncQueue')) {
            const syncStore = db.createObjectStore('syncQueue', { keyPath: 'id' });
            syncStore.createIndex('type', 'type');
            syncStore.createIndex('timestamp', 'timestamp');
          }

          // Settings store
          if (!db.objectStoreNames.contains('settings')) {
            const settingsStore = db.createObjectStore('settings', { keyPath: 'key' });
            settingsStore.createIndex('syncStatus', 'syncStatus');
          }
        }
      });

      // Register service worker
      await this.registerServiceWorker();

      // Set up online/offline listeners
      this.setupNetworkListeners();

      // Schedule periodic sync
      this.schedulePeriodicSync();

      // Clean up expired data
      await this.cleanupExpiredData();

      this.isInitialized = true;
      console.log('Offline manager initialized successfully');
      return true;
    } catch (error) {
      console.error('Failed to initialize offline manager:', error);
      return false;
    }
  }

  private static async registerServiceWorker(): Promise<void> {
    if (!('serviceWorker' in navigator)) {
      console.warn('Service Worker not supported');
      return;
    }

    try {
      // Use existing registration from ServiceWorkerManager instead of registering again
      const registration = await navigator.serviceWorker.getRegistration() || await navigator.serviceWorker.register('/sw-unified.js');
      console.log('Service Worker registered:', registration);

      // Listen for messages from service worker
      navigator.serviceWorker.addEventListener('message', (event) => {
        this.handleServiceWorkerMessage(event.data);
      });

      // Request background sync permission
      if ('sync' in window.ServiceWorkerRegistration.prototype) {
        await registration.sync.register('background-sync');
      }
    } catch (error) {
      console.error('Service Worker registration failed:', error);
    }
  }

  private static setupNetworkListeners(): void {
    window.addEventListener('online', () => {
      console.log('Network: Online');
      this.onlineListeners.forEach(listener => listener());
      this.syncWhenOnline();
    });

    window.addEventListener('offline', () => {
      console.log('Network: Offline');
      this.offlineListeners.forEach(listener => listener());
    });
  }

  private static schedulePeriodicSync(): void {
    // Sync every 5 minutes when online
    setInterval(async () => {
      if (navigator.onLine) {
        await this.syncPendingOperations();
      }
    }, 5 * 60 * 1000);
  }

  // Alarm management
  static async saveAlarmOffline(alarm: Alarm, operation: 'create' | 'update' | 'delete' = 'create'): Promise<void> {
    if (!this.db) throw new Error('Offline manager not initialized');

    const offlineAlarm = {
      ...alarm,
      syncStatus: 'pending' as const,
      lastModified: Date.now(),
      operation
    };

    await this.db.put('alarms', offlineAlarm);

    // Add to sync queue
    await this.addToSyncQueue('alarm', operation, alarm);

    console.log(`Alarm ${operation} saved offline:`, alarm.id);
  }

  static async getAlarmsOffline(): Promise<Alarm[]> {
    if (!this.db) return [];

    try {
      const alarms = await this.db.getAll('alarms');
      return alarms
        .filter(alarm => alarm.operation !== 'delete')
        .map(({ syncStatus, lastModified, operation, ...alarm }) => alarm as Alarm);
    } catch (error) {
      console.error('Failed to get offline alarms:', error);
      return [];
    }
  }

  static async getAlarmOffline(id: string): Promise<Alarm | null> {
    if (!this.db) return null;

    try {
      const alarm = await this.db.get('alarms', id);
      if (alarm && alarm.operation !== 'delete') {
        const { syncStatus, lastModified, operation, ...alarmData } = alarm;
        return alarmData as Alarm;
      }
      return null;
    } catch (error) {
      console.error('Failed to get offline alarm:', error);
      return null;
    }
  }

  // Voice caching
  static async cacheVoiceMessage(
    id: string,
    alarmId: string,
    voiceMood: string,
    audioBlob: Blob,
    text: string,
    duration: number,
    ttlHours: number = 24
  ): Promise<void> {
    if (!this.db) throw new Error('Offline manager not initialized');

    const cached = {
      id,
      alarmId,
      voiceMood,
      audioBlob,
      text,
      duration,
      createdAt: Date.now(),
      expiresAt: Date.now() + (ttlHours * 60 * 60 * 1000)
    };

    await this.db.put('voiceCache', cached);
    console.log(`Voice message cached: ${id}`);
  }

  static async getCachedVoiceMessage(alarmId: string, voiceMood: string): Promise<{
    audioBlob: Blob;
    text: string;
    duration: number;
  } | null> {
    if (!this.db) return null;

    try {
      const tx = this.db.transaction('voiceCache', 'readonly');
      const index = tx.store.index('alarmId');
      const messages = await index.getAll(alarmId);

      const validMessage = messages.find(msg =>
        msg.voiceMood === voiceMood &&
        msg.expiresAt > Date.now()
      );

      if (validMessage) {
        return {
          audioBlob: validMessage.audioBlob,
          text: validMessage.text,
          duration: validMessage.duration
        };
      }

      return null;
    } catch (error) {
      console.error('Failed to get cached voice message:', error);
      return null;
    }
  }

  // Sync queue management
  private static async addToSyncQueue(
    type: 'alarm' | 'sleep' | 'voice',
    operation: 'create' | 'update' | 'delete',
    data: any
  ): Promise<void> {
    if (!this.db) return;

    const queueItem = {
      id: this.generateId(),
      type,
      operation,
      data,
      timestamp: Date.now(),
      retryCount: 0
    };

    await this.db.put('syncQueue', queueItem);
  }

  static async syncPendingOperations(): Promise<void> {
    if (!this.db || this.syncInProgress || !navigator.onLine) return;

    this.syncInProgress = true;
    console.log('Starting sync of pending operations...');

    try {
      const queueItems = await this.db.getAll('syncQueue');
      const sortedItems = queueItems.sort((a, b) => a.timestamp - b.timestamp);

      for (const item of sortedItems) {
        try {
          await this.syncItem(item);
          await this.db.delete('syncQueue', item.id);
        } catch (error) {
          console.error(`Failed to sync item ${item.id}:`, error);

          // Update retry count
          item.retryCount++;
          item.lastError = error instanceof Error ? error.message : 'Unknown error';

          // Remove after 5 failed attempts
          if (item.retryCount >= 5) {
            await this.db.delete('syncQueue', item.id);
            console.log(`Removed failed sync item after 5 attempts: ${item.id}`);
          } else {
            await this.db.put('syncQueue', item);
          }
        }
      }

      console.log('Sync completed');
    } catch (error) {
      console.error('Sync failed:', error);
    } finally {
      this.syncInProgress = false;
    }
  }

  private static async syncItem(item: any): Promise<void> {
    switch (item.type) {
      case 'alarm':
        await this.syncAlarmItem(item);
        break;
      case 'sleep':
        await this.syncSleepItem(item);
        break;
      case 'voice':
        await this.syncVoiceItem(item);
        break;
      default:
        throw new Error(`Unknown sync item type: ${item.type}`);
    }
  }

  private static async syncAlarmItem(item: any): Promise<void> {
    const { operation, data } = item;

    switch (operation) {
      case 'create':
        await supabase.from('alarms').insert(data);
        break;
      case 'update':
        await supabase.from('alarms').update(data).eq('id', data.id);
        break;
      case 'delete':
        await supabase.from('alarms').delete().eq('id', data.id);
        break;
    }

    // Update sync status in local storage
    if (this.db && (operation === 'create' || operation === 'update')) {
      const localAlarm = await this.db.get('alarms', data.id);
      if (localAlarm) {
        localAlarm.syncStatus = 'synced';
        await this.db.put('alarms', localAlarm);
      }
    }
  }

  private static async syncSleepItem(item: any): Promise<void> {
    const { operation, data } = item;

    switch (operation) {
      case 'create':
        await supabase.from('sleep_sessions').insert(data);
        break;
      case 'update':
        await supabase.from('sleep_sessions').update(data).eq('id', data.id);
        break;
      case 'delete':
        await supabase.from('sleep_sessions').delete().eq('id', data.id);
        break;
    }
  }

  private static async syncVoiceItem(item: any): Promise<void> {
    // Voice items are typically cached locally and don't need server sync
    // unless we're implementing cloud voice storage
    console.log('Voice item sync not implemented yet');
  }

  private static async syncWhenOnline(): Promise<void> {
    // Trigger sync when coming back online
    setTimeout(() => {
      this.syncPendingOperations();
    }, 1000); // Wait 1 second for network to stabilize
  }

  // Settings management
  static async saveSetting(key: string, value: any): Promise<void> {
    if (!this.db) throw new Error('Offline manager not initialized');

    const setting = {
      key,
      value,
      lastModified: Date.now(),
      syncStatus: 'pending' as const
    };

    await this.db.put('settings', setting);

    // Add to sync queue for cloud backup
    await this.addToSyncQueue('alarm', 'update', { key, value });

    // Also save to localStorage for immediate access
    localStorage.setItem(key, JSON.stringify(value));
  }

  static async getSetting(key: string): Promise<any> {
    // Try localStorage first for speed
    const localValue = localStorage.getItem(key);
    if (localValue) {
      try {
        return JSON.parse(localValue);
      } catch (error) {
        console.error('Failed to parse local setting:', error);
      }
    }

    // Fallback to IndexedDB
    if (this.db) {
      try {
        const setting = await this.db.get('settings', key);
        return setting?.value;
      } catch (error) {
        console.error('Failed to get setting from IndexedDB:', error);
      }
    }

    return null;
  }

  // Cleanup and maintenance
  private static async cleanupExpiredData(): Promise<void> {
    if (!this.db) return;

    try {
      const now = Date.now();

      // Clean expired voice cache
      const tx = this.db.transaction('voiceCache', 'readwrite');
      const index = tx.store.index('expiresAt');
      const expiredVoices = await index.getAll(IDBKeyRange.upperBound(now));

      for (const expired of expiredVoices) {
        await tx.store.delete(expired.id);
      }

      console.log(`Cleaned up ${expiredVoices.length} expired voice messages`);
    } catch (error) {
      console.error('Failed to cleanup expired data:', error);
    }
  }

  // Status and capabilities
  static async getStatus(): Promise<SyncStatus> {
    const pendingOperations = this.db ? (await this.db.count('syncQueue')) : 0;
    const failedOperations = this.db ?
      (await this.db.getAll('syncQueue')).filter(item => item.retryCount > 0).length : 0;

    return {
      isOnline: navigator.onLine,
      lastSync: null, // Would track actual last sync time
      pendingOperations,
      failedOperations,
      syncInProgress: this.syncInProgress
    };
  }

  static getCapabilities(): OfflineCapabilities {
    return {
      alarmProcessing: true,
      voicePlayback: !!this.db,
      dataStorage: !!this.db,
      backgroundSync: 'serviceWorker' in navigator && 'sync' in window.ServiceWorkerRegistration.prototype,
      serviceWorker: 'serviceWorker' in navigator
    };
  }

  // Event listeners
  static addOnlineListener(callback: () => void): void {
    this.onlineListeners.push(callback);
  }

  static addOfflineListener(callback: () => void): void {
    this.offlineListeners.push(callback);
  }

  static removeOnlineListener(callback: () => void): void {
    const index = this.onlineListeners.indexOf(callback);
    if (index > -1) {
      this.onlineListeners.splice(index, 1);
    }
  }

  static removeOfflineListener(callback: () => void): void {
    const index = this.offlineListeners.indexOf(callback);
    if (index > -1) {
      this.offlineListeners.splice(index, 1);
    }
  }

  // Service worker communication
  private static handleServiceWorkerMessage(data: any): void {
    switch (data.type) {
      case 'ALARM_TRIGGER':
        // Handle alarm trigger from service worker
        this.handleBackgroundAlarm(data.alarm);
        break;
      case 'SYNC_COMPLETE':
        console.log('Background sync completed');
        break;
      case 'CACHE_UPDATED':
        console.log('App cache updated');
        break;
    }
  }

  private static handleBackgroundAlarm(alarm: Alarm): void {
    // This would trigger the alarm UI even when app is in background
    console.log('Background alarm triggered:', alarm);

    // Post message to main thread if available
    if (typeof window !== 'undefined' && window.postMessage) {
      window.postMessage({
        type: 'BACKGROUND_ALARM',
        alarm
      }, window.location.origin);
    }
  }

  // Utility methods
  private static generateId(): string {
    return Math.random().toString(36).substring(2) + Date.now().toString(36);
  }

  // Bulk operations
  static async exportData(): Promise<{
    alarms: any[];
    sleepSessions: any[];
    settings: any[];
    voiceCache: any[];
  }> {
    if (!this.db) throw new Error('Offline manager not initialized');

    const [alarms, sleepSessions, settings, voiceCache] = await Promise.all([
      this.db.getAll('alarms'),
      this.db.getAll('sleepSessions'),
      this.db.getAll('settings'),
      this.db.getAll('voiceCache')
    ]);

    return {
      alarms,
      sleepSessions,
      settings,
      voiceCache: voiceCache.map(({ audioBlob, ...rest }) => rest) // Exclude blobs for export
    };
  }

  static async importData(data: {
    alarms?: any[];
    sleepSessions?: any[];
    settings?: any[];
  }): Promise<void> {
    if (!this.db) throw new Error('Offline manager not initialized');

    const tx = this.db.transaction(['alarms', 'sleepSessions', 'settings'], 'readwrite');

    if (data.alarms) {
      for (const alarm of data.alarms) {
        await tx.objectStore('alarms').put(alarm);
      }
    }

    if (data.sleepSessions) {
      for (const session of data.sleepSessions) {
        await tx.objectStore('sleepSessions').put(session);
      }
    }

    if (data.settings) {
      for (const setting of data.settings) {
        await tx.objectStore('settings').put(setting);
      }
    }

    await tx.done;
    console.log('Data import completed');
  }

  static async clearAllData(): Promise<void> {
    if (!this.db) return;

    const tx = this.db.transaction(['alarms', 'sleepSessions', 'settings', 'voiceCache', 'syncQueue'], 'readwrite');

    await Promise.all([
      tx.objectStore('alarms').clear(),
      tx.objectStore('sleepSessions').clear(),
      tx.objectStore('settings').clear(),
      tx.objectStore('voiceCache').clear(),
      tx.objectStore('syncQueue').clear()
    ]);

    await tx.done;
    console.log('All offline data cleared');
  }
}

export default OfflineManager;<|MERGE_RESOLUTION|>--- conflicted
+++ resolved
@@ -1,13 +1,7 @@
-<<<<<<< HEAD
-import { openDB, DBSchema, IDBPDatabase } from 'idb';
-import { supabase } from './supabase';
-import type { Alarm } from '../types';
-=======
 /// <reference lib="dom" />
 import { openDB, DBSchema, IDBPDatabase } from "idb";
 import { supabase } from "./supabase";
 import type { Alarm } from "../types";
->>>>>>> a2085a2a
 
 interface OfflineDB extends DBSchema {
   alarms: {
