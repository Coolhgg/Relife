import { supabase } from './supabase';
import type { Alarm } from '../types';

export interface SleepSession {
  id: string;
  userId: string;
  bedtime: Date;
  sleepTime: Date;
  wakeTime: Date;
  getUpTime: Date;
  sleepDuration: number; // minutes
  sleepQuality: number; // 1-10 scale
  sleepStages: SleepStage[];
  environmentData: EnvironmentData;
  createdAt: Date;
  updatedAt: Date;
}

export interface SleepStage {
  stage: 'light' | 'deep' | 'rem' | 'awake';
  startTime: Date;
  duration: number; // minutes
  quality: number; // 1-10 scale
}

export interface EnvironmentData {
  averageLight: number; // lux
  averageNoise: number; // decibels
  temperature: number; // celsius
  humidity: number; // percentage
  wearableData?: WearableData;
}

export interface WearableData {
  heartRate: number[];
  movement: number[];
  oxygenSaturation: number[];
}

export interface SleepPattern {
  userId: string;
  averageBedtime: string; // HH:MM format
  averageSleepTime: string;
  averageWakeTime: string;
  averageSleepDuration: number; // minutes
  averageSleepQuality: number;
  sleepLatency: number; // time to fall asleep in minutes
  sleepEfficiency: number; // percentage
  weekdayPattern: DayPattern;
  weekendPattern: DayPattern;
  seasonalVariations: { [season: string]: Partial<SleepPattern> };
  chronotype: 'extreme_early' | 'early' | 'normal' | 'late' | 'extreme_late';
}

export interface DayPattern {
  bedtime: string;
  wakeTime: string;
  sleepDuration: number;
  sleepQuality: number;
}

export interface SmartAlarmRecommendation {
  originalTime: string;
  recommendedTime: string;
  reason: string;
  confidence: number; // 0-1
  sleepStageAtOriginal: 'light' | 'deep' | 'rem' | 'unknown';
  sleepStageAtRecommended: 'light' | 'deep' | 'rem' | 'unknown';
  estimatedSleepQuality: number;
  wakeUpDifficulty: 'very_easy' | 'easy' | 'normal' | 'hard' | 'very_hard';
}

export interface OptimalWakeWindow {
  start: string; // HH:MM
  end: string; // HH:MM
  stages: Array<{
    time: string;
    stage: 'light' | 'deep' | 'rem';
    quality: number;
  }>;
}

export class SleepAnalysisService {
  private static userId: string | null = null;

  static async initialize(userId: string): Promise<void> {
    this.userId = userId;
    console.log('Sleep analysis service initialized for user:', userId);
  }

  // Sleep session tracking
<<<<<<< HEAD
  static async recordSleepSession(
    session: Partial<SleepSession>
  ): Promise<SleepSession | null> {
=======
  static async recordSleepSession(session: Partial<SleepSession>): Promise<SleepSession | null> {
>>>>>>> 02f0594e
    if (!this.userId) throw new Error('User not initialized');

    try {
      const { data, error } = await supabase
        .from('sleep_sessions')
        .insert({
          user_id: this.userId,
          bedtime: session.bedtime,
          sleep_time: session.sleepTime,
          wake_time: session.wakeTime,
          get_up_time: session.getUpTime,
          sleep_duration: session.sleepDuration,
          sleep_quality: session.sleepQuality,
          sleep_stages: session.sleepStages,
          environment_data: session.environmentData,
          created_at: new Date(),
          updated_at: new Date()
        })
        .select()
        .single();

      if (error) throw error;
      return this.mapDatabaseToSleepSession(data);
    } catch (error) {
      console.error('Error recording sleep session:', error);
      return null;
    }
  }

  static async getSleepHistory(days: number = 30): Promise<SleepSession[]> {
    if (!this.userId) return [];

    try {
      const startDate = new Date();
      startDate.setDate(startDate.getDate() - days);

      const { data, error } = await supabase
        .from('sleep_sessions')
        .select('*')
        .eq('user_id', this.userId)
        .gte('created_at', startDate.toISOString())
        .order('created_at', { ascending: false });

      if (error) throw error;
      return data.map(this.mapDatabaseToSleepSession);
    } catch (error) {
      console.error('Error fetching sleep history:', error);
      return [];
    }
  }

  // Sleep pattern analysis
  static async analyzeSleepPatterns(): Promise<SleepPattern | null> {
    if (!this.userId) return null;

    try {
      const sessions = await this.getSleepHistory(90); // Analyze last 3 months
      if (sessions.length < 7) {
        console.log('Insufficient sleep data for pattern analysis');
        return null;
      }

      const weekdaySessions = sessions.filter(s => {
        const day = new Date(s.bedtime).getDay();
        return day >= 1 && day <= 5; // Monday to Friday
      });

      const weekendSessions = sessions.filter(s => {
        const day = new Date(s.bedtime).getDay();
        return day === 0 || day === 6; // Saturday and Sunday
      });

      const pattern: SleepPattern = {
        userId: this.userId,
        averageBedtime: this.calculateAverageTime(sessions.map(s => s.bedtime)),
        averageSleepTime: this.calculateAverageTime(sessions.map(s => s.sleepTime)),
        averageWakeTime: this.calculateAverageTime(sessions.map(s => s.wakeTime)),
        averageSleepDuration: this.calculateAverage(sessions.map(s => s.sleepDuration)),
        averageSleepQuality: this.calculateAverage(sessions.map(s => s.sleepQuality)),
        sleepLatency: this.calculateSleepLatency(sessions),
        sleepEfficiency: this.calculateSleepEfficiency(sessions),
        weekdayPattern: this.analyzeDayPattern(weekdaySessions),
        weekendPattern: this.analyzeDayPattern(weekendSessions),
        seasonalVariations: this.analyzeSeasonalVariations(sessions),
        chronotype: this.determineChronotype(sessions)
      };

      // Cache the pattern
      await this.cacheSleepPattern(pattern);

      return pattern;
    } catch (error) {
      console.error('Error analyzing sleep patterns:', error);
      return null;
    }
  }

  // Smart alarm recommendations
<<<<<<< HEAD
  static async getSmartAlarmRecommendation(
    alarm: Alarm
  ): Promise<SmartAlarmRecommendation | null> {
=======
  static async getSmartAlarmRecommendation(alarm: Alarm): Promise<SmartAlarmRecommendation | null> {
>>>>>>> 02f0594e
    try {
      const pattern = await this.analyzeSleepPatterns();
      if (!pattern) {
        return null;
      }

      const alarmTime = this.parseTimeString(alarm.time);
      const predictedSleepStages = await this.predictSleepStages(alarm, pattern);
      const optimalWindow = this.findOptimalWakeWindow(alarmTime, predictedSleepStages);

      if (!optimalWindow || optimalWindow.stages.length === 0) {
        return null;
      }

      // Find the best wake-up time within 30 minutes of original alarm
      const originalMinutes = alarmTime.hours * 60 + alarmTime.minutes;
      const windowStart = originalMinutes - 30;
      const windowEnd = originalMinutes + 5; // Small buffer after original time

      const bestWakeTime = this.findBestWakeTimeInWindow(
        optimalWindow.stages,
        windowStart,
        windowEnd
      );

      if (!bestWakeTime) {
        return null;
      }

      const recommendation: SmartAlarmRecommendation = {
        originalTime: alarm.time,
        recommendedTime: this.minutesToTimeString(bestWakeTime.timeInMinutes),
        reason: this.generateRecommendationReason(bestWakeTime.stage, pattern),
        confidence: this.calculateConfidence(pattern, bestWakeTime),
<<<<<<< HEAD
        sleepStageAtOriginal: this.predictStageAtTime(
          predictedSleepStages,
          originalMinutes
        ),
=======
        sleepStageAtOriginal: this.predictStageAtTime(predictedSleepStages, originalMinutes),
>>>>>>> 02f0594e
        sleepStageAtRecommended: bestWakeTime.stage,
        estimatedSleepQuality: this.estimateSleepQuality(bestWakeTime, pattern),
        wakeUpDifficulty: this.estimateWakeUpDifficulty(bestWakeTime.stage)
      };

      // Only recommend if there's a significant improvement
      if (Math.abs(originalMinutes - bestWakeTime.timeInMinutes) < 5 || recommendation.confidence < 0.6) {
        return null;
      }

      return recommendation;
    } catch (error) {
      console.error('Error generating smart alarm recommendation:', error);
      return null;
    }
  }

  // Sleep cycle prediction
<<<<<<< HEAD
  static async predictSleepStages(
    alarm: Alarm,
    pattern: SleepPattern
  ): Promise<Array<{ time: number; stage: 'light' | 'deep' | 'rem' }>> {
=======
  static async predictSleepStages(alarm: Alarm, pattern: SleepPattern): Promise<Array<{ time: number; stage: 'light' | 'deep' | 'rem' }>> {
>>>>>>> 02f0594e
    const isWeekday = this.isWeekday(alarm.days);
    const targetPattern = isWeekday ? pattern.weekdayPattern : pattern.weekendPattern;

    // Estimate sleep time based on pattern
    const bedtimeMinutes = this.parseTimeString(targetPattern.bedtime);
    const sleepLatency = pattern.sleepLatency;
    const sleepStartMinutes = bedtimeMinutes.hours * 60 + bedtimeMinutes.minutes + sleepLatency;

    // Generate sleep cycle based on typical 90-minute cycles
    const cycles: Array<{ time: number; stage: 'light' | 'deep' | 'rem' }> = [];
    let currentTime = sleepStartMinutes;

    // Typical sleep cycle pattern
    const cyclePattern = [
      { stage: 'light' as const, duration: 20 },
      { stage: 'deep' as const, duration: 30 },
      { stage: 'light' as const, duration: 20 },
<<<<<<< HEAD
      { stage: 'rem' as const, duration: 20 },
=======
      { stage: 'rem' as const, duration: 20 }
>>>>>>> 02f0594e
    ];

    // Generate 6 cycles (9 hours total)
    for (let cycle = 0; cycle < 6; cycle++) {
      for (const phase of cyclePattern) {
        cycles.push({
          time: currentTime,
          stage: phase.stage
        });
        currentTime += phase.duration;
      }
    }

    return cycles;
  }

<<<<<<< HEAD
  static findOptimalWakeWindow(
    alarmTime: { hours: number; minutes: number },
    sleepStages: Array<{ time: number; stage: 'light' | 'deep' | 'rem' }>
  ): OptimalWakeWindow | null {
=======
  static findOptimalWakeWindow(alarmTime: { hours: number; minutes: number }, sleepStages: Array<{ time: number; stage: 'light' | 'deep' | 'rem' }>): OptimalWakeWindow | null {
>>>>>>> 02f0594e
    const alarmMinutes = alarmTime.hours * 60 + alarmTime.minutes;
    const windowStart = alarmMinutes - 30;
    const windowEnd = alarmMinutes + 5;

<<<<<<< HEAD
    const windowStages = sleepStages.filter(
      stage => stage.time >= windowStart && stage.time <= windowEnd
=======
    const windowStages = sleepStages.filter(stage =>
      stage.time >= windowStart && stage.time <= windowEnd
>>>>>>> 02f0594e
    );

    if (windowStages.length === 0) return null;

    // Assign quality scores (light sleep is best for waking)
    const stagesWithQuality = windowStages.map(stage => ({
      time: this.minutesToTimeString(stage.time),
      stage: stage.stage,
<<<<<<< HEAD
      quality: stage.stage === 'light' ? 10 : stage.stage === 'rem' ? 5 : 1,
=======
      quality: stage.stage === 'light' ? 10 : stage.stage === 'rem' ? 5 : 1
>>>>>>> 02f0594e
    }));

    return {
      start: this.minutesToTimeString(windowStart),
      end: this.minutesToTimeString(windowEnd),
      stages: stagesWithQuality
    };
  }

  // Helper methods
  private static mapDatabaseToSleepSession(data: any): SleepSession {
    return {
      id: data.id,
      userId: data.user_id,
      bedtime: new Date(data.bedtime),
      sleepTime: new Date(data.sleep_time),
      wakeTime: new Date(data.wake_time),
      getUpTime: new Date(data.get_up_time),
      sleepDuration: data.sleep_duration,
      sleepQuality: data.sleep_quality,
      sleepStages: data.sleep_stages || [],
      environmentData: data.environment_data || {},
      createdAt: new Date(data.created_at),
      updatedAt: new Date(data.updated_at)
    };
  }

  private static calculateAverageTime(dates: Date[]): string {
    if (dates.length === 0) return '22:00';

    const totalMinutes = dates.reduce((sum, date) => {
      const hours = date.getHours();
      const minutes = date.getMinutes();
      return sum + (hours * 60 + minutes);
    }, 0);

    const avgMinutes = Math.round(totalMinutes / dates.length);
    return this.minutesToTimeString(avgMinutes);
  }

  private static calculateAverage(values: number[]): number {
    if (values.length === 0) return 0;
    return values.reduce((sum, val) => sum + val, 0) / values.length;
  }

  private static calculateSleepLatency(sessions: SleepSession[]): number {
<<<<<<< HEAD
    const latencies = sessions
      .map(session => {
        const bedtime = session.bedtime.getTime();
        const sleepTime = session.sleepTime.getTime();
        return (sleepTime - bedtime) / (1000 * 60); // minutes
      })
      .filter(latency => latency > 0 && latency < 120); // Filter outliers
=======
    const latencies = sessions.map(session => {
      const bedtime = session.bedtime.getTime();
      const sleepTime = session.sleepTime.getTime();
      return (sleepTime - bedtime) / (1000 * 60); // minutes
    }).filter(latency => latency > 0 && latency < 120); // Filter outliers
>>>>>>> 02f0594e

    return this.calculateAverage(latencies);
  }

  private static calculateSleepEfficiency(sessions: SleepSession[]): number {
    const efficiencies = sessions.map(session => {
      const totalTimeInBed = session.getUpTime.getTime() - session.bedtime.getTime();
      const actualSleepTime = session.sleepDuration * 60 * 1000;
      return (actualSleepTime / totalTimeInBed) * 100;
    });

    return this.calculateAverage(efficiencies);
  }

  private static analyzeDayPattern(sessions: SleepSession[]): DayPattern {
    if (sessions.length === 0) {
      return {
        bedtime: '22:00',
        wakeTime: '07:00',
        sleepDuration: 480,
        sleepQuality: 5
      };
    }

    return {
      bedtime: this.calculateAverageTime(sessions.map(s => s.bedtime)),
      wakeTime: this.calculateAverageTime(sessions.map(s => s.wakeTime)),
      sleepDuration: this.calculateAverage(sessions.map(s => s.sleepDuration)),
<<<<<<< HEAD
      sleepQuality: this.calculateAverage(sessions.map(s => s.sleepQuality)),
=======
      sleepQuality: this.calculateAverage(sessions.map(s => s.sleepQuality))
>>>>>>> 02f0594e
    };
  }

  private static analyzeSeasonalVariations(sessions: SleepSession[]): { [season: string]: Partial<SleepPattern> } {
    // Group sessions by season
    const seasons = {
      spring: sessions.filter(s => [2, 3, 4].includes(s.bedtime.getMonth())),
      summer: sessions.filter(s => [5, 6, 7].includes(s.bedtime.getMonth())),
      autumn: sessions.filter(s => [8, 9, 10].includes(s.bedtime.getMonth())),
<<<<<<< HEAD
      winter: sessions.filter(s => [11, 0, 1].includes(s.bedtime.getMonth())),
=======
      winter: sessions.filter(s => [11, 0, 1].includes(s.bedtime.getMonth()))
>>>>>>> 02f0594e
    };

    const variations: { [season: string]: Partial<SleepPattern> } = {};

    Object.entries(seasons).forEach(([season, seasonSessions]) => {
      if (seasonSessions.length > 0) {
        variations[season] = {
          averageBedtime: this.calculateAverageTime(seasonSessions.map(s => s.bedtime)),
<<<<<<< HEAD
          averageWakeTime: this.calculateAverageTime(
            seasonSessions.map(s => s.wakeTime)
          ),
          averageSleepDuration: this.calculateAverage(
            seasonSessions.map(s => s.sleepDuration)
          ),
          averageSleepQuality: this.calculateAverage(
            seasonSessions.map(s => s.sleepQuality)
          ),
=======
          averageWakeTime: this.calculateAverageTime(seasonSessions.map(s => s.wakeTime)),
          averageSleepDuration: this.calculateAverage(seasonSessions.map(s => s.sleepDuration)),
          averageSleepQuality: this.calculateAverage(seasonSessions.map(s => s.sleepQuality))
>>>>>>> 02f0594e
        };
      }
    });

    return variations;
  }

<<<<<<< HEAD
  private static determineChronotype(
    sessions: SleepSession[]
  ): 'extreme_early' | 'early' | 'normal' | 'late' | 'extreme_late' {
    const averageBedtimeMinutes =
      sessions.reduce((sum, session) => {
        return sum + (session.bedtime.getHours() * 60 + session.bedtime.getMinutes());
      }, 0) / sessions.length;
=======
  private static determineChronotype(sessions: SleepSession[]): 'extreme_early' | 'early' | 'normal' | 'late' | 'extreme_late' {
    const averageBedtimeMinutes = sessions.reduce((sum, session) => {
      return sum + (session.bedtime.getHours() * 60 + session.bedtime.getMinutes());
    }, 0) / sessions.length;
>>>>>>> 02f0594e

    // Convert to 24-hour format (handle midnight crossing)
    const bedtimeHours = averageBedtimeMinutes / 60;

    if (bedtimeHours < 21) return 'extreme_early';
    if (bedtimeHours < 22) return 'early';
    if (bedtimeHours < 24) return 'normal';
    if (bedtimeHours < 2) return 'late';
    return 'extreme_late';
  }

  private static findBestWakeTimeInWindow(
    stages: Array<{ time: string; stage: 'light' | 'deep' | 'rem'; quality: number }>,
    windowStart: number,
    windowEnd: number
  ): { timeInMinutes: number; stage: 'light' | 'deep' | 'rem' } | null {
    const validStages = stages.filter(stage => {
<<<<<<< HEAD
      const stageMinutes =
        this.parseTimeString(stage.time).hours * 60 +
        this.parseTimeString(stage.time).minutes;
=======
      const stageMinutes = this.parseTimeString(stage.time).hours * 60 + this.parseTimeString(stage.time).minutes;
>>>>>>> 02f0594e
      return stageMinutes >= windowStart && stageMinutes <= windowEnd;
    });

    if (validStages.length === 0) return null;

    // Sort by quality (light sleep is best)
    const sortedStages = validStages.sort((a, b) => b.quality - a.quality);
    const bestStage = sortedStages[0];
    const bestStageTime = this.parseTimeString(bestStage.time);

    return {
      timeInMinutes: bestStageTime.hours * 60 + bestStageTime.minutes,
      stage: bestStage.stage
    };
  }

<<<<<<< HEAD
  private static predictStageAtTime(
    sleepStages: Array<{ time: number; stage: 'light' | 'deep' | 'rem' }>,
    timeInMinutes: number
  ): 'light' | 'deep' | 'rem' | 'unknown' {
=======
  private static predictStageAtTime(sleepStages: Array<{ time: number; stage: 'light' | 'deep' | 'rem' }>, timeInMinutes: number): 'light' | 'deep' | 'rem' | 'unknown' {
>>>>>>> 02f0594e
    const closestStage = sleepStages.reduce((closest, stage) => {
      const closestDistance = Math.abs(closest.time - timeInMinutes);
      const stageDistance = Math.abs(stage.time - timeInMinutes);
      return stageDistance < closestDistance ? stage : closest;
    });

    return closestStage ? closestStage.stage : 'unknown';
  }

<<<<<<< HEAD
  private static generateRecommendationReason(
    stage: 'light' | 'deep' | 'rem',
    pattern: SleepPattern
  ): string {
=======
  private static generateRecommendationReason(stage: 'light' | 'deep' | 'rem', pattern: SleepPattern): string {
>>>>>>> 02f0594e
    const reasons = {
      light: `You'll be in light sleep, making it easier to wake up naturally. Based on your ${pattern.chronotype} chronotype.`,
      rem: `You'll be in REM sleep, which allows for easier waking than deep sleep. You may remember your dreams!`,
      deep: `You'll be in deep sleep. This timing is not ideal for waking up, but it's within your preferred schedule.`
    };

    return reasons[stage];
  }

<<<<<<< HEAD
  private static calculateConfidence(
    pattern: SleepPattern,
    wakeTime: { stage: 'light' | 'deep' | 'rem' }
  ): number {
=======
  private static calculateConfidence(pattern: SleepPattern, wakeTime: { stage: 'light' | 'deep' | 'rem' }): number {
>>>>>>> 02f0594e
    let confidence = 0.5; // Base confidence

    // Higher confidence for light sleep
    if (wakeTime.stage === 'light') confidence += 0.3;
    else if (wakeTime.stage === 'rem') confidence += 0.1;

    // Higher confidence with more sleep data
    confidence += Math.min(0.2, pattern.sleepEfficiency / 500); // Max 0.2 boost

    return Math.min(confidence, 1.0);
  }

<<<<<<< HEAD
  private static estimateSleepQuality(
    wakeTime: { stage: 'light' | 'deep' | 'rem' },
    pattern: SleepPattern
  ): number {
=======
  private static estimateSleepQuality(wakeTime: { stage: 'light' | 'deep' | 'rem' }, pattern: SleepPattern): number {
>>>>>>> 02f0594e
    const baseQuality = pattern.averageSleepQuality;

    // Adjust based on wake stage
    if (wakeTime.stage === 'light') return Math.min(baseQuality + 1, 10);
    if (wakeTime.stage === 'deep') return Math.max(baseQuality - 2, 1);
    return baseQuality; // REM
  }

<<<<<<< HEAD
  private static estimateWakeUpDifficulty(
    stage: 'light' | 'deep' | 'rem'
  ): 'very_easy' | 'easy' | 'normal' | 'hard' | 'very_hard' {
    const difficulties = {
      light: 'very_easy' as const,
      rem: 'easy' as const,
      deep: 'hard' as const,
=======
  private static estimateWakeUpDifficulty(stage: 'light' | 'deep' | 'rem'): 'very_easy' | 'easy' | 'normal' | 'hard' | 'very_hard' {
    const difficulties = {
      light: 'very_easy' as const,
      rem: 'easy' as const,
      deep: 'hard' as const
>>>>>>> 02f0594e
    };

    return difficulties[stage];
  }

  private static parseTimeString(timeStr: string): { hours: number; minutes: number } {
    const [hours, minutes] = timeStr.split(':').map(Number);
    return { hours, minutes };
  }

  private static minutesToTimeString(totalMinutes: number): string {
    const adjustedMinutes = ((totalMinutes % (24 * 60)) + (24 * 60)) % (24 * 60);
    const hours = Math.floor(adjustedMinutes / 60);
    const minutes = adjustedMinutes % 60;
    return `${hours.toString().padStart(2, '0')}:${minutes.toString().padStart(2, '0')}`;
  }

  private static isWeekday(days: number[]): boolean {
    // Check if alarm includes more weekdays than weekend days
    const weekdays = days.filter(day => day >= 1 && day <= 5).length;
    const weekendDays = days.filter(day => day === 0 || day === 6).length;
    return weekdays > weekendDays;
  }

  private static async cacheSleepPattern(pattern: SleepPattern): Promise<void> {
    try {
      localStorage.setItem(`sleep_pattern_${pattern.userId}`, JSON.stringify(pattern));
    } catch (error) {
      console.error('Error caching sleep pattern:', error);
    }
  }

  static getCachedSleepPattern(): SleepPattern | null {
    if (!this.userId) return null;

    try {
      const cached = localStorage.getItem(`sleep_pattern_${this.userId}`);
      return cached ? JSON.parse(cached) : null;
    } catch (error) {
      console.error('Error loading cached sleep pattern:', error);
      return null;
    }
  }

  // Manual sleep tracking
<<<<<<< HEAD
  static async trackSleepManually(
    bedtime: Date,
    wakeTime: Date,
    quality: number
  ): Promise<void> {
    const sleepTime = new Date(bedtime.getTime() + 15 * 60 * 1000); // Assume 15 min to fall asleep
    const getUpTime = new Date(wakeTime.getTime() + 10 * 60 * 1000); // Assume 10 min to get up
    const duration = Math.round(
      (wakeTime.getTime() - sleepTime.getTime()) / (1000 * 60)
    );
=======
  static async trackSleepManually(bedtime: Date, wakeTime: Date, quality: number): Promise<void> {
    const sleepTime = new Date(bedtime.getTime() + (15 * 60 * 1000)); // Assume 15 min to fall asleep
    const getUpTime = new Date(wakeTime.getTime() + (10 * 60 * 1000)); // Assume 10 min to get up
    const duration = Math.round((wakeTime.getTime() - sleepTime.getTime()) / (1000 * 60));
>>>>>>> 02f0594e

    await this.recordSleepSession({
      bedtime,
      sleepTime,
      wakeTime,
      getUpTime,
      sleepDuration: duration,
      sleepQuality: quality,
      sleepStages: [], // Will be estimated
      environmentData: { averageLight: 0, averageNoise: 0, temperature: 20, humidity: 50 }
    });
  }
}

export default SleepAnalysisService;<|MERGE_RESOLUTION|>--- conflicted
+++ resolved
@@ -89,13 +89,7 @@
   }
 
   // Sleep session tracking
-<<<<<<< HEAD
-  static async recordSleepSession(
-    session: Partial<SleepSession>
-  ): Promise<SleepSession | null> {
-=======
   static async recordSleepSession(session: Partial<SleepSession>): Promise<SleepSession | null> {
->>>>>>> 02f0594e
     if (!this.userId) throw new Error('User not initialized');
 
     try {
@@ -194,13 +188,7 @@
   }
 
   // Smart alarm recommendations
-<<<<<<< HEAD
-  static async getSmartAlarmRecommendation(
-    alarm: Alarm
-  ): Promise<SmartAlarmRecommendation | null> {
-=======
   static async getSmartAlarmRecommendation(alarm: Alarm): Promise<SmartAlarmRecommendation | null> {
->>>>>>> 02f0594e
     try {
       const pattern = await this.analyzeSleepPatterns();
       if (!pattern) {
@@ -235,14 +223,7 @@
         recommendedTime: this.minutesToTimeString(bestWakeTime.timeInMinutes),
         reason: this.generateRecommendationReason(bestWakeTime.stage, pattern),
         confidence: this.calculateConfidence(pattern, bestWakeTime),
-<<<<<<< HEAD
-        sleepStageAtOriginal: this.predictStageAtTime(
-          predictedSleepStages,
-          originalMinutes
-        ),
-=======
         sleepStageAtOriginal: this.predictStageAtTime(predictedSleepStages, originalMinutes),
->>>>>>> 02f0594e
         sleepStageAtRecommended: bestWakeTime.stage,
         estimatedSleepQuality: this.estimateSleepQuality(bestWakeTime, pattern),
         wakeUpDifficulty: this.estimateWakeUpDifficulty(bestWakeTime.stage)
@@ -261,14 +242,7 @@
   }
 
   // Sleep cycle prediction
-<<<<<<< HEAD
-  static async predictSleepStages(
-    alarm: Alarm,
-    pattern: SleepPattern
-  ): Promise<Array<{ time: number; stage: 'light' | 'deep' | 'rem' }>> {
-=======
   static async predictSleepStages(alarm: Alarm, pattern: SleepPattern): Promise<Array<{ time: number; stage: 'light' | 'deep' | 'rem' }>> {
->>>>>>> 02f0594e
     const isWeekday = this.isWeekday(alarm.days);
     const targetPattern = isWeekday ? pattern.weekdayPattern : pattern.weekendPattern;
 
@@ -286,11 +260,7 @@
       { stage: 'light' as const, duration: 20 },
       { stage: 'deep' as const, duration: 30 },
       { stage: 'light' as const, duration: 20 },
-<<<<<<< HEAD
-      { stage: 'rem' as const, duration: 20 },
-=======
       { stage: 'rem' as const, duration: 20 }
->>>>>>> 02f0594e
     ];
 
     // Generate 6 cycles (9 hours total)
@@ -307,25 +277,13 @@
     return cycles;
   }
 
-<<<<<<< HEAD
-  static findOptimalWakeWindow(
-    alarmTime: { hours: number; minutes: number },
-    sleepStages: Array<{ time: number; stage: 'light' | 'deep' | 'rem' }>
-  ): OptimalWakeWindow | null {
-=======
   static findOptimalWakeWindow(alarmTime: { hours: number; minutes: number }, sleepStages: Array<{ time: number; stage: 'light' | 'deep' | 'rem' }>): OptimalWakeWindow | null {
->>>>>>> 02f0594e
     const alarmMinutes = alarmTime.hours * 60 + alarmTime.minutes;
     const windowStart = alarmMinutes - 30;
     const windowEnd = alarmMinutes + 5;
 
-<<<<<<< HEAD
-    const windowStages = sleepStages.filter(
-      stage => stage.time >= windowStart && stage.time <= windowEnd
-=======
     const windowStages = sleepStages.filter(stage =>
       stage.time >= windowStart && stage.time <= windowEnd
->>>>>>> 02f0594e
     );
 
     if (windowStages.length === 0) return null;
@@ -334,11 +292,7 @@
     const stagesWithQuality = windowStages.map(stage => ({
       time: this.minutesToTimeString(stage.time),
       stage: stage.stage,
-<<<<<<< HEAD
-      quality: stage.stage === 'light' ? 10 : stage.stage === 'rem' ? 5 : 1,
-=======
       quality: stage.stage === 'light' ? 10 : stage.stage === 'rem' ? 5 : 1
->>>>>>> 02f0594e
     }));
 
     return {
@@ -385,21 +339,11 @@
   }
 
   private static calculateSleepLatency(sessions: SleepSession[]): number {
-<<<<<<< HEAD
-    const latencies = sessions
-      .map(session => {
-        const bedtime = session.bedtime.getTime();
-        const sleepTime = session.sleepTime.getTime();
-        return (sleepTime - bedtime) / (1000 * 60); // minutes
-      })
-      .filter(latency => latency > 0 && latency < 120); // Filter outliers
-=======
     const latencies = sessions.map(session => {
       const bedtime = session.bedtime.getTime();
       const sleepTime = session.sleepTime.getTime();
       return (sleepTime - bedtime) / (1000 * 60); // minutes
     }).filter(latency => latency > 0 && latency < 120); // Filter outliers
->>>>>>> 02f0594e
 
     return this.calculateAverage(latencies);
   }
@@ -428,11 +372,7 @@
       bedtime: this.calculateAverageTime(sessions.map(s => s.bedtime)),
       wakeTime: this.calculateAverageTime(sessions.map(s => s.wakeTime)),
       sleepDuration: this.calculateAverage(sessions.map(s => s.sleepDuration)),
-<<<<<<< HEAD
-      sleepQuality: this.calculateAverage(sessions.map(s => s.sleepQuality)),
-=======
       sleepQuality: this.calculateAverage(sessions.map(s => s.sleepQuality))
->>>>>>> 02f0594e
     };
   }
 
@@ -442,11 +382,7 @@
       spring: sessions.filter(s => [2, 3, 4].includes(s.bedtime.getMonth())),
       summer: sessions.filter(s => [5, 6, 7].includes(s.bedtime.getMonth())),
       autumn: sessions.filter(s => [8, 9, 10].includes(s.bedtime.getMonth())),
-<<<<<<< HEAD
-      winter: sessions.filter(s => [11, 0, 1].includes(s.bedtime.getMonth())),
-=======
       winter: sessions.filter(s => [11, 0, 1].includes(s.bedtime.getMonth()))
->>>>>>> 02f0594e
     };
 
     const variations: { [season: string]: Partial<SleepPattern> } = {};
@@ -455,21 +391,9 @@
       if (seasonSessions.length > 0) {
         variations[season] = {
           averageBedtime: this.calculateAverageTime(seasonSessions.map(s => s.bedtime)),
-<<<<<<< HEAD
-          averageWakeTime: this.calculateAverageTime(
-            seasonSessions.map(s => s.wakeTime)
-          ),
-          averageSleepDuration: this.calculateAverage(
-            seasonSessions.map(s => s.sleepDuration)
-          ),
-          averageSleepQuality: this.calculateAverage(
-            seasonSessions.map(s => s.sleepQuality)
-          ),
-=======
           averageWakeTime: this.calculateAverageTime(seasonSessions.map(s => s.wakeTime)),
           averageSleepDuration: this.calculateAverage(seasonSessions.map(s => s.sleepDuration)),
           averageSleepQuality: this.calculateAverage(seasonSessions.map(s => s.sleepQuality))
->>>>>>> 02f0594e
         };
       }
     });
@@ -477,20 +401,10 @@
     return variations;
   }
 
-<<<<<<< HEAD
-  private static determineChronotype(
-    sessions: SleepSession[]
-  ): 'extreme_early' | 'early' | 'normal' | 'late' | 'extreme_late' {
-    const averageBedtimeMinutes =
-      sessions.reduce((sum, session) => {
-        return sum + (session.bedtime.getHours() * 60 + session.bedtime.getMinutes());
-      }, 0) / sessions.length;
-=======
   private static determineChronotype(sessions: SleepSession[]): 'extreme_early' | 'early' | 'normal' | 'late' | 'extreme_late' {
     const averageBedtimeMinutes = sessions.reduce((sum, session) => {
       return sum + (session.bedtime.getHours() * 60 + session.bedtime.getMinutes());
     }, 0) / sessions.length;
->>>>>>> 02f0594e
 
     // Convert to 24-hour format (handle midnight crossing)
     const bedtimeHours = averageBedtimeMinutes / 60;
@@ -508,13 +422,7 @@
     windowEnd: number
   ): { timeInMinutes: number; stage: 'light' | 'deep' | 'rem' } | null {
     const validStages = stages.filter(stage => {
-<<<<<<< HEAD
-      const stageMinutes =
-        this.parseTimeString(stage.time).hours * 60 +
-        this.parseTimeString(stage.time).minutes;
-=======
       const stageMinutes = this.parseTimeString(stage.time).hours * 60 + this.parseTimeString(stage.time).minutes;
->>>>>>> 02f0594e
       return stageMinutes >= windowStart && stageMinutes <= windowEnd;
     });
 
@@ -531,14 +439,7 @@
     };
   }
 
-<<<<<<< HEAD
-  private static predictStageAtTime(
-    sleepStages: Array<{ time: number; stage: 'light' | 'deep' | 'rem' }>,
-    timeInMinutes: number
-  ): 'light' | 'deep' | 'rem' | 'unknown' {
-=======
   private static predictStageAtTime(sleepStages: Array<{ time: number; stage: 'light' | 'deep' | 'rem' }>, timeInMinutes: number): 'light' | 'deep' | 'rem' | 'unknown' {
->>>>>>> 02f0594e
     const closestStage = sleepStages.reduce((closest, stage) => {
       const closestDistance = Math.abs(closest.time - timeInMinutes);
       const stageDistance = Math.abs(stage.time - timeInMinutes);
@@ -548,14 +449,7 @@
     return closestStage ? closestStage.stage : 'unknown';
   }
 
-<<<<<<< HEAD
-  private static generateRecommendationReason(
-    stage: 'light' | 'deep' | 'rem',
-    pattern: SleepPattern
-  ): string {
-=======
   private static generateRecommendationReason(stage: 'light' | 'deep' | 'rem', pattern: SleepPattern): string {
->>>>>>> 02f0594e
     const reasons = {
       light: `You'll be in light sleep, making it easier to wake up naturally. Based on your ${pattern.chronotype} chronotype.`,
       rem: `You'll be in REM sleep, which allows for easier waking than deep sleep. You may remember your dreams!`,
@@ -565,14 +459,7 @@
     return reasons[stage];
   }
 
-<<<<<<< HEAD
-  private static calculateConfidence(
-    pattern: SleepPattern,
-    wakeTime: { stage: 'light' | 'deep' | 'rem' }
-  ): number {
-=======
   private static calculateConfidence(pattern: SleepPattern, wakeTime: { stage: 'light' | 'deep' | 'rem' }): number {
->>>>>>> 02f0594e
     let confidence = 0.5; // Base confidence
 
     // Higher confidence for light sleep
@@ -585,14 +472,7 @@
     return Math.min(confidence, 1.0);
   }
 
-<<<<<<< HEAD
-  private static estimateSleepQuality(
-    wakeTime: { stage: 'light' | 'deep' | 'rem' },
-    pattern: SleepPattern
-  ): number {
-=======
   private static estimateSleepQuality(wakeTime: { stage: 'light' | 'deep' | 'rem' }, pattern: SleepPattern): number {
->>>>>>> 02f0594e
     const baseQuality = pattern.averageSleepQuality;
 
     // Adjust based on wake stage
@@ -601,21 +481,11 @@
     return baseQuality; // REM
   }
 
-<<<<<<< HEAD
-  private static estimateWakeUpDifficulty(
-    stage: 'light' | 'deep' | 'rem'
-  ): 'very_easy' | 'easy' | 'normal' | 'hard' | 'very_hard' {
-    const difficulties = {
-      light: 'very_easy' as const,
-      rem: 'easy' as const,
-      deep: 'hard' as const,
-=======
   private static estimateWakeUpDifficulty(stage: 'light' | 'deep' | 'rem'): 'very_easy' | 'easy' | 'normal' | 'hard' | 'very_hard' {
     const difficulties = {
       light: 'very_easy' as const,
       rem: 'easy' as const,
       deep: 'hard' as const
->>>>>>> 02f0594e
     };
 
     return difficulties[stage];
@@ -661,23 +531,10 @@
   }
 
   // Manual sleep tracking
-<<<<<<< HEAD
-  static async trackSleepManually(
-    bedtime: Date,
-    wakeTime: Date,
-    quality: number
-  ): Promise<void> {
-    const sleepTime = new Date(bedtime.getTime() + 15 * 60 * 1000); // Assume 15 min to fall asleep
-    const getUpTime = new Date(wakeTime.getTime() + 10 * 60 * 1000); // Assume 10 min to get up
-    const duration = Math.round(
-      (wakeTime.getTime() - sleepTime.getTime()) / (1000 * 60)
-    );
-=======
   static async trackSleepManually(bedtime: Date, wakeTime: Date, quality: number): Promise<void> {
     const sleepTime = new Date(bedtime.getTime() + (15 * 60 * 1000)); // Assume 15 min to fall asleep
     const getUpTime = new Date(wakeTime.getTime() + (10 * 60 * 1000)); // Assume 10 min to get up
     const duration = Math.round((wakeTime.getTime() - sleepTime.getTime()) / (1000 * 60));
->>>>>>> 02f0594e
 
     await this.recordSleepSession({
       bedtime,
