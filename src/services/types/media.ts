// Media types for the audio system
export interface CustomSound {
  id: string;
  name: string;
  description?: string;
  fileName: string;
  fileUrl: string;
  duration: number; // seconds
  category: SoundCategory;
  tags: string[];
  isCustom: boolean;
  uploadedBy?: string;
  uploadedAt?: string;
  downloads?: number;
  rating?: number;
  // Audio optimization fields
  format?: string;
  size?: number;
  compressionLevel?: 'none' | 'light' | 'medium' | 'heavy';
  isPreloaded?: boolean;
}

<<<<<<< HEAD
export type SoundCategory =
  | 'nature'
  | 'music'
  | 'voice'
  | 'mechanical'
  | 'ambient'
  | 'energetic'
  | 'calm'
  | 'custom';
=======
export type SoundCategory = 'nature' | 'music' | 'voice' | 'mechanical' | 'ambient' | 'energetic' | 'calm' | 'custom';
>>>>>>> 02f0594e

export interface Playlist {
  id: string;
  name: string;
  description?: string;
  sounds: PlaylistSound[];
  isPublic: boolean;
  createdBy: string;
  createdAt: string;
  updatedAt: string;
  tags: string[];
  playCount: number;
  likeCount: number;
  shareCount: number;
  // Optimization fields
  totalDuration?: number;
  isPreloaded?: boolean;
  preloadPriority?: 'low' | 'medium' | 'high';
}

export interface PlaylistSound {
  soundId: string;
  sound: CustomSound;
  order: number;
  fadeIn?: number; // seconds
  fadeOut?: number; // seconds
  volume?: number; // 0-1
  startTime?: number; // seconds into the sound to start
  endTime?: number; // seconds into the sound to end
}

export interface MotivationalQuote {
  id: string;
  text: string;
  author?: string;
  category: QuoteCategory;
  tags: string[];
  isCustom: boolean;
  submittedBy?: string;
  submittedAt?: string;
  likes: number;
  uses: number;
}

<<<<<<< HEAD
export type QuoteCategory =
  | 'motivation'
  | 'inspiration'
  | 'success'
  | 'health'
  | 'productivity'
  | 'mindfulness'
  | 'humor'
  | 'custom';
=======
export type QuoteCategory = 'motivation' | 'inspiration' | 'success' | 'health' | 'productivity' | 'mindfulness' | 'humor' | 'custom';
>>>>>>> 02f0594e

// Audio loading and optimization interfaces
export interface AudioLoadOptions {
  priority?: 'low' | 'medium' | 'high' | 'critical';
  progressive?: boolean;
  compression?: 'none' | 'light' | 'medium' | 'heavy';
  cacheKey?: string;
  preload?: boolean;
  maxSize?: number; // bytes
  timeout?: number; // milliseconds
}

export interface AudioPlaybackOptions {
  volume?: number; // 0-1
  loop?: boolean;
  fadeIn?: number; // seconds
  fadeOut?: number; // seconds
  startTime?: number; // seconds
  endTime?: number; // seconds
  playbackRate?: number; // 0.5-2.0
  onEnded?: () => void;
  onProgress?: (currentTime: number, duration: number) => void;
  onError?: (error: Error) => void;
}

export interface MediaLibrary {
  id: string;
  userId: string;
  sounds: CustomSound[];
  playlists: Playlist[];
  quotes: MotivationalQuote[];
  storage: StorageInfo;
  // Optimization settings
  cacheSettings: CacheSettings;
  compressionSettings: CompressionSettings;
}

export interface StorageInfo {
  used: number; // bytes
  total: number; // bytes
  percentage: number;
  audioCache: number; // bytes used by audio cache
  availableForPreload: number; // bytes available for preloading
}

export interface CacheSettings {
  maxCacheSize: number; // bytes
  preloadDistance: number; // minutes before alarm
  compressionEnabled: boolean;
  priorityLoading: boolean;
  autoCleanup: boolean;
  cleanupThreshold: number; // percentage
}

export interface CompressionSettings {
  enabledForLargeFiles: boolean;
  largeFileThreshold: number; // bytes
  defaultCompressionLevel: 'none' | 'light' | 'medium' | 'heavy';
  preserveQualityForFavorites: boolean;
}

// Enhanced alarm type with media support
export interface EnhancedAlarm {
  id: string;
  userId?: string;
  time: string;
  label: string;
  enabled: boolean;
  days: number[];
  voiceMood: import('../types').VoiceMood;
  snoozeCount: number;
  lastTriggered?: Date;
  createdAt: Date;
  updatedAt: Date;
  // Media enhancements
  customSound?: CustomSound;
  playlist?: Playlist;
  fallbackSound?: string;
  audioSettings: AudioPlaybackOptions;
  preloadEnabled: boolean;
  priorityLevel: 'low' | 'medium' | 'high' | 'critical';
}

// Audio format support
export interface AudioFormat {
  extension: string;
  mimeType: string;
  supported: boolean;
  compressionSupport: boolean;
  streamingSupport: boolean;
  quality: 'low' | 'medium' | 'high' | 'lossless';
}

export const SUPPORTED_AUDIO_FORMATS: AudioFormat[] = [
<<<<<<< HEAD
  {
    extension: 'mp3',
    mimeType: 'audio/mpeg',
    supported: true,
    compressionSupport: true,
    streamingSupport: true,
    quality: 'high',
  },
  {
    extension: 'wav',
    mimeType: 'audio/wav',
    supported: true,
    compressionSupport: false,
    streamingSupport: true,
    quality: 'lossless',
  },
  {
    extension: 'ogg',
    mimeType: 'audio/ogg',
    supported: true,
    compressionSupport: true,
    streamingSupport: true,
    quality: 'high',
  },
  {
    extension: 'm4a',
    mimeType: 'audio/mp4',
    supported: true,
    compressionSupport: true,
    streamingSupport: true,
    quality: 'high',
  },
  {
    extension: 'aac',
    mimeType: 'audio/aac',
    supported: true,
    compressionSupport: true,
    streamingSupport: true,
    quality: 'high',
  },
  {
    extension: 'flac',
    mimeType: 'audio/flac',
    supported: false,
    compressionSupport: false,
    streamingSupport: false,
    quality: 'lossless',
  },
  {
    extension: 'opus',
    mimeType: 'audio/opus',
    supported: true,
    compressionSupport: true,
    streamingSupport: true,
    quality: 'high',
  },
  {
    extension: 'weba',
    mimeType: 'audio/webm',
    supported: true,
    compressionSupport: true,
    streamingSupport: true,
    quality: 'high',
  },
=======
  { extension: 'mp3', mimeType: 'audio/mpeg', supported: true, compressionSupport: true, streamingSupport: true, quality: 'high' },
  { extension: 'wav', mimeType: 'audio/wav', supported: true, compressionSupport: false, streamingSupport: true, quality: 'lossless' },
  { extension: 'ogg', mimeType: 'audio/ogg', supported: true, compressionSupport: true, streamingSupport: true, quality: 'high' },
  { extension: 'm4a', mimeType: 'audio/mp4', supported: true, compressionSupport: true, streamingSupport: true, quality: 'high' },
  { extension: 'aac', mimeType: 'audio/aac', supported: true, compressionSupport: true, streamingSupport: true, quality: 'high' },
  { extension: 'flac', mimeType: 'audio/flac', supported: false, compressionSupport: false, streamingSupport: false, quality: 'lossless' },
  { extension: 'opus', mimeType: 'audio/opus', supported: true, compressionSupport: true, streamingSupport: true, quality: 'high' },
  { extension: 'weba', mimeType: 'audio/webm', supported: true, compressionSupport: true, streamingSupport: true, quality: 'high' }
>>>>>>> 02f0594e
];

// Progressive loading states
export type LoadingState = 'idle' | 'loading' | 'loaded' | 'error' | 'cached';

export interface ProgressiveLoadingStatus {
  soundId: string;
  state: LoadingState;
  progress: number; // 0-100
  bytesLoaded: number;
  totalBytes: number;
  speed?: number; // bytes per second
  estimatedTimeRemaining?: number; // seconds
  error?: string;
}

// Audio analysis (for future features)
export interface AudioAnalysis {
  soundId: string;
  duration: number;
  peaks: number[]; // waveform peaks for visualization
  averageVolume: number;
  maxVolume: number;
  silenceDetection: SilenceSegment[];
  bpm?: number; // beats per minute for music
  key?: string; // musical key
  energy: number; // 0-1 scale
  valence: number; // 0-1 scale (happy/sad)
}

export interface SilenceSegment {
  start: number; // seconds
  end: number; // seconds
  duration: number; // seconds
}

// Content moderation for user uploads
export interface ModerationResult {
  approved: boolean;
  flagged: boolean;
  reasons: string[];
  confidence: number; // 0-1
  reviewRequired: boolean;
  automaticAction?: 'approve' | 'reject' | 'quarantine';
}

export interface ContentModerationSettings {
  enabledForUploads: boolean;
  enabledForGenerated: boolean;
  strictMode: boolean;
  customFilters: string[];
  allowedCategories: SoundCategory[];
  maxFileSizePerUser: number; // bytes
  maxFilesPerUser: number;
}<|MERGE_RESOLUTION|>--- conflicted
+++ resolved
@@ -20,19 +20,7 @@
   isPreloaded?: boolean;
 }
 
-<<<<<<< HEAD
-export type SoundCategory =
-  | 'nature'
-  | 'music'
-  | 'voice'
-  | 'mechanical'
-  | 'ambient'
-  | 'energetic'
-  | 'calm'
-  | 'custom';
-=======
 export type SoundCategory = 'nature' | 'music' | 'voice' | 'mechanical' | 'ambient' | 'energetic' | 'calm' | 'custom';
->>>>>>> 02f0594e
 
 export interface Playlist {
   id: string;
@@ -77,19 +65,7 @@
   uses: number;
 }
 
-<<<<<<< HEAD
-export type QuoteCategory =
-  | 'motivation'
-  | 'inspiration'
-  | 'success'
-  | 'health'
-  | 'productivity'
-  | 'mindfulness'
-  | 'humor'
-  | 'custom';
-=======
 export type QuoteCategory = 'motivation' | 'inspiration' | 'success' | 'health' | 'productivity' | 'mindfulness' | 'humor' | 'custom';
->>>>>>> 02f0594e
 
 // Audio loading and optimization interfaces
 export interface AudioLoadOptions {
@@ -184,72 +160,6 @@
 }
 
 export const SUPPORTED_AUDIO_FORMATS: AudioFormat[] = [
-<<<<<<< HEAD
-  {
-    extension: 'mp3',
-    mimeType: 'audio/mpeg',
-    supported: true,
-    compressionSupport: true,
-    streamingSupport: true,
-    quality: 'high',
-  },
-  {
-    extension: 'wav',
-    mimeType: 'audio/wav',
-    supported: true,
-    compressionSupport: false,
-    streamingSupport: true,
-    quality: 'lossless',
-  },
-  {
-    extension: 'ogg',
-    mimeType: 'audio/ogg',
-    supported: true,
-    compressionSupport: true,
-    streamingSupport: true,
-    quality: 'high',
-  },
-  {
-    extension: 'm4a',
-    mimeType: 'audio/mp4',
-    supported: true,
-    compressionSupport: true,
-    streamingSupport: true,
-    quality: 'high',
-  },
-  {
-    extension: 'aac',
-    mimeType: 'audio/aac',
-    supported: true,
-    compressionSupport: true,
-    streamingSupport: true,
-    quality: 'high',
-  },
-  {
-    extension: 'flac',
-    mimeType: 'audio/flac',
-    supported: false,
-    compressionSupport: false,
-    streamingSupport: false,
-    quality: 'lossless',
-  },
-  {
-    extension: 'opus',
-    mimeType: 'audio/opus',
-    supported: true,
-    compressionSupport: true,
-    streamingSupport: true,
-    quality: 'high',
-  },
-  {
-    extension: 'weba',
-    mimeType: 'audio/webm',
-    supported: true,
-    compressionSupport: true,
-    streamingSupport: true,
-    quality: 'high',
-  },
-=======
   { extension: 'mp3', mimeType: 'audio/mpeg', supported: true, compressionSupport: true, streamingSupport: true, quality: 'high' },
   { extension: 'wav', mimeType: 'audio/wav', supported: true, compressionSupport: false, streamingSupport: true, quality: 'lossless' },
   { extension: 'ogg', mimeType: 'audio/ogg', supported: true, compressionSupport: true, streamingSupport: true, quality: 'high' },
@@ -258,7 +168,6 @@
   { extension: 'flac', mimeType: 'audio/flac', supported: false, compressionSupport: false, streamingSupport: false, quality: 'lossless' },
   { extension: 'opus', mimeType: 'audio/opus', supported: true, compressionSupport: true, streamingSupport: true, quality: 'high' },
   { extension: 'weba', mimeType: 'audio/webm', supported: true, compressionSupport: true, streamingSupport: true, quality: 'high' }
->>>>>>> 02f0594e
 ];
 
 // Progressive loading states
