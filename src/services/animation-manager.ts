// Animation Manager Service for Relife Smart Alarm
// Central animation orchestration and performance optimization

import { AnimationControls, MotionValue } from 'framer-motion';

export interface AnimationPreferences {
  reducedMotion: boolean;
  animationSpeed: 'slow' | 'normal' | 'fast';
  enableParticles: boolean;
  enableTransitions: boolean;
  enableMicroInteractions: boolean;
  performanceMode: 'auto' | 'high' | 'low';
}

export interface AnimationMetrics {
  averageFrameRate: number;
  droppedFrames: number;
  animationCount: number;
  performanceScore: number;
  lastOptimization: Date;
}

class AnimationManagerService {
  private static instance: AnimationManagerService;
  private preferences: AnimationPreferences = {
    reducedMotion: false,
    animationSpeed: 'normal',
    enableParticles: true,
    enableTransitions: true,
    enableMicroInteractions: true,
<<<<<<< HEAD
    performanceMode: 'auto',
=======
    performanceMode: 'auto'
>>>>>>> 02f0594e
  };

  private metrics: AnimationMetrics = {
    averageFrameRate: 60,
    droppedFrames: 0,
    animationCount: 0,
    performanceScore: 100,
    lastOptimization: new Date()
  };

  private activeAnimations = new Map<string, AnimationControls>();
  private frameRateHistory: number[] = [];
  private performanceObserver: PerformanceObserver | null = null;
  private animationFrameId: number | null = null;

  private constructor() {
    this.initializePreferences();
    this.setupPerformanceMonitoring();
  }

  static getInstance(): AnimationManagerService {
    if (!AnimationManagerService.instance) {
      AnimationManagerService.instance = new AnimationManagerService();
    }
    return AnimationManagerService.instance;
  }

  /**
   * Initialize animation preferences from system and user settings
   */
  private initializePreferences(): void {
    // Check for reduced motion preference
<<<<<<< HEAD
    const prefersReducedMotion = window.matchMedia(
      '(prefers-reduced-motion: reduce)'
    ).matches;
=======
    const prefersReducedMotion = window.matchMedia('(prefers-reduced-motion: reduce)').matches;
>>>>>>> 02f0594e
    if (prefersReducedMotion) {
      this.preferences.reducedMotion = true;
      this.preferences.animationSpeed = 'slow';
      this.preferences.enableParticles = false;
    }

    // Load user preferences from storage
    const savedPreferences = localStorage.getItem('animation_preferences');
    if (savedPreferences) {
      try {
        const parsed = JSON.parse(savedPreferences);
        this.preferences = { ...this.preferences, ...parsed };
      } catch (error) {
        console.warn('Failed to load animation preferences:', error);
      }
    }

    // Listen for reduced motion changes
<<<<<<< HEAD
    window
      .matchMedia('(prefers-reduced-motion: reduce)')
      .addEventListener('change', e => {
=======
    window.matchMedia('(prefers-reduced-motion: reduce)')
      .addEventListener('change', (e) => {
>>>>>>> 02f0594e
        this.preferences.reducedMotion = e.matches;
        this.optimizeForPerformance();
      });
  }

  /**
   * Setup performance monitoring for animations
   */
  private setupPerformanceMonitoring(): void {
    if ('PerformanceObserver' in window) {
<<<<<<< HEAD
      this.performanceObserver = new PerformanceObserver(list => {
=======
      this.performanceObserver = new PerformanceObserver((list) => {
>>>>>>> 02f0594e
        const entries = list.getEntries();
        this.updatePerformanceMetrics(entries);
      });

      this.performanceObserver.observe({ entryTypes: ['measure', 'navigation'] });
    }

    // Monitor frame rate
    this.startFrameRateMonitoring();
  }

  /**
   * Monitor frame rate performance
   */
  private startFrameRateMonitoring(): void {
    let lastTime = performance.now();
    let frameCount = 0;

    const measureFrameRate = (currentTime: number) => {
      frameCount++;

      if (currentTime - lastTime >= 1000) {
        const fps = frameCount;
        this.frameRateHistory.push(fps);

        // Keep only last 10 seconds of data
        if (this.frameRateHistory.length > 10) {
          this.frameRateHistory.shift();
        }

        // Calculate average FPS
        this.metrics.averageFrameRate = this.frameRateHistory.reduce((sum, fps) => sum + fps, 0) / this.frameRateHistory.length;

        // Check for performance issues
        if (this.metrics.averageFrameRate < 30) {
          this.handleLowPerformance();
        }

        frameCount = 0;
        lastTime = currentTime;
      }

      this.animationFrameId = requestAnimationFrame(measureFrameRate);
    };

    this.animationFrameId = requestAnimationFrame(measureFrameRate);
  }

  /**
   * Get optimized animation configuration based on performance
   */
<<<<<<< HEAD
  getAnimationConfig(
    animationType: 'entrance' | 'hover' | 'transition' | 'micro'
  ): any {
=======
  getAnimationConfig(animationType: 'entrance' | 'hover' | 'transition' | 'micro'): any {
>>>>>>> 02f0594e
    const speedMultipliers = {
      slow: 1.5,
      normal: 1,
      fast: 0.7
    };

    const baseConfig = {
      entrance: {
        duration: 0.6,
        stiffness: 120,
        damping: 20
      },
      hover: {
        duration: 0.3,
        stiffness: 300,
        damping: 30
      },
      transition: {
        duration: 0.4,
        stiffness: 200,
        damping: 25
      },
      micro: {
        duration: 0.2,
        stiffness: 400,
        damping: 35
      }
    };

    const config = baseConfig[animationType];
    const speedMultiplier = speedMultipliers[this.preferences.animationSpeed];

    // Adjust for reduced motion
    if (this.preferences.reducedMotion) {
      return {
        duration: config.duration * 0.3,
        ease: 'easeOut',
<<<<<<< HEAD
        reduce: true,
=======
        reduce: true
>>>>>>> 02f0594e
      };
    }

    // Adjust for performance mode
<<<<<<< HEAD
    if (
      this.preferences.performanceMode === 'low' ||
      this.metrics.performanceScore < 50
    ) {
      return {
        duration: config.duration * 0.5,
        ease: 'easeInOut',
=======
    if (this.preferences.performanceMode === 'low' || this.metrics.performanceScore < 50) {
      return {
        duration: config.duration * 0.5,
        ease: 'easeInOut'
>>>>>>> 02f0594e
      };
    }

    return {
      type: 'spring' as const,
      stiffness: config.stiffness,
      damping: config.damping,
      duration: config.duration * speedMultiplier
    };
  }

  /**
   * Register an animation for tracking
   */
  registerAnimation(id: string, controls: AnimationControls): void {
    this.activeAnimations.set(id, controls);
    this.metrics.animationCount = this.activeAnimations.size;
  }

  /**
   * Unregister an animation
   */
  unregisterAnimation(id: string): void {
    this.activeAnimations.delete(id);
    this.metrics.animationCount = this.activeAnimations.size;
  }

  /**
   * Pause all animations for performance
   */
  pauseAllAnimations(): void {
    this.activeAnimations.forEach(controls => {
      controls.stop();
    });
  }

  /**
   * Resume all animations
   */
  resumeAllAnimations(): void {
    // Animations will resume naturally when triggered again
    console.log('Animations ready to resume');
  }

  /**
   * Update animation preferences
   */
  updatePreferences(newPreferences: Partial<AnimationPreferences>): void {
    this.preferences = { ...this.preferences, ...newPreferences };

    // Save to localStorage
    localStorage.setItem('animation_preferences', JSON.stringify(this.preferences));

    // Apply optimizations
    this.optimizeForPerformance();
  }

  /**
   * Get current animation preferences
   */
  getPreferences(): AnimationPreferences {
    return { ...this.preferences };
  }

  /**
   * Get performance metrics
   */
  getMetrics(): AnimationMetrics {
    return { ...this.metrics };
  }

  /**
   * Handle low performance scenarios
   */
  private handleLowPerformance(): void {
    if (this.preferences.performanceMode === 'auto') {
      // Automatically reduce animation quality
      this.preferences.enableParticles = false;
      this.preferences.animationSpeed = 'fast';

      // Reduce active animations
      if (this.metrics.animationCount > 5) {
        this.pauseAllAnimations();

        setTimeout(() => {
          this.resumeAllAnimations();
        }, 1000);
      }
    }

    this.metrics.performanceScore = Math.max(0, this.metrics.performanceScore - 10);
    this.metrics.lastOptimization = new Date();
  }

  /**
   * Optimize animations for current performance
   */
  private optimizeForPerformance(): void {
    const avgFrameRate = this.metrics.averageFrameRate;

    if (avgFrameRate < 30) {
      // Critical performance issues
      this.preferences.performanceMode = 'low';
      this.preferences.enableParticles = false;
      this.preferences.enableMicroInteractions = false;
    } else if (avgFrameRate < 45) {
      // Moderate performance issues
      this.preferences.enableParticles = false;
      this.preferences.animationSpeed = 'fast';
    } else if (avgFrameRate > 55) {
      // Good performance, restore features
      if (this.preferences.performanceMode === 'auto') {
        this.preferences.enableParticles = true;
        this.preferences.enableMicroInteractions = true;
      }
    }
  }

  /**
   * Update performance metrics from PerformanceObserver
   */
  private updatePerformanceMetrics(entries: PerformanceEntry[]): void {
    entries.forEach(entry => {
      if (entry.entryType === 'measure') {
        // Update performance score based on measurement duration
        const expectedDuration = 16.67; // 60fps = 16.67ms per frame
        const actualDuration = entry.duration;

        if (actualDuration > expectedDuration * 2) {
          this.metrics.droppedFrames++;
<<<<<<< HEAD
          this.metrics.performanceScore = Math.max(
            0,
            this.metrics.performanceScore - 1
          );
        } else if (actualDuration < expectedDuration) {
          this.metrics.performanceScore = Math.min(
            100,
            this.metrics.performanceScore + 0.5
          );
=======
          this.metrics.performanceScore = Math.max(0, this.metrics.performanceScore - 1);
        } else if (actualDuration < expectedDuration) {
          this.metrics.performanceScore = Math.min(100, this.metrics.performanceScore + 0.5);
>>>>>>> 02f0594e
        }
      }
    });
  }

  /**
   * Create optimized spring configuration
   */
  createSpringConfig(type: 'gentle' | 'bouncy' | 'snappy'): any {
    const configs = {
      gentle: { stiffness: 120, damping: 20 },
      bouncy: { stiffness: 200, damping: 10 },
      snappy: { stiffness: 300, damping: 30 }
    };

    const baseConfig = configs[type];

    if (this.preferences.reducedMotion) {
      return { duration: 0.2, ease: 'easeOut' };
    }

    if (this.metrics.performanceScore < 50) {
      return {
        ...baseConfig,
        stiffness: baseConfig.stiffness * 0.7,
        damping: baseConfig.damping * 1.3
      };
    }

    return { type: 'spring' as const, ...baseConfig };
  }

  /**
   * Should animation be enabled based on preferences and performance
   */
  shouldAnimate(animationType?: 'particles' | 'transitions' | 'micro'): boolean {
    if (this.preferences.reducedMotion) {
      return false;
    }

    if (animationType) {
      switch (animationType) {
        case 'particles':
          return this.preferences.enableParticles;
        case 'transitions':
          return this.preferences.enableTransitions;
        case 'micro':
          return this.preferences.enableMicroInteractions;
        default:
          return true;
      }
    }

    return this.metrics.performanceScore > 30;
  }

  /**
   * Clean up resources
   */
  cleanup(): void {
    if (this.animationFrameId) {
      cancelAnimationFrame(this.animationFrameId);
    }

    if (this.performanceObserver) {
      this.performanceObserver.disconnect();
    }

    this.activeAnimations.clear();
  }
}

export default AnimationManagerService;<|MERGE_RESOLUTION|>--- conflicted
+++ resolved
@@ -28,11 +28,7 @@
     enableParticles: true,
     enableTransitions: true,
     enableMicroInteractions: true,
-<<<<<<< HEAD
-    performanceMode: 'auto',
-=======
     performanceMode: 'auto'
->>>>>>> 02f0594e
   };
 
   private metrics: AnimationMetrics = {
@@ -65,13 +61,7 @@
    */
   private initializePreferences(): void {
     // Check for reduced motion preference
-<<<<<<< HEAD
-    const prefersReducedMotion = window.matchMedia(
-      '(prefers-reduced-motion: reduce)'
-    ).matches;
-=======
     const prefersReducedMotion = window.matchMedia('(prefers-reduced-motion: reduce)').matches;
->>>>>>> 02f0594e
     if (prefersReducedMotion) {
       this.preferences.reducedMotion = true;
       this.preferences.animationSpeed = 'slow';
@@ -90,14 +80,8 @@
     }
 
     // Listen for reduced motion changes
-<<<<<<< HEAD
-    window
-      .matchMedia('(prefers-reduced-motion: reduce)')
-      .addEventListener('change', e => {
-=======
     window.matchMedia('(prefers-reduced-motion: reduce)')
       .addEventListener('change', (e) => {
->>>>>>> 02f0594e
         this.preferences.reducedMotion = e.matches;
         this.optimizeForPerformance();
       });
@@ -108,11 +92,7 @@
    */
   private setupPerformanceMonitoring(): void {
     if ('PerformanceObserver' in window) {
-<<<<<<< HEAD
-      this.performanceObserver = new PerformanceObserver(list => {
-=======
       this.performanceObserver = new PerformanceObserver((list) => {
->>>>>>> 02f0594e
         const entries = list.getEntries();
         this.updatePerformanceMetrics(entries);
       });
@@ -164,13 +144,7 @@
   /**
    * Get optimized animation configuration based on performance
    */
-<<<<<<< HEAD
-  getAnimationConfig(
-    animationType: 'entrance' | 'hover' | 'transition' | 'micro'
-  ): any {
-=======
   getAnimationConfig(animationType: 'entrance' | 'hover' | 'transition' | 'micro'): any {
->>>>>>> 02f0594e
     const speedMultipliers = {
       slow: 1.5,
       normal: 1,
@@ -208,29 +182,15 @@
       return {
         duration: config.duration * 0.3,
         ease: 'easeOut',
-<<<<<<< HEAD
-        reduce: true,
-=======
         reduce: true
->>>>>>> 02f0594e
       };
     }
 
     // Adjust for performance mode
-<<<<<<< HEAD
-    if (
-      this.preferences.performanceMode === 'low' ||
-      this.metrics.performanceScore < 50
-    ) {
-      return {
-        duration: config.duration * 0.5,
-        ease: 'easeInOut',
-=======
     if (this.preferences.performanceMode === 'low' || this.metrics.performanceScore < 50) {
       return {
         duration: config.duration * 0.5,
         ease: 'easeInOut'
->>>>>>> 02f0594e
       };
     }
 
@@ -361,21 +321,9 @@
 
         if (actualDuration > expectedDuration * 2) {
           this.metrics.droppedFrames++;
-<<<<<<< HEAD
-          this.metrics.performanceScore = Math.max(
-            0,
-            this.metrics.performanceScore - 1
-          );
-        } else if (actualDuration < expectedDuration) {
-          this.metrics.performanceScore = Math.min(
-            100,
-            this.metrics.performanceScore + 0.5
-          );
-=======
           this.metrics.performanceScore = Math.max(0, this.metrics.performanceScore - 1);
         } else if (actualDuration < expectedDuration) {
           this.metrics.performanceScore = Math.min(100, this.metrics.performanceScore + 0.5);
->>>>>>> 02f0594e
         }
       }
     });
