import { ErrorHandler } from '../error-handler';
import { testUtils } from '../../test-setup';

// Mock Sentry
jest.mock('@sentry/browser', () => ({
  captureException: jest.fn(),
  captureMessage: jest.fn(),
<<<<<<< HEAD
  withScope: jest.fn(callback =>
    callback({
      setTag: jest.fn(),
      setContext: jest.fn(),
      setLevel: jest.fn(),
    })
  ),
=======
  withScope: jest.fn((callback) => callback({
    setTag: jest.fn(),
    setContext: jest.fn(),
    setLevel: jest.fn(),
  })),
>>>>>>> 02f0594e
}));

// Mock PostHog
jest.mock('posthog-js', () => ({
  capture: jest.fn(),
  identify: jest.fn(),
}));

describe('ErrorHandler', () => {
  beforeEach(() => {
    testUtils.clearAllMocks();
    jest.clearAllMocks();

    // Reset error storage
    localStorage.clear();

    // Mock console methods
    jest.spyOn(console, 'error').mockImplementation();
    jest.spyOn(console, 'warn').mockImplementation();
  });

  afterEach(() => {
    jest.restoreAllMocks();
  });

  describe('error handling', () => {
    test('handles basic error with context', () => {
      const error = new Error('Test error');
      const context = {
        component: 'TestComponent',
        action: 'testAction',
        userId: 'test-user-123',
      };

      const errorId = ErrorHandler.handleError(error, context);

      expect(errorId).toMatch(/^err-\d+-[a-f0-9]+$/);
      expect(console.error).toHaveBeenCalledWith(
        'Error handled:',
        expect.objectContaining({
          id: errorId,
          message: 'Test error',
          context: context,
        })
      );
    });

    test('generates unique error IDs', () => {
      const error1 = new Error('Error 1');
      const error2 = new Error('Error 2');

      const id1 = ErrorHandler.handleError(error1);
      const id2 = ErrorHandler.handleError(error2);

      expect(id1).not.toBe(id2);
    });

    test('includes stack trace in error details', () => {
      const error = new Error('Test error');
      error.stack = 'Error: Test error\n    at test.js:10:5';

      ErrorHandler.handleError(error);

      expect(console.error).toHaveBeenCalledWith(
        'Error handled:',
        expect.objectContaining({
          stack: error.stack,
        })
      );
    });

    test('handles errors without stack traces', () => {
      const error = new Error('Test error');
      delete error.stack;

      const errorId = ErrorHandler.handleError(error);

      expect(errorId).toBeTruthy();
      expect(console.error).toHaveBeenCalledWith(
        'Error handled:',
        expect.objectContaining({
          stack: 'No stack trace available',
        })
      );
    });
  });

  describe('error severity classification', () => {
    test('classifies critical errors correctly', () => {
      const criticalError = new Error('Cannot access critical resource');

      const errorId = ErrorHandler.handleError(criticalError, {
        severity: 'critical',
        component: 'AuthService',
      });

      expect(console.error).toHaveBeenCalledWith(
        'Error handled:',
        expect.objectContaining({
          severity: 'critical',
        })
      );
    });

    test('auto-detects severity from error type', () => {
      const networkError = new Error('Network request failed');
      (networkError as any).name = 'NetworkError';

      ErrorHandler.handleError(networkError);

      expect(console.error).toHaveBeenCalledWith(
        'Error handled:',
        expect.objectContaining({
          severity: 'medium',
        })
      );
    });

    test('defaults to medium severity', () => {
      const error = new Error('Unknown error');

      ErrorHandler.handleError(error);

      expect(console.error).toHaveBeenCalledWith(
        'Error handled:',
        expect.objectContaining({
          severity: 'medium',
        })
      );
    });
  });

  describe('error storage and retrieval', () => {
    test('stores error in localStorage', () => {
      const error = new Error('Test error');

      const errorId = ErrorHandler.handleError(error, {
        component: 'TestComponent',
      });

      const storedErrors = JSON.parse(localStorage.getItem('error-logs') || '[]');
      expect(storedErrors).toHaveLength(1);
      expect(storedErrors[0]).toEqual(
        expect.objectContaining({
          id: errorId,
          message: 'Test error',
          context: { component: 'TestComponent' },
        })
      );
    });

    test('retrieves stored errors by ID', () => {
      const error = new Error('Retrievable error');
      const errorId = ErrorHandler.handleError(error);

      const retrievedError = ErrorHandler.getError(errorId);

      expect(retrievedError).toEqual(
        expect.objectContaining({
          id: errorId,
          message: 'Retrievable error',
        })
      );
    });

    test('returns null for non-existent error ID', () => {
      const retrievedError = ErrorHandler.getError('non-existent-id');
      expect(retrievedError).toBeNull();
    });

    test('retrieves all errors', () => {
      ErrorHandler.handleError(new Error('Error 1'));
      ErrorHandler.handleError(new Error('Error 2'));
      ErrorHandler.handleError(new Error('Error 3'));

      const allErrors = ErrorHandler.getAllErrors();
      expect(allErrors).toHaveLength(3);
    });

    test('limits stored errors to maximum count', () => {
      // Generate more errors than the limit (assuming limit is 100)
      for (let i = 0; i < 105; i++) {
        ErrorHandler.handleError(new Error(`Error ${i}`));
      }

      const allErrors = ErrorHandler.getAllErrors();
      expect(allErrors.length).toBeLessThanOrEqual(100);

      // Should keep the most recent errors
      expect(allErrors[0].message).toBe('Error 104');
    });
  });

  describe('external service integration', () => {
    test('reports to Sentry with correct data', () => {
      const { captureException, withScope } = require('@sentry/browser');

      const error = new Error('Sentry test error');
      const context = {
        component: 'TestComponent',
        userId: 'test-user',
        severity: 'high',
      };

      ErrorHandler.handleError(error, context);

      expect(withScope).toHaveBeenCalled();
      expect(captureException).toHaveBeenCalledWith(error);
    });

    test('sets Sentry scope with context data', () => {
      const { withScope } = require('@sentry/browser');

      const error = new Error('Context test error');
      const context = {
        component: 'TestComponent',
        userId: 'test-user',
        severity: 'high',
        extra: { key: 'value' },
      };

      ErrorHandler.handleError(error, context);

      const scopeCallback = withScope.mock.calls[0][0];
      const mockScope = {
        setTag: jest.fn(),
        setContext: jest.fn(),
        setLevel: jest.fn(),
      };

      scopeCallback(mockScope);

      expect(mockScope.setTag).toHaveBeenCalledWith('component', 'TestComponent');
      expect(mockScope.setContext).toHaveBeenCalledWith('errorContext', context);
      expect(mockScope.setLevel).toHaveBeenCalledWith('error');
    });

    test('reports to PostHog analytics', () => {
      const posthog = require('posthog-js');

      const error = new Error('Analytics test error');

      ErrorHandler.handleError(error, {
        component: 'TestComponent',
        userId: 'test-user',
      });

      expect(posthog.capture).toHaveBeenCalledWith('error_occurred', {
        error_message: 'Analytics test error',
        error_component: 'TestComponent',
        error_severity: 'medium',
        user_id: 'test-user',
      });
    });
  });

  describe('error categorization', () => {
    test('categorizes network errors', () => {
      const networkError = new Error('Failed to fetch');
      (networkError as any).name = 'NetworkError';

      ErrorHandler.handleError(networkError);

      expect(console.error).toHaveBeenCalledWith(
        'Error handled:',
        expect.objectContaining({
          category: 'network',
        })
      );
    });

    test('categorizes validation errors', () => {
      const validationError = new Error('Invalid input');
      (validationError as any).name = 'ValidationError';

      ErrorHandler.handleError(validationError);

      expect(console.error).toHaveBeenCalledWith(
        'Error handled:',
        expect.objectContaining({
          category: 'validation',
        })
      );
    });

    test('categorizes authentication errors', () => {
      const authError = new Error('Unauthorized access');
      (authError as any).name = 'AuthenticationError';

      ErrorHandler.handleError(authError);

      expect(console.error).toHaveBeenCalledWith(
        'Error handled:',
        expect.objectContaining({
          category: 'authentication',
        })
      );
    });

    test('defaults to general category for unknown errors', () => {
      const unknownError = new Error('Unknown error type');

      ErrorHandler.handleError(unknownError);

      expect(console.error).toHaveBeenCalledWith(
        'Error handled:',
        expect.objectContaining({
          category: 'general',
        })
      );
    });
  });

  describe('error context enhancement', () => {
    test('includes browser information', () => {
      const error = new Error('Browser context test');

      ErrorHandler.handleError(error);

      expect(console.error).toHaveBeenCalledWith(
        'Error handled:',
        expect.objectContaining({
          browserContext: expect.objectContaining({
            userAgent: expect.any(String),
            url: expect.any(String),
            timestamp: expect.any(Number),
          }),
        })
      );
    });

    test('includes performance context when available', () => {
      // Mock performance.memory
      (performance as any).memory = {
        usedJSHeapSize: 10000000,
        totalJSHeapSize: 20000000,
      };

      const error = new Error('Performance context test');

      ErrorHandler.handleError(error);

      expect(console.error).toHaveBeenCalledWith(
        'Error handled:',
        expect.objectContaining({
          performanceContext: expect.objectContaining({
            memoryUsage: expect.any(Object),
          }),
        })
      );
    });

    test('handles missing performance API gracefully', () => {
      const originalMemory = (performance as any).memory;
      delete (performance as any).memory;

      const error = new Error('No performance API test');

      expect(() => {
        ErrorHandler.handleError(error);
      }).not.toThrow();

      // Restore
      (performance as any).memory = originalMemory;
    });
  });

  describe('error filtering and sampling', () => {
    test('filters out ignored error types', () => {
      const ignoredError = new Error('Script error.');

      const errorId = ErrorHandler.handleError(ignoredError);

      expect(errorId).toBeNull();
      expect(console.error).not.toHaveBeenCalled();
    });

    test('applies sampling rate to reduce noise', () => {
      // Mock Math.random to control sampling
      const originalRandom = Math.random;
      Math.random = jest.fn(() => 0.95); // Above default sampling threshold

      const error = new Error('Sampled error');

      const errorId = ErrorHandler.handleError(error);

      expect(errorId).toBeNull();

      // Restore
      Math.random = originalRandom;
    });

    test('always processes critical errors regardless of sampling', () => {
      const originalRandom = Math.random;
      Math.random = jest.fn(() => 0.95);

      const criticalError = new Error('Critical error');

      const errorId = ErrorHandler.handleError(criticalError, {
        severity: 'critical',
      });

      expect(errorId).toBeTruthy();

      Math.random = originalRandom;
    });
  });

  describe('error recovery suggestions', () => {
    test('provides recovery suggestions for network errors', () => {
      const networkError = new Error('Network error');
      (networkError as any).name = 'NetworkError';

      ErrorHandler.handleError(networkError);

      expect(console.error).toHaveBeenCalledWith(
        'Error handled:',
        expect.objectContaining({
          recoverySuggestions: expect.arrayContaining([
            'Check internet connection',
            'Retry the operation',
          ]),
        })
      );
    });

    test('provides suggestions for storage errors', () => {
      const storageError = new Error('QuotaExceededError');
      (storageError as any).name = 'QuotaExceededError';

      ErrorHandler.handleError(storageError);

      expect(console.error).toHaveBeenCalledWith(
        'Error handled:',
        expect.objectContaining({
          recoverySuggestions: expect.arrayContaining([
            'Clear browser storage',
            'Free up disk space',
          ]),
        })
      );
    });
  });

  describe('error statistics and analytics', () => {
    test('tracks error frequency by type', () => {
      ErrorHandler.handleError(new Error('Type A error'));
      ErrorHandler.handleError(new Error('Type A error'));
      ErrorHandler.handleError(new Error('Type B error'));

      const stats = ErrorHandler.getErrorStatistics();

      expect(stats.errorsByType).toEqual(
        expect.objectContaining({
<<<<<<< HEAD
          Error: 3,
=======
          'Error': 3,
>>>>>>> 02f0594e
        })
      );
    });

    test('tracks error frequency by component', () => {
      ErrorHandler.handleError(new Error('Error 1'), { component: 'ComponentA' });
      ErrorHandler.handleError(new Error('Error 2'), { component: 'ComponentA' });
      ErrorHandler.handleError(new Error('Error 3'), { component: 'ComponentB' });

      const stats = ErrorHandler.getErrorStatistics();

      expect(stats.errorsByComponent).toEqual({
        'ComponentA': 2,
        'ComponentB': 1,
      });
    });

    test('calculates error rate over time', () => {
      const now = Date.now();
      const oneHourAgo = now - (60 * 60 * 1000);

      // Mock timestamps
<<<<<<< HEAD
      jest
        .spyOn(Date, 'now')
=======
      jest.spyOn(Date, 'now')
>>>>>>> 02f0594e
        .mockReturnValueOnce(oneHourAgo)
        .mockReturnValueOnce(now)
        .mockReturnValueOnce(now);

      ErrorHandler.handleError(new Error('Old error'));
      ErrorHandler.handleError(new Error('Recent error 1'));
      ErrorHandler.handleError(new Error('Recent error 2'));

      const stats = ErrorHandler.getErrorStatistics();

      expect(stats.recentErrorRate).toBeGreaterThan(0);
    });
  });

  describe('error cleanup and maintenance', () => {
    test('clears old errors beyond retention period', () => {
<<<<<<< HEAD
      const oldDate = Date.now() - 8 * 24 * 60 * 60 * 1000; // 8 days ago
=======
      const oldDate = Date.now() - (8 * 24 * 60 * 60 * 1000); // 8 days ago
>>>>>>> 02f0594e

      // Mock Date.now for old error
      jest.spyOn(Date, 'now').mockReturnValueOnce(oldDate);

      ErrorHandler.handleError(new Error('Old error'));

      // Restore Date.now
      jest.spyOn(Date, 'now').mockRestore();

      // Add recent error
      ErrorHandler.handleError(new Error('Recent error'));

      // Trigger cleanup
      ErrorHandler.cleanupOldErrors();

      const allErrors = ErrorHandler.getAllErrors();
      expect(allErrors).toHaveLength(1);
      expect(allErrors[0].message).toBe('Recent error');
    });

    test('clears all errors on demand', () => {
      ErrorHandler.handleError(new Error('Error 1'));
      ErrorHandler.handleError(new Error('Error 2'));

      ErrorHandler.clearAllErrors();

      const allErrors = ErrorHandler.getAllErrors();
      expect(allErrors).toHaveLength(0);
    });
  });

  describe('error export and debugging', () => {
    test('exports error data for debugging', () => {
      ErrorHandler.handleError(new Error('Export test error'), {
        component: 'TestComponent',
        userId: 'test-user',
      });

      const exportData = ErrorHandler.exportErrorData();

      expect(exportData).toMatch(/^data:application\/json/);

<<<<<<< HEAD
      const jsonData = JSON.parse(decodeURIComponent(exportData.split(',')[1]));
=======
      const jsonData = JSON.parse(
        decodeURIComponent(exportData.split(',')[1])
      );
>>>>>>> 02f0594e

      expect(jsonData.errors).toHaveLength(1);
      expect(jsonData.errors[0]).toEqual(
        expect.objectContaining({
          message: 'Export test error',
          context: expect.objectContaining({
            component: 'TestComponent',
          }),
        })
      );
    });

    test('includes error statistics in export', () => {
      ErrorHandler.handleError(new Error('Stat error 1'), { component: 'A' });
      ErrorHandler.handleError(new Error('Stat error 2'), { component: 'A' });

      const exportData = ErrorHandler.exportErrorData();
<<<<<<< HEAD
      const jsonData = JSON.parse(decodeURIComponent(exportData.split(',')[1]));

      expect(jsonData.statistics).toEqual(
        expect.objectContaining({
          errorsByComponent: { A: 2 },
          errorsByType: { Error: 2 },
=======
      const jsonData = JSON.parse(
        decodeURIComponent(exportData.split(',')[1])
      );

      expect(jsonData.statistics).toEqual(
        expect.objectContaining({
          errorsByComponent: { 'A': 2 },
          errorsByType: { 'Error': 2 },
>>>>>>> 02f0594e
        })
      );
    });
  });
});<|MERGE_RESOLUTION|>--- conflicted
+++ resolved
@@ -5,21 +5,11 @@
 jest.mock('@sentry/browser', () => ({
   captureException: jest.fn(),
   captureMessage: jest.fn(),
-<<<<<<< HEAD
-  withScope: jest.fn(callback =>
-    callback({
-      setTag: jest.fn(),
-      setContext: jest.fn(),
-      setLevel: jest.fn(),
-    })
-  ),
-=======
   withScope: jest.fn((callback) => callback({
     setTag: jest.fn(),
     setContext: jest.fn(),
     setLevel: jest.fn(),
   })),
->>>>>>> 02f0594e
 }));
 
 // Mock PostHog
@@ -474,11 +464,7 @@
 
       expect(stats.errorsByType).toEqual(
         expect.objectContaining({
-<<<<<<< HEAD
-          Error: 3,
-=======
           'Error': 3,
->>>>>>> 02f0594e
         })
       );
     });
@@ -501,12 +487,7 @@
       const oneHourAgo = now - (60 * 60 * 1000);
 
       // Mock timestamps
-<<<<<<< HEAD
-      jest
-        .spyOn(Date, 'now')
-=======
       jest.spyOn(Date, 'now')
->>>>>>> 02f0594e
         .mockReturnValueOnce(oneHourAgo)
         .mockReturnValueOnce(now)
         .mockReturnValueOnce(now);
@@ -523,11 +504,7 @@
 
   describe('error cleanup and maintenance', () => {
     test('clears old errors beyond retention period', () => {
-<<<<<<< HEAD
-      const oldDate = Date.now() - 8 * 24 * 60 * 60 * 1000; // 8 days ago
-=======
       const oldDate = Date.now() - (8 * 24 * 60 * 60 * 1000); // 8 days ago
->>>>>>> 02f0594e
 
       // Mock Date.now for old error
       jest.spyOn(Date, 'now').mockReturnValueOnce(oldDate);
@@ -570,13 +547,9 @@
 
       expect(exportData).toMatch(/^data:application\/json/);
 
-<<<<<<< HEAD
-      const jsonData = JSON.parse(decodeURIComponent(exportData.split(',')[1]));
-=======
       const jsonData = JSON.parse(
         decodeURIComponent(exportData.split(',')[1])
       );
->>>>>>> 02f0594e
 
       expect(jsonData.errors).toHaveLength(1);
       expect(jsonData.errors[0]).toEqual(
@@ -594,14 +567,6 @@
       ErrorHandler.handleError(new Error('Stat error 2'), { component: 'A' });
 
       const exportData = ErrorHandler.exportErrorData();
-<<<<<<< HEAD
-      const jsonData = JSON.parse(decodeURIComponent(exportData.split(',')[1]));
-
-      expect(jsonData.statistics).toEqual(
-        expect.objectContaining({
-          errorsByComponent: { A: 2 },
-          errorsByType: { Error: 2 },
-=======
       const jsonData = JSON.parse(
         decodeURIComponent(exportData.split(',')[1])
       );
@@ -610,7 +575,6 @@
         expect.objectContaining({
           errorsByComponent: { 'A': 2 },
           errorsByType: { 'Error': 2 },
->>>>>>> 02f0594e
         })
       );
     });
