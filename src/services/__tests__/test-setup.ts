--- conflicted
+++ resolved
@@ -9,22 +9,12 @@
 expect.extend({
   toHaveBeenCalledWithObjectContaining(received: jest.Mock, expected: object) {
     const pass = received.mock.calls.some(call =>
-<<<<<<< HEAD
-      call.some(
-        arg =>
-          typeof arg === 'object' &&
-          arg !== null &&
-          Object.keys(expected).every(
-            key => arg.hasOwnProperty(key) && arg[key] === expected[key]
-          )
-=======
       call.some(arg =>
         typeof arg === 'object' &&
         arg !== null &&
         Object.keys(expected).every(key =>
           arg.hasOwnProperty(key) && arg[key] === expected[key]
         )
->>>>>>> 02f0594e
       )
     );
 
@@ -55,11 +45,7 @@
           errorReporting: true,
           performance: true,
           timestamp: Date.now(),
-<<<<<<< HEAD
-          version: '1.0',
-=======
           version: '1.0'
->>>>>>> 02f0594e
         });
       }
       if (key === 'relife_privacy_settings') {
@@ -130,25 +116,14 @@
   disconnect: jest.fn(),
   root: null,
   rootMargin: '',
-<<<<<<< HEAD
-  thresholds: [],
-=======
   thresholds: []
->>>>>>> 02f0594e
 })) as any;
 
 // Mock URL and URLSearchParams
 Object.defineProperty(global, 'URL', {
   writable: true,
   value: class URL {
-<<<<<<< HEAD
-    constructor(
-      public href: string,
-      base?: string
-    ) {
-=======
     constructor(public href: string, base?: string) {
->>>>>>> 02f0594e
       if (base && !href.startsWith('http')) {
         this.href = new URL(base).origin + '/' + href.replace(/^\//, '');
       }
@@ -168,11 +143,7 @@
     search = '';
     hash = '';
     origin = '';
-<<<<<<< HEAD
-  },
-=======
-  }
->>>>>>> 02f0594e
+  }
 });
 
 // Mock Navigator
@@ -190,11 +161,7 @@
       rtt: 100
     },
     permissions: {
-<<<<<<< HEAD
-      query: jest.fn().mockResolvedValue({ state: 'granted' }),
-=======
       query: jest.fn().mockResolvedValue({ state: 'granted' })
->>>>>>> 02f0594e
     },
     serviceWorker: {
       register: jest.fn().mockResolvedValue({}),
@@ -217,11 +184,7 @@
       hostname: 'localhost',
       pathname: '/',
       search: '',
-<<<<<<< HEAD
-      hash: '',
-=======
       hash: ''
->>>>>>> 02f0594e
     },
     history: {
       pushState: jest.fn(),
@@ -306,11 +269,7 @@
     statusText: 'OK',
     json: () => Promise.resolve({}),
     text: () => Promise.resolve(''),
-<<<<<<< HEAD
-    headers: new Map(),
-=======
     headers: new Map()
->>>>>>> 02f0594e
   })
 ) as any;
 
@@ -324,21 +283,11 @@
       'SentryService',
       'AnalyticsService',
       'AppAnalyticsService',
-<<<<<<< HEAD
-      'PerformanceAnalyticsService',
-    ];
-
-    services.forEach(service => {
-      const serviceModule = require(
-        `../${service.replace(/Service$/, '').toLowerCase()}`
-      );
-=======
       'PerformanceAnalyticsService'
     ];
 
     services.forEach(service => {
       const serviceModule = require(`../${service.replace(/Service$/, '').toLowerCase()}`);
->>>>>>> 02f0594e
       if (serviceModule.default) {
         (serviceModule.default as any).instance = null;
       }
@@ -371,11 +320,7 @@
       shareAchievements: false
     },
     createdAt: '2023-01-01T00:00:00.000Z',
-<<<<<<< HEAD
-    ...overrides,
-=======
     ...overrides
->>>>>>> 02f0594e
   }),
 
   // Create mock alarm data
@@ -385,11 +330,7 @@
     type: 'wake_up',
     enabled: true,
     repeatDays: ['monday', 'tuesday', 'wednesday', 'thursday', 'friday'],
-<<<<<<< HEAD
-    ...overrides,
-=======
     ...overrides
->>>>>>> 02f0594e
   }),
 
   // Create mock performance entry
