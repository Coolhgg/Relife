--- conflicted
+++ resolved
@@ -2,24 +2,13 @@
 import { PremiumVoiceService } from '../premium-voice';
 import type { Alarm, VoiceMood } from '../../types';
 import { formatTime } from '../../utils';
-<<<<<<< HEAD
-import {
-  createTestAlarm,
-  createTestUser,
-} from '../../__tests__/factories/core-factories';
-=======
 import { createTestAlarm, createTestUser } from '../../__tests__/factories/core-factories';
->>>>>>> 02f0594e
 import { faker } from '@faker-js/faker';
 
 // Mock dependencies
 jest.mock('../premium-voice');
 jest.mock('../../utils', () => ({
-<<<<<<< HEAD
-  formatTime: jest.fn(),
-=======
   formatTime: jest.fn()
->>>>>>> 02f0594e
 }));
 
 // Mock SpeechSynthesis API
@@ -50,11 +39,7 @@
   onboundary: null,
   addEventListener: jest.fn(),
   removeEventListener: jest.fn(),
-<<<<<<< HEAD
-  dispatchEvent: jest.fn(),
-=======
   dispatchEvent: jest.fn()
->>>>>>> 02f0594e
 }));
 
 // Mock voices
@@ -64,35 +49,22 @@
     lang: 'en-US',
     localService: true,
     default: true,
-<<<<<<< HEAD
-    voiceURI: 'Microsoft David Desktop - English (United States)',
-=======
     voiceURI: 'Microsoft David Desktop - English (United States)'
->>>>>>> 02f0594e
   },
   {
     name: 'Microsoft Zira Desktop - English (United States)',
     lang: 'en-US',
     localService: true,
     default: false,
-<<<<<<< HEAD
-    voiceURI: 'Microsoft Zira Desktop - English (United States)',
-=======
     voiceURI: 'Microsoft Zira Desktop - English (United States)'
->>>>>>> 02f0594e
   },
   {
     name: 'Google UK English Female',
     lang: 'en-GB',
     localService: false,
     default: false,
-<<<<<<< HEAD
-    voiceURI: 'Google UK English Female',
-  },
-=======
     voiceURI: 'Google UK English Female'
   }
->>>>>>> 02f0594e
 ];
 
 // Setup global mocks
@@ -175,11 +147,7 @@
 
     beforeEach(() => {
       testAlarm = createTestAlarm({
-<<<<<<< HEAD
-        voiceMood: 'drill-sergeant',
-=======
         voiceMood: 'drill-sergeant'
->>>>>>> 02f0594e
       });
       userId = faker.string.uuid();
     });
@@ -194,37 +162,17 @@
 
     it('should handle premium voice moods by delegating to PremiumVoiceService', async () => {
       const premiumAlarm = createTestAlarm({
-<<<<<<< HEAD
-        voiceMood: 'demon-lord',
-=======
         voiceMood: 'demon-lord'
->>>>>>> 02f0594e
       });
 
       const mockPremiumResult = 'premium-voice-data-url';
       (PremiumVoiceService.isPremiumPersonality as jest.Mock).mockReturnValue(true);
-<<<<<<< HEAD
-      (PremiumVoiceService.generateAlarmSpeech as jest.Mock).mockResolvedValue(
-        mockPremiumResult
-      );
-
-      const result = await VoiceService.generateAlarmMessage(premiumAlarm, userId);
-
-      expect(PremiumVoiceService.isPremiumPersonality).toHaveBeenCalledWith(
-        'demon-lord'
-      );
-      expect(PremiumVoiceService.generateAlarmSpeech).toHaveBeenCalledWith(
-        premiumAlarm,
-        userId
-      );
-=======
       (PremiumVoiceService.generateAlarmSpeech as jest.Mock).mockResolvedValue(mockPremiumResult);
 
       const result = await VoiceService.generateAlarmMessage(premiumAlarm, userId);
 
       expect(PremiumVoiceService.isPremiumPersonality).toHaveBeenCalledWith('demon-lord');
       expect(PremiumVoiceService.generateAlarmSpeech).toHaveBeenCalledWith(premiumAlarm, userId);
->>>>>>> 02f0594e
       expect(result).toBe(mockPremiumResult);
     });
 
@@ -252,11 +200,7 @@
     it('should handle alarms with custom names', async () => {
       const customAlarm = createTestAlarm({
         name: 'Morning Workout',
-<<<<<<< HEAD
-        voiceMood: 'motivational',
-=======
         voiceMood: 'motivational'
->>>>>>> 02f0594e
       });
 
       const result = await VoiceService.generateAlarmMessage(customAlarm, userId);
@@ -290,11 +234,7 @@
     it('should format time correctly in voice messages', async () => {
       const morningAlarm = createTestAlarm({
         time: '07:30',
-<<<<<<< HEAD
-        voiceMood: 'gentle',
-=======
         voiceMood: 'gentle'
->>>>>>> 02f0594e
       });
 
       await VoiceService.generateAlarmMessage(morningAlarm, userId);
@@ -305,20 +245,12 @@
     it('should handle different alarm times appropriately', async () => {
       const earlyAlarm = createTestAlarm({
         time: '05:00',
-<<<<<<< HEAD
-        voiceMood: 'motivational',
-=======
         voiceMood: 'motivational'
->>>>>>> 02f0594e
       });
 
       const lateAlarm = createTestAlarm({
         time: '23:45',
-<<<<<<< HEAD
-        voiceMood: 'gentle',
-=======
         voiceMood: 'gentle'
->>>>>>> 02f0594e
       });
 
       const earlyResult = await VoiceService.generateAlarmMessage(earlyAlarm, userId);
@@ -420,11 +352,7 @@
       testAlarms = [
         createTestAlarm({ voiceMood: 'drill-sergeant', time: '06:00' }),
         createTestAlarm({ voiceMood: 'gentle', time: '07:30' }),
-<<<<<<< HEAD
-        createTestAlarm({ voiceMood: 'motivational', time: '09:00' }),
-=======
         createTestAlarm({ voiceMood: 'motivational', time: '09:00' })
->>>>>>> 02f0594e
       ];
       userId = faker.string.uuid();
     });
@@ -446,20 +374,11 @@
       const mixedAlarms = [
         createTestAlarm({ voiceMood: 'drill-sergeant' }),
         createTestAlarm({ voiceMood: 'demon-lord' }),
-<<<<<<< HEAD
-        createTestAlarm({ voiceMood: 'gentle' }),
-      ];
-
-      (PremiumVoiceService.isPremiumPersonality as jest.Mock).mockImplementation(
-        (mood: VoiceMood) => mood === 'demon-lord'
-      );
-=======
         createTestAlarm({ voiceMood: 'gentle' })
       ];
 
       (PremiumVoiceService.isPremiumPersonality as jest.Mock)
         .mockImplementation((mood: VoiceMood) => mood === 'demon-lord');
->>>>>>> 02f0594e
 
       await VoiceService.preloadAlarmMessages(mixedAlarms, userId);
 
@@ -494,11 +413,7 @@
 
       const errorAlarm = createTestAlarm({
         name: 'error alarm',
-<<<<<<< HEAD
-        voiceMood: 'drill-sergeant',
-=======
         voiceMood: 'drill-sergeant'
->>>>>>> 02f0594e
       });
       const testAlarmsWithError = [...testAlarms, errorAlarm];
 
@@ -565,24 +480,11 @@
 
     it('should handle premium voice moods during testing', async () => {
       (PremiumVoiceService.isPremiumPersonality as jest.Mock).mockReturnValue(true);
-<<<<<<< HEAD
-      (PremiumVoiceService.previewVoice as jest.Mock).mockResolvedValue(
-        'premium-test-audio'
-      );
+      (PremiumVoiceService.previewVoice as jest.Mock).mockResolvedValue('premium-test-audio');
 
       await VoiceService.testVoice('demon-lord', userId);
 
-      expect(PremiumVoiceService.previewVoice).toHaveBeenCalledWith(
-        userId,
-        'demon-lord'
-      );
-=======
-      (PremiumVoiceService.previewVoice as jest.Mock).mockResolvedValue('premium-test-audio');
-
-      await VoiceService.testVoice('demon-lord', userId);
-
       expect(PremiumVoiceService.previewVoice).toHaveBeenCalledWith(userId, 'demon-lord');
->>>>>>> 02f0594e
     });
 
     it('should handle missing userId during voice testing', async () => {
@@ -612,11 +514,7 @@
         'sweet-angel',
         'anime-hero',
         'savage-roast',
-<<<<<<< HEAD
-        'motivational',
-=======
         'motivational'
->>>>>>> 02f0594e
       ];
 
       for (const mood of moods) {
@@ -742,13 +640,7 @@
       mockSpeechSynthesis.speak.mockImplementation((utterance: any) => {
         setTimeout(() => {
           if (utterance.onerror) {
-<<<<<<< HEAD
-            utterance.onerror(
-              new ErrorEvent('error', { error: new Error('Synthesis failed') })
-            );
-=======
             utterance.onerror(new ErrorEvent('error', { error: new Error('Synthesis failed') }));
->>>>>>> 02f0594e
           }
         }, 10);
       });
@@ -792,11 +684,7 @@
     it('should handle invalid alarm data gracefully', async () => {
       const invalidAlarm = {
         ...testAlarm,
-<<<<<<< HEAD
-        time: 'invalid-time',
-=======
         time: 'invalid-time'
->>>>>>> 02f0594e
       } as Alarm;
 
       (formatTime as jest.Mock).mockImplementation(() => {
@@ -820,15 +708,9 @@
     });
 
     it('should handle concurrent access gracefully', async () => {
-<<<<<<< HEAD
-      const promises = Array(10)
-        .fill(null)
-        .map(() => VoiceService.generateAlarmMessage(testAlarm, userId));
-=======
       const promises = Array(10).fill(null).map(() =>
         VoiceService.generateAlarmMessage(testAlarm, userId)
       );
->>>>>>> 02f0594e
 
       const results = await Promise.allSettled(promises);
 
@@ -850,11 +732,7 @@
       const alarm = createTestAlarm({
         voiceMood: 'motivational',
         time: '07:00',
-<<<<<<< HEAD
-        name: 'Morning Motivation',
-=======
         name: 'Morning Motivation'
->>>>>>> 02f0594e
       });
 
       // Test voice first
@@ -868,24 +746,9 @@
     });
 
     it('should handle bulk voice generation for multiple alarms', async () => {
-<<<<<<< HEAD
-      const alarms = Array(5)
-        .fill(null)
-        .map(() =>
-          createTestAlarm({
-            voiceMood: faker.helpers.arrayElement([
-              'drill-sergeant',
-              'gentle',
-              'motivational',
-              'sweet-angel',
-            ] as VoiceMood[]),
-          })
-        );
-=======
       const alarms = Array(5).fill(null).map(() => createTestAlarm({
         voiceMood: faker.helpers.arrayElement(['drill-sergeant', 'gentle', 'motivational', 'sweet-angel'] as VoiceMood[])
       }));
->>>>>>> 02f0594e
 
       await VoiceService.preloadAlarmMessages(alarms, userId);
 
@@ -906,23 +769,6 @@
       const standardAlarm = createTestAlarm({ voiceMood: 'drill-sergeant' });
       const premiumAlarm = createTestAlarm({ voiceMood: 'demon-lord' });
 
-<<<<<<< HEAD
-      (PremiumVoiceService.isPremiumPersonality as jest.Mock).mockImplementation(
-        (mood: VoiceMood) => mood === 'demon-lord'
-      );
-      (PremiumVoiceService.generateAlarmSpeech as jest.Mock).mockResolvedValue(
-        'premium-audio-data'
-      );
-
-      const standardResult = await VoiceService.generateAlarmMessage(
-        standardAlarm,
-        userId
-      );
-      const premiumResult = await VoiceService.generateAlarmMessage(
-        premiumAlarm,
-        userId
-      );
-=======
       (PremiumVoiceService.isPremiumPersonality as jest.Mock)
         .mockImplementation((mood: VoiceMood) => mood === 'demon-lord');
       (PremiumVoiceService.generateAlarmSpeech as jest.Mock)
@@ -930,7 +776,6 @@
 
       const standardResult = await VoiceService.generateAlarmMessage(standardAlarm, userId);
       const premiumResult = await VoiceService.generateAlarmMessage(premiumAlarm, userId);
->>>>>>> 02f0594e
 
       expect(standardResult).toBeDefined();
       expect(premiumResult).toBe('premium-audio-data');
@@ -949,15 +794,6 @@
         'demon-lord',
         'ai-robot',
         'comedian',
-<<<<<<< HEAD
-        'philosopher',
-      ];
-
-      (PremiumVoiceService.isPremiumPersonality as jest.Mock).mockImplementation(
-        (mood: VoiceMood) =>
-          ['demon-lord', 'ai-robot', 'comedian', 'philosopher'].includes(mood)
-      );
-=======
         'philosopher'
       ];
 
@@ -965,7 +801,6 @@
         .mockImplementation((mood: VoiceMood) =>
           ['demon-lord', 'ai-robot', 'comedian', 'philosopher'].includes(mood)
         );
->>>>>>> 02f0594e
 
       for (const mood of allMoods) {
         await VoiceService.testVoice(mood, userId);
@@ -1029,23 +864,11 @@
     });
 
     it('should handle large batches of alarms efficiently', async () => {
-<<<<<<< HEAD
-      const alarms = Array(50)
-        .fill(null)
-        .map((_, index) =>
-          createTestAlarm({
-            voiceMood: 'drill-sergeant',
-            time: `${String(6 + (index % 12)).padStart(2, '0')}:${String((index * 5) % 60).padStart(2, '0')}`,
-            name: `Alarm ${index}`,
-          })
-        );
-=======
       const alarms = Array(50).fill(null).map((_, index) => createTestAlarm({
         voiceMood: 'drill-sergeant',
         time: `${String(6 + (index % 12)).padStart(2, '0')}:${String((index * 5) % 60).padStart(2, '0')}`,
         name: `Alarm ${index}`
       }));
->>>>>>> 02f0594e
 
       const startTime = Date.now();
       await VoiceService.preloadAlarmMessages(alarms, userId);
