/**
 * Unit tests for ThemePersistenceService
 * Tests enhanced theme persistence functionality including backup, restore, and error handling
 */

import ThemePersistenceService from '../theme-persistence';
import type { Theme } from '../../types';

// Mock localStorage
const mockLocalStorage = (() => {
  let store: Record<string, string> = {};

  return {
    getItem: (key: string) => store[key] || null,
    setItem: (key: string, value: string) => {
      store[key] = value.toString();
    },
    removeItem: (key: string) => {
      delete store[key];
    },
    clear: () => {
      store = {};
    },
    get store() {
      return store;
    }
  };
})();

Object.defineProperty(window, 'localStorage', {
<<<<<<< HEAD
  value: mockLocalStorage,
=======
  value: mockLocalStorage
>>>>>>> 02f0594e
});

// Mock ErrorHandler
jest.mock('../error-handler', () => ({
  ErrorHandler: {
    handleError: jest.fn()
  }
}));

describe('ThemePersistenceService', () => {
  let persistenceService: ThemePersistenceService;

  beforeEach(() => {
    // Clear localStorage before each test
    mockLocalStorage.clear();

    // Get fresh instance
    persistenceService = ThemePersistenceService.getInstance();
  });

  afterEach(() => {
    mockLocalStorage.clear();
    jest.clearAllMocks();
  });

  describe('Initialization', () => {
    it('should create default storage on first run', () => {
      const stored = mockLocalStorage.getItem('relife-theme-data');
      expect(stored).toBeTruthy();

      const data = JSON.parse(stored!);
      expect(data).toHaveProperty('version');
      expect(data).toHaveProperty('theme');
      expect(data).toHaveProperty('timestamp');
      expect(data.version).toBe('2.0.0');
    });

    it('should create metadata on initialization', () => {
      const metadata = mockLocalStorage.getItem('relife-theme-metadata');
      expect(metadata).toBeTruthy();

      const parsed = JSON.parse(metadata!);
      expect(parsed).toHaveProperty('version');
      expect(parsed).toHaveProperty('lastBackup');
      expect(parsed.version).toBe('2.0.0');
    });
  });

  describe('Theme Data Management', () => {
    it('should save theme data successfully', async () => {
      const testData = {
        theme: 'dark' as Theme,
<<<<<<< HEAD
        timestamp: new Date().toISOString(),
=======
        timestamp: new Date().toISOString()
>>>>>>> 02f0594e
      };

      const result = await persistenceService.saveThemeData(testData);
      expect(result).toBe(true);

      const stored = mockLocalStorage.getItem('relife-theme-data');
      const parsedData = JSON.parse(stored!);
      expect(parsedData.theme).toBe('dark');
    });

    it('should load theme data successfully', async () => {
      // Save test data first
      await persistenceService.saveThemeData({
        theme: 'dark' as Theme,
        personalization: {
          colorPreferences: {
<<<<<<< HEAD
            accentColor: '#ff0000',
          },
        },
=======
            accentColor: '#ff0000'
          }
        }
>>>>>>> 02f0594e
      });

      const loadedData = await persistenceService.loadThemeData();
      expect(loadedData.theme).toBe('dark');
      expect(loadedData.personalization).toHaveProperty('colorPreferences');
    });

    it('should return default data when storage is empty', async () => {
      mockLocalStorage.clear();

      const data = await persistenceService.loadThemeData();
      expect(data.theme).toBe('light'); // Default theme
      expect(data.version).toBe('2.0.0');
    });

    it('should handle corrupted data gracefully', async () => {
      // Set invalid JSON
      mockLocalStorage.setItem('relife-theme-data', 'invalid-json');

      const data = await persistenceService.loadThemeData();
      expect(data).toBeTruthy();
      expect(data.theme).toBe('light'); // Should fall back to default
    });
  });

  describe('Backup and Restore', () => {
    it('should create backups when saving data', async () => {
      await persistenceService.saveThemeData({
<<<<<<< HEAD
        theme: 'dark' as Theme,
      });

      // Check if backup was created
      const backupKeys = Object.keys(mockLocalStorage.store).filter(key =>
        key.startsWith('relife-theme-backup-')
      );
=======
        theme: 'dark' as Theme
      });

      // Check if backup was created
      const backupKeys = Object.keys(mockLocalStorage.store)
        .filter(key => key.startsWith('relife-theme-backup-'));
>>>>>>> 02f0594e

      expect(backupKeys.length).toBeGreaterThan(0);
    });

    it('should restore from backup when main data is corrupted', async () => {
      // Save valid data (creates backup)
      await persistenceService.saveThemeData({
<<<<<<< HEAD
        theme: 'dark' as Theme,
=======
        theme: 'dark' as Theme
>>>>>>> 02f0594e
      });

      // Corrupt main data
      mockLocalStorage.setItem('relife-theme-data', 'corrupted-data');

      // Should restore from backup
      const data = await persistenceService.loadThemeData();
      expect(data.theme).toBe('dark');
    });

    it('should limit number of backups', async () => {
      // Create more backups than the limit (3)
      for (let i = 0; i < 5; i++) {
        await persistenceService.saveThemeData({
          theme: 'light' as Theme,
<<<<<<< HEAD
          timestamp: new Date().toISOString(),
=======
          timestamp: new Date().toISOString()
>>>>>>> 02f0594e
        });
        // Small delay to ensure different timestamps
        await new Promise(resolve => setTimeout(resolve, 1));
      }

<<<<<<< HEAD
      const backupKeys = Object.keys(mockLocalStorage.store).filter(key =>
        key.startsWith('relife-theme-backup-')
      );
=======
      const backupKeys = Object.keys(mockLocalStorage.store)
        .filter(key => key.startsWith('relife-theme-backup-'));
>>>>>>> 02f0594e

      expect(backupKeys.length).toBeLessThanOrEqual(3);
    });
  });

  describe('Import and Export', () => {
    it('should export theme data as JSON string', async () => {
      await persistenceService.saveThemeData({
        theme: 'dark' as Theme,
        personalization: {
          colorPreferences: {
<<<<<<< HEAD
            accentColor: '#ff0000',
          },
        },
=======
            accentColor: '#ff0000'
          }
        }
>>>>>>> 02f0594e
      });

      const exported = await persistenceService.exportThemes();
      expect(typeof exported).toBe('string');

      const parsedExport = JSON.parse(exported);
      expect(parsedExport.theme).toBe('dark');
      expect(parsedExport).toHaveProperty('exportedAt');
      expect(parsedExport).toHaveProperty('exportVersion');
    });

    it('should import theme data from JSON string', async () => {
      const importData = {
        version: '2.0.0',
        theme: 'dark' as Theme,
        timestamp: new Date().toISOString(),
        themeConfig: {},
        personalization: {
          colorPreferences: {
<<<<<<< HEAD
            accentColor: '#00ff00',
          },
=======
            accentColor: '#00ff00'
          }
>>>>>>> 02f0594e
        },
        customThemes: [],
        presets: [],
        analytics: {
          lastUsed: new Date().toISOString(),
          usageCount: 5,
<<<<<<< HEAD
          favoriteThemes: ['dark'],
        },
=======
          favoriteThemes: ['dark']
        }
>>>>>>> 02f0594e
      };

      const success = await persistenceService.importThemes(JSON.stringify(importData));
      expect(success).toBe(true);

      const loadedData = await persistenceService.loadThemeData();
      expect(loadedData.theme).toBe('dark');
      expect(loadedData.analytics.usageCount).toBe(5);
    });

    it('should handle invalid import data', async () => {
      const success = await persistenceService.importThemes('invalid-json');
      expect(success).toBe(false);
    });
  });

  describe('Data Validation', () => {
    it('should update analytics when saving theme data', async () => {
      await persistenceService.saveThemeData({
<<<<<<< HEAD
        theme: 'dark' as Theme,
=======
        theme: 'dark' as Theme
>>>>>>> 02f0594e
      });

      const data = await persistenceService.loadThemeData();
      expect(data.analytics.usageCount).toBe(1);
      expect(data.analytics.lastUsed).toBeTruthy();
    });

    it('should preserve existing data when partial updates are made', async () => {
      // Initial save
      await persistenceService.saveThemeData({
        theme: 'light' as Theme,
        personalization: {
          colorPreferences: {
<<<<<<< HEAD
            accentColor: '#ff0000',
          },
        },
=======
            accentColor: '#ff0000'
          }
        }
>>>>>>> 02f0594e
      });

      // Partial update
      await persistenceService.saveThemeData({
<<<<<<< HEAD
        theme: 'dark' as Theme,
=======
        theme: 'dark' as Theme
>>>>>>> 02f0594e
      });

      const data = await persistenceService.loadThemeData();
      expect(data.theme).toBe('dark');
      expect(data.personalization?.colorPreferences?.accentColor).toBe('#ff0000');
    });
  });

  describe('Storage Statistics', () => {
    it('should provide accurate storage statistics', async () => {
      await persistenceService.saveThemeData({
<<<<<<< HEAD
        theme: 'dark' as Theme,
=======
        theme: 'dark' as Theme
>>>>>>> 02f0594e
      });

      const stats = persistenceService.getStorageStats();
      expect(stats).toHaveProperty('dataSize');
      expect(stats).toHaveProperty('backupCount');
      expect(stats).toHaveProperty('version');
      expect(stats.version).toBe('2.0.0');
      expect(stats.dataSize).toBeGreaterThan(0);
    });
  });

  describe('Data Clearing', () => {
    it('should clear all data and reset to defaults', async () => {
      await persistenceService.saveThemeData({
<<<<<<< HEAD
        theme: 'dark' as Theme,
=======
        theme: 'dark' as Theme
>>>>>>> 02f0594e
      });

      const success = await persistenceService.clearAllData();
      expect(success).toBe(true);

      const data = await persistenceService.loadThemeData();
      expect(data.theme).toBe('light'); // Back to default
    });
  });

  describe('Error Handling', () => {
    it('should handle localStorage errors gracefully', async () => {
      // Mock localStorage to throw errors
      const originalSetItem = mockLocalStorage.setItem;
      mockLocalStorage.setItem = jest.fn(() => {
        throw new Error('Storage quota exceeded');
      });

      const result = await persistenceService.saveThemeData({
<<<<<<< HEAD
        theme: 'dark' as Theme,
=======
        theme: 'dark' as Theme
>>>>>>> 02f0594e
      });
      expect(result).toBe(false);

      // Restore original function
      mockLocalStorage.setItem = originalSetItem;
    });

    it('should validate data integrity', async () => {
      // Test with missing required fields
      const invalidData = {
        theme: 'dark',
        // missing other required fields
      };

      mockLocalStorage.setItem('relife-theme-data', JSON.stringify(invalidData));

      const data = await persistenceService.loadThemeData();
      expect(data.theme).toBe('light'); // Should fall back to default
    });
  });
});<|MERGE_RESOLUTION|>--- conflicted
+++ resolved
@@ -28,11 +28,7 @@
 })();
 
 Object.defineProperty(window, 'localStorage', {
-<<<<<<< HEAD
-  value: mockLocalStorage,
-=======
   value: mockLocalStorage
->>>>>>> 02f0594e
 });
 
 // Mock ErrorHandler
@@ -85,11 +81,7 @@
     it('should save theme data successfully', async () => {
       const testData = {
         theme: 'dark' as Theme,
-<<<<<<< HEAD
-        timestamp: new Date().toISOString(),
-=======
         timestamp: new Date().toISOString()
->>>>>>> 02f0594e
       };
 
       const result = await persistenceService.saveThemeData(testData);
@@ -106,15 +98,9 @@
         theme: 'dark' as Theme,
         personalization: {
           colorPreferences: {
-<<<<<<< HEAD
-            accentColor: '#ff0000',
-          },
-        },
-=======
             accentColor: '#ff0000'
           }
         }
->>>>>>> 02f0594e
       });
 
       const loadedData = await persistenceService.loadThemeData();
@@ -143,22 +129,12 @@
   describe('Backup and Restore', () => {
     it('should create backups when saving data', async () => {
       await persistenceService.saveThemeData({
-<<<<<<< HEAD
-        theme: 'dark' as Theme,
-      });
-
-      // Check if backup was created
-      const backupKeys = Object.keys(mockLocalStorage.store).filter(key =>
-        key.startsWith('relife-theme-backup-')
-      );
-=======
         theme: 'dark' as Theme
       });
 
       // Check if backup was created
       const backupKeys = Object.keys(mockLocalStorage.store)
         .filter(key => key.startsWith('relife-theme-backup-'));
->>>>>>> 02f0594e
 
       expect(backupKeys.length).toBeGreaterThan(0);
     });
@@ -166,11 +142,7 @@
     it('should restore from backup when main data is corrupted', async () => {
       // Save valid data (creates backup)
       await persistenceService.saveThemeData({
-<<<<<<< HEAD
-        theme: 'dark' as Theme,
-=======
-        theme: 'dark' as Theme
->>>>>>> 02f0594e
+        theme: 'dark' as Theme
       });
 
       // Corrupt main data
@@ -186,24 +158,14 @@
       for (let i = 0; i < 5; i++) {
         await persistenceService.saveThemeData({
           theme: 'light' as Theme,
-<<<<<<< HEAD
-          timestamp: new Date().toISOString(),
-=======
           timestamp: new Date().toISOString()
->>>>>>> 02f0594e
         });
         // Small delay to ensure different timestamps
         await new Promise(resolve => setTimeout(resolve, 1));
       }
 
-<<<<<<< HEAD
-      const backupKeys = Object.keys(mockLocalStorage.store).filter(key =>
-        key.startsWith('relife-theme-backup-')
-      );
-=======
       const backupKeys = Object.keys(mockLocalStorage.store)
         .filter(key => key.startsWith('relife-theme-backup-'));
->>>>>>> 02f0594e
 
       expect(backupKeys.length).toBeLessThanOrEqual(3);
     });
@@ -215,15 +177,9 @@
         theme: 'dark' as Theme,
         personalization: {
           colorPreferences: {
-<<<<<<< HEAD
-            accentColor: '#ff0000',
-          },
-        },
-=======
             accentColor: '#ff0000'
           }
         }
->>>>>>> 02f0594e
       });
 
       const exported = await persistenceService.exportThemes();
@@ -243,26 +199,16 @@
         themeConfig: {},
         personalization: {
           colorPreferences: {
-<<<<<<< HEAD
-            accentColor: '#00ff00',
-          },
-=======
             accentColor: '#00ff00'
           }
->>>>>>> 02f0594e
         },
         customThemes: [],
         presets: [],
         analytics: {
           lastUsed: new Date().toISOString(),
           usageCount: 5,
-<<<<<<< HEAD
-          favoriteThemes: ['dark'],
-        },
-=======
           favoriteThemes: ['dark']
         }
->>>>>>> 02f0594e
       };
 
       const success = await persistenceService.importThemes(JSON.stringify(importData));
@@ -282,11 +228,7 @@
   describe('Data Validation', () => {
     it('should update analytics when saving theme data', async () => {
       await persistenceService.saveThemeData({
-<<<<<<< HEAD
-        theme: 'dark' as Theme,
-=======
-        theme: 'dark' as Theme
->>>>>>> 02f0594e
+        theme: 'dark' as Theme
       });
 
       const data = await persistenceService.loadThemeData();
@@ -300,24 +242,14 @@
         theme: 'light' as Theme,
         personalization: {
           colorPreferences: {
-<<<<<<< HEAD
-            accentColor: '#ff0000',
-          },
-        },
-=======
             accentColor: '#ff0000'
           }
         }
->>>>>>> 02f0594e
       });
 
       // Partial update
       await persistenceService.saveThemeData({
-<<<<<<< HEAD
-        theme: 'dark' as Theme,
-=======
-        theme: 'dark' as Theme
->>>>>>> 02f0594e
+        theme: 'dark' as Theme
       });
 
       const data = await persistenceService.loadThemeData();
@@ -329,11 +261,7 @@
   describe('Storage Statistics', () => {
     it('should provide accurate storage statistics', async () => {
       await persistenceService.saveThemeData({
-<<<<<<< HEAD
-        theme: 'dark' as Theme,
-=======
-        theme: 'dark' as Theme
->>>>>>> 02f0594e
+        theme: 'dark' as Theme
       });
 
       const stats = persistenceService.getStorageStats();
@@ -348,11 +276,7 @@
   describe('Data Clearing', () => {
     it('should clear all data and reset to defaults', async () => {
       await persistenceService.saveThemeData({
-<<<<<<< HEAD
-        theme: 'dark' as Theme,
-=======
-        theme: 'dark' as Theme
->>>>>>> 02f0594e
+        theme: 'dark' as Theme
       });
 
       const success = await persistenceService.clearAllData();
@@ -372,11 +296,7 @@
       });
 
       const result = await persistenceService.saveThemeData({
-<<<<<<< HEAD
-        theme: 'dark' as Theme,
-=======
-        theme: 'dark' as Theme
->>>>>>> 02f0594e
+        theme: 'dark' as Theme
       });
       expect(result).toBe(false);
 
