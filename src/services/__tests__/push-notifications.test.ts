--- conflicted
+++ resolved
@@ -11,11 +11,7 @@
 // Mock window.Notification
 const mockNotification = {
   requestPermission: jest.fn(),
-<<<<<<< HEAD
-  permission: 'default' as NotificationPermission,
-=======
   permission: 'default' as NotificationPermission
->>>>>>> 02f0594e
 };
 
 Object.defineProperty(window, 'Notification', {
@@ -73,13 +69,7 @@
     (Preferences.get as jest.Mock).mockResolvedValue({ value: null });
     (Preferences.set as jest.Mock).mockResolvedValue();
 
-<<<<<<< HEAD
-    (PushNotifications.requestPermissions as jest.Mock).mockResolvedValue({
-      receive: 'granted',
-    });
-=======
     (PushNotifications.requestPermissions as jest.Mock).mockResolvedValue({ receive: 'granted' });
->>>>>>> 02f0594e
     (PushNotifications.register as jest.Mock).mockResolvedValue();
     (PushNotifications.addListener as jest.Mock).mockReturnValue({ remove: jest.fn() });
   });
@@ -105,13 +95,7 @@
     });
 
     it('should handle initialization failure gracefully', async () => {
-<<<<<<< HEAD
-      mockNotification.requestPermission.mockRejectedValue(
-        new Error('Permission denied')
-      );
-=======
       mockNotification.requestPermission.mockRejectedValue(new Error('Permission denied'));
->>>>>>> 02f0594e
 
       const result = await PushNotificationService.initialize();
 
@@ -184,11 +168,7 @@
 
       expect(Preferences.set).toHaveBeenCalledWith({
         key: 'push_settings',
-<<<<<<< HEAD
-        value: JSON.stringify(expect.objectContaining(newSettings)),
-=======
         value: JSON.stringify(expect.objectContaining(newSettings))
->>>>>>> 02f0594e
       });
     });
   });
@@ -208,11 +188,7 @@
         'Scheduling push notification:',
         expect.objectContaining({
           title: '🔔 Morning Alarm',
-<<<<<<< HEAD
-          body: 'Your alarm is ready to wake you up!',
-=======
           body: 'Your alarm is ready to wake you up!'
->>>>>>> 02f0594e
         }),
         expect.any(Date)
       );
@@ -269,11 +245,7 @@
         'Scheduling push notification:',
         expect.objectContaining({
           title: '💪 Daily Motivation',
-<<<<<<< HEAD
-          body: 'Stay motivated!',
-=======
           body: 'Stay motivated!'
->>>>>>> 02f0594e
         }),
         undefined
       );
@@ -309,11 +281,7 @@
         alarmsTriggered: 12,
         streak: 5,
         averageWakeTime: '7:15 AM',
-<<<<<<< HEAD
-        improvementTrend: 'up',
-=======
         improvementTrend: 'up'
->>>>>>> 02f0594e
       };
 
       const consoleSpy = jest.spyOn(console, 'log').mockImplementation();
@@ -324,11 +292,7 @@
         'Scheduling push notification:',
         expect.objectContaining({
           title: '📊 Weekly Progress',
-<<<<<<< HEAD
-          body: "You've completed 12 alarms this week! ",
-=======
           body: 'You\'ve completed 12 alarms this week! '
->>>>>>> 02f0594e
         }),
         undefined
       );
@@ -366,13 +330,8 @@
         quietHours: {
           enabled: true,
           start: '22:00',
-<<<<<<< HEAD
-          end: '07:00',
-        },
-=======
           end: '07:00'
         }
->>>>>>> 02f0594e
       });
 
       // Mock current time to be midnight (within quiet hours)
@@ -407,35 +366,19 @@
         quietHours: {
           enabled: true,
           start: '22:00',
-<<<<<<< HEAD
-          end: '07:00',
-        },
-=======
           end: '07:00'
         }
->>>>>>> 02f0594e
       });
 
       const consoleSpy = jest.spyOn(console, 'log').mockImplementation();
 
-<<<<<<< HEAD
-      await PushNotificationService.sendEmergencyAlert(
-        'Critical Alert',
-        'This is urgent!'
-      );
-=======
       await PushNotificationService.sendEmergencyAlert('Critical Alert', 'This is urgent!');
->>>>>>> 02f0594e
 
       expect(consoleSpy).toHaveBeenCalledWith(
         'Scheduling push notification:',
         expect.objectContaining({
           title: '🚨 Critical Alert',
-<<<<<<< HEAD
-          body: 'This is urgent!',
-=======
           body: 'This is urgent!'
->>>>>>> 02f0594e
         }),
         undefined
       );
@@ -459,11 +402,7 @@
         'Scheduling push notification:',
         expect.objectContaining({
           title: '🔔 Test Notification',
-<<<<<<< HEAD
-          body: 'This is a test push notification from Relife Alarm!',
-=======
           body: 'This is a test push notification from Relife Alarm!'
->>>>>>> 02f0594e
         }),
         undefined
       );
@@ -474,13 +413,7 @@
 
   describe('error handling', () => {
     it('should handle permission request errors gracefully', async () => {
-<<<<<<< HEAD
-      mockNotification.requestPermission.mockRejectedValue(
-        new Error('User denied permission')
-      );
-=======
       mockNotification.requestPermission.mockRejectedValue(new Error('User denied permission'));
->>>>>>> 02f0594e
 
       const result = await PushNotificationService.initialize();
 
@@ -495,13 +428,7 @@
 
       // Mock sendPushToServer to throw an error
       const originalMethod = (PushNotificationService as any).sendPushToServer;
-<<<<<<< HEAD
-      (PushNotificationService as any).sendPushToServer = jest
-        .fn()
-        .mockRejectedValue(new Error('Network error'));
-=======
       (PushNotificationService as any).sendPushToServer = jest.fn().mockRejectedValue(new Error('Network error'));
->>>>>>> 02f0594e
 
       await PushNotificationService.sendDailyMotivation('Test message');
 
@@ -540,13 +467,8 @@
         endpoint: 'https://fcm.googleapis.com/fcm/send/test',
         keys: {
           p256dh: 'test-key',
-<<<<<<< HEAD
-          auth: 'test-auth',
-        },
-=======
           auth: 'test-auth'
         }
->>>>>>> 02f0594e
       };
 
       mockServiceWorker.ready = Promise.resolve({
@@ -581,11 +503,7 @@
       eventListeners[event].push(listener as EventListener);
     });
 
-<<<<<<< HEAD
-    jest.spyOn(window, 'dispatchEvent').mockImplementation(event => {
-=======
     jest.spyOn(window, 'dispatchEvent').mockImplementation((event) => {
->>>>>>> 02f0594e
       const listeners = eventListeners[event.type] || [];
       listeners.forEach(listener => listener(event));
       return true;
@@ -604,23 +522,12 @@
 
     // Simulate alarm triggered event
     const alarmTriggeredEvent = new CustomEvent('alarm-triggered', {
-<<<<<<< HEAD
-      detail: { alarmId: 'test-alarm' },
-=======
       detail: { alarmId: 'test-alarm' }
->>>>>>> 02f0594e
     });
 
     window.dispatchEvent(alarmTriggeredEvent);
 
     // Test that the event was handled (this would require more detailed implementation inspection)
-<<<<<<< HEAD
-    expect(window.addEventListener).toHaveBeenCalledWith(
-      'alarm-triggered',
-      expect.any(Function)
-    );
-=======
     expect(window.addEventListener).toHaveBeenCalledWith('alarm-triggered', expect.any(Function));
->>>>>>> 02f0594e
   });
 });