/**
 * Premium Theme Animation Service
 * Advanced animation features for premium themes
 */

export interface ThemeAnimationConfig {
  enabled: boolean;
  type: 'fade' | 'slide' | 'scale' | 'flip' | 'wave' | 'particle' | 'morphing' | 'glow';
  duration: number;
  easing: string;
  intensity: 'subtle' | 'moderate' | 'dynamic' | 'dramatic';
  triggers: ('hover' | 'focus' | 'click' | 'scroll' | 'time')[];
}

export interface PremiumAnimationEffects {
  // Background animations
  backgroundWave?: boolean;
  backgroundParticles?: boolean;
  backgroundMorphing?: boolean;

  // UI element animations
  cardFloating?: boolean;
  buttonPulse?: boolean;
  iconRotation?: boolean;
  textShimmer?: boolean;

  // Advanced effects
  colorShifting?: boolean;
  lightRay?: boolean;
  galaxyBackground?: boolean;
  liquidMotion?: boolean;

  // Interactive effects
  hoverRipple?: boolean;
  clickWave?: boolean;
  scrollParallax?: boolean;
  mouseGlow?: boolean;
}

class PremiumThemeAnimationService {
  private static instance: PremiumThemeAnimationService;
  private animationElements: Map<string, HTMLElement> = new Map();
  private activeAnimations: Map<string, Animation> = new Map();
  private observers: Map<string, IntersectionObserver> = new Map();
  private animationFrame: number | null = null;

  static getInstance(): PremiumThemeAnimationService {
    if (!PremiumThemeAnimationService.instance) {
      PremiumThemeAnimationService.instance = new PremiumThemeAnimationService();
    }
    return PremiumThemeAnimationService.instance;
  }

  /**
   * Initialize premium animations for a theme
   */
  initializePremiumAnimations(theme: string, effects: PremiumAnimationEffects): void {
    this.cleanup();

    if (theme === 'ocean-breeze') {
      this.initializeOceanAnimations(effects);
    } else if (theme === 'sunset-glow') {
      this.initializeSunsetAnimations(effects);
    } else if (theme === 'forest-dream') {
      this.initializeForestAnimations(effects);
    } else if (theme === 'midnight-cosmos') {
      this.initializeCosmosAnimations(effects);
    }
  }

  /**
   * Ocean Breeze theme animations
   */
  private initializeOceanAnimations(effects: PremiumAnimationEffects): void {
    if (effects.backgroundWave) {
      this.createWaveBackground();
    }

    if (effects.cardFloating) {
      this.createFloatingCards();
    }

    if (effects.hoverRipple) {
      this.createRippleEffect();
    }

    if (effects.scrollParallax) {
      this.createParallaxEffect();
    }
  }

  /**
   * Sunset Glow theme animations
   */
  private initializeSunsetAnimations(effects: PremiumAnimationEffects): void {
    if (effects.colorShifting) {
      this.createColorShiftEffect();
    }

    if (effects.lightRay) {
      this.createLightRayEffect();
    }

    if (effects.buttonPulse) {
      this.createPulsingButtons();
    }

    if (effects.textShimmer) {
      this.createShimmerText();
    }
  }

  /**
   * Forest Dream theme animations
   */
  private initializeForestAnimations(effects: PremiumAnimationEffects): void {
    if (effects.backgroundParticles) {
      this.createParticleSystem('leaves');
    }

    if (effects.iconRotation) {
      this.createRotatingIcons();
    }

    if (effects.liquidMotion) {
      this.createLiquidMotionBackground();
    }

    if (effects.mouseGlow) {
      this.createMouseGlowEffect();
    }
  }

  /**
   * Midnight Cosmos theme animations
   */
  private initializeCosmosAnimations(effects: PremiumAnimationEffects): void {
    if (effects.galaxyBackground) {
      this.createGalaxyBackground();
    }

    if (effects.backgroundParticles) {
      this.createParticleSystem('stars');
    }

    if (effects.backgroundMorphing) {
      this.createMorphingBackground();
    }

    if (effects.clickWave) {
      this.createClickWaveEffect();
    }
  }

  /**
   * Wave background animation
   */
  private createWaveBackground(): void {
    const waveContainer = document.createElement('div');
    waveContainer.className = 'ocean-wave-background';
    waveContainer.innerHTML = `
      <svg class="ocean-waves" xmlns="http://www.w3.org/2000/svg" viewBox="0 0 1200 120" preserveAspectRatio="none">
        <path d="M0,0V46.29c47.79,22.2,103.59,32.17,158,28,70.36-5.37,136.33-33.31,206.8-37.5C438.64,32.43,512.34,53.67,583,72.05c69.27,18,138.3,24.88,209.4,13.08,36.15-6,69.85-17.84,104.45-29.34C989.49,25,1113-14.29,1200,52.47V0Z" opacity=".25" class="wave-shape-fill"></path>
        <path d="M0,0V15.81C13,36.92,27.64,56.86,47.69,72.05,99.41,111.27,165,111,224.58,91.58c31.15-10.15,60.09-26.07,89.67-39.8,40.92-19,84.73-46,130.83-49.67,36.26-2.85,70.9,9.42,98.6,31.56,31.77,25.39,62.32,62,103.63,73,40.44,10.79,81.35-6.69,119.13-24.28s75.16-39,116.92-43.05c59.73-5.85,113.28,22.88,168.9,38.84,30.2,8.66,59,6.17,87.09-7.5,22.43-10.89,48-26.93,60.65-49.24V0Z" opacity=".5" class="wave-shape-fill"></path>
        <path d="M0,0V5.63C149.93,59,314.09,71.32,475.83,42.57c43-7.64,84.23-20.12,127.61-26.46,59-8.63,112.48,12.24,165.56,35.4C827.93,77.22,886,95.24,951.2,90c86.53-7,172.46-45.71,248.8-84.81V0Z" class="wave-shape-fill"></path>
      </svg>
    `;

    this.injectStyles(`
      .ocean-wave-background {
        position: fixed;
        bottom: 0;
        left: 0;
        width: 100%;
        height: 120px;
        pointer-events: none;
        z-index: -1;
        overflow: hidden;
      }

      .ocean-waves {
        position: relative;
        width: 100%;
        height: 120px;
        margin-bottom: -7px;
      }

      .wave-shape-fill {
        fill: var(--color-primary-100);
        animation: oceanWave 8s ease-in-out infinite;
        transform-origin: 50% 50%;
      }

      @keyframes oceanWave {
        0%, 100% { transform: translateX(0) scaleY(1); }
        25% { transform: translateX(-10px) scaleY(0.95); }
        50% { transform: translateX(5px) scaleY(1.05); }
        75% { transform: translateX(-5px) scaleY(0.98); }
      }
    `);

    document.body.appendChild(waveContainer);
    this.animationElements.set('ocean-wave', waveContainer);
  }

  /**
   * Floating cards animation
   */
  private createFloatingCards(): void {
    const cards = document.querySelectorAll('.card, .alarm-card, [class*="card"]');

    cards.forEach((card, index) => {
      const element = card as HTMLElement;
      element.style.animation = `cardFloat ${3 + index * 0.5}s ease-in-out infinite`;
      element.style.animationDelay = `${index * 0.2}s`;
    });

    this.injectStyles(`
      @keyframes cardFloat {
        0%, 100% { transform: translateY(0px) rotate(0deg); }
        50% { transform: translateY(-5px) rotate(0.5deg); }
      }
    `);
  }

  /**
   * Ripple effect on hover
   */
  private createRippleEffect(): void {
    const addRipple = (e: MouseEvent) => {
      const target = e.currentTarget as HTMLElement;
      const rect = target.getBoundingClientRect();
      const x = e.clientX - rect.left;
      const y = e.clientY - rect.top;

      const ripple = document.createElement('span');
      ripple.className = 'ripple-effect';
      ripple.style.left = `${x}px`;
      ripple.style.top = `${y}px`;

      target.appendChild(ripple);

      setTimeout(() => {
        ripple.remove();
      }, 1000);
    };

<<<<<<< HEAD
    const interactiveElements = document.querySelectorAll(
      'button, .clickable, [role="button"]'
    );
=======
    const interactiveElements = document.querySelectorAll('button, .clickable, [role="button"]');
>>>>>>> 02f0594e
    interactiveElements.forEach(element => {
      element.addEventListener('click', addRipple);
    });

    this.injectStyles(`
      .ripple-effect {
        position: absolute;
        border-radius: 50%;
        background: rgba(255, 255, 255, 0.6);
        transform: translate(-50%, -50%) scale(0);
        animation: rippleAnimation 0.6s linear;
        pointer-events: none;
      }

      @keyframes rippleAnimation {
        to {
          transform: translate(-50%, -50%) scale(4);
          opacity: 0;
        }
      }
    `);
  }

  /**
   * Color shifting animation for sunset theme
   */
  private createColorShiftEffect(): void {
    const root = document.documentElement;

    this.injectStyles(`
      :root {
        --color-shift-animation: 8s ease-in-out infinite;
      }

      .theme-sunset-glow {
        animation: sunsetColorShift var(--color-shift-animation);
      }

      @keyframes sunsetColorShift {
        0%, 100% { filter: hue-rotate(0deg) saturate(1); }
        25% { filter: hue-rotate(10deg) saturate(1.1); }
        50% { filter: hue-rotate(-5deg) saturate(0.9); }
        75% { filter: hue-rotate(5deg) saturate(1.05); }
      }
    `);
  }

  /**
   * Light ray effect
   */
  private createLightRayEffect(): void {
    const lightRayContainer = document.createElement('div');
    lightRayContainer.className = 'light-ray-container';
    lightRayContainer.innerHTML = `
      <div class="light-ray light-ray-1"></div>
      <div class="light-ray light-ray-2"></div>
      <div class="light-ray light-ray-3"></div>
    `;

    this.injectStyles(`
      .light-ray-container {
        position: fixed;
        top: 0;
        left: 0;
        width: 100%;
        height: 100%;
        pointer-events: none;
        z-index: -1;
        overflow: hidden;
      }

      .light-ray {
        position: absolute;
        background: linear-gradient(45deg, transparent, rgba(255, 200, 100, 0.1), transparent);
        width: 2px;
        height: 100vh;
        animation: lightRayMove 12s linear infinite;
      }

      .light-ray-1 {
        left: 20%;
        animation-delay: 0s;
      }

      .light-ray-2 {
        left: 60%;
        animation-delay: 4s;
      }

      .light-ray-3 {
        left: 80%;
        animation-delay: 8s;
      }

      @keyframes lightRayMove {
        0% {
          transform: translateX(-100px) rotate(45deg);
          opacity: 0;
        }
        10%, 90% {
          opacity: 1;
        }
        100% {
          transform: translateX(100px) rotate(45deg);
          opacity: 0;
        }
      }
    `);

    document.body.appendChild(lightRayContainer);
    this.animationElements.set('light-rays', lightRayContainer);
  }

  /**
   * Particle system for different themes
   */
  private createParticleSystem(type: 'stars' | 'leaves'): void {
    const particleContainer = document.createElement('div');
    particleContainer.className = 'particle-system';

    const particleCount = type === 'stars' ? 50 : 30;
    const particleClass = type === 'stars' ? 'star-particle' : 'leaf-particle';

    for (let i = 0; i < particleCount; i++) {
      const particle = document.createElement('div');
      particle.className = particleClass;
      particle.style.left = `${Math.random() * 100}%`;
      particle.style.animationDelay = `${Math.random() * 10}s`;
      particle.style.animationDuration = `${8 + Math.random() * 4}s`;
      particleContainer.appendChild(particle);
    }

    if (type === 'stars') {
      this.injectStyles(`
        .particle-system {
          position: fixed;
          top: 0;
          left: 0;
          width: 100%;
          height: 100%;
          pointer-events: none;
          z-index: -1;
        }

        .star-particle {
          position: absolute;
          width: 2px;
          height: 2px;
          background: #ffffff;
          border-radius: 50%;
          animation: starTwinkle 8s ease-in-out infinite;
          box-shadow: 0 0 6px #ffffff;
        }

        @keyframes starTwinkle {
          0%, 100% { opacity: 0.3; transform: scale(1); }
          50% { opacity: 1; transform: scale(1.5); }
        }
      `);
    } else {
      this.injectStyles(`
        .particle-system {
          position: fixed;
          top: 0;
          left: 0;
          width: 100%;
          height: 100%;
          pointer-events: none;
          z-index: -1;
          overflow: hidden;
        }

        .leaf-particle {
          position: absolute;
          width: 8px;
          height: 12px;
          background: radial-gradient(ellipse at center, #22c55e 0%, #15803d 100%);
          border-radius: 0 100% 0 100%;
          animation: leafFall 12s linear infinite;
          opacity: 0.7;
        }

        @keyframes leafFall {
          0% {
            transform: translateY(-100px) rotate(0deg);
            opacity: 0;
          }
          10% {
            opacity: 0.7;
          }
          90% {
            opacity: 0.7;
          }
          100% {
            transform: translateY(100vh) rotate(360deg);
            opacity: 0;
          }
        }
      `);
    }

    document.body.appendChild(particleContainer);
    this.animationElements.set(`particles-${type}`, particleContainer);
  }

  /**
   * Galaxy background for cosmos theme
   */
  private createGalaxyBackground(): void {
    const galaxyContainer = document.createElement('div');
    galaxyContainer.className = 'galaxy-background';
    galaxyContainer.innerHTML = `
      <div class="galaxy-spiral"></div>
      <div class="galaxy-core"></div>
    `;

    this.injectStyles(`
      .galaxy-background {
        position: fixed;
        top: 50%;
        left: 50%;
        width: 200%;
        height: 200%;
        transform: translate(-50%, -50%);
        pointer-events: none;
        z-index: -2;
        opacity: 0.3;
      }

      .galaxy-spiral {
        position: absolute;
        top: 50%;
        left: 50%;
        width: 100%;
        height: 100%;
        background: conic-gradient(from 0deg, transparent, rgba(99, 102, 241, 0.1), transparent, rgba(139, 92, 246, 0.1), transparent);
        border-radius: 50%;
        transform: translate(-50%, -50%);
        animation: galaxyRotate 60s linear infinite;
      }

      .galaxy-core {
        position: absolute;
        top: 50%;
        left: 50%;
        width: 100px;
        height: 100px;
        background: radial-gradient(circle, rgba(99, 102, 241, 0.8) 0%, transparent 70%);
        border-radius: 50%;
        transform: translate(-50%, -50%);
        animation: galaxyPulse 4s ease-in-out infinite;
      }

      @keyframes galaxyRotate {
        from { transform: translate(-50%, -50%) rotate(0deg); }
        to { transform: translate(-50%, -50%) rotate(360deg); }
      }

      @keyframes galaxyPulse {
        0%, 100% { opacity: 0.6; transform: translate(-50%, -50%) scale(1); }
        50% { opacity: 1; transform: translate(-50%, -50%) scale(1.2); }
      }
    `);

    document.body.appendChild(galaxyContainer);
    this.animationElements.set('galaxy', galaxyContainer);
  }

  /**
   * Inject CSS styles
   */
  private injectStyles(css: string): void {
    const styleId = 'premium-theme-animations';
    let styleElement = document.getElementById(styleId) as HTMLStyleElement;

    if (!styleElement) {
      styleElement = document.createElement('style');
      styleElement.id = styleId;
      document.head.appendChild(styleElement);
    }

    styleElement.textContent += css;
  }

  /**
   * Clean up all animations
   */
  cleanup(): void {
    // Remove animation elements
    this.animationElements.forEach(element => {
      element.remove();
    });
    this.animationElements.clear();

    // Cancel active animations
    this.activeAnimations.forEach(animation => {
      animation.cancel();
    });
    this.activeAnimations.clear();

    // Disconnect observers
    this.observers.forEach(observer => {
      observer.disconnect();
    });
    this.observers.clear();

    // Cancel animation frame
    if (this.animationFrame) {
      cancelAnimationFrame(this.animationFrame);
      this.animationFrame = null;
    }

    // Remove injected styles
    const styleElement = document.getElementById('premium-theme-animations');
    if (styleElement) {
      styleElement.remove();
    }
  }

  /**
   * Enable/disable animations based on user preference
   */
  setAnimationsEnabled(enabled: boolean): void {
    const root = document.documentElement;
    if (enabled) {
      root.style.removeProperty('--animation-duration-multiplier');
    } else {
      root.style.setProperty('--animation-duration-multiplier', '0');
    }
  }

  /**
   * Apply animation intensity
   */
<<<<<<< HEAD
  setAnimationIntensity(
    intensity: 'subtle' | 'moderate' | 'dynamic' | 'dramatic'
  ): void {
=======
  setAnimationIntensity(intensity: 'subtle' | 'moderate' | 'dynamic' | 'dramatic'): void {
>>>>>>> 02f0594e
    const root = document.documentElement;
    const intensityMap = {
      subtle: '0.5',
      moderate: '1',
      dynamic: '1.5',
<<<<<<< HEAD
      dramatic: '2',
=======
      dramatic: '2'
>>>>>>> 02f0594e
    };

    root.style.setProperty('--animation-intensity', intensityMap[intensity]);
  }

  /**
   * Get default animation effects for each premium theme
   */
  static getDefaultEffects(theme: string): PremiumAnimationEffects {
    switch (theme) {
      case 'ocean-breeze':
        return {
          backgroundWave: true,
          cardFloating: true,
          hoverRipple: true,
          scrollParallax: true,
          buttonPulse: false,
          iconRotation: false,
          textShimmer: false,
          colorShifting: false,
          lightRay: false,
          galaxyBackground: false,
          backgroundParticles: false,
          backgroundMorphing: false,
          liquidMotion: false,
          clickWave: false,
          mouseGlow: false
        };

      case 'sunset-glow':
        return {
          colorShifting: true,
          lightRay: true,
          buttonPulse: true,
          textShimmer: true,
          backgroundWave: false,
          cardFloating: false,
          hoverRipple: true,
          scrollParallax: false,
          iconRotation: false,
          galaxyBackground: false,
          backgroundParticles: false,
          backgroundMorphing: false,
          liquidMotion: false,
          clickWave: false,
          mouseGlow: false
        };

      case 'forest-dream':
        return {
          backgroundParticles: true,
          iconRotation: true,
          liquidMotion: true,
          mouseGlow: true,
          cardFloating: true,
          hoverRipple: false,
          backgroundWave: false,
          buttonPulse: false,
          textShimmer: false,
          colorShifting: false,
          lightRay: false,
          galaxyBackground: false,
          backgroundMorphing: false,
          scrollParallax: false,
          clickWave: false
        };

      case 'midnight-cosmos':
        return {
          galaxyBackground: true,
          backgroundParticles: true,
          backgroundMorphing: true,
          clickWave: true,
          buttonPulse: true,
          cardFloating: false,
          hoverRipple: false,
          backgroundWave: false,
          iconRotation: false,
          textShimmer: false,
          colorShifting: false,
          lightRay: false,
          liquidMotion: false,
          scrollParallax: false,
          mouseGlow: false
        };

      default:
        return {};
    }
  }
}

export default PremiumThemeAnimationService;<|MERGE_RESOLUTION|>--- conflicted
+++ resolved
@@ -245,13 +245,7 @@
       }, 1000);
     };
 
-<<<<<<< HEAD
-    const interactiveElements = document.querySelectorAll(
-      'button, .clickable, [role="button"]'
-    );
-=======
     const interactiveElements = document.querySelectorAll('button, .clickable, [role="button"]');
->>>>>>> 02f0594e
     interactiveElements.forEach(element => {
       element.addEventListener('click', addRipple);
     });
@@ -586,23 +580,13 @@
   /**
    * Apply animation intensity
    */
-<<<<<<< HEAD
-  setAnimationIntensity(
-    intensity: 'subtle' | 'moderate' | 'dynamic' | 'dramatic'
-  ): void {
-=======
   setAnimationIntensity(intensity: 'subtle' | 'moderate' | 'dynamic' | 'dramatic'): void {
->>>>>>> 02f0594e
     const root = document.documentElement;
     const intensityMap = {
       subtle: '0.5',
       moderate: '1',
       dynamic: '1.5',
-<<<<<<< HEAD
-      dramatic: '2',
-=======
       dramatic: '2'
->>>>>>> 02f0594e
     };
 
     root.style.setProperty('--animation-intensity', intensityMap[intensity]);
