--- conflicted
+++ resolved
@@ -119,17 +119,11 @@
 
       return sessionId;
     } catch (error) {
-<<<<<<< HEAD
-      ErrorHandler.handleError(error as Error, 'Failed to start voice training', {
-        userId,
-      });
-=======
       ErrorHandler.handleError(
         error as Error,
         'Failed to start voice training',
         { userId }
       );
->>>>>>> 02f0594e
       throw error;
     }
   }
@@ -159,11 +153,7 @@
 
         const chunks: Blob[] = [];
         this.mediaRecorder = new MediaRecorder(stream, {
-<<<<<<< HEAD
-          mimeType: 'audio/webm;codecs=opus',
-=======
           mimeType: 'audio/webm;codecs=opus'
->>>>>>> 02f0594e
         });
 
         this.mediaRecorder.ondataavailable = event => {
@@ -205,14 +195,7 @@
   /**
    * Analyze voice sample and extract biometric features
    */
-<<<<<<< HEAD
-  async analyzeVoiceSample(
-    audioBuffer: AudioBuffer,
-    userId: string
-  ): Promise<VoicePrint> {
-=======
   async analyzeVoiceSample(audioBuffer: AudioBuffer, userId: string): Promise<VoicePrint> {
->>>>>>> 02f0594e
     try {
       const startTime = performance.now();
 
@@ -224,14 +207,7 @@
       const sampleRate = audioBuffer.sampleRate;
 
       // Extract voice features
-<<<<<<< HEAD
-      const fundamentalFrequency = this.extractFundamentalFrequency(
-        audioData,
-        sampleRate
-      );
-=======
       const fundamentalFrequency = this.extractFundamentalFrequency(audioData, sampleRate);
->>>>>>> 02f0594e
       const formants = this.extractFormants(audioData, sampleRate);
       const spectralCentroid = this.extractSpectralCentroid(audioData, sampleRate);
       const mfcc = this.extractMFCC(audioData, sampleRate);
@@ -280,15 +256,11 @@
       return voicePrint;
 
     } catch (error) {
-<<<<<<< HEAD
-      ErrorHandler.handleError(error as Error, 'Voice analysis failed', { userId });
-=======
       ErrorHandler.handleError(
         error as Error,
         'Voice analysis failed',
         { userId }
       );
->>>>>>> 02f0594e
       throw error;
     }
   }
@@ -296,14 +268,7 @@
   /**
    * Authenticate user using voice biometrics
    */
-<<<<<<< HEAD
-  async authenticateUser(
-    audioBuffer: AudioBuffer,
-    expectedUserId: string
-  ): Promise<VoiceAuthentication> {
-=======
   async authenticateUser(audioBuffer: AudioBuffer, expectedUserId: string): Promise<VoiceAuthentication> {
->>>>>>> 02f0594e
     try {
       const voicePrint = await this.analyzeVoiceSample(audioBuffer, expectedUserId);
       const storedPrints = this.voicePrints.get(expectedUserId) || [];
@@ -315,22 +280,12 @@
           confidence: 0,
           matchedFeatures: [],
           riskLevel: 'high',
-<<<<<<< HEAD
-          timestamp: new Date(),
-=======
           timestamp: new Date()
->>>>>>> 02f0594e
         };
       }
 
       // Compare with stored voice prints
-<<<<<<< HEAD
-      const similarities = storedPrints.map(stored =>
-        this.compareVoicePrints(voicePrint, stored)
-      );
-=======
       const similarities = storedPrints.map(stored => this.compareVoicePrints(voicePrint, stored));
->>>>>>> 02f0594e
       const maxSimilarity = Math.max(...similarities);
       const averageSimilarity = similarities.reduce((sum, sim) => sum + sim, 0) / similarities.length;
 
@@ -359,17 +314,11 @@
       return authentication;
 
     } catch (error) {
-<<<<<<< HEAD
-      ErrorHandler.handleError(error as Error, 'Voice authentication failed', {
-        userId: expectedUserId,
-      });
-=======
       ErrorHandler.handleError(
         error as Error,
         'Voice authentication failed',
         { userId: expectedUserId }
       );
->>>>>>> 02f0594e
       throw error;
     }
   }
@@ -398,15 +347,7 @@
       const stressLevel = this.calculateStressLevel(audioData, sampleRate);
 
       // Generate recommendations
-<<<<<<< HEAD
-      const recommendations = this.generateMoodRecommendations(
-        detectedMood,
-        energy,
-        stressLevel
-      );
-=======
       const recommendations = this.generateMoodRecommendations(detectedMood, energy, stressLevel);
->>>>>>> 02f0594e
 
       return {
         detectedMood,
@@ -423,11 +364,7 @@
         confidence: 0,
         energyLevel: 0.5,
         stressLevel: 0.5,
-<<<<<<< HEAD
-        recommendations: ['Unable to analyze mood at this time'],
-=======
         recommendations: ['Unable to analyze mood at this time']
->>>>>>> 02f0594e
       };
     }
   }
@@ -448,13 +385,7 @@
 
       const sessionsCompleted = sessions.length;
       const totalSamples = voicePrints.length;
-<<<<<<< HEAD
-      const averageQuality =
-        voicePrints.reduce((sum, print) => sum + print.confidence, 0) / totalSamples ||
-        0;
-=======
       const averageQuality = voicePrints.reduce((sum, print) => sum + print.confidence, 0) / totalSamples || 0;
->>>>>>> 02f0594e
 
       const allImprovements = sessions.flatMap(session => session.improvements);
       const improvements = [...new Set(allImprovements)];
@@ -476,11 +407,7 @@
         totalSamples: 0,
         averageQuality: 0,
         improvements: [],
-<<<<<<< HEAD
-        nextSteps: ['Start voice training to improve accuracy'],
-=======
         nextSteps: ['Start voice training to improve accuracy']
->>>>>>> 02f0594e
       };
     }
   }
@@ -488,14 +415,7 @@
   /**
    * Extract fundamental frequency (pitch)
    */
-<<<<<<< HEAD
-  private extractFundamentalFrequency(
-    audioData: Float32Array,
-    sampleRate: number
-  ): number[] {
-=======
   private extractFundamentalFrequency(audioData: Float32Array, sampleRate: number): number[] {
->>>>>>> 02f0594e
     const windowSize = 1024;
     const hopSize = 512;
     const frequencies: number[] = [];
@@ -577,14 +497,7 @@
   /**
    * Analyze voice quality metrics
    */
-<<<<<<< HEAD
-  private analyzeVoiceQuality(
-    audioData: Float32Array,
-    sampleRate: number
-  ): {
-=======
   private analyzeVoiceQuality(audioData: Float32Array, sampleRate: number): {
->>>>>>> 02f0594e
     jitter: number;
     shimmer: number;
     harmonicsRatio: number;
@@ -597,15 +510,8 @@
 
     // Calculate shimmer (amplitude variation)
     const amplitudes = this.extractAmplitudeEnvelope(audioData);
-<<<<<<< HEAD
-    const shimmer =
-      amplitudes.length > 1
-        ? this.calculateStandardDeviation(amplitudes) / this.calculateMean(amplitudes)
-        : 0;
-=======
     const shimmer = amplitudes.length > 1 ?
       this.calculateStandardDeviation(amplitudes) / this.calculateMean(amplitudes) : 0;
->>>>>>> 02f0594e
 
     // Calculate harmonics-to-noise ratio
     const harmonicsRatio = this.calculateHarmonicsRatio(audioData, sampleRate);
@@ -631,14 +537,7 @@
 
     // Compare MFCC features
     if (print1.features.mfcc.length > 0 && print2.features.mfcc.length > 0) {
-<<<<<<< HEAD
-      const mfccSimilarity = this.compareMFCCFeatures(
-        print1.features.mfcc,
-        print2.features.mfcc
-      );
-=======
       const mfccSimilarity = this.compareMFCCFeatures(print1.features.mfcc, print2.features.mfcc);
->>>>>>> 02f0594e
       similarity += mfccSimilarity * 0.4;
       weights += 0.4;
     }
@@ -659,18 +558,6 @@
    */
   private getDefaultTrainingPhrases(): string[] {
     return [
-<<<<<<< HEAD
-      'Good morning, this is my voice training session.',
-      'My name is unique and this is how I sound.',
-      'I am recording my voice for biometric authentication.',
-      'The quick brown fox jumps over the lazy dog.',
-      'She sells seashells by the seashore.',
-      'How much wood would a woodchuck chuck if a woodchuck could chuck wood?',
-      'Peter Piper picked a peck of pickled peppers.',
-      'Red leather, yellow leather, repeat rapidly.',
-      'Unique New York, truly rural, toy boat.',
-      'I need to wake up on time every morning.',
-=======
       "Good morning, this is my voice training session.",
       "My name is unique and this is how I sound.",
       "I am recording my voice for biometric authentication.",
@@ -681,7 +568,6 @@
       "Red leather, yellow leather, repeat rapidly.",
       "Unique New York, truly rural, toy boat.",
       "I need to wake up on time every morning."
->>>>>>> 02f0594e
     ];
   }
 
@@ -690,13 +576,7 @@
   }
 
   private calculateConfidence(audioData: Float32Array): number {
-<<<<<<< HEAD
-    const rms = Math.sqrt(
-      audioData.reduce((sum, sample) => sum + sample * sample, 0) / audioData.length
-    );
-=======
     const rms = Math.sqrt(audioData.reduce((sum, sample) => sum + sample * sample, 0) / audioData.length);
->>>>>>> 02f0594e
     const snr = this.estimateSignalToNoiseRatio(audioData);
     const duration = audioData.length / 44100;
 
@@ -726,27 +606,13 @@
     return 'en-US';
   }
 
-<<<<<<< HEAD
-  private async detectAccent(
-    audioData: Float32Array,
-    language: string
-  ): Promise<string> {
-=======
   private async detectAccent(audioData: Float32Array, language: string): Promise<string> {
->>>>>>> 02f0594e
     // Simplified accent detection
     // In production, this would use ML models
     return 'General American';
   }
 
-<<<<<<< HEAD
-  private analyzeEmotion(
-    audioData: Float32Array,
-    sampleRate: number
-  ): VoicePrint['emotion'] {
-=======
   private analyzeEmotion(audioData: Float32Array, sampleRate: number): VoicePrint['emotion'] {
->>>>>>> 02f0594e
     const energy = this.calculateEnergyLevel(audioData);
     const pitch = this.extractFundamentalFrequency(audioData, sampleRate);
     const pitchMean = pitch.length > 0 ? this.calculateMean(pitch) : 0;
@@ -772,15 +638,7 @@
     return [500, 1500, 2500, 3500]; // Placeholder formant values
   }
 
-<<<<<<< HEAD
-  private computeMFCC(
-    window: Float32Array,
-    sampleRate: number,
-    numMFCC: number
-  ): number[] {
-=======
   private computeMFCC(window: Float32Array, sampleRate: number, numMFCC: number): number[] {
->>>>>>> 02f0594e
     // Simplified MFCC computation
     return new Array(numMFCC).fill(0).map(() => Math.random() * 0.1 - 0.05);
   }
@@ -791,13 +649,7 @@
 
     for (let i = 0; i < audioData.length - windowSize; i += windowSize) {
       const window = audioData.slice(i, i + windowSize);
-<<<<<<< HEAD
-      const rms = Math.sqrt(
-        window.reduce((sum, sample) => sum + sample * sample, 0) / window.length
-      );
-=======
       const rms = Math.sqrt(window.reduce((sum, sample) => sum + sample * sample, 0) / window.length);
->>>>>>> 02f0594e
       envelope.push(rms);
     }
 
@@ -818,12 +670,7 @@
   private calculateStandardDeviation(values: number[]): number {
     if (values.length === 0) return 0;
     const mean = this.calculateMean(values);
-<<<<<<< HEAD
-    const variance =
-      values.reduce((sum, val) => sum + Math.pow(val - mean, 2), 0) / values.length;
-=======
     const variance = values.reduce((sum, val) => sum + Math.pow(val - mean, 2), 0) / values.length;
->>>>>>> 02f0594e
     return Math.sqrt(variance);
   }
 
@@ -834,13 +681,7 @@
   }
 
   private calculateEnergyLevel(audioData: Float32Array): number {
-<<<<<<< HEAD
-    const rms = Math.sqrt(
-      audioData.reduce((sum, sample) => sum + sample * sample, 0) / audioData.length
-    );
-=======
     const rms = Math.sqrt(audioData.reduce((sum, sample) => sum + sample * sample, 0) / audioData.length);
->>>>>>> 02f0594e
     return Math.min(1.0, rms * 10); // Normalized energy level
   }
 
@@ -851,12 +692,7 @@
 
     for (let i = 0; i < audioData.length - windowSize; i += windowSize) {
       const window = audioData.slice(i, i + windowSize);
-<<<<<<< HEAD
-      const energy =
-        window.reduce((sum, sample) => sum + sample * sample, 0) / window.length;
-=======
       const energy = window.reduce((sum, sample) => sum + sample * sample, 0) / window.length;
->>>>>>> 02f0594e
       energies.push(energy);
     }
 
@@ -872,26 +708,12 @@
     };
   }
 
-<<<<<<< HEAD
-  private extractSpectralCentroid(
-    audioData: Float32Array,
-    sampleRate: number
-  ): number[] {
-=======
   private extractSpectralCentroid(audioData: Float32Array, sampleRate: number): number[] {
->>>>>>> 02f0594e
     // Simplified spectral centroid calculation
     return [1500, 1600, 1400, 1550]; // Placeholder values
   }
 
-<<<<<<< HEAD
-  private calculateSpectralRolloff(
-    audioData: Float32Array,
-    sampleRate: number
-  ): number {
-=======
   private calculateSpectralRolloff(audioData: Float32Array, sampleRate: number): number {
->>>>>>> 02f0594e
     return 3000; // Placeholder value
   }
 
@@ -906,24 +728,11 @@
     return {
       pitchVariation: pitch.length > 1 ? this.calculateStandardDeviation(pitch) : 0,
       energyVariation: energy.length > 1 ? this.calculateStandardDeviation(energy) : 0,
-<<<<<<< HEAD
-      speakingRate: this.estimateSpeakingRate(audioData, sampleRate),
-    };
-  }
-
-  private classifyMood(
-    energy: number,
-    pitch: number[],
-    spectralFeatures: any,
-    prosody: any
-  ): VoiceMoodAnalysis['detectedMood'] {
-=======
       speakingRate: this.estimateSpeakingRate(audioData, sampleRate)
     };
   }
 
   private classifyMood(energy: number, pitch: number[], spectralFeatures: any, prosody: any): VoiceMoodAnalysis['detectedMood'] {
->>>>>>> 02f0594e
     const avgPitch = this.calculateMean(pitch);
     const pitchVariation = prosody.pitchVariation;
 
@@ -936,15 +745,7 @@
     return 'neutral';
   }
 
-<<<<<<< HEAD
-  private calculateMoodConfidence(
-    energy: number,
-    pitch: number[],
-    spectralFeatures: any
-  ): number {
-=======
   private calculateMoodConfidence(energy: number, pitch: number[], spectralFeatures: any): number {
->>>>>>> 02f0594e
     // Simple confidence calculation based on feature clarity
     const pitchStability = pitch.length > 1 ? 1 - (this.calculateStandardDeviation(pitch) / this.calculateMean(pitch)) : 0;
     const energyLevel = Math.min(1.0, energy);
@@ -962,15 +763,7 @@
     return Math.min(1.0, stressIndicators);
   }
 
-<<<<<<< HEAD
-  private generateMoodRecommendations(
-    mood: VoiceMoodAnalysis['detectedMood'],
-    energy: number,
-    stress: number
-  ): string[] {
-=======
   private generateMoodRecommendations(mood: VoiceMoodAnalysis['detectedMood'], energy: number, stress: number): string[] {
->>>>>>> 02f0594e
     const recommendations: string[] = [];
 
     switch (mood) {
@@ -1012,14 +805,7 @@
     return activeSpeech / duration; // Rough estimate of speech activity per second
   }
 
-<<<<<<< HEAD
-  private identifyMatchedFeatures(
-    print1: VoicePrint,
-    storedPrints: VoicePrint[]
-  ): string[] {
-=======
   private identifyMatchedFeatures(print1: VoicePrint, storedPrints: VoicePrint[]): string[] {
->>>>>>> 02f0594e
     const features: string[] = [];
 
     // This would compare specific features and identify matches
@@ -1029,14 +815,7 @@
     return features;
   }
 
-<<<<<<< HEAD
-  private assessRiskLevel(
-    confidence: number,
-    matchedFeatures: string[]
-  ): VoiceAuthentication['riskLevel'] {
-=======
   private assessRiskLevel(confidence: number, matchedFeatures: string[]): VoiceAuthentication['riskLevel'] {
->>>>>>> 02f0594e
     if (confidence > 90 && matchedFeatures.length > 3) return 'low';
     if (confidence > 70 && matchedFeatures.length > 2) return 'medium';
     return 'high';
@@ -1055,14 +834,7 @@
     return (jitterSim + shimmerSim + harmonicsSim) / 3;
   }
 
-<<<<<<< HEAD
-  private generateTrainingNextSteps(
-    sessions: VoiceTrainingSession[],
-    prints: VoicePrint[]
-  ): string[] {
-=======
   private generateTrainingNextSteps(sessions: VoiceTrainingSession[], prints: VoicePrint[]): string[] {
->>>>>>> 02f0594e
     const steps: string[] = [];
 
     if (sessions.length === 0) {
@@ -1080,13 +852,8 @@
 
   private async storeVoicePrint(voicePrint: VoicePrint): Promise<void> {
     try {
-<<<<<<< HEAD
-      const { error } = await SupabaseService.getInstance()
-        .client.from('voice_prints')
-=======
       const { error } = await SupabaseService.getInstance().client
         .from('voice_prints')
->>>>>>> 02f0594e
         .insert({
           user_id: voicePrint.userId,
           features: voicePrint.features,
@@ -1105,13 +872,8 @@
 
   private async logAuthenticationAttempt(auth: VoiceAuthentication): Promise<void> {
     try {
-<<<<<<< HEAD
-      const { error } = await SupabaseService.getInstance()
-        .client.from('voice_authentication_logs')
-=======
       const { error } = await SupabaseService.getInstance().client
         .from('voice_authentication_logs')
->>>>>>> 02f0594e
         .insert({
           user_id: auth.userId,
           authenticated: auth.authenticated,
