// Privacy Compliance Service for Smart Alarm App
// Handles GDPR, CCPA, and other privacy regulations compliance

export interface ConsentSettings {
  analytics: boolean;
  performance: boolean;
  errorTracking: boolean;
  sessionRecording: boolean;
  marketing: boolean;
  functional: boolean;
}

export interface PrivacySettings {
  dataProcessing: boolean;
  dataSharing: boolean;
  cookieConsent: boolean;
  marketingCommunication: boolean;
  personalizedExperience: boolean;
  dataRetention: '1year' | '2years' | '5years' | 'indefinite';
}

export interface UserDataRequest {
  type: 'export' | 'delete' | 'rectify' | 'portability';
  userId: string;
  timestamp: number;
  status: 'pending' | 'processing' | 'completed' | 'failed';
  requestId: string;
}

export interface ConsentEvent {
  userId?: string;
  timestamp: number;
  consentGiven: boolean;
  consentType: keyof ConsentSettings;
  source: 'banner' | 'settings' | 'onboarding' | 'api';
  ipAddress?: string;
  userAgent: string;
  version: string; // Consent policy version
}

class PrivacyComplianceService {
  private static instance: PrivacyComplianceService;
  private consentSettings: ConsentSettings;
  private privacySettings: PrivacySettings;
  private consentHistory: ConsentEvent[] = [];
  private userDataRequests: UserDataRequest[] = [];
  private isInitialized = false;
  private consentPolicyVersion = '1.0';

  // Default consent settings (most restrictive)
  private defaultConsent: ConsentSettings = {
    analytics: false,
    performance: false,
    errorTracking: false,
    sessionRecording: false,
    marketing: false,
    functional: true // Essential for app functionality
  };

  // Default privacy settings
  private defaultPrivacy: PrivacySettings = {
    dataProcessing: false,
    dataSharing: false,
    cookieConsent: false,
    marketingCommunication: false,
    personalizedExperience: false,
<<<<<<< HEAD
    dataRetention: '1year',
=======
    dataRetention: '1year'
>>>>>>> 02f0594e
  };

  private constructor() {
    this.consentSettings = { ...this.defaultConsent };
    this.privacySettings = { ...this.defaultPrivacy };
  }

  static getInstance(): PrivacyComplianceService {
    if (!PrivacyComplianceService.instance) {
      PrivacyComplianceService.instance = new PrivacyComplianceService();
    }
    return PrivacyComplianceService.instance;
  }

  /**
   * Initialize privacy compliance system
   */
  initialize(): void {
    if (this.isInitialized) return;

    try {
      // Load existing consent from localStorage
      this.loadConsentSettings();

      // Check if consent is still valid (not expired)
      this.validateConsentExpiry();

      // Apply consent to analytics services
      this.applyConsentToServices();

      this.isInitialized = true;
      console.info('Privacy compliance service initialized');
<<<<<<< HEAD
=======

>>>>>>> 02f0594e
    } catch (error) {
      console.error('Failed to initialize privacy compliance service:', error);
    }
  }

  /**
   * Set user consent with full compliance tracking
   */
  setConsent(
    consentType: keyof ConsentSettings,
    granted: boolean,
    source: ConsentEvent['source'] = 'settings',
    userId?: string
  ): void {
    const previousConsent = this.consentSettings[consentType];

    // Update consent setting
    this.consentSettings[consentType] = granted;

    // Record consent event for compliance
    const consentEvent: ConsentEvent = {
      userId,
      timestamp: Date.now(),
      consentGiven: granted,
      consentType,
      source,
      userAgent: navigator.userAgent,
      version: this.consentPolicyVersion
    };

    this.consentHistory.push(consentEvent);

    // Save to persistent storage
    this.saveConsentSettings();

    // Apply consent changes to services
    this.applyConsentToServices();

    // Log consent change for audit trail
    console.info(`Consent ${granted ? 'granted' : 'revoked'} for ${consentType}`, {
      previousConsent,
      newConsent: granted,
      source,
<<<<<<< HEAD
      userId,
=======
      userId
>>>>>>> 02f0594e
    });
  }

  /**
   * Set multiple consent settings at once (consent banner)
   */
  setBulkConsent(
    consents: Partial<ConsentSettings>,
    source: ConsentEvent['source'] = 'banner',
    userId?: string
  ): void {
    Object.entries(consents).forEach(([type, granted]) => {
      if (granted !== undefined) {
        this.setConsent(type as keyof ConsentSettings, granted, source, userId);
      }
    });
  }

  /**
   * Get current consent settings
   */
  getConsent(): ConsentSettings {
    return { ...this.consentSettings };
  }

  /**
   * Check if specific consent is granted
   */
  hasConsent(consentType: keyof ConsentSettings): boolean {
    return this.consentSettings[consentType];
  }

  /**
   * Check if analytics tracking is allowed
   */
  canTrackAnalytics(): boolean {
    return this.consentSettings.analytics && this.consentSettings.functional;
  }

  /**
   * Check if error tracking is allowed
   */
  canTrackErrors(): boolean {
    return this.consentSettings.errorTracking && this.consentSettings.functional;
  }

  /**
   * Check if performance monitoring is allowed
   */
  canMonitorPerformance(): boolean {
    return this.consentSettings.performance && this.consentSettings.functional;
  }

  /**
   * Check if session recording is allowed
   */
  canRecordSessions(): boolean {
    return this.consentSettings.sessionRecording && this.consentSettings.analytics;
  }

  /**
   * Set privacy settings
   */
  setPrivacySettings(settings: Partial<PrivacySettings>): void {
    this.privacySettings = {
      ...this.privacySettings,
      ...settings
    };

    this.savePrivacySettings();

    // Apply privacy changes
    this.applyPrivacySettings();
  }

  /**
   * Get current privacy settings
   */
  getPrivacySettings(): PrivacySettings {
    return { ...this.privacySettings };
  }

  /**
   * Check if consent banner should be shown
   */
  shouldShowConsentBanner(): boolean {
    const hasConsent = localStorage.getItem('privacy_consent');
    const consentTimestamp = localStorage.getItem('privacy_consent_timestamp');

    if (!hasConsent || !consentTimestamp) {
      return true;
    }

    // Show banner if consent is older than 1 year
    const oneYearAgo = Date.now() - (365 * 24 * 60 * 60 * 1000);
    return parseInt(consentTimestamp) < oneYearAgo;
  }

  /**
   * Create user data export
   */
  async createDataExport(userId: string): Promise<UserDataRequest> {
    const requestId = `export_${Date.now()}_${Math.random().toString(36).substring(2, 9)}`;

    const request: UserDataRequest = {
      type: 'export',
      userId,
      timestamp: Date.now(),
      status: 'pending',
<<<<<<< HEAD
      requestId,
=======
      requestId
>>>>>>> 02f0594e
    };

    this.userDataRequests.push(request);

    try {
      // Simulate data export process
      request.status = 'processing';

      const exportData = {
        user: { id: userId },
        consent: this.getConsentHistory(userId),
        privacy: this.privacySettings,
        analytics: await this.getAnalyticsData(userId),
        errors: await this.getErrorData(userId),
        performance: await this.getPerformanceData(userId),
        exportedAt: new Date().toISOString(),
        requestId
      };

      // In real implementation, this would generate a downloadable file
<<<<<<< HEAD
      console.info('User data export created:', {
        requestId,
        userId,
        dataSize: JSON.stringify(exportData).length,
      });
=======
      console.info('User data export created:', { requestId, userId, dataSize: JSON.stringify(exportData).length });
>>>>>>> 02f0594e

      request.status = 'completed';
      return request;

    } catch (error) {
      request.status = 'failed';
      console.error('Failed to create data export:', error);
      throw error;
    }
  }

  /**
   * Process data deletion request (Right to be Forgotten)
   */
  async processDataDeletion(userId: string): Promise<UserDataRequest> {
    const requestId = `delete_${Date.now()}_${Math.random().toString(36).substring(2, 9)}`;

    const request: UserDataRequest = {
      type: 'delete',
      userId,
      timestamp: Date.now(),
      status: 'pending',
<<<<<<< HEAD
      requestId,
=======
      requestId
>>>>>>> 02f0594e
    };

    this.userDataRequests.push(request);

    try {
      request.status = 'processing';

      // Delete user data from various services
      await this.deleteAnalyticsData(userId);
      await this.deleteErrorData(userId);
      await this.deletePerformanceData(userId);

      // Remove consent history for this user
<<<<<<< HEAD
      this.consentHistory = this.consentHistory.filter(
        event => event.userId !== userId
      );
=======
      this.consentHistory = this.consentHistory.filter(event => event.userId !== userId);
>>>>>>> 02f0594e

      request.status = 'completed';

      console.info('User data deletion completed:', { requestId, userId });
      return request;

    } catch (error) {
      request.status = 'failed';
      console.error('Failed to delete user data:', error);
      throw error;
    }
  }

  /**
   * Get consent history for a user
   */
  getConsentHistory(userId?: string): ConsentEvent[] {
    if (userId) {
      return this.consentHistory.filter(event => event.userId === userId);
    }
    return [...this.consentHistory];
  }

  /**
   * Get data retention policy
   */
  getDataRetentionPolicy(): {
    analytics: string;
    errors: string;
    performance: string;
    consent: string;
  } {
    return {
      analytics: this.privacySettings.dataRetention,
      errors: this.privacySettings.dataRetention,
      performance: '6months', // Performance data kept shorter
<<<<<<< HEAD
      consent: '7years', // Legal requirement to keep consent records
=======
      consent: '7years' // Legal requirement to keep consent records
>>>>>>> 02f0594e
    };
  }

  /**
   * Check if data collection is compliant with regulations
   */
  isCompliant(): {
    gdpr: boolean;
    ccpa: boolean;
    coppa: boolean;
    issues: string[];
  } {
    const issues: string[] = [];

    // GDPR compliance checks
    const gdprCompliant = this.checkGDPRCompliance(issues);

    // CCPA compliance checks
    const ccpaCompliant = this.checkCCPACompliance(issues);

    // COPPA compliance checks
    const coppaCompliant = this.checkCOPPACompliance(issues);

    return {
      gdpr: gdprCompliant,
      ccpa: ccpaCompliant,
      coppa: coppaCompliant,
      issues
    };
  }

  /**
   * Load consent settings from localStorage
   */
  private loadConsentSettings(): void {
    try {
      const stored = localStorage.getItem('privacy_consent');
      if (stored) {
        const parsed = JSON.parse(stored);
        this.consentSettings = { ...this.defaultConsent, ...parsed };
      }

      // Load privacy settings
      const privacyStored = localStorage.getItem('privacy_settings');
      if (privacyStored) {
        const parsed = JSON.parse(privacyStored);
        this.privacySettings = { ...this.defaultPrivacy, ...parsed };
      }

      // Load consent history
      const historyStored = localStorage.getItem('privacy_consent_history');
      if (historyStored) {
        this.consentHistory = JSON.parse(historyStored);
      }

    } catch (error) {
      console.warn('Failed to load privacy settings:', error);
    }
  }

  /**
   * Save consent settings to localStorage
   */
  private saveConsentSettings(): void {
    try {
      localStorage.setItem('privacy_consent', JSON.stringify(this.consentSettings));
      localStorage.setItem('privacy_consent_timestamp', Date.now().toString());
<<<<<<< HEAD
      localStorage.setItem(
        'privacy_consent_history',
        JSON.stringify(this.consentHistory.slice(-100))
      ); // Keep last 100 events
=======
      localStorage.setItem('privacy_consent_history', JSON.stringify(this.consentHistory.slice(-100))); // Keep last 100 events
>>>>>>> 02f0594e
    } catch (error) {
      console.warn('Failed to save privacy settings:', error);
    }
  }

  /**
   * Save privacy settings to localStorage
   */
  private savePrivacySettings(): void {
    try {
      localStorage.setItem('privacy_settings', JSON.stringify(this.privacySettings));
    } catch (error) {
      console.warn('Failed to save privacy settings:', error);
    }
  }

  /**
   * Validate consent expiry
   */
  private validateConsentExpiry(): void {
    const timestamp = localStorage.getItem('privacy_consent_timestamp');
    if (timestamp) {
      const consentAge = Date.now() - parseInt(timestamp);
      const oneYear = 365 * 24 * 60 * 60 * 1000;

      if (consentAge > oneYear) {
        // Consent expired, reset to defaults
        this.consentSettings = { ...this.defaultConsent };
        console.info('Consent expired, reset to defaults');
      }
    }
  }

  /**
   * Apply consent settings to analytics services
   */
  private applyConsentToServices(): void {
    // This would integrate with the analytics services
    // For now, we'll just log the changes
    console.info('Applying consent to services:', this.consentSettings);

    // In real implementation, you would:
    // - Enable/disable PostHog tracking
    // - Enable/disable Sentry error reporting
    // - Enable/disable session recording
    // - Clear existing data if consent revoked
  }

  /**
   * Apply privacy settings
   */
  private applyPrivacySettings(): void {
    console.info('Applying privacy settings:', this.privacySettings);

    // In real implementation:
    // - Configure data sharing policies
    // - Set data retention periods
    // - Update marketing preferences
  }

  /**
   * Check GDPR compliance
   */
  private checkGDPRCompliance(issues: string[]): boolean {
    let compliant = true;

    // Check if consent was properly obtained
<<<<<<< HEAD
    const hasValidConsent = this.consentHistory.some(
      event =>
        event.consentGiven && event.timestamp > Date.now() - 365 * 24 * 60 * 60 * 1000
    );

    if (
      !hasValidConsent &&
      (this.consentSettings.analytics || this.consentSettings.marketing)
    ) {
=======
    const hasValidConsent = this.consentHistory.some(event =>
      event.consentGiven && event.timestamp > (Date.now() - 365 * 24 * 60 * 60 * 1000)
    );

    if (!hasValidConsent && (this.consentSettings.analytics || this.consentSettings.marketing)) {
>>>>>>> 02f0594e
      issues.push('Missing valid consent for data processing');
      compliant = false;
    }

    // Check data retention policy
    if (this.privacySettings.dataRetention === 'indefinite') {
      issues.push('Data retention period should be limited');
      compliant = false;
    }

    return compliant;
  }

  /**
   * Check CCPA compliance
   */
  private checkCCPACompliance(issues: string[]): boolean {
    let compliant = true;

    // Check if user can opt-out of data sale
<<<<<<< HEAD
    if (
      this.privacySettings.dataSharing &&
      !this.privacySettings.marketingCommunication
    ) {
=======
    if (this.privacySettings.dataSharing && !this.privacySettings.marketingCommunication) {
>>>>>>> 02f0594e
      issues.push('Users must be able to opt-out of data sharing');
      compliant = false;
    }

    return compliant;
  }

  /**
   * Check COPPA compliance
   */
  private checkCOPPACompliance(issues: string[]): boolean {
    // For COPPA, we assume this app is not directed at children under 13
    // In a real implementation, you'd check user age
    return true;
  }

  /**
   * Get analytics data for export (mock implementation)
   */
  private async getAnalyticsData(userId: string): Promise<any> {
    // In real implementation, this would fetch data from PostHog/analytics service
    return {
      events: [],
      sessions: [],
      userId,
<<<<<<< HEAD
      note: 'Analytics data would be fetched from PostHog API',
=======
      note: 'Analytics data would be fetched from PostHog API'
>>>>>>> 02f0594e
    };
  }

  /**
   * Get error data for export (mock implementation)
   */
  private async getErrorData(userId: string): Promise<any> {
    // In real implementation, this would fetch data from Sentry
    return {
      errors: [],
      userId,
<<<<<<< HEAD
      note: 'Error data would be fetched from Sentry API',
=======
      note: 'Error data would be fetched from Sentry API'
>>>>>>> 02f0594e
    };
  }

  /**
   * Get performance data for export (mock implementation)
   */
  private async getPerformanceData(userId: string): Promise<any> {
    return {
      metrics: [],
      userId,
<<<<<<< HEAD
      note: 'Performance data from local storage and analytics',
=======
      note: 'Performance data from local storage and analytics'
>>>>>>> 02f0594e
    };
  }

  /**
   * Delete analytics data (mock implementation)
   */
  private async deleteAnalyticsData(userId: string): Promise<void> {
    // In real implementation, this would call PostHog delete API
    console.info('Deleting analytics data for user:', userId);
  }

  /**
   * Delete error data (mock implementation)
   */
  private async deleteErrorData(userId: string): Promise<void> {
    // In real implementation, this would call Sentry delete API
    console.info('Deleting error data for user:', userId);
  }

  /**
   * Delete performance data (mock implementation)
   */
  private async deletePerformanceData(userId: string): Promise<void> {
    // Delete local performance data
    console.info('Deleting performance data for user:', userId);
  }
}

export default PrivacyComplianceService;<|MERGE_RESOLUTION|>--- conflicted
+++ resolved
@@ -64,11 +64,7 @@
     cookieConsent: false,
     marketingCommunication: false,
     personalizedExperience: false,
-<<<<<<< HEAD
-    dataRetention: '1year',
-=======
     dataRetention: '1year'
->>>>>>> 02f0594e
   };
 
   private constructor() {
@@ -101,10 +97,7 @@
 
       this.isInitialized = true;
       console.info('Privacy compliance service initialized');
-<<<<<<< HEAD
-=======
-
->>>>>>> 02f0594e
+
     } catch (error) {
       console.error('Failed to initialize privacy compliance service:', error);
     }
@@ -148,11 +141,7 @@
       previousConsent,
       newConsent: granted,
       source,
-<<<<<<< HEAD
-      userId,
-=======
       userId
->>>>>>> 02f0594e
     });
   }
 
@@ -262,11 +251,7 @@
       userId,
       timestamp: Date.now(),
       status: 'pending',
-<<<<<<< HEAD
-      requestId,
-=======
       requestId
->>>>>>> 02f0594e
     };
 
     this.userDataRequests.push(request);
@@ -287,15 +272,7 @@
       };
 
       // In real implementation, this would generate a downloadable file
-<<<<<<< HEAD
-      console.info('User data export created:', {
-        requestId,
-        userId,
-        dataSize: JSON.stringify(exportData).length,
-      });
-=======
       console.info('User data export created:', { requestId, userId, dataSize: JSON.stringify(exportData).length });
->>>>>>> 02f0594e
 
       request.status = 'completed';
       return request;
@@ -318,11 +295,7 @@
       userId,
       timestamp: Date.now(),
       status: 'pending',
-<<<<<<< HEAD
-      requestId,
-=======
       requestId
->>>>>>> 02f0594e
     };
 
     this.userDataRequests.push(request);
@@ -336,13 +309,7 @@
       await this.deletePerformanceData(userId);
 
       // Remove consent history for this user
-<<<<<<< HEAD
-      this.consentHistory = this.consentHistory.filter(
-        event => event.userId !== userId
-      );
-=======
       this.consentHistory = this.consentHistory.filter(event => event.userId !== userId);
->>>>>>> 02f0594e
 
       request.status = 'completed';
 
@@ -379,11 +346,7 @@
       analytics: this.privacySettings.dataRetention,
       errors: this.privacySettings.dataRetention,
       performance: '6months', // Performance data kept shorter
-<<<<<<< HEAD
-      consent: '7years', // Legal requirement to keep consent records
-=======
       consent: '7years' // Legal requirement to keep consent records
->>>>>>> 02f0594e
     };
   }
 
@@ -451,14 +414,7 @@
     try {
       localStorage.setItem('privacy_consent', JSON.stringify(this.consentSettings));
       localStorage.setItem('privacy_consent_timestamp', Date.now().toString());
-<<<<<<< HEAD
-      localStorage.setItem(
-        'privacy_consent_history',
-        JSON.stringify(this.consentHistory.slice(-100))
-      ); // Keep last 100 events
-=======
       localStorage.setItem('privacy_consent_history', JSON.stringify(this.consentHistory.slice(-100))); // Keep last 100 events
->>>>>>> 02f0594e
     } catch (error) {
       console.warn('Failed to save privacy settings:', error);
     }
@@ -526,23 +482,11 @@
     let compliant = true;
 
     // Check if consent was properly obtained
-<<<<<<< HEAD
-    const hasValidConsent = this.consentHistory.some(
-      event =>
-        event.consentGiven && event.timestamp > Date.now() - 365 * 24 * 60 * 60 * 1000
-    );
-
-    if (
-      !hasValidConsent &&
-      (this.consentSettings.analytics || this.consentSettings.marketing)
-    ) {
-=======
     const hasValidConsent = this.consentHistory.some(event =>
       event.consentGiven && event.timestamp > (Date.now() - 365 * 24 * 60 * 60 * 1000)
     );
 
     if (!hasValidConsent && (this.consentSettings.analytics || this.consentSettings.marketing)) {
->>>>>>> 02f0594e
       issues.push('Missing valid consent for data processing');
       compliant = false;
     }
@@ -563,14 +507,7 @@
     let compliant = true;
 
     // Check if user can opt-out of data sale
-<<<<<<< HEAD
-    if (
-      this.privacySettings.dataSharing &&
-      !this.privacySettings.marketingCommunication
-    ) {
-=======
     if (this.privacySettings.dataSharing && !this.privacySettings.marketingCommunication) {
->>>>>>> 02f0594e
       issues.push('Users must be able to opt-out of data sharing');
       compliant = false;
     }
@@ -596,11 +533,7 @@
       events: [],
       sessions: [],
       userId,
-<<<<<<< HEAD
-      note: 'Analytics data would be fetched from PostHog API',
-=======
       note: 'Analytics data would be fetched from PostHog API'
->>>>>>> 02f0594e
     };
   }
 
@@ -612,11 +545,7 @@
     return {
       errors: [],
       userId,
-<<<<<<< HEAD
-      note: 'Error data would be fetched from Sentry API',
-=======
       note: 'Error data would be fetched from Sentry API'
->>>>>>> 02f0594e
     };
   }
 
@@ -627,11 +556,7 @@
     return {
       metrics: [],
       userId,
-<<<<<<< HEAD
-      note: 'Performance data from local storage and analytics',
-=======
       note: 'Performance data from local storage and analytics'
->>>>>>> 02f0594e
     };
   }
 
