--- conflicted
+++ resolved
@@ -1,10 +1,3 @@
-<<<<<<< HEAD
-import { supabase } from './supabase';
-import type { User } from '../types';
-import { ErrorHandler } from './error-handler';
-
-export type SubscriptionTier = 'free' | 'premium' | 'ultimate';
-=======
 import { supabase } from "./supabase";
 import type { User } from "../types";
 import { ErrorHandler } from "./error-handler";
@@ -16,18 +9,12 @@
   | "pro"
   | "ultimate"
   | "lifetime";
->>>>>>> a2085a2a
 
 export interface PremiumFeature {
   id: string;
   name: string;
   description: string;
-<<<<<<< HEAD
-  requiredTier: SubscriptionTier;
-  category: 'alarm' | 'voice' | 'analytics' | 'customization' | 'ai';
-=======
   category: "alarm" | "voice" | "analytics" | "customization" | "ai";
->>>>>>> a2085a2a
 }
 
 export interface SubscriptionPlan {
@@ -194,12 +181,7 @@
   /**
    * Check if user has access to a specific feature
    */
-<<<<<<< HEAD
-  hasFeatureAccess(userTier: SubscriptionTier, featureId: string): boolean {
-    const feature = this.premiumFeatures.find(f => f.id === featureId);
-=======
     const feature = this.premiumFeatures.find((f) => f.id === featureId);
->>>>>>> a2085a2a
     if (!feature) {
       return true; // If feature doesn't exist in our premium list, it's free
     }
@@ -210,19 +192,11 @@
   /**
    * Check if user has minimum required subscription tier
    */
-<<<<<<< HEAD
-  hasMinimumTier(userTier: SubscriptionTier, requiredTier: SubscriptionTier): boolean {
-    const tierHierarchy: Record<SubscriptionTier, number> = {
-      'free': 0,
-      'premium': 1,
-      'ultimate': 2
-=======
   hasMinimumTier(
   ): boolean {
       free: 0,
       premium: 1,
       ultimate: 2,
->>>>>>> a2085a2a
     };
 
     return tierHierarchy[userTier] >= tierHierarchy[requiredTier];
@@ -256,13 +230,9 @@
   /**
    * Update user's subscription tier
    */
-<<<<<<< HEAD
-  async updateUserTier(userId: string, newTier: SubscriptionTier): Promise<boolean> {
-=======
   async updateUserTier(
     userId: string,
   ): Promise<boolean> {
->>>>>>> a2085a2a
     try {
       const { error } = await supabase
         .from('users')
@@ -290,28 +260,16 @@
   /**
    * Get available features for a subscription tier
    */
-<<<<<<< HEAD
-  getFeaturesForTier(tier: SubscriptionTier): PremiumFeature[] {
-    return this.premiumFeatures.filter(feature =>
-      this.hasMinimumTier(tier, feature.requiredTier)
-=======
     return this.premiumFeatures.filter((feature) =>
       this.hasMinimumTier(tier, feature.requiredTier),
->>>>>>> a2085a2a
     );
   }
 
   /**
    * Get locked features for a subscription tier
    */
-<<<<<<< HEAD
-  getLockedFeatures(tier: SubscriptionTier): PremiumFeature[] {
-    return this.premiumFeatures.filter(feature =>
-      !this.hasMinimumTier(tier, feature.requiredTier)
-=======
     return this.premiumFeatures.filter(
       (feature) => !this.hasMinimumTier(tier, feature.requiredTier),
->>>>>>> a2085a2a
     );
   }
 
@@ -325,12 +283,7 @@
   /**
    * Get specific subscription plan
    */
-<<<<<<< HEAD
-  getSubscriptionPlan(tier: SubscriptionTier): SubscriptionPlan | undefined {
-    return this.subscriptionPlans.find(plan => plan.tier === tier);
-=======
     return this.subscriptionPlans.find((plan) => plan.tier === tier);
->>>>>>> a2085a2a
   }
 
   /**
@@ -338,16 +291,11 @@
    */
   async canPerformAction(
     userId: string,
-<<<<<<< HEAD
-    action: 'create_alarm' | 'use_voice' | 'access_analytics'
-  ): Promise<{ allowed: boolean; reason?: string; upgradeRequired?: SubscriptionTier }> {
-=======
     action: "create_alarm" | "use_voice" | "access_analytics",
   ): Promise<{
     allowed: boolean;
     reason?: string;
   }> {
->>>>>>> a2085a2a
     const userTier = await this.getUserTier(userId);
 
     switch (action) {
@@ -398,13 +346,9 @@
   /**
    * Generate upgrade URL for payment processing
    */
-<<<<<<< HEAD
-  generateUpgradeUrl(currentTier: SubscriptionTier, targetTier: SubscriptionTier, userId: string): string {
-=======
   generateUpgradeUrl(
     userId: string,
   ): string {
->>>>>>> a2085a2a
     // In a real app, this would integrate with Stripe, Paddle, or similar
     const plan = this.getSubscriptionPlan(targetTier);
     if (!plan) {
