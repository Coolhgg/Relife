import { supabase } from './supabase';
import type { User } from '../types';
import { ErrorHandler } from './error-handler';

export type SubscriptionTier = 'free' | 'premium' | 'ultimate';

export interface PremiumFeature {
  id: string;
  name: string;
  description: string;
  requiredTier: SubscriptionTier;
  category: 'alarm' | 'voice' | 'analytics' | 'customization' | 'ai';
}

export interface SubscriptionPlan {
  tier: SubscriptionTier;
  name: string;
  description: string;
  monthlyPrice: number;
  yearlyPrice: number;
  features: string[];
  popular?: boolean;
}

export class PremiumService {
  private static instance: PremiumService;

  private constructor() {}

  static getInstance(): PremiumService {
    if (!PremiumService.instance) {
      PremiumService.instance = new PremiumService();
    }
    return PremiumService.instance;
  }

  // Premium features configuration
  private premiumFeatures: PremiumFeature[] = [
    // Nuclear Mode
    {
      id: 'nuclear_mode',
      name: 'Nuclear Mode',
<<<<<<< HEAD
      description:
        'Extreme difficulty alarm challenges that are nearly impossible to ignore',
      requiredTier: 'premium',
      category: 'alarm',
=======
      description: 'Extreme difficulty alarm challenges that are nearly impossible to ignore',
      requiredTier: 'premium',
      category: 'alarm'
>>>>>>> 02f0594e
    },

    // Custom Voices
    {
      id: 'custom_voices',
      name: 'Custom Voice Library',
      description: 'Access to premium AI-generated voices and celebrity-style voices',
      requiredTier: 'premium',
<<<<<<< HEAD
      category: 'voice',
=======
      category: 'voice'
>>>>>>> 02f0594e
    },
    {
      id: 'voice_cloning',
      name: 'Voice Cloning',
      description: 'Clone your own voice or upload custom voice recordings',
      requiredTier: 'ultimate',
<<<<<<< HEAD
      category: 'voice',
=======
      category: 'voice'
>>>>>>> 02f0594e
    },
    {
      id: 'extra_personalities',
      name: 'Extra Personalities',
      description: 'Access to 20+ additional alarm personalities and mood variations',
      requiredTier: 'premium',
<<<<<<< HEAD
      category: 'voice',
=======
      category: 'voice'
>>>>>>> 02f0594e
    },

    // Advanced Features
    {
      id: 'advanced_analytics',
      name: 'Advanced Analytics',
<<<<<<< HEAD
      description:
        'Detailed sleep insights, performance tracking, and AI recommendations',
      requiredTier: 'premium',
      category: 'analytics',
=======
      description: 'Detailed sleep insights, performance tracking, and AI recommendations',
      requiredTier: 'premium',
      category: 'analytics'
>>>>>>> 02f0594e
    },
    {
      id: 'unlimited_alarms',
      name: 'Unlimited Alarms',
      description: 'Create unlimited alarms (free users limited to 10)',
      requiredTier: 'premium',
<<<<<<< HEAD
      category: 'alarm',
=======
      category: 'alarm'
>>>>>>> 02f0594e
    },
    {
      id: 'smart_scheduling',
      name: 'AI Smart Scheduling',
      description: 'AI-powered optimal wake time suggestions based on sleep patterns',
      requiredTier: 'premium',
<<<<<<< HEAD
      category: 'ai',
=======
      category: 'ai'
>>>>>>> 02f0594e
    },
    {
      id: 'theme_store',
      name: 'Premium Themes',
      description: 'Access to premium themes and unlimited customization options',
      requiredTier: 'premium',
<<<<<<< HEAD
      category: 'customization',
=======
      category: 'customization'
>>>>>>> 02f0594e
    },
    {
      id: 'priority_support',
      name: 'Priority Support',
      description: '24/7 premium support with faster response times',
      requiredTier: 'premium',
<<<<<<< HEAD
      category: 'ai',
=======
      category: 'ai'
>>>>>>> 02f0594e
    },

    // Ultimate Features
    {
      id: 'white_label',
      name: 'White Label',
      description: 'Remove branding and customize the app for your organization',
      requiredTier: 'ultimate',
<<<<<<< HEAD
      category: 'customization',
=======
      category: 'customization'
>>>>>>> 02f0594e
    },
    {
      id: 'api_access',
      name: 'API Access',
      description: 'Full API access for integrations and custom automations',
      requiredTier: 'ultimate',
<<<<<<< HEAD
      category: 'ai',
    },
=======
      category: 'ai'
    }
>>>>>>> 02f0594e
  ];

  // Subscription plans
  private subscriptionPlans: SubscriptionPlan[] = [
    {
      tier: 'free',
      name: 'Free',
      description: 'Perfect for getting started with smart alarms',
      monthlyPrice: 0,
      yearlyPrice: 0,
      features: [
        'Up to 10 alarms',
        'Basic voice moods',
        'Standard themes',
        'Basic analytics',
<<<<<<< HEAD
        'Community support',
      ],
=======
        'Community support'
      ]
>>>>>>> 02f0594e
    },
    {
      tier: 'premium',
      name: 'Premium',
      description: 'Unlock advanced features and premium content',
      monthlyPrice: 9.99,
      yearlyPrice: 99.99,
      popular: true,
      features: [
        'Nuclear Mode',
        'Custom voice library',
        'Extra personalities (20+)',
        'Unlimited alarms',
        'Advanced analytics',
        'AI smart scheduling',
        'Premium themes',
        'Priority support',
<<<<<<< HEAD
        'All free features',
      ],
=======
        'All free features'
      ]
>>>>>>> 02f0594e
    },
    {
      tier: 'ultimate',
      name: 'Ultimate',
      description: 'Complete access with advanced customization',
      monthlyPrice: 19.99,
      yearlyPrice: 199.99,
      features: [
        'Voice cloning',
        'White label options',
        'API access',
        'Custom integrations',
        'Dedicated support',
<<<<<<< HEAD
        'All premium features',
      ],
    },
=======
        'All premium features'
      ]
    }
>>>>>>> 02f0594e
  ];

  /**
   * Check if user has access to a specific feature
   */
  hasFeatureAccess(userTier: SubscriptionTier, featureId: string): boolean {
    const feature = this.premiumFeatures.find(f => f.id === featureId);
    if (!feature) {
      return true; // If feature doesn't exist in our premium list, it's free
    }

    return this.hasMinimumTier(userTier, feature.requiredTier);
  }

  /**
   * Check if user has minimum required subscription tier
   */
  hasMinimumTier(userTier: SubscriptionTier, requiredTier: SubscriptionTier): boolean {
    const tierHierarchy: Record<SubscriptionTier, number> = {
      'free': 0,
      'premium': 1,
      'ultimate': 2
    };

    return tierHierarchy[userTier] >= tierHierarchy[requiredTier];
  }

  /**
   * Get user's current subscription tier
   */
  async getUserTier(userId: string): Promise<SubscriptionTier> {
    try {
      const { data, error } = await supabase
        .from('users')
        .select('subscription_tier')
        .eq('id', userId)
        .single();

      if (error) {
        ErrorHandler.handleError(error, 'Failed to get user subscription tier');
        return 'free'; // Default to free on error
      }

      return data?.subscription_tier || 'free';
    } catch (error) {
      ErrorHandler.handleError(
        error instanceof Error ? error : new Error(String(error)),
        'Error checking user subscription tier'
      );
      return 'free';
    }
  }

  /**
   * Update user's subscription tier
   */
  async updateUserTier(userId: string, newTier: SubscriptionTier): Promise<boolean> {
    try {
      const { error } = await supabase
        .from('users')
        .update({
          subscription_tier: newTier,
          updated_at: new Date().toISOString()
        })
        .eq('id', userId);

      if (error) {
        ErrorHandler.handleError(error, 'Failed to update user subscription tier');
        return false;
      }

      return true;
    } catch (error) {
      ErrorHandler.handleError(
        error instanceof Error ? error : new Error(String(error)),
        'Error updating user subscription tier'
      );
      return false;
    }
  }

  /**
   * Get available features for a subscription tier
   */
  getFeaturesForTier(tier: SubscriptionTier): PremiumFeature[] {
    return this.premiumFeatures.filter(feature =>
      this.hasMinimumTier(tier, feature.requiredTier)
    );
  }

  /**
   * Get locked features for a subscription tier
   */
  getLockedFeatures(tier: SubscriptionTier): PremiumFeature[] {
<<<<<<< HEAD
    return this.premiumFeatures.filter(
      feature => !this.hasMinimumTier(tier, feature.requiredTier)
=======
    return this.premiumFeatures.filter(feature =>
      !this.hasMinimumTier(tier, feature.requiredTier)
>>>>>>> 02f0594e
    );
  }

  /**
   * Get all subscription plans
   */
  getSubscriptionPlans(): SubscriptionPlan[] {
    return this.subscriptionPlans;
  }

  /**
   * Get specific subscription plan
   */
  getSubscriptionPlan(tier: SubscriptionTier): SubscriptionPlan | undefined {
    return this.subscriptionPlans.find(plan => plan.tier === tier);
  }

  /**
   * Check if user can perform action (with limit checking)
   */
  async canPerformAction(
    userId: string,
    action: 'create_alarm' | 'use_voice' | 'access_analytics'
<<<<<<< HEAD
  ): Promise<{
    allowed: boolean;
    reason?: string;
    upgradeRequired?: SubscriptionTier;
  }> {
=======
  ): Promise<{ allowed: boolean; reason?: string; upgradeRequired?: SubscriptionTier }> {
>>>>>>> 02f0594e
    const userTier = await this.getUserTier(userId);

    switch (action) {
      case 'create_alarm': {
        if (userTier === 'free') {
          // Check alarm count for free users
          const { data, error } = await supabase
            .from('alarms')
            .select('id')
            .eq('user_id', userId);

          if (error) {
            return { allowed: false, reason: 'Error checking alarm count' };
          }

          if (data && data.length >= 10) {
            return {
              allowed: false,
              reason: 'Free users are limited to 10 alarms',
<<<<<<< HEAD
              upgradeRequired: 'premium',
=======
              upgradeRequired: 'premium'
>>>>>>> 02f0594e
            };
          }
        }
        return { allowed: true };
      }

      case 'use_voice': {
        // All tiers can use basic voices, premium checks are per-voice
        return { allowed: true };
      }

      case 'access_analytics': {
        if (userTier === 'free') {
          return {
            allowed: false,
            reason: 'Advanced analytics require Premium subscription',
<<<<<<< HEAD
            upgradeRequired: 'premium',
=======
            upgradeRequired: 'premium'
>>>>>>> 02f0594e
          };
        }
        return { allowed: true };
      }

      default:
        return { allowed: true };
    }
  }

  /**
   * Generate upgrade URL for payment processing
   */
<<<<<<< HEAD
  generateUpgradeUrl(
    currentTier: SubscriptionTier,
    targetTier: SubscriptionTier,
    userId: string
  ): string {
=======
  generateUpgradeUrl(currentTier: SubscriptionTier, targetTier: SubscriptionTier, userId: string): string {
>>>>>>> 02f0594e
    // In a real app, this would integrate with Stripe, Paddle, or similar
    const plan = this.getSubscriptionPlan(targetTier);
    if (!plan) {
      return '/pricing';
    }

    // For demo purposes, return a mock URL
    return `/upgrade?from=${currentTier}&to=${targetTier}&user=${userId}&price=${plan.monthlyPrice}`;
  }

  /**
   * Check feature access and return upgrade info if needed
   */
<<<<<<< HEAD
  async checkFeatureAccess(
    userId: string,
    featureId: string
  ): Promise<{
=======
  async checkFeatureAccess(userId: string, featureId: string): Promise<{
>>>>>>> 02f0594e
    hasAccess: boolean;
    userTier: SubscriptionTier;
    requiredTier?: SubscriptionTier;
    upgradeUrl?: string;
    feature?: PremiumFeature;
  }> {
    const userTier = await this.getUserTier(userId);
    const hasAccess = this.hasFeatureAccess(userTier, featureId);
    const feature = this.premiumFeatures.find(f => f.id === featureId);

    if (!hasAccess && feature) {
      return {
        hasAccess: false,
        userTier,
        requiredTier: feature.requiredTier,
        upgradeUrl: this.generateUpgradeUrl(userTier, feature.requiredTier, userId),
<<<<<<< HEAD
        feature,
=======
        feature
>>>>>>> 02f0594e
      };
    }

    return {
      hasAccess: true,
      userTier,
      feature
    };
  }

  /**
   * Get user's subscription status and limits
   */
  async getSubscriptionStatus(userId: string): Promise<{
    tier: SubscriptionTier;
    plan: SubscriptionPlan;
    limits: {
      alarmCount: { current: number; max: number | null };
      voicesAccess: { basic: boolean; premium: boolean; ultimate: boolean };
      featuresUnlocked: string[];
      featuresLocked: string[];
    };
  }> {
    const tier = await this.getUserTier(userId);
    const plan = this.getSubscriptionPlan(tier)!;

    // Get current alarm count
    const { data: alarms } = await supabase
      .from('alarms')
      .select('id')
      .eq('user_id', userId);

    const alarmCount = alarms?.length || 0;
    const maxAlarms = tier === 'free' ? 10 : null; // null means unlimited

    const unlockedFeatures = this.getFeaturesForTier(tier);
    const lockedFeatures = this.getLockedFeatures(tier);

    return {
      tier,
      plan,
      limits: {
        alarmCount: {
          current: alarmCount,
          max: maxAlarms
        },
        voicesAccess: {
          basic: true,
          premium: this.hasMinimumTier(tier, 'premium'),
<<<<<<< HEAD
          ultimate: this.hasMinimumTier(tier, 'ultimate'),
        },
        featuresUnlocked: unlockedFeatures.map(f => f.id),
        featuresLocked: lockedFeatures.map(f => f.id),
      },
=======
          ultimate: this.hasMinimumTier(tier, 'ultimate')
        },
        featuresUnlocked: unlockedFeatures.map(f => f.id),
        featuresLocked: lockedFeatures.map(f => f.id)
      }
>>>>>>> 02f0594e
    };
  }
}

export const premiumService = PremiumService.getInstance();<|MERGE_RESOLUTION|>--- conflicted
+++ resolved
@@ -40,16 +40,9 @@
     {
       id: 'nuclear_mode',
       name: 'Nuclear Mode',
-<<<<<<< HEAD
-      description:
-        'Extreme difficulty alarm challenges that are nearly impossible to ignore',
-      requiredTier: 'premium',
-      category: 'alarm',
-=======
       description: 'Extreme difficulty alarm challenges that are nearly impossible to ignore',
       requiredTier: 'premium',
       category: 'alarm'
->>>>>>> 02f0594e
     },
 
     // Custom Voices
@@ -58,93 +51,58 @@
       name: 'Custom Voice Library',
       description: 'Access to premium AI-generated voices and celebrity-style voices',
       requiredTier: 'premium',
-<<<<<<< HEAD
-      category: 'voice',
-=======
       category: 'voice'
->>>>>>> 02f0594e
     },
     {
       id: 'voice_cloning',
       name: 'Voice Cloning',
       description: 'Clone your own voice or upload custom voice recordings',
       requiredTier: 'ultimate',
-<<<<<<< HEAD
-      category: 'voice',
-=======
       category: 'voice'
->>>>>>> 02f0594e
     },
     {
       id: 'extra_personalities',
       name: 'Extra Personalities',
       description: 'Access to 20+ additional alarm personalities and mood variations',
       requiredTier: 'premium',
-<<<<<<< HEAD
-      category: 'voice',
-=======
       category: 'voice'
->>>>>>> 02f0594e
     },
 
     // Advanced Features
     {
       id: 'advanced_analytics',
       name: 'Advanced Analytics',
-<<<<<<< HEAD
-      description:
-        'Detailed sleep insights, performance tracking, and AI recommendations',
-      requiredTier: 'premium',
-      category: 'analytics',
-=======
       description: 'Detailed sleep insights, performance tracking, and AI recommendations',
       requiredTier: 'premium',
       category: 'analytics'
->>>>>>> 02f0594e
     },
     {
       id: 'unlimited_alarms',
       name: 'Unlimited Alarms',
       description: 'Create unlimited alarms (free users limited to 10)',
       requiredTier: 'premium',
-<<<<<<< HEAD
-      category: 'alarm',
-=======
       category: 'alarm'
->>>>>>> 02f0594e
     },
     {
       id: 'smart_scheduling',
       name: 'AI Smart Scheduling',
       description: 'AI-powered optimal wake time suggestions based on sleep patterns',
       requiredTier: 'premium',
-<<<<<<< HEAD
-      category: 'ai',
-=======
       category: 'ai'
->>>>>>> 02f0594e
     },
     {
       id: 'theme_store',
       name: 'Premium Themes',
       description: 'Access to premium themes and unlimited customization options',
       requiredTier: 'premium',
-<<<<<<< HEAD
-      category: 'customization',
-=======
       category: 'customization'
->>>>>>> 02f0594e
     },
     {
       id: 'priority_support',
       name: 'Priority Support',
       description: '24/7 premium support with faster response times',
       requiredTier: 'premium',
-<<<<<<< HEAD
-      category: 'ai',
-=======
       category: 'ai'
->>>>>>> 02f0594e
     },
 
     // Ultimate Features
@@ -153,24 +111,15 @@
       name: 'White Label',
       description: 'Remove branding and customize the app for your organization',
       requiredTier: 'ultimate',
-<<<<<<< HEAD
-      category: 'customization',
-=======
       category: 'customization'
->>>>>>> 02f0594e
     },
     {
       id: 'api_access',
       name: 'API Access',
       description: 'Full API access for integrations and custom automations',
       requiredTier: 'ultimate',
-<<<<<<< HEAD
-      category: 'ai',
-    },
-=======
       category: 'ai'
     }
->>>>>>> 02f0594e
   ];
 
   // Subscription plans
@@ -186,13 +135,8 @@
         'Basic voice moods',
         'Standard themes',
         'Basic analytics',
-<<<<<<< HEAD
-        'Community support',
-      ],
-=======
         'Community support'
       ]
->>>>>>> 02f0594e
     },
     {
       tier: 'premium',
@@ -210,13 +154,8 @@
         'AI smart scheduling',
         'Premium themes',
         'Priority support',
-<<<<<<< HEAD
-        'All free features',
-      ],
-=======
         'All free features'
       ]
->>>>>>> 02f0594e
     },
     {
       tier: 'ultimate',
@@ -230,15 +169,9 @@
         'API access',
         'Custom integrations',
         'Dedicated support',
-<<<<<<< HEAD
-        'All premium features',
-      ],
-    },
-=======
         'All premium features'
       ]
     }
->>>>>>> 02f0594e
   ];
 
   /**
@@ -333,13 +266,8 @@
    * Get locked features for a subscription tier
    */
   getLockedFeatures(tier: SubscriptionTier): PremiumFeature[] {
-<<<<<<< HEAD
-    return this.premiumFeatures.filter(
-      feature => !this.hasMinimumTier(tier, feature.requiredTier)
-=======
     return this.premiumFeatures.filter(feature =>
       !this.hasMinimumTier(tier, feature.requiredTier)
->>>>>>> 02f0594e
     );
   }
 
@@ -363,15 +291,7 @@
   async canPerformAction(
     userId: string,
     action: 'create_alarm' | 'use_voice' | 'access_analytics'
-<<<<<<< HEAD
-  ): Promise<{
-    allowed: boolean;
-    reason?: string;
-    upgradeRequired?: SubscriptionTier;
-  }> {
-=======
   ): Promise<{ allowed: boolean; reason?: string; upgradeRequired?: SubscriptionTier }> {
->>>>>>> 02f0594e
     const userTier = await this.getUserTier(userId);
 
     switch (action) {
@@ -391,11 +311,7 @@
             return {
               allowed: false,
               reason: 'Free users are limited to 10 alarms',
-<<<<<<< HEAD
-              upgradeRequired: 'premium',
-=======
               upgradeRequired: 'premium'
->>>>>>> 02f0594e
             };
           }
         }
@@ -412,11 +328,7 @@
           return {
             allowed: false,
             reason: 'Advanced analytics require Premium subscription',
-<<<<<<< HEAD
-            upgradeRequired: 'premium',
-=======
             upgradeRequired: 'premium'
->>>>>>> 02f0594e
           };
         }
         return { allowed: true };
@@ -430,15 +342,7 @@
   /**
    * Generate upgrade URL for payment processing
    */
-<<<<<<< HEAD
-  generateUpgradeUrl(
-    currentTier: SubscriptionTier,
-    targetTier: SubscriptionTier,
-    userId: string
-  ): string {
-=======
   generateUpgradeUrl(currentTier: SubscriptionTier, targetTier: SubscriptionTier, userId: string): string {
->>>>>>> 02f0594e
     // In a real app, this would integrate with Stripe, Paddle, or similar
     const plan = this.getSubscriptionPlan(targetTier);
     if (!plan) {
@@ -452,14 +356,7 @@
   /**
    * Check feature access and return upgrade info if needed
    */
-<<<<<<< HEAD
-  async checkFeatureAccess(
-    userId: string,
-    featureId: string
-  ): Promise<{
-=======
   async checkFeatureAccess(userId: string, featureId: string): Promise<{
->>>>>>> 02f0594e
     hasAccess: boolean;
     userTier: SubscriptionTier;
     requiredTier?: SubscriptionTier;
@@ -476,11 +373,7 @@
         userTier,
         requiredTier: feature.requiredTier,
         upgradeUrl: this.generateUpgradeUrl(userTier, feature.requiredTier, userId),
-<<<<<<< HEAD
-        feature,
-=======
         feature
->>>>>>> 02f0594e
       };
     }
 
@@ -530,19 +423,11 @@
         voicesAccess: {
           basic: true,
           premium: this.hasMinimumTier(tier, 'premium'),
-<<<<<<< HEAD
-          ultimate: this.hasMinimumTier(tier, 'ultimate'),
-        },
-        featuresUnlocked: unlockedFeatures.map(f => f.id),
-        featuresLocked: lockedFeatures.map(f => f.id),
-      },
-=======
           ultimate: this.hasMinimumTier(tier, 'ultimate')
         },
         featuresUnlocked: unlockedFeatures.map(f => f.id),
         featuresLocked: lockedFeatures.map(f => f.id)
       }
->>>>>>> 02f0594e
     };
   }
 }
