// Enhanced Error Handler with Sentry and Analytics Integration
import SentryService from './sentry';
import AnalyticsService, { ANALYTICS_EVENTS } from './analytics';

export interface ErrorContext {
  context?: string;
  component?: string;
  componentStack?: string;
  action?: string;
  feature?: string;
  metadata?: Record<string, unknown>;
  level?: 'fatal' | 'error' | 'warning' | 'info' | 'debug';
  severity?: 'low' | 'medium' | 'high' | 'critical';
  tags?: Record<string, string>;
  fingerprint?: string[];
  userId?: string;
  sessionId?: string;
  suppressAnalytics?: boolean;
  suppressSentry?: boolean;
}

interface ErrorEntry {
  id: string;
  message: string;
  stack?: string;
  context: ErrorContext;
  timestamp: string;
  severity: 'low' | 'medium' | 'high' | 'critical';
  category: ErrorCategory;
  fingerprint: string;
  count: number;
  firstSeen: string;
  lastSeen: string;
  userAgent: string;
  url: string;
  resolved: boolean;
}

type ErrorCategory =
  | 'network'
  | 'authentication'
  | 'validation'
  | 'permission'
  | 'storage'
  | 'service_worker'
  | 'ui_render'
  | 'alarm_logic'
  | 'voice_synthesis'
  | 'notification'
  | 'unknown';

export interface ErrorMetrics {
  errorRate: number;
  lastErrorTime: number;
  totalErrors: number;
  errorsByType: Record<string, number>;
  errorsByComponent: Record<string, number>;
}

interface ErrorAnalytics {
  totalErrors: number;
  errorsByCategory: Record<ErrorCategory, number>;
  errorsBySeverity: Record<string, number>;
  topErrors: Array<{ message: string; count: number }>;
  errorRate: number;
  averageErrorsPerSession: number;
}

class ErrorHandlerService {
  private sentryService: SentryService;
  private analyticsService: AnalyticsService;
  private errorMetrics: ErrorMetrics;
  private errorQueue: Array<{error: Error; context: ErrorContext; timestamp: number}> = [];
  private maxQueueSize = 50;
  private rateLimitMap = new Map<string, { count: number; resetTime: number }>();
  private rateLimitWindow = 60000; // 1 minute
  private maxErrorsPerWindow = 10;
  private batchSize = 5;
  private batchTimeout = 10000; // 10 seconds
  private batchTimer?: number;

  constructor() {
    this.sentryService = SentryService.getInstance();
    this.analyticsService = AnalyticsService.getInstance();
    this.errorMetrics = {
      errorRate: 0,
      lastErrorTime: 0,
      totalErrors: 0,
      errorsByType: {},
      errorsByComponent: {}
    };

    // Load existing metrics from localStorage
    this.loadErrorMetrics();

    // Set up periodic metrics saving
    setInterval(() => this.saveErrorMetrics(), 30000); // Every 30 seconds

    this.startBatchProcessing();
    this.setupGlobalErrorHandlers();
  }

  /**
   * Enhanced error handling with Sentry and Analytics integration
   */
  handleError(error: Error, message?: string, context: ErrorContext = {}): string {
    const errorId = `err_${Date.now()}_${Math.random().toString(36).substring(2, 8)}`;
    const timestamp = Date.now();
    const severity = context.severity || this.determineSeverity(error, context);
    const category = this.categorizeError(error, context);
    const fingerprint = this.generateFingerprint(error, context);

    // Rate limiting check
    if (this.isRateLimited(fingerprint)) {
      console.warn(`[ERROR-HANDLER] Rate limited error: ${fingerprint}`);
      return errorId;
    }

    // Update metrics
    this.updateErrorMetrics(error, context);

    // Enhanced console logging
    const logLevel = context.level || 'error';
    const logData = {
      errorId,
      message: message || error.message,
      stack: error.stack,
      context,
      timestamp: new Date(timestamp).toISOString(),
      severity,
      category
    };

    switch (logLevel) {
      case 'fatal':
      case 'error':
<<<<<<< HEAD
        console.error(
          `🚨 [${severity?.toUpperCase() || 'ERROR'}] ${category.toUpperCase()}:`,
          logData
        );
=======
        console.error(`🚨 [${severity?.toUpperCase() || 'ERROR'}] ${category.toUpperCase()}:`, logData);
>>>>>>> 02f0594e
        break;
      case 'warning':
        console.warn(`⚠️ [WARNING] ${category.toUpperCase()}:`, logData);
        break;
      case 'info':
        console.info(`ℹ️ [INFO] ${category.toUpperCase()}:`, logData);
        break;
      case 'debug':
        console.debug(`🐛 [DEBUG] ${category.toUpperCase()}:`, logData);
        break;
    }

    // Send to Sentry (with enhanced context)
    if (!context.suppressSentry && this.sentryService.isReady()) {
      try {
        const sentryContext = {
          ...context,
          errorId,
          timestamp: new Date(timestamp).toISOString(),
          userAgent: navigator.userAgent,
          url: window.location.href,
          category,
          severity
        };

        this.sentryService.captureException(error, {
          component: context.component || 'unknown',
          action: context.action || 'unknown',
<<<<<<< HEAD
          metadata: sentryContext,
=======
          metadata: sentryContext
>>>>>>> 02f0594e
        });
      } catch (sentryError) {
        console.warn('Failed to send error to Sentry:', sentryError);
      }
    }

    // Send to Analytics (for error tracking and analysis)
    if (!context.suppressAnalytics && this.analyticsService.isReady()) {
      try {
        this.analyticsService.track(ANALYTICS_EVENTS.ERROR_OCCURRED, {
          errorId,
          errorType: error.constructor.name,
          errorMessage: error.message,
          component: context.component,
          action: context.action,
          feature: context.feature,
          severity,
          category,
          context: context.context,
          timestamp: new Date(timestamp).toISOString()
        });
      } catch (analyticsError) {
        console.warn('Failed to send error to Analytics:', analyticsError);
      }
    }

    // Store error for local analysis
    const errorEntry: ErrorEntry = {
      id: errorId,
      message: message || error.message,
      stack: error.stack,
      context,
      timestamp: new Date(timestamp).toISOString(),
      severity,
      category,
      fingerprint,
      count: 1,
      firstSeen: new Date(timestamp).toISOString(),
      lastSeen: new Date(timestamp).toISOString(),
      userAgent: navigator.userAgent,
      url: window.location.href,
      resolved: false
    };

    this.storeErrorLocally(errorEntry);
    this.addToBatchQueue(error, context, timestamp);

    // Trigger immediate processing for critical errors
    if (severity === 'critical') {
      this.processBatch();
    }

    return errorId;
  }

<<<<<<< HEAD
  private determineSeverity(
    error: Error,
    context: ErrorContext
  ): 'low' | 'medium' | 'high' | 'critical' {
=======
  private determineSeverity(error: Error, context: ErrorContext): 'low' | 'medium' | 'high' | 'critical' {
>>>>>>> 02f0594e
    const level = context.level || 'error';

    // Map level to severity if not explicitly provided
    if (level === 'fatal') return 'critical';
    if (level === 'error') {
      // Critical errors
      if (
        error.message.includes('ChunkLoadError') ||
        error.message.includes('Network error') ||
        context.context?.includes('alarm_trigger') ||
        context.context?.includes('authentication')
      ) {
        return 'critical';
      }
      return 'high';
    }
    if (level === 'warning') return 'medium';
    if (level === 'info' || level === 'debug') return 'low';

    return 'medium';
  }

  private categorizeError(error: Error, context: ErrorContext): ErrorCategory {
    const message = error.message.toLowerCase();
    const contextStr = context.context?.toLowerCase() || '';
    const component = context.component?.toLowerCase() || '';

<<<<<<< HEAD
    if (
      message.includes('network') ||
      message.includes('fetch') ||
      message.includes('timeout')
    ) {
      return 'network';
    }

    if (
      contextStr.includes('auth') ||
      component.includes('auth') ||
      message.includes('unauthorized')
    ) {
      return 'authentication';
    }

    if (
      message.includes('validation') ||
      message.includes('invalid') ||
      message.includes('required')
    ) {
=======
    if (message.includes('network') || message.includes('fetch') || message.includes('timeout')) {
      return 'network';
    }

    if (contextStr.includes('auth') || component.includes('auth') || message.includes('unauthorized')) {
      return 'authentication';
    }

    if (message.includes('validation') || message.includes('invalid') || message.includes('required')) {
>>>>>>> 02f0594e
      return 'validation';
    }

    if (message.includes('permission') || message.includes('denied')) {
      return 'permission';
    }

<<<<<<< HEAD
    if (
      contextStr.includes('storage') ||
      message.includes('localstorage') ||
      message.includes('indexeddb')
    ) {
=======
    if (contextStr.includes('storage') || message.includes('localstorage') || message.includes('indexeddb')) {
>>>>>>> 02f0594e
      return 'storage';
    }

    if (contextStr.includes('service_worker') || contextStr.includes('sw')) {
      return 'service_worker';
    }

<<<<<<< HEAD
    if (
      contextStr.includes('render') ||
      component.includes('component') ||
      contextStr.includes('ui')
    ) {
      return 'ui_render';
    }

    if (
      contextStr.includes('alarm') ||
      component.includes('alarm') ||
      contextStr.includes('schedule')
    ) {
      return 'alarm_logic';
    }

    if (
      contextStr.includes('voice') ||
      contextStr.includes('speech') ||
      contextStr.includes('tts')
    ) {
=======
    if (contextStr.includes('render') || component.includes('component') || contextStr.includes('ui')) {
      return 'ui_render';
    }

    if (contextStr.includes('alarm') || component.includes('alarm') || contextStr.includes('schedule')) {
      return 'alarm_logic';
    }

    if (contextStr.includes('voice') || contextStr.includes('speech') || contextStr.includes('tts')) {
>>>>>>> 02f0594e
      return 'voice_synthesis';
    }

    if (contextStr.includes('notification') || contextStr.includes('push')) {
      return 'notification';
    }

    return 'unknown';
  }

  private generateFingerprint(error: Error, context: ErrorContext): string {
    const message = error.message.replace(/\d+/g, 'X'); // Replace numbers
    const stackTrace = error.stack?.split('\n')[0] || '';
    const contextStr = context.context || context.component || '';

    return btoa(`${message}:${stackTrace}:${contextStr}`).substring(0, 20);
  }

  private isRateLimited(fingerprint: string): boolean {
    const now = Date.now();
    const rateLimit = this.rateLimitMap.get(fingerprint);

    if (!rateLimit || now > rateLimit.resetTime) {
      this.rateLimitMap.set(fingerprint, {
        count: 1,
        resetTime: now + this.rateLimitWindow
      });
      return false;
    }

    if (rateLimit.count >= this.maxErrorsPerWindow) {
      return true;
    }

    rateLimit.count++;
    return false;
  }

  private updateErrorMetrics(error: Error, context: ErrorContext): void {
    const now = Date.now();
    const errorType = error.constructor.name;
    const component = context.component || 'unknown';

    this.errorMetrics.totalErrors++;
    this.errorMetrics.lastErrorTime = now;
    this.errorMetrics.errorsByType[errorType] = (this.errorMetrics.errorsByType[errorType] || 0) + 1;
    this.errorMetrics.errorsByComponent[component] = (this.errorMetrics.errorsByComponent[component] || 0) + 1;

    // Calculate error rate (errors per minute over last hour)
<<<<<<< HEAD
    const oneHourAgo = now - 60 * 60 * 1000;
=======
    const oneHourAgo = now - (60 * 60 * 1000);
>>>>>>> 02f0594e
    const recentErrors = this.errorQueue.filter(e => e.timestamp > oneHourAgo).length;
    this.errorMetrics.errorRate = recentErrors / 60; // errors per minute
  }

  private loadErrorMetrics(): void {
    try {
      const stored = localStorage.getItem('relife_error_metrics');
      if (stored) {
        const parsed = JSON.parse(stored);
        this.errorMetrics = { ...this.errorMetrics, ...parsed };
      }
    } catch (error) {
      console.warn('Failed to load error metrics from localStorage:', error);
    }
  }

  private saveErrorMetrics(): void {
    try {
      localStorage.setItem('relife_error_metrics', JSON.stringify(this.errorMetrics));
    } catch (error) {
      console.warn('Failed to save error metrics to localStorage:', error);
    }
  }

  private storeErrorLocally(newError: ErrorEntry): void {
    try {
      const existingErrors = this.getStoredErrors();

      // Check for existing error with same fingerprint
<<<<<<< HEAD
      const existingIndex = existingErrors.findIndex(
        e => e.fingerprint === newError.fingerprint
      );
=======
      const existingIndex = existingErrors.findIndex(e => e.fingerprint === newError.fingerprint);
>>>>>>> 02f0594e

      if (existingIndex !== -1) {
        // Update existing error
        const existing = existingErrors[existingIndex];
        existing.count++;
        existing.lastSeen = newError.timestamp;
        existing.context = { ...existing.context, ...newError.context };
      } else {
        // Add new error
        existingErrors.push(newError);
      }

      // Keep only last 50 unique errors
      const sortedErrors = existingErrors
        .sort((a, b) => new Date(b.lastSeen).getTime() - new Date(a.lastSeen).getTime())
        .slice(0, 50);

      localStorage.setItem('relife_errors_v2', JSON.stringify(sortedErrors));
    } catch (e) {
      console.warn('Could not store error locally:', e);
    }
  }

<<<<<<< HEAD
  private addToBatchQueue(
    error: Error,
    context: ErrorContext,
    timestamp: number
  ): void {
=======
  private addToBatchQueue(error: Error, context: ErrorContext, timestamp: number): void {
>>>>>>> 02f0594e
    const queueEntry = { error, context, timestamp };
    this.errorQueue.push(queueEntry);

    // Keep queue size manageable
    if (this.errorQueue.length > this.maxQueueSize) {
      this.errorQueue = this.errorQueue.slice(-this.maxQueueSize);
    }

    if (this.errorQueue.length >= this.batchSize) {
      this.processBatch();
    }
  }

  private startBatchProcessing(): void {
    this.batchTimer = window.setInterval(() => {
      if (this.errorQueue.length > 0) {
        this.processBatch();
      }
    }, this.batchTimeout);
  }

  private processBatch(): void {
    if (this.errorQueue.length === 0) return;

    const batch = this.errorQueue.splice(0, this.batchSize);

    // Send to remote error reporting service if configured
    this.sendToRemoteService(batch).catch(error => {
      console.warn('Failed to send error batch to remote service:', error);
      // Re-queue errors for retry (with exponential backoff)
      setTimeout(() => {
        this.errorQueue.unshift(...batch);
      }, 5000);
    });
  }

<<<<<<< HEAD
  private async sendToRemoteService(
    errors: Array<{ error: Error; context: ErrorContext; timestamp: number }>
  ): Promise<void> {
=======
  private async sendToRemoteService(errors: Array<{error: Error; context: ErrorContext; timestamp: number}>): Promise<void> {
>>>>>>> 02f0594e
    if (!navigator.onLine) {
      throw new Error('No internet connection');
    }

    const payload = {
      errors: errors.map(e => ({
        message: e.error.message,
        stack: e.error.stack,
        context: e.context,
        timestamp: new Date(e.timestamp).toISOString(),
        type: e.error.constructor.name
      })),
      timestamp: Date.now(),
      sessionId: this.getSessionId(),
      userAgent: navigator.userAgent,
      url: window.location.href,
      userId: this.getUserId()
    };

    // Log for debugging - replace with actual remote service in production
    console.log('🔄 Sending error batch to remote service:', payload);

    // Simulate successful send
    return Promise.resolve();
  }

  private setupGlobalErrorHandlers(): void {
    // Catch unhandled JavaScript errors
<<<<<<< HEAD
    window.addEventListener('error', event => {
=======
    window.addEventListener('error', (event) => {
>>>>>>> 02f0594e
      this.handleError(
        new Error(event.message || 'Unknown error'),
        'Global error handler',
        {
          context: 'global_error',
          severity: 'high',
          metadata: {
            filename: event.filename,
            lineno: event.lineno,
<<<<<<< HEAD
            colno: event.colno,
          },
=======
            colno: event.colno
          }
>>>>>>> 02f0594e
        }
      );
    });

    // Catch unhandled promise rejections
<<<<<<< HEAD
    window.addEventListener('unhandledrejection', event => {
=======
    window.addEventListener('unhandledrejection', (event) => {
>>>>>>> 02f0594e
      this.handleError(
        new Error(event.reason?.toString() || 'Unhandled promise rejection'),
        'Unhandled promise rejection',
        {
          context: 'unhandled_promise',
          severity: 'high',
          metadata: {
<<<<<<< HEAD
            reason: event.reason,
          },
=======
            reason: event.reason
          }
>>>>>>> 02f0594e
        }
      );
    });

    // Catch resource loading errors
<<<<<<< HEAD
    window.addEventListener(
      'error',
      event => {
        if (event.target && event.target !== window) {
          const target = event.target as HTMLElement;
          this.handleError(
            new Error(`Failed to load resource: ${target.tagName}`),
            'Resource loading error',
            {
              context: 'resource_load',
              severity: 'medium',
              metadata: {
                tagName: target.tagName,
                src: (target as any).src || (target as any).href,
              },
            }
          );
        }
      },
      true
    );
=======
    window.addEventListener('error', (event) => {
      if (event.target && event.target !== window) {
        const target = event.target as HTMLElement;
        this.handleError(
          new Error(`Failed to load resource: ${target.tagName}`),
          'Resource loading error',
          {
            context: 'resource_load',
            severity: 'medium',
            metadata: {
              tagName: target.tagName,
              src: (target as any).src || (target as any).href
            }
          }
        );
      }
    }, true);
>>>>>>> 02f0594e
  }

  // Wrapper methods for common use cases
  wrapAsync<T>(promise: Promise<T>, context: ErrorContext = {}): Promise<T> {
    return promise.catch(error => {
      this.handleError(
        error instanceof Error ? error : new Error(String(error)),
        'Async operation failed',
        context
      );
      throw error;
    });
  }

<<<<<<< HEAD
  wrapFunction<T extends (...args: any[]) => any>(
    fn: T,
    context: ErrorContext = {}
  ): T {
=======
  wrapFunction<T extends (...args: any[]) => any>(fn: T, context: ErrorContext = {}): T {
>>>>>>> 02f0594e
    return ((...args: any[]) => {
      try {
        const result = fn(...args);
        if (result && typeof result.then === 'function') {
          return this.wrapAsync(result, context);
        }
        return result;
      } catch (error) {
        this.handleError(
          error instanceof Error ? error : new Error(String(error)),
          'Function execution failed',
          context
        );
        throw error;
      }
    }) as T;
  }

  // Public API methods
  getStoredErrors(): ErrorEntry[] {
    try {
      return JSON.parse(localStorage.getItem('relife_errors_v2') || '[]');
    } catch {
      return [];
    }
  }

  clearStoredErrors(): void {
    localStorage.removeItem('relife_errors_v2');
    localStorage.removeItem('relife_error_metrics');
    this.errorQueue = [];
    this.errorMetrics = {
      errorRate: 0,
      lastErrorTime: 0,
      totalErrors: 0,
      errorsByType: {},
      errorsByComponent: {}
    };
  }

  getErrorAnalytics(): ErrorAnalytics {
    const errors = this.getStoredErrors();
    const totalErrors = errors.reduce((sum, error) => sum + error.count, 0);

<<<<<<< HEAD
    const errorsByCategory = errors.reduce(
      (acc, error) => {
        acc[error.category] = (acc[error.category] || 0) + error.count;
        return acc;
      },
      {} as Record<ErrorCategory, number>
    );

    const errorsBySeverity = errors.reduce(
      (acc, error) => {
        acc[error.severity] = (acc[error.severity] || 0) + error.count;
        return acc;
      },
      {} as Record<string, number>
    );
=======
    const errorsByCategory = errors.reduce((acc, error) => {
      acc[error.category] = (acc[error.category] || 0) + error.count;
      return acc;
    }, {} as Record<ErrorCategory, number>);

    const errorsBySeverity = errors.reduce((acc, error) => {
      acc[error.severity] = (acc[error.severity] || 0) + error.count;
      return acc;
    }, {} as Record<string, number>);
>>>>>>> 02f0594e

    const topErrors = errors
      .sort((a, b) => b.count - a.count)
      .slice(0, 10)
      .map(error => ({ message: error.message, count: error.count }));

    const sessionCount = this.getSessionCount();
    const errorRate = totalErrors / Math.max(sessionCount, 1);

    return {
      totalErrors,
      errorsByCategory,
      errorsBySeverity,
      topErrors,
      errorRate,
      averageErrorsPerSession: errorRate
    };
  }

  getErrorMetrics(): ErrorMetrics {
    return { ...this.errorMetrics };
  }

  resolveError(errorId: string): void {
    const errors = this.getStoredErrors();
    const errorIndex = errors.findIndex(e => e.id === errorId);

    if (errorIndex !== -1) {
      errors[errorIndex].resolved = true;
      localStorage.setItem('relife_errors_v2', JSON.stringify(errors));
    }
  }

  private getSessionId(): string {
    let sessionId = sessionStorage.getItem('relife-error-session');
    if (!sessionId) {
      sessionId = `session_${Date.now()}_${Math.random().toString(36).substring(2, 9)}`;
      sessionStorage.setItem('relife-error-session', sessionId);
    }
    return sessionId;
  }

  private getUserId(): string | undefined {
    try {
      const authData = localStorage.getItem('supabase.auth.token');
      if (authData) {
        const parsed = JSON.parse(authData);
        return parsed?.user?.id;
      }
    } catch {
      // Fallback to anonymous session
    }
    return undefined;
  }

  private getSessionCount(): number {
    const count = localStorage.getItem('relife-error-session-count');
    return count ? parseInt(count, 10) : 1;
  }

  /**
   * Legacy method for backwards compatibility
   * @deprecated Use handleError instead
   */
  logError(error: Error, context: ErrorContext = {}): string {
    return this.handleError(error, undefined, context);
  }

  // Cleanup method
  cleanup(): void {
    if (this.batchTimer) {
      clearInterval(this.batchTimer);
      this.batchTimer = undefined;
    }

    // Process remaining errors
    if (this.errorQueue.length > 0) {
      this.processBatch();
    }

    // Clear rate limiting
    this.rateLimitMap.clear();
  }
}

export const ErrorHandler = new ErrorHandlerService();
export type { ErrorEntry, ErrorContext, ErrorCategory, ErrorAnalytics };<|MERGE_RESOLUTION|>--- conflicted
+++ resolved
@@ -134,14 +134,7 @@
     switch (logLevel) {
       case 'fatal':
       case 'error':
-<<<<<<< HEAD
-        console.error(
-          `🚨 [${severity?.toUpperCase() || 'ERROR'}] ${category.toUpperCase()}:`,
-          logData
-        );
-=======
         console.error(`🚨 [${severity?.toUpperCase() || 'ERROR'}] ${category.toUpperCase()}:`, logData);
->>>>>>> 02f0594e
         break;
       case 'warning':
         console.warn(`⚠️ [WARNING] ${category.toUpperCase()}:`, logData);
@@ -170,11 +163,7 @@
         this.sentryService.captureException(error, {
           component: context.component || 'unknown',
           action: context.action || 'unknown',
-<<<<<<< HEAD
-          metadata: sentryContext,
-=======
           metadata: sentryContext
->>>>>>> 02f0594e
         });
       } catch (sentryError) {
         console.warn('Failed to send error to Sentry:', sentryError);
@@ -230,14 +219,7 @@
     return errorId;
   }
 
-<<<<<<< HEAD
-  private determineSeverity(
-    error: Error,
-    context: ErrorContext
-  ): 'low' | 'medium' | 'high' | 'critical' {
-=======
   private determineSeverity(error: Error, context: ErrorContext): 'low' | 'medium' | 'high' | 'critical' {
->>>>>>> 02f0594e
     const level = context.level || 'error';
 
     // Map level to severity if not explicitly provided
@@ -265,29 +247,6 @@
     const contextStr = context.context?.toLowerCase() || '';
     const component = context.component?.toLowerCase() || '';
 
-<<<<<<< HEAD
-    if (
-      message.includes('network') ||
-      message.includes('fetch') ||
-      message.includes('timeout')
-    ) {
-      return 'network';
-    }
-
-    if (
-      contextStr.includes('auth') ||
-      component.includes('auth') ||
-      message.includes('unauthorized')
-    ) {
-      return 'authentication';
-    }
-
-    if (
-      message.includes('validation') ||
-      message.includes('invalid') ||
-      message.includes('required')
-    ) {
-=======
     if (message.includes('network') || message.includes('fetch') || message.includes('timeout')) {
       return 'network';
     }
@@ -297,7 +256,6 @@
     }
 
     if (message.includes('validation') || message.includes('invalid') || message.includes('required')) {
->>>>>>> 02f0594e
       return 'validation';
     }
 
@@ -305,15 +263,7 @@
       return 'permission';
     }
 
-<<<<<<< HEAD
-    if (
-      contextStr.includes('storage') ||
-      message.includes('localstorage') ||
-      message.includes('indexeddb')
-    ) {
-=======
     if (contextStr.includes('storage') || message.includes('localstorage') || message.includes('indexeddb')) {
->>>>>>> 02f0594e
       return 'storage';
     }
 
@@ -321,29 +271,6 @@
       return 'service_worker';
     }
 
-<<<<<<< HEAD
-    if (
-      contextStr.includes('render') ||
-      component.includes('component') ||
-      contextStr.includes('ui')
-    ) {
-      return 'ui_render';
-    }
-
-    if (
-      contextStr.includes('alarm') ||
-      component.includes('alarm') ||
-      contextStr.includes('schedule')
-    ) {
-      return 'alarm_logic';
-    }
-
-    if (
-      contextStr.includes('voice') ||
-      contextStr.includes('speech') ||
-      contextStr.includes('tts')
-    ) {
-=======
     if (contextStr.includes('render') || component.includes('component') || contextStr.includes('ui')) {
       return 'ui_render';
     }
@@ -353,7 +280,6 @@
     }
 
     if (contextStr.includes('voice') || contextStr.includes('speech') || contextStr.includes('tts')) {
->>>>>>> 02f0594e
       return 'voice_synthesis';
     }
 
@@ -403,11 +329,7 @@
     this.errorMetrics.errorsByComponent[component] = (this.errorMetrics.errorsByComponent[component] || 0) + 1;
 
     // Calculate error rate (errors per minute over last hour)
-<<<<<<< HEAD
-    const oneHourAgo = now - 60 * 60 * 1000;
-=======
     const oneHourAgo = now - (60 * 60 * 1000);
->>>>>>> 02f0594e
     const recentErrors = this.errorQueue.filter(e => e.timestamp > oneHourAgo).length;
     this.errorMetrics.errorRate = recentErrors / 60; // errors per minute
   }
@@ -437,13 +359,7 @@
       const existingErrors = this.getStoredErrors();
 
       // Check for existing error with same fingerprint
-<<<<<<< HEAD
-      const existingIndex = existingErrors.findIndex(
-        e => e.fingerprint === newError.fingerprint
-      );
-=======
       const existingIndex = existingErrors.findIndex(e => e.fingerprint === newError.fingerprint);
->>>>>>> 02f0594e
 
       if (existingIndex !== -1) {
         // Update existing error
@@ -467,15 +383,7 @@
     }
   }
 
-<<<<<<< HEAD
-  private addToBatchQueue(
-    error: Error,
-    context: ErrorContext,
-    timestamp: number
-  ): void {
-=======
   private addToBatchQueue(error: Error, context: ErrorContext, timestamp: number): void {
->>>>>>> 02f0594e
     const queueEntry = { error, context, timestamp };
     this.errorQueue.push(queueEntry);
 
@@ -512,13 +420,7 @@
     });
   }
 
-<<<<<<< HEAD
-  private async sendToRemoteService(
-    errors: Array<{ error: Error; context: ErrorContext; timestamp: number }>
-  ): Promise<void> {
-=======
   private async sendToRemoteService(errors: Array<{error: Error; context: ErrorContext; timestamp: number}>): Promise<void> {
->>>>>>> 02f0594e
     if (!navigator.onLine) {
       throw new Error('No internet connection');
     }
@@ -547,11 +449,7 @@
 
   private setupGlobalErrorHandlers(): void {
     // Catch unhandled JavaScript errors
-<<<<<<< HEAD
-    window.addEventListener('error', event => {
-=======
     window.addEventListener('error', (event) => {
->>>>>>> 02f0594e
       this.handleError(
         new Error(event.message || 'Unknown error'),
         'Global error handler',
@@ -561,23 +459,14 @@
           metadata: {
             filename: event.filename,
             lineno: event.lineno,
-<<<<<<< HEAD
-            colno: event.colno,
-          },
-=======
             colno: event.colno
           }
->>>>>>> 02f0594e
         }
       );
     });
 
     // Catch unhandled promise rejections
-<<<<<<< HEAD
-    window.addEventListener('unhandledrejection', event => {
-=======
     window.addEventListener('unhandledrejection', (event) => {
->>>>>>> 02f0594e
       this.handleError(
         new Error(event.reason?.toString() || 'Unhandled promise rejection'),
         'Unhandled promise rejection',
@@ -585,41 +474,13 @@
           context: 'unhandled_promise',
           severity: 'high',
           metadata: {
-<<<<<<< HEAD
-            reason: event.reason,
-          },
-=======
             reason: event.reason
           }
->>>>>>> 02f0594e
         }
       );
     });
 
     // Catch resource loading errors
-<<<<<<< HEAD
-    window.addEventListener(
-      'error',
-      event => {
-        if (event.target && event.target !== window) {
-          const target = event.target as HTMLElement;
-          this.handleError(
-            new Error(`Failed to load resource: ${target.tagName}`),
-            'Resource loading error',
-            {
-              context: 'resource_load',
-              severity: 'medium',
-              metadata: {
-                tagName: target.tagName,
-                src: (target as any).src || (target as any).href,
-              },
-            }
-          );
-        }
-      },
-      true
-    );
-=======
     window.addEventListener('error', (event) => {
       if (event.target && event.target !== window) {
         const target = event.target as HTMLElement;
@@ -637,7 +498,6 @@
         );
       }
     }, true);
->>>>>>> 02f0594e
   }
 
   // Wrapper methods for common use cases
@@ -652,14 +512,7 @@
     });
   }
 
-<<<<<<< HEAD
-  wrapFunction<T extends (...args: any[]) => any>(
-    fn: T,
-    context: ErrorContext = {}
-  ): T {
-=======
   wrapFunction<T extends (...args: any[]) => any>(fn: T, context: ErrorContext = {}): T {
->>>>>>> 02f0594e
     return ((...args: any[]) => {
       try {
         const result = fn(...args);
@@ -704,23 +557,6 @@
     const errors = this.getStoredErrors();
     const totalErrors = errors.reduce((sum, error) => sum + error.count, 0);
 
-<<<<<<< HEAD
-    const errorsByCategory = errors.reduce(
-      (acc, error) => {
-        acc[error.category] = (acc[error.category] || 0) + error.count;
-        return acc;
-      },
-      {} as Record<ErrorCategory, number>
-    );
-
-    const errorsBySeverity = errors.reduce(
-      (acc, error) => {
-        acc[error.severity] = (acc[error.severity] || 0) + error.count;
-        return acc;
-      },
-      {} as Record<string, number>
-    );
-=======
     const errorsByCategory = errors.reduce((acc, error) => {
       acc[error.category] = (acc[error.category] || 0) + error.count;
       return acc;
@@ -730,7 +566,6 @@
       acc[error.severity] = (acc[error.severity] || 0) + error.count;
       return acc;
     }, {} as Record<string, number>);
->>>>>>> 02f0594e
 
     const topErrors = errors
       .sort((a, b) => b.count - a.count)
