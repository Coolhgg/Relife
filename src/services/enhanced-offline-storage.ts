// Enhanced Offline Storage Service for Relife App
// Provides comprehensive offline data management with advanced sync, conflict resolution, and data integrity

import type { Alarm } from '../types';
import { ErrorHandler } from './error-handler';
import SecurityService from './security';
import OfflineStorage from './offline-storage';

interface EnhancedStorageMetadata {
  version: string;
  lastSync: string;
  lastBackup: string;
  pendingChanges: string[];
  conflictResolution: 'client-wins' | 'server-wins' | 'merge' | 'manual';
  dataIntegrityHash: string;
  syncRetryCount: number;
  lastErrorReport?: {
    timestamp: string;
    error: string;
    context: string;
  };
}

interface ConflictResolution {
  id: string;
  localData: any;
  serverData: any;
  timestamp: string;
  resolution?: 'client' | 'server' | 'merged';
  mergedData?: any;
}

interface DataIntegrityCheck {
  isValid: boolean;
  errors: string[];
  warnings: string[];
  fixedIssues: string[];
}

interface SyncResult {
  success: boolean;
  synced: number;
  failed: number;
  conflicts: number;
  errors: string[];
}

interface BackupMetadata {
  timestamp: string;
  version: string;
  dataTypes: string[];
  size: number;
  hash: string;
}

export class EnhancedOfflineStorage extends OfflineStorage {
  private static instance: EnhancedOfflineStorage;
  private readonly CONFLICTS_KEY = 'relife-conflicts';
  private readonly BACKUP_KEY = 'relife-backup';
  private readonly INTEGRITY_KEY = 'relife-integrity';
  private readonly ENHANCED_VERSION = '2.0.0';

  private constructor() {
    super();
  }

  static getInstance(): EnhancedOfflineStorage {
    if (!EnhancedOfflineStorage.instance) {
      EnhancedOfflineStorage.instance = new EnhancedOfflineStorage();
    }
    return EnhancedOfflineStorage.instance;
  }

  // ==================== ENHANCED DATA INTEGRITY ====================

  async validateDataIntegrity(): Promise<DataIntegrityCheck> {
    try {
      console.log('[EnhancedStorage] Validating data integrity...');

      const result: DataIntegrityCheck = {
        isValid: true,
        errors: [],
        warnings: [],
        fixedIssues: []
      };

      // Validate alarms data
      const alarms = await this.getAlarms();
      for (const alarm of alarms) {
        if (!alarm.id) {
          result.errors.push(`Alarm missing ID: ${JSON.stringify(alarm)}`);
          result.isValid = false;
        }
        if (!alarm.time || !/^\d{2}:\d{2}$/.test(alarm.time)) {
          result.errors.push(`Invalid alarm time format: ${alarm.id} - ${alarm.time}`);
          result.isValid = false;
        }
        if (alarm.days && !Array.isArray(alarm.days)) {
          result.warnings.push(`Alarm ${alarm.id} has invalid days format`);
          // Fix the issue
          alarm.days = [];
          result.fixedIssues.push(`Fixed days format for alarm ${alarm.id}`);
        }
      }

      // Validate pending changes
      const pendingChanges = await this.getPendingChanges();
      for (const change of pendingChanges) {
        if (!change.id || !change.type || !change.timestamp) {
          result.errors.push(`Invalid pending change: ${JSON.stringify(change)}`);
          result.isValid = false;
        }
      }

      // Save fixed data if any issues were auto-corrected
      if (result.fixedIssues.length > 0) {
        await this.saveAlarms(alarms);
<<<<<<< HEAD
        console.log(
          '[EnhancedStorage] Auto-fixed data integrity issues:',
          result.fixedIssues
        );
=======
        console.log('[EnhancedStorage] Auto-fixed data integrity issues:', result.fixedIssues);
>>>>>>> 02f0594e
      }

      // Update data integrity hash
      await this.updateDataIntegrityHash(alarms, pendingChanges);

      console.log('[EnhancedStorage] Data integrity check completed:', result);
      return result;

    } catch (error) {
      ErrorHandler.handleError(error, 'Data integrity validation failed', {
<<<<<<< HEAD
        context: 'EnhancedOfflineStorage.validateDataIntegrity',
=======
        context: 'EnhancedOfflineStorage.validateDataIntegrity'
>>>>>>> 02f0594e
      });
      return {
        isValid: false,
        errors: [error.message || 'Unknown validation error'],
        warnings: [],
        fixedIssues: []
      };
    }
  }

<<<<<<< HEAD
  private async updateDataIntegrityHash(
    alarms: Alarm[],
    pendingChanges: any[]
  ): Promise<void> {
=======
  private async updateDataIntegrityHash(alarms: Alarm[], pendingChanges: any[]): Promise<void> {
>>>>>>> 02f0594e
    try {
      const combinedData = JSON.stringify({ alarms, pendingChanges });
      const hash = await this.calculateHash(combinedData);

      SecurityService.secureStorageSet(this.INTEGRITY_KEY, {
        hash,
        timestamp: new Date().toISOString(),
        alarmsCount: alarms.length,
        pendingCount: pendingChanges.length
      });
    } catch (error) {
      console.error('[EnhancedStorage] Failed to update integrity hash:', error);
    }
  }

  private async calculateHash(data: string): Promise<string> {
    // Simple hash calculation (in production, use a proper crypto library)
    let hash = 0;
    for (let i = 0; i < data.length; i++) {
      const char = data.charCodeAt(i);
      hash = ((hash << 5) - hash) + char;
      hash = hash & hash; // Convert to 32-bit integer
    }
    return hash.toString(36);
  }

  // ==================== ADVANCED SYNC WITH CONFLICT RESOLUTION ====================

<<<<<<< HEAD
  async performAdvancedSync(
    options: {
      conflictResolution?: 'client-wins' | 'server-wins' | 'merge' | 'manual';
      retryFailedOnly?: boolean;
      maxRetries?: number;
    } = {}
  ): Promise<SyncResult> {
=======
  async performAdvancedSync(options: {
    conflictResolution?: 'client-wins' | 'server-wins' | 'merge' | 'manual';
    retryFailedOnly?: boolean;
    maxRetries?: number;
  } = {}): Promise<SyncResult> {
>>>>>>> 02f0594e
    try {
      console.log('[EnhancedStorage] Starting advanced sync with options:', options);

      const result: SyncResult = {
        success: true,
        synced: 0,
        failed: 0,
        conflicts: 0,
        errors: []
      };

      const {
        conflictResolution = 'merge',
        retryFailedOnly = false,
        maxRetries = 3
      } = options;

      // Get pending changes to sync
      const pendingChanges = await this.getPendingChanges();
      let changesToSync = pendingChanges;

      if (retryFailedOnly) {
        // Only retry previously failed syncs
<<<<<<< HEAD
        changesToSync = pendingChanges.filter(
          (change: any) => change.retryCount && change.retryCount > 0
=======
        changesToSync = pendingChanges.filter((change: any) =>
          change.retryCount && change.retryCount > 0
>>>>>>> 02f0594e
        );
      }

      console.log(`[EnhancedStorage] Syncing ${changesToSync.length} changes`);

      for (const change of changesToSync) {
        try {
          if ((change.retryCount || 0) >= maxRetries) {
<<<<<<< HEAD
            console.warn(
              `[EnhancedStorage] Skipping change ${change.id} - max retries exceeded`
            );
=======
            console.warn(`[EnhancedStorage] Skipping change ${change.id} - max retries exceeded`);
>>>>>>> 02f0594e
            result.failed++;
            continue;
          }

          const syncSuccess = await this.syncSingleChange(change, conflictResolution);

          if (syncSuccess.hasConflict) {
            result.conflicts++;
            await this.storeConflict({
              id: change.id,
              localData: change.data,
              serverData: syncSuccess.serverData,
              timestamp: new Date().toISOString()
            });
          }

          if (syncSuccess.success) {
            result.synced++;
            // Remove successfully synced change
            await this.removePendingChange(change.id);
          } else {
            result.failed++;
            result.errors.push(`Failed to sync ${change.id}: ${syncSuccess.error}`);

            // Update retry count
            await this.updatePendingChangeRetryCount(change.id);
          }

        } catch (error) {
          result.failed++;
          result.errors.push(`Sync error for ${change.id}: ${error.message}`);
          await this.updatePendingChangeRetryCount(change.id);
        }
      }

      // Update sync metadata
      await this.updateSyncMetadata({
        lastSync: new Date().toISOString(),
        syncResult: result,
        conflictResolution
      });

      if (result.failed > 0 || result.conflicts > 0) {
        result.success = false;
      }

      console.log('[EnhancedStorage] Advanced sync completed:', result);
      return result;

    } catch (error) {
      ErrorHandler.handleError(error, 'Advanced sync failed', {
<<<<<<< HEAD
        context: 'EnhancedOfflineStorage.performAdvancedSync',
=======
        context: 'EnhancedOfflineStorage.performAdvancedSync'
>>>>>>> 02f0594e
      });
      return {
        success: false,
        synced: 0,
        failed: 0,
        conflicts: 0,
<<<<<<< HEAD
        errors: [error.message || 'Unknown sync error'],
      };
    }
  }

  private async syncSingleChange(
    change: any,
    conflictResolution: string
  ): Promise<{
=======
        errors: [error.message || 'Unknown sync error']
      };
    }
  }

  private async syncSingleChange(change: any, conflictResolution: string): Promise<{
>>>>>>> 02f0594e
    success: boolean;
    hasConflict: boolean;
    serverData?: any;
    error?: string;
  }> {
    try {
      // Simulate API call to sync data
      // In real implementation, this would make actual HTTP requests
<<<<<<< HEAD
      console.log(
        `[EnhancedStorage] Syncing change ${change.id} with resolution: ${conflictResolution}`
      );
=======
      console.log(`[EnhancedStorage] Syncing change ${change.id} with resolution: ${conflictResolution}`);
>>>>>>> 02f0594e

      // Check for conflicts by comparing timestamps or versions
      const hasConflict = Math.random() < 0.1; // 10% chance of conflict for simulation

      if (hasConflict) {
<<<<<<< HEAD
        const serverData = {
          ...change.data,
          modifiedBy: 'server',
          lastModified: Date.now(),
        };
=======
        const serverData = { ...change.data, modifiedBy: 'server', lastModified: Date.now() };
>>>>>>> 02f0594e

        if (conflictResolution === 'client-wins') {
          return { success: true, hasConflict: true, serverData };
        } else if (conflictResolution === 'server-wins') {
          // Update local data with server data
          if (change.type === 'update' && change.data) {
            await this.saveAlarm(serverData);
          }
          return { success: true, hasConflict: true, serverData };
        } else if (conflictResolution === 'merge') {
          // Merge local and server data
          const mergedData = await this.mergeData(change.data, serverData);
          if (change.type === 'update' && mergedData) {
            await this.saveAlarm(mergedData);
          }
          return { success: true, hasConflict: true, serverData: mergedData };
        }

<<<<<<< HEAD
        return {
          success: false,
          hasConflict: true,
          serverData,
          error: 'Manual conflict resolution required',
        };
=======
        return { success: false, hasConflict: true, serverData, error: 'Manual conflict resolution required' };
>>>>>>> 02f0594e
      }

      // No conflict - sync normally
      return { success: true, hasConflict: false };

    } catch (error) {
      return { success: false, hasConflict: false, error: error.message };
    }
  }

  private async mergeData(localData: any, serverData: any): Promise<any> {
    try {
      // Intelligent data merging logic
      const merged = { ...localData };

      // Use server data for certain fields that should be authoritative
      const serverAuthoritative = ['id', 'userId', 'createdAt'];
      serverAuthoritative.forEach(field => {
        if (serverData[field] !== undefined) {
          merged[field] = serverData[field];
        }
      });

      // Use most recent timestamp for user-modifiable fields
      if (serverData.lastModified && localData.lastModified) {
        if (serverData.lastModified > localData.lastModified) {
          // Server data is newer for user fields
          const userFields = ['label', 'time', 'days', 'enabled', 'voiceMood'];
          userFields.forEach(field => {
            if (serverData[field] !== undefined) {
              merged[field] = serverData[field];
            }
          });
        }
      }

      // Always use the latest modification timestamp
      merged.lastModified = Math.max(
        localData.lastModified || 0,
        serverData.lastModified || 0
      );

      console.log('[EnhancedStorage] Data merged successfully:', merged);
      return merged;

    } catch (error) {
      console.error('[EnhancedStorage] Data merge failed:', error);
      // Fallback to local data if merge fails
      return localData;
    }
  }

  // ==================== CONFLICT MANAGEMENT ====================

  private async storeConflict(conflict: ConflictResolution): Promise<void> {
    try {
      const existingConflicts = await this.getConflicts();
      existingConflicts.push(conflict);

      SecurityService.secureStorageSet(this.CONFLICTS_KEY, existingConflicts);
<<<<<<< HEAD
      console.log(
        '[EnhancedStorage] Conflict stored for manual resolution:',
        conflict.id
      );
=======
      console.log('[EnhancedStorage] Conflict stored for manual resolution:', conflict.id);
>>>>>>> 02f0594e
    } catch (error) {
      console.error('[EnhancedStorage] Failed to store conflict:', error);
    }
  }

  async getConflicts(): Promise<ConflictResolution[]> {
    try {
      const conflicts = SecurityService.secureStorageGet(this.CONFLICTS_KEY);
      return Array.isArray(conflicts) ? conflicts : [];
    } catch (error) {
      console.error('[EnhancedStorage] Failed to get conflicts:', error);
      return [];
    }
  }

<<<<<<< HEAD
  async resolveConflict(
    conflictId: string,
    resolution: 'client' | 'server' | 'merged',
    mergedData?: any
  ): Promise<boolean> {
=======
  async resolveConflict(conflictId: string, resolution: 'client' | 'server' | 'merged', mergedData?: any): Promise<boolean> {
>>>>>>> 02f0594e
    try {
      const conflicts = await this.getConflicts();
      const conflictIndex = conflicts.findIndex(c => c.id === conflictId);

      if (conflictIndex === -1) {
        console.warn('[EnhancedStorage] Conflict not found:', conflictId);
        return false;
      }

      const conflict = conflicts[conflictIndex];
      conflict.resolution = resolution;

      let dataToSave: any;
      if (resolution === 'client') {
        dataToSave = conflict.localData;
      } else if (resolution === 'server') {
        dataToSave = conflict.serverData;
      } else if (resolution === 'merged' && mergedData) {
        dataToSave = mergedData;
        conflict.mergedData = mergedData;
      }

      // Save the resolved data
      if (dataToSave) {
        await this.saveAlarm(dataToSave);
      }

      // Remove the resolved conflict
      conflicts.splice(conflictIndex, 1);
      SecurityService.secureStorageSet(this.CONFLICTS_KEY, conflicts);

      console.log('[EnhancedStorage] Conflict resolved:', conflictId, resolution);
      return true;

    } catch (error) {
      ErrorHandler.handleError(error, 'Failed to resolve conflict', {
        context: 'EnhancedOfflineStorage.resolveConflict',
        conflictId,
        resolution
      });
      return false;
    }
  }

  // ==================== ENHANCED BACKUP AND RECOVERY ====================

  async createBackup(includeConflicts: boolean = false): Promise<{
    success: boolean;
    backupId: string;
    size: number;
    error?: string;
  }> {
    try {
      console.log('[EnhancedStorage] Creating enhanced backup...');

      const alarms = await this.getAlarms();
      const pendingChanges = await this.getPendingChanges();
      const metadata = SecurityService.secureStorageGet('smart-alarm-metadata') || {};

      const backupData: any = {
        version: this.ENHANCED_VERSION,
        timestamp: new Date().toISOString(),
        alarms,
        pendingChanges,
        metadata
      };

      if (includeConflicts) {
        backupData.conflicts = await this.getConflicts();
      }

      // Add integrity information
      const dataString = JSON.stringify(backupData);
      backupData.hash = await this.calculateHash(dataString);
      backupData.size = new Blob([dataString]).size;

      const backupId = `backup-${Date.now()}-${Math.random().toString(36).substr(2, 9)}`;
      const backupMetadata: BackupMetadata = {
        timestamp: backupData.timestamp,
        version: this.ENHANCED_VERSION,
<<<<<<< HEAD
        dataTypes: Object.keys(backupData).filter(
          key => !['version', 'timestamp', 'hash', 'size'].includes(key)
        ),
=======
        dataTypes: Object.keys(backupData).filter(key => !['version', 'timestamp', 'hash', 'size'].includes(key)),
>>>>>>> 02f0594e
        size: backupData.size,
        hash: backupData.hash
      };

      // Store backup with metadata
      SecurityService.secureStorageSet(`${this.BACKUP_KEY}-${backupId}`, backupData);
<<<<<<< HEAD
      SecurityService.secureStorageSet(
        `${this.BACKUP_KEY}-meta-${backupId}`,
        backupMetadata
      );
=======
      SecurityService.secureStorageSet(`${this.BACKUP_KEY}-meta-${backupId}`, backupMetadata);
>>>>>>> 02f0594e

      // Update backup history
      await this.updateBackupHistory(backupId, backupMetadata);

      console.log('[EnhancedStorage] Backup created successfully:', backupId);
      return {
        success: true,
        backupId,
        size: backupData.size
      };

    } catch (error) {
      ErrorHandler.handleError(error, 'Failed to create backup', {
<<<<<<< HEAD
        context: 'EnhancedOfflineStorage.createBackup',
=======
        context: 'EnhancedOfflineStorage.createBackup'
>>>>>>> 02f0594e
      });
      return {
        success: false,
        backupId: '',
        size: 0,
        error: error.message
      };
    }
  }

<<<<<<< HEAD
  async restoreFromBackup(
    backupId: string,
    options: {
      overwriteConflicts?: boolean;
      validateIntegrity?: boolean;
      createBackupBeforeRestore?: boolean;
    } = {}
  ): Promise<{
=======
  async restoreFromBackup(backupId: string, options: {
    overwriteConflicts?: boolean;
    validateIntegrity?: boolean;
    createBackupBeforeRestore?: boolean;
  } = {}): Promise<{
>>>>>>> 02f0594e
    success: boolean;
    restored: {
      alarms: number;
      pendingChanges: number;
      conflicts: number;
    };
    error?: string;
  }> {
    try {
      console.log('[EnhancedStorage] Restoring from backup:', backupId);

      const {
        overwriteConflicts = false,
        validateIntegrity = true,
        createBackupBeforeRestore = true
      } = options;

      // Create backup before restore if requested
      if (createBackupBeforeRestore) {
        await this.createBackup(true);
      }

      // Get backup data
<<<<<<< HEAD
      const backupData = SecurityService.secureStorageGet(
        `${this.BACKUP_KEY}-${backupId}`
      );
=======
      const backupData = SecurityService.secureStorageGet(`${this.BACKUP_KEY}-${backupId}`);
>>>>>>> 02f0594e
      if (!backupData) {
        throw new Error('Backup not found');
      }

      // Validate backup integrity if requested
      if (validateIntegrity && backupData.hash) {
        const dataToValidate = { ...backupData };
        delete dataToValidate.hash;
        const calculatedHash = await this.calculateHash(JSON.stringify(dataToValidate));

        if (calculatedHash !== backupData.hash) {
          throw new Error('Backup integrity check failed - data may be corrupted');
        }
      }

      const result = {
        success: true,
        restored: {
          alarms: 0,
          pendingChanges: 0,
          conflicts: 0
        }
      };

      // Restore alarms
      if (backupData.alarms && Array.isArray(backupData.alarms)) {
        await this.saveAlarms(backupData.alarms);
        result.restored.alarms = backupData.alarms.length;
      }

      // Restore pending changes
      if (backupData.pendingChanges && Array.isArray(backupData.pendingChanges)) {
<<<<<<< HEAD
        SecurityService.secureStorageSet(
          'smart-alarm-pending',
          backupData.pendingChanges
        );
=======
        SecurityService.secureStorageSet('smart-alarm-pending', backupData.pendingChanges);
>>>>>>> 02f0594e
        result.restored.pendingChanges = backupData.pendingChanges.length;
      }

      // Restore conflicts if present and not overwriting
      if (backupData.conflicts && Array.isArray(backupData.conflicts)) {
        if (overwriteConflicts) {
          SecurityService.secureStorageSet(this.CONFLICTS_KEY, backupData.conflicts);
          result.restored.conflicts = backupData.conflicts.length;
        } else {
          // Merge with existing conflicts
          const existingConflicts = await this.getConflicts();
          const mergedConflicts = [...existingConflicts, ...backupData.conflicts];
          SecurityService.secureStorageSet(this.CONFLICTS_KEY, mergedConflicts);
          result.restored.conflicts = backupData.conflicts.length;
        }
      }

      // Restore metadata if present
      if (backupData.metadata) {
        SecurityService.secureStorageSet('smart-alarm-metadata', backupData.metadata);
      }

      console.log('[EnhancedStorage] Restore completed successfully:', result);
      return result;

    } catch (error) {
      ErrorHandler.handleError(error, 'Failed to restore from backup', {
        context: 'EnhancedOfflineStorage.restoreFromBackup',
<<<<<<< HEAD
        backupId,
=======
        backupId
>>>>>>> 02f0594e
      });
      return {
        success: false,
        restored: { alarms: 0, pendingChanges: 0, conflicts: 0 },
        error: error.message
      };
    }
  }

  async getBackupHistory(): Promise<BackupMetadata[]> {
    try {
      const history = SecurityService.secureStorageGet(`${this.BACKUP_KEY}-history`) || [];
      return Array.isArray(history) ? history : [];
    } catch (error) {
      console.error('[EnhancedStorage] Failed to get backup history:', error);
      return [];
    }
  }

<<<<<<< HEAD
  private async updateBackupHistory(
    backupId: string,
    metadata: BackupMetadata
  ): Promise<void> {
=======
  private async updateBackupHistory(backupId: string, metadata: BackupMetadata): Promise<void> {
>>>>>>> 02f0594e
    try {
      const history = await this.getBackupHistory();
      history.unshift({ ...metadata, id: backupId } as any);

      // Keep only last 10 backups in history
      const trimmedHistory = history.slice(0, 10);
      SecurityService.secureStorageSet(`${this.BACKUP_KEY}-history`, trimmedHistory);
    } catch (error) {
      console.error('[EnhancedStorage] Failed to update backup history:', error);
    }
  }

  // ==================== UTILITY METHODS ====================

  private async removePendingChange(changeId: string): Promise<void> {
    try {
      const pendingChanges = await this.getPendingChanges();
<<<<<<< HEAD
      const filteredChanges = pendingChanges.filter(
        (change: any) => change.id !== changeId
      );
=======
      const filteredChanges = pendingChanges.filter((change: any) => change.id !== changeId);
>>>>>>> 02f0594e
      SecurityService.secureStorageSet('smart-alarm-pending', filteredChanges);
    } catch (error) {
      console.error('[EnhancedStorage] Failed to remove pending change:', error);
    }
  }

  private async updatePendingChangeRetryCount(changeId: string): Promise<void> {
    try {
      const pendingChanges = await this.getPendingChanges();
      const change = pendingChanges.find((c: any) => c.id === changeId);

      if (change) {
        change.retryCount = (change.retryCount || 0) + 1;
        change.lastRetry = new Date().toISOString();
        SecurityService.secureStorageSet('smart-alarm-pending', pendingChanges);
      }
    } catch (error) {
      console.error('[EnhancedStorage] Failed to update retry count:', error);
    }
  }

  private async updateSyncMetadata(update: any): Promise<void> {
    try {
      const existing = SecurityService.secureStorageGet('smart-alarm-metadata') || {};
      const updated = { ...existing, ...update };
      SecurityService.secureStorageSet('smart-alarm-metadata', updated);
    } catch (error) {
      console.error('[EnhancedStorage] Failed to update sync metadata:', error);
    }
  }

  // ==================== ENHANCED STATISTICS ====================

  async getEnhancedStorageStats(): Promise<{
    basic: any;
    conflicts: number;
    backups: number;
    integrityStatus: 'valid' | 'invalid' | 'unknown';
    syncHealth: 'good' | 'warning' | 'error';
    lastBackup: string | null;
    dataVersion: string;
  }> {
    try {
      const basic = await this.getStorageStats();
      const conflicts = await this.getConflicts();
      const backupHistory = await this.getBackupHistory();

      // Check integrity
      const integrityCheck = await this.validateDataIntegrity();
      const integrityStatus = integrityCheck.isValid ? 'valid' : 'invalid';

      // Determine sync health
      let syncHealth: 'good' | 'warning' | 'error' = 'good';
      if (basic.pendingChangesCount > 10) {
        syncHealth = 'warning';
      }
      if (conflicts.length > 5 || basic.pendingChangesCount > 25) {
        syncHealth = 'error';
      }

      return {
        basic,
        conflicts: conflicts.length,
        backups: backupHistory.length,
        integrityStatus,
        syncHealth,
        lastBackup: backupHistory.length > 0 ? backupHistory[0].timestamp : null,
<<<<<<< HEAD
        dataVersion: this.ENHANCED_VERSION,
=======
        dataVersion: this.ENHANCED_VERSION
>>>>>>> 02f0594e
      };

    } catch (error) {
      console.error('[EnhancedStorage] Failed to get enhanced stats:', error);
      const basic = await this.getStorageStats();
      return {
        basic,
        conflicts: 0,
        backups: 0,
        integrityStatus: 'unknown' as const,
        syncHealth: 'error' as const,
        lastBackup: null,
        dataVersion: this.ENHANCED_VERSION
      };
    }
  }
}

export default EnhancedOfflineStorage.getInstance();<|MERGE_RESOLUTION|>--- conflicted
+++ resolved
@@ -115,14 +115,7 @@
       // Save fixed data if any issues were auto-corrected
       if (result.fixedIssues.length > 0) {
         await this.saveAlarms(alarms);
-<<<<<<< HEAD
-        console.log(
-          '[EnhancedStorage] Auto-fixed data integrity issues:',
-          result.fixedIssues
-        );
-=======
         console.log('[EnhancedStorage] Auto-fixed data integrity issues:', result.fixedIssues);
->>>>>>> 02f0594e
       }
 
       // Update data integrity hash
@@ -133,11 +126,7 @@
 
     } catch (error) {
       ErrorHandler.handleError(error, 'Data integrity validation failed', {
-<<<<<<< HEAD
-        context: 'EnhancedOfflineStorage.validateDataIntegrity',
-=======
         context: 'EnhancedOfflineStorage.validateDataIntegrity'
->>>>>>> 02f0594e
       });
       return {
         isValid: false,
@@ -148,14 +137,7 @@
     }
   }
 
-<<<<<<< HEAD
-  private async updateDataIntegrityHash(
-    alarms: Alarm[],
-    pendingChanges: any[]
-  ): Promise<void> {
-=======
   private async updateDataIntegrityHash(alarms: Alarm[], pendingChanges: any[]): Promise<void> {
->>>>>>> 02f0594e
     try {
       const combinedData = JSON.stringify({ alarms, pendingChanges });
       const hash = await this.calculateHash(combinedData);
@@ -184,21 +166,11 @@
 
   // ==================== ADVANCED SYNC WITH CONFLICT RESOLUTION ====================
 
-<<<<<<< HEAD
-  async performAdvancedSync(
-    options: {
-      conflictResolution?: 'client-wins' | 'server-wins' | 'merge' | 'manual';
-      retryFailedOnly?: boolean;
-      maxRetries?: number;
-    } = {}
-  ): Promise<SyncResult> {
-=======
   async performAdvancedSync(options: {
     conflictResolution?: 'client-wins' | 'server-wins' | 'merge' | 'manual';
     retryFailedOnly?: boolean;
     maxRetries?: number;
   } = {}): Promise<SyncResult> {
->>>>>>> 02f0594e
     try {
       console.log('[EnhancedStorage] Starting advanced sync with options:', options);
 
@@ -222,13 +194,8 @@
 
       if (retryFailedOnly) {
         // Only retry previously failed syncs
-<<<<<<< HEAD
-        changesToSync = pendingChanges.filter(
-          (change: any) => change.retryCount && change.retryCount > 0
-=======
         changesToSync = pendingChanges.filter((change: any) =>
           change.retryCount && change.retryCount > 0
->>>>>>> 02f0594e
         );
       }
 
@@ -237,13 +204,7 @@
       for (const change of changesToSync) {
         try {
           if ((change.retryCount || 0) >= maxRetries) {
-<<<<<<< HEAD
-            console.warn(
-              `[EnhancedStorage] Skipping change ${change.id} - max retries exceeded`
-            );
-=======
             console.warn(`[EnhancedStorage] Skipping change ${change.id} - max retries exceeded`);
->>>>>>> 02f0594e
             result.failed++;
             continue;
           }
@@ -295,35 +256,19 @@
 
     } catch (error) {
       ErrorHandler.handleError(error, 'Advanced sync failed', {
-<<<<<<< HEAD
-        context: 'EnhancedOfflineStorage.performAdvancedSync',
-=======
         context: 'EnhancedOfflineStorage.performAdvancedSync'
->>>>>>> 02f0594e
       });
       return {
         success: false,
         synced: 0,
         failed: 0,
         conflicts: 0,
-<<<<<<< HEAD
-        errors: [error.message || 'Unknown sync error'],
-      };
-    }
-  }
-
-  private async syncSingleChange(
-    change: any,
-    conflictResolution: string
-  ): Promise<{
-=======
         errors: [error.message || 'Unknown sync error']
       };
     }
   }
 
   private async syncSingleChange(change: any, conflictResolution: string): Promise<{
->>>>>>> 02f0594e
     success: boolean;
     hasConflict: boolean;
     serverData?: any;
@@ -332,27 +277,13 @@
     try {
       // Simulate API call to sync data
       // In real implementation, this would make actual HTTP requests
-<<<<<<< HEAD
-      console.log(
-        `[EnhancedStorage] Syncing change ${change.id} with resolution: ${conflictResolution}`
-      );
-=======
       console.log(`[EnhancedStorage] Syncing change ${change.id} with resolution: ${conflictResolution}`);
->>>>>>> 02f0594e
 
       // Check for conflicts by comparing timestamps or versions
       const hasConflict = Math.random() < 0.1; // 10% chance of conflict for simulation
 
       if (hasConflict) {
-<<<<<<< HEAD
-        const serverData = {
-          ...change.data,
-          modifiedBy: 'server',
-          lastModified: Date.now(),
-        };
-=======
         const serverData = { ...change.data, modifiedBy: 'server', lastModified: Date.now() };
->>>>>>> 02f0594e
 
         if (conflictResolution === 'client-wins') {
           return { success: true, hasConflict: true, serverData };
@@ -371,16 +302,7 @@
           return { success: true, hasConflict: true, serverData: mergedData };
         }
 
-<<<<<<< HEAD
-        return {
-          success: false,
-          hasConflict: true,
-          serverData,
-          error: 'Manual conflict resolution required',
-        };
-=======
         return { success: false, hasConflict: true, serverData, error: 'Manual conflict resolution required' };
->>>>>>> 02f0594e
       }
 
       // No conflict - sync normally
@@ -441,14 +363,7 @@
       existingConflicts.push(conflict);
 
       SecurityService.secureStorageSet(this.CONFLICTS_KEY, existingConflicts);
-<<<<<<< HEAD
-      console.log(
-        '[EnhancedStorage] Conflict stored for manual resolution:',
-        conflict.id
-      );
-=======
       console.log('[EnhancedStorage] Conflict stored for manual resolution:', conflict.id);
->>>>>>> 02f0594e
     } catch (error) {
       console.error('[EnhancedStorage] Failed to store conflict:', error);
     }
@@ -464,15 +379,7 @@
     }
   }
 
-<<<<<<< HEAD
-  async resolveConflict(
-    conflictId: string,
-    resolution: 'client' | 'server' | 'merged',
-    mergedData?: any
-  ): Promise<boolean> {
-=======
   async resolveConflict(conflictId: string, resolution: 'client' | 'server' | 'merged', mergedData?: any): Promise<boolean> {
->>>>>>> 02f0594e
     try {
       const conflicts = await this.getConflicts();
       const conflictIndex = conflicts.findIndex(c => c.id === conflictId);
@@ -553,27 +460,14 @@
       const backupMetadata: BackupMetadata = {
         timestamp: backupData.timestamp,
         version: this.ENHANCED_VERSION,
-<<<<<<< HEAD
-        dataTypes: Object.keys(backupData).filter(
-          key => !['version', 'timestamp', 'hash', 'size'].includes(key)
-        ),
-=======
         dataTypes: Object.keys(backupData).filter(key => !['version', 'timestamp', 'hash', 'size'].includes(key)),
->>>>>>> 02f0594e
         size: backupData.size,
         hash: backupData.hash
       };
 
       // Store backup with metadata
       SecurityService.secureStorageSet(`${this.BACKUP_KEY}-${backupId}`, backupData);
-<<<<<<< HEAD
-      SecurityService.secureStorageSet(
-        `${this.BACKUP_KEY}-meta-${backupId}`,
-        backupMetadata
-      );
-=======
       SecurityService.secureStorageSet(`${this.BACKUP_KEY}-meta-${backupId}`, backupMetadata);
->>>>>>> 02f0594e
 
       // Update backup history
       await this.updateBackupHistory(backupId, backupMetadata);
@@ -587,11 +481,7 @@
 
     } catch (error) {
       ErrorHandler.handleError(error, 'Failed to create backup', {
-<<<<<<< HEAD
-        context: 'EnhancedOfflineStorage.createBackup',
-=======
         context: 'EnhancedOfflineStorage.createBackup'
->>>>>>> 02f0594e
       });
       return {
         success: false,
@@ -602,22 +492,11 @@
     }
   }
 
-<<<<<<< HEAD
-  async restoreFromBackup(
-    backupId: string,
-    options: {
-      overwriteConflicts?: boolean;
-      validateIntegrity?: boolean;
-      createBackupBeforeRestore?: boolean;
-    } = {}
-  ): Promise<{
-=======
   async restoreFromBackup(backupId: string, options: {
     overwriteConflicts?: boolean;
     validateIntegrity?: boolean;
     createBackupBeforeRestore?: boolean;
   } = {}): Promise<{
->>>>>>> 02f0594e
     success: boolean;
     restored: {
       alarms: number;
@@ -641,13 +520,7 @@
       }
 
       // Get backup data
-<<<<<<< HEAD
-      const backupData = SecurityService.secureStorageGet(
-        `${this.BACKUP_KEY}-${backupId}`
-      );
-=======
       const backupData = SecurityService.secureStorageGet(`${this.BACKUP_KEY}-${backupId}`);
->>>>>>> 02f0594e
       if (!backupData) {
         throw new Error('Backup not found');
       }
@@ -680,14 +553,7 @@
 
       // Restore pending changes
       if (backupData.pendingChanges && Array.isArray(backupData.pendingChanges)) {
-<<<<<<< HEAD
-        SecurityService.secureStorageSet(
-          'smart-alarm-pending',
-          backupData.pendingChanges
-        );
-=======
         SecurityService.secureStorageSet('smart-alarm-pending', backupData.pendingChanges);
->>>>>>> 02f0594e
         result.restored.pendingChanges = backupData.pendingChanges.length;
       }
 
@@ -716,11 +582,7 @@
     } catch (error) {
       ErrorHandler.handleError(error, 'Failed to restore from backup', {
         context: 'EnhancedOfflineStorage.restoreFromBackup',
-<<<<<<< HEAD
-        backupId,
-=======
         backupId
->>>>>>> 02f0594e
       });
       return {
         success: false,
@@ -740,14 +602,7 @@
     }
   }
 
-<<<<<<< HEAD
-  private async updateBackupHistory(
-    backupId: string,
-    metadata: BackupMetadata
-  ): Promise<void> {
-=======
   private async updateBackupHistory(backupId: string, metadata: BackupMetadata): Promise<void> {
->>>>>>> 02f0594e
     try {
       const history = await this.getBackupHistory();
       history.unshift({ ...metadata, id: backupId } as any);
@@ -765,13 +620,7 @@
   private async removePendingChange(changeId: string): Promise<void> {
     try {
       const pendingChanges = await this.getPendingChanges();
-<<<<<<< HEAD
-      const filteredChanges = pendingChanges.filter(
-        (change: any) => change.id !== changeId
-      );
-=======
       const filteredChanges = pendingChanges.filter((change: any) => change.id !== changeId);
->>>>>>> 02f0594e
       SecurityService.secureStorageSet('smart-alarm-pending', filteredChanges);
     } catch (error) {
       console.error('[EnhancedStorage] Failed to remove pending change:', error);
@@ -839,11 +688,7 @@
         integrityStatus,
         syncHealth,
         lastBackup: backupHistory.length > 0 ? backupHistory[0].timestamp : null,
-<<<<<<< HEAD
-        dataVersion: this.ENHANCED_VERSION,
-=======
         dataVersion: this.ENHANCED_VERSION
->>>>>>> 02f0594e
       };
 
     } catch (error) {
