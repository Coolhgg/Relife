import type { Alarm, VoiceMood } from '../types';
import { formatTime } from '../utils';
import { PremiumVoiceService } from './premium-voice';

export class VoiceService {
  private static audioCache = new Map<string, string>();
  private static isInitialized = false;

  static async initialize(): Promise<void> {
    if (this.isInitialized) return;

    try {
      // Check if speech synthesis is supported
      if (!('speechSynthesis' in window)) {
        console.warn('Speech synthesis not supported');
        return;
      }

      this.isInitialized = true;
      console.log('Voice service initialized');
    } catch (error) {
      console.error('Error initializing voice service:', error);
    }
  }

<<<<<<< HEAD
  static async generateAlarmMessage(
    alarm: Alarm,
    userId?: string
  ): Promise<string | null> {
=======
  static async generateAlarmMessage(alarm: Alarm, userId?: string): Promise<string | null> {
>>>>>>> 02f0594e
    await this.initialize();

    // If userId is provided, try premium voice service first
    if (userId) {
      try {
<<<<<<< HEAD
        const premiumMessage = await PremiumVoiceService.generatePremiumAlarmMessage(
          alarm,
          userId
        );
=======
        const premiumMessage = await PremiumVoiceService.generatePremiumAlarmMessage(alarm, userId);
>>>>>>> 02f0594e
        if (premiumMessage) {
          return premiumMessage;
        }
      } catch (error) {
        console.warn('Premium voice service failed, falling back to basic:', error);
      }
    }

    const cacheKey = `${alarm.id}_${alarm.voiceMood}`;

    // Check cache first
    if (this.audioCache.has(cacheKey)) {
      return this.audioCache.get(cacheKey)!;
    }

    try {
      const message = this.generateMessageText(alarm);
      const audioUrl = await this.textToSpeech(message, alarm.voiceMood);

      if (audioUrl) {
        this.audioCache.set(cacheKey, audioUrl);
        return audioUrl;
      }
    } catch (error) {
      console.error('Error generating alarm message:', error);
    }

    return null;
  }

  private static generateMessageText(alarm: Alarm): string {
    const time = formatTime(alarm.time);
    const label = alarm.label;

    const templates = {
      'drill-sergeant': [
        `WAKE UP SOLDIER! It's ${time}! ${label}! NO EXCUSES!`,
        `DROP AND GIVE ME TWENTY! It's ${time} and time for ${label}!`,
        `MOVE IT MOVE IT! ${time} means ${label} time! GET UP NOW!`
      ],
      'sweet-angel': [
        `Good morning sunshine! It's ${time} and time for ${label}. Have a beautiful day!`,
        `Rise and shine, dear! It's ${time}. Time to start your wonderful day with ${label}.`,
        `Sweet dreams are over! It's ${time} and your ${label} awaits. You've got this!`
      ],
      'anime-hero': [
        `The power of friendship compels you! It's ${time}! Time for ${label}! Believe in yourself!`,
        `Your destiny awaits! It's ${time} and ${label} is calling! Never give up!`,
        `Transform and roll out! It's ${time}! Time to conquer ${label} with the power of determination!`
      ],
      'savage-roast': [
        `Oh look, sleeping beauty finally decided to join us. It's ${time} and your ${label} is waiting.`,
        `Well well well, it's ${time}. Time for ${label}. Hope you enjoyed your beauty sleep because you need it.`,
        `Rise and grind, sunshine. It's ${time} and ${label} won't do itself. Time to adult.`
      ],
      'motivational': [
        `Champions rise early! It's ${time} and time for ${label}! Today is your day to shine!`,
        `Success starts now! It's ${time}! Your ${label} is the first step to greatness!`,
        `Winners don't snooze! It's ${time}! Time to crush ${label} and own this day!`
      ],
      'gentle': [
        `Good morning! It's ${time}. Take your time, but please remember ${label} when you're ready.`,
        `Gentle wake-up call: it's ${time}. Your ${label} is waiting, but no rush.`,
        `Sweet morning! It's ${time} and time for ${label}. Hope you slept well.`
      ]
    };

    const moodTemplates = templates[alarm.voiceMood] || templates['motivational'];
    const randomIndex = Math.floor(Math.random() * moodTemplates.length);

    return moodTemplates[randomIndex];
  }

<<<<<<< HEAD
  private static async textToSpeech(
    text: string,
    voiceMood: VoiceMood
  ): Promise<string | null> {
=======
  private static async textToSpeech(text: string, voiceMood: VoiceMood): Promise<string | null> {
>>>>>>> 02f0594e
    if (!('speechSynthesis' in window)) {
      return null;
    }

    return new Promise(resolve => {
      try {
        const utterance = new SpeechSynthesisUtterance(text);

        // Configure voice based on mood
        this.configureVoiceForMood(utterance, voiceMood);



        utterance.onstart = () => {
          console.log('Speech synthesis started');
        };

        utterance.onend = () => {
          console.log('Speech synthesis ended');
          // For now, return null as we can't easily capture Web Speech API output
          // In a real app, you'd use a TTS service like ElevenLabs or Google Cloud TTS
          resolve(null);
        };

<<<<<<< HEAD
        utterance.onerror = event => {
=======
        utterance.onerror = (event) => {
>>>>>>> 02f0594e
          console.error('Speech synthesis error:', event);
          resolve(null);
        };

        speechSynthesis.speak(utterance);

        // Fallback timeout
        setTimeout(() => {
          resolve(null);
        }, 10000);

      } catch (error) {
        console.error('Error in text-to-speech:', error);
        resolve(null);
      }
    });
  }

<<<<<<< HEAD
  private static configureVoiceForMood(
    utterance: SpeechSynthesisUtterance,
    mood: VoiceMood
  ): void {
=======
  private static configureVoiceForMood(utterance: SpeechSynthesisUtterance, mood: VoiceMood): void {
>>>>>>> 02f0594e
    const voices = speechSynthesis.getVoices();

    // Configure based on mood
    switch (mood) {
      case 'drill-sergeant':
        utterance.rate = 1.2;
        utterance.pitch = 0.8;
        utterance.volume = 1.0;
        break;
      case 'sweet-angel': {
        utterance.rate = 0.9;
        utterance.pitch = 1.2;
        utterance.volume = 0.8;
        // Prefer female voice if available
<<<<<<< HEAD
        const femaleVoice = voices.find(
          voice =>
            voice.name.toLowerCase().includes('female') ||
            voice.name.toLowerCase().includes('woman') ||
            voice.name.toLowerCase().includes('samantha')
=======
        const femaleVoice = voices.find(voice =>
          voice.name.toLowerCase().includes('female') ||
          voice.name.toLowerCase().includes('woman') ||
          voice.name.toLowerCase().includes('samantha')
>>>>>>> 02f0594e
        );
        if (femaleVoice) utterance.voice = femaleVoice;
        break;
      }
      case 'anime-hero':
        utterance.rate = 1.1;
        utterance.pitch = 1.1;
        utterance.volume = 1.0;
        break;
      case 'savage-roast':
        utterance.rate = 1.0;
        utterance.pitch = 0.9;
        utterance.volume = 0.9;
        break;
      case 'motivational':
        utterance.rate = 1.0;
        utterance.pitch = 1.0;
        utterance.volume = 1.0;
        break;
      case 'gentle':
        utterance.rate = 0.8;
        utterance.pitch = 1.1;
        utterance.volume = 0.7;
        break;
      default:
        utterance.rate = 1.0;
        utterance.pitch = 1.0;
        utterance.volume = 0.9;
    }
  }

  static async preloadAlarmMessages(alarms: Alarm[], userId?: string): Promise<void> {
    // Preload voice messages for all alarms
    const promises = alarms.map(alarm => this.generateAlarmMessage(alarm, userId));

    try {
      await Promise.allSettled(promises);
      console.log('Preloaded alarm messages');
    } catch (error) {
      console.error('Error preloading alarm messages:', error);
    }
  }

  static clearCache(): void {
    this.audioCache.clear();
  }

  static async testVoice(mood: VoiceMood, userId?: string): Promise<void> {
    await this.initialize();

    // If userId provided and it's a premium voice, use premium service
    if (userId) {
      try {
        const canAccess = await PremiumVoiceService.canAccessVoice(userId, mood);
        if (canAccess) {
          await PremiumVoiceService.testPremiumVoice(mood, userId);
          return;
        }
      } catch (error) {
        console.warn('Premium voice test failed, falling back to basic:', error);
      }
    }

    const testAlarm: Alarm = {
      id: 'test',
      time: '07:00',
      label: 'Morning Workout',
      enabled: true,
      days: [1, 2, 3, 4, 5],
      voiceMood: mood,
      snoozeCount: 0,
      createdAt: new Date(),
      updatedAt: new Date()
    };

    const message = this.generateMessageText(testAlarm);

    if ('speechSynthesis' in window) {
      const utterance = new SpeechSynthesisUtterance(message);
      this.configureVoiceForMood(utterance, mood);
      speechSynthesis.speak(utterance);
    }
  }
}<|MERGE_RESOLUTION|>--- conflicted
+++ resolved
@@ -23,27 +23,13 @@
     }
   }
 
-<<<<<<< HEAD
-  static async generateAlarmMessage(
-    alarm: Alarm,
-    userId?: string
-  ): Promise<string | null> {
-=======
   static async generateAlarmMessage(alarm: Alarm, userId?: string): Promise<string | null> {
->>>>>>> 02f0594e
     await this.initialize();
 
     // If userId is provided, try premium voice service first
     if (userId) {
       try {
-<<<<<<< HEAD
-        const premiumMessage = await PremiumVoiceService.generatePremiumAlarmMessage(
-          alarm,
-          userId
-        );
-=======
         const premiumMessage = await PremiumVoiceService.generatePremiumAlarmMessage(alarm, userId);
->>>>>>> 02f0594e
         if (premiumMessage) {
           return premiumMessage;
         }
@@ -117,14 +103,7 @@
     return moodTemplates[randomIndex];
   }
 
-<<<<<<< HEAD
-  private static async textToSpeech(
-    text: string,
-    voiceMood: VoiceMood
-  ): Promise<string | null> {
-=======
   private static async textToSpeech(text: string, voiceMood: VoiceMood): Promise<string | null> {
->>>>>>> 02f0594e
     if (!('speechSynthesis' in window)) {
       return null;
     }
@@ -149,11 +128,7 @@
           resolve(null);
         };
 
-<<<<<<< HEAD
-        utterance.onerror = event => {
-=======
         utterance.onerror = (event) => {
->>>>>>> 02f0594e
           console.error('Speech synthesis error:', event);
           resolve(null);
         };
@@ -172,14 +147,7 @@
     });
   }
 
-<<<<<<< HEAD
-  private static configureVoiceForMood(
-    utterance: SpeechSynthesisUtterance,
-    mood: VoiceMood
-  ): void {
-=======
   private static configureVoiceForMood(utterance: SpeechSynthesisUtterance, mood: VoiceMood): void {
->>>>>>> 02f0594e
     const voices = speechSynthesis.getVoices();
 
     // Configure based on mood
@@ -194,18 +162,10 @@
         utterance.pitch = 1.2;
         utterance.volume = 0.8;
         // Prefer female voice if available
-<<<<<<< HEAD
-        const femaleVoice = voices.find(
-          voice =>
-            voice.name.toLowerCase().includes('female') ||
-            voice.name.toLowerCase().includes('woman') ||
-            voice.name.toLowerCase().includes('samantha')
-=======
         const femaleVoice = voices.find(voice =>
           voice.name.toLowerCase().includes('female') ||
           voice.name.toLowerCase().includes('woman') ||
           voice.name.toLowerCase().includes('samantha')
->>>>>>> 02f0594e
         );
         if (femaleVoice) utterance.voice = femaleVoice;
         break;
