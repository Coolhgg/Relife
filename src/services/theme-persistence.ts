--- conflicted
+++ resolved
@@ -3,17 +3,7 @@
  * Handles comprehensive theme data storage, backup, and recovery
  */
 
-<<<<<<< HEAD
-import type {
-  Theme,
-  ThemeConfig,
-  PersonalizationSettings,
-  ThemePreset,
-  CustomThemeConfig,
-} from '../types';
-=======
 import type { Theme, ThemeConfig, PersonalizationSettings, ThemePreset, CustomThemeConfig } from '../types';
->>>>>>> 02f0594e
 import { ErrorHandler } from './error-handler';
 
 interface ThemeStorageData {
@@ -76,13 +66,7 @@
 
   private migrateStorage(oldVersion?: string): void {
     try {
-<<<<<<< HEAD
-      console.log(
-        `Migrating theme storage from ${oldVersion || 'unknown'} to ${this.CURRENT_VERSION}`
-      );
-=======
       console.log(`Migrating theme storage from ${oldVersion || 'unknown'} to ${this.CURRENT_VERSION}`);
->>>>>>> 02f0594e
 
       // Handle migration from older versions
       if (!oldVersion) {
@@ -217,11 +201,7 @@
       // Validate data integrity
       if (!this.validateThemeData(data)) {
         console.warn('Theme data validation failed, attempting backup restore');
-<<<<<<< HEAD
-        return (await this.restoreFromBackup()) || this.getDefaultThemeData();
-=======
         return await this.restoreFromBackup() || this.getDefaultThemeData();
->>>>>>> 02f0594e
       }
 
       return data;
@@ -241,15 +221,11 @@
   private validateThemeData(data: any): boolean {
     try {
       return (
-<<<<<<< HEAD
-        data && typeof data === 'object' && data.version && data.theme && data.timestamp
-=======
         data &&
         typeof data === 'object' &&
         data.version &&
         data.theme &&
         data.timestamp
->>>>>>> 02f0594e
       );
     } catch {
       return false;
@@ -371,11 +347,7 @@
         ...data,
         exportedAt: new Date().toISOString(),
         appVersion: '1.0.0', // Could be dynamic
-<<<<<<< HEAD
-        exportVersion: this.CURRENT_VERSION,
-=======
         exportVersion: this.CURRENT_VERSION
->>>>>>> 02f0594e
       };
 
       return JSON.stringify(exportData, null, 2);
@@ -462,14 +434,8 @@
     try {
       const data = localStorage.getItem(this.STORAGE_KEY);
       const metadata = this.getMetadata();
-<<<<<<< HEAD
-      const backupKeys = Object.keys(localStorage).filter(key =>
-        key.startsWith(this.BACKUP_KEY)
-      );
-=======
       const backupKeys = Object.keys(localStorage)
         .filter(key => key.startsWith(this.BACKUP_KEY));
->>>>>>> 02f0594e
 
       return {
         dataSize: data ? new Blob([data]).size : 0,
