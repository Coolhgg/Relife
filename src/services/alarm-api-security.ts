// Alarm API Security Headers and Validation Service
// Provides comprehensive security for alarm API endpoints including headers, validation, and protection mechanisms

import SecurityService from './security';
import SecurityMonitoringForensicsService from './security-monitoring-forensics';
import AlarmRateLimitingService from './alarm-rate-limiting';
import { ErrorHandler } from './error-handler';

interface APIRequest {
  method: string;
  url: string;
  headers: Record<string, string>;
  body?: any;
  params?: Record<string, string>;
  query?: Record<string, string>;
  userId?: string;
  ip?: string;
  userAgent?: string;
  timestamp?: Date;
}

interface SecurityHeaders {
  'Content-Security-Policy': string;
  'X-Content-Type-Options': string;
  'X-Frame-Options': string;
  'X-XSS-Protection': string;
  'Strict-Transport-Security': string;
  'Referrer-Policy': string;
  'Permissions-Policy': string;
  'X-Permitted-Cross-Domain-Policies': string;
  'X-Rate-Limit-Limit'?: string;
  'X-Rate-Limit-Remaining'?: string;
  'X-Rate-Limit-Reset'?: string;
  'X-Request-ID': string;
  'X-Content-Security-Policy': string;
  'Cache-Control': string;
<<<<<<< HEAD
  Pragma: string;
  Expires: string;
=======
  'Pragma': string;
  'Expires': string;
>>>>>>> 02f0594e
}

interface ValidationResult {
  valid: boolean;
  errors: string[];
  warnings: string[];
  sanitizedData?: any;
  securityFlags?: string[];
}

interface APISecurityContext {
  requestId: string;
  userId?: string;
  operation: string;
  authenticated: boolean;
  rateLimited: boolean;
  validatedInput: boolean;
  securityLevel: 'low' | 'medium' | 'high' | 'critical';
  threats: string[];
  headers: SecurityHeaders;
  startTime: Date;
}

type AlarmAPIEndpoint =
  | 'GET /alarms'
  | 'POST /alarms'
  | 'PUT /alarms/:id'
  | 'DELETE /alarms/:id'
  | 'POST /alarms/bulk'
  | 'GET /alarms/export'
  | 'POST /alarms/import'
  | 'POST /alarms/:id/snooze'
  | 'POST /alarms/:id/dismiss'
  | 'GET /alarms/backup'
  | 'POST /alarms/backup'
  | 'POST /alarms/restore'
  | 'GET /alarms/security/status'
  | 'POST /alarms/security/test';

export class AlarmAPISecurityService {
  private static instance: AlarmAPISecurityService;
  private static readonly CSRF_TOKEN_HEADER = 'X-CSRF-Token';
  private static readonly REQUEST_ID_HEADER = 'X-Request-ID';
  private static readonly SIGNATURE_HEADER = 'X-Request-Signature';
  private static readonly TIMESTAMP_HEADER = 'X-Request-Timestamp';
  private static readonly NONCE_HEADER = 'X-Request-Nonce';

  private activeRequests: Map<string, APISecurityContext> = new Map();
<<<<<<< HEAD
  private csrfTokens: Map<string, { token: string; expiresAt: Date; used: boolean }> =
    new Map();
=======
  private csrfTokens: Map<string, { token: string; expiresAt: Date; used: boolean }> = new Map();
>>>>>>> 02f0594e
  private requestNonces: Set<string> = new Set();

  // Security configuration
  private readonly CSP_POLICY = [
    "default-src 'self'",
    "script-src 'self' 'unsafe-inline' 'unsafe-eval'",
    "style-src 'self' 'unsafe-inline'",
    "img-src 'self' data: blob:",
    "font-src 'self' data:",
    "connect-src 'self' wss: https:",
    "media-src 'self' data:",
    "object-src 'none'",
    "base-uri 'self'",
    "form-action 'self'",
    "frame-ancestors 'none'",
<<<<<<< HEAD
    'upgrade-insecure-requests',
  ].join('; ');

  private readonly ENDPOINT_SECURITY_LEVELS: Record<
    AlarmAPIEndpoint,
    'low' | 'medium' | 'high' | 'critical'
  > = {
=======
    "upgrade-insecure-requests"
  ].join('; ');

  private readonly ENDPOINT_SECURITY_LEVELS: Record<AlarmAPIEndpoint, 'low' | 'medium' | 'high' | 'critical'> = {
>>>>>>> 02f0594e
    'GET /alarms': 'medium',
    'POST /alarms': 'high',
    'PUT /alarms/:id': 'high',
    'DELETE /alarms/:id': 'critical',
    'POST /alarms/bulk': 'critical',
    'GET /alarms/export': 'high',
    'POST /alarms/import': 'critical',
    'POST /alarms/:id/snooze': 'medium',
    'POST /alarms/:id/dismiss': 'medium',
    'GET /alarms/backup': 'high',
    'POST /alarms/backup': 'critical',
    'POST /alarms/restore': 'critical',
    'GET /alarms/security/status': 'medium',
<<<<<<< HEAD
    'POST /alarms/security/test': 'high',
=======
    'POST /alarms/security/test': 'high'
>>>>>>> 02f0594e
  };

  private constructor() {
    this.startCleanupTimer();
  }

  static getInstance(): AlarmAPISecurityService {
    if (!AlarmAPISecurityService.instance) {
      AlarmAPISecurityService.instance = new AlarmAPISecurityService();
    }
    return AlarmAPISecurityService.instance;
  }

  /**
   * Validate and secure an incoming API request
   */
  async validateRequest(request: APIRequest): Promise<{
    context: APISecurityContext;
    proceed: boolean;
    response?: { status: number; headers: SecurityHeaders; body: any };
  }> {
    const requestId = this.generateRequestId();
    const startTime = new Date();

    try {
      // Initialize security context
      const endpoint = this.normalizeEndpoint(request.method, request.url);
      const securityLevel = this.getEndpointSecurityLevel(endpoint);

      const context: APISecurityContext = {
        requestId,
        userId: request.userId,
        operation: endpoint,
        authenticated: !!request.userId,
        rateLimited: false,
        validatedInput: false,
        securityLevel,
        threats: [],
        headers: this.generateSecurityHeaders(requestId),
        startTime
      };

      this.activeRequests.set(requestId, context);

      // 1. Basic request validation
      const basicValidation = await this.performBasicValidation(request);
      if (!basicValidation.valid) {
        context.threats.push('basic_validation_failed');
<<<<<<< HEAD
        return this.createSecurityResponse(
          context,
          400,
          'Invalid request format',
          basicValidation.errors
        );
=======
        return this.createSecurityResponse(context, 400, 'Invalid request format', basicValidation.errors);
>>>>>>> 02f0594e
      }

      // 2. Rate limiting check
      if (request.userId) {
        const operation = this.mapEndpointToOperation(endpoint);
        const rateLimitResult = await AlarmRateLimitingService.checkRateLimit(
          request.userId,
          operation,
          request.ip
        );

        context.rateLimited = !rateLimitResult.allowed;
        context.headers['X-Rate-Limit-Limit'] = rateLimitResult.remaining.toString();
<<<<<<< HEAD
        context.headers['X-Rate-Limit-Remaining'] =
          rateLimitResult.remaining.toString();
        context.headers['X-Rate-Limit-Reset'] = Math.floor(
          rateLimitResult.resetTime.getTime() / 1000
        ).toString();
=======
        context.headers['X-Rate-Limit-Remaining'] = rateLimitResult.remaining.toString();
        context.headers['X-Rate-Limit-Reset'] = Math.floor(rateLimitResult.resetTime.getTime() / 1000).toString();
>>>>>>> 02f0594e

        if (!rateLimitResult.allowed) {
          context.threats.push('rate_limit_exceeded');
          return this.createSecurityResponse(context, 429, 'Rate limit exceeded', [], {
            retryAfter: rateLimitResult.retryAfter,
<<<<<<< HEAD
            escalation: rateLimitResult.escalation,
=======
            escalation: rateLimitResult.escalation
>>>>>>> 02f0594e
          });
        }
      }

      // 3. CSRF protection for state-changing operations
      if (this.requiresCSRFProtection(request.method)) {
        const csrfValidation = await this.validateCSRFToken(request);
        if (!csrfValidation.valid) {
          context.threats.push('csrf_validation_failed');
<<<<<<< HEAD
          return this.createSecurityResponse(
            context,
            403,
            'CSRF validation failed',
            csrfValidation.errors
          );
=======
          return this.createSecurityResponse(context, 403, 'CSRF validation failed', csrfValidation.errors);
>>>>>>> 02f0594e
        }
      }

      // 4. Request signature validation for critical operations
      if (securityLevel === 'critical') {
        const signatureValidation = await this.validateRequestSignature(request);
        if (!signatureValidation.valid) {
          context.threats.push('signature_validation_failed');
<<<<<<< HEAD
          return this.createSecurityResponse(
            context,
            403,
            'Request signature invalid',
            signatureValidation.errors
          );
=======
          return this.createSecurityResponse(context, 403, 'Request signature invalid', signatureValidation.errors);
>>>>>>> 02f0594e
        }
      }

      // 5. Input validation and sanitization
      const inputValidation = await this.validateAndSanitizeInput(request, endpoint);
      context.validatedInput = inputValidation.valid;
      if (!inputValidation.valid) {
        context.threats.push('input_validation_failed');
<<<<<<< HEAD
        return this.createSecurityResponse(
          context,
          400,
          'Invalid input data',
          inputValidation.errors
        );
=======
        return this.createSecurityResponse(context, 400, 'Invalid input data', inputValidation.errors);
>>>>>>> 02f0594e
      }

      // 6. Replay attack protection
      if (securityLevel === 'high' || securityLevel === 'critical') {
        const replayValidation = await this.validateReplayProtection(request);
        if (!replayValidation.valid) {
          context.threats.push('replay_attack_detected');
<<<<<<< HEAD
          return this.createSecurityResponse(
            context,
            403,
            'Replay attack detected',
            replayValidation.errors
          );
=======
          return this.createSecurityResponse(context, 403, 'Replay attack detected', replayValidation.errors);
>>>>>>> 02f0594e
        }
      }

      // 7. Threat detection
      const threatAnalysis = await this.analyzePotentialThreats(request, context);
      context.threats.push(...threatAnalysis.threats);

      if (threatAnalysis.block) {
<<<<<<< HEAD
        return this.createSecurityResponse(
          context,
          403,
          'Request blocked by security policy',
          threatAnalysis.reasons
        );
=======
        return this.createSecurityResponse(context, 403, 'Request blocked by security policy', threatAnalysis.reasons);
>>>>>>> 02f0594e
      }

      // Update sanitized request data
      if (inputValidation.sanitizedData) {
        request.body = inputValidation.sanitizedData;
      }

      // Log successful validation
<<<<<<< HEAD
      await this.logAPISecurityEvent('request_validated', context, {
        endpoint,
        securityLevel,
      });
=======
      await this.logAPISecurityEvent('request_validated', context, { endpoint, securityLevel });
>>>>>>> 02f0594e

      // Request validation passed
      return {
        context,
        proceed: true
      };

    } catch (error) {
      ErrorHandler.handleError(
        error instanceof Error ? error : new Error(String(error)),
        'API security validation failed',
        { context: 'api_security', metadata: { requestId, endpoint: request.url } }
      );

      // Create default security context for error case
      const errorContext: APISecurityContext = {
        requestId,
        operation: 'error',
        authenticated: false,
        rateLimited: false,
        validatedInput: false,
        securityLevel: 'critical',
        threats: ['validation_error'],
        headers: this.generateSecurityHeaders(requestId),
        startTime
      };

<<<<<<< HEAD
      return this.createSecurityResponse(
        errorContext,
        500,
        'Security validation error'
      );
=======
      return this.createSecurityResponse(errorContext, 500, 'Security validation error');
>>>>>>> 02f0594e
    }
  }

  /**
   * Generate comprehensive security headers for API responses
   */
<<<<<<< HEAD
  generateSecurityHeaders(
    requestId: string,
    additional?: Partial<SecurityHeaders>
  ): SecurityHeaders {
=======
  generateSecurityHeaders(requestId: string, additional?: Partial<SecurityHeaders>): SecurityHeaders {
>>>>>>> 02f0594e
    const headers: SecurityHeaders = {
      'Content-Security-Policy': this.CSP_POLICY,
      'X-Content-Type-Options': 'nosniff',
      'X-Frame-Options': 'DENY',
      'X-XSS-Protection': '1; mode=block',
      'Strict-Transport-Security': 'max-age=31536000; includeSubDomains; preload',
      'Referrer-Policy': 'strict-origin-when-cross-origin',
<<<<<<< HEAD
      'Permissions-Policy':
        'camera=(), microphone=(), geolocation=(), usb=(), magnetometer=(), accelerometer=(), gyroscope=()',
=======
      'Permissions-Policy': 'camera=(), microphone=(), geolocation=(), usb=(), magnetometer=(), accelerometer=(), gyroscope=()',
>>>>>>> 02f0594e
      'X-Permitted-Cross-Domain-Policies': 'none',
      'X-Request-ID': requestId,
      'X-Content-Security-Policy': this.CSP_POLICY,
      'Cache-Control': 'no-store, no-cache, must-revalidate, private',
<<<<<<< HEAD
      Pragma: 'no-cache',
      Expires: '0',
=======
      'Pragma': 'no-cache',
      'Expires': '0'
>>>>>>> 02f0594e
    };

    // Merge additional headers
    return { ...headers, ...additional };
  }

  /**
   * Finalize API response with security enhancements
   */
  async finalizeResponse(
    context: APISecurityContext,
    status: number,
    responseData: any
  ): Promise<{ status: number; headers: SecurityHeaders; body: any }> {
    try {
      // Calculate response time
      const responseTime = Date.now() - context.startTime.getTime();

      // Add performance headers
      context.headers['X-Response-Time'] = `${responseTime}ms`;
      context.headers['X-Security-Level'] = context.securityLevel;

      // Log API response
      await this.logAPISecurityEvent('response_sent', context, {
        status,
        responseTime,
        dataSize: JSON.stringify(responseData).length
      });

      // Clean up active request
      this.activeRequests.delete(context.requestId);

      // Sanitize response data for security
<<<<<<< HEAD
      const sanitizedResponse = this.sanitizeResponseData(
        responseData,
        context.securityLevel
      );
=======
      const sanitizedResponse = this.sanitizeResponseData(responseData, context.securityLevel);
>>>>>>> 02f0594e

      return {
        status,
        headers: context.headers,
        body: sanitizedResponse
      };

    } catch (error) {
      console.error('[AlarmAPISecurity] Failed to finalize response:', error);
      return {
        status: 500,
        headers: context.headers,
<<<<<<< HEAD
        body: { error: 'Response processing failed' },
=======
        body: { error: 'Response processing failed' }
>>>>>>> 02f0594e
      };
    }
  }

  /**
   * Generate CSRF token for client
   */
  async generateCSRFToken(userId: string): Promise<string> {
    const token = SecurityService.generateCSRFToken();
    const expiresAt = new Date(Date.now() + 60 * 60 * 1000); // 1 hour expiration

    this.csrfTokens.set(token, {
      token,
      expiresAt,
      used: false
    });

    // Clean up old tokens for this user
    const userTokens = Array.from(this.csrfTokens.entries()).filter(
      ([, tokenData]) => !tokenData.used && tokenData.expiresAt > new Date()
    );

    if (userTokens.length > 10) {
      const oldestToken = userTokens[0][0];
      this.csrfTokens.delete(oldestToken);
    }

    return token;
  }

  /**
   * Validate API request input data
   */
<<<<<<< HEAD
  private async validateAndSanitizeInput(
    request: APIRequest,
    endpoint: string
  ): Promise<ValidationResult> {
=======
  private async validateAndSanitizeInput(request: APIRequest, endpoint: string): Promise<ValidationResult> {
>>>>>>> 02f0594e
    const errors: string[] = [];
    const warnings: string[] = [];
    let sanitizedData: any = null;

    try {
      if (request.body) {
        // Basic structure validation
        if (typeof request.body !== 'object' || request.body === null) {
          errors.push('Request body must be a valid JSON object');
          return { valid: false, errors, warnings };
        }

        // Deep clone for sanitization
        sanitizedData = JSON.parse(JSON.stringify(request.body));

        // Endpoint-specific validation
        switch (endpoint) {
          case 'POST /alarms':
          case 'PUT /alarms/:id':
            const alarmValidation = this.validateAlarmData(sanitizedData);
            errors.push(...alarmValidation.errors);
            warnings.push(...alarmValidation.warnings);
            sanitizedData = alarmValidation.sanitizedData;
            break;

          case 'POST /alarms/bulk':
            if (!Array.isArray(sanitizedData.alarms)) {
              errors.push('Bulk operation requires an array of alarms');
            } else if (sanitizedData.alarms.length > 100) {
              errors.push('Bulk operation limited to 100 alarms per request');
            } else {
              sanitizedData.alarms = sanitizedData.alarms.map((alarm: any) => {
                const validation = this.validateAlarmData(alarm);
                errors.push(...validation.errors);
                warnings.push(...validation.warnings);
                return validation.sanitizedData;
              });
            }
            break;

          case 'POST /alarms/import':
            const importValidation = this.validateImportData(sanitizedData);
            errors.push(...importValidation.errors);
            warnings.push(...importValidation.warnings);
            sanitizedData = importValidation.sanitizedData;
            break;

          case 'POST /alarms/restore':
            if (!sanitizedData.backupId || typeof sanitizedData.backupId !== 'string') {
              errors.push('Valid backup ID is required');
            }
            break;
        }

        // Generic security sanitization
        sanitizedData = this.sanitizeForSecurity(sanitizedData);
      }

      // Validate query parameters
      if (request.query) {
        const queryValidation = this.validateQueryParameters(request.query, endpoint);
        errors.push(...queryValidation.errors);
        warnings.push(...queryValidation.warnings);
      }

      // Validate URL parameters
      if (request.params) {
        const paramValidation = this.validateURLParameters(request.params);
        errors.push(...paramValidation.errors);
        warnings.push(...paramValidation.warnings);
      }

      return {
        valid: errors.length === 0,
        errors,
        warnings,
        sanitizedData
      };

    } catch (error) {
      errors.push('Failed to validate input data');
      return { valid: false, errors, warnings };
    }
  }

  /**
   * Validate alarm data structure and content
   */
  private validateAlarmData(alarm: any): ValidationResult {
    const errors: string[] = [];
    const warnings: string[] = [];
    const sanitizedData: any = {};

    // Required fields validation
    if (!alarm.label || typeof alarm.label !== 'string') {
      errors.push('Alarm label is required and must be a string');
    } else {
      sanitizedData.label = SecurityService.sanitizeInput(alarm.label, { maxLength: 100 });
      if (sanitizedData.label !== alarm.label) {
        warnings.push('Alarm label was sanitized for security');
      }
    }

    if (!alarm.time || typeof alarm.time !== 'string') {
      errors.push('Alarm time is required and must be a string');
    } else {
      // Validate time format (HH:MM)
      const timeRegex = /^([01]?[0-9]|2[0-3]):[0-5][0-9]$/;
      if (!timeRegex.test(alarm.time)) {
        errors.push('Alarm time must be in HH:MM format');
      } else {
        sanitizedData.time = alarm.time;
      }
    }

    // Optional fields with validation
    sanitizedData.enabled = Boolean(alarm.enabled);
    sanitizedData.isActive = Boolean(alarm.isActive);

    if (alarm.days) {
      if (Array.isArray(alarm.days)) {
<<<<<<< HEAD
        sanitizedData.days = alarm.days.filter(
          d => typeof d === 'number' && d >= 0 && d <= 6
        );
=======
        sanitizedData.days = alarm.days.filter(d => typeof d === 'number' && d >= 0 && d <= 6);
>>>>>>> 02f0594e
        if (sanitizedData.days.length !== alarm.days.length) {
          warnings.push('Some invalid days were filtered out');
        }
      } else {
        errors.push('Days must be an array of numbers (0-6)');
      }
    } else {
      sanitizedData.days = [];
    }

    if (alarm.voiceMood) {
      const validMoods = ['energetic', 'calm', 'motivational', 'gentle', 'stern'];
      if (validMoods.includes(alarm.voiceMood)) {
        sanitizedData.voiceMood = alarm.voiceMood;
      } else {
        warnings.push('Invalid voice mood, defaulting to "energetic"');
        sanitizedData.voiceMood = 'energetic';
      }
    }

    if (alarm.sound) {
      sanitizedData.sound = SecurityService.sanitizeInput(String(alarm.sound));
    }

    if (typeof alarm.snoozeEnabled === 'boolean') {
      sanitizedData.snoozeEnabled = alarm.snoozeEnabled;
    }

<<<<<<< HEAD
    if (
      typeof alarm.snoozeInterval === 'number' &&
      alarm.snoozeInterval > 0 &&
      alarm.snoozeInterval <= 60
    ) {
=======
    if (typeof alarm.snoozeInterval === 'number' && alarm.snoozeInterval > 0 && alarm.snoozeInterval <= 60) {
>>>>>>> 02f0594e
      sanitizedData.snoozeInterval = alarm.snoozeInterval;
    } else if (alarm.snoozeInterval !== undefined) {
      warnings.push('Invalid snooze interval, defaulting to 5 minutes');
      sanitizedData.snoozeInterval = 5;
    }

    return { valid: errors.length === 0, errors, warnings, sanitizedData };
  }

  /**
   * Validate import data
   */
  private validateImportData(data: any): ValidationResult {
    const errors: string[] = [];
    const warnings: string[] = [];
    let sanitizedData: any = {};

    if (!data.alarms || !Array.isArray(data.alarms)) {
      errors.push('Import data must contain an array of alarms');
      return { valid: false, errors, warnings };
    }

    if (data.alarms.length > 1000) {
      errors.push('Import limited to 1000 alarms');
      return { valid: false, errors, warnings };
    }

    sanitizedData.alarms = data.alarms.map((alarm: any, index: number) => {
      const validation = this.validateAlarmData(alarm);
      validation.errors.forEach(error => errors.push(`Alarm ${index}: ${error}`));
<<<<<<< HEAD
      validation.warnings.forEach(warning =>
        warnings.push(`Alarm ${index}: ${warning}`)
      );
=======
      validation.warnings.forEach(warning => warnings.push(`Alarm ${index}: ${warning}`));
>>>>>>> 02f0594e
      return validation.sanitizedData;
    });

    // Validate metadata if present
    if (data.metadata) {
      sanitizedData.metadata = {
        version: SecurityService.sanitizeInput(String(data.metadata.version || '1.0')),
<<<<<<< HEAD
        exportedAt: data.metadata.exportedAt
          ? new Date(data.metadata.exportedAt).toISOString()
          : new Date().toISOString(),
        source: SecurityService.sanitizeInput(
          String(data.metadata.source || 'unknown')
        ),
=======
        exportedAt: data.metadata.exportedAt ? new Date(data.metadata.exportedAt).toISOString() : new Date().toISOString(),
        source: SecurityService.sanitizeInput(String(data.metadata.source || 'unknown'))
>>>>>>> 02f0594e
      };
    }

    return { valid: errors.length === 0, errors, warnings, sanitizedData };
  }

  /**
   * Validate query parameters
   */
<<<<<<< HEAD
  private validateQueryParameters(
    query: Record<string, string>,
    endpoint: string
  ): ValidationResult {
=======
  private validateQueryParameters(query: Record<string, string>, endpoint: string): ValidationResult {
>>>>>>> 02f0594e
    const errors: string[] = [];
    const warnings: string[] = [];

    Object.entries(query).forEach(([key, value]) => {
      // Sanitize all query values
      const sanitized = SecurityService.sanitizeInput(value);
      if (sanitized !== value) {
        warnings.push(`Query parameter ${key} was sanitized`);
      }

      // Endpoint-specific validation
      switch (key) {
        case 'limit':
          const limit = parseInt(value, 10);
          if (isNaN(limit) || limit < 1 || limit > 1000) {
            errors.push('Limit must be a number between 1 and 1000');
          }
          break;

        case 'offset':
          const offset = parseInt(value, 10);
          if (isNaN(offset) || offset < 0) {
            errors.push('Offset must be a non-negative number');
          }
          break;

        case 'search':
          if (value.length > 100) {
            errors.push('Search query too long (max 100 characters)');
          }
          break;
      }
    });

    return { valid: errors.length === 0, errors, warnings };
  }

  /**
   * Validate URL parameters
   */
  private validateURLParameters(params: Record<string, string>): ValidationResult {
    const errors: string[] = [];
    const warnings: string[] = [];

    Object.entries(params).forEach(([key, value]) => {
      switch (key) {
        case 'id':
<<<<<<< HEAD
          if (
            !value ||
            typeof value !== 'string' ||
            value.length < 1 ||
            value.length > 50
          ) {
=======
          if (!value || typeof value !== 'string' || value.length < 1 || value.length > 50) {
>>>>>>> 02f0594e
            errors.push('Invalid ID parameter');
          }
          break;
      }
    });

    return { valid: errors.length === 0, errors, warnings };
  }

  /**
   * Basic request validation
   */
  private async performBasicValidation(request: APIRequest): Promise<ValidationResult> {
    const errors: string[] = [];

    // Method validation
    const validMethods = ['GET', 'POST', 'PUT', 'DELETE', 'OPTIONS'];
    if (!validMethods.includes(request.method.toUpperCase())) {
      errors.push('Invalid HTTP method');
    }

    // URL validation
    if (!request.url || typeof request.url !== 'string') {
      errors.push('Invalid URL');
    }

    // Headers validation
    if (!request.headers || typeof request.headers !== 'object') {
      errors.push('Invalid headers');
    } else {
      // Check for required headers
<<<<<<< HEAD
      const contentType =
        request.headers['content-type'] || request.headers['Content-Type'];
=======
      const contentType = request.headers['content-type'] || request.headers['Content-Type'];
>>>>>>> 02f0594e
      if (['POST', 'PUT'].includes(request.method.toUpperCase()) && request.body) {
        if (!contentType || !contentType.includes('application/json')) {
          errors.push('Content-Type must be application/json for requests with body');
        }
      }

      // Check for suspicious headers
      Object.entries(request.headers).forEach(([key, value]) => {
        if (this.isSuspiciousHeader(key, value)) {
          errors.push(`Suspicious header detected: ${key}`);
        }
      });
    }

    // User agent validation
    if (request.userAgent && this.isSuspiciousUserAgent(request.userAgent)) {
      errors.push('Suspicious User-Agent detected');
    }

    return { valid: errors.length === 0, errors, warnings: [] };
  }

  /**
   * CSRF token validation
   */
  private async validateCSRFToken(request: APIRequest): Promise<ValidationResult> {
    const token = request.headers[AlarmAPISecurityService.CSRF_TOKEN_HEADER];

    if (!token) {
      return { valid: false, errors: ['CSRF token is required'], warnings: [] };
    }

    const tokenData = this.csrfTokens.get(token);
    if (!tokenData) {
      return { valid: false, errors: ['Invalid CSRF token'], warnings: [] };
    }

    if (tokenData.used) {
      return { valid: false, errors: ['CSRF token already used'], warnings: [] };
    }

    if (tokenData.expiresAt < new Date()) {
      this.csrfTokens.delete(token);
      return { valid: false, errors: ['CSRF token expired'], warnings: [] };
    }

    // Mark token as used
    tokenData.used = true;
    return { valid: true, errors: [], warnings: [] };
  }

  /**
   * Request signature validation
   */
<<<<<<< HEAD
  private async validateRequestSignature(
    request: APIRequest
  ): Promise<ValidationResult> {
=======
  private async validateRequestSignature(request: APIRequest): Promise<ValidationResult> {
>>>>>>> 02f0594e
    const signature = request.headers[AlarmAPISecurityService.SIGNATURE_HEADER];
    const timestamp = request.headers[AlarmAPISecurityService.TIMESTAMP_HEADER];

    if (!signature || !timestamp) {
<<<<<<< HEAD
      return {
        valid: false,
        errors: [
          'Request signature and timestamp are required for critical operations',
        ],
        warnings: [],
      };
=======
      return { valid: false, errors: ['Request signature and timestamp are required for critical operations'], warnings: [] };
>>>>>>> 02f0594e
    }

    // Validate timestamp (must be within 5 minutes)
    const requestTime = new Date(timestamp);
    const now = new Date();
    const timeDiff = Math.abs(now.getTime() - requestTime.getTime());

<<<<<<< HEAD
    if (timeDiff > 5 * 60 * 1000) {
      // 5 minutes
=======
    if (timeDiff > 5 * 60 * 1000) { // 5 minutes
>>>>>>> 02f0594e
      return { valid: false, errors: ['Request timestamp is too old'], warnings: [] };
    }

    // Validate signature
    const expectedSignature = this.generateRequestSignature(request, timestamp);
    if (signature !== expectedSignature) {
      return { valid: false, errors: ['Invalid request signature'], warnings: [] };
    }

    return { valid: true, errors: [], warnings: [] };
  }

  /**
   * Replay attack protection
   */
<<<<<<< HEAD
  private async validateReplayProtection(
    request: APIRequest
  ): Promise<ValidationResult> {
=======
  private async validateReplayProtection(request: APIRequest): Promise<ValidationResult> {
>>>>>>> 02f0594e
    const nonce = request.headers[AlarmAPISecurityService.NONCE_HEADER];

    if (!nonce) {
      return { valid: false, errors: ['Request nonce is required'], warnings: [] };
    }

    if (this.requestNonces.has(nonce)) {
<<<<<<< HEAD
      return {
        valid: false,
        errors: ['Request nonce already used (replay attack detected)'],
        warnings: [],
      };
=======
      return { valid: false, errors: ['Request nonce already used (replay attack detected)'], warnings: [] };
>>>>>>> 02f0594e
    }

    // Add nonce to set
    this.requestNonces.add(nonce);

    // Clean up old nonces (keep last 10000)
    if (this.requestNonces.size > 10000) {
      const noncesArray = Array.from(this.requestNonces);
      this.requestNonces = new Set(noncesArray.slice(-5000));
    }

    return { valid: true, errors: [], warnings: [] };
  }

  /**
   * Analyze potential security threats in request
   */
<<<<<<< HEAD
  private async analyzePotentialThreats(
    request: APIRequest,
    context: APISecurityContext
  ): Promise<{
=======
  private async analyzePotentialThreats(request: APIRequest, context: APISecurityContext): Promise<{
>>>>>>> 02f0594e
    threats: string[];
    block: boolean;
    reasons: string[];
  }> {
    const threats: string[] = [];
    const reasons: string[] = [];
    let block = false;

    // SQL injection patterns
<<<<<<< HEAD
    if (
      this.containsSQLInjection(
        JSON.stringify(request.body) + JSON.stringify(request.query)
      )
    ) {
=======
    if (this.containsSQLInjection(JSON.stringify(request.body) + JSON.stringify(request.query))) {
>>>>>>> 02f0594e
      threats.push('sql_injection_attempt');
      reasons.push('Potential SQL injection detected');
      block = true;
    }

    // XSS patterns
    if (this.containsXSS(JSON.stringify(request.body))) {
      threats.push('xss_attempt');
      reasons.push('Potential XSS attack detected');
      block = true;
    }

    // Large payload attack
<<<<<<< HEAD
    if (request.body && JSON.stringify(request.body).length > 10 * 1024 * 1024) {
      // 10MB
=======
    if (request.body && JSON.stringify(request.body).length > 10 * 1024 * 1024) { // 10MB
>>>>>>> 02f0594e
      threats.push('large_payload_attack');
      reasons.push('Payload too large');
      block = true;
    }

    // Suspicious patterns in URL
    if (this.containsSuspiciousURLPatterns(request.url)) {
      threats.push('suspicious_url_pattern');
      reasons.push('Suspicious URL pattern detected');
      // Don't block for this, just log
    }

    // Excessive nested objects (JSON bomb)
    if (request.body && this.isJSONBomb(request.body)) {
      threats.push('json_bomb_attempt');
      reasons.push('Potential JSON bomb detected');
      block = true;
    }

    return { threats, block, reasons };
  }

  // Helper methods for threat detection
  private containsSQLInjection(input: string): boolean {
    const sqlPatterns = [
      /(\b(SELECT|INSERT|UPDATE|DELETE|DROP|CREATE|ALTER|EXEC|UNION)\b)/i,
      /(\b(OR|AND)\s+\d+\s*=\s*\d+)/i,
      /(;|\|\||--|\*|\bxp_\b)/i
    ];
    return sqlPatterns.some(pattern => pattern.test(input));
  }

  private containsXSS(input: string): boolean {
    const xssPatterns = [
      /<script[^>]*>.*?<\/script>/gi,
      /javascript:/gi,
      /on\w+\s*=/gi,
      /<iframe[^>]*>.*?<\/iframe>/gi,
      /<object[^>]*>.*?<\/object>/gi
    ];
    return xssPatterns.some(pattern => pattern.test(input));
  }

  private containsSuspiciousURLPatterns(url: string): boolean {
    const suspiciousPatterns = [
      /\.\.\//, // Directory traversal
      /%2e%2e%2f/i, // Encoded directory traversal
      /\0/, // Null byte
      /%00/i // Encoded null byte
    ];
    return suspiciousPatterns.some(pattern => pattern.test(url));
  }

  private isJSONBomb(obj: any, depth = 0, maxDepth = 100): boolean {
    if (depth > maxDepth) return true;

    if (typeof obj === 'object' && obj !== null) {
      if (Array.isArray(obj)) {
        if (obj.length > 10000) return true;
        return obj.some(item => this.isJSONBomb(item, depth + 1, maxDepth));
      } else {
        const keys = Object.keys(obj);
        if (keys.length > 1000) return true;
        return keys.some(key => this.isJSONBomb(obj[key], depth + 1, maxDepth));
      }
    }

    return false;
  }

  private isSuspiciousHeader(key: string, value: string): boolean {
    const suspiciousHeaders = ['x-forwarded-for', 'x-real-ip'];
    const suspiciousValues = /(<script|javascript:|data:)/i;

<<<<<<< HEAD
    return (
      suspiciousHeaders.includes(key.toLowerCase()) && suspiciousValues.test(value)
    );
=======
    return suspiciousHeaders.includes(key.toLowerCase()) && suspiciousValues.test(value);
>>>>>>> 02f0594e
  }

  private isSuspiciousUserAgent(userAgent: string): boolean {
    const suspiciousPatterns = [
      /bot|crawler|spider/i,
      /script|curl|wget|python/i,
      /<script|javascript:/i
    ];
    return suspiciousPatterns.some(pattern => pattern.test(userAgent));
  }

  // Utility methods
  private normalizeEndpoint(method: string, url: string): string {
    // Normalize URL by replacing ID parameters with :id
    const normalizedUrl = url.replace(/\/[0-9a-fA-F-]{8,}/g, '/:id');
    return `${method.toUpperCase()} ${normalizedUrl}`;
  }

<<<<<<< HEAD
  private getEndpointSecurityLevel(
    endpoint: string
  ): 'low' | 'medium' | 'high' | 'critical' {
=======
  private getEndpointSecurityLevel(endpoint: string): 'low' | 'medium' | 'high' | 'critical' {
>>>>>>> 02f0594e
    return this.ENDPOINT_SECURITY_LEVELS[endpoint as AlarmAPIEndpoint] || 'medium';
  }

  private mapEndpointToOperation(endpoint: string): any {
    const operationMap: Record<string, any> = {
      'POST /alarms': 'create_alarm',
      'PUT /alarms/:id': 'update_alarm',
      'DELETE /alarms/:id': 'delete_alarm',
      'POST /alarms/bulk': 'bulk_operations',
      'GET /alarms/export': 'alarm_export',
      'POST /alarms/import': 'alarm_import',
      'POST /alarms/:id/snooze': 'snooze_alarm',
      'POST /alarms/:id/dismiss': 'dismiss_alarm',
      'POST /alarms/backup': 'backup_create',
      'POST /alarms/restore': 'backup_restore',
<<<<<<< HEAD
      'GET /alarms': 'data_access',
=======
      'GET /alarms': 'data_access'
>>>>>>> 02f0594e
    };
    return operationMap[endpoint] || 'data_access';
  }

  private requiresCSRFProtection(method: string): boolean {
    return ['POST', 'PUT', 'DELETE'].includes(method.toUpperCase());
  }

  private generateRequestId(): string {
    return `req_${Date.now()}_${Math.random().toString(36).substr(2, 9)}`;
  }

  private generateRequestSignature(request: APIRequest, timestamp: string): string {
    const signatureData = {
      method: request.method,
      url: request.url,
      body: request.body,
      timestamp
    };
    return SecurityService.hashData(JSON.stringify(signatureData));
  }

  private sanitizeForSecurity(data: any): any {
    if (typeof data === 'string') {
      return SecurityService.sanitizeInput(data);
    }

    if (Array.isArray(data)) {
      return data.map(item => this.sanitizeForSecurity(item));
    }

    if (typeof data === 'object' && data !== null) {
      const sanitized: any = {};
      Object.entries(data).forEach(([key, value]) => {
        const sanitizedKey = SecurityService.sanitizeInput(key);
        sanitized[sanitizedKey] = this.sanitizeForSecurity(value);
      });
      return sanitized;
    }

    return data;
  }

  private sanitizeResponseData(data: any, securityLevel: string): any {
    // Remove sensitive fields based on security level
    if (securityLevel === 'low') {
      return data; // No sanitization for low security
    }

    // Deep clone and sanitize
    const sanitized = JSON.parse(JSON.stringify(data));

    // Remove sensitive fields
    this.removeSensitiveFields(sanitized);

    return sanitized;
  }

  private removeSensitiveFields(obj: any): void {
    if (typeof obj === 'object' && obj !== null) {
<<<<<<< HEAD
      const sensitiveFields = [
        'password',
        'token',
        'secret',
        'key',
        'signature',
        'csrf',
      ];
=======
      const sensitiveFields = ['password', 'token', 'secret', 'key', 'signature', 'csrf'];
>>>>>>> 02f0594e

      sensitiveFields.forEach(field => {
        delete obj[field];
      });

      Object.values(obj).forEach(value => {
        if (typeof value === 'object') {
          this.removeSensitiveFields(value);
        }
      });
    }
  }

  private createSecurityResponse(
    context: APISecurityContext,
    status: number,
    message: string,
    errors: string[] = [],
    additional: any = {}
<<<<<<< HEAD
  ): {
    context: APISecurityContext;
    proceed: false;
    response: { status: number; headers: SecurityHeaders; body: any };
  } {
=======
  ): { context: APISecurityContext; proceed: false; response: { status: number; headers: SecurityHeaders; body: any } } {
>>>>>>> 02f0594e
    return {
      context,
      proceed: false,
      response: {
        status,
        headers: context.headers,
        body: {
          error: message,
          errors,
          requestId: context.requestId,
          timestamp: new Date().toISOString(),
          ...additional
        }
      }
    };
  }

<<<<<<< HEAD
  private async logAPISecurityEvent(
    event: string,
    context: APISecurityContext,
    details: any = {}
  ): Promise<void> {
=======
  private async logAPISecurityEvent(event: string, context: APISecurityContext, details: any = {}): Promise<void> {
>>>>>>> 02f0594e
    await SecurityMonitoringForensicsService.logSecurityEvent(
      event === 'request_validated' ? 'data_access' : 'security_test_failure',
      context.threats.length > 0 ? 'high' : 'low',
      'alarm_api_security',
      {
        requestId: context.requestId,
        operation: context.operation,
        securityLevel: context.securityLevel,
        threats: context.threats,
        event,
        ...details
      },
      context.userId
    );
  }

  private startCleanupTimer(): void {
<<<<<<< HEAD
    setInterval(
      () => {
        this.cleanupExpiredData();
      },
      15 * 60 * 1000
    ); // Every 15 minutes
=======
    setInterval(() => {
      this.cleanupExpiredData();
    }, 15 * 60 * 1000); // Every 15 minutes
>>>>>>> 02f0594e
  }

  private cleanupExpiredData(): void {
    const now = new Date();

    // Cleanup expired CSRF tokens
    for (const [token, data] of this.csrfTokens.entries()) {
      if (data.expiresAt < now || data.used) {
        this.csrfTokens.delete(token);
      }
    }

    // Cleanup old requests
    for (const [requestId, context] of this.activeRequests.entries()) {
      if (now.getTime() - context.startTime.getTime() > 10 * 60 * 1000) { // 10 minutes
        this.activeRequests.delete(requestId);
      }
    }

    // Limit nonces set size
    if (this.requestNonces.size > 10000) {
      const noncesArray = Array.from(this.requestNonces);
      this.requestNonces = new Set(noncesArray.slice(-5000));
    }
  }

  /**
   * Get security statistics for monitoring
   */
  async getSecurityStats(): Promise<{
    activeRequests: number;
    blockedRequests: number;
    threatsDetected: number;
    csrfTokensActive: number;
    requestNoncesActive: number;
    securityLevel: 'low' | 'medium' | 'high' | 'critical';
  }> {
    const activeRequests = this.activeRequests.size;
<<<<<<< HEAD
    const threatCount = Array.from(this.activeRequests.values()).reduce(
      (sum, context) => sum + context.threats.length,
      0
    );

    const blockedRequests = Array.from(this.activeRequests.values()).filter(
      context => context.threats.length > 0
    ).length;
=======
    const threatCount = Array.from(this.activeRequests.values())
      .reduce((sum, context) => sum + context.threats.length, 0);

    const blockedRequests = Array.from(this.activeRequests.values())
      .filter(context => context.threats.length > 0).length;
>>>>>>> 02f0594e

    let securityLevel: 'low' | 'medium' | 'high' | 'critical' = 'low';
    if (threatCount > 10) {
      securityLevel = 'critical';
    } else if (threatCount > 5) {
      securityLevel = 'high';
    } else if (threatCount > 2) {
      securityLevel = 'medium';
    }

    return {
      activeRequests,
      blockedRequests,
      threatsDetected: threatCount,
      csrfTokensActive: this.csrfTokens.size,
      requestNoncesActive: this.requestNonces.size,
      securityLevel
    };
  }

  /**
   * Cleanup resources
   */
  destroy(): void {
    this.activeRequests.clear();
    this.csrfTokens.clear();
    this.requestNonces.clear();
    console.log('[AlarmAPISecurity] Service destroyed');
  }
}

export default AlarmAPISecurityService.getInstance();<|MERGE_RESOLUTION|>--- conflicted
+++ resolved
@@ -34,13 +34,8 @@
   'X-Request-ID': string;
   'X-Content-Security-Policy': string;
   'Cache-Control': string;
-<<<<<<< HEAD
-  Pragma: string;
-  Expires: string;
-=======
   'Pragma': string;
   'Expires': string;
->>>>>>> 02f0594e
 }
 
 interface ValidationResult {
@@ -89,12 +84,7 @@
   private static readonly NONCE_HEADER = 'X-Request-Nonce';
 
   private activeRequests: Map<string, APISecurityContext> = new Map();
-<<<<<<< HEAD
-  private csrfTokens: Map<string, { token: string; expiresAt: Date; used: boolean }> =
-    new Map();
-=======
   private csrfTokens: Map<string, { token: string; expiresAt: Date; used: boolean }> = new Map();
->>>>>>> 02f0594e
   private requestNonces: Set<string> = new Set();
 
   // Security configuration
@@ -110,20 +100,10 @@
     "base-uri 'self'",
     "form-action 'self'",
     "frame-ancestors 'none'",
-<<<<<<< HEAD
-    'upgrade-insecure-requests',
-  ].join('; ');
-
-  private readonly ENDPOINT_SECURITY_LEVELS: Record<
-    AlarmAPIEndpoint,
-    'low' | 'medium' | 'high' | 'critical'
-  > = {
-=======
     "upgrade-insecure-requests"
   ].join('; ');
 
   private readonly ENDPOINT_SECURITY_LEVELS: Record<AlarmAPIEndpoint, 'low' | 'medium' | 'high' | 'critical'> = {
->>>>>>> 02f0594e
     'GET /alarms': 'medium',
     'POST /alarms': 'high',
     'PUT /alarms/:id': 'high',
@@ -137,11 +117,7 @@
     'POST /alarms/backup': 'critical',
     'POST /alarms/restore': 'critical',
     'GET /alarms/security/status': 'medium',
-<<<<<<< HEAD
-    'POST /alarms/security/test': 'high',
-=======
     'POST /alarms/security/test': 'high'
->>>>>>> 02f0594e
   };
 
   private constructor() {
@@ -190,16 +166,7 @@
       const basicValidation = await this.performBasicValidation(request);
       if (!basicValidation.valid) {
         context.threats.push('basic_validation_failed');
-<<<<<<< HEAD
-        return this.createSecurityResponse(
-          context,
-          400,
-          'Invalid request format',
-          basicValidation.errors
-        );
-=======
         return this.createSecurityResponse(context, 400, 'Invalid request format', basicValidation.errors);
->>>>>>> 02f0594e
       }
 
       // 2. Rate limiting check
@@ -213,26 +180,14 @@
 
         context.rateLimited = !rateLimitResult.allowed;
         context.headers['X-Rate-Limit-Limit'] = rateLimitResult.remaining.toString();
-<<<<<<< HEAD
-        context.headers['X-Rate-Limit-Remaining'] =
-          rateLimitResult.remaining.toString();
-        context.headers['X-Rate-Limit-Reset'] = Math.floor(
-          rateLimitResult.resetTime.getTime() / 1000
-        ).toString();
-=======
         context.headers['X-Rate-Limit-Remaining'] = rateLimitResult.remaining.toString();
         context.headers['X-Rate-Limit-Reset'] = Math.floor(rateLimitResult.resetTime.getTime() / 1000).toString();
->>>>>>> 02f0594e
 
         if (!rateLimitResult.allowed) {
           context.threats.push('rate_limit_exceeded');
           return this.createSecurityResponse(context, 429, 'Rate limit exceeded', [], {
             retryAfter: rateLimitResult.retryAfter,
-<<<<<<< HEAD
-            escalation: rateLimitResult.escalation,
-=======
             escalation: rateLimitResult.escalation
->>>>>>> 02f0594e
           });
         }
       }
@@ -242,16 +197,7 @@
         const csrfValidation = await this.validateCSRFToken(request);
         if (!csrfValidation.valid) {
           context.threats.push('csrf_validation_failed');
-<<<<<<< HEAD
-          return this.createSecurityResponse(
-            context,
-            403,
-            'CSRF validation failed',
-            csrfValidation.errors
-          );
-=======
           return this.createSecurityResponse(context, 403, 'CSRF validation failed', csrfValidation.errors);
->>>>>>> 02f0594e
         }
       }
 
@@ -260,16 +206,7 @@
         const signatureValidation = await this.validateRequestSignature(request);
         if (!signatureValidation.valid) {
           context.threats.push('signature_validation_failed');
-<<<<<<< HEAD
-          return this.createSecurityResponse(
-            context,
-            403,
-            'Request signature invalid',
-            signatureValidation.errors
-          );
-=======
           return this.createSecurityResponse(context, 403, 'Request signature invalid', signatureValidation.errors);
->>>>>>> 02f0594e
         }
       }
 
@@ -278,16 +215,7 @@
       context.validatedInput = inputValidation.valid;
       if (!inputValidation.valid) {
         context.threats.push('input_validation_failed');
-<<<<<<< HEAD
-        return this.createSecurityResponse(
-          context,
-          400,
-          'Invalid input data',
-          inputValidation.errors
-        );
-=======
         return this.createSecurityResponse(context, 400, 'Invalid input data', inputValidation.errors);
->>>>>>> 02f0594e
       }
 
       // 6. Replay attack protection
@@ -295,16 +223,7 @@
         const replayValidation = await this.validateReplayProtection(request);
         if (!replayValidation.valid) {
           context.threats.push('replay_attack_detected');
-<<<<<<< HEAD
-          return this.createSecurityResponse(
-            context,
-            403,
-            'Replay attack detected',
-            replayValidation.errors
-          );
-=======
           return this.createSecurityResponse(context, 403, 'Replay attack detected', replayValidation.errors);
->>>>>>> 02f0594e
         }
       }
 
@@ -313,16 +232,7 @@
       context.threats.push(...threatAnalysis.threats);
 
       if (threatAnalysis.block) {
-<<<<<<< HEAD
-        return this.createSecurityResponse(
-          context,
-          403,
-          'Request blocked by security policy',
-          threatAnalysis.reasons
-        );
-=======
         return this.createSecurityResponse(context, 403, 'Request blocked by security policy', threatAnalysis.reasons);
->>>>>>> 02f0594e
       }
 
       // Update sanitized request data
@@ -331,14 +241,7 @@
       }
 
       // Log successful validation
-<<<<<<< HEAD
-      await this.logAPISecurityEvent('request_validated', context, {
-        endpoint,
-        securityLevel,
-      });
-=======
       await this.logAPISecurityEvent('request_validated', context, { endpoint, securityLevel });
->>>>>>> 02f0594e
 
       // Request validation passed
       return {
@@ -366,29 +269,14 @@
         startTime
       };
 
-<<<<<<< HEAD
-      return this.createSecurityResponse(
-        errorContext,
-        500,
-        'Security validation error'
-      );
-=======
       return this.createSecurityResponse(errorContext, 500, 'Security validation error');
->>>>>>> 02f0594e
     }
   }
 
   /**
    * Generate comprehensive security headers for API responses
    */
-<<<<<<< HEAD
-  generateSecurityHeaders(
-    requestId: string,
-    additional?: Partial<SecurityHeaders>
-  ): SecurityHeaders {
-=======
   generateSecurityHeaders(requestId: string, additional?: Partial<SecurityHeaders>): SecurityHeaders {
->>>>>>> 02f0594e
     const headers: SecurityHeaders = {
       'Content-Security-Policy': this.CSP_POLICY,
       'X-Content-Type-Options': 'nosniff',
@@ -396,23 +284,13 @@
       'X-XSS-Protection': '1; mode=block',
       'Strict-Transport-Security': 'max-age=31536000; includeSubDomains; preload',
       'Referrer-Policy': 'strict-origin-when-cross-origin',
-<<<<<<< HEAD
-      'Permissions-Policy':
-        'camera=(), microphone=(), geolocation=(), usb=(), magnetometer=(), accelerometer=(), gyroscope=()',
-=======
       'Permissions-Policy': 'camera=(), microphone=(), geolocation=(), usb=(), magnetometer=(), accelerometer=(), gyroscope=()',
->>>>>>> 02f0594e
       'X-Permitted-Cross-Domain-Policies': 'none',
       'X-Request-ID': requestId,
       'X-Content-Security-Policy': this.CSP_POLICY,
       'Cache-Control': 'no-store, no-cache, must-revalidate, private',
-<<<<<<< HEAD
-      Pragma: 'no-cache',
-      Expires: '0',
-=======
       'Pragma': 'no-cache',
       'Expires': '0'
->>>>>>> 02f0594e
     };
 
     // Merge additional headers
@@ -446,14 +324,7 @@
       this.activeRequests.delete(context.requestId);
 
       // Sanitize response data for security
-<<<<<<< HEAD
-      const sanitizedResponse = this.sanitizeResponseData(
-        responseData,
-        context.securityLevel
-      );
-=======
       const sanitizedResponse = this.sanitizeResponseData(responseData, context.securityLevel);
->>>>>>> 02f0594e
 
       return {
         status,
@@ -466,11 +337,7 @@
       return {
         status: 500,
         headers: context.headers,
-<<<<<<< HEAD
-        body: { error: 'Response processing failed' },
-=======
         body: { error: 'Response processing failed' }
->>>>>>> 02f0594e
       };
     }
   }
@@ -504,14 +371,7 @@
   /**
    * Validate API request input data
    */
-<<<<<<< HEAD
-  private async validateAndSanitizeInput(
-    request: APIRequest,
-    endpoint: string
-  ): Promise<ValidationResult> {
-=======
   private async validateAndSanitizeInput(request: APIRequest, endpoint: string): Promise<ValidationResult> {
->>>>>>> 02f0594e
     const errors: string[] = [];
     const warnings: string[] = [];
     let sanitizedData: any = null;
@@ -633,13 +493,7 @@
 
     if (alarm.days) {
       if (Array.isArray(alarm.days)) {
-<<<<<<< HEAD
-        sanitizedData.days = alarm.days.filter(
-          d => typeof d === 'number' && d >= 0 && d <= 6
-        );
-=======
         sanitizedData.days = alarm.days.filter(d => typeof d === 'number' && d >= 0 && d <= 6);
->>>>>>> 02f0594e
         if (sanitizedData.days.length !== alarm.days.length) {
           warnings.push('Some invalid days were filtered out');
         }
@@ -668,15 +522,7 @@
       sanitizedData.snoozeEnabled = alarm.snoozeEnabled;
     }
 
-<<<<<<< HEAD
-    if (
-      typeof alarm.snoozeInterval === 'number' &&
-      alarm.snoozeInterval > 0 &&
-      alarm.snoozeInterval <= 60
-    ) {
-=======
     if (typeof alarm.snoozeInterval === 'number' && alarm.snoozeInterval > 0 && alarm.snoozeInterval <= 60) {
->>>>>>> 02f0594e
       sanitizedData.snoozeInterval = alarm.snoozeInterval;
     } else if (alarm.snoozeInterval !== undefined) {
       warnings.push('Invalid snooze interval, defaulting to 5 minutes');
@@ -707,13 +553,7 @@
     sanitizedData.alarms = data.alarms.map((alarm: any, index: number) => {
       const validation = this.validateAlarmData(alarm);
       validation.errors.forEach(error => errors.push(`Alarm ${index}: ${error}`));
-<<<<<<< HEAD
-      validation.warnings.forEach(warning =>
-        warnings.push(`Alarm ${index}: ${warning}`)
-      );
-=======
       validation.warnings.forEach(warning => warnings.push(`Alarm ${index}: ${warning}`));
->>>>>>> 02f0594e
       return validation.sanitizedData;
     });
 
@@ -721,17 +561,8 @@
     if (data.metadata) {
       sanitizedData.metadata = {
         version: SecurityService.sanitizeInput(String(data.metadata.version || '1.0')),
-<<<<<<< HEAD
-        exportedAt: data.metadata.exportedAt
-          ? new Date(data.metadata.exportedAt).toISOString()
-          : new Date().toISOString(),
-        source: SecurityService.sanitizeInput(
-          String(data.metadata.source || 'unknown')
-        ),
-=======
         exportedAt: data.metadata.exportedAt ? new Date(data.metadata.exportedAt).toISOString() : new Date().toISOString(),
         source: SecurityService.sanitizeInput(String(data.metadata.source || 'unknown'))
->>>>>>> 02f0594e
       };
     }
 
@@ -741,14 +572,7 @@
   /**
    * Validate query parameters
    */
-<<<<<<< HEAD
-  private validateQueryParameters(
-    query: Record<string, string>,
-    endpoint: string
-  ): ValidationResult {
-=======
   private validateQueryParameters(query: Record<string, string>, endpoint: string): ValidationResult {
->>>>>>> 02f0594e
     const errors: string[] = [];
     const warnings: string[] = [];
 
@@ -796,16 +620,7 @@
     Object.entries(params).forEach(([key, value]) => {
       switch (key) {
         case 'id':
-<<<<<<< HEAD
-          if (
-            !value ||
-            typeof value !== 'string' ||
-            value.length < 1 ||
-            value.length > 50
-          ) {
-=======
           if (!value || typeof value !== 'string' || value.length < 1 || value.length > 50) {
->>>>>>> 02f0594e
             errors.push('Invalid ID parameter');
           }
           break;
@@ -837,12 +652,7 @@
       errors.push('Invalid headers');
     } else {
       // Check for required headers
-<<<<<<< HEAD
-      const contentType =
-        request.headers['content-type'] || request.headers['Content-Type'];
-=======
       const contentType = request.headers['content-type'] || request.headers['Content-Type'];
->>>>>>> 02f0594e
       if (['POST', 'PUT'].includes(request.method.toUpperCase()) && request.body) {
         if (!contentType || !contentType.includes('application/json')) {
           errors.push('Content-Type must be application/json for requests with body');
@@ -897,28 +707,12 @@
   /**
    * Request signature validation
    */
-<<<<<<< HEAD
-  private async validateRequestSignature(
-    request: APIRequest
-  ): Promise<ValidationResult> {
-=======
   private async validateRequestSignature(request: APIRequest): Promise<ValidationResult> {
->>>>>>> 02f0594e
     const signature = request.headers[AlarmAPISecurityService.SIGNATURE_HEADER];
     const timestamp = request.headers[AlarmAPISecurityService.TIMESTAMP_HEADER];
 
     if (!signature || !timestamp) {
-<<<<<<< HEAD
-      return {
-        valid: false,
-        errors: [
-          'Request signature and timestamp are required for critical operations',
-        ],
-        warnings: [],
-      };
-=======
       return { valid: false, errors: ['Request signature and timestamp are required for critical operations'], warnings: [] };
->>>>>>> 02f0594e
     }
 
     // Validate timestamp (must be within 5 minutes)
@@ -926,12 +720,7 @@
     const now = new Date();
     const timeDiff = Math.abs(now.getTime() - requestTime.getTime());
 
-<<<<<<< HEAD
-    if (timeDiff > 5 * 60 * 1000) {
-      // 5 minutes
-=======
     if (timeDiff > 5 * 60 * 1000) { // 5 minutes
->>>>>>> 02f0594e
       return { valid: false, errors: ['Request timestamp is too old'], warnings: [] };
     }
 
@@ -947,13 +736,7 @@
   /**
    * Replay attack protection
    */
-<<<<<<< HEAD
-  private async validateReplayProtection(
-    request: APIRequest
-  ): Promise<ValidationResult> {
-=======
   private async validateReplayProtection(request: APIRequest): Promise<ValidationResult> {
->>>>>>> 02f0594e
     const nonce = request.headers[AlarmAPISecurityService.NONCE_HEADER];
 
     if (!nonce) {
@@ -961,15 +744,7 @@
     }
 
     if (this.requestNonces.has(nonce)) {
-<<<<<<< HEAD
-      return {
-        valid: false,
-        errors: ['Request nonce already used (replay attack detected)'],
-        warnings: [],
-      };
-=======
       return { valid: false, errors: ['Request nonce already used (replay attack detected)'], warnings: [] };
->>>>>>> 02f0594e
     }
 
     // Add nonce to set
@@ -987,14 +762,7 @@
   /**
    * Analyze potential security threats in request
    */
-<<<<<<< HEAD
-  private async analyzePotentialThreats(
-    request: APIRequest,
-    context: APISecurityContext
-  ): Promise<{
-=======
   private async analyzePotentialThreats(request: APIRequest, context: APISecurityContext): Promise<{
->>>>>>> 02f0594e
     threats: string[];
     block: boolean;
     reasons: string[];
@@ -1004,15 +772,7 @@
     let block = false;
 
     // SQL injection patterns
-<<<<<<< HEAD
-    if (
-      this.containsSQLInjection(
-        JSON.stringify(request.body) + JSON.stringify(request.query)
-      )
-    ) {
-=======
     if (this.containsSQLInjection(JSON.stringify(request.body) + JSON.stringify(request.query))) {
->>>>>>> 02f0594e
       threats.push('sql_injection_attempt');
       reasons.push('Potential SQL injection detected');
       block = true;
@@ -1026,12 +786,7 @@
     }
 
     // Large payload attack
-<<<<<<< HEAD
-    if (request.body && JSON.stringify(request.body).length > 10 * 1024 * 1024) {
-      // 10MB
-=======
     if (request.body && JSON.stringify(request.body).length > 10 * 1024 * 1024) { // 10MB
->>>>>>> 02f0594e
       threats.push('large_payload_attack');
       reasons.push('Payload too large');
       block = true;
@@ -1106,13 +861,7 @@
     const suspiciousHeaders = ['x-forwarded-for', 'x-real-ip'];
     const suspiciousValues = /(<script|javascript:|data:)/i;
 
-<<<<<<< HEAD
-    return (
-      suspiciousHeaders.includes(key.toLowerCase()) && suspiciousValues.test(value)
-    );
-=======
     return suspiciousHeaders.includes(key.toLowerCase()) && suspiciousValues.test(value);
->>>>>>> 02f0594e
   }
 
   private isSuspiciousUserAgent(userAgent: string): boolean {
@@ -1131,13 +880,7 @@
     return `${method.toUpperCase()} ${normalizedUrl}`;
   }
 
-<<<<<<< HEAD
-  private getEndpointSecurityLevel(
-    endpoint: string
-  ): 'low' | 'medium' | 'high' | 'critical' {
-=======
   private getEndpointSecurityLevel(endpoint: string): 'low' | 'medium' | 'high' | 'critical' {
->>>>>>> 02f0594e
     return this.ENDPOINT_SECURITY_LEVELS[endpoint as AlarmAPIEndpoint] || 'medium';
   }
 
@@ -1153,11 +896,7 @@
       'POST /alarms/:id/dismiss': 'dismiss_alarm',
       'POST /alarms/backup': 'backup_create',
       'POST /alarms/restore': 'backup_restore',
-<<<<<<< HEAD
-      'GET /alarms': 'data_access',
-=======
       'GET /alarms': 'data_access'
->>>>>>> 02f0594e
     };
     return operationMap[endpoint] || 'data_access';
   }
@@ -1218,18 +957,7 @@
 
   private removeSensitiveFields(obj: any): void {
     if (typeof obj === 'object' && obj !== null) {
-<<<<<<< HEAD
-      const sensitiveFields = [
-        'password',
-        'token',
-        'secret',
-        'key',
-        'signature',
-        'csrf',
-      ];
-=======
       const sensitiveFields = ['password', 'token', 'secret', 'key', 'signature', 'csrf'];
->>>>>>> 02f0594e
 
       sensitiveFields.forEach(field => {
         delete obj[field];
@@ -1249,15 +977,7 @@
     message: string,
     errors: string[] = [],
     additional: any = {}
-<<<<<<< HEAD
-  ): {
-    context: APISecurityContext;
-    proceed: false;
-    response: { status: number; headers: SecurityHeaders; body: any };
-  } {
-=======
   ): { context: APISecurityContext; proceed: false; response: { status: number; headers: SecurityHeaders; body: any } } {
->>>>>>> 02f0594e
     return {
       context,
       proceed: false,
@@ -1275,15 +995,7 @@
     };
   }
 
-<<<<<<< HEAD
-  private async logAPISecurityEvent(
-    event: string,
-    context: APISecurityContext,
-    details: any = {}
-  ): Promise<void> {
-=======
   private async logAPISecurityEvent(event: string, context: APISecurityContext, details: any = {}): Promise<void> {
->>>>>>> 02f0594e
     await SecurityMonitoringForensicsService.logSecurityEvent(
       event === 'request_validated' ? 'data_access' : 'security_test_failure',
       context.threats.length > 0 ? 'high' : 'low',
@@ -1301,18 +1013,9 @@
   }
 
   private startCleanupTimer(): void {
-<<<<<<< HEAD
-    setInterval(
-      () => {
-        this.cleanupExpiredData();
-      },
-      15 * 60 * 1000
-    ); // Every 15 minutes
-=======
     setInterval(() => {
       this.cleanupExpiredData();
     }, 15 * 60 * 1000); // Every 15 minutes
->>>>>>> 02f0594e
   }
 
   private cleanupExpiredData(): void {
@@ -1351,22 +1054,11 @@
     securityLevel: 'low' | 'medium' | 'high' | 'critical';
   }> {
     const activeRequests = this.activeRequests.size;
-<<<<<<< HEAD
-    const threatCount = Array.from(this.activeRequests.values()).reduce(
-      (sum, context) => sum + context.threats.length,
-      0
-    );
-
-    const blockedRequests = Array.from(this.activeRequests.values()).filter(
-      context => context.threats.length > 0
-    ).length;
-=======
     const threatCount = Array.from(this.activeRequests.values())
       .reduce((sum, context) => sum + context.threats.length, 0);
 
     const blockedRequests = Array.from(this.activeRequests.values())
       .filter(context => context.threats.length > 0).length;
->>>>>>> 02f0594e
 
     let securityLevel: 'low' | 'medium' | 'high' | 'critical' = 'low';
     if (threatCount > 10) {
