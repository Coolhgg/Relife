/**
 * Theme Accessibility Service
 * Provides enhanced accessibility features for the theme system including
 * ARIA announcements, keyboard navigation, screen reader optimizations,
 * and WCAG compliance utilities
 */

import { PersonalizationSettings } from '../types';

interface ContrastRatio {
  ratio: number;
  level: 'AAA' | 'AA' | 'A' | 'fail';
  isAccessible: boolean;
}

interface AccessibilityAnnouncement {
  message: string;
  priority: 'polite' | 'assertive' | 'off';
  delay?: number;
}

interface ColorBlindnessSimulation {
  protanopia: string;
  deuteranopia: string;
  tritanopia: string;
  achromatopsia: string;
}

class ThemeAccessibilityService {
  private static instance: ThemeAccessibilityService;
  private ariaLiveRegion: HTMLElement | null = null;
  private focusManager: FocusManager;
  private contrastCache = new Map<string, ContrastRatio>();
  private keyboardNavigation: KeyboardNavigationManager;

  static getInstance(): ThemeAccessibilityService {
    if (!this.instance) {
      this.instance = new ThemeAccessibilityService();
    }
    return this.instance;
  }

  private constructor() {
    this.initializeAriaLiveRegion();
    this.focusManager = new FocusManager();
    this.keyboardNavigation = new KeyboardNavigationManager();
    this.setupAccessibilityEventListeners();
  }

  /**
   * Initialize ARIA live region for theme announcements
   */
  private initializeAriaLiveRegion(): void {
    if (typeof document === 'undefined') return;

    this.ariaLiveRegion = document.createElement('div');
    this.ariaLiveRegion.setAttribute('aria-live', 'polite');
    this.ariaLiveRegion.setAttribute('aria-atomic', 'true');
    this.ariaLiveRegion.setAttribute('aria-relevant', 'additions text');
    this.ariaLiveRegion.className = 'sr-only';
    this.ariaLiveRegion.style.cssText = `
      position: absolute;
      left: -10000px;
      top: auto;
      width: 1px;
      height: 1px;
      overflow: hidden;
    `;

    document.body.appendChild(this.ariaLiveRegion);
  }

  /**
   * Announce theme changes to screen readers
   */
  announceThemeChange(
    themeName: string,
    options: {
      includePreviousTheme?: boolean;
      previousTheme?: string;
      priority?: 'polite' | 'assertive';
    } = {}
  ): void {
<<<<<<< HEAD
    const {
      includePreviousTheme = false,
      previousTheme,
      priority = 'polite',
    } = options;
=======
    const { includePreviousTheme = false, previousTheme, priority = 'polite' } = options;
>>>>>>> 02f0594e

    let message = `Theme changed to ${themeName}`;
    if (includePreviousTheme && previousTheme) {
      message = `Theme changed from ${previousTheme} to ${themeName}`;
    }

    this.announce({ message, priority });
  }

  /**
   * Announce accessibility setting changes
   */
  announceAccessibilityChange(setting: string, value: any, description?: string): void {
    const message = description || `${setting} ${value ? 'enabled' : 'disabled'}`;
    this.announce({ message, priority: 'polite' });
  }

  /**
   * Generic announcement method
   */
  private announce({ message, priority, delay = 100 }: AccessibilityAnnouncement): void {
    if (!this.ariaLiveRegion) return;

    // Update aria-live attribute if needed
    if (this.ariaLiveRegion.getAttribute('aria-live') !== priority) {
      this.ariaLiveRegion.setAttribute('aria-live', priority);
    }

    // Clear and set new message with small delay for screen reader reliability
    setTimeout(() => {
      if (this.ariaLiveRegion) {
        this.ariaLiveRegion.textContent = '';
        setTimeout(() => {
          if (this.ariaLiveRegion) {
            this.ariaLiveRegion.textContent = message;
          }
        }, 10);
      }
    }, delay);
  }

  /**
   * Calculate WCAG contrast ratio between two colors
   */
  calculateContrastRatio(foreground: string, background: string): ContrastRatio {
    const cacheKey = `${foreground}-${background}`;
    const cached = this.contrastCache.get(cacheKey);
    if (cached) return cached;

    const ratio = this.getContrastRatio(foreground, background);
    let level: ContrastRatio['level'] = 'fail';
    let isAccessible = false;

    if (ratio >= 7) {
      level = 'AAA';
      isAccessible = true;
    } else if (ratio >= 4.5) {
      level = 'AA';
      isAccessible = true;
    } else if (ratio >= 3) {
      level = 'A';
      isAccessible = false; // A is not sufficient for most content
    }

    const result: ContrastRatio = { ratio, level, isAccessible };
    this.contrastCache.set(cacheKey, result);
    return result;
  }

  /**
   * Internal contrast ratio calculation
   */
  private getContrastRatio(color1: string, color2: string): number {
    const lum1 = this.getLuminance(color1);
    const lum2 = this.getLuminance(color2);
    const brightest = Math.max(lum1, lum2);
    const darkest = Math.min(lum1, lum2);
    return (brightest + 0.05) / (darkest + 0.05);
  }

  /**
   * Calculate relative luminance of a color
   */
  private getLuminance(color: string): number {
    const rgb = this.hexToRgb(color);
    if (!rgb) return 0;

    const [r, g, b] = rgb.map(c => {
      c = c / 255;
      return c <= 0.03928 ? c / 12.92 : Math.pow((c + 0.055) / 1.055, 2.4);
    });

    return 0.2126 * r + 0.7152 * g + 0.0722 * b;
  }

  /**
   * Convert hex color to RGB
   */
  private hexToRgb(hex: string): [number, number, number] | null {
    const result = /^#?([a-f\d]{2})([a-f\d]{2})([a-f\d]{2})$/i.exec(hex);
<<<<<<< HEAD
    return result
      ? [parseInt(result[1], 16), parseInt(result[2], 16), parseInt(result[3], 16)]
      : null;
=======
    return result ? [
      parseInt(result[1], 16),
      parseInt(result[2], 16),
      parseInt(result[3], 16)
    ] : null;
>>>>>>> 02f0594e
  }

  /**
   * Simulate color blindness for color accessibility testing
   */
  simulateColorBlindness(color: string): ColorBlindnessSimulation {
    const rgb = this.hexToRgb(color);
    if (!rgb) return { protanopia: color, deuteranopia: color, tritanopia: color, achromatopsia: color };

    const [r, g, b] = rgb;

    // Simplified color blindness simulation matrices
    const protanopia = this.rgbToHex([
      0.567 * r + 0.433 * g + 0 * b,
      0.558 * r + 0.442 * g + 0 * b,
      0 * r + 0.242 * g + 0.758 * b
    ]);

    const deuteranopia = this.rgbToHex([
      0.625 * r + 0.375 * g + 0 * b,
      0.7 * r + 0.3 * g + 0 * b,
      0 * r + 0.3 * g + 0.7 * b
    ]);

    const tritanopia = this.rgbToHex([
      0.95 * r + 0.05 * g + 0 * b,
      0 * r + 0.433 * g + 0.567 * b,
      0 * r + 0.475 * g + 0.525 * b
    ]);

    // Achromatopsia (grayscale)
    const gray = 0.299 * r + 0.587 * g + 0.114 * b;
    const achromatopsia = this.rgbToHex([gray, gray, gray]);

    return { protanopia, deuteranopia, tritanopia, achromatopsia };
  }

  /**
   * Convert RGB to hex
   */
  private rgbToHex(rgb: number[]): string {
<<<<<<< HEAD
    return (
      '#' +
      rgb
        .map(c => {
          const hex = Math.round(Math.max(0, Math.min(255, c))).toString(16);
          return hex.length === 1 ? '0' + hex : hex;
        })
        .join('')
    );
=======
    return '#' + rgb.map(c => {
      const hex = Math.round(Math.max(0, Math.min(255, c))).toString(16);
      return hex.length === 1 ? '0' + hex : hex;
    }).join('');
>>>>>>> 02f0594e
  }

  /**
   * Apply accessibility enhancements based on personalization settings
   */
  applyAccessibilityEnhancements(settings: PersonalizationSettings): void {
    const root = document.documentElement;
    const body = document.body;

    // High contrast mode
    if (settings.accessibilityPreferences.highContrastMode) {
      body.classList.add('high-contrast');
      this.announceAccessibilityChange('High contrast mode', true);
    } else {
      body.classList.remove('high-contrast');
    }

    // Reduced motion
<<<<<<< HEAD
    if (
      settings.motionPreferences.reduceMotion ||
      settings.accessibilityPreferences.flashingElementsReduced
    ) {
=======
    if (settings.motionPreferences.reduceMotion || settings.accessibilityPreferences.flashingElementsReduced) {
>>>>>>> 02f0594e
      body.classList.add('reduce-motion');
      this.announceAccessibilityChange('Reduced motion', true);
    } else {
      body.classList.remove('reduce-motion');
    }

    // Screen reader optimizations
    if (settings.accessibilityPreferences.screenReaderOptimized) {
      body.classList.add('screen-reader-optimized');
      this.enableScreenReaderOptimizations();
    } else {
      body.classList.remove('screen-reader-optimized');
      this.disableScreenReaderOptimizations();
    }

    // Large targets for easier interaction
    if (settings.accessibilityPreferences.largeTargets) {
      root.style.setProperty('--min-touch-target-size', '48px');
      body.classList.add('large-targets');
    } else {
      root.style.setProperty('--min-touch-target-size', '40px');
      body.classList.remove('large-targets');
    }

    // Bold text
    if (settings.accessibilityPreferences.boldText) {
      root.style.setProperty('--font-weight-base', '600');
      body.classList.add('bold-text');
    } else {
      root.style.setProperty('--font-weight-base', '400');
      body.classList.remove('bold-text');
    }

    // Underline links
    if (settings.accessibilityPreferences.underlineLinks) {
      body.classList.add('underline-links');
    } else {
      body.classList.remove('underline-links');
    }

    // Focus indicator style
<<<<<<< HEAD
    root.style.setProperty(
      '--focus-indicator-style',
      settings.accessibilityPreferences.focusIndicatorStyle
    );
=======
    root.style.setProperty('--focus-indicator-style', settings.accessibilityPreferences.focusIndicatorStyle);
>>>>>>> 02f0594e

    // Dyslexia-friendly fonts
    if (settings.typographyPreferences.dyslexiaFriendly) {
      body.classList.add('dyslexia-friendly');
      this.announceAccessibilityChange('Dyslexia-friendly fonts', true);
    } else {
      body.classList.remove('dyslexia-friendly');
    }
  }

  /**
   * Enable screen reader specific optimizations
   */
  private enableScreenReaderOptimizations(): void {
    // Add skip links
    this.addSkipLinks();

    // Enhance landmark navigation
    this.enhanceLandmarks();

    // Add descriptive text for complex UI elements
    this.addDescriptiveText();
  }

  /**
   * Disable screen reader optimizations
   */
  private disableScreenReaderOptimizations(): void {
    // Remove skip links and other screen reader specific elements
    const skipLinks = document.querySelector('#skip-links');
    if (skipLinks) {
      skipLinks.remove();
    }
  }

  /**
   * Add skip links for keyboard navigation
   */
  private addSkipLinks(): void {
    if (document.querySelector('#skip-links')) return;

    const skipLinks = document.createElement('div');
    skipLinks.id = 'skip-links';
    skipLinks.className = 'skip-links';
    skipLinks.innerHTML = `
      <a href="#main-content" class="skip-link">Skip to main content</a>
      <a href="#navigation" class="skip-link">Skip to navigation</a>
      <a href="#footer" class="skip-link">Skip to footer</a>
    `;

    // Add styles
    const style = document.createElement('style');
    style.textContent = `
      .skip-links {
        position: absolute;
        top: 0;
        left: 0;
        z-index: 9999;
      }
      .skip-link {
        position: absolute;
        left: -10000px;
        top: auto;
        width: 1px;
        height: 1px;
        overflow: hidden;
        background: #000;
        color: #fff;
        padding: 8px 16px;
        text-decoration: none;
        border-radius: 0 0 4px 0;
      }
      .skip-link:focus {
        position: static;
        width: auto;
        height: auto;
        overflow: visible;
      }
    `;
    document.head.appendChild(style);
    document.body.insertBefore(skipLinks, document.body.firstChild);
  }

  /**
   * Enhance landmarks for better navigation
   */
  private enhanceLandmarks(): void {
    // Add missing ARIA landmarks
    const main = document.querySelector('main');
    if (main && !main.getAttribute('aria-label')) {
      main.setAttribute('aria-label', 'Main content');
    }

    const nav = document.querySelector('nav');
    if (nav && !nav.getAttribute('aria-label')) {
      nav.setAttribute('aria-label', 'Main navigation');
    }
  }

  /**
   * Add descriptive text for complex UI elements
   */
  private addDescriptiveText(): void {
    // Add aria-descriptions for theme controls
    const themeButtons = document.querySelectorAll('[data-theme-toggle]');
    themeButtons.forEach((button, index) => {
      if (!button.getAttribute('aria-describedby')) {
        const descId = `theme-desc-${index}`;
        const desc = document.createElement('span');
        desc.id = descId;
        desc.className = 'sr-only';
        desc.textContent = 'Changes the visual theme of the application';
        button.setAttribute('aria-describedby', descId);
        button.appendChild(desc);
      }
    });
  }

  /**
   * Setup accessibility-related event listeners
   */
  private setupAccessibilityEventListeners(): void {
    // Listen for system preference changes
    if (typeof window !== 'undefined' && window.matchMedia) {
<<<<<<< HEAD
      const prefersReducedMotion = window.matchMedia(
        '(prefers-reduced-motion: reduce)'
      );
      prefersReducedMotion.addEventListener('change', e => {
=======
      const prefersReducedMotion = window.matchMedia('(prefers-reduced-motion: reduce)');
      prefersReducedMotion.addEventListener('change', (e) => {
>>>>>>> 02f0594e
        if (e.matches) {
          document.body.classList.add('reduce-motion');
          this.announce({
            message: 'Reduced motion enabled based on system preferences',
<<<<<<< HEAD
            priority: 'polite',
=======
            priority: 'polite'
>>>>>>> 02f0594e
          });
        }
      });

      const prefersHighContrast = window.matchMedia('(prefers-contrast: high)');
<<<<<<< HEAD
      prefersHighContrast.addEventListener('change', e => {
=======
      prefersHighContrast.addEventListener('change', (e) => {
>>>>>>> 02f0594e
        if (e.matches) {
          document.body.classList.add('high-contrast');
          this.announce({
            message: 'High contrast mode enabled based on system preferences',
<<<<<<< HEAD
            priority: 'polite',
=======
            priority: 'polite'
>>>>>>> 02f0594e
          });
        }
      });
    }
  }

  /**
   * Test current theme for accessibility compliance
   */
  testThemeAccessibility(themeColors: Record<string, string>): {
    overallScore: number;
    issues: string[];
    recommendations: string[];
  } {
    const issues: string[] = [];
    const recommendations: string[] = [];
    let passedTests = 0;
    const totalTests = 4;

    // Test text contrast
    const textContrast = this.calculateContrastRatio(
      themeColors['--theme-text-primary'] || '#000000',
      themeColors['--theme-background'] || '#ffffff'
    );

    if (!textContrast.isAccessible) {
<<<<<<< HEAD
      issues.push(
        `Text contrast ratio is ${textContrast.ratio.toFixed(2)}, which fails WCAG AA standards (minimum 4.5)`
      );
=======
      issues.push(`Text contrast ratio is ${textContrast.ratio.toFixed(2)}, which fails WCAG AA standards (minimum 4.5)`);
>>>>>>> 02f0594e
      recommendations.push('Increase contrast between text and background colors');
    } else {
      passedTests++;
    }

    // Test link contrast
    const linkContrast = this.calculateContrastRatio(
      themeColors['--theme-primary'] || '#0000ff',
      themeColors['--theme-background'] || '#ffffff'
    );

    if (!linkContrast.isAccessible) {
<<<<<<< HEAD
      issues.push(
        `Link contrast ratio is ${linkContrast.ratio.toFixed(2)}, which may be difficult for some users to see`
      );
      recommendations.push(
        'Ensure links have sufficient contrast or use underlines for identification'
      );
=======
      issues.push(`Link contrast ratio is ${linkContrast.ratio.toFixed(2)}, which may be difficult for some users to see`);
      recommendations.push('Ensure links have sufficient contrast or use underlines for identification');
>>>>>>> 02f0594e
    } else {
      passedTests++;
    }

    // Test color blindness accessibility
    const primaryColor = themeColors['--theme-primary'] || '#0000ff';
    const colorBlindSimulation = this.simulateColorBlindness(primaryColor);

<<<<<<< HEAD
    if (
      primaryColor === colorBlindSimulation.protanopia ||
      primaryColor === colorBlindSimulation.deuteranopia
    ) {
      issues.push(
        'Primary color may not be distinguishable for users with color blindness'
      );
      recommendations.push(
        'Use patterns, textures, or shapes in addition to color to convey information'
      );
=======
    if (primaryColor === colorBlindSimulation.protanopia || primaryColor === colorBlindSimulation.deuteranopia) {
      issues.push('Primary color may not be distinguishable for users with color blindness');
      recommendations.push('Use patterns, textures, or shapes in addition to color to convey information');
>>>>>>> 02f0594e
    } else {
      passedTests++;
    }

    // Test focus visibility
<<<<<<< HEAD
    const focusColor =
      themeColors['--theme-focus'] || themeColors['--theme-primary'] || '#0000ff';
    const focusContrast = this.calculateContrastRatio(
      focusColor,
      themeColors['--theme-background'] || '#ffffff'
    );

    if (!focusContrast.isAccessible) {
      issues.push('Focus indicators may not be visible enough');
      recommendations.push(
        'Ensure focus indicators have at least 3:1 contrast ratio with background'
      );
=======
    const focusColor = themeColors['--theme-focus'] || themeColors['--theme-primary'] || '#0000ff';
    const focusContrast = this.calculateContrastRatio(focusColor, themeColors['--theme-background'] || '#ffffff');

    if (!focusContrast.isAccessible) {
      issues.push('Focus indicators may not be visible enough');
      recommendations.push('Ensure focus indicators have at least 3:1 contrast ratio with background');
>>>>>>> 02f0594e
    } else {
      passedTests++;
    }

    const overallScore = (passedTests / totalTests) * 100;

    return {
      overallScore: Math.round(overallScore),
      issues,
      recommendations
    };
  }

  /**
   * Get accessibility status summary
   */
  getAccessibilityStatus(): {
    hasHighContrast: boolean;
    hasReducedMotion: boolean;
    hasScreenReaderOptimizations: boolean;
    hasSkipLinks: boolean;
    focusVisible: boolean;
  } {
    const body = document.body;
    return {
      hasHighContrast: body.classList.contains('high-contrast'),
      hasReducedMotion: body.classList.contains('reduce-motion'),
      hasScreenReaderOptimizations: body.classList.contains('screen-reader-optimized'),
      hasSkipLinks: !!document.querySelector('#skip-links'),
<<<<<<< HEAD
      focusVisible: !body.classList.contains('focus-visible-disabled'),
=======
      focusVisible: !body.classList.contains('focus-visible-disabled')
>>>>>>> 02f0594e
    };
  }

  /**
   * Cleanup resources
   */
  destroy(): void {
    if (this.ariaLiveRegion) {
      this.ariaLiveRegion.remove();
    }
    this.contrastCache.clear();
    this.focusManager.destroy();
    this.keyboardNavigation.destroy();
  }
}

/**
 * Focus Management Helper
 */
class FocusManager {
  private focusedElement: Element | null = null;
  private focusTrap: HTMLElement | null = null;

  constructor() {
    this.setupFocusListeners();
  }

  private setupFocusListeners(): void {
    document.addEventListener('focusin', this.handleFocusIn.bind(this));
    document.addEventListener('keydown', this.handleKeyDown.bind(this));
  }

  private handleFocusIn(event: FocusEvent): void {
    this.focusedElement = event.target as Element;
  }

  private handleKeyDown(event: KeyboardEvent): void {
    // Tab trapping logic would go here
    if (event.key === 'Tab' && this.focusTrap) {
      // Implement focus trap logic
    }
  }

  setFocusTrap(element: HTMLElement): void {
    this.focusTrap = element;
  }

  removeFocusTrap(): void {
    this.focusTrap = null;
  }

  destroy(): void {
    document.removeEventListener('focusin', this.handleFocusIn.bind(this));
    document.removeEventListener('keydown', this.handleKeyDown.bind(this));
  }
}

/**
 * Keyboard Navigation Helper
 */
class KeyboardNavigationManager {
  private shortcuts: Map<string, () => void> = new Map();

  constructor() {
    this.setupKeyboardListeners();
    this.registerDefaultShortcuts();
  }

  private setupKeyboardListeners(): void {
    document.addEventListener('keydown', this.handleKeyDown.bind(this));
  }

  private handleKeyDown(event: KeyboardEvent): void {
    const key = this.getShortcutKey(event);
    const handler = this.shortcuts.get(key);

    if (handler) {
      event.preventDefault();
      handler();
    }
  }

  private getShortcutKey(event: KeyboardEvent): string {
    const parts = [];
    if (event.ctrlKey) parts.push('ctrl');
    if (event.altKey) parts.push('alt');
    if (event.shiftKey) parts.push('shift');
    if (event.metaKey) parts.push('meta');
    parts.push(event.key.toLowerCase());
    return parts.join('+');
  }

  private registerDefaultShortcuts(): void {
    // Alt + T for theme toggle
    this.shortcuts.set('alt+t', () => {
      const themeToggle = document.querySelector('[data-theme-toggle]') as HTMLElement;
      if (themeToggle) {
        themeToggle.click();
      }
    });

    // Alt + M for main content
    this.shortcuts.set('alt+m', () => {
      const mainContent = document.querySelector('#main-content, main') as HTMLElement;
      if (mainContent) {
        mainContent.focus();
      }
    });
  }

  registerShortcut(key: string, handler: () => void): void {
    this.shortcuts.set(key, handler);
  }

  unregisterShortcut(key: string): void {
    this.shortcuts.delete(key);
  }

  destroy(): void {
    document.removeEventListener('keydown', this.handleKeyDown.bind(this));
    this.shortcuts.clear();
  }
}

export default ThemeAccessibilityService;<|MERGE_RESOLUTION|>--- conflicted
+++ resolved
@@ -81,15 +81,7 @@
       priority?: 'polite' | 'assertive';
     } = {}
   ): void {
-<<<<<<< HEAD
-    const {
-      includePreviousTheme = false,
-      previousTheme,
-      priority = 'polite',
-    } = options;
-=======
     const { includePreviousTheme = false, previousTheme, priority = 'polite' } = options;
->>>>>>> 02f0594e
 
     let message = `Theme changed to ${themeName}`;
     if (includePreviousTheme && previousTheme) {
@@ -190,17 +182,11 @@
    */
   private hexToRgb(hex: string): [number, number, number] | null {
     const result = /^#?([a-f\d]{2})([a-f\d]{2})([a-f\d]{2})$/i.exec(hex);
-<<<<<<< HEAD
-    return result
-      ? [parseInt(result[1], 16), parseInt(result[2], 16), parseInt(result[3], 16)]
-      : null;
-=======
     return result ? [
       parseInt(result[1], 16),
       parseInt(result[2], 16),
       parseInt(result[3], 16)
     ] : null;
->>>>>>> 02f0594e
   }
 
   /**
@@ -242,22 +228,10 @@
    * Convert RGB to hex
    */
   private rgbToHex(rgb: number[]): string {
-<<<<<<< HEAD
-    return (
-      '#' +
-      rgb
-        .map(c => {
-          const hex = Math.round(Math.max(0, Math.min(255, c))).toString(16);
-          return hex.length === 1 ? '0' + hex : hex;
-        })
-        .join('')
-    );
-=======
     return '#' + rgb.map(c => {
       const hex = Math.round(Math.max(0, Math.min(255, c))).toString(16);
       return hex.length === 1 ? '0' + hex : hex;
     }).join('');
->>>>>>> 02f0594e
   }
 
   /**
@@ -276,14 +250,7 @@
     }
 
     // Reduced motion
-<<<<<<< HEAD
-    if (
-      settings.motionPreferences.reduceMotion ||
-      settings.accessibilityPreferences.flashingElementsReduced
-    ) {
-=======
     if (settings.motionPreferences.reduceMotion || settings.accessibilityPreferences.flashingElementsReduced) {
->>>>>>> 02f0594e
       body.classList.add('reduce-motion');
       this.announceAccessibilityChange('Reduced motion', true);
     } else {
@@ -325,14 +292,7 @@
     }
 
     // Focus indicator style
-<<<<<<< HEAD
-    root.style.setProperty(
-      '--focus-indicator-style',
-      settings.accessibilityPreferences.focusIndicatorStyle
-    );
-=======
     root.style.setProperty('--focus-indicator-style', settings.accessibilityPreferences.focusIndicatorStyle);
->>>>>>> 02f0594e
 
     // Dyslexia-friendly fonts
     if (settings.typographyPreferences.dyslexiaFriendly) {
@@ -457,43 +417,24 @@
   private setupAccessibilityEventListeners(): void {
     // Listen for system preference changes
     if (typeof window !== 'undefined' && window.matchMedia) {
-<<<<<<< HEAD
-      const prefersReducedMotion = window.matchMedia(
-        '(prefers-reduced-motion: reduce)'
-      );
-      prefersReducedMotion.addEventListener('change', e => {
-=======
       const prefersReducedMotion = window.matchMedia('(prefers-reduced-motion: reduce)');
       prefersReducedMotion.addEventListener('change', (e) => {
->>>>>>> 02f0594e
         if (e.matches) {
           document.body.classList.add('reduce-motion');
           this.announce({
             message: 'Reduced motion enabled based on system preferences',
-<<<<<<< HEAD
-            priority: 'polite',
-=======
             priority: 'polite'
->>>>>>> 02f0594e
           });
         }
       });
 
       const prefersHighContrast = window.matchMedia('(prefers-contrast: high)');
-<<<<<<< HEAD
-      prefersHighContrast.addEventListener('change', e => {
-=======
       prefersHighContrast.addEventListener('change', (e) => {
->>>>>>> 02f0594e
         if (e.matches) {
           document.body.classList.add('high-contrast');
           this.announce({
             message: 'High contrast mode enabled based on system preferences',
-<<<<<<< HEAD
-            priority: 'polite',
-=======
             priority: 'polite'
->>>>>>> 02f0594e
           });
         }
       });
@@ -520,13 +461,7 @@
     );
 
     if (!textContrast.isAccessible) {
-<<<<<<< HEAD
-      issues.push(
-        `Text contrast ratio is ${textContrast.ratio.toFixed(2)}, which fails WCAG AA standards (minimum 4.5)`
-      );
-=======
       issues.push(`Text contrast ratio is ${textContrast.ratio.toFixed(2)}, which fails WCAG AA standards (minimum 4.5)`);
->>>>>>> 02f0594e
       recommendations.push('Increase contrast between text and background colors');
     } else {
       passedTests++;
@@ -539,17 +474,8 @@
     );
 
     if (!linkContrast.isAccessible) {
-<<<<<<< HEAD
-      issues.push(
-        `Link contrast ratio is ${linkContrast.ratio.toFixed(2)}, which may be difficult for some users to see`
-      );
-      recommendations.push(
-        'Ensure links have sufficient contrast or use underlines for identification'
-      );
-=======
       issues.push(`Link contrast ratio is ${linkContrast.ratio.toFixed(2)}, which may be difficult for some users to see`);
       recommendations.push('Ensure links have sufficient contrast or use underlines for identification');
->>>>>>> 02f0594e
     } else {
       passedTests++;
     }
@@ -558,48 +484,20 @@
     const primaryColor = themeColors['--theme-primary'] || '#0000ff';
     const colorBlindSimulation = this.simulateColorBlindness(primaryColor);
 
-<<<<<<< HEAD
-    if (
-      primaryColor === colorBlindSimulation.protanopia ||
-      primaryColor === colorBlindSimulation.deuteranopia
-    ) {
-      issues.push(
-        'Primary color may not be distinguishable for users with color blindness'
-      );
-      recommendations.push(
-        'Use patterns, textures, or shapes in addition to color to convey information'
-      );
-=======
     if (primaryColor === colorBlindSimulation.protanopia || primaryColor === colorBlindSimulation.deuteranopia) {
       issues.push('Primary color may not be distinguishable for users with color blindness');
       recommendations.push('Use patterns, textures, or shapes in addition to color to convey information');
->>>>>>> 02f0594e
     } else {
       passedTests++;
     }
 
     // Test focus visibility
-<<<<<<< HEAD
-    const focusColor =
-      themeColors['--theme-focus'] || themeColors['--theme-primary'] || '#0000ff';
-    const focusContrast = this.calculateContrastRatio(
-      focusColor,
-      themeColors['--theme-background'] || '#ffffff'
-    );
-
-    if (!focusContrast.isAccessible) {
-      issues.push('Focus indicators may not be visible enough');
-      recommendations.push(
-        'Ensure focus indicators have at least 3:1 contrast ratio with background'
-      );
-=======
     const focusColor = themeColors['--theme-focus'] || themeColors['--theme-primary'] || '#0000ff';
     const focusContrast = this.calculateContrastRatio(focusColor, themeColors['--theme-background'] || '#ffffff');
 
     if (!focusContrast.isAccessible) {
       issues.push('Focus indicators may not be visible enough');
       recommendations.push('Ensure focus indicators have at least 3:1 contrast ratio with background');
->>>>>>> 02f0594e
     } else {
       passedTests++;
     }
@@ -629,11 +527,7 @@
       hasReducedMotion: body.classList.contains('reduce-motion'),
       hasScreenReaderOptimizations: body.classList.contains('screen-reader-optimized'),
       hasSkipLinks: !!document.querySelector('#skip-links'),
-<<<<<<< HEAD
-      focusVisible: !body.classList.contains('focus-visible-disabled'),
-=======
       focusVisible: !body.classList.contains('focus-visible-disabled')
->>>>>>> 02f0594e
     };
   }
 
