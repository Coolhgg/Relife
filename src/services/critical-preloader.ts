--- conflicted
+++ resolved
@@ -1,15 +1,8 @@
-<<<<<<< HEAD
-import { audioManager } from './audio-manager';
-import { lazyAudioLoader } from './lazy-audio-loader';
-import type { Alarm, VoiceMood } from '../types';
-import type { CustomSound } from './types/media';
-=======
 /// <reference types="node" />
 import { audioManager } from "./audio-manager";
 import { lazyAudioLoader } from "./lazy-audio-loader";
 import type { Alarm, VoiceMood } from "../types";
 import type { CustomSound } from "./types/media";
->>>>>>> a2085a2a
 
 export interface CriticalAsset {
   id: string;
