/**
 * Sound Effects Service (Extended with Custom Theme Support)
 * Manages all sound effects throughout the application including UI sounds,
 * notification sounds, and provides an easy-to-use interface for playing sounds
 * Extended to support custom sound theme creation and management
 */

import { AudioManager } from './audio-manager';
import OfflineStorage from './offline-storage';
import { CustomSoundManager } from './custom-sound-manager';
import { supabase } from './supabase';
import { TimeoutHandle } from '../types/timers';
import type {
  CustomSoundTheme,
  CustomSoundThemeCreationSession,
  CustomSoundAssignment,
  CustomSound,
  CustomSoundThemeMetadata,
  ValidationResult,
} from '../types/custom-sound-themes';

export interface SoundEffectConfig {
  id: string;
  name: string;
  url: string;
  volume?: number;
  category: 'ui' | 'notification' | 'alarm' | 'ambient';
  preload?: boolean;
  loop?: boolean;
  fadeIn?: number;
  fadeOut?: number;
}

export type SoundTheme =
  | 'default'
  | 'nature'
  | 'electronic'
  | 'retro'
  | 'minimal'
  | 'energetic'
  | 'calm'
  | 'ambient'
  | 'cinematic'
  | 'futuristic'
  | 'meditation'
  | 'workout'
  | 'fantasy'
  | 'horror'
  | 'cyberpunk'
  | 'lofi'
  | 'classical'
  | 'jazz'
  | 'rock'
  | 'scifi'
  | 'seasonal'
  | string; // Allow custom theme IDs

export interface SoundEffectSettings {
  uiSoundsEnabled: boolean;
  notificationSoundsEnabled: boolean;
  alarmSoundsEnabled: boolean;
  ambientSoundsEnabled: boolean;
  masterVolume: number;
  uiVolume: number;
  notificationVolume: number;
  alarmVolume: number;
  ambientVolume: number;
  soundTheme: SoundTheme;
}

export type SoundEffectId =
  // UI Sounds
  | 'ui.click'
  | 'ui.hover'
  | 'ui.success'
  | 'ui.error'
  | 'ui.toggle'
  | 'ui.popup'
  | 'ui.slide'
  | 'ui.confirm'
  | 'ui.cancel'

  // Notification Sounds
  | 'notification.default'
  | 'notification.alarm'
  | 'notification.beep'
  | 'notification.chime'
  | 'notification.ping'
  | 'notification.urgent'

  // Gentle Alarm Sounds
  | 'alarm.gentle_bells'
  | 'alarm.morning_birds'
  | 'alarm.ocean_waves'
  | 'alarm.forest_awakening'
  | 'alarm.tibetan_bowls'
  | 'alarm.wind_chimes'
  | 'alarm.piano_melody'
  | 'alarm.rain_drops'

  // Energetic Alarm Sounds
  | 'alarm.energetic_beep'
  | 'alarm.classic_beep'
  | 'alarm.buzzer'
  | 'alarm.electronic_pulse'
  | 'alarm.digital_cascade'
  | 'alarm.power_up'
  | 'alarm.techno_beat'
  | 'alarm.rock_riff'

  // Nature Alarm Sounds
  | 'alarm.sunrise_symphony'
  | 'alarm.jungle_awakening'
  | 'alarm.mountain_stream'
  | 'alarm.thunder_storm'
  | 'alarm.cricket_chorus'
  | 'alarm.whale_songs'

  // Ambient Alarm Sounds
  | 'alarm.space_ambient'
  | 'alarm.crystal_resonance'
  | 'alarm.dreamy_pads'
  | 'alarm.ethereal_voices'
  | 'alarm.meditation_gong'
  | 'alarm.healing_tones'

  // Themed Alarm Sounds
  | 'alarm.retro_arcade'
  | 'alarm.cyberpunk_alarm'
  | 'alarm.fantasy_horn'
  | 'alarm.horror_suspense'
  | 'alarm.jazz_piano'
  | 'alarm.classical_strings'
  | 'alarm.lofi_beats'
  | 'alarm.workout_pump'

  // Ambient Background Sounds
  | 'ambient.white_noise'
  | 'ambient.brown_noise'
  | 'ambient.pink_noise'
  | 'ambient.cafe_atmosphere'
  | 'ambient.library_quiet'
  | 'ambient.fireplace_crackling';

class SoundEffectsService {
  private static instance: SoundEffectsService | null = null;
  private audioManager: AudioManager;
  private customSoundManager: CustomSoundManager;
  private settings: SoundEffectSettings;
  private soundEffects: Map<string, SoundEffectConfig>;
  private loadedSounds: Map<string, AudioBufferSourceNode | null>;
  private isInitialized = false;
  private customThemes: Map<string, CustomSoundTheme> = new Map();
  private activeCreationSession: CustomSoundThemeCreationSession | null = null;

  private constructor() {
    this.audioManager = AudioManager.getInstance();
    this.customSoundManager = CustomSoundManager.getInstance();
    this.loadedSounds = new Map();
    this.settings = this.getDefaultSettings();
    this.soundEffects = new Map();
    this.initializeSoundEffects();
  }

  static getInstance(): SoundEffectsService {
    if (!SoundEffectsService.instance) {
      SoundEffectsService.instance = new SoundEffectsService();
    }
    return SoundEffectsService.instance;
  }

  async initialize(): Promise<void> {
    if (this.isInitialized) return;

    try {
      // Initialize audio manager
      await this.audioManager.initialize();

      // Load settings from storage
      await this.loadSettings();

      // Load custom themes
      await this.loadCustomThemes();

      // Preload critical UI sounds
      await this.preloadCriticalSounds();

      this.isInitialized = true;
      console.log('SoundEffectsService initialized successfully');
    } catch (_error) {
      console._error('Error initializing SoundEffectsService:', _error);
    }
  }

  private getDefaultSettings(): SoundEffectSettings {
    return {
      uiSoundsEnabled: true,
      notificationSoundsEnabled: true,
      alarmSoundsEnabled: true,
      ambientSoundsEnabled: true,
      masterVolume: 0.7,
      uiVolume: 0.5,
      notificationVolume: 0.8,
      alarmVolume: 1.0,
      ambientVolume: 0.6,
      soundTheme: 'default',
    };
  }

  private initializeSoundEffects(): void {
    // UI Sound Effects
    this.soundEffects.set('ui.click', {
      id: 'ui.click',
      name: 'Click Sound',
      url: this.getSoundUrl('ui', 'click.wav'),
      volume: 0.3,
      category: 'ui',
      preload: true,
    });

    this.soundEffects.set('ui.hover', {
      id: 'ui.hover',
      name: 'Hover Sound',
      url: this.getSoundUrl('ui', 'hover.wav'),
      volume: 0.2,
      category: 'ui',
      preload: true,
    });

    this.soundEffects.set('ui.success', {
      id: 'ui.success',
      name: 'Success Sound',
      url: this.getSoundUrl('ui', 'success.wav'),
      volume: 0.4,
      category: 'ui',
      preload: true,
    });

    this.soundEffects.set('ui.error', {
      id: 'ui._error',
      name: 'Error Sound',
      url: this.getSoundUrl('ui', '_error.wav'),
      volume: 0.5,
      category: 'ui',
      preload: true,
    });

    // Additional UI Sound Effects
    this.soundEffects.set('ui.toggle', {
      id: 'ui.toggle',
      name: 'Toggle Switch',
      url: this.getSoundUrl('ui', 'toggle.wav'),
      volume: 0.4,
      category: 'ui',
      preload: true,
    });

    this.soundEffects.set('ui.popup', {
      id: 'ui.popup',
      name: 'Popup Open',
      url: this.getSoundUrl('ui', 'popup.wav'),
      volume: 0.3,
      category: 'ui',
      preload: true,
    });

    this.soundEffects.set('ui.slide', {
      id: 'ui.slide',
      name: 'Slide Transition',
      url: this.getSoundUrl('ui', 'slide.wav'),
      volume: 0.2,
      category: 'ui',
      preload: true,
    });

    this.soundEffects.set('ui.confirm', {
      id: 'ui.confirm',
      name: 'Confirm Action',
      url: this.getSoundUrl('ui', 'confirm.wav'),
      volume: 0.4,
      category: 'ui',
      preload: true,
    });

    this.soundEffects.set('ui.cancel', {
      id: 'ui.cancel',
      name: 'Cancel Action',
      url: this.getSoundUrl('ui', 'cancel.wav'),
      volume: 0.3,
      category: 'ui',
      preload: true,
    });

    // Notification Sound Effects
    this.soundEffects.set('notification.default', {
      id: 'notification.default',
      name: 'Notification',
      url: this.getSoundUrl('notifications', 'notification.wav'),
      volume: 0.6,
      category: 'notification',
      preload: true,
    });

    this.soundEffects.set('notification.alarm', {
      id: 'notification.alarm',
      name: 'Alarm Notification',
      url: this.getSoundUrl('notifications', 'alarm.wav'),
      volume: 0.8,
      category: 'notification',
      preload: true,
    });

    this.soundEffects.set('notification.beep', {
      id: 'notification.beep',
      name: 'Beep Notification',
      url: this.getSoundUrl('notifications', 'beep.wav'),
      volume: 0.5,
      category: 'notification',
      preload: true,
    });

    // Additional Notification Sound Effects
    this.soundEffects.set('notification.chime', {
      id: 'notification.chime',
      name: 'Chime Notification',
      url: this.getSoundUrl('notifications', 'chime.wav'),
      volume: 0.6,
      category: 'notification',
      preload: true,
    });

    this.soundEffects.set('notification.ping', {
      id: 'notification.ping',
      name: 'Ping Notification',
      url: this.getSoundUrl('notifications', 'ping.wav'),
      volume: 0.5,
      category: 'notification',
      preload: true,
    });

    this.soundEffects.set('notification.urgent', {
      id: 'notification.urgent',
      name: 'Urgent Notification',
      url: this.getSoundUrl('notifications', 'urgent.wav'),
      volume: 0.8,
      category: 'notification',
      preload: true,
    });

    // === ALARM SOUND EFFECTS ===

    // Gentle Alarm Sounds
    this.soundEffects.set('alarm.gentle_bells', {
      id: 'alarm.gentle_bells',
      name: 'Gentle Bells',
      url: this.getSoundUrl('alarms', 'gentle_bells.wav'),
      volume: 0.8,
      category: 'alarm',
      loop: true,
      fadeIn: 1,
    });

    this.soundEffects.set('alarm.morning_birds', {
      id: 'alarm.morning_birds',
      name: 'Morning Birds',
      url: this.getSoundUrl('alarms', 'morning_birds.wav'),
      volume: 0.7,
      category: 'alarm',
      loop: true,
      fadeIn: 2,
    });

    this.soundEffects.set('alarm.ocean_waves', {
      id: 'alarm.ocean_waves',
      name: 'Ocean Waves',
      url: this.getSoundUrl('alarms', 'ocean_waves.wav'),
      volume: 0.8,
      category: 'alarm',
      loop: true,
      fadeIn: 3,
    });

    this.soundEffects.set('alarm.forest_awakening', {
      id: 'alarm.forest_awakening',
      name: 'Forest Awakening',
      url: this.getSoundUrl('alarms', 'forest_awakening.wav'),
      volume: 0.7,
      category: 'alarm',
      loop: true,
      fadeIn: 4,
    });

    this.soundEffects.set('alarm.tibetan_bowls', {
      id: 'alarm.tibetan_bowls',
      name: 'Tibetan Singing Bowls',
      url: this.getSoundUrl('alarms', 'tibetan_bowls.wav'),
      volume: 0.8,
      category: 'alarm',
      loop: true,
      fadeIn: 3,
    });

    this.soundEffects.set('alarm.wind_chimes', {
      id: 'alarm.wind_chimes',
      name: 'Wind Chimes',
      url: this.getSoundUrl('alarms', 'wind_chimes.wav'),
      volume: 0.6,
      category: 'alarm',
      loop: true,
      fadeIn: 2,
    });

    this.soundEffects.set('alarm.piano_melody', {
      id: 'alarm.piano_melody',
      name: 'Peaceful Piano',
      url: this.getSoundUrl('alarms', 'piano_melody.wav'),
      volume: 0.7,
      category: 'alarm',
      loop: true,
      fadeIn: 2,
    });

    this.soundEffects.set('alarm.rain_drops', {
      id: 'alarm.rain_drops',
      name: 'Gentle Rain',
      url: this.getSoundUrl('alarms', 'rain_drops.wav'),
      volume: 0.8,
      category: 'alarm',
      loop: true,
      fadeIn: 3,
    });

    // Energetic Alarm Sounds
    this.soundEffects.set('alarm.energetic_beep', {
      id: 'alarm.energetic_beep',
      name: 'Energetic Beep',
      url: this.getSoundUrl('alarms', 'energetic_beep.wav'),
      volume: 0.9,
      category: 'alarm',
      loop: true,
    });

    this.soundEffects.set('alarm.classic_beep', {
      id: 'alarm.classic_beep',
      name: 'Classic Alarm',
      url: this.getSoundUrl('alarms', 'classic_beep.wav'),
      volume: 0.9,
      category: 'alarm',
      loop: true,
    });

    this.soundEffects.set('alarm.buzzer', {
      id: 'alarm.buzzer',
      name: 'Digital Buzzer',
      url: this.getSoundUrl('alarms', 'buzzer.wav'),
      volume: 0.8,
      category: 'alarm',
      loop: true,
    });

    this.soundEffects.set('alarm.electronic_pulse', {
      id: 'alarm.electronic_pulse',
      name: 'Electronic Pulse',
      url: this.getSoundUrl('alarms', 'electronic_pulse.wav'),
      volume: 0.8,
      category: 'alarm',
      loop: true,
    });

    this.soundEffects.set('alarm.digital_cascade', {
      id: 'alarm.digital_cascade',
      name: 'Digital Cascade',
      url: this.getSoundUrl('alarms', 'digital_cascade.wav'),
      volume: 0.8,
      category: 'alarm',
      loop: true,
    });

    this.soundEffects.set('alarm.power_up', {
      id: 'alarm.power_up',
      name: 'Power Up',
      url: this.getSoundUrl('alarms', 'power_up.wav'),
      volume: 0.9,
      category: 'alarm',
      loop: true,
    });

    this.soundEffects.set('alarm.techno_beat', {
      id: 'alarm.techno_beat',
      name: 'Techno Beat',
      url: this.getSoundUrl('alarms', 'techno_beat.wav'),
      volume: 0.8,
      category: 'alarm',
      loop: true,
    });

    this.soundEffects.set('alarm.rock_riff', {
      id: 'alarm.rock_riff',
      name: 'Rock Riff',
      url: this.getSoundUrl('alarms', 'rock_riff.wav'),
      volume: 0.9,
      category: 'alarm',
      loop: true,
    });

    // Nature Alarm Sounds
    this.soundEffects.set('alarm.sunrise_symphony', {
      id: 'alarm.sunrise_symphony',
      name: 'Sunrise Symphony',
      url: this.getSoundUrl('alarms', 'sunrise_symphony.wav'),
      volume: 0.7,
      category: 'alarm',
      loop: true,
      fadeIn: 5,
    });

    this.soundEffects.set('alarm.jungle_awakening', {
      id: 'alarm.jungle_awakening',
      name: 'Jungle Awakening',
      url: this.getSoundUrl('alarms', 'jungle_awakening.wav'),
      volume: 0.8,
      category: 'alarm',
      loop: true,
      fadeIn: 3,
    });

    this.soundEffects.set('alarm.mountain_stream', {
      id: 'alarm.mountain_stream',
      name: 'Mountain Stream',
      url: this.getSoundUrl('alarms', 'mountain_stream.wav'),
      volume: 0.7,
      category: 'alarm',
      loop: true,
      fadeIn: 4,
    });

    this.soundEffects.set('alarm.thunder_storm', {
      id: 'alarm.thunder_storm',
      name: 'Thunder Storm',
      url: this.getSoundUrl('alarms', 'thunder_storm.wav'),
      volume: 0.8,
      category: 'alarm',
      loop: true,
      fadeIn: 2,
    });

    this.soundEffects.set('alarm.cricket_chorus', {
      id: 'alarm.cricket_chorus',
      name: 'Cricket Chorus',
      url: this.getSoundUrl('alarms', 'cricket_chorus.wav'),
      volume: 0.6,
      category: 'alarm',
      loop: true,
      fadeIn: 3,
    });

    this.soundEffects.set('alarm.whale_songs', {
      id: 'alarm.whale_songs',
      name: 'Whale Songs',
      url: this.getSoundUrl('alarms', 'whale_songs.wav'),
      volume: 0.7,
      category: 'alarm',
      loop: true,
      fadeIn: 4,
    });

    // Ambient Alarm Sounds
    this.soundEffects.set('alarm.space_ambient', {
      id: 'alarm.space_ambient',
      name: 'Space Ambient',
      url: this.getSoundUrl('alarms', 'space_ambient.wav'),
      volume: 0.7,
      category: 'alarm',
      loop: true,
      fadeIn: 5,
    });

    this.soundEffects.set('alarm.crystal_resonance', {
      id: 'alarm.crystal_resonance',
      name: 'Crystal Resonance',
      url: this.getSoundUrl('alarms', 'crystal_resonance.wav'),
      volume: 0.8,
      category: 'alarm',
      loop: true,
      fadeIn: 3,
    });

    this.soundEffects.set('alarm.dreamy_pads', {
      id: 'alarm.dreamy_pads',
      name: 'Dreamy Pads',
      url: this.getSoundUrl('alarms', 'dreamy_pads.wav'),
      volume: 0.6,
      category: 'alarm',
      loop: true,
      fadeIn: 4,
    });

    this.soundEffects.set('alarm.ethereal_voices', {
      id: 'alarm.ethereal_voices',
      name: 'Ethereal Voices',
      url: this.getSoundUrl('alarms', 'ethereal_voices.wav'),
      volume: 0.7,
      category: 'alarm',
      loop: true,
      fadeIn: 4,
    });

    this.soundEffects.set('alarm.meditation_gong', {
      id: 'alarm.meditation_gong',
      name: 'Meditation Gong',
      url: this.getSoundUrl('alarms', 'meditation_gong.wav'),
      volume: 0.8,
      category: 'alarm',
      loop: true,
      fadeIn: 2,
    });

    this.soundEffects.set('alarm.healing_tones', {
      id: 'alarm.healing_tones',
      name: 'Healing Tones',
      url: this.getSoundUrl('alarms', 'healing_tones.wav'),
      volume: 0.7,
      category: 'alarm',
      loop: true,
      fadeIn: 3,
    });

    // Themed Alarm Sounds
    this.soundEffects.set('alarm.retro_arcade', {
      id: 'alarm.retro_arcade',
      name: 'Retro Arcade',
      url: this.getSoundUrl('alarms', 'retro_arcade.wav'),
      volume: 0.8,
      category: 'alarm',
      loop: true,
    });

    this.soundEffects.set('alarm.cyberpunk_alarm', {
      id: 'alarm.cyberpunk_alarm',
      name: 'Cyberpunk Alert',
      url: this.getSoundUrl('alarms', 'cyberpunk_alarm.wav'),
      volume: 0.8,
      category: 'alarm',
      loop: true,
    });

    this.soundEffects.set('alarm.fantasy_horn', {
      id: 'alarm.fantasy_horn',
      name: 'Fantasy Horn',
      url: this.getSoundUrl('alarms', 'fantasy_horn.wav'),
      volume: 0.9,
      category: 'alarm',
      loop: true,
    });

    this.soundEffects.set('alarm.horror_suspense', {
      id: 'alarm.horror_suspense',
      name: 'Horror Suspense',
      url: this.getSoundUrl('alarms', 'horror_suspense.wav'),
      volume: 0.7,
      category: 'alarm',
      loop: true,
      fadeIn: 2,
    });

    this.soundEffects.set('alarm.jazz_piano', {
      id: 'alarm.jazz_piano',
      name: 'Jazz Piano',
      url: this.getSoundUrl('alarms', 'jazz_piano.wav'),
      volume: 0.7,
      category: 'alarm',
      loop: true,
      fadeIn: 2,
    });

    this.soundEffects.set('alarm.classical_strings', {
      id: 'alarm.classical_strings',
      name: 'Classical Strings',
      url: this.getSoundUrl('alarms', 'classical_strings.wav'),
      volume: 0.7,
      category: 'alarm',
      loop: true,
      fadeIn: 3,
    });

    this.soundEffects.set('alarm.lofi_beats', {
      id: 'alarm.lofi_beats',
      name: 'Lo-Fi Beats',
      url: this.getSoundUrl('alarms', 'lofi_beats.wav'),
      volume: 0.6,
      category: 'alarm',
      loop: true,
      fadeIn: 2,
    });

    this.soundEffects.set('alarm.workout_pump', {
      id: 'alarm.workout_pump',
      name: 'Workout Pump',
      url: this.getSoundUrl('alarms', 'workout_pump.wav'),
      volume: 0.9,
      category: 'alarm',
      loop: true,
    });

    // === AMBIENT BACKGROUND SOUNDS ===
    this.soundEffects.set('ambient.white_noise', {
      id: 'ambient.white_noise',
      name: 'White Noise',
      url: this.getSoundUrl('ambient', 'white_noise.wav'),
      volume: 0.5,
      category: 'ambient',
      loop: true,
      preload: false,
    });

    this.soundEffects.set('ambient.brown_noise', {
      id: 'ambient.brown_noise',
      name: 'Brown Noise',
      url: this.getSoundUrl('ambient', 'brown_noise.wav'),
      volume: 0.5,
      category: 'ambient',
      loop: true,
      preload: false,
    });

    this.soundEffects.set('ambient.pink_noise', {
      id: 'ambient.pink_noise',
      name: 'Pink Noise',
      url: this.getSoundUrl('ambient', 'pink_noise.wav'),
      volume: 0.5,
      category: 'ambient',
      loop: true,
      preload: false,
    });

    this.soundEffects.set('ambient.cafe_atmosphere', {
      id: 'ambient.cafe_atmosphere',
      name: 'Cafe Atmosphere',
      url: this.getSoundUrl('ambient', 'cafe_atmosphere.wav'),
      volume: 0.4,
      category: 'ambient',
      loop: true,
      preload: false,
    });

    this.soundEffects.set('ambient.library_quiet', {
      id: 'ambient.library_quiet',
      name: 'Library Quiet',
      url: this.getSoundUrl('ambient', 'library_quiet.wav'),
      volume: 0.3,
      category: 'ambient',
      loop: true,
      preload: false,
    });

    this.soundEffects.set('ambient.fireplace_crackling', {
      id: 'ambient.fireplace_crackling',
      name: 'Fireplace Crackling',
      url: this.getSoundUrl('ambient', 'fireplace_crackling.wav'),
      volume: 0.6,
      category: 'ambient',
      loop: true,
      preload: false,
    });
  }

  // ========== CUSTOM THEME SUPPORT METHODS ==========

  private isCustomTheme(themeId: string): boolean {
    const builtInThemes = [
      'default',
      'nature',
      'electronic',
      'retro',
      'minimal',
      'energetic',
      'calm',
      'ambient',
      'cinematic',
      'futuristic',
      'meditation',
      'workout',
      'fantasy',
      'horror',
      'cyberpunk',
      'lofi',
      'classical',
      'jazz',
      'rock',
      'scifi',
      'seasonal',
    ];
    return !builtInThemes.includes(themeId);
  }

  private getSoundUrl(category: string, filename: string): string {
    // Check if it's a custom theme
    if (this.isCustomTheme(this.settings.soundTheme)) {
      const customTheme = this.customThemes.get(this.settings.soundTheme);
      if (customTheme) {
        return this.getCustomSoundUrl(customTheme, category, filename);
      }
    }

    // Handle built-in themes
    if (this.settings.soundTheme === 'default') {
      return `/sounds/${category}/${filename}`;
    }
    return `/sounds/themes/${this.settings.soundTheme}/${category}/${filename}`;
  }

  private getCustomSoundUrl(
    theme: CustomSoundTheme,
    category: string,
    filename: string
  ): string {
    // Map the category and filename to the custom theme's sound assignments
    const categoryMap = {
      ui: theme.sounds.ui,
      notifications: theme.sounds.notifications,
      alarms: theme.sounds.alarms,
      ambient: theme.sounds.ambient,
    };

    const sounds = categoryMap[category as keyof typeof categoryMap];
    if (!sounds) {
      // Fallback to default theme if category not found
      return `/sounds/${category}/${filename}`;
    }

    // Map the filename to the appropriate sound in the theme
    const soundKey = this.mapFilenameToSoundKey(filename);
    const soundAssignment = sounds[soundKey as keyof typeof sounds];

    if (soundAssignment) {
      return this.resolveSoundAssignmentUrl(soundAssignment);
    }

    // Fallback to default theme
    return `/sounds/${category}/${filename}`;
  }

  private mapFilenameToSoundKey(filename: string): string {
    // Remove file extension and map to our sound key format
    const baseName = filename.replace(/\.[^/.]+$/, '');

    // Map common filenames to theme sound keys
    const mapping: Record<string, string> = {
      click: 'click',
      hover: 'hover',
      success: 'success',
      error: '_error',
      toggle: 'toggle',
      popup: 'popup',
      slide: 'slide',
      confirm: 'confirm',
      cancel: 'cancel',
      notification: 'default',
      alarm: 'alarm',
      beep: 'beep',
      chime: 'chime',
      ping: 'ping',
      urgent: 'urgent',
      gentle_bells: 'gentle',
      morning_birds: 'gentle',
      classic_beep: 'primary',
      energetic_beep: 'energetic',
      white_noise: 'white_noise',
      brown_noise: 'brown_noise',
      pink_noise: 'pink_noise',
    };

    return mapping[baseName] || baseName;
  }

  private resolveSoundAssignmentUrl(assignment: CustomSoundAssignment): string {
    switch (assignment.type) {
      case 'uploaded':
        return assignment.customSound?.fileUrl || assignment.source;
      case 'builtin':
        return assignment.source;
      case 'url':
        return assignment.source;
      case 'generated':
        return assignment.source; // This would be a generated audio URL
      case 'tts':
        return assignment.source; // This would be a TTS-generated audio URL
      default:
        return assignment.source;
    }
  }

  private async loadCustomThemes(): Promise<void> {
    try {
      // Load custom themes from local storage first
      const localThemes = await OfflineStorage.get('customSoundThemes');
      if (localThemes && Array.isArray(localThemes)) {
        localThemes.forEach(theme => {
          this.customThemes.set(theme.id, theme);
        });
      }

      // TODO: Load from Supabase for synced themes
      // const { data, _error  } = await supabase
      //   .from('custom_sound_themes')
      //   .select('*');
      // if (data) {
      //   data.forEach(theme => {
      //     this.customThemes.set(theme.id, theme);
      //   });
      // }
    } catch (_error) {
      console.warn('Error loading custom themes:', _error);
    }
  }

  private async saveCustomThemes(): Promise<void> {
    try {
      const themes = Array.from(this.customThemes.values());
      await OfflineStorage.set('customSoundThemes', themes);
    } catch (_error) {
      console._error('Error saving custom themes:', _error);
    }
  }

  // ========== CUSTOM THEME MANAGEMENT API ==========

  /**
   * Start a new custom theme creation session
   */
  async startCustomThemeCreation(
    userId: string,
    templateTheme?: string
  ): Promise<CustomSoundThemeCreationSession> {
    const sessionId = `session_${Date.now()}_${Math.random().toString(36).substr(2, 9)}`;

    this.activeCreationSession = {
      id: sessionId,
      userId,
      sessionType: 'create',
      currentTheme: {
        id: `custom_${Date.now()}`,
        name: 'New Custom Theme',
        displayName: 'New Custom Theme',
        description: '',
        createdBy: userId,
        createdAt: new Date(),
        updatedAt: new Date(),
        isPublic: false,
        isShared: false,
        version: '1.0.0',
        category: 'custom',
        tags: [],
        rating: 0,
        downloads: 0,
        popularity: 0,
        sounds: {
          ui: {} as unknown,
          notifications: {} as unknown,
          alarms: {} as unknown,
        },
        metadata: {} as CustomSoundThemeMetadata,
        preview: {} as unknown,
        permissions: {} as unknown,
        isPremium: false,
        requiresSubscription: false,
      },
      currentStep: 'info',
      completedSteps: [],
      progress: {
        currentStep: 'info',
        stepProgress: 0,
        overallProgress: 0,
        requiredFields: [
          { field: 'name', completed: false, description: 'Theme name' },
          { field: 'sounds', completed: false, description: 'Sound assignments' },
        ],
        optionalFields: [],
      },
      startedAt: new Date(),
      autoSaveEnabled: true,
      uploadedFiles: [],
      generatedSounds: [],
      selectedBuiltIns: [],
      validation: {
        isValid: false,
        completeness: 0,
        issues: [],
        suggestions: [],
      },
      errors: [],
      warnings: [],
    };

    return this.activeCreationSession;
  }

  /**
   * Get the current creation session
   */
  getCurrentCreationSession(): CustomSoundThemeCreationSession | null {
    return this.activeCreationSession;
  }

  /**
   * Update the current creation session
   */
  async updateCreationSession(
    updates: Partial<CustomSoundThemeCreationSession>
  ): Promise<void> {
    if (!this.activeCreationSession) {
      throw new Error('No active creation session');
    }

    this.activeCreationSession = {
      ...this.activeCreationSession,
      ...updates,
      lastSavedAt: new Date(),
    };

    // Auto-save if enabled
    if (this.activeCreationSession.autoSaveEnabled) {
      await this.saveCreationSession();
    }
  }

  /**
   * Save the current creation session
   */
  private async saveCreationSession(): Promise<void> {
    if (!this.activeCreationSession) return;

    try {
      await OfflineStorage.set(
        `creationSession_${this.activeCreationSession.id}`,
        this.activeCreationSession
      );
    } catch (_error) {
      console._error('Error saving creation session:', _error);
    }
  }

  /**
   * Validate a custom theme
   */
  async validateCustomTheme(
    theme: Partial<CustomSoundTheme>
  ): Promise<ValidationResult> {
    const issues: unknown[] = [];
    const suggestions: unknown[] = [];
    let completeness = 0;

    // Basic validation
    if (!theme.name || theme.name.trim().length === 0) {
      issues.push({
        type: '_error',
        field: 'name',
        message: 'Theme name is required',
        severity: 'critical',
        canAutoFix: false,
      });
    } else {
      completeness += 15;
    }

    if (!theme.description || theme.description.trim().length === 0) {
      suggestions.push({
        type: 'completeness',
        message: 'Adding a description will help users understand your theme',
        impact: 'medium',
      });
    } else {
      completeness += 10;
    }

    // Validate sound assignments
    if (theme.sounds) {
      const requiredUISounds = ['click', 'hover', 'success', '_error'];
      const requiredNotificationSounds = ['default', 'alarm', 'beep'];
      const requiredAlarmSounds = ['primary', 'secondary'];

      // Check UI sounds
      const uiSounds = theme.sounds.ui || {};
      const missingUISounds = requiredUISounds.filter(
        sound => !uiSounds[sound as keyof typeof uiSounds]
      );
      if (missingUISounds.length > 0) {
        issues.push({
          type: 'warning',
          field: 'ui_sounds',
          message: `Missing UI sounds: ${missingUISounds.join(', ')}`,
          severity: 'medium',
          canAutoFix: true,
          autoFixAction: 'Use default sounds',
        });
      } else {
        completeness += 25;
      }

      // Check notification sounds
      const notificationSounds = theme.sounds.notifications || {};
      const missingNotificationSounds = requiredNotificationSounds.filter(
        sound => !notificationSounds[sound as keyof typeof notificationSounds]
      );
      if (missingNotificationSounds.length > 0) {
        issues.push({
          type: 'warning',
          field: 'notification_sounds',
          message: `Missing notification sounds: ${missingNotificationSounds.join(', ')}`,
          severity: 'medium',
          canAutoFix: true,
          autoFixAction: 'Use default sounds',
        });
      } else {
        completeness += 25;
      }

      // Check alarm sounds
      const alarmSounds = theme.sounds.alarms || {};
      const missingAlarmSounds = requiredAlarmSounds.filter(
        sound => !alarmSounds[sound as keyof typeof alarmSounds]
      );
      if (missingAlarmSounds.length > 0) {
        issues.push({
          type: '_error',
          field: 'alarm_sounds',
          message: `Missing alarm sounds: ${missingAlarmSounds.join(', ')}`,
          severity: 'critical',
          canAutoFix: true,
          autoFixAction: 'Use default sounds',
        });
      } else {
        completeness += 25;
      }
    } else {
      issues.push({
        type: '_error',
        field: 'sounds',
        message: 'Sound assignments are required',
        severity: 'critical',
        canAutoFix: false,
      });
    }

    const isValid = issues.filter(issue => issue.type === '_error').length === 0;

    return {
      isValid,
      completeness,
      issues,
      suggestions,
    };
  }

  /**
   * Save a custom theme
   */
  async saveCustomTheme(theme: CustomSoundTheme): Promise<boolean> {
    try {
      // Validate the theme first
      const validation = await this.validateCustomTheme(theme);
      if (!validation.isValid) {
        throw new Error('Theme validation failed');
      }

      // Save to local storage
      this.customThemes.set(theme.id, theme);
      await this.saveCustomThemes();

      // TODO: Save to Supabase for syncing
      // const { _error  } = await supabase
      //   .from('custom_sound_themes')
      //   .upsert([theme]);
      // if (_error) throw error;

      console.log(`Custom theme "${theme.name}" saved successfully`);
      return true;
    } catch (_error) {
      console._error('Error saving custom theme:', _error);
      return false;
    }
  }

  /**
   * Delete a custom theme
   */
  async deleteCustomTheme(themeId: string, userId: string): Promise<boolean> {
    try {
      const theme = this.customThemes.get(themeId);
      if (!theme) {
        throw new Error('Theme not found');
      }

      if (theme.createdBy !== userId) {
        throw new Error('Unauthorized to delete this theme');
      }

      // Remove from local storage
      this.customThemes.delete(themeId);
      await this.saveCustomThemes();

      // TODO: Delete from Supabase
      // const { _error  } = await supabase
      //   .from('custom_sound_themes')
      //   .delete()
      //   .eq('id', themeId);
      // if (_error) throw error;

      console.log(`Custom theme "${theme.name}" deleted successfully`);
      return true;
    } catch (_error) {
      console._error('Error deleting custom theme:', _error);
      return false;
    }
  }

  /**
   * Get all custom themes
   */
  getAllCustomThemes(): CustomSoundTheme[] {
    return Array.from(this.customThemes.values());
  }

  /**
   * Get custom themes by user
   */
  getCustomThemesByUser(userId: string): CustomSoundTheme[] {
    return Array.from(this.customThemes.values()).filter(
      theme => theme.createdBy === userId
    );
  }

  /**
   * Get a specific custom theme
   */
  getCustomTheme(themeId: string): CustomSoundTheme | undefined {
    return this.customThemes.get(themeId);
  }

  // ========== ORIGINAL METHODS (UPDATED FOR CUSTOM THEME SUPPORT) ==========

  private refreshSoundUrls(): void {
    this.soundEffects.forEach((_config, key) => {
      const pathParts = _config.url.split('/');
      const filename = pathParts[pathParts.length - 1];
      let category = pathParts[pathParts.length - 2];

      // Handle theme path structure
      if (pathParts.includes('themes')) {
        category = pathParts[pathParts.length - 2];
      }

      config.url = this.getSoundUrl(category, filename);
    });
  }

  private async loadSettings(): Promise<void> {
    try {
      const savedSettings = await OfflineStorage.get('soundEffectSettings');
      if (savedSettings) {
        this.settings = { ...this.getDefaultSettings(), ...savedSettings };
      }
    } catch (_error) {
      console.warn('Error loading sound settings:', _error);
    }
  }

  private async saveSettings(): Promise<void> {
    try {
      await OfflineStorage.set('soundEffectSettings', this.settings);
    } catch (_error) {
      console._error('Error saving sound settings:', _error);
    }
  }

  private async preloadCriticalSounds(): Promise<void> {
    const criticalSounds = Array.from(this.soundEffects.values()).filter(
      sound => sound.preload && sound.category === 'ui'
    );

    const preloadPromises = criticalSounds.map(sound =>
      this.audioManager
        .loadAudioFile(sound.url, {
          priority: 'high',
          cacheKey: sound.id,
        })
        .catch(error => {
          console.warn(`Failed to preload sound ${sound.id}:`, _error);
        })
    );

    await Promise.allSettled(preloadPromises);
  }

  // Main sound playing methods
  async playSound(
    soundId: SoundEffectId,
    options: {
      volume?: number;
      loop?: boolean;
      fadeIn?: number;
      fadeOut?: number;
      force?: boolean; // Ignore settings and play anyway
    } = {}
  ): Promise<AudioBufferSourceNode | null> {
    await this.initialize();

    const soundConfig = this.soundEffects.get(soundId);
    if (!soundConfig) {
      console.warn(`Sound effect not found: ${soundId}`);
      return null;
    }

    // Check if sound category is enabled
    if (!options.force && !this.isCategoryEnabled(soundConfig.category)) {
      return null;
    }

    try {
      const volume = this.calculateVolume(soundConfig, options.volume);

      const audioSource = await this.audioManager.playAudioFile(soundConfig.url, {
        volume,
        loop: options.loop ?? soundConfig.loop ?? false,
        fadeIn: options.fadeIn ?? soundConfig.fadeIn,
        fadeOut: options.fadeOut ?? soundConfig.fadeOut,
      });

      // Store reference for potential stopping
      if (audioSource) {
        this.loadedSounds.set(soundId, audioSource);
      }

      return audioSource;
    } catch (_error) {
      console._error(`Error playing sound ${soundId}:`, _error);
      return null;
    }
  }

  // Convenience methods for different sound categories
  async playUISound(
    soundId: 'click' | 'hover' | 'success' | '_error',
    options: { volume?: number } = {}
  ): Promise<void> {
    await this.playSound(`ui.${soundId}` as SoundEffectId, options);
  }

  async playNotificationSound(
    soundId: 'default' | 'alarm' | 'beep',
    options: { volume?: number } = {}
  ): Promise<void> {
    await this.playSound(`notification.${soundId}` as SoundEffectId, options);
  }

  async playAlarmSound(
    soundId:
      | 'gentle_bells'
      | 'morning_birds'
      | 'classic_beep'
      | 'ocean_waves'
      | 'energetic_beep',
    options: {
      volume?: number;
      loop?: boolean;
      fadeIn?: number;
    } = {}
  ): Promise<AudioBufferSourceNode | null> {
    return await this.playSound(`alarm.${soundId}` as SoundEffectId, {
      loop: true, // Default to looping for alarms
      ...options,
    });
  }

  // Sound management methods
  stopSound(soundId: SoundEffectId): void {
    const audioSource = this.loadedSounds.get(soundId);
    if (audioSource) {
      try {
        audioSource.stop();
        this.loadedSounds.delete(soundId);
      } catch (_error) {
        // Sound might already be stopped
      }
    }
  }

  stopAllSounds(): void {
    this.loadedSounds.forEach((source, soundId) => {
      if (source) {
        try {
          source.stop();
        } catch (_error) {
          // Sound might already be stopped
        }
      }
    });
    this.loadedSounds.clear();
  }

  stopSoundsByCategory(category: SoundEffectConfig['category']): void {
    this.soundEffects.forEach((_config, soundId) => {
      if (_config.category === category) {
        this.stopSound(soundId as SoundEffectId);
      }
    });
  }

  // Settings management
  private isCategoryEnabled(category: SoundEffectConfig['category']): boolean {
    switch (category) {
      case 'ui':
        return this.settings.uiSoundsEnabled;
      case 'notification':
        return this.settings.notificationSoundsEnabled;
      case 'alarm':
        return this.settings.alarmSoundsEnabled;
      case 'ambient':
        return this.settings.ambientSoundsEnabled;
      default:
        return true;
    }
  }

  private calculateVolume(
    soundConfig: SoundEffectConfig,
    overrideVolume?: number
  ): number {
    const baseVolume = overrideVolume ?? soundConfig.volume ?? 1;
    const categoryVolume = this.getCategoryVolume(soundConfig.category);
    return Math.min(1, baseVolume * categoryVolume * this.settings.masterVolume);
  }

  private getCategoryVolume(category: SoundEffectConfig['category']): number {
    switch (category) {
      case 'ui':
        return this.settings.uiVolume;
      case 'notification':
        return this.settings.notificationVolume;
      case 'alarm':
        return this.settings.alarmVolume;
      case 'ambient':
        return this.settings.ambientVolume;
      default:
        return 1;
    }
  }

  // Public settings API
  getSettings(): SoundEffectSettings {
    return { ...this.settings };
  }

  async updateSettings(newSettings: Partial<SoundEffectSettings>): Promise<void> {
    this.settings = { ...this.settings, ...newSettings };
    await this.saveSettings();
  }

  async setSoundEnabled(
    category: SoundEffectConfig['category'],
    enabled: boolean
  ): Promise<void> {
    const settingsKey = `${category}SoundsEnabled` as keyof SoundEffectSettings;
    await this.updateSettings({ [settingsKey]: enabled });
  }

  async setVolume(
    category: SoundEffectConfig['category'] | 'master',
    volume: number
  ): Promise<void> {
    const clampedVolume = Math.max(0, Math.min(1, volume));
    const settingsKey =
      category === 'master'
        ? 'masterVolume'
        : (`${category}Volume` as keyof SoundEffectSettings);
    await this.updateSettings({ [settingsKey]: clampedVolume });
  }

  // Theme management methods (UPDATED)
  async setSoundTheme(theme: SoundTheme): Promise<void> {
    const oldTheme = this.settings.soundTheme;
    await this.updateSettings({ soundTheme: theme });

    // Update all sound URLs to use new theme
    this.refreshSoundUrls();

    // Clear loaded sounds cache to force reload with new theme
    this.stopAllSounds();

    // Preload critical sounds with new theme
    if (this.isInitialized) {
      await this.preloadCriticalSounds();
    }

    console.log(`Sound theme changed from ${oldTheme} to ${theme}`);
  }

  getSoundTheme(): SoundTheme {
    return this.settings.soundTheme;
  }

  getAvailableThemes(): Array<{
    id: SoundTheme;
    name: string;
    description: string;
    category?: string;
    color?: string;
    isCustom?: boolean;
  }> {
    const builtInThemes = [
      // Core Themes
      {
        id: 'default',
        name: 'Default',
        description: 'Clean and modern sounds',
        category: 'core',
        color: 'blue',
        isCustom: false,
      },
      {
        id: 'minimal',
        name: 'Minimal',
        description: 'Subtle and understated sounds',
        category: 'core',
        color: 'gray',
        isCustom: false,
      },

      // Nature & Ambient Themes
      {
        id: 'nature',
        name: 'Nature',
        description: 'Organic and natural sounds',
        category: 'nature',
        color: 'green',
        isCustom: false,
      },
      {
        id: 'calm',
        name: 'Calm',
        description: 'Peaceful and soothing sounds',
        category: 'nature',
        color: 'teal',
        isCustom: false,
      },
      {
        id: 'ambient',
        name: 'Ambient',
        description: 'Atmospheric background sounds with ethereal pads',
        category: 'nature',
        color: 'cyan',
        isCustom: false,
      },
      {
        id: 'meditation',
        name: 'Meditation',
        description: 'Zen and mindfulness sounds',
        category: 'nature',
        color: 'purple',
        isCustom: false,
      },
      {
        id: 'seasonal',
        name: 'Seasonal',
        description: 'Crystal winter sounds with sparkle effects',
        category: 'nature',
        color: 'sky',
        isCustom: false,
      },

      // Electronic & Futuristic Themes
      {
        id: 'electronic',
        name: 'Electronic',
        description: 'Digital and synthetic sounds',
        category: 'electronic',
        color: 'indigo',
        isCustom: false,
      },
      {
        id: 'futuristic',
        name: 'Futuristic',
        description: 'Sci-fi inspired soundscape',
        category: 'electronic',
        color: 'violet',
        isCustom: false,
      },
      {
        id: 'cyberpunk',
        name: 'Cyberpunk',
        description: 'Dark dystopian tech sounds',
        category: 'electronic',
        color: 'pink',
        isCustom: false,
      },
      {
        id: 'scifi',
        name: 'Sci-Fi',
        description: 'Futuristic laser sounds and space-age effects',
        category: 'electronic',
        color: 'blue',
        isCustom: false,
      },

      // Energetic & Activity Themes
      {
        id: 'energetic',
        name: 'Energetic',
        description: 'High-energy motivating sounds',
        category: 'energy',
        color: 'orange',
        isCustom: false,
      },
      {
        id: 'workout',
        name: 'Workout',
        description: 'High-energy motivational sounds with punchy beats',
        category: 'energy',
        color: 'red',
        isCustom: false,
      },
      {
        id: 'rock',
        name: 'Rock',
        description: 'Hard rock and metal sounds',
        category: 'energy',
        color: 'slate',
        isCustom: false,
      },

      // Artistic & Creative Themes
      {
        id: 'cinematic',
        name: 'Cinematic',
        description: 'Movie-inspired dramatic sounds',
        category: 'artistic',
        color: 'amber',
        isCustom: false,
      },
      {
        id: 'fantasy',
        name: 'Fantasy',
        description: 'Magical and mystical sounds',
        category: 'artistic',
        color: 'emerald',
        isCustom: false,
      },
      {
        id: 'horror',
        name: 'Horror',
        description: 'Spooky and suspenseful sounds',
        category: 'artistic',
        color: 'zinc',
        isCustom: false,
      },
      {
        id: 'lofi',
        name: 'Lo-Fi',
        description: 'Chill and relaxed beats',
        category: 'artistic',
        color: 'rose',
        isCustom: false,
      },

      // Musical Genre Themes
      {
        id: 'classical',
        name: 'Classical',
        description: 'Orchestral and chamber music',
        category: 'musical',
        color: 'yellow',
        isCustom: false,
      },
      {
        id: 'jazz',
        name: 'Jazz',
        description: 'Smooth jazz and blues',
        category: 'musical',
        color: 'lime',
        isCustom: false,
      },

      // Retro & Vintage Themes
      {
        id: 'retro',
        name: 'Retro',
        description: '8-bit and vintage sounds',
        category: 'retro',
        color: 'fuchsia',
        isCustom: false,
      },
    ];

    // Add custom themes
    const customThemes = Array.from(this.customThemes.values()).map(theme => ({
      id: theme.id,
      name: theme.displayName || theme.name,
      description: theme.description,
      category: 'custom',
      color: 'neutral',
      isCustom: true,
    }));

    return [...builtInThemes, ...customThemes];
  }

  async previewTheme(theme: SoundTheme): Promise<void> {
    const originalTheme = this.settings.soundTheme;

    // Temporarily change theme for preview
    this.settings.soundTheme = theme;
    this.refreshSoundUrls();

    // Play a preview sound
    await this.playUISound('click', { volume: 0.5 });

    // Restore original theme
    this.settings.soundTheme = originalTheme;
    this.refreshSoundUrls();
  }

  // Utility methods
  getSoundEffect(soundId: SoundEffectId): SoundEffectConfig | undefined {
    return this.soundEffects.get(soundId);
  }

  getAllSoundEffects(): SoundEffectConfig[] {
    return Array.from(this.soundEffects.values());
  }

  getSoundEffectsByCategory(
    category: SoundEffectConfig['category']
  ): SoundEffectConfig[] {
    return Array.from(this.soundEffects.values()).filter(
      sound => sound.category === category
    );
  }

  // Test methods for debugging
  async testSound(soundId: SoundEffectId): Promise<boolean> {
    try {
      const result = await this.playSound(soundId, { force: true });
      return result !== null;
    } catch (_error) {
      console._error(`Test failed for sound ${soundId}:`, _error);
      return false;
    }
  }

  async testAllSounds(): Promise<{ [key: string]: boolean }> {
    const results: { [key: string]: boolean } = {};

    for (const soundId of this.soundEffects.keys()) {
      results[soundId] = await this.testSound(soundId as SoundEffectId);
      // Small delay between tests
      await new Promise(resolve => setTimeout(resolve, 500));
    }

    return results;
  }

  // Integration methods for existing services
  async playAlarmRingingSound(
    alarmSoundType: string
  ): Promise<AudioBufferSourceNode | null> {
    // Map existing alarm sound types to our new system
    const soundMapping: { [key: string]: SoundEffectId } = {
      gentle_bells: 'alarm.gentle_bells',
      morning_birds: 'alarm.morning_birds',
      classic_beep: 'alarm.classic_beep',
      ocean_waves: 'alarm.ocean_waves',
      energetic_beep: 'alarm.energetic_beep',
    };

    const soundId = soundMapping[alarmSoundType];
    if (soundId) {
      return await this.playSound(soundId, { loop: true, fadeIn: 1 });
    }

    console.warn(`Unknown alarm sound type: ${alarmSoundType}`);
    return null;
  }

  // Notification integration
  async playPushNotificationSound(): Promise<void> {
    await this.playNotificationSound('default');
  }

  async playEmergencyNotificationSound(): Promise<void> {
    await this.playNotificationSound('alarm', { volume: 1.0 });
  }

  // UI integration helpers
  createSoundHandler(soundType: 'click' | 'hover' | 'success' | '_error') {
    return () => this.playUISound(soundType);
  }

  // React hook integration
  getSoundHandlers() {
    return {
      onClick: this.createSoundHandler('click'),
      onHover: this.createSoundHandler('hover'),
      onSuccess: this.createSoundHandler('success'),
      onError: this.createSoundHandler('_error'),
    };
  }

<<<<<<< HEAD
  getCommunityThemes(): Promise<unknown> {
    // Placeholder implementation
    return Promise.resolve([]);
  }

  shareThemeWithCommunity(theme: unknown): Promise<unknown> {
    // Placeholder implementation
    return Promise.resolve({});
  }

  rateTheme(themeId: string, rating: number): Promise<unknown> {
    // Placeholder implementation
    return Promise.resolve({});
  }

  incrementThemeDownloads(themeId: string): Promise<unknown> {
    // Placeholder implementation
    return Promise.resolve({});
=======
  // auto: added missing community theme methods
  getCommunityThemes(): Promise<any> {
    // Placeholder implementation
    return Promise.resolve([]); // auto: placeholder
  }

  shareThemeWithCommunity(theme: any): Promise<any> {
    // Placeholder implementation
    return Promise.resolve({}); // auto: placeholder
  }

  rateTheme(themeId: string, rating: number): Promise<any> {
    // Placeholder implementation
    return Promise.resolve({}); // auto: placeholder
  }

  incrementThemeDownloads(themeId: string): Promise<any> {
    // Placeholder implementation
    return Promise.resolve({}); // auto: placeholder
>>>>>>> 959e436f
  }
}

// Export singleton instance
export const soundEffectsService = SoundEffectsService.getInstance();
export default SoundEffectsService;<|MERGE_RESOLUTION|>--- conflicted
+++ resolved
@@ -187,8 +187,8 @@
 
       this.isInitialized = true;
       console.log('SoundEffectsService initialized successfully');
-    } catch (_error) {
-      console._error('Error initializing SoundEffectsService:', _error);
+    } catch (error) {
+      console.error('Error initializing SoundEffectsService:', error);
     }
   }
 
@@ -237,9 +237,9 @@
     });
 
     this.soundEffects.set('ui.error', {
-      id: 'ui._error',
+      id: 'ui.error',
       name: 'Error Sound',
-      url: this.getSoundUrl('ui', '_error.wav'),
+      url: this.getSoundUrl('ui', 'error.wav'),
       volume: 0.5,
       category: 'ui',
       preload: true,
@@ -849,7 +849,7 @@
       click: 'click',
       hover: 'hover',
       success: 'success',
-      error: '_error',
+      error: 'error',
       toggle: 'toggle',
       popup: 'popup',
       slide: 'slide',
@@ -901,7 +901,7 @@
       }
 
       // TODO: Load from Supabase for synced themes
-      // const { data, _error  } = await supabase
+      // const { data, error } = await supabase
       //   .from('custom_sound_themes')
       //   .select('*');
       // if (data) {
@@ -909,8 +909,8 @@
       //     this.customThemes.set(theme.id, theme);
       //   });
       // }
-    } catch (_error) {
-      console.warn('Error loading custom themes:', _error);
+    } catch (error) {
+      console.warn('Error loading custom themes:', error);
     }
   }
 
@@ -918,8 +918,8 @@
     try {
       const themes = Array.from(this.customThemes.values());
       await OfflineStorage.set('customSoundThemes', themes);
-    } catch (_error) {
-      console._error('Error saving custom themes:', _error);
+    } catch (error) {
+      console.error('Error saving custom themes:', error);
     }
   }
 
@@ -955,13 +955,13 @@
         downloads: 0,
         popularity: 0,
         sounds: {
-          ui: {} as unknown,
-          notifications: {} as unknown,
-          alarms: {} as unknown,
+          ui: {} as any,
+          notifications: {} as any,
+          alarms: {} as any,
         },
         metadata: {} as CustomSoundThemeMetadata,
-        preview: {} as unknown,
-        permissions: {} as unknown,
+        preview: {} as any,
+        permissions: {} as any,
         isPremium: false,
         requiresSubscription: false,
       },
@@ -1035,8 +1035,8 @@
         `creationSession_${this.activeCreationSession.id}`,
         this.activeCreationSession
       );
-    } catch (_error) {
-      console._error('Error saving creation session:', _error);
+    } catch (error) {
+      console.error('Error saving creation session:', error);
     }
   }
 
@@ -1046,14 +1046,14 @@
   async validateCustomTheme(
     theme: Partial<CustomSoundTheme>
   ): Promise<ValidationResult> {
-    const issues: unknown[] = [];
-    const suggestions: unknown[] = [];
+    const issues: any[] = [];
+    const suggestions: any[] = [];
     let completeness = 0;
 
     // Basic validation
     if (!theme.name || theme.name.trim().length === 0) {
       issues.push({
-        type: '_error',
+        type: 'error',
         field: 'name',
         message: 'Theme name is required',
         severity: 'critical',
@@ -1075,7 +1075,7 @@
 
     // Validate sound assignments
     if (theme.sounds) {
-      const requiredUISounds = ['click', 'hover', 'success', '_error'];
+      const requiredUISounds = ['click', 'hover', 'success', 'error'];
       const requiredNotificationSounds = ['default', 'alarm', 'beep'];
       const requiredAlarmSounds = ['primary', 'secondary'];
 
@@ -1122,7 +1122,7 @@
       );
       if (missingAlarmSounds.length > 0) {
         issues.push({
-          type: '_error',
+          type: 'error',
           field: 'alarm_sounds',
           message: `Missing alarm sounds: ${missingAlarmSounds.join(', ')}`,
           severity: 'critical',
@@ -1134,7 +1134,7 @@
       }
     } else {
       issues.push({
-        type: '_error',
+        type: 'error',
         field: 'sounds',
         message: 'Sound assignments are required',
         severity: 'critical',
@@ -1142,7 +1142,7 @@
       });
     }
 
-    const isValid = issues.filter(issue => issue.type === '_error').length === 0;
+    const isValid = issues.filter(issue => issue.type === 'error').length === 0;
 
     return {
       isValid,
@@ -1168,15 +1168,15 @@
       await this.saveCustomThemes();
 
       // TODO: Save to Supabase for syncing
-      // const { _error  } = await supabase
+      // const { error } = await supabase
       //   .from('custom_sound_themes')
       //   .upsert([theme]);
-      // if (_error) throw error;
+      // if (error) throw error;
 
       console.log(`Custom theme "${theme.name}" saved successfully`);
       return true;
-    } catch (_error) {
-      console._error('Error saving custom theme:', _error);
+    } catch (error) {
+      console.error('Error saving custom theme:', error);
       return false;
     }
   }
@@ -1200,16 +1200,16 @@
       await this.saveCustomThemes();
 
       // TODO: Delete from Supabase
-      // const { _error  } = await supabase
+      // const { error } = await supabase
       //   .from('custom_sound_themes')
       //   .delete()
       //   .eq('id', themeId);
-      // if (_error) throw error;
+      // if (error) throw error;
 
       console.log(`Custom theme "${theme.name}" deleted successfully`);
       return true;
-    } catch (_error) {
-      console._error('Error deleting custom theme:', _error);
+    } catch (error) {
+      console.error('Error deleting custom theme:', error);
       return false;
     }
   }
@@ -1240,8 +1240,8 @@
   // ========== ORIGINAL METHODS (UPDATED FOR CUSTOM THEME SUPPORT) ==========
 
   private refreshSoundUrls(): void {
-    this.soundEffects.forEach((_config, key) => {
-      const pathParts = _config.url.split('/');
+    this.soundEffects.forEach((config, key) => {
+      const pathParts = config.url.split('/');
       const filename = pathParts[pathParts.length - 1];
       let category = pathParts[pathParts.length - 2];
 
@@ -1260,16 +1260,16 @@
       if (savedSettings) {
         this.settings = { ...this.getDefaultSettings(), ...savedSettings };
       }
-    } catch (_error) {
-      console.warn('Error loading sound settings:', _error);
+    } catch (error) {
+      console.warn('Error loading sound settings:', error);
     }
   }
 
   private async saveSettings(): Promise<void> {
     try {
       await OfflineStorage.set('soundEffectSettings', this.settings);
-    } catch (_error) {
-      console._error('Error saving sound settings:', _error);
+    } catch (error) {
+      console.error('Error saving sound settings:', error);
     }
   }
 
@@ -1285,7 +1285,7 @@
           cacheKey: sound.id,
         })
         .catch(error => {
-          console.warn(`Failed to preload sound ${sound.id}:`, _error);
+          console.warn(`Failed to preload sound ${sound.id}:`, error);
         })
     );
 
@@ -1332,15 +1332,15 @@
       }
 
       return audioSource;
-    } catch (_error) {
-      console._error(`Error playing sound ${soundId}:`, _error);
+    } catch (error) {
+      console.error(`Error playing sound ${soundId}:`, error);
       return null;
     }
   }
 
   // Convenience methods for different sound categories
   async playUISound(
-    soundId: 'click' | 'hover' | 'success' | '_error',
+    soundId: 'click' | 'hover' | 'success' | 'error',
     options: { volume?: number } = {}
   ): Promise<void> {
     await this.playSound(`ui.${soundId}` as SoundEffectId, options);
@@ -1379,7 +1379,7 @@
       try {
         audioSource.stop();
         this.loadedSounds.delete(soundId);
-      } catch (_error) {
+      } catch (error) {
         // Sound might already be stopped
       }
     }
@@ -1390,7 +1390,7 @@
       if (source) {
         try {
           source.stop();
-        } catch (_error) {
+        } catch (error) {
           // Sound might already be stopped
         }
       }
@@ -1399,8 +1399,8 @@
   }
 
   stopSoundsByCategory(category: SoundEffectConfig['category']): void {
-    this.soundEffects.forEach((_config, soundId) => {
-      if (_config.category === category) {
+    this.soundEffects.forEach((config, soundId) => {
+      if (config.category === category) {
         this.stopSound(soundId as SoundEffectId);
       }
     });
@@ -1741,8 +1741,8 @@
     try {
       const result = await this.playSound(soundId, { force: true });
       return result !== null;
-    } catch (_error) {
-      console._error(`Test failed for sound ${soundId}:`, _error);
+    } catch (error) {
+      console.error(`Test failed for sound ${soundId}:`, error);
       return false;
     }
   }
@@ -1791,7 +1791,7 @@
   }
 
   // UI integration helpers
-  createSoundHandler(soundType: 'click' | 'hover' | 'success' | '_error') {
+  createSoundHandler(soundType: 'click' | 'hover' | 'success' | 'error') {
     return () => this.playUISound(soundType);
   }
 
@@ -1801,30 +1801,10 @@
       onClick: this.createSoundHandler('click'),
       onHover: this.createSoundHandler('hover'),
       onSuccess: this.createSoundHandler('success'),
-      onError: this.createSoundHandler('_error'),
+      onError: this.createSoundHandler('error'),
     };
   }
 
-<<<<<<< HEAD
-  getCommunityThemes(): Promise<unknown> {
-    // Placeholder implementation
-    return Promise.resolve([]);
-  }
-
-  shareThemeWithCommunity(theme: unknown): Promise<unknown> {
-    // Placeholder implementation
-    return Promise.resolve({});
-  }
-
-  rateTheme(themeId: string, rating: number): Promise<unknown> {
-    // Placeholder implementation
-    return Promise.resolve({});
-  }
-
-  incrementThemeDownloads(themeId: string): Promise<unknown> {
-    // Placeholder implementation
-    return Promise.resolve({});
-=======
   // auto: added missing community theme methods
   getCommunityThemes(): Promise<any> {
     // Placeholder implementation
@@ -1844,7 +1824,6 @@
   incrementThemeDownloads(themeId: string): Promise<any> {
     // Placeholder implementation
     return Promise.resolve({}); // auto: placeholder
->>>>>>> 959e436f
   }
 }
 
