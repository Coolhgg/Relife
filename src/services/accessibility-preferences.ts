/**
 * Accessibility Preferences System
 * Comprehensive accessibility settings management with system integration
 */

export interface AccessibilityPreferences {
  // Visual preferences
  highContrastMode: boolean;
  reducedMotion: boolean;
  fontSize: 'small' | 'medium' | 'large' | 'extra-large';
  colorBlindFriendly: boolean;
  darkMode: boolean;

  // Focus and navigation
  enhancedFocusRings: boolean;
  focusRingColor: string;
  skipLinksVisible: boolean;
  keyboardNavigation: boolean;

  // Screen reader and audio
  screenReaderOptimized: boolean;
  announceTransitions: boolean;
  announceErrors: boolean;
  announceSuccess: boolean;
  speechRate: number; // 0.5 to 2.0

  // Touch and interaction
  largerTouchTargets: boolean;
  hapticFeedback: boolean;
  longPressDelay: number; // milliseconds

  // Advanced features
  voiceCommands: boolean;
  gestureNavigation: boolean;
  autoplay: boolean;
  blinkingElements: boolean;
}

export interface AccessibilityState extends AccessibilityPreferences {
  isSystemDarkMode: boolean;
  isSystemReducedMotion: boolean;
  isSystemHighContrast: boolean;
  systemFontScale: number;
  screenReaderActive: boolean;
  touchDevice: boolean;
  hasHover: boolean;
}

class AccessibilityPreferencesService {
  private static instance: AccessibilityPreferencesService;
  private preferences: AccessibilityPreferences;
  private listeners: Array<(prefs: AccessibilityPreferences) => void> = [];
  private mediaQueries: Map<string, MediaQueryList> = new Map();
  private styleElement?: HTMLStyleElement;

  private defaultPreferences: AccessibilityPreferences = {
    // Visual preferences
    highContrastMode: false,
    reducedMotion: false,
    fontSize: 'medium',
    colorBlindFriendly: false,
    darkMode: false,

    // Focus and navigation
    enhancedFocusRings: true,
    focusRingColor: '#007AFF',
    skipLinksVisible: true,
    keyboardNavigation: true,

    // Screen reader and audio
    screenReaderOptimized: false,
    announceTransitions: true,
    announceErrors: true,
    announceSuccess: true,
    speechRate: 1.0,

    // Touch and interaction
    largerTouchTargets: false,
    hapticFeedback: true,
    longPressDelay: 500,

    // Advanced features
    voiceCommands: false,
    gestureNavigation: true,
    autoplay: false,
    blinkingElements: true,
  };

  private constructor() {
    this.preferences = this.loadPreferences();
    this.initializeSystemDetection();
    this.applyPreferences();
  }

  static getInstance(): AccessibilityPreferencesService {
    if (!AccessibilityPreferencesService.instance) {
      AccessibilityPreferencesService.instance = new AccessibilityPreferencesService();
    }
    return AccessibilityPreferencesService.instance;
  }

  /**
   * Initialize system accessibility detection
   */
  private initializeSystemDetection(): void {
    // Dark mode detection
    if (window.matchMedia) {
      const darkModeQuery = window.matchMedia('(prefers-color-scheme: dark)');
      this.mediaQueries.set('dark-mode', darkModeQuery);
      darkModeQuery.addEventListener('change', () => this.handleSystemChange());

      // Reduced motion detection
      const reducedMotionQuery = window.matchMedia('(prefers-reduced-motion: reduce)');
      this.mediaQueries.set('reduced-motion', reducedMotionQuery);
      reducedMotionQuery.addEventListener('change', () => this.handleSystemChange());

      // High contrast detection (Windows)
      const highContrastQuery = window.matchMedia('(prefers-contrast: high)');
      this.mediaQueries.set('high-contrast', highContrastQuery);
      highContrastQuery.addEventListener('change', () => this.handleSystemChange());

      // Touch device detection
      const hoverQuery = window.matchMedia('(hover: hover)');
      this.mediaQueries.set('hover', hoverQuery);
      hoverQuery.addEventListener('change', () => this.handleSystemChange());
    }

    // Screen reader detection
    this.detectScreenReader();
  }

  /**
   * Detect if screen reader is active
   */
  private detectScreenReader(): void {
    // Multiple methods to detect screen readers
    const indicators = [
      // NVDA, JAWS, etc. often set these
<<<<<<< HEAD
      navigator.userAgent.includes('NVDA') || navigator.userAgent.includes('JAWS'),
=======
      navigator.userAgent.includes('NVDA') ||
      navigator.userAgent.includes('JAWS'),
>>>>>>> 02f0594e

      // Check for common screen reader APIs
      'speechSynthesis' in window && window.speechSynthesis.getVoices().length > 0,

      // Check for accessibility APIs
      'accessibility' in navigator,

      // Check for reduced motion (often enabled with screen readers)
      window.matchMedia?.('(prefers-reduced-motion: reduce)').matches,
    ];

    const screenReaderLikely = indicators.filter(Boolean).length >= 2;

    if (screenReaderLikely && !this.preferences.screenReaderOptimized) {
      this.updatePreferences({
        screenReaderOptimized: true,
        reducedMotion: true,
        announceTransitions: true,
        enhancedFocusRings: true,
      });
    }
  }

  /**
   * Handle system preference changes
   */
  private handleSystemChange(): void {
    const state = this.getState();

    // Auto-adjust based on system preferences if user hasn't manually set them
    if (!this.hasUserOverride('reducedMotion') && state.isSystemReducedMotion) {
      this.updatePreferences({ reducedMotion: true });
    }

    if (!this.hasUserOverride('highContrastMode') && state.isSystemHighContrast) {
      this.updatePreferences({ highContrastMode: true });
    }

    if (!this.hasUserOverride('darkMode') && state.isSystemDarkMode) {
      this.updatePreferences({ darkMode: true });
    }

    this.notifyListeners();
  }

  /**
   * Check if user has manually overridden a preference
   */
  private hasUserOverride(preference: keyof AccessibilityPreferences): boolean {
    const stored = localStorage.getItem('accessibility-overrides');
    if (!stored) return false;

    try {
      const overrides = JSON.parse(stored);
      return preference in overrides;
    } catch {
      return false;
    }
  }

  /**
   * Load preferences from storage
   */
  private loadPreferences(): AccessibilityPreferences {
    try {
      const stored = localStorage.getItem('accessibility-preferences');
      if (stored) {
        const parsed = JSON.parse(stored);
        return { ...this.defaultPreferences, ...parsed };
      }
    } catch (error) {
      console.warn('Failed to load accessibility preferences:', error);
    }

    return { ...this.defaultPreferences };
  }

  /**
   * Save preferences to storage
   */
  private savePreferences(): void {
    try {
<<<<<<< HEAD
      localStorage.setItem(
        'accessibility-preferences',
        JSON.stringify(this.preferences)
      );
=======
      localStorage.setItem('accessibility-preferences', JSON.stringify(this.preferences));
>>>>>>> 02f0594e
    } catch (error) {
      console.warn('Failed to save accessibility preferences:', error);
    }
  }

  /**
   * Apply preferences to the document
   */
  private applyPreferences(): void {
    const root = document.documentElement;
    const body = document.body;

    // Apply CSS custom properties
    root.style.setProperty('--a11y-font-scale', this.getFontScale());
    root.style.setProperty('--a11y-focus-ring-color', this.preferences.focusRingColor);
<<<<<<< HEAD
    root.style.setProperty(
      '--a11y-long-press-delay',
      `${this.preferences.longPressDelay}ms`
    );
=======
    root.style.setProperty('--a11y-long-press-delay', `${this.preferences.longPressDelay}ms`);
>>>>>>> 02f0594e

    // Apply class-based preferences
    body.classList.toggle('a11y-high-contrast', this.preferences.highContrastMode);
    body.classList.toggle('a11y-reduced-motion', this.preferences.reducedMotion);
<<<<<<< HEAD
    body.classList.toggle(
      'a11y-large-touch-targets',
      this.preferences.largerTouchTargets
    );
    body.classList.toggle('a11y-enhanced-focus', this.preferences.enhancedFocusRings);
    body.classList.toggle('a11y-screen-reader', this.preferences.screenReaderOptimized);
    body.classList.toggle(
      'a11y-color-blind-friendly',
      this.preferences.colorBlindFriendly
    );
=======
    body.classList.toggle('a11y-large-touch-targets', this.preferences.largerTouchTargets);
    body.classList.toggle('a11y-enhanced-focus', this.preferences.enhancedFocusRings);
    body.classList.toggle('a11y-screen-reader', this.preferences.screenReaderOptimized);
    body.classList.toggle('a11y-color-blind-friendly', this.preferences.colorBlindFriendly);
>>>>>>> 02f0594e
    body.classList.toggle('a11y-skip-links-visible', this.preferences.skipLinksVisible);
    body.classList.toggle('a11y-no-autoplay', !this.preferences.autoplay);
    body.classList.toggle('a11y-no-blinking', !this.preferences.blinkingElements);

    // Create or update CSS styles
    this.updateAccessibilityStyles();

    // Configure speech synthesis
    this.configureSpeechSynthesis();
  }

  /**
   * Get font scale multiplier
   */
  private getFontScale(): string {
    const scales = {
<<<<<<< HEAD
      small: '0.875',
      medium: '1',
      large: '1.125',
=======
      'small': '0.875',
      'medium': '1',
      'large': '1.125',
>>>>>>> 02f0594e
      'extra-large': '1.25',
    };
    return scales[this.preferences.fontSize];
  }

  /**
   * Update accessibility CSS styles
   */
  private updateAccessibilityStyles(): void {
    if (this.styleElement) {
      this.styleElement.remove();
    }

    this.styleElement = document.createElement('style');
    this.styleElement.id = 'accessibility-styles';

    const css = `
      /* Font scaling */
      .a11y-font-scale {
        font-size: calc(1rem * var(--a11y-font-scale, 1));
      }

      /* High contrast mode */
      body.a11y-high-contrast {
        filter: contrast(150%);
      }

      body.a11y-high-contrast * {
        border-color: currentColor !important;
        outline-color: currentColor !important;
      }

      body.a11y-high-contrast .bg-gray-50 { background-color: #ffffff !important; }
      body.a11y-high-contrast .bg-gray-100 { background-color: #f0f0f0 !important; }
      body.a11y-high-contrast .text-gray-600 { color: #000000 !important; }
      body.a11y-high-contrast .text-gray-400 { color: #333333 !important; }

      /* Reduced motion */
      body.a11y-reduced-motion *,
      body.a11y-reduced-motion *::before,
      body.a11y-reduced-motion *::after {
        animation-duration: 0.01ms !important;
        animation-iteration-count: 1 !important;
        transition-duration: 0.01ms !important;
        scroll-behavior: auto !important;
      }

      /* Enhanced focus rings */
      body.a11y-enhanced-focus *:focus {
        outline: 3px solid var(--a11y-focus-ring-color, #007AFF) !important;
        outline-offset: 2px !important;
        border-radius: 4px !important;
        box-shadow: 0 0 0 6px rgba(0, 122, 255, 0.2) !important;
      }

      /* Large touch targets */
      body.a11y-large-touch-targets button,
      body.a11y-large-touch-targets [role="button"],
      body.a11y-large-touch-targets input,
      body.a11y-large-touch-targets select,
      body.a11y-large-touch-targets textarea {
        min-height: 44px !important;
        min-width: 44px !important;
        padding: 12px 16px !important;
      }

      /* Screen reader optimizations */
      body.a11y-screen-reader .sr-only {
        position: static !important;
        width: auto !important;
        height: auto !important;
        padding: 0 !important;
        margin: 0 !important;
        overflow: visible !important;
        clip: auto !important;
        white-space: normal !important;
      }

      /* Color blind friendly adjustments */
      body.a11y-color-blind-friendly {
        --color-red: #d73027;
        --color-green: #1a9641;
        --color-blue: #313695;
        --color-orange: #fdae61;
        --color-purple: #762a83;
      }

      /* Skip links visibility */
      body.a11y-skip-links-visible .skip-link {
        position: static !important;
        transform: none !important;
        opacity: 1 !important;
        background: var(--a11y-focus-ring-color, #007AFF) !important;
        color: white !important;
        padding: 8px 16px !important;
        margin: 4px !important;
        display: inline-block !important;
        border-radius: 4px !important;
        text-decoration: none !important;
        font-weight: bold !important;
      }

      /* Disable autoplay */
      body.a11y-no-autoplay video,
      body.a11y-no-autoplay audio {
        autoplay: none !important;
      }

      /* Disable blinking/flashing */
      body.a11y-no-blinking *,
      body.a11y-no-blinking *::before,
      body.a11y-no-blinking *::after {
        animation-name: none !important;
        -webkit-animation-name: none !important;
      }

      body.a11y-no-blinking .blink,
      body.a11y-no-blinking .flash,
      body.a11y-no-blinking .pulse {
        animation: none !important;
      }

      /* Improved text contrast */
      body.a11y-high-contrast .text-sm { font-size: 0.95rem !important; }
      body.a11y-high-contrast .text-xs { font-size: 0.85rem !important; }

      /* Focus within improvements */
      body.a11y-enhanced-focus .focus-within\:ring {
        box-shadow: 0 0 0 3px rgba(59, 130, 246, 0.1) !important;
      }

      /* Print accessibility */
      @media print {
        body.a11y-screen-reader .no-print { display: none !important; }
        body.a11y-high-contrast { filter: none !important; }
      }

      /* Responsive accessibility */
      @media (max-width: 768px) {
        body.a11y-large-touch-targets button,
        body.a11y-large-touch-targets [role="button"] {
          min-height: 48px !important;
          min-width: 48px !important;
        }
      }
    `;

    this.styleElement.textContent = css;
    document.head.appendChild(this.styleElement);
  }

  /**
   * Configure speech synthesis settings
   */
  private configureSpeechSynthesis(): void {
<<<<<<< HEAD
    if (
      'speechSynthesis' in window &&
      typeof SpeechSynthesisUtterance !== 'undefined'
    ) {
=======
    if ('speechSynthesis' in window && typeof SpeechSynthesisUtterance !== 'undefined') {
>>>>>>> 02f0594e
      try {
        // Set default speech rate
        const utterance = new SpeechSynthesisUtterance('');
        utterance.rate = this.preferences.speechRate;
      } catch (error) {
        console.warn('Speech synthesis configuration failed:', error);
      }
    }
  }

  /**
   * Update preferences
   */
  updatePreferences(updates: Partial<AccessibilityPreferences>): void {
    this.preferences = { ...this.preferences, ...updates };

    // Track user overrides
<<<<<<< HEAD
    const overrides = JSON.parse(
      localStorage.getItem('accessibility-overrides') || '{}'
    );
=======
    const overrides = JSON.parse(localStorage.getItem('accessibility-overrides') || '{}');
>>>>>>> 02f0594e
    Object.keys(updates).forEach(key => {
      overrides[key] = true;
    });
    localStorage.setItem('accessibility-overrides', JSON.stringify(overrides));

    this.savePreferences();
    this.applyPreferences();
    this.notifyListeners();
  }

  /**
   * Get current preferences
   */
  getPreferences(): AccessibilityPreferences {
    return { ...this.preferences };
  }

  /**
   * Get current state including system preferences
   */
  getState(): AccessibilityState {
    return {
      ...this.preferences,
      isSystemDarkMode: this.mediaQueries.get('dark-mode')?.matches ?? false,
      isSystemReducedMotion: this.mediaQueries.get('reduced-motion')?.matches ?? false,
      isSystemHighContrast: this.mediaQueries.get('high-contrast')?.matches ?? false,
<<<<<<< HEAD
      systemFontScale:
        parseFloat(getComputedStyle(document.documentElement).fontSize) / 16,
=======
      systemFontScale: parseFloat(getComputedStyle(document.documentElement).fontSize) / 16,
>>>>>>> 02f0594e
      screenReaderActive: this.preferences.screenReaderOptimized,
      touchDevice: 'ontouchstart' in window,
      hasHover: this.mediaQueries.get('hover')?.matches ?? true,
    };
  }

  /**
   * Reset to defaults
   */
  resetToDefaults(): void {
    this.preferences = { ...this.defaultPreferences };
    localStorage.removeItem('accessibility-preferences');
    localStorage.removeItem('accessibility-overrides');
    this.applyPreferences();
    this.notifyListeners();
  }

  /**
   * Subscribe to preference changes
   */
  subscribe(listener: (prefs: AccessibilityPreferences) => void): () => void {
    this.listeners.push(listener);
    return () => {
      const index = this.listeners.indexOf(listener);
      if (index > -1) {
        this.listeners.splice(index, 1);
      }
    };
  }

  /**
   * Notify all listeners of changes
   */
  private notifyListeners(): void {
    this.listeners.forEach(listener => {
      try {
        listener(this.getPreferences());
      } catch (error) {
        console.error('Error in accessibility preference listener:', error);
      }
    });
  }

  /**
   * Test color contrast
   */
<<<<<<< HEAD
  testColorContrast(
    foreground: string,
    background: string
  ): { ratio: number; wcagAA: boolean; wcagAAA: boolean } {
=======
  testColorContrast(foreground: string, background: string): { ratio: number; wcagAA: boolean; wcagAAA: boolean } {
>>>>>>> 02f0594e
    // Simplified contrast calculation (would use a proper contrast library in production)
    const ratio = 4.5; // Placeholder - implement proper contrast calculation
    return {
      ratio,
      wcagAA: ratio >= 4.5,
      wcagAAA: ratio >= 7,
    };
  }

  /**
   * Cleanup method
   */
  cleanup(): void {
    this.mediaQueries.forEach(query => {
      query.removeEventListener('change', this.handleSystemChange);
    });
    this.mediaQueries.clear();

    if (this.styleElement) {
      this.styleElement.remove();
    }

    this.listeners = [];
  }
}

export default AccessibilityPreferencesService;<|MERGE_RESOLUTION|>--- conflicted
+++ resolved
@@ -136,12 +136,8 @@
     // Multiple methods to detect screen readers
     const indicators = [
       // NVDA, JAWS, etc. often set these
-<<<<<<< HEAD
-      navigator.userAgent.includes('NVDA') || navigator.userAgent.includes('JAWS'),
-=======
       navigator.userAgent.includes('NVDA') ||
       navigator.userAgent.includes('JAWS'),
->>>>>>> 02f0594e
 
       // Check for common screen reader APIs
       'speechSynthesis' in window && window.speechSynthesis.getVoices().length > 0,
@@ -224,14 +220,7 @@
    */
   private savePreferences(): void {
     try {
-<<<<<<< HEAD
-      localStorage.setItem(
-        'accessibility-preferences',
-        JSON.stringify(this.preferences)
-      );
-=======
       localStorage.setItem('accessibility-preferences', JSON.stringify(this.preferences));
->>>>>>> 02f0594e
     } catch (error) {
       console.warn('Failed to save accessibility preferences:', error);
     }
@@ -247,35 +236,15 @@
     // Apply CSS custom properties
     root.style.setProperty('--a11y-font-scale', this.getFontScale());
     root.style.setProperty('--a11y-focus-ring-color', this.preferences.focusRingColor);
-<<<<<<< HEAD
-    root.style.setProperty(
-      '--a11y-long-press-delay',
-      `${this.preferences.longPressDelay}ms`
-    );
-=======
     root.style.setProperty('--a11y-long-press-delay', `${this.preferences.longPressDelay}ms`);
->>>>>>> 02f0594e
 
     // Apply class-based preferences
     body.classList.toggle('a11y-high-contrast', this.preferences.highContrastMode);
     body.classList.toggle('a11y-reduced-motion', this.preferences.reducedMotion);
-<<<<<<< HEAD
-    body.classList.toggle(
-      'a11y-large-touch-targets',
-      this.preferences.largerTouchTargets
-    );
-    body.classList.toggle('a11y-enhanced-focus', this.preferences.enhancedFocusRings);
-    body.classList.toggle('a11y-screen-reader', this.preferences.screenReaderOptimized);
-    body.classList.toggle(
-      'a11y-color-blind-friendly',
-      this.preferences.colorBlindFriendly
-    );
-=======
     body.classList.toggle('a11y-large-touch-targets', this.preferences.largerTouchTargets);
     body.classList.toggle('a11y-enhanced-focus', this.preferences.enhancedFocusRings);
     body.classList.toggle('a11y-screen-reader', this.preferences.screenReaderOptimized);
     body.classList.toggle('a11y-color-blind-friendly', this.preferences.colorBlindFriendly);
->>>>>>> 02f0594e
     body.classList.toggle('a11y-skip-links-visible', this.preferences.skipLinksVisible);
     body.classList.toggle('a11y-no-autoplay', !this.preferences.autoplay);
     body.classList.toggle('a11y-no-blinking', !this.preferences.blinkingElements);
@@ -292,15 +261,9 @@
    */
   private getFontScale(): string {
     const scales = {
-<<<<<<< HEAD
-      small: '0.875',
-      medium: '1',
-      large: '1.125',
-=======
       'small': '0.875',
       'medium': '1',
       'large': '1.125',
->>>>>>> 02f0594e
       'extra-large': '1.25',
     };
     return scales[this.preferences.fontSize];
@@ -456,14 +419,7 @@
    * Configure speech synthesis settings
    */
   private configureSpeechSynthesis(): void {
-<<<<<<< HEAD
-    if (
-      'speechSynthesis' in window &&
-      typeof SpeechSynthesisUtterance !== 'undefined'
-    ) {
-=======
     if ('speechSynthesis' in window && typeof SpeechSynthesisUtterance !== 'undefined') {
->>>>>>> 02f0594e
       try {
         // Set default speech rate
         const utterance = new SpeechSynthesisUtterance('');
@@ -481,13 +437,7 @@
     this.preferences = { ...this.preferences, ...updates };
 
     // Track user overrides
-<<<<<<< HEAD
-    const overrides = JSON.parse(
-      localStorage.getItem('accessibility-overrides') || '{}'
-    );
-=======
     const overrides = JSON.parse(localStorage.getItem('accessibility-overrides') || '{}');
->>>>>>> 02f0594e
     Object.keys(updates).forEach(key => {
       overrides[key] = true;
     });
@@ -514,12 +464,7 @@
       isSystemDarkMode: this.mediaQueries.get('dark-mode')?.matches ?? false,
       isSystemReducedMotion: this.mediaQueries.get('reduced-motion')?.matches ?? false,
       isSystemHighContrast: this.mediaQueries.get('high-contrast')?.matches ?? false,
-<<<<<<< HEAD
-      systemFontScale:
-        parseFloat(getComputedStyle(document.documentElement).fontSize) / 16,
-=======
       systemFontScale: parseFloat(getComputedStyle(document.documentElement).fontSize) / 16,
->>>>>>> 02f0594e
       screenReaderActive: this.preferences.screenReaderOptimized,
       touchDevice: 'ontouchstart' in window,
       hasHover: this.mediaQueries.get('hover')?.matches ?? true,
@@ -566,14 +511,7 @@
   /**
    * Test color contrast
    */
-<<<<<<< HEAD
-  testColorContrast(
-    foreground: string,
-    background: string
-  ): { ratio: number; wcagAA: boolean; wcagAAA: boolean } {
-=======
   testColorContrast(foreground: string, background: string): { ratio: number; wcagAA: boolean; wcagAAA: boolean } {
->>>>>>> 02f0594e
     // Simplified contrast calculation (would use a proper contrast library in production)
     const ratio = 4.5; // Placeholder - implement proper contrast calculation
     return {
