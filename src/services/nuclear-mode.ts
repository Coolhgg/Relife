import type {
  Alarm,
  NuclearModeChallenge,
  NuclearChallengeType,
  NuclearChallengeConfig,
  NuclearModeSession,
  NuclearChallengeAttempt,
  NuclearPerformance,
  SubscriptionTier,
<<<<<<< HEAD
  User,
=======
  User
>>>>>>> 02f0594e
} from '../types';
import { premiumService } from './premium';
import { supabase } from './supabase';
import { ErrorHandler } from './error-handler';
import AppAnalyticsService from './app-analytics';
import { Preferences } from '@capacitor/preferences';

const NUCLEAR_SESSIONS_KEY = 'nuclear_mode_sessions';
const NUCLEAR_PERFORMANCE_KEY = 'nuclear_mode_performance';

export class NuclearModeService {
  private static instance: NuclearModeService;

  private constructor() {}

  static getInstance(): NuclearModeService {
    if (!NuclearModeService.instance) {
      NuclearModeService.instance = new NuclearModeService();
    }
    return NuclearModeService.instance;
  }

  // Nuclear mode challenge templates
  private challengeTemplates: NuclearModeChallenge[] = [
    // Multi-step math challenges
    {
      id: 'nuclear_math_expert',
      type: 'multi_step_math',
      title: 'Mathematical Gauntlet',
      description: 'Solve 5 increasingly complex math problems in sequence',
      difficulty: 9,
      timeLimit: 180, // 3 minutes
      attempts: 0,
      maxAttempts: 3,
      instructions: [
        'Solve each math problem correctly',
        'You must complete all 5 problems in sequence',
        'Getting one wrong resets the sequence',
<<<<<<< HEAD
        'Time limit: 3 minutes total',
=======
        'Time limit: 3 minutes total'
>>>>>>> 02f0594e
      ],
      successCriteria: 'Complete all 5 math problems without errors',
      failureConsequence: 'Alarm continues ringing, challenge resets',
      hints: [
        'Take your time with calculations',
        'Use paper if needed',
<<<<<<< HEAD
        'Double-check each answer',
      ],
      configuration: {
        mathComplexity: 'expert',
        sequenceLength: 5,
      },
=======
        'Double-check each answer'
      ],
      configuration: {
        mathComplexity: 'expert',
        sequenceLength: 5
      }
>>>>>>> 02f0594e
    },

    // Memory sequence challenge
    {
      id: 'nuclear_memory_master',
      type: 'memory_sequence',
      title: 'Memory Master',
      description: 'Memorize and repeat increasingly long sequences',
      difficulty: 8,
      timeLimit: 240, // 4 minutes
      attempts: 0,
      maxAttempts: 3,
      instructions: [
        'Watch the sequence of colors/numbers',
        'Repeat the sequence exactly',
        'Each round adds one more element',
<<<<<<< HEAD
        'Must complete 8 rounds',
=======
        'Must complete 8 rounds'
>>>>>>> 02f0594e
      ],
      successCriteria: 'Successfully repeat 8 sequences without errors',
      failureConsequence: 'Sequence resets to round 1',
      configuration: {
        sequenceLength: 8
      }
    },

    // Physical movement challenge
    {
      id: 'nuclear_movement_extreme',
      type: 'physical_movement',
      title: 'Rise and Move',
      description: 'Complete a series of physical movements',
      difficulty: 7,
      timeLimit: 300, // 5 minutes
      attempts: 0,
      maxAttempts: 2,
      instructions: [
        'Stand up and hold phone steady',
        'Perform 50 jumping jacks (phone detects motion)',
        'Walk 100 steps (step counter)',
        'Do 20 squats (motion detection)',
<<<<<<< HEAD
        'Hold plank position for 30 seconds',
=======
        'Hold plank position for 30 seconds'
>>>>>>> 02f0594e
      ],
      successCriteria: 'Complete all physical exercises as detected by phone sensors',
      failureConsequence: 'Must restart entire exercise sequence',
      configuration: {
        movementType: 'walk',
<<<<<<< HEAD
        shakeThreshold: 50,
      },
=======
        shakeThreshold: 50
      }
>>>>>>> 02f0594e
    },

    // Photo proof challenge
    {
      id: 'nuclear_photo_proof',
      type: 'photo_proof',
      title: 'Proof of Life',
<<<<<<< HEAD
      description: "Take specific photos to prove you're awake",
=======
      description: 'Take specific photos to prove you\'re awake',
>>>>>>> 02f0594e
      difficulty: 6,
      timeLimit: 600, // 10 minutes
      attempts: 0,
      maxAttempts: 3,
      instructions: [
        'Take a clear selfie with your eyes open',
<<<<<<< HEAD
        "Photo must show you're in a different room than your bed",
        "Take a photo of today's newspaper/phone date",
        'Photo must include your face and the date/time',
=======
        'Photo must show you\'re in a different room than your bed',
        'Take a photo of today\'s newspaper/phone date',
        'Photo must include your face and the date/time'
>>>>>>> 02f0594e
      ],
      successCriteria: 'All photos must be clear and meet the requirements',
      failureConsequence: 'Must retake all photos',
      configuration: {
<<<<<<< HEAD
        photoType: 'selfie',
      },
=======
        photoType: 'selfie'
      }
>>>>>>> 02f0594e
    },

    // Barcode scanning challenge
    {
      id: 'nuclear_barcode_hunt',
      type: 'barcode_scan',
      title: 'Barcode Hunter',
      description: 'Scan 3 different barcodes around your home',
      difficulty: 8,
      timeLimit: 480, // 8 minutes
      attempts: 0,
      maxAttempts: 2,
      instructions: [
        'Find and scan 3 different product barcodes',
        'Barcodes must be from different rooms',
        'Each scan must be successful and clear',
<<<<<<< HEAD
        'Cannot reuse the same barcode',
=======
        'Cannot reuse the same barcode'
>>>>>>> 02f0594e
      ],
      successCriteria: 'Successfully scan 3 unique barcodes',
      failureConsequence: 'Must find and scan 3 new barcodes',
      configuration: {
        sequenceLength: 3
      }
    },

    // Voice recognition challenge
    {
      id: 'nuclear_voice_challenge',
      type: 'voice_recognition',
      title: 'Speak to Dismiss',
      description: 'Recite complex phrases with perfect pronunciation',
      difficulty: 7,
      timeLimit: 300, // 5 minutes
      attempts: 0,
      maxAttempts: 4,
      instructions: [
        'Speak each phrase clearly and correctly',
        'Must pronounce tongue twisters perfectly',
        'Voice recognition must confirm accuracy',
<<<<<<< HEAD
        'Complete all 5 phrases in sequence',
=======
        'Complete all 5 phrases in sequence'
>>>>>>> 02f0594e
      ],
      successCriteria: 'Perfect pronunciation of all tongue twisters',
      failureConsequence: 'Start over with new set of phrases',
      configuration: {
        voicePhrase: 'She sells seashells by the seashore',
<<<<<<< HEAD
        sequenceLength: 5,
      },
=======
        sequenceLength: 5
      }
>>>>>>> 02f0594e
    },

    // QR Code hunt
    {
      id: 'nuclear_qr_quest',
      type: 'qr_code_hunt',
      title: 'QR Code Quest',
      description: 'Find and scan QR codes in specific order',
      difficulty: 9,
      timeLimit: 420, // 7 minutes
      attempts: 0,
      maxAttempts: 2,
      instructions: [
        'QR codes are hidden around your preset locations',
        'Scan them in the exact order shown',
        'Each QR contains a piece of the dismissal code',
<<<<<<< HEAD
        'Final code must be entered correctly',
=======
        'Final code must be entered correctly'
>>>>>>> 02f0594e
      ],
      successCriteria: 'Find all QR codes in correct sequence and enter final code',
      failureConsequence: 'QR code locations are reshuffled',
      configuration: {
        qrCodes: ['KITCHEN', 'BATHROOM', 'LIVING_ROOM'],
<<<<<<< HEAD
        sequenceLength: 3,
      },
=======
        sequenceLength: 3
      }
>>>>>>> 02f0594e
    },

    // Typing challenge
    {
      id: 'nuclear_typing_master',
      type: 'typing_challenge',
      title: 'Speed Typing Test',
      description: 'Type complex text at high speed with perfect accuracy',
      difficulty: 8,
      timeLimit: 180, // 3 minutes
      attempts: 0,
      maxAttempts: 3,
      instructions: [
        'Type the displayed text exactly as shown',
        'Must maintain 40+ WPM speed',
        'Accuracy must be 98% or higher',
<<<<<<< HEAD
        'Complete 3 passages in sequence',
=======
        'Complete 3 passages in sequence'
>>>>>>> 02f0594e
      ],
      successCriteria: 'Type all passages with 98%+ accuracy at 40+ WPM',
      failureConsequence: 'New passages generated, speed requirement increases',
      configuration: {
        typingSpeed: 40,
<<<<<<< HEAD
        typingText:
          'The quick brown fox jumps over the lazy dog while calculating complex mathematical equations',
        sequenceLength: 3,
      },
    },
=======
        typingText: 'The quick brown fox jumps over the lazy dog while calculating complex mathematical equations',
        sequenceLength: 3
      }
    }
>>>>>>> 02f0594e
  ];

  /**
   * Check if user can access Nuclear Mode
   */
  async canAccessNuclearMode(userId: string): Promise<{
    hasAccess: boolean;
    userTier: SubscriptionTier;
    upgradeUrl?: string;
  }> {
    const result = await premiumService.checkFeatureAccess(userId, 'nuclear_mode');
    return {
      hasAccess: result.hasAccess,
      userTier: result.userTier,
      upgradeUrl: result.upgradeUrl
    };
  }

  /**
   * Create a nuclear mode alarm (premium feature)
   */
<<<<<<< HEAD
  async createNuclearAlarm(
    userId: string,
    alarmData: {
      time: string;
      label: string;
      days: number[];
      voiceMood: string;
      challengeTypes: NuclearChallengeType[];
      customDifficulty?: number;
    }
  ): Promise<{ success: boolean; alarm?: Alarm; error?: string }> {
=======
  async createNuclearAlarm(userId: string, alarmData: {
    time: string;
    label: string;
    days: number[];
    voiceMood: string;
    challengeTypes: NuclearChallengeType[];
    customDifficulty?: number;
  }): Promise<{ success: boolean; alarm?: Alarm; error?: string }> {
>>>>>>> 02f0594e
    try {
      // Check premium access
      const access = await this.canAccessNuclearMode(userId);
      if (!access.hasAccess) {
        return {
          success: false,
          error: `Nuclear Mode requires Premium subscription. Upgrade at: ${access.upgradeUrl}`
        };
      }

      // Create nuclear alarm with premium features
      const nuclearAlarm: Partial<Alarm> = {
        userId,
        time: alarmData.time,
        label: `💣 ${alarmData.label}`,
        enabled: true,
        isActive: true,
        days: alarmData.days,
<<<<<<< HEAD
        dayNames: alarmData.days.map(
          d =>
            [
              'sunday',
              'monday',
              'tuesday',
              'wednesday',
              'thursday',
              'friday',
              'saturday',
            ][d] as any
=======
        dayNames: alarmData.days.map(d =>
          ['sunday', 'monday', 'tuesday', 'wednesday', 'thursday', 'friday', 'saturday'][d] as any
>>>>>>> 02f0594e
        ),
        voiceMood: alarmData.voiceMood as any,
        sound: 'nuclear_alert',
        difficulty: 'nuclear',
        snoozeEnabled: false, // Nuclear mode doesn't allow snoozing
        snoozeInterval: 0,
        snoozeCount: 0,
        maxSnoozes: 0,
        createdAt: new Date(),
        updatedAt: new Date()
      };

      // Save to database
      const { data, error } = await supabase
        .from('alarms')
        .insert(nuclearAlarm)
        .select()
        .single();

      if (error) {
        ErrorHandler.handleError(error, 'Failed to create nuclear alarm');
        return { success: false, error: 'Failed to create nuclear alarm' };
      }

      // Generate nuclear challenge configuration
<<<<<<< HEAD
      await this.generateNuclearChallenges(
        data.id,
        alarmData.challengeTypes,
        alarmData.customDifficulty
      );
=======
      await this.generateNuclearChallenges(data.id, alarmData.challengeTypes, alarmData.customDifficulty);
>>>>>>> 02f0594e

      // Track analytics
      AppAnalyticsService.getInstance().track('nuclear_alarm_created', {
        userId,
        challengeTypes: alarmData.challengeTypes,
        difficulty: alarmData.customDifficulty || 10
      });

      return { success: true, alarm: data };
    } catch (error) {
      ErrorHandler.handleError(
        error instanceof Error ? error : new Error(String(error)),
        'Error creating nuclear alarm'
      );
      return { success: false, error: 'Failed to create nuclear alarm' };
    }
  }

  /**
   * Generate nuclear challenges for an alarm
   */
  private async generateNuclearChallenges(
    alarmId: string,
    challengeTypes: NuclearChallengeType[],
    customDifficulty?: number
  ): Promise<void> {
<<<<<<< HEAD
    const selectedChallenges = challengeTypes
      .map(type => {
        const template = this.challengeTemplates.find(t => t.type === type);
        if (!template) return null;
=======
    const selectedChallenges = challengeTypes.map(type => {
      const template = this.challengeTemplates.find(t => t.type === type);
      if (!template) return null;
>>>>>>> 02f0594e

      return {
        ...template,
        id: `${alarmId}_${type}_${Date.now()}`,
        difficulty: customDifficulty || template.difficulty,
        attempts: 0
      };
    }).filter(Boolean) as NuclearModeChallenge[];

    // Save challenges configuration
    await Preferences.set({
      key: `nuclear_challenges_${alarmId}`,
      value: JSON.stringify(selectedChallenges)
    });
  }

  /**
   * Start a nuclear mode session when alarm triggers
   */
  async startNuclearSession(alarm: Alarm, user: User): Promise<NuclearModeSession> {
    const challenges = await this.getChallengesForAlarm(alarm.id);

    const session: NuclearModeSession = {
      id: `nuclear_${Date.now()}_${alarm.id}`,
      alarmId: alarm.id,
      userId: user.id,
      startedAt: new Date().toISOString(),
      challenges: [],
      totalAttempts: 0,
      successfulChallenges: 0,
      failedChallenges: 0,
      sessionDuration: 0,
      difficulty: this.calculateSessionDifficulty(challenges),
      result: 'failed',
      performance: {
        overallScore: 0,
        speed: 0,
        accuracy: 0,
        persistence: 0,
        improvement: 0,
        rank: 0,
        achievements: []
      }
    };

    // Save session
    await this.saveNuclearSession(session);

    // Track session start
    AppAnalyticsService.getInstance().track('nuclear_session_started', {
      userId: user.id,
      alarmId: alarm.id,
      challengeCount: challenges.length,
      difficulty: session.difficulty
    });

    return session;
  }

  /**
   * Process challenge attempt
   */
  async processChallengeAttempt(
    sessionId: string,
    challengeId: string,
    attemptData: {
      successful: boolean;
      timeToComplete?: number;
      hintsUsed?: number;
      errorsMade?: number;
      details?: Record<string, any>;
    }
<<<<<<< HEAD
  ): Promise<{
    continueSession: boolean;
    nextChallenge?: NuclearModeChallenge;
    sessionComplete?: boolean;
  }> {
=======
  ): Promise<{ continueSession: boolean; nextChallenge?: NuclearModeChallenge; sessionComplete?: boolean }> {
>>>>>>> 02f0594e
    const session = await this.getNuclearSession(sessionId);
    if (!session) {
      throw new Error('Nuclear session not found');
    }

    const challenge = await this.getChallenge(challengeId);
    if (!challenge) {
      throw new Error('Nuclear challenge not found');
    }

    const attempt: NuclearChallengeAttempt = {
      challengeId,
      challenge,
      attemptNumber: challenge.attempts + 1,
      startedAt: new Date().toISOString(),
      completedAt: new Date().toISOString(),
      successful: attemptData.successful,
      timeToComplete: attemptData.timeToComplete || 0,
      hintsUsed: attemptData.hintsUsed || 0,
      errorsMade: attemptData.errorsMade || 0,
      details: attemptData.details
    };

    // Update session
    session.challenges.push(attempt);
    session.totalAttempts++;

    if (attemptData.successful) {
      session.successfulChallenges++;

      // Check if all challenges are complete
      const allChallenges = await this.getChallengesForAlarm(session.alarmId);
      if (session.successfulChallenges >= allChallenges.length) {
        session.result = 'completed';
        session.completedAt = new Date().toISOString();
        session.sessionDuration = new Date().getTime() - new Date(session.startedAt).getTime();
        session.performance = await this.calculatePerformance(session);

        await this.saveNuclearSession(session);

        // Track completion
        AppAnalyticsService.getInstance().track('nuclear_session_completed', {
          userId: session.userId,
          sessionDuration: session.sessionDuration,
          totalAttempts: session.totalAttempts,
          performance: session.performance.overallScore
        });

        return { continueSession: false, sessionComplete: true };
      }

      // Get next challenge
<<<<<<< HEAD
      const nextChallenge = allChallenges.find(
        c =>
          !session.challenges.some(
            attempt => attempt.challengeId === c.id && attempt.successful
          )
=======
      const nextChallenge = allChallenges.find(c =>
        !session.challenges.some(attempt =>
          attempt.challengeId === c.id && attempt.successful
        )
>>>>>>> 02f0594e
      );

      await this.saveNuclearSession(session);
      return { continueSession: true, nextChallenge };

    } else {
      session.failedChallenges++;

      // Check if max attempts exceeded
      challenge.attempts++;
      if (challenge.attempts >= challenge.maxAttempts) {
        session.result = 'failed';
        session.completedAt = new Date().toISOString();

        await this.saveNuclearSession(session);

        // Track failure
        AppAnalyticsService.getInstance().track('nuclear_session_failed', {
          userId: session.userId,
          challengeId,
          attempts: challenge.attempts,
<<<<<<< HEAD
          reason: 'max_attempts_exceeded',
=======
          reason: 'max_attempts_exceeded'
>>>>>>> 02f0594e
        });

        return { continueSession: false, sessionComplete: false };
      }

      await this.saveNuclearSession(session);
      return { continueSession: true, nextChallenge: challenge };
    }
  }

  /**
   * Get challenges for an alarm
   */
  async getChallengesForAlarm(alarmId: string): Promise<NuclearModeChallenge[]> {
    try {
      const { value } = await Preferences.get({ key: `nuclear_challenges_${alarmId}` });
      if (value) {
        return JSON.parse(value);
      }
      return [];
    } catch (error) {
      console.error('Error getting nuclear challenges:', error);
      return [];
    }
  }

  /**
   * Get specific challenge
   */
<<<<<<< HEAD
  private async getChallenge(
    challengeId: string
  ): Promise<NuclearModeChallenge | null> {
=======
  private async getChallenge(challengeId: string): Promise<NuclearModeChallenge | null> {
>>>>>>> 02f0594e
    // Extract alarm ID from challenge ID pattern
    const alarmId = challengeId.split('_')[0];
    const challenges = await this.getChallengesForAlarm(alarmId);
    return challenges.find(c => c.id === challengeId) || null;
  }

  /**
   * Save nuclear session
   */
  private async saveNuclearSession(session: NuclearModeSession): Promise<void> {
    try {
      const { value } = await Preferences.get({ key: NUCLEAR_SESSIONS_KEY });
      const sessions: NuclearModeSession[] = value ? JSON.parse(value) : [];

      const existingIndex = sessions.findIndex(s => s.id === session.id);
      if (existingIndex >= 0) {
        sessions[existingIndex] = session;
      } else {
        sessions.push(session);
      }

      // Keep only last 50 sessions
      if (sessions.length > 50) {
        sessions.splice(0, sessions.length - 50);
      }

      await Preferences.set({
        key: NUCLEAR_SESSIONS_KEY,
        value: JSON.stringify(sessions)
      });
    } catch (error) {
      console.error('Error saving nuclear session:', error);
    }
  }

  /**
   * Get nuclear session
   */
<<<<<<< HEAD
  private async getNuclearSession(
    sessionId: string
  ): Promise<NuclearModeSession | null> {
=======
  private async getNuclearSession(sessionId: string): Promise<NuclearModeSession | null> {
>>>>>>> 02f0594e
    try {
      const { value } = await Preferences.get({ key: NUCLEAR_SESSIONS_KEY });
      if (value) {
        const sessions: NuclearModeSession[] = JSON.parse(value);
        return sessions.find(s => s.id === sessionId) || null;
      }
      return null;
    } catch (error) {
      console.error('Error getting nuclear session:', error);
      return null;
    }
  }

  /**
   * Calculate session difficulty based on challenges
   */
  private calculateSessionDifficulty(challenges: NuclearModeChallenge[]): number {
    if (challenges.length === 0) return 10;

    const avgDifficulty = challenges.reduce((sum, c) => sum + c.difficulty, 0) / challenges.length;
    const complexityBonus = challenges.length > 3 ? 1 : 0;

    return Math.min(10, Math.round(avgDifficulty + complexityBonus));
  }

  /**
   * Calculate performance metrics
   */
<<<<<<< HEAD
  private async calculatePerformance(
    session: NuclearModeSession
  ): Promise<NuclearPerformance> {
=======
  private async calculatePerformance(session: NuclearModeSession): Promise<NuclearPerformance> {
>>>>>>> 02f0594e
    const totalChallenges = session.challenges.length;
    const successfulAttempts = session.challenges.filter(c => c.successful).length;

    // Calculate scores (0-100)
    const accuracy = (successfulAttempts / totalChallenges) * 100;
    const speed = this.calculateSpeedScore(session);
    const persistence = this.calculatePersistenceScore(session);
    const overallScore = (accuracy * 0.4 + speed * 0.3 + persistence * 0.3);

    // Calculate improvement (compared to previous sessions)
    const improvement = await this.calculateImprovement(session.userId, overallScore);

    // Calculate rank (mock for now - would be based on global leaderboard)
    const rank = Math.floor(Math.random() * 1000) + 1;

    return {
      overallScore: Math.round(overallScore),
      speed: Math.round(speed),
      accuracy: Math.round(accuracy),
      persistence: Math.round(persistence),
      improvement,
      rank,
      achievements: this.calculateAchievements(session)
    };
  }

  /**
   * Calculate speed score based on completion times
   */
  private calculateSpeedScore(session: NuclearModeSession): number {
    const completionTimes = session.challenges
      .filter(c => c.successful && c.timeToComplete)
      .map(c => c.timeToComplete!);

    if (completionTimes.length === 0) return 0;

<<<<<<< HEAD
    const avgTime =
      completionTimes.reduce((sum, time) => sum + time, 0) / completionTimes.length;
=======
    const avgTime = completionTimes.reduce((sum, time) => sum + time, 0) / completionTimes.length;
>>>>>>> 02f0594e
    const maxExpectedTime = 120; // 2 minutes per challenge

    // Better performance = lower time = higher score
    return Math.max(0, ((maxExpectedTime - avgTime) / maxExpectedTime) * 100);
  }

  /**
   * Calculate persistence score based on attempts and errors
   */
  private calculatePersistenceScore(session: NuclearModeSession): number {
    if (session.totalAttempts === 0) return 0;

    const avgAttemptsPerChallenge = session.totalAttempts / session.challenges.length;
    const maxAttempts = 3; // Average max attempts per challenge

    // Fewer attempts = higher persistence score
    return Math.max(0, ((maxAttempts - avgAttemptsPerChallenge) / maxAttempts) * 100);
  }

  /**
   * Calculate improvement compared to previous sessions
   */
<<<<<<< HEAD
  private async calculateImprovement(
    userId: string,
    currentScore: number
  ): Promise<number> {
=======
  private async calculateImprovement(userId: string, currentScore: number): Promise<number> {
>>>>>>> 02f0594e
    try {
      const { value } = await Preferences.get({ key: `${NUCLEAR_PERFORMANCE_KEY}_${userId}` });
      if (!value) return 0;

      const previousScores = JSON.parse(value) as number[];
      if (previousScores.length === 0) return 0;

<<<<<<< HEAD
      const avgPreviousScore =
        previousScores.reduce((sum, score) => sum + score, 0) / previousScores.length;
=======
      const avgPreviousScore = previousScores.reduce((sum, score) => sum + score, 0) / previousScores.length;
>>>>>>> 02f0594e
      const improvement = ((currentScore - avgPreviousScore) / avgPreviousScore) * 100;

      // Save current score
      previousScores.push(currentScore);
      if (previousScores.length > 10) {
        previousScores.splice(0, previousScores.length - 10);
      }

      await Preferences.set({
        key: `${NUCLEAR_PERFORMANCE_KEY}_${userId}`,
        value: JSON.stringify(previousScores)
      });

      return Math.round(improvement);
    } catch (error) {
      console.error('Error calculating improvement:', error);
      return 0;
    }
  }

  /**
   * Calculate achievements earned during session
   */
  private calculateAchievements(session: NuclearModeSession): string[] {
    const achievements: string[] = [];

    // Perfect completion
<<<<<<< HEAD
    if (
      session.successfulChallenges === session.challenges.length &&
      session.totalAttempts === session.challenges.length
    ) {
=======
    if (session.successfulChallenges === session.challenges.length && session.totalAttempts === session.challenges.length) {
>>>>>>> 02f0594e
      achievements.push('nuclear_perfect');
    }

    // Speed demon
    const avgTime = session.challenges
      .filter(c => c.timeToComplete)
      .reduce((sum, c, _, arr) => sum + c.timeToComplete! / arr.length, 0);
    if (avgTime < 60) {
      achievements.push('nuclear_speed_demon');
    }

    // Persistent warrior
    if (session.totalAttempts > session.challenges.length * 2) {
      achievements.push('nuclear_persistent_warrior');
    }

    // Challenge master
<<<<<<< HEAD
    if (
      session.challenges.length >= 5 &&
      session.successfulChallenges === session.challenges.length
    ) {
=======
    if (session.challenges.length >= 5 && session.successfulChallenges === session.challenges.length) {
>>>>>>> 02f0594e
      achievements.push('nuclear_challenge_master');
    }

    return achievements;
  }

  /**
   * Get nuclear mode statistics for user
   */
  async getNuclearStats(userId: string): Promise<{
    totalSessions: number;
    completedSessions: number;
    successRate: number;
    averageScore: number;
    bestScore: number;
    totalChallengesCompleted: number;
    favoriteChallenge: NuclearChallengeType | null;
    achievements: string[];
    ranking: number;
  }> {
    try {
      const { value } = await Preferences.get({ key: NUCLEAR_SESSIONS_KEY });
      if (!value) {
        return {
          totalSessions: 0,
          completedSessions: 0,
          successRate: 0,
          averageScore: 0,
          bestScore: 0,
          totalChallengesCompleted: 0,
          favoriteChallenge: null,
          achievements: [],
          ranking: 0
        };
      }

      const sessions: NuclearModeSession[] = JSON.parse(value);
      const userSessions = sessions.filter(s => s.userId === userId);

      const completedSessions = userSessions.filter(s => s.result === 'completed');
      const scores = completedSessions.map(s => s.performance.overallScore);

      // Calculate favorite challenge type
      const challengeTypes: Record<string, number> = {};
      userSessions.forEach(session => {
        session.challenges.forEach(challenge => {
<<<<<<< HEAD
          challengeTypes[challenge.challenge.type] =
            (challengeTypes[challenge.challenge.type] || 0) + 1;
        });
      });

      const favoriteChallenge =
        Object.keys(challengeTypes).length > 0
          ? (Object.keys(challengeTypes).reduce((a, b) =>
              challengeTypes[a] > challengeTypes[b] ? a : b
            ) as NuclearChallengeType)
          : null;
=======
          challengeTypes[challenge.challenge.type] = (challengeTypes[challenge.challenge.type] || 0) + 1;
        });
      });

      const favoriteChallenge = Object.keys(challengeTypes).length > 0
        ? Object.keys(challengeTypes).reduce((a, b) => challengeTypes[a] > challengeTypes[b] ? a : b) as NuclearChallengeType
        : null;
>>>>>>> 02f0594e

      // Collect all achievements
      const allAchievements = new Set<string>();
      completedSessions.forEach(session => {
        session.performance.achievements.forEach(achievement => {
          allAchievements.add(achievement);
        });
      });

      return {
        totalSessions: userSessions.length,
        completedSessions: completedSessions.length,
        successRate: userSessions.length > 0 ? (completedSessions.length / userSessions.length) * 100 : 0,
        averageScore: scores.length > 0 ? scores.reduce((sum, score) => sum + score, 0) / scores.length : 0,
        bestScore: scores.length > 0 ? Math.max(...scores) : 0,
<<<<<<< HEAD
        totalChallengesCompleted: completedSessions.reduce(
          (sum, session) => sum + session.successfulChallenges,
          0
        ),
        favoriteChallenge,
        achievements: Array.from(allAchievements),
        ranking:
          completedSessions.length > 0
            ? Math.max(...completedSessions.map(s => s.performance.rank))
            : 0,
=======
        totalChallengesCompleted: completedSessions.reduce((sum, session) => sum + session.successfulChallenges, 0),
        favoriteChallenge,
        achievements: Array.from(allAchievements),
        ranking: completedSessions.length > 0 ? Math.max(...completedSessions.map(s => s.performance.rank)) : 0
>>>>>>> 02f0594e
      };
    } catch (error) {
      console.error('Error getting nuclear stats:', error);
      throw error;
    }
  }

  /**
   * Get available challenge types and their descriptions
   */
  getChallengeTypes(): Array<{
    type: NuclearChallengeType;
    name: string;
    description: string;
    difficulty: number;
    estimatedTime: number;
  }> {
    return this.challengeTemplates.map(template => ({
      type: template.type,
      name: template.title,
      description: template.description,
      difficulty: template.difficulty,
      estimatedTime: template.timeLimit || 300
    }));
  }
}

export const nuclearModeService = NuclearModeService.getInstance();<|MERGE_RESOLUTION|>--- conflicted
+++ resolved
@@ -7,11 +7,7 @@
   NuclearChallengeAttempt,
   NuclearPerformance,
   SubscriptionTier,
-<<<<<<< HEAD
-  User,
-=======
   User
->>>>>>> 02f0594e
 } from '../types';
 import { premiumService } from './premium';
 import { supabase } from './supabase';
@@ -50,32 +46,19 @@
         'Solve each math problem correctly',
         'You must complete all 5 problems in sequence',
         'Getting one wrong resets the sequence',
-<<<<<<< HEAD
-        'Time limit: 3 minutes total',
-=======
         'Time limit: 3 minutes total'
->>>>>>> 02f0594e
       ],
       successCriteria: 'Complete all 5 math problems without errors',
       failureConsequence: 'Alarm continues ringing, challenge resets',
       hints: [
         'Take your time with calculations',
         'Use paper if needed',
-<<<<<<< HEAD
-        'Double-check each answer',
-      ],
-      configuration: {
-        mathComplexity: 'expert',
-        sequenceLength: 5,
-      },
-=======
         'Double-check each answer'
       ],
       configuration: {
         mathComplexity: 'expert',
         sequenceLength: 5
       }
->>>>>>> 02f0594e
     },
 
     // Memory sequence challenge
@@ -92,11 +75,7 @@
         'Watch the sequence of colors/numbers',
         'Repeat the sequence exactly',
         'Each round adds one more element',
-<<<<<<< HEAD
-        'Must complete 8 rounds',
-=======
         'Must complete 8 rounds'
->>>>>>> 02f0594e
       ],
       successCriteria: 'Successfully repeat 8 sequences without errors',
       failureConsequence: 'Sequence resets to round 1',
@@ -120,23 +99,14 @@
         'Perform 50 jumping jacks (phone detects motion)',
         'Walk 100 steps (step counter)',
         'Do 20 squats (motion detection)',
-<<<<<<< HEAD
-        'Hold plank position for 30 seconds',
-=======
         'Hold plank position for 30 seconds'
->>>>>>> 02f0594e
       ],
       successCriteria: 'Complete all physical exercises as detected by phone sensors',
       failureConsequence: 'Must restart entire exercise sequence',
       configuration: {
         movementType: 'walk',
-<<<<<<< HEAD
-        shakeThreshold: 50,
-      },
-=======
         shakeThreshold: 50
       }
->>>>>>> 02f0594e
     },
 
     // Photo proof challenge
@@ -144,37 +114,22 @@
       id: 'nuclear_photo_proof',
       type: 'photo_proof',
       title: 'Proof of Life',
-<<<<<<< HEAD
-      description: "Take specific photos to prove you're awake",
-=======
       description: 'Take specific photos to prove you\'re awake',
->>>>>>> 02f0594e
       difficulty: 6,
       timeLimit: 600, // 10 minutes
       attempts: 0,
       maxAttempts: 3,
       instructions: [
         'Take a clear selfie with your eyes open',
-<<<<<<< HEAD
-        "Photo must show you're in a different room than your bed",
-        "Take a photo of today's newspaper/phone date",
-        'Photo must include your face and the date/time',
-=======
         'Photo must show you\'re in a different room than your bed',
         'Take a photo of today\'s newspaper/phone date',
         'Photo must include your face and the date/time'
->>>>>>> 02f0594e
       ],
       successCriteria: 'All photos must be clear and meet the requirements',
       failureConsequence: 'Must retake all photos',
       configuration: {
-<<<<<<< HEAD
-        photoType: 'selfie',
-      },
-=======
         photoType: 'selfie'
       }
->>>>>>> 02f0594e
     },
 
     // Barcode scanning challenge
@@ -191,11 +146,7 @@
         'Find and scan 3 different product barcodes',
         'Barcodes must be from different rooms',
         'Each scan must be successful and clear',
-<<<<<<< HEAD
-        'Cannot reuse the same barcode',
-=======
         'Cannot reuse the same barcode'
->>>>>>> 02f0594e
       ],
       successCriteria: 'Successfully scan 3 unique barcodes',
       failureConsequence: 'Must find and scan 3 new barcodes',
@@ -218,23 +169,14 @@
         'Speak each phrase clearly and correctly',
         'Must pronounce tongue twisters perfectly',
         'Voice recognition must confirm accuracy',
-<<<<<<< HEAD
-        'Complete all 5 phrases in sequence',
-=======
         'Complete all 5 phrases in sequence'
->>>>>>> 02f0594e
       ],
       successCriteria: 'Perfect pronunciation of all tongue twisters',
       failureConsequence: 'Start over with new set of phrases',
       configuration: {
         voicePhrase: 'She sells seashells by the seashore',
-<<<<<<< HEAD
-        sequenceLength: 5,
-      },
-=======
         sequenceLength: 5
       }
->>>>>>> 02f0594e
     },
 
     // QR Code hunt
@@ -251,23 +193,14 @@
         'QR codes are hidden around your preset locations',
         'Scan them in the exact order shown',
         'Each QR contains a piece of the dismissal code',
-<<<<<<< HEAD
-        'Final code must be entered correctly',
-=======
         'Final code must be entered correctly'
->>>>>>> 02f0594e
       ],
       successCriteria: 'Find all QR codes in correct sequence and enter final code',
       failureConsequence: 'QR code locations are reshuffled',
       configuration: {
         qrCodes: ['KITCHEN', 'BATHROOM', 'LIVING_ROOM'],
-<<<<<<< HEAD
-        sequenceLength: 3,
-      },
-=======
         sequenceLength: 3
       }
->>>>>>> 02f0594e
     },
 
     // Typing challenge
@@ -284,28 +217,16 @@
         'Type the displayed text exactly as shown',
         'Must maintain 40+ WPM speed',
         'Accuracy must be 98% or higher',
-<<<<<<< HEAD
-        'Complete 3 passages in sequence',
-=======
         'Complete 3 passages in sequence'
->>>>>>> 02f0594e
       ],
       successCriteria: 'Type all passages with 98%+ accuracy at 40+ WPM',
       failureConsequence: 'New passages generated, speed requirement increases',
       configuration: {
         typingSpeed: 40,
-<<<<<<< HEAD
-        typingText:
-          'The quick brown fox jumps over the lazy dog while calculating complex mathematical equations',
-        sequenceLength: 3,
-      },
-    },
-=======
         typingText: 'The quick brown fox jumps over the lazy dog while calculating complex mathematical equations',
         sequenceLength: 3
       }
     }
->>>>>>> 02f0594e
   ];
 
   /**
@@ -327,19 +248,6 @@
   /**
    * Create a nuclear mode alarm (premium feature)
    */
-<<<<<<< HEAD
-  async createNuclearAlarm(
-    userId: string,
-    alarmData: {
-      time: string;
-      label: string;
-      days: number[];
-      voiceMood: string;
-      challengeTypes: NuclearChallengeType[];
-      customDifficulty?: number;
-    }
-  ): Promise<{ success: boolean; alarm?: Alarm; error?: string }> {
-=======
   async createNuclearAlarm(userId: string, alarmData: {
     time: string;
     label: string;
@@ -348,7 +256,6 @@
     challengeTypes: NuclearChallengeType[];
     customDifficulty?: number;
   }): Promise<{ success: boolean; alarm?: Alarm; error?: string }> {
->>>>>>> 02f0594e
     try {
       // Check premium access
       const access = await this.canAccessNuclearMode(userId);
@@ -367,22 +274,8 @@
         enabled: true,
         isActive: true,
         days: alarmData.days,
-<<<<<<< HEAD
-        dayNames: alarmData.days.map(
-          d =>
-            [
-              'sunday',
-              'monday',
-              'tuesday',
-              'wednesday',
-              'thursday',
-              'friday',
-              'saturday',
-            ][d] as any
-=======
         dayNames: alarmData.days.map(d =>
           ['sunday', 'monday', 'tuesday', 'wednesday', 'thursday', 'friday', 'saturday'][d] as any
->>>>>>> 02f0594e
         ),
         voiceMood: alarmData.voiceMood as any,
         sound: 'nuclear_alert',
@@ -408,15 +301,7 @@
       }
 
       // Generate nuclear challenge configuration
-<<<<<<< HEAD
-      await this.generateNuclearChallenges(
-        data.id,
-        alarmData.challengeTypes,
-        alarmData.customDifficulty
-      );
-=======
       await this.generateNuclearChallenges(data.id, alarmData.challengeTypes, alarmData.customDifficulty);
->>>>>>> 02f0594e
 
       // Track analytics
       AppAnalyticsService.getInstance().track('nuclear_alarm_created', {
@@ -443,16 +328,9 @@
     challengeTypes: NuclearChallengeType[],
     customDifficulty?: number
   ): Promise<void> {
-<<<<<<< HEAD
-    const selectedChallenges = challengeTypes
-      .map(type => {
-        const template = this.challengeTemplates.find(t => t.type === type);
-        if (!template) return null;
-=======
     const selectedChallenges = challengeTypes.map(type => {
       const template = this.challengeTemplates.find(t => t.type === type);
       if (!template) return null;
->>>>>>> 02f0594e
 
       return {
         ...template,
@@ -525,15 +403,7 @@
       errorsMade?: number;
       details?: Record<string, any>;
     }
-<<<<<<< HEAD
-  ): Promise<{
-    continueSession: boolean;
-    nextChallenge?: NuclearModeChallenge;
-    sessionComplete?: boolean;
-  }> {
-=======
   ): Promise<{ continueSession: boolean; nextChallenge?: NuclearModeChallenge; sessionComplete?: boolean }> {
->>>>>>> 02f0594e
     const session = await this.getNuclearSession(sessionId);
     if (!session) {
       throw new Error('Nuclear session not found');
@@ -586,18 +456,10 @@
       }
 
       // Get next challenge
-<<<<<<< HEAD
-      const nextChallenge = allChallenges.find(
-        c =>
-          !session.challenges.some(
-            attempt => attempt.challengeId === c.id && attempt.successful
-          )
-=======
       const nextChallenge = allChallenges.find(c =>
         !session.challenges.some(attempt =>
           attempt.challengeId === c.id && attempt.successful
         )
->>>>>>> 02f0594e
       );
 
       await this.saveNuclearSession(session);
@@ -619,11 +481,7 @@
           userId: session.userId,
           challengeId,
           attempts: challenge.attempts,
-<<<<<<< HEAD
-          reason: 'max_attempts_exceeded',
-=======
           reason: 'max_attempts_exceeded'
->>>>>>> 02f0594e
         });
 
         return { continueSession: false, sessionComplete: false };
@@ -653,13 +511,7 @@
   /**
    * Get specific challenge
    */
-<<<<<<< HEAD
-  private async getChallenge(
-    challengeId: string
-  ): Promise<NuclearModeChallenge | null> {
-=======
   private async getChallenge(challengeId: string): Promise<NuclearModeChallenge | null> {
->>>>>>> 02f0594e
     // Extract alarm ID from challenge ID pattern
     const alarmId = challengeId.split('_')[0];
     const challenges = await this.getChallengesForAlarm(alarmId);
@@ -698,13 +550,7 @@
   /**
    * Get nuclear session
    */
-<<<<<<< HEAD
-  private async getNuclearSession(
-    sessionId: string
-  ): Promise<NuclearModeSession | null> {
-=======
   private async getNuclearSession(sessionId: string): Promise<NuclearModeSession | null> {
->>>>>>> 02f0594e
     try {
       const { value } = await Preferences.get({ key: NUCLEAR_SESSIONS_KEY });
       if (value) {
@@ -733,13 +579,7 @@
   /**
    * Calculate performance metrics
    */
-<<<<<<< HEAD
-  private async calculatePerformance(
-    session: NuclearModeSession
-  ): Promise<NuclearPerformance> {
-=======
   private async calculatePerformance(session: NuclearModeSession): Promise<NuclearPerformance> {
->>>>>>> 02f0594e
     const totalChallenges = session.challenges.length;
     const successfulAttempts = session.challenges.filter(c => c.successful).length;
 
@@ -776,12 +616,7 @@
 
     if (completionTimes.length === 0) return 0;
 
-<<<<<<< HEAD
-    const avgTime =
-      completionTimes.reduce((sum, time) => sum + time, 0) / completionTimes.length;
-=======
     const avgTime = completionTimes.reduce((sum, time) => sum + time, 0) / completionTimes.length;
->>>>>>> 02f0594e
     const maxExpectedTime = 120; // 2 minutes per challenge
 
     // Better performance = lower time = higher score
@@ -804,14 +639,7 @@
   /**
    * Calculate improvement compared to previous sessions
    */
-<<<<<<< HEAD
-  private async calculateImprovement(
-    userId: string,
-    currentScore: number
-  ): Promise<number> {
-=======
   private async calculateImprovement(userId: string, currentScore: number): Promise<number> {
->>>>>>> 02f0594e
     try {
       const { value } = await Preferences.get({ key: `${NUCLEAR_PERFORMANCE_KEY}_${userId}` });
       if (!value) return 0;
@@ -819,12 +647,7 @@
       const previousScores = JSON.parse(value) as number[];
       if (previousScores.length === 0) return 0;
 
-<<<<<<< HEAD
-      const avgPreviousScore =
-        previousScores.reduce((sum, score) => sum + score, 0) / previousScores.length;
-=======
       const avgPreviousScore = previousScores.reduce((sum, score) => sum + score, 0) / previousScores.length;
->>>>>>> 02f0594e
       const improvement = ((currentScore - avgPreviousScore) / avgPreviousScore) * 100;
 
       // Save current score
@@ -852,14 +675,7 @@
     const achievements: string[] = [];
 
     // Perfect completion
-<<<<<<< HEAD
-    if (
-      session.successfulChallenges === session.challenges.length &&
-      session.totalAttempts === session.challenges.length
-    ) {
-=======
     if (session.successfulChallenges === session.challenges.length && session.totalAttempts === session.challenges.length) {
->>>>>>> 02f0594e
       achievements.push('nuclear_perfect');
     }
 
@@ -877,14 +693,7 @@
     }
 
     // Challenge master
-<<<<<<< HEAD
-    if (
-      session.challenges.length >= 5 &&
-      session.successfulChallenges === session.challenges.length
-    ) {
-=======
     if (session.challenges.length >= 5 && session.successfulChallenges === session.challenges.length) {
->>>>>>> 02f0594e
       achievements.push('nuclear_challenge_master');
     }
 
@@ -931,19 +740,6 @@
       const challengeTypes: Record<string, number> = {};
       userSessions.forEach(session => {
         session.challenges.forEach(challenge => {
-<<<<<<< HEAD
-          challengeTypes[challenge.challenge.type] =
-            (challengeTypes[challenge.challenge.type] || 0) + 1;
-        });
-      });
-
-      const favoriteChallenge =
-        Object.keys(challengeTypes).length > 0
-          ? (Object.keys(challengeTypes).reduce((a, b) =>
-              challengeTypes[a] > challengeTypes[b] ? a : b
-            ) as NuclearChallengeType)
-          : null;
-=======
           challengeTypes[challenge.challenge.type] = (challengeTypes[challenge.challenge.type] || 0) + 1;
         });
       });
@@ -951,7 +747,6 @@
       const favoriteChallenge = Object.keys(challengeTypes).length > 0
         ? Object.keys(challengeTypes).reduce((a, b) => challengeTypes[a] > challengeTypes[b] ? a : b) as NuclearChallengeType
         : null;
->>>>>>> 02f0594e
 
       // Collect all achievements
       const allAchievements = new Set<string>();
@@ -967,23 +762,10 @@
         successRate: userSessions.length > 0 ? (completedSessions.length / userSessions.length) * 100 : 0,
         averageScore: scores.length > 0 ? scores.reduce((sum, score) => sum + score, 0) / scores.length : 0,
         bestScore: scores.length > 0 ? Math.max(...scores) : 0,
-<<<<<<< HEAD
-        totalChallengesCompleted: completedSessions.reduce(
-          (sum, session) => sum + session.successfulChallenges,
-          0
-        ),
-        favoriteChallenge,
-        achievements: Array.from(allAchievements),
-        ranking:
-          completedSessions.length > 0
-            ? Math.max(...completedSessions.map(s => s.performance.rank))
-            : 0,
-=======
         totalChallengesCompleted: completedSessions.reduce((sum, session) => sum + session.successfulChallenges, 0),
         favoriteChallenge,
         achievements: Array.from(allAchievements),
         ranking: completedSessions.length > 0 ? Math.max(...completedSessions.map(s => s.performance.rank)) : 0
->>>>>>> 02f0594e
       };
     } catch (error) {
       console.error('Error getting nuclear stats:', error);
