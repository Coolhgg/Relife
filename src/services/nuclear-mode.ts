--- conflicted
+++ resolved
@@ -6,16 +6,6 @@
   NuclearModeSession,
   NuclearChallengeAttempt,
   NuclearPerformance,
-<<<<<<< HEAD
-  SubscriptionTier,
-  User
-} from '../types';
-import { premiumService } from './premium';
-import { supabase } from './supabase';
-import { ErrorHandler } from './error-handler';
-import AppAnalyticsService from './app-analytics';
-import { Preferences } from '@capacitor/preferences';
-=======
   User,
 } from "../types";
 import { premiumService } from "./premium";
@@ -23,7 +13,6 @@
 import { ErrorHandler } from "./error-handler";
 import AppAnalyticsService from "./app-analytics";
 import { Preferences } from "@capacitor/preferences";
->>>>>>> a2085a2a
 
 const NUCLEAR_SESSIONS_KEY = 'nuclear_mode_sessions';
 const NUCLEAR_PERFORMANCE_KEY = 'nuclear_mode_performance';
