--- conflicted
+++ resolved
@@ -1,15 +1,3 @@
-<<<<<<< HEAD
-import type { Alarm, VoiceMood, AlarmEvent } from '../types';
-import { generateAlarmId, getNextAlarmTime } from '../utils';
-import { scheduleLocalNotification, cancelLocalNotification } from './capacitor';
-import { SupabaseService } from './supabase';
-import { Preferences } from '@capacitor/preferences';
-import { CriticalPreloader } from './critical-preloader';
-import { AudioManager } from './audio-manager';
-
-const ALARMS_KEY = 'smart_alarms';
-const ALARM_EVENTS_KEY = 'alarm_events';
-=======
 /// <reference types="node" />
 /// <reference lib="dom" />
 import type { Alarm, VoiceMood, AlarmEvent } from "../types";
@@ -25,7 +13,6 @@
 
 const ALARMS_KEY = "smart_alarms";
 const ALARM_EVENTS_KEY = "alarm_events";
->>>>>>> a2085a2a
 const ALARM_CHECK_INTERVAL = 30000; // Check every 30 seconds
 const ALARM_TRIGGER_TOLERANCE = 60000; // 1 minute tolerance for missed alarms
 
