/**
 * Additional App-Specific Custom Test Scenarios for Relife Smart Alarm App
 * Extended scenarios covering onboarding, emotional intelligence, privacy, feedback, PWA, and tab protection
 */

import { TestScenario, TestCategory } from './custom-test-scenarios';

// Onboarding Flow & First Experience Tests
export const onboardingFlowTests: TestScenario[] = [
  {
    id: 'onboarding-welcome-sequence',
<<<<<<< HEAD
    message:
      'Welcome to Relife Smart Alarm! This guided setup will take 3 minutes. We will set up notifications, voice features, and your first alarm. Press Continue to start.',
=======
    message: 'Welcome to Relife Smart Alarm! This guided setup will take 3 minutes. We will set up notifications, voice features, and your first alarm. Press Continue to start.',
>>>>>>> 02f0594e
    priority: 'medium',
    context: 'general',
    tags: ['onboarding', 'welcome', 'setup'],
    expectedBehavior: 'Should provide clear time expectation and setup overview',
    deviceTypes: ['mobile', 'desktop'],
<<<<<<< HEAD
    userTypes: ['standard', 'premium'],
  },
  {
    id: 'onboarding-permissions-request',
    message:
      'To wake you up effectively, Relife needs notification permissions and microphone access for voice commands. These permissions help create the best alarm experience.',
=======
    userTypes: ['standard', 'premium']
  },
  {
    id: 'onboarding-permissions-request',
    message: 'To wake you up effectively, Relife needs notification permissions and microphone access for voice commands. These permissions help create the best alarm experience.',
>>>>>>> 02f0594e
    priority: 'high',
    context: 'general',
    tags: ['onboarding', 'permissions', 'notifications', 'voice'],
    expectedBehavior: 'Should clearly explain why each permission is needed',
    deviceTypes: ['mobile', 'desktop'],
<<<<<<< HEAD
    userTypes: ['standard', 'premium'],
  },
  {
    id: 'onboarding-first-alarm-setup',
    message:
      'Let me help you create your first alarm. What time would you like to wake up tomorrow? I recommend starting with a gentle wake-up sound for your first experience.',
=======
    userTypes: ['standard', 'premium']
  },
  {
    id: 'onboarding-first-alarm-setup',
    message: 'Let me help you create your first alarm. What time would you like to wake up tomorrow? I recommend starting with a gentle wake-up sound for your first experience.',
>>>>>>> 02f0594e
    priority: 'medium',
    context: 'general',
    tags: ['onboarding', 'first-alarm', 'guidance'],
    expectedBehavior: 'Should offer helpful suggestions for first-time users',
    deviceTypes: ['mobile', 'desktop'],
<<<<<<< HEAD
    userTypes: ['standard', 'premium'],
  },
=======
    userTypes: ['standard', 'premium']
  }
>>>>>>> 02f0594e
];

// Emotional Intelligence & Personalization Tests
export const emotionalIntelligenceTests: TestScenario[] = [
  {
    id: 'emotional-state-recognition',
<<<<<<< HEAD
    message:
      'Good morning! Based on your sleep patterns, you seem tired today. I have selected a gentler wake-up approach with soothing sounds. How are you feeling right now?',
    priority: 'medium',
    context: 'general',
    tags: ['emotional-intelligence', 'mood-detection', 'personalization'],
    expectedBehavior:
      'Should explain reasoning for emotional detection and adaptations',
    deviceTypes: ['mobile', 'desktop'],
    userTypes: ['premium'],
  },
  {
    id: 'stress-level-adaptation',
    message:
      'I notice your heart rate was elevated before sleep last night. Today I will use calmer tones and longer snooze intervals. Would you like me to suggest some breathing exercises?',
    priority: 'medium',
    context: 'general',
    tags: ['emotional-intelligence', 'stress-detection', 'health-awareness'],
    expectedBehavior:
      'Should offer appropriate support based on detected stress levels',
    deviceTypes: ['mobile', 'desktop'],
    userTypes: ['premium'],
  },
=======
    message: 'Good morning! Based on your sleep patterns, you seem tired today. I have selected a gentler wake-up approach with soothing sounds. How are you feeling right now?',
    priority: 'medium',
    context: 'general',
    tags: ['emotional-intelligence', 'mood-detection', 'personalization'],
    expectedBehavior: 'Should explain reasoning for emotional detection and adaptations',
    deviceTypes: ['mobile', 'desktop'],
    userTypes: ['premium']
  },
  {
    id: 'stress-level-adaptation',
    message: 'I notice your heart rate was elevated before sleep last night. Today I will use calmer tones and longer snooze intervals. Would you like me to suggest some breathing exercises?',
    priority: 'medium',
    context: 'general',
    tags: ['emotional-intelligence', 'stress-detection', 'health-awareness'],
    expectedBehavior: 'Should offer appropriate support based on detected stress levels',
    deviceTypes: ['mobile', 'desktop'],
    userTypes: ['premium']
  }
>>>>>>> 02f0594e
];

// Privacy & Security Tests
export const privacySecurityTests: TestScenario[] = [
  {
    id: 'privacy-voice-data-handling',
<<<<<<< HEAD
    message:
      'Your voice commands are processed locally on your device for privacy. Voice data is never sent to external servers unless you explicitly enable cloud features. Current status: Local processing active.',
=======
    message: 'Your voice commands are processed locally on your device for privacy. Voice data is never sent to external servers unless you explicitly enable cloud features. Current status: Local processing active.',
>>>>>>> 02f0594e
    priority: 'medium',
    context: 'general',
    tags: ['privacy', 'voice-data', 'local-processing'],
    expectedBehavior: 'Should clearly communicate privacy protections',
    deviceTypes: ['mobile', 'desktop'],
<<<<<<< HEAD
    userTypes: ['standard', 'premium'],
  },
  {
    id: 'privacy-data-export-request',
    message:
      'You can export all your Relife data at any time. This includes alarm history, sleep patterns, voice command logs, and preferences. Would you like to download your data now?',
=======
    userTypes: ['standard', 'premium']
  },
  {
    id: 'privacy-data-export-request',
    message: 'You can export all your Relife data at any time. This includes alarm history, sleep patterns, voice command logs, and preferences. Would you like to download your data now?',
>>>>>>> 02f0594e
    priority: 'low',
    context: 'general',
    tags: ['privacy', 'data-export', 'user-rights'],
    expectedBehavior: 'Should provide easy access to personal data',
    deviceTypes: ['mobile', 'desktop'],
<<<<<<< HEAD
    userTypes: ['standard', 'premium'],
  },
=======
    userTypes: ['standard', 'premium']
  }
>>>>>>> 02f0594e
];

// User Feedback & Satisfaction Tests
export const feedbackTests: TestScenario[] = [
  {
    id: 'feedback-alarm-effectiveness',
<<<<<<< HEAD
    message:
      'How effective was your alarm this morning? Rate from 1-5: Too gentle (1), Just right (3), Too aggressive (5). Your feedback helps me personalize your wake-up experience.',
=======
    message: 'How effective was your alarm this morning? Rate from 1-5: Too gentle (1), Just right (3), Too aggressive (5). Your feedback helps me personalize your wake-up experience.',
>>>>>>> 02f0594e
    priority: 'low',
    context: 'general',
    tags: ['feedback', 'effectiveness', 'personalization'],
    expectedBehavior: 'Should collect specific actionable feedback',
    deviceTypes: ['mobile', 'desktop'],
<<<<<<< HEAD
    userTypes: ['standard', 'premium'],
  },
  {
    id: 'feedback-feature-suggestion',
    message:
      'Is there a wake-up feature you wish Relife had? Voice your suggestion now, and I will add it to our development roadmap. Popular requests get priority implementation.',
=======
    userTypes: ['standard', 'premium']
  },
  {
    id: 'feedback-feature-suggestion',
    message: 'Is there a wake-up feature you wish Relife had? Voice your suggestion now, and I will add it to our development roadmap. Popular requests get priority implementation.',
>>>>>>> 02f0594e
    priority: 'low',
    context: 'general',
    tags: ['feedback', 'feature-requests', 'voice-input'],
    expectedBehavior: 'Should encourage and capture user suggestions',
    deviceTypes: ['mobile', 'desktop'],
<<<<<<< HEAD
    userTypes: ['standard', 'premium'],
  },
=======
    userTypes: ['standard', 'premium']
  }
>>>>>>> 02f0594e
];

// Progressive Web App (PWA) Tests
export const pwaTests: TestScenario[] = [
  {
    id: 'pwa-installation-prompt',
<<<<<<< HEAD
    message:
      'Install Relife as an app on your device for faster access and better alarm reliability. Installation enables background processing and ensures alarms work even when your browser is closed.',
=======
    message: 'Install Relife as an app on your device for faster access and better alarm reliability. Installation enables background processing and ensures alarms work even when your browser is closed.',
>>>>>>> 02f0594e
    priority: 'medium',
    context: 'general',
    tags: ['pwa', 'installation', 'reliability'],
    expectedBehavior: 'Should explain PWA benefits clearly',
    deviceTypes: ['mobile', 'desktop'],
<<<<<<< HEAD
    userTypes: ['standard', 'premium'],
  },
  {
    id: 'pwa-offline-functionality',
    message:
      'Relife works offline! Your alarms, settings, and most features remain available without internet connection. Sync will resume automatically when you are back online.',
=======
    userTypes: ['standard', 'premium']
  },
  {
    id: 'pwa-offline-functionality',
    message: 'Relife works offline! Your alarms, settings, and most features remain available without internet connection. Sync will resume automatically when you are back online.',
>>>>>>> 02f0594e
    priority: 'low',
    context: 'general',
    tags: ['pwa', 'offline', 'sync'],
    expectedBehavior: 'Should communicate offline capabilities',
    deviceTypes: ['mobile', 'desktop'],
<<<<<<< HEAD
    userTypes: ['standard', 'premium'],
  },
=======
    userTypes: ['standard', 'premium']
  }
>>>>>>> 02f0594e
];

// Tab Protection & Focus Tests
export const tabProtectionTests: TestScenario[] = [
  {
    id: 'tab-protection-warning',
<<<<<<< HEAD
    message:
      'Alert: You switched away from Relife while an alarm was active. To ensure reliable wake-up calls, please keep Relife in an active tab or install as a PWA.',
=======
    message: 'Alert: You switched away from Relife while an alarm was active. To ensure reliable wake-up calls, please keep Relife in an active tab or install as a PWA.',
>>>>>>> 02f0594e
    priority: 'high',
    context: 'general',
    tags: ['tab-protection', 'reliability', 'warning'],
    expectedBehavior: 'Should warn about potential alarm reliability issues',
    deviceTypes: ['mobile', 'desktop'],
<<<<<<< HEAD
    userTypes: ['standard', 'premium'],
  },
  {
    id: 'tab-protection-pwa-recommendation',
    message:
      'For the most reliable alarm experience, install Relife as an app. This prevents browser tab issues and ensures your alarms always work. Would you like to install now?',
=======
    userTypes: ['standard', 'premium']
  },
  {
    id: 'tab-protection-pwa-recommendation',
    message: 'For the most reliable alarm experience, install Relife as an app. This prevents browser tab issues and ensures your alarms always work. Would you like to install now?',
>>>>>>> 02f0594e
    priority: 'medium',
    context: 'general',
    tags: ['tab-protection', 'pwa-recommendation', 'reliability'],
    expectedBehavior: 'Should recommend PWA installation for reliability',
    deviceTypes: ['mobile', 'desktop'],
<<<<<<< HEAD
    userTypes: ['standard', 'premium'],
  },
=======
    userTypes: ['standard', 'premium']
  }
>>>>>>> 02f0594e
];

// Organize all additional test categories
export const additionalAppSpecificTestCategories: Record<string, TestCategory> = {
  onboardingFlow: {
    name: 'Onboarding Flow',
    description: 'First-time user experience and setup guidance',
    icon: 'user-plus',
    color: '#10B981',
    tests: onboardingFlowTests,
<<<<<<< HEAD
    isPremium: false,
=======
    isPremium: false
>>>>>>> 02f0594e
  },
  emotionalIntelligence: {
    name: 'Emotional Intelligence',
    description: 'AI-powered mood and emotional state recognition',
    icon: 'heart',
    color: '#F59E0B',
    tests: emotionalIntelligenceTests,
<<<<<<< HEAD
    isPremium: true,
=======
    isPremium: true
>>>>>>> 02f0594e
  },
  privacySecurity: {
    name: 'Privacy & Security',
    description: 'Data protection and privacy compliance features',
    icon: 'shield-check',
    color: '#6366F1',
    tests: privacySecurityTests,
<<<<<<< HEAD
    isPremium: false,
=======
    isPremium: false
>>>>>>> 02f0594e
  },
  feedback: {
    name: 'User Feedback',
    description: 'Feedback collection and satisfaction measurement',
    icon: 'message-square',
    color: '#EC4899',
    tests: feedbackTests,
<<<<<<< HEAD
    isPremium: false,
=======
    isPremium: false
>>>>>>> 02f0594e
  },
  pwa: {
    name: 'Progressive Web App',
    description: 'PWA installation and offline functionality',
    icon: 'download',
    color: '#8B5CF6',
    tests: pwaTests,
<<<<<<< HEAD
    isPremium: false,
=======
    isPremium: false
>>>>>>> 02f0594e
  },
  tabProtection: {
    name: 'Tab Protection',
    description: 'Browser tab management and reliability features',
    icon: 'shield',
    color: '#F43F5E',
    tests: tabProtectionTests,
<<<<<<< HEAD
    isPremium: false,
  },
=======
    isPremium: false
  }
>>>>>>> 02f0594e
};

// Configuration for additional app-specific categories
export const additionalAppSpecificCategoryConfig = {
  onboardingFlow: { enabled: true, requiresPremium: false },
  emotionalIntelligence: { enabled: true, requiresPremium: true },
  privacySecurity: { enabled: true, requiresPremium: false },
  feedback: { enabled: true, requiresPremium: false },
  pwa: { enabled: true, requiresPremium: false },
  tabProtection: { enabled: true, requiresPremium: false }
};

export default {
  additionalAppSpecificTestCategories,
  additionalAppSpecificCategoryConfig,
  onboardingFlowTests,
  emotionalIntelligenceTests,
  privacySecurityTests,
  feedbackTests,
  pwaTests,
  tabProtectionTests
};<|MERGE_RESOLUTION|>--- conflicted
+++ resolved
@@ -9,92 +9,40 @@
 export const onboardingFlowTests: TestScenario[] = [
   {
     id: 'onboarding-welcome-sequence',
-<<<<<<< HEAD
-    message:
-      'Welcome to Relife Smart Alarm! This guided setup will take 3 minutes. We will set up notifications, voice features, and your first alarm. Press Continue to start.',
-=======
     message: 'Welcome to Relife Smart Alarm! This guided setup will take 3 minutes. We will set up notifications, voice features, and your first alarm. Press Continue to start.',
->>>>>>> 02f0594e
     priority: 'medium',
     context: 'general',
     tags: ['onboarding', 'welcome', 'setup'],
     expectedBehavior: 'Should provide clear time expectation and setup overview',
     deviceTypes: ['mobile', 'desktop'],
-<<<<<<< HEAD
-    userTypes: ['standard', 'premium'],
-  },
-  {
-    id: 'onboarding-permissions-request',
-    message:
-      'To wake you up effectively, Relife needs notification permissions and microphone access for voice commands. These permissions help create the best alarm experience.',
-=======
     userTypes: ['standard', 'premium']
   },
   {
     id: 'onboarding-permissions-request',
     message: 'To wake you up effectively, Relife needs notification permissions and microphone access for voice commands. These permissions help create the best alarm experience.',
->>>>>>> 02f0594e
     priority: 'high',
     context: 'general',
     tags: ['onboarding', 'permissions', 'notifications', 'voice'],
     expectedBehavior: 'Should clearly explain why each permission is needed',
     deviceTypes: ['mobile', 'desktop'],
-<<<<<<< HEAD
-    userTypes: ['standard', 'premium'],
-  },
-  {
-    id: 'onboarding-first-alarm-setup',
-    message:
-      'Let me help you create your first alarm. What time would you like to wake up tomorrow? I recommend starting with a gentle wake-up sound for your first experience.',
-=======
     userTypes: ['standard', 'premium']
   },
   {
     id: 'onboarding-first-alarm-setup',
     message: 'Let me help you create your first alarm. What time would you like to wake up tomorrow? I recommend starting with a gentle wake-up sound for your first experience.',
->>>>>>> 02f0594e
     priority: 'medium',
     context: 'general',
     tags: ['onboarding', 'first-alarm', 'guidance'],
     expectedBehavior: 'Should offer helpful suggestions for first-time users',
     deviceTypes: ['mobile', 'desktop'],
-<<<<<<< HEAD
-    userTypes: ['standard', 'premium'],
-  },
-=======
-    userTypes: ['standard', 'premium']
-  }
->>>>>>> 02f0594e
+    userTypes: ['standard', 'premium']
+  }
 ];
 
 // Emotional Intelligence & Personalization Tests
 export const emotionalIntelligenceTests: TestScenario[] = [
   {
     id: 'emotional-state-recognition',
-<<<<<<< HEAD
-    message:
-      'Good morning! Based on your sleep patterns, you seem tired today. I have selected a gentler wake-up approach with soothing sounds. How are you feeling right now?',
-    priority: 'medium',
-    context: 'general',
-    tags: ['emotional-intelligence', 'mood-detection', 'personalization'],
-    expectedBehavior:
-      'Should explain reasoning for emotional detection and adaptations',
-    deviceTypes: ['mobile', 'desktop'],
-    userTypes: ['premium'],
-  },
-  {
-    id: 'stress-level-adaptation',
-    message:
-      'I notice your heart rate was elevated before sleep last night. Today I will use calmer tones and longer snooze intervals. Would you like me to suggest some breathing exercises?',
-    priority: 'medium',
-    context: 'general',
-    tags: ['emotional-intelligence', 'stress-detection', 'health-awareness'],
-    expectedBehavior:
-      'Should offer appropriate support based on detected stress levels',
-    deviceTypes: ['mobile', 'desktop'],
-    userTypes: ['premium'],
-  },
-=======
     message: 'Good morning! Based on your sleep patterns, you seem tired today. I have selected a gentler wake-up approach with soothing sounds. How are you feeling right now?',
     priority: 'medium',
     context: 'general',
@@ -113,179 +61,102 @@
     deviceTypes: ['mobile', 'desktop'],
     userTypes: ['premium']
   }
->>>>>>> 02f0594e
 ];
 
 // Privacy & Security Tests
 export const privacySecurityTests: TestScenario[] = [
   {
     id: 'privacy-voice-data-handling',
-<<<<<<< HEAD
-    message:
-      'Your voice commands are processed locally on your device for privacy. Voice data is never sent to external servers unless you explicitly enable cloud features. Current status: Local processing active.',
-=======
     message: 'Your voice commands are processed locally on your device for privacy. Voice data is never sent to external servers unless you explicitly enable cloud features. Current status: Local processing active.',
->>>>>>> 02f0594e
     priority: 'medium',
     context: 'general',
     tags: ['privacy', 'voice-data', 'local-processing'],
     expectedBehavior: 'Should clearly communicate privacy protections',
     deviceTypes: ['mobile', 'desktop'],
-<<<<<<< HEAD
-    userTypes: ['standard', 'premium'],
-  },
-  {
-    id: 'privacy-data-export-request',
-    message:
-      'You can export all your Relife data at any time. This includes alarm history, sleep patterns, voice command logs, and preferences. Would you like to download your data now?',
-=======
     userTypes: ['standard', 'premium']
   },
   {
     id: 'privacy-data-export-request',
     message: 'You can export all your Relife data at any time. This includes alarm history, sleep patterns, voice command logs, and preferences. Would you like to download your data now?',
->>>>>>> 02f0594e
     priority: 'low',
     context: 'general',
     tags: ['privacy', 'data-export', 'user-rights'],
     expectedBehavior: 'Should provide easy access to personal data',
     deviceTypes: ['mobile', 'desktop'],
-<<<<<<< HEAD
-    userTypes: ['standard', 'premium'],
-  },
-=======
-    userTypes: ['standard', 'premium']
-  }
->>>>>>> 02f0594e
+    userTypes: ['standard', 'premium']
+  }
 ];
 
 // User Feedback & Satisfaction Tests
 export const feedbackTests: TestScenario[] = [
   {
     id: 'feedback-alarm-effectiveness',
-<<<<<<< HEAD
-    message:
-      'How effective was your alarm this morning? Rate from 1-5: Too gentle (1), Just right (3), Too aggressive (5). Your feedback helps me personalize your wake-up experience.',
-=======
     message: 'How effective was your alarm this morning? Rate from 1-5: Too gentle (1), Just right (3), Too aggressive (5). Your feedback helps me personalize your wake-up experience.',
->>>>>>> 02f0594e
     priority: 'low',
     context: 'general',
     tags: ['feedback', 'effectiveness', 'personalization'],
     expectedBehavior: 'Should collect specific actionable feedback',
     deviceTypes: ['mobile', 'desktop'],
-<<<<<<< HEAD
-    userTypes: ['standard', 'premium'],
-  },
-  {
-    id: 'feedback-feature-suggestion',
-    message:
-      'Is there a wake-up feature you wish Relife had? Voice your suggestion now, and I will add it to our development roadmap. Popular requests get priority implementation.',
-=======
     userTypes: ['standard', 'premium']
   },
   {
     id: 'feedback-feature-suggestion',
     message: 'Is there a wake-up feature you wish Relife had? Voice your suggestion now, and I will add it to our development roadmap. Popular requests get priority implementation.',
->>>>>>> 02f0594e
     priority: 'low',
     context: 'general',
     tags: ['feedback', 'feature-requests', 'voice-input'],
     expectedBehavior: 'Should encourage and capture user suggestions',
     deviceTypes: ['mobile', 'desktop'],
-<<<<<<< HEAD
-    userTypes: ['standard', 'premium'],
-  },
-=======
-    userTypes: ['standard', 'premium']
-  }
->>>>>>> 02f0594e
+    userTypes: ['standard', 'premium']
+  }
 ];
 
 // Progressive Web App (PWA) Tests
 export const pwaTests: TestScenario[] = [
   {
     id: 'pwa-installation-prompt',
-<<<<<<< HEAD
-    message:
-      'Install Relife as an app on your device for faster access and better alarm reliability. Installation enables background processing and ensures alarms work even when your browser is closed.',
-=======
     message: 'Install Relife as an app on your device for faster access and better alarm reliability. Installation enables background processing and ensures alarms work even when your browser is closed.',
->>>>>>> 02f0594e
     priority: 'medium',
     context: 'general',
     tags: ['pwa', 'installation', 'reliability'],
     expectedBehavior: 'Should explain PWA benefits clearly',
     deviceTypes: ['mobile', 'desktop'],
-<<<<<<< HEAD
-    userTypes: ['standard', 'premium'],
-  },
-  {
-    id: 'pwa-offline-functionality',
-    message:
-      'Relife works offline! Your alarms, settings, and most features remain available without internet connection. Sync will resume automatically when you are back online.',
-=======
     userTypes: ['standard', 'premium']
   },
   {
     id: 'pwa-offline-functionality',
     message: 'Relife works offline! Your alarms, settings, and most features remain available without internet connection. Sync will resume automatically when you are back online.',
->>>>>>> 02f0594e
     priority: 'low',
     context: 'general',
     tags: ['pwa', 'offline', 'sync'],
     expectedBehavior: 'Should communicate offline capabilities',
     deviceTypes: ['mobile', 'desktop'],
-<<<<<<< HEAD
-    userTypes: ['standard', 'premium'],
-  },
-=======
-    userTypes: ['standard', 'premium']
-  }
->>>>>>> 02f0594e
+    userTypes: ['standard', 'premium']
+  }
 ];
 
 // Tab Protection & Focus Tests
 export const tabProtectionTests: TestScenario[] = [
   {
     id: 'tab-protection-warning',
-<<<<<<< HEAD
-    message:
-      'Alert: You switched away from Relife while an alarm was active. To ensure reliable wake-up calls, please keep Relife in an active tab or install as a PWA.',
-=======
     message: 'Alert: You switched away from Relife while an alarm was active. To ensure reliable wake-up calls, please keep Relife in an active tab or install as a PWA.',
->>>>>>> 02f0594e
     priority: 'high',
     context: 'general',
     tags: ['tab-protection', 'reliability', 'warning'],
     expectedBehavior: 'Should warn about potential alarm reliability issues',
     deviceTypes: ['mobile', 'desktop'],
-<<<<<<< HEAD
-    userTypes: ['standard', 'premium'],
-  },
-  {
-    id: 'tab-protection-pwa-recommendation',
-    message:
-      'For the most reliable alarm experience, install Relife as an app. This prevents browser tab issues and ensures your alarms always work. Would you like to install now?',
-=======
     userTypes: ['standard', 'premium']
   },
   {
     id: 'tab-protection-pwa-recommendation',
     message: 'For the most reliable alarm experience, install Relife as an app. This prevents browser tab issues and ensures your alarms always work. Would you like to install now?',
->>>>>>> 02f0594e
     priority: 'medium',
     context: 'general',
     tags: ['tab-protection', 'pwa-recommendation', 'reliability'],
     expectedBehavior: 'Should recommend PWA installation for reliability',
     deviceTypes: ['mobile', 'desktop'],
-<<<<<<< HEAD
-    userTypes: ['standard', 'premium'],
-  },
-=======
-    userTypes: ['standard', 'premium']
-  }
->>>>>>> 02f0594e
+    userTypes: ['standard', 'premium']
+  }
 ];
 
 // Organize all additional test categories
@@ -296,11 +167,7 @@
     icon: 'user-plus',
     color: '#10B981',
     tests: onboardingFlowTests,
-<<<<<<< HEAD
-    isPremium: false,
-=======
-    isPremium: false
->>>>>>> 02f0594e
+    isPremium: false
   },
   emotionalIntelligence: {
     name: 'Emotional Intelligence',
@@ -308,11 +175,7 @@
     icon: 'heart',
     color: '#F59E0B',
     tests: emotionalIntelligenceTests,
-<<<<<<< HEAD
-    isPremium: true,
-=======
     isPremium: true
->>>>>>> 02f0594e
   },
   privacySecurity: {
     name: 'Privacy & Security',
@@ -320,11 +183,7 @@
     icon: 'shield-check',
     color: '#6366F1',
     tests: privacySecurityTests,
-<<<<<<< HEAD
-    isPremium: false,
-=======
-    isPremium: false
->>>>>>> 02f0594e
+    isPremium: false
   },
   feedback: {
     name: 'User Feedback',
@@ -332,11 +191,7 @@
     icon: 'message-square',
     color: '#EC4899',
     tests: feedbackTests,
-<<<<<<< HEAD
-    isPremium: false,
-=======
-    isPremium: false
->>>>>>> 02f0594e
+    isPremium: false
   },
   pwa: {
     name: 'Progressive Web App',
@@ -344,11 +199,7 @@
     icon: 'download',
     color: '#8B5CF6',
     tests: pwaTests,
-<<<<<<< HEAD
-    isPremium: false,
-=======
-    isPremium: false
->>>>>>> 02f0594e
+    isPremium: false
   },
   tabProtection: {
     name: 'Tab Protection',
@@ -356,13 +207,8 @@
     icon: 'shield',
     color: '#F43F5E',
     tests: tabProtectionTests,
-<<<<<<< HEAD
-    isPremium: false,
-  },
-=======
-    isPremium: false
-  }
->>>>>>> 02f0594e
+    isPremium: false
+  }
 };
 
 // Configuration for additional app-specific categories
