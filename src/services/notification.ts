--- conflicted
+++ resolved
@@ -4,11 +4,7 @@
   scheduleLocalNotification,
   cancelLocalNotification,
   requestNotificationPermissions,
-<<<<<<< HEAD
-  vibrate,
-=======
   vibrate
->>>>>>> 02f0594e
 } from './capacitor';
 
 export interface NotificationOptions {
@@ -136,35 +132,20 @@
             {
               action: 'dismiss',
               title: 'Dismiss',
-<<<<<<< HEAD
-              icon: '/dismiss-icon.png',
-=======
               icon: '/dismiss-icon.png'
->>>>>>> 02f0594e
             },
             {
               action: 'snooze',
               title: 'Snooze 5min',
-<<<<<<< HEAD
-              icon: '/snooze-icon.png',
-            },
-=======
               icon: '/snooze-icon.png'
             }
->>>>>>> 02f0594e
           ],
           data: {
             alarmId: alarm.id,
             voiceMood: alarm.voiceMood,
-<<<<<<< HEAD
-            type: 'alarm',
-          },
-        },
-=======
             type: 'alarm'
           }
         }
->>>>>>> 02f0594e
       };
 
       await this.scheduleNotification(mainNotification);
@@ -185,15 +166,9 @@
             silent: true,
             data: {
               alarmId: alarm.id,
-<<<<<<< HEAD
-              type: 'reminder',
-            },
-          },
-=======
               type: 'reminder'
             }
           }
->>>>>>> 02f0594e
         };
 
         await this.scheduleNotification(reminderNotification);
@@ -205,14 +180,7 @@
     }
   }
 
-<<<<<<< HEAD
-  static async scheduleSnoozeNotification(
-    alarm: Alarm,
-    minutes: number = 5
-  ): Promise<void> {
-=======
   static async scheduleSnoozeNotification(alarm: Alarm, minutes: number = 5): Promise<void> {
->>>>>>> 02f0594e
     if (!this.hasPermission) {
       console.warn('No notification permission, cannot schedule snooze notification');
       return;
@@ -239,38 +207,18 @@
             {
               action: 'dismiss',
               title: 'Dismiss',
-<<<<<<< HEAD
-              icon: '/dismiss-icon.png',
-=======
               icon: '/dismiss-icon.png'
->>>>>>> 02f0594e
             },
             {
               action: 'snooze',
               title: 'Snooze 5min',
-<<<<<<< HEAD
-              icon: '/snooze-icon.png',
-            },
-=======
               icon: '/snooze-icon.png'
             }
->>>>>>> 02f0594e
           ],
           data: {
             alarmId: alarm.id,
             voiceMood: alarm.voiceMood,
             type: 'snooze',
-<<<<<<< HEAD
-            snoozeCount: alarm.snoozeCount + 1,
-          },
-        },
-      };
-
-      await this.scheduleNotification(snoozeNotification);
-      console.log(
-        `Scheduled snooze notification for alarm ${alarm.id} in ${minutes} minutes`
-      );
-=======
             snoozeCount: alarm.snoozeCount + 1
           }
         }
@@ -278,7 +226,6 @@
 
       await this.scheduleNotification(snoozeNotification);
       console.log(`Scheduled snooze notification for alarm ${alarm.id} in ${minutes} minutes`);
->>>>>>> 02f0594e
     } catch (error) {
       console.error('Error scheduling snooze notification:', error);
     }
@@ -292,11 +239,7 @@
         `reminder_${alarmId}`,
         ...Array.from(this.scheduledNotifications.keys()).filter(id =>
           id.startsWith(`snooze_${alarmId}`)
-<<<<<<< HEAD
-        ),
-=======
         )
->>>>>>> 02f0594e
       ];
 
       for (const id of notificationIds) {
@@ -309,13 +252,7 @@
     }
   }
 
-<<<<<<< HEAD
-  private static async scheduleNotification(
-    scheduledNotification: ScheduledNotification
-  ): Promise<void> {
-=======
   private static async scheduleNotification(scheduledNotification: ScheduledNotification): Promise<void> {
->>>>>>> 02f0594e
     try {
       // Store the scheduled notification
       this.scheduledNotifications.set(scheduledNotification.id, scheduledNotification);
@@ -385,14 +322,7 @@
           notificationOptions.actions = options.actions;
         }
 
-<<<<<<< HEAD
-        await this.serviceWorkerRegistration.showNotification(
-          options.title,
-          notificationOptions
-        );
-=======
         await this.serviceWorkerRegistration.showNotification(options.title, notificationOptions);
->>>>>>> 02f0594e
 
         // Trigger vibration separately if specified
         if (options.vibrate && 'vibrate' in navigator) {
@@ -422,17 +352,9 @@
         notification.close();
 
         // Dispatch custom event
-<<<<<<< HEAD
-        window.dispatchEvent(
-          new CustomEvent('notification-click', {
-            detail: { notification: options },
-          })
-        );
-=======
         window.dispatchEvent(new CustomEvent('notification-click', {
           detail: { notification: options }
         }));
->>>>>>> 02f0594e
       };
 
       // Auto-close after 30 seconds if not requiring interaction
@@ -459,22 +381,14 @@
       tag: 'test',
       requireInteraction: false,
       vibrate: [200, 100, 200],
-<<<<<<< HEAD
-      data: { type: 'test', voiceMood },
-=======
       data: { type: 'test', voiceMood }
->>>>>>> 02f0594e
     });
   }
 
   private static setupNotificationHandlers(): void {
     // Handle notification clicks from service worker
     if ('serviceWorker' in navigator) {
-<<<<<<< HEAD
-      navigator.serviceWorker.addEventListener('message', event => {
-=======
       navigator.serviceWorker.addEventListener('message', (event) => {
->>>>>>> 02f0594e
         const { type, data } = event.data;
 
         switch (type) {
@@ -504,34 +418,18 @@
     window.focus();
 
     // Dispatch custom event
-<<<<<<< HEAD
-    window.dispatchEvent(
-      new CustomEvent('notification-click', {
-        detail: data,
-      })
-    );
-=======
     window.dispatchEvent(new CustomEvent('notification-click', {
       detail: data
     }));
->>>>>>> 02f0594e
   }
 
   private static handleNotificationAction(data: Record<string, unknown>): void {
     console.log('Notification action:', data);
 
     // Dispatch custom event
-<<<<<<< HEAD
-    window.dispatchEvent(
-      new CustomEvent('notification-action', {
-        detail: data,
-      })
-    );
-=======
     window.dispatchEvent(new CustomEvent('notification-action', {
       detail: data
     }));
->>>>>>> 02f0594e
   }
 
   private static async clearVisibleNotifications(): Promise<void> {
