--- conflicted
+++ resolved
@@ -31,13 +31,7 @@
 
       const battle = await battleService.getBattle(alarmInstance.battleId);
       if (!battle) {
-<<<<<<< HEAD
-        console.warn(
-          `Battle ${alarmInstance.battleId} not found for alarm ${alarmInstance.alarmId}`
-        );
-=======
         console.warn(`Battle ${alarmInstance.battleId} not found for alarm ${alarmInstance.alarmId}`);
->>>>>>> 02f0594e
         return;
       }
 
@@ -71,11 +65,7 @@
         alarmId: alarmInstance.alarmId,
         battleId: alarmInstance.battleId,
         userId: user.id,
-<<<<<<< HEAD
-        error: error instanceof Error ? error.message : 'Unknown error',
-=======
         error: error instanceof Error ? error.message : 'Unknown error'
->>>>>>> 02f0594e
       });
     }
   }
@@ -113,16 +103,8 @@
         userId: user.id,
         scheduledTime: alarmInstance.scheduledTime,
         actualDismissalTime: dismissalTime.toISOString(),
-<<<<<<< HEAD
-        delayMinutes: Math.round(
-          (dismissalTime.getTime() - new Date(alarmInstance.scheduledTime).getTime()) /
-            60000
-        ),
-        dismissMethod: dismissMethod || 'unknown',
-=======
         delayMinutes: Math.round((dismissalTime.getTime() - new Date(alarmInstance.scheduledTime).getTime()) / 60000),
         dismissMethod: dismissMethod || 'unknown'
->>>>>>> 02f0594e
       });
 
     } catch (error) {
@@ -131,11 +113,7 @@
         alarmId: alarmInstance.alarmId,
         battleId: alarmInstance.battleId,
         userId: user.id,
-<<<<<<< HEAD
-        error: error instanceof Error ? error.message : 'Unknown error',
-=======
         error: error instanceof Error ? error.message : 'Unknown error'
->>>>>>> 02f0594e
       });
     }
   }
@@ -165,11 +143,7 @@
           alarmId: alarmInstance.alarmId,
           battleId: battle.id,
           userId: user.id,
-<<<<<<< HEAD
-          snoozeCount,
-=======
           snoozeCount
->>>>>>> 02f0594e
         });
         return;
       }
@@ -181,11 +155,7 @@
           battleId: battle.id,
           userId: user.id,
           snoozeCount,
-<<<<<<< HEAD
-          maxAllowed: battle.settings.maxSnoozes,
-=======
           maxAllowed: battle.settings.maxSnoozes
->>>>>>> 02f0594e
         });
         return;
       }
@@ -273,11 +243,7 @@
       // Get user's battles
       const userBattles = await battleService.getBattles({
         userId,
-<<<<<<< HEAD
-        status: 'active',
-=======
         status: 'active'
->>>>>>> 02f0594e
       });
 
       // For each battle, we'd get the associated alarms
@@ -302,14 +268,7 @@
   ): number {
     try {
       let score = 0;
-<<<<<<< HEAD
-      const delayMinutes = Math.max(
-        0,
-        (actualWakeTime.getTime() - scheduledTime.getTime()) / 60000
-      );
-=======
       const delayMinutes = Math.max(0, (actualWakeTime.getTime() - scheduledTime.getTime()) / 60000);
->>>>>>> 02f0594e
 
       // Base score calculation
       switch (battle.type) {
@@ -365,14 +324,7 @@
   /**
    * Gets battle performance summary for a user
    */
-<<<<<<< HEAD
-  async getBattlePerformanceSummary(
-    userId: string,
-    battleId: string
-  ): Promise<{
-=======
   async getBattlePerformanceSummary(userId: string, battleId: string): Promise<{
->>>>>>> 02f0594e
     totalScore: number;
     averageWakeDelay: number;
     totalSnoozes: number;
@@ -392,13 +344,7 @@
       }
 
       // Calculate rank
-<<<<<<< HEAD
-      const sortedParticipants = [...battle.participants].sort(
-        (a, b) => (b.score || 0) - (a.score || 0)
-      );
-=======
       const sortedParticipants = [...battle.participants].sort((a, b) => (b.score || 0) - (a.score || 0));
->>>>>>> 02f0594e
       const rank = sortedParticipants.findIndex(p => p.userId === userId) + 1;
 
       return {
@@ -425,14 +371,7 @@
   /**
    * Gets battle-specific alarm settings
    */
-<<<<<<< HEAD
-  getBattleAlarmSettings(
-    alarm: Alarm,
-    battle: Battle
-  ): {
-=======
   getBattleAlarmSettings(alarm: Alarm, battle: Battle): {
->>>>>>> 02f0594e
     showBattleInfo: boolean;
     showParticipants: boolean;
     showLeaderboard: boolean;
