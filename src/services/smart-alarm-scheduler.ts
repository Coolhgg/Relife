--- conflicted
+++ resolved
@@ -1,12 +1,4 @@
-<<<<<<< HEAD
-import {
-  SleepAnalysisService,
-  SmartAlarmRecommendation,
-  SleepPattern,
-} from './sleep-analysis';
-=======
 import { SleepAnalysisService, SmartAlarmRecommendation, SleepPattern } from './sleep-analysis';
->>>>>>> 02f0594e
 import { supabase } from './supabase';
 import type { Alarm } from '../types';
 
@@ -58,16 +50,7 @@
 }
 
 export interface ScheduleRecommendation {
-<<<<<<< HEAD
-  type:
-    | 'bedtime_earlier'
-    | 'bedtime_later'
-    | 'wake_consistent'
-    | 'sleep_goal'
-    | 'weekend_adjustment';
-=======
   type: 'bedtime_earlier' | 'bedtime_later' | 'wake_consistent' | 'sleep_goal' | 'weekend_adjustment';
->>>>>>> 02f0594e
   description: string;
   impact: 'low' | 'medium' | 'high';
   timeAdjustment: number; // minutes
@@ -86,13 +69,7 @@
   }
 
   // Smart alarm management
-<<<<<<< HEAD
-  static async createSmartAlarm(
-    alarmData: Partial<SmartAlarm>
-  ): Promise<SmartAlarm | null> {
-=======
   static async createSmartAlarm(alarmData: Partial<SmartAlarm>): Promise<SmartAlarm | null> {
->>>>>>> 02f0594e
     if (!this.userId) throw new Error('User not initialized');
 
     try {
@@ -136,32 +113,6 @@
           reason: 'No sleep data available',
           sleepQuality: 5,
           wakeUpDifficulty: 'normal',
-<<<<<<< HEAD
-          lastUpdated: new Date(),
-        },
-      };
-
-      // Save to database
-      const { data, error } = await supabase.from('alarms').insert({
-        id: smartAlarm.id,
-        user_id: this.userId,
-        time: smartAlarm.time,
-        label: smartAlarm.label,
-        enabled: smartAlarm.enabled,
-        days: smartAlarm.days,
-        voice_mood: smartAlarm.voiceMood,
-        snooze_count: smartAlarm.snoozeCount,
-        smart_enabled: smartAlarm.smartEnabled,
-        wake_window: smartAlarm.wakeWindow,
-        adaptive_enabled: smartAlarm.adaptiveEnabled,
-        sleep_goal: smartAlarm.sleepGoal,
-        consistency: smartAlarm.consistency,
-        seasonal_adjustment: smartAlarm.seasonalAdjustment,
-        smart_schedule: smartAlarm.smartSchedule,
-        created_at: smartAlarm.createdAt,
-        updated_at: smartAlarm.updatedAt,
-      });
-=======
           lastUpdated: new Date()
         }
       };
@@ -188,7 +139,6 @@
           created_at: smartAlarm.createdAt,
           updated_at: smartAlarm.updatedAt
         });
->>>>>>> 02f0594e
 
       if (error) throw error;
       return smartAlarm;
@@ -198,14 +148,7 @@
     }
   }
 
-<<<<<<< HEAD
-  static async updateSmartAlarm(
-    alarmId: string,
-    updates: Partial<SmartAlarm>
-  ): Promise<SmartAlarm | null> {
-=======
   static async updateSmartAlarm(alarmId: string, updates: Partial<SmartAlarm>): Promise<SmartAlarm | null> {
->>>>>>> 02f0594e
     if (!this.userId) throw new Error('User not initialized');
 
     try {
@@ -291,26 +234,13 @@
   }
 
   // Smart scheduling logic
-<<<<<<< HEAD
-  static async generateSmartSchedule(
-    alarm: Alarm
-  ): Promise<SmartAlarmRecommendation | null> {
-=======
   static async generateSmartSchedule(alarm: Alarm): Promise<SmartAlarmRecommendation | null> {
->>>>>>> 02f0594e
     try {
       const recommendation = await SleepAnalysisService.getSmartAlarmRecommendation(alarm);
 
       if (recommendation && this.sleepGoal) {
         // Additional optimization based on sleep goal
-<<<<<<< HEAD
-        const optimizedRecommendation = await this.optimizeForSleepGoal(
-          recommendation,
-          alarm
-        );
-=======
         const optimizedRecommendation = await this.optimizeForSleepGoal(recommendation, alarm);
->>>>>>> 02f0594e
         return optimizedRecommendation;
       }
 
@@ -351,14 +281,7 @@
     return recommendation;
   }
 
-<<<<<<< HEAD
-  private static findConsistentTime(
-    targetMinutes: number,
-    recommendedMinutes: number
-  ): number {
-=======
   private static findConsistentTime(targetMinutes: number, recommendedMinutes: number): number {
->>>>>>> 02f0594e
     // Find a compromise between target and recommended time
     const midpoint = (targetMinutes + recommendedMinutes) / 2;
 
@@ -373,13 +296,6 @@
     this.sleepGoal = goal;
 
     try {
-<<<<<<< HEAD
-      await supabase.from('user_preferences').upsert({
-        user_id: this.userId,
-        sleep_goal: goal,
-        updated_at: new Date(),
-      });
-=======
       await supabase
         .from('user_preferences')
         .upsert({
@@ -387,7 +303,6 @@
           sleep_goal: goal,
           updated_at: new Date()
         });
->>>>>>> 02f0594e
 
       console.log('Sleep goal updated:', goal);
     } catch (error) {
@@ -441,15 +356,7 @@
         averageSleepDuration: pattern.averageSleepDuration,
         sleepConsistency: this.calculateSleepConsistency(sleepSessions),
         chronotypeAlignment: this.calculateChronotypeAlignment(pattern, alarms),
-<<<<<<< HEAD
-        recommendations: this.generateScheduleRecommendations(
-          pattern,
-          sleepSessions,
-          alarms
-        ),
-=======
         recommendations: this.generateScheduleRecommendations(pattern, sleepSessions, alarms)
->>>>>>> 02f0594e
       };
 
       return analysis;
@@ -464,14 +371,7 @@
 
     const last7Days = sessions.slice(0, 7);
     const totalSleepDeficit = last7Days.reduce((debt, session) => {
-<<<<<<< HEAD
-      const deficit = Math.max(
-        0,
-        this.sleepGoal!.targetDuration - session.sleepDuration
-      );
-=======
       const deficit = Math.max(0, this.sleepGoal!.targetDuration - session.sleepDuration);
->>>>>>> 02f0594e
       return debt + deficit;
     }, 0);
 
@@ -508,14 +408,7 @@
     return squaredDiffs.reduce((sum, diff) => sum + diff, 0) / values.length;
   }
 
-<<<<<<< HEAD
-  private static calculateChronotypeAlignment(
-    pattern: SleepPattern,
-    alarms: SmartAlarm[]
-  ): number {
-=======
   private static calculateChronotypeAlignment(pattern: SleepPattern, alarms: SmartAlarm[]): number {
->>>>>>> 02f0594e
     if (alarms.length === 0) return 50; // Neutral score
 
     const idealBedtime = this.getIdealBedtimeForChronotype(pattern.chronotype);
@@ -552,14 +445,7 @@
     return idealTimes[chronotype as keyof typeof idealTimes] || idealTimes.normal;
   }
 
-<<<<<<< HEAD
-  private static calculateAverageAlarmTime(alarms: SmartAlarm[]): {
-    hours: number;
-    minutes: number;
-  } {
-=======
   private static calculateAverageAlarmTime(alarms: SmartAlarm[]): { hours: number; minutes: number } {
->>>>>>> 02f0594e
     const enabledAlarms = alarms.filter(a => a.enabled);
     if (enabledAlarms.length === 0) return { hours: 7, minutes: 0 };
 
@@ -575,14 +461,7 @@
     };
   }
 
-<<<<<<< HEAD
-  private static calculateTimeAlignment(
-    actual: { hours: number; minutes: number },
-    ideal: { hours: number; minutes: number }
-  ): number {
-=======
   private static calculateTimeAlignment(actual: { hours: number; minutes: number }, ideal: { hours: number; minutes: number }): number {
->>>>>>> 02f0594e
     const actualMinutes = actual.hours * 60 + actual.minutes;
     const idealMinutes = ideal.hours * 60 + ideal.minutes;
 
@@ -607,11 +486,7 @@
         description: `Move bedtime 15-30 minutes earlier to reduce your ${Math.round(sleepDebt)} minute sleep debt`,
         impact: 'high',
         timeAdjustment: -30,
-<<<<<<< HEAD
-        expectedImprovement: 'Better energy and mood throughout the day',
-=======
         expectedImprovement: 'Better energy and mood throughout the day'
->>>>>>> 02f0594e
       });
     }
 
@@ -623,11 +498,7 @@
         description: 'Try to wake up at the same time every day, including weekends',
         impact: 'medium',
         timeAdjustment: 0,
-<<<<<<< HEAD
-        expectedImprovement: 'More stable circadian rhythm and better sleep quality',
-=======
         expectedImprovement: 'More stable circadian rhythm and better sleep quality'
->>>>>>> 02f0594e
       });
     }
 
@@ -644,11 +515,7 @@
         description: `Adjust bedtime to better match your ${pattern.chronotype} chronotype`,
         impact: 'medium',
         timeAdjustment: Math.round(adjustment / 2), // Gradual adjustment
-<<<<<<< HEAD
-        expectedImprovement: 'Easier time falling asleep and waking up',
-=======
         expectedImprovement: 'Easier time falling asleep and waking up'
->>>>>>> 02f0594e
       });
     }
 
@@ -660,19 +527,6 @@
     if (!this.userId) return;
 
     try {
-<<<<<<< HEAD
-      await supabase.from('alarm_optimizations').insert({
-        user_id: this.userId,
-        alarm_id: optimization.alarmId,
-        optimization_type: optimization.optimizationType,
-        old_time: optimization.oldTime,
-        new_time: optimization.newTime,
-        reason: optimization.reason,
-        effective_date: optimization.effectiveDate,
-        accepted: optimization.accepted,
-        created_at: new Date(),
-      });
-=======
       await supabase
         .from('alarm_optimizations')
         .insert({
@@ -686,7 +540,6 @@
           accepted: optimization.accepted,
           created_at: new Date()
         });
->>>>>>> 02f0594e
     } catch (error) {
       console.error('Error recording optimization:', error);
     }
@@ -749,13 +602,8 @@
         reason: 'No data available',
         sleepQuality: 5,
         wakeUpDifficulty: 'normal',
-<<<<<<< HEAD
-        lastUpdated: new Date(),
-      },
-=======
         lastUpdated: new Date()
       }
->>>>>>> 02f0594e
     };
   }
 
