--- conflicted
+++ resolved
@@ -16,11 +16,7 @@
   CancelSubscriptionRequest,
   CancelSubscriptionResponse,
   SubscriptionError,
-<<<<<<< HEAD
-  StripeConfig,
-=======
   StripeConfig
->>>>>>> 02f0594e
 } from '../types/premium';
 import { supabase } from './supabase';
 import { ErrorHandler } from './error-handler';
@@ -80,15 +76,7 @@
   /**
    * Create Stripe customer
    */
-<<<<<<< HEAD
-  public async createCustomer(
-    userId: string,
-    email: string,
-    name?: string
-  ): Promise<string> {
-=======
   public async createCustomer(userId: string, email: string, name?: string): Promise<string> {
->>>>>>> 02f0594e
     try {
       const response = await fetch('/api/stripe/customers', {
         method: 'POST',
@@ -101,15 +89,9 @@
           name,
           metadata: {
             userId,
-<<<<<<< HEAD
-            source: 'relife_alarm_app',
-          },
-        }),
-=======
             source: 'relife_alarm_app'
           }
         })
->>>>>>> 02f0594e
       });
 
       if (!response.ok) {
@@ -151,14 +133,7 @@
         },
         body: JSON.stringify({
           customerId: stripeCustomerId,
-<<<<<<< HEAD
-          priceId: await this.getPriceIdForPlan(
-            request.planId,
-            request.billingInterval
-          ),
-=======
           priceId: await this.getPriceIdForPlan(request.planId, request.billingInterval),
->>>>>>> 02f0594e
           paymentMethodId: request.paymentMethodId,
           discountCode: request.discountCode,
           trialDays: request.trialDays,
@@ -178,37 +153,20 @@
           message: data.error?.message || 'Failed to create subscription',
           details: data.error?.details,
           retryable: data.error?.retryable || false,
-<<<<<<< HEAD
-          userFriendlyMessage:
-            data.error?.userFriendlyMessage ||
-            'Unable to create subscription. Please try again.',
-=======
           userFriendlyMessage: data.error?.userFriendlyMessage || 'Unable to create subscription. Please try again.'
->>>>>>> 02f0594e
         };
 
         analytics.trackError(new Error(error.message), 'subscription_creation_failed', {
           userId,
           planId: request.planId,
-<<<<<<< HEAD
-          errorCode: error.code,
-=======
           errorCode: error.code
->>>>>>> 02f0594e
         });
 
         return { subscription: null as any, requiresAction: false, error };
       }
 
       // Save subscription to our database
-<<<<<<< HEAD
-      const subscription = await this.saveSubscriptionToDatabase(
-        userId,
-        data.subscription
-      );
-=======
       const subscription = await this.saveSubscriptionToDatabase(userId, data.subscription);
->>>>>>> 02f0594e
 
       const duration = performance.now() - startTime;
       analytics.trackFeatureUsage('subscription_created', duration, {
@@ -242,12 +200,7 @@
         code: 'subscription_creation_failed',
         message: error instanceof Error ? error.message : String(error),
         retryable: true,
-<<<<<<< HEAD
-        userFriendlyMessage:
-          'Unable to create subscription. Please check your payment method and try again.',
-=======
         userFriendlyMessage: 'Unable to create subscription. Please check your payment method and try again.'
->>>>>>> 02f0594e
       };
 
       return { subscription: null as any, requiresAction: false, error: subscriptionError };
@@ -269,11 +222,7 @@
         headers: {
           'Content-Type': 'application/json',
         },
-<<<<<<< HEAD
-        body: JSON.stringify(request),
-=======
         body: JSON.stringify(request)
->>>>>>> 02f0594e
       });
 
       const data = await response.json();
@@ -284,13 +233,7 @@
           message: data.error?.message || 'Failed to update subscription',
           details: data.error?.details,
           retryable: data.error?.retryable || false,
-<<<<<<< HEAD
-          userFriendlyMessage:
-            data.error?.userFriendlyMessage ||
-            'Unable to update subscription. Please try again.',
-=======
           userFriendlyMessage: data.error?.userFriendlyMessage || 'Unable to update subscription. Please try again.'
->>>>>>> 02f0594e
         };
 
         return { subscription: null as any, effectiveDate: new Date(), error };
@@ -301,11 +244,7 @@
 
       analytics.trackFeatureUsage('subscription_updated', undefined, {
         subscriptionId,
-<<<<<<< HEAD
-        changeType: request.planId ? 'plan_change' : 'billing_change',
-=======
         changeType: request.planId ? 'plan_change' : 'billing_change'
->>>>>>> 02f0594e
       });
 
       return {
@@ -325,11 +264,7 @@
         code: 'subscription_update_failed',
         message: error instanceof Error ? error.message : String(error),
         retryable: true,
-<<<<<<< HEAD
-        userFriendlyMessage: 'Unable to update subscription. Please try again.',
-=======
         userFriendlyMessage: 'Unable to update subscription. Please try again.'
->>>>>>> 02f0594e
       };
 
       return { subscription: null as any, effectiveDate: new Date(), error: subscriptionError };
@@ -346,18 +281,6 @@
     try {
       const analytics = AnalyticsService.getInstance();
 
-<<<<<<< HEAD
-      const response = await fetch(
-        `/api/stripe/subscriptions/${subscriptionId}/cancel`,
-        {
-          method: 'POST',
-          headers: {
-            'Content-Type': 'application/json',
-          },
-          body: JSON.stringify(request),
-        }
-      );
-=======
       const response = await fetch(`/api/stripe/subscriptions/${subscriptionId}/cancel`, {
         method: 'POST',
         headers: {
@@ -365,7 +288,6 @@
         },
         body: JSON.stringify(request)
       });
->>>>>>> 02f0594e
 
       const data = await response.json();
 
@@ -375,13 +297,7 @@
           message: data.error?.message || 'Failed to cancel subscription',
           details: data.error?.details,
           retryable: data.error?.retryable || false,
-<<<<<<< HEAD
-          userFriendlyMessage:
-            data.error?.userFriendlyMessage ||
-            'Unable to cancel subscription. Please contact support.',
-=======
           userFriendlyMessage: data.error?.userFriendlyMessage || 'Unable to cancel subscription. Please contact support.'
->>>>>>> 02f0594e
         };
 
         return { subscription: null as any, effectiveDate: new Date(), error };
@@ -392,15 +308,7 @@
 
       // Save cancellation survey if provided
       if (request.surveyData && subscription.userId) {
-<<<<<<< HEAD
-        await this.saveCancellationSurvey(
-          subscription.userId,
-          subscriptionId,
-          request.surveyData
-        );
-=======
         await this.saveCancellationSurvey(subscription.userId, subscriptionId, request.surveyData);
->>>>>>> 02f0594e
       }
 
       analytics.trackFeatureUsage('subscription_canceled', undefined, {
@@ -427,11 +335,7 @@
         code: 'subscription_cancel_failed',
         message: error instanceof Error ? error.message : String(error),
         retryable: true,
-<<<<<<< HEAD
-        userFriendlyMessage: 'Unable to cancel subscription. Please contact support.',
-=======
         userFriendlyMessage: 'Unable to cancel subscription. Please contact support.'
->>>>>>> 02f0594e
       };
 
       return { subscription: null as any, effectiveDate: new Date(), error: subscriptionError };
@@ -441,14 +345,7 @@
   /**
    * Add payment method
    */
-<<<<<<< HEAD
-  public async addPaymentMethod(
-    userId: string,
-    paymentMethodId: string
-  ): Promise<PaymentMethod> {
-=======
   public async addPaymentMethod(userId: string, paymentMethodId: string): Promise<PaymentMethod> {
->>>>>>> 02f0594e
     this.ensureInitialized();
 
     try {
@@ -489,11 +386,7 @@
   public async removePaymentMethod(paymentMethodId: string): Promise<void> {
     try {
       const response = await fetch(`/api/stripe/payment-methods/${paymentMethodId}`, {
-<<<<<<< HEAD
-        method: 'DELETE',
-=======
         method: 'DELETE'
->>>>>>> 02f0594e
       });
 
       if (!response.ok) {
@@ -505,10 +398,7 @@
         .from('payment_methods')
         .delete()
         .eq('stripe_payment_method_id', paymentMethodId);
-<<<<<<< HEAD
-=======
-
->>>>>>> 02f0594e
+
     } catch (error) {
       ErrorHandler.handleError(
         error instanceof Error ? error : new Error(String(error)),
@@ -554,11 +444,7 @@
     currency: string = 'usd',
     customerId?: string,
     metadata?: Record<string, any>
-<<<<<<< HEAD
-  ): Promise<{ clientSecret: string; id: string }> {
-=======
   ): Promise<{clientSecret: string, id: string}> {
->>>>>>> 02f0594e
     this.ensureInitialized();
 
     try {
@@ -611,19 +497,10 @@
     try {
       const result = await this.stripe.confirmPayment({
         clientSecret,
-<<<<<<< HEAD
-        confirmParams: paymentMethod
-          ? {
-              payment_method: paymentMethod,
-            }
-          : undefined,
-        redirect: 'if_required',
-=======
         confirmParams: paymentMethod ? {
           payment_method: paymentMethod
         } : undefined,
         redirect: 'if_required'
->>>>>>> 02f0594e
       });
 
       if (result.error) {
@@ -649,19 +526,10 @@
     try {
       const { data, error } = await supabase
         .from('subscriptions')
-<<<<<<< HEAD
-        .select(
-          `
-          *,
-          subscription_plans (*)
-        `
-        )
-=======
         .select(`
           *,
           subscription_plans (*)
         `)
->>>>>>> 02f0594e
         .eq('id', subscriptionId)
         .single();
 
@@ -688,19 +556,10 @@
     try {
       const { data, error } = await supabase
         .from('subscriptions')
-<<<<<<< HEAD
-        .select(
-          `
-          *,
-          subscription_plans (*)
-        `
-        )
-=======
         .select(`
           *,
           subscription_plans (*)
         `)
->>>>>>> 02f0594e
         .eq('user_id', userId)
         .eq('status', 'active')
         .single();
@@ -752,14 +611,7 @@
   /**
    * Apply discount code
    */
-<<<<<<< HEAD
-  public async applyDiscountCode(
-    customerId: string,
-    code: string
-  ): Promise<{ valid: boolean; discount?: any }> {
-=======
   public async applyDiscountCode(customerId: string, code: string): Promise<{valid: boolean, discount?: any}> {
->>>>>>> 02f0594e
     try {
       const response = await fetch('/api/stripe/coupons/validate', {
         method: 'POST',
@@ -797,13 +649,7 @@
    */
   public async getUpcomingInvoice(subscriptionId: string): Promise<Invoice | null> {
     try {
-<<<<<<< HEAD
-      const response = await fetch(
-        `/api/stripe/subscriptions/${subscriptionId}/upcoming-invoice`
-      );
-=======
       const response = await fetch(`/api/stripe/subscriptions/${subscriptionId}/upcoming-invoice`);
->>>>>>> 02f0594e
 
       if (!response.ok) {
         return null;
@@ -855,14 +701,7 @@
     return await this.createCustomer(userId, user.email, user.name);
   }
 
-<<<<<<< HEAD
-  private async getPriceIdForPlan(
-    planId: string,
-    billingInterval: string
-  ): Promise<string> {
-=======
   private async getPriceIdForPlan(planId: string, billingInterval: string): Promise<string> {
->>>>>>> 02f0594e
     const { data: plan, error } = await supabase
       .from('subscription_plans')
       .select('pricing')
@@ -886,41 +725,20 @@
     throw new Error(`Invalid billing interval: ${billingInterval}`);
   }
 
-<<<<<<< HEAD
-  private async saveSubscriptionToDatabase(
-    userId: string,
-    stripeSubscription: any
-  ): Promise<Subscription> {
-=======
   private async saveSubscriptionToDatabase(userId: string, stripeSubscription: any): Promise<Subscription> {
->>>>>>> 02f0594e
     const subscriptionData = {
       user_id: userId,
       stripe_subscription_id: stripeSubscription.id,
       stripe_customer_id: stripeSubscription.customer,
       tier: this.getTierFromPriceId(stripeSubscription.items.data[0].price.id),
       status: stripeSubscription.status,
-<<<<<<< HEAD
-      billing_interval:
-        stripeSubscription.items.data[0].price.recurring?.interval || 'month',
-=======
       billing_interval: stripeSubscription.items.data[0].price.recurring?.interval || 'month',
->>>>>>> 02f0594e
       amount: stripeSubscription.items.data[0].price.unit_amount || 0,
       currency: stripeSubscription.currency,
       current_period_start: new Date(stripeSubscription.current_period_start * 1000),
       current_period_end: new Date(stripeSubscription.current_period_end * 1000),
-<<<<<<< HEAD
-      trial_start: stripeSubscription.trial_start
-        ? new Date(stripeSubscription.trial_start * 1000)
-        : null,
-      trial_end: stripeSubscription.trial_end
-        ? new Date(stripeSubscription.trial_end * 1000)
-        : null,
-=======
       trial_start: stripeSubscription.trial_start ? new Date(stripeSubscription.trial_start * 1000) : null,
       trial_end: stripeSubscription.trial_end ? new Date(stripeSubscription.trial_end * 1000) : null,
->>>>>>> 02f0594e
       cancel_at_period_end: stripeSubscription.cancel_at_period_end,
       canceled_at: stripeSubscription.canceled_at ? new Date(stripeSubscription.canceled_at * 1000) : null,
       ended_at: stripeSubscription.ended_at ? new Date(stripeSubscription.ended_at * 1000) : null,
@@ -940,22 +758,11 @@
     return this.mapDatabaseSubscription(data);
   }
 
-<<<<<<< HEAD
-  private async updateSubscriptionInDatabase(
-    stripeSubscription: any
-  ): Promise<Subscription> {
-    const updateData = {
-      status: stripeSubscription.status,
-      tier: this.getTierFromPriceId(stripeSubscription.items.data[0].price.id),
-      billing_interval:
-        stripeSubscription.items.data[0].price.recurring?.interval || 'month',
-=======
   private async updateSubscriptionInDatabase(stripeSubscription: any): Promise<Subscription> {
     const updateData = {
       status: stripeSubscription.status,
       tier: this.getTierFromPriceId(stripeSubscription.items.data[0].price.id),
       billing_interval: stripeSubscription.items.data[0].price.recurring?.interval || 'month',
->>>>>>> 02f0594e
       amount: stripeSubscription.items.data[0].price.unit_amount || 0,
       current_period_start: new Date(stripeSubscription.current_period_start * 1000),
       current_period_end: new Date(stripeSubscription.current_period_end * 1000),
@@ -979,14 +786,7 @@
     return this.mapDatabaseSubscription(data);
   }
 
-<<<<<<< HEAD
-  private async savePaymentMethodToDatabase(
-    userId: string,
-    stripePaymentMethod: any
-  ): Promise<PaymentMethod> {
-=======
   private async savePaymentMethodToDatabase(userId: string, stripePaymentMethod: any): Promise<PaymentMethod> {
->>>>>>> 02f0594e
     const paymentMethodData = {
       user_id: userId,
       stripe_payment_method_id: stripePaymentMethod.id,
@@ -1015,18 +815,6 @@
     return this.mapDatabasePaymentMethod(data);
   }
 
-<<<<<<< HEAD
-  private async saveCancellationSurvey(
-    userId: string,
-    subscriptionId: string,
-    surveyData: any
-  ): Promise<void> {
-    await supabase.from('cancellation_surveys').insert({
-      user_id: userId,
-      subscription_id: subscriptionId,
-      ...surveyData,
-    });
-=======
   private async saveCancellationSurvey(userId: string, subscriptionId: string, surveyData: any): Promise<void> {
     await supabase
       .from('cancellation_surveys')
@@ -1035,7 +823,6 @@
         subscription_id: subscriptionId,
         ...surveyData
       });
->>>>>>> 02f0594e
   }
 
   private getTierFromPriceId(priceId: string): string {
@@ -1043,21 +830,12 @@
     // For now, we'll use a simple mapping
     const tierMapping: Record<string, string> = {
       // These would be your actual Stripe price IDs
-<<<<<<< HEAD
-      price_basic_monthly: 'basic',
-      price_basic_yearly: 'basic',
-      price_premium_monthly: 'premium',
-      price_premium_yearly: 'premium',
-      price_pro_monthly: 'pro',
-      price_pro_yearly: 'pro',
-=======
       'price_basic_monthly': 'basic',
       'price_basic_yearly': 'basic',
       'price_premium_monthly': 'premium',
       'price_premium_yearly': 'premium',
       'price_pro_monthly': 'pro',
       'price_pro_yearly': 'pro'
->>>>>>> 02f0594e
     };
 
     return tierMapping[priceId] || 'free';
@@ -1145,19 +923,6 @@
       description: stripeInvoice.description,
       downloadUrl: stripeInvoice.invoice_pdf,
       receiptUrl: stripeInvoice.hosted_invoice_url,
-<<<<<<< HEAD
-      items:
-        stripeInvoice.lines?.data?.map((item: any) => ({
-          id: item.id,
-          description: item.description,
-          amount: item.amount,
-          quantity: item.quantity,
-          periodStart: item.period?.start
-            ? new Date(item.period.start * 1000)
-            : undefined,
-          periodEnd: item.period?.end ? new Date(item.period.end * 1000) : undefined,
-        })) || [],
-=======
       items: stripeInvoice.lines?.data?.map((item: any) => ({
         id: item.id,
         description: item.description,
@@ -1166,7 +931,6 @@
         periodStart: item.period?.start ? new Date(item.period.start * 1000) : undefined,
         periodEnd: item.period?.end ? new Date(item.period.end * 1000) : undefined
       })) || [],
->>>>>>> 02f0594e
       createdAt: new Date(stripeInvoice.created * 1000),
       updatedAt: new Date(stripeInvoice.created * 1000)
     };
