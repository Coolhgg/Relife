--- conflicted
+++ resolved
@@ -7,11 +7,7 @@
   SubscriptionTier,
   BillingInterval,
   SubscriptionStatus,
-<<<<<<< HEAD
-  PaymentStatus,
-=======
   PaymentStatus
->>>>>>> 02f0594e
 } from '../types/premium';
 
 export interface RevenueMetrics {
@@ -73,13 +69,7 @@
   /**
    * Get overall revenue metrics
    */
-<<<<<<< HEAD
-  public async getRevenueMetrics(
-    timeRange: '7d' | '30d' | '90d' | '1y' = '30d'
-  ): Promise<RevenueMetrics> {
-=======
   public async getRevenueMetrics(timeRange: '7d' | '30d' | '90d' | '1y' = '30d'): Promise<RevenueMetrics> {
->>>>>>> 02f0594e
     const cacheKey = `revenue_metrics_${timeRange}`;
     const cached = this.getCachedData(cacheKey);
     if (cached) return cached;
@@ -146,16 +136,9 @@
 
     let totalMRR = 0;
     data?.forEach(subscription => {
-<<<<<<< HEAD
-      const monthlyAmount =
-        subscription.billingInterval === 'year'
-          ? subscription.amount / 12
-          : subscription.amount;
-=======
       const monthlyAmount = subscription.billingInterval === 'year'
         ? subscription.amount / 12
         : subscription.amount;
->>>>>>> 02f0594e
       totalMRR += monthlyAmount;
     });
 
@@ -207,14 +190,7 @@
   /**
    * Calculate trial to paid conversion rate
    */
-<<<<<<< HEAD
-  private async calculateConversionRate(
-    startDate?: Date,
-    endDate?: Date
-  ): Promise<number> {
-=======
   private async calculateConversionRate(startDate?: Date, endDate?: Date): Promise<number> {
->>>>>>> 02f0594e
     const start = startDate || new Date(Date.now() - 30 * 24 * 60 * 60 * 1000);
     const end = endDate || new Date();
 
@@ -246,14 +222,7 @@
   /**
    * Get upgrade/downgrade paths
    */
-<<<<<<< HEAD
-  private async getUpgradePath(
-    startDate: Date,
-    endDate: Date
-  ): Promise<Record<string, number>> {
-=======
   private async getUpgradePath(startDate: Date, endDate: Date): Promise<Record<string, number>> {
->>>>>>> 02f0594e
     const { data, error } = await supabase
       .from('subscription_changes')
       .select('previousTier, newTier')
@@ -328,11 +297,7 @@
       'voice_commands',
       'team_battles',
       'advanced_analytics',
-<<<<<<< HEAD
-      'location_alarms',
-=======
       'location_alarms'
->>>>>>> 02f0594e
     ];
 
     const metrics: FeatureAdoptionMetrics[] = [];
@@ -360,19 +325,6 @@
 
     const journey: UserJourney = {
       userId,
-<<<<<<< HEAD
-      events:
-        events?.map(event => ({
-          type: event.type,
-          timestamp: new Date(event.timestamp),
-          tier: event.tier,
-          amount: event.amount,
-          metadata: event.metadata,
-        })) || [],
-      totalValue: 0,
-      daysActive: 0,
-      currentTier: 'free',
-=======
       events: events?.map(event => ({
         type: event.type,
         timestamp: new Date(event.timestamp),
@@ -383,7 +335,6 @@
       totalValue: 0,
       daysActive: 0,
       currentTier: 'free'
->>>>>>> 02f0594e
     };
 
     // Calculate metrics
@@ -394,15 +345,6 @@
     if (journey.events.length > 0) {
       const firstEvent = journey.events[0].timestamp;
       const lastEvent = journey.events[journey.events.length - 1].timestamp;
-<<<<<<< HEAD
-      journey.daysActive = Math.floor(
-        (lastEvent.getTime() - firstEvent.getTime()) / (1000 * 60 * 60 * 24)
-      );
-    }
-
-    // Get current tier
-    const currentEvent = journey.events.filter(e => e.tier).reverse()[0];
-=======
       journey.daysActive = Math.floor((lastEvent.getTime() - firstEvent.getTime()) / (1000 * 60 * 60 * 24));
     }
 
@@ -410,7 +352,6 @@
     const currentEvent = journey.events
       .filter(e => e.tier)
       .reverse()[0];
->>>>>>> 02f0594e
     journey.currentTier = currentEvent?.tier || 'free';
 
     return journey;
@@ -503,13 +444,7 @@
     };
   }
 
-<<<<<<< HEAD
-  private async getFeatureAdoptionData(
-    feature: string
-  ): Promise<FeatureAdoptionMetrics> {
-=======
   private async getFeatureAdoptionData(feature: string): Promise<FeatureAdoptionMetrics> {
->>>>>>> 02f0594e
     const { data: usage, error } = await supabase
       .from('feature_usage')
       .select('userId, tier')
@@ -523,11 +458,7 @@
 
     if (totalError) throw totalError;
 
-<<<<<<< HEAD
-    const adoptionRate = usage?.length ? usage.length / (totalUsers?.length || 1) : 0;
-=======
     const adoptionRate = usage?.length ? (usage.length / (totalUsers?.length || 1)) : 0;
->>>>>>> 02f0594e
 
     return {
       feature,
@@ -575,14 +506,7 @@
     return months.reverse();
   }
 
-<<<<<<< HEAD
-  private generateInsights(
-    metrics: RevenueMetrics,
-    features: FeatureAdoptionMetrics[]
-  ): string[] {
-=======
   private generateInsights(metrics: RevenueMetrics, features: FeatureAdoptionMetrics[]): string[] {
->>>>>>> 02f0594e
     const insights: string[] = [];
 
     if (metrics.churnRate > 0.05) {
@@ -595,13 +519,7 @@
 
     const topFeature = features.sort((a, b) => b.adoptionRate - a.adoptionRate)[0];
     if (topFeature) {
-<<<<<<< HEAD
-      insights.push(
-        `${topFeature.feature} has the highest adoption rate at ${(topFeature.adoptionRate * 100).toFixed(1)}%`
-      );
-=======
       insights.push(`${topFeature.feature} has the highest adoption rate at ${(topFeature.adoptionRate * 100).toFixed(1)}%`);
->>>>>>> 02f0594e
     }
 
     return insights;
