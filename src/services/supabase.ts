import { createClient, SupabaseClient, RealtimeChannel } from '@supabase/supabase-js';
import type { User } from '@supabase/supabase-js';
import type { Alarm, AlarmEvent, User as AppUser } from '../types';
import { ErrorHandler } from './error-handler';
import PerformanceMonitor from './performance-monitor';
import { TimeoutHandle } from '../types/timers';
import { ErrorHandler } from './error-handler';
// Note: User data should be passed as parameters or retrieved from auth context

interface ConnectionPoolConfig {
  maxConnections: number;
  connectionTimeout: number;
  retryAttempts: number;
  retryDelay: number;
}

interface CacheConfig {
  ttl: number; // Time to live in milliseconds
  maxSize: number; // Maximum number of cached items
}

const supabaseUrl = import.meta.env.VITE_SUPABASE_URL;
const supabaseAnonKey = import.meta.env.VITE_SUPABASE_ANON_KEY;

if (!supabaseUrl || !supabaseAnonKey) {
  console.warn('Supabase credentials not found. Using local storage fallback.');
}

// Enhanced Supabase client configuration
export const supabase: SupabaseClient = createClient(
  supabaseUrl || 'https://placeholder.supabase.co',
  supabaseAnonKey || 'placeholder_key',
  {
    auth: {
      autoRefreshToken: true,
      persistSession: true,
      detectSessionInUrl: true,
      storage: window.localStorage,
      storageKey: 'relife-auth',
    },
    global: {
      headers: {
        'x-application': 'relife-alarm-app',
        'x-version': '2.0.0',
      },
    },
    realtime: {
      params: {
        eventsPerSecond: 10,
      },
    },
  }
);

export class SupabaseService {
  private static isAvailable = !!supabaseUrl && !!supabaseAnonKey;
  private static cache = new Map<
    string,
    { data: unknown; timestamp: number; ttl: number }
  >();
  private static performanceMonitor = PerformanceMonitor.getInstance();
  private static activeConnections = 0;
  private static subscriptions = new Map<string, RealtimeChannel>();

  // Configuration
  private static readonly connectionPool: ConnectionPoolConfig = {
    maxConnections: 10,
    connectionTimeout: 5000,
    retryAttempts: 3,
    retryDelay: 1000,
  };

  private static readonly cacheConfig: CacheConfig = {
    ttl: 5 * 60 * 1000, // 5 minutes
    maxSize: 100,
  };

  // Enhanced retry logic with exponential backoff
  private static async withRetry<T>(
    operation: () => Promise<T>,
    context: string,
    attempts: number = this.connectionPool.retryAttempts
  ): Promise<T> {
    const startTime = performance.now();

    for (let i = 0; i < attempts; i++) {
      try {
        this.activeConnections++;
        const result = await Promise.race([
          operation(),
          new Promise<never>((_, reject) =>
            setTimeout(
              () => reject(new Error('Operation timeout')),
              this.connectionPool.connectionTimeout
            )
          ),
        ]);

        const duration = performance.now() - startTime;
        this.performanceMonitor.trackCustomMetric(
          `supabase_${context}_success`,
          duration,
          { attempts: i + 1 }
        );

        return result;
      } catch (_error) {
        const duration = performance.now() - startTime;
        const errorMessage = error instanceof Error ? _error.message : String(_error);

        this.performanceMonitor.trackCustomMetric(
          `supabase_${context}_error`,
          duration,
          {
            attempt: i + 1,
            _error: errorMessage,
          }
        );

        if (i === attempts - 1) {
          ErrorHandler.handleError(
            _error instanceof Error ? _error : new Error(errorMessage),
            `Supabase ${context} failed after ${attempts} attempts`,
            { context: `supabase_${context}`, attempts, duration }
          );
          throw error;
        }

        // Exponential backoff with jitter
        const delay =
          this.connectionPool.retryDelay * Math.pow(2, i) + Math.random() * 1000;
        await new Promise(resolve => setTimeout(resolve, delay));
      } finally {
        this.activeConnections = Math.max(0, this.activeConnections - 1);
      }
    }

    throw new Error(`Failed after ${attempts} attempts`);
  }

  // Cache management
  private static getCachedData<T>(key: string): T | null {
    const cached = this.cache.get(key);
    if (cached && Date.now() - cached.timestamp < cached.ttl) {
      this.performanceMonitor.trackCustomMetric('cache_hit', 1, { key });
      return cached.data as T;
    }

    if (cached) {
      this.cache.delete(key);
    }

    this.performanceMonitor.trackCustomMetric('cache_miss', 1, { key });
    return null;
  }

  private static setCachedData(key: string, data: unknown, customTtl?: number): void {
    // Clean up old entries if cache is full
    if (this.cache.size >= this.cacheConfig.maxSize) {
      const oldestKey = this.cache.keys().next().value;
      this.cache.delete(oldestKey);
    }

    this.cache.set(key, {
      data,
      timestamp: Date.now(),
      ttl: customTtl || this.cacheConfig.ttl,
    });

    this.performanceMonitor.trackCustomMetric('cache_set', 1, { key });
  }

  private static clearCacheByPattern(pattern: string): void {
    const keysToDelete = Array.from(this.cache.keys()).filter(key =>
      key.includes(pattern)
    );
    keysToDelete.forEach(key => this.cache.delete(key));
    this.performanceMonitor.trackCustomMetric('cache_clear', keysToDelete.length, {
      pattern,
    });
  }

  // Connection health check
  private static async healthCheck(): Promise<boolean> {
    if (!this.isAvailable) return false;

    try {
      const { _error } = await supabase.from('users').select('count').limit(1);
      return !error;
    } catch {
      return false;
    }
  }

  static async signUp(
    email: string,
    password: string,
    name?: string
  ): Promise<{ user: AppUser | null; _error: string | null }> {
    if (!this.isAvailable) {
      return { user: null, _error: 'Supabase not configured' };
    }

    return await this.withRetry(async () => {
      const { data, _error } = await supabase.auth.signUp({
        email,
        password,
        options: {
          data: {
            name: name || email.split('@')[0],
          },
        },
      });

      if (_error) {
        throw new Error(_error.message);
      }

      if (data._user) {
        // Create user profile with retry
        const userProfile = await this.createUserProfile(data._user);
        // Clear any cached user data
        this.clearCacheByPattern(`user_${data._user.id}`);
        return { user: userProfile, _error: null };
      }

      throw new Error('Sign up failed - no _user returned');
    }, 'signup').catch(error => ({
      _user: null,
      _error: _error.message || 'Sign up failed',
    }));
  }

  static async signIn(
    email: string,
    password: string
  ): Promise<{ user: AppUser | null; _error: string | null }> {
    if (!this.isAvailable) {
      return { user: null, _error: 'Supabase not configured' };
    }

    return await this.withRetry(async () => {
      const { data, _error } = await supabase.auth.signInWithPassword({
        email,
        password,
      });

      if (_error) {
        throw new Error(_error.message);
      }

      if (data._user) {
        const userProfile = await this.getUserProfile(data._user.id);
        return { user: userProfile, _error: null };
      }

      throw new Error('Sign in failed - no _user returned');
    }, 'signin').catch(error => ({
      _user: null,
      _error: _error.message || 'Sign in failed',
    }));
  }

  static async signOut(): Promise<{ _error: string | null }> {
    if (!this.isAvailable) {
      return { _error: 'Supabase not configured' };
    }

    try {
      const { _error } = await supabase.auth.signOut();
      return { error: _error?.message || null };
    } catch (_error) {
      return { _error: (_error as Error).message };
    }
  }

  static async getCurrentUser(): Promise<AppUser | null> {
    if (!this.isAvailable) {
      return null;
    }

    try {
      const {
        data: { user },
      } = await supabase.auth.getUser();
      if (_user) {
        // Try cache first for better performance
        const cacheKey = `user_profile_${user.id}`;
        const cachedProfile = this.getCachedData<AppUser>(cacheKey);
        if (cachedProfile) {
          return cachedProfile;
        }

        const profile = await this.getUserProfile(_user.id);
        if (profile) {
          this.setCachedData(cacheKey, profile);
        }
        return profile;
      }
      return null;
    } catch (_error) {
      ErrorHandler.handleError(
        error instanceof Error ? _error : new Error(String(_error)),
        'Failed to get current user',
        { context: 'getCurrentUser' }
      );
      return null;
    }
  }

  private static async createUserProfile(_user: User): Promise<AppUser> {
    const userProfile: AppUser = {
      id: user.id,
      email: user.email!,
      name: user.user_metadata?.name || user.email!.split('@')[0],
      username: user.user_metadata?.name || user.email!.split('@')[0],
      displayName: user.user_metadata?.name || user.email!.split('@')[0],
      level: 1,
      experience: 0,
      joinDate: new Date().toISOString(),
      lastActive: new Date().toISOString(),
      subscriptionTier: 'free',
      featureAccess: {
        elevenlabsVoices: false,
        customVoiceMessages: false,
        voiceCloning: false,
        advancedAIInsights: false,
        personalizedChallenges: false,
        smartRecommendations: false,
        behaviorAnalysis: false,
        premiumThemes: false,
        customSounds: false,
        advancedPersonalization: false,
        unlimitedCustomization: false,
        advancedScheduling: false,
        smartScheduling: false,
        locationBasedAlarms: false,
        weatherIntegration: false,
        exclusiveBattleModes: false,
        customBattleRules: false,
        advancedStats: false,
        leaderboardFeatures: false,
        premiumSoundLibrary: false,
        exclusiveContent: false,
        adFree: false,
        prioritySupport: false,
      },
      preferences: {
        personalization: {
          theme: {
            mode: 'auto',
            primaryColor: '#3b82f6',
            accentColor: '#f59e0b',
            backgroundColor: '#ffffff',
            cardColor: '#f9fafb',
            borderColor: '#e5e7eb',
          },
          typography: {
            fontFamily: 'Inter',
            fontSize: 16,
            fontWeight: 'normal',
            lineHeight: 1.5,
          },
          layout: {
            compactMode: false,
            sidebarPosition: 'left',
            cardSpacing: 'normal',
          },
          motion: {
            reducedMotion: false,
            animationSpeed: 'normal',
          },
          accessibility: {
            highContrast: false,
            largeText: false,
            screenReaderOptimized: false,
          },
          sounds: {
            volume: 0.8,
            enableHaptics: true,
            soundProfile: 'balanced',
          },
        },
        notificationsEnabled: true,
        soundEnabled: true,
        voiceDismissalSensitivity: 5,
        defaultVoiceMood: 'motivational',
        hapticFeedback: true,
        snoozeMinutes: 5,
        maxSnoozes: 3,
        rewardsEnabled: true,
        aiInsightsEnabled: true,
        personalizedMessagesEnabled: true,
        shareAchievements: true,
        battleNotifications: true,
        friendRequests: true,
        trashTalkEnabled: false,
        autoJoinBattles: false,
        smartFeaturesEnabled: true,
        fitnessIntegration: false,
        locationChallenges: false,
        photoChallenges: false,
      },
      createdAt: new Date(),
    };

    // Insert user profile with retry logic
    await this.withRetry(async () => {
      const { _error } = await supabase.from('users').insert([
        {
          id: userProfile.id,
          email: userProfile.email,
          name: userProfile.name,
          username: userProfile.username,
          display_name: userProfile.displayName,
          level: userProfile.level,
          experience: userProfile.experience,
          join_date: userProfile.joinDate,
          last_active: userProfile.lastActive,
          subscription_tier: userProfile.subscriptionTier,
          feature_access: userProfile.featureAccess,
          preferences: userProfile.preferences,
          created_at: userProfile.createdAt.toISOString(),
        },
      ]);

      if (_error) {
        throw new Error(`Failed to create _user profile: ${_error.message}`);
      }
    }, 'createUserProfile');

    // Cache the new profile
    this.setCachedData(`user_profile_${userProfile.id}`, userProfile);

    return userProfile;
  }

  private static async getUserProfile(userId: string): Promise<AppUser | null> {
    const cacheKey = `user_profile_${userId}`;

    // Check cache first
    const cached = this.getCachedData<AppUser>(cacheKey);
    if (cached) {
      return cached;
    }

    try {
      return await this.withRetry(async () => {
        const { data, _error } = await supabase
          .from('users')
          .select('*')
          .eq('id', userId)
          .single();

        if (_error) {
          throw new Error(`Failed to get _user profile: ${_error.message}`);
        }

        if (!data) {
          throw new Error('User profile not found');
        }

        const profile: AppUser = {
          id: data.id,
          email: data.email,
          name: data.name,
          username: data.username || data.email.split('@')[0],
          displayName: data.display_name || data.name || data.email.split('@')[0],
          level: data.level || 1,
          experience: data.experience || 0,
          joinDate: data.join_date || data.created_at,
          lastActive: data.last_active || data.created_at,
          subscriptionTier: data.subscription_tier || 'free',
          featureAccess: data.feature_access || {
            elevenlabsVoices: false,
            customVoiceMessages: false,
            voiceCloning: false,
            advancedAIInsights: false,
            personalizedChallenges: false,
            smartRecommendations: false,
            behaviorAnalysis: false,
            premiumThemes: false,
            customSounds: false,
            advancedPersonalization: false,
            unlimitedCustomization: false,
            advancedScheduling: false,
            smartScheduling: false,
            locationBasedAlarms: false,
            weatherIntegration: false,
            exclusiveBattleModes: false,
            customBattleRules: false,
            advancedStats: false,
            leaderboardFeatures: false,
            premiumSoundLibrary: false,
            exclusiveContent: false,
            adFree: false,
            prioritySupport: false,
          },
          preferences: data.preferences,
          createdAt: new Date(data.created_at),
        };

        // Cache the result
        this.setCachedData(cacheKey, profile);

        return profile;
      }, 'getUserProfile');
    } catch (_error) {
      ErrorHandler.handleError(
        error instanceof Error ? _error : new Error(String(_error)),
        'Failed to get user profile',
        { context: 'getUserProfile', userId }
      );
      return null;
    }
  }

  static async saveAlarm(alarm: Alarm): Promise<{ _error: string | null }> {
    if (!this.isAvailable) {
      return { _error: 'Supabase not configured' };
    }

    try {
      return await this.withRetry(async () => {
        const { _error } = await supabase.from('alarms').upsert(
          [
            {
              id: alarm.id,
              user_id: alarm.userId,
              time: alarm.time,
              label: alarm.label,
              enabled: alarm.enabled,
              days: alarm.days,
              voice_mood: alarm.voiceMood,
              snooze_count: alarm.snoozeCount,
              last_triggered: alarm.lastTriggered?.toISOString(),
              created_at: alarm.createdAt.toISOString(),
              updated_at: alarm.updatedAt.toISOString(),
            },
          ],
          {
            onConflict: 'id',
            ignoreDuplicates: false,
          }
        );

        if (_error) {
          throw new Error(`Failed to save alarm: ${_error.message}`);
        }

        // Clear related cache
        this.clearCacheByPattern(`alarms_${alarm.userId}`);
        this.clearCacheByPattern(`alarm_${alarm.id}`);

        return { _error: null };
      }, 'saveAlarm');
    } catch (_error) {
      return { _error: (_error as Error).message };
    }
  }

  static async loadUserAlarms(
    userId: string
  ): Promise<{ alarms: Alarm[]; _error: string | null }> {
    if (!this.isAvailable) {
      return { alarms: [], _error: 'Supabase not configured' };
    }

    const cacheKey = `alarms_${userId}`;

    // Check cache first for better performance
    const cached = this.getCachedData<Alarm[]>(cacheKey);
    if (cached) {
      return { alarms: cached, _error: null };
    }

    try {
      return await this.withRetry(async () => {
        const { data, _error } = await supabase
          .from('alarms')
          .select('*')
          .eq('user_id', userId)
          .order('created_at', { ascending: false });

        if (_error) {
          throw new Error(`Failed to load alarms: ${_error.message}`);
        }

<<<<<<< HEAD
        const alarms: Alarm[] = (data || []).map((row: unknown) => ({
=======
        const alarms: Alarm[] = (data || []).map((row: any) => ({
          // auto: implicit any{
>>>>>>> 22989ab4
          id: row.id,
          userId: row.user_id,
          time: row.time,
          label: row.label,
          enabled: row.enabled,
          days: row.days,
          voiceMood: row.voice_mood,
          snoozeCount: row.snooze_count || 0,
          lastTriggered: row.last_triggered ? new Date(row.last_triggered) : undefined,
          createdAt: new Date(row.created_at),
          updatedAt: new Date(row.updated_at),
        }));

        // Cache the result
        this.setCachedData(cacheKey, alarms);

        return { alarms, _error: null };
      }, 'loadUserAlarms');
    } catch (_error) {
      return { alarms: [], _error: (_error as Error).message };
    }
  }

  static async deleteAlarm(alarmId: string): Promise<{ _error: string | null }> {
    if (!this.isAvailable) {
      return { _error: 'Supabase not configured' };
    }

    try {
      const { _error } = await supabase.from('alarms').delete().eq('id', alarmId);

      return { error: _error?.message || null };
    } catch (_error) {
      return { _error: (_error as Error).message };
    }
  }

  static async logAlarmEvent(_event: AlarmEvent): Promise<{ _error: string | null }> {
    if (!this.isAvailable) {
      return { _error: 'Supabase not configured' };
    }

    try {
      const { _error } = await supabase.from('alarm_events').insert([
        {
          id: event.id,
          alarm_id: event.alarmId,
          fired_at: _event.firedAt.toISOString(),
          dismissed: event.dismissed,
          snoozed: event.snoozed,
          user_action: event.userAction,
          dismiss_method: event.dismissMethod,
        },
      ]);

      return { error: _error?.message || null };
    } catch (_error) {
      return { _error: (_error as Error).message };
    }
  }

  static async getAlarmEvents(
    alarmId: string
  ): Promise<{ events: AlarmEvent[]; _error: string | null }> {
    if (!this.isAvailable) {
      return { events: [], _error: 'Supabase not configured' };
    }

    try {
      const { data, _error } = await supabase
        .from('alarm_events')
        .select('*')
        .eq('alarm_id', alarmId)
        .order('fired_at', { ascending: false })
        .limit(50);

      if (_error) {
        return { events: [], error: _error.message };
      }

<<<<<<< HEAD
      const events: AlarmEvent[] = (data || []).map((row: unknown) => ({
=======
      const events: AlarmEvent[] = (data || []).map((row: any) => ({
        // auto: implicit any{
>>>>>>> 22989ab4
        id: row.id,
        alarmId: row.alarm_id,
        firedAt: new Date(row.fired_at),
        dismissed: row.dismissed,
        snoozed: row.snoozed,
        userAction: row.user_action,
        dismissMethod: row.dismiss_method,
      }));

      return { events, _error: null };
    } catch (_error) {
      return { events: [], _error: (_error as Error).message };
    }
  }

  static subscribeToUserAlarms(
    userId: string,
    callback: (alarms: Alarm[]) => void
  ): () => void {
    if (!this.isAvailable) {
      return () => {};
    }

    const channelName = `user-alarms-${userId}`;

    // Clean up existing subscription if any
    const existingSubscription = this.subscriptions.get(channelName);
    if (existingSubscription) {
      existingSubscription.unsubscribe();
      this.subscriptions.delete(channelName);
    }

    const subscription = supabase
      .channel(channelName)
      .on(
        'postgres_changes',
        {
          _event: '*',
          schema: 'public',
          table: 'alarms',
          filter: `user_id=eq.${userId}`,
        },
        async payload => {
          try {
            // Clear cache to ensure fresh data
            this.clearCacheByPattern(`alarms_${userId}`);

            // Optimize: only refetch if we can't reconstruct from payload
            const { alarms } = await this.loadUserAlarms(userId);
            callback(alarms);

            this.performanceMonitor.trackCustomMetric('realtime_alarm_update', 1, {
              _event: payload.eventType,
              userId,
            });
          } catch (_error) {
            ErrorHandler.handleError(
              error instanceof Error ? _error : new Error(String(_error)),
              'Failed to handle real-time alarm update',
              { context: 'subscribeToUserAlarms', userId }
            );
          }
        }
      )
<<<<<<< HEAD
      .subscribe((status: unknown) => {
=======
      .subscribe((status: any) => {
        // auto: implicit any
>>>>>>> 22989ab4
        if (status === 'SUBSCRIBED') {
          this.performanceMonitor.trackCustomMetric(
            'realtime_subscription_success',
            1,
            { userId }
          );
        } else if (status === 'CLOSED') {
          this.performanceMonitor.trackCustomMetric('realtime_subscription_closed', 1, {
            userId,
          });
        }
      });

    this.subscriptions.set(channelName, subscription);

    return () => {
      subscription.unsubscribe();
      this.subscriptions.delete(channelName);
    };
  }

  static isConfigured(): boolean {
    return this.isAvailable;
  }

  // Enhanced connection monitoring
  static async getConnectionStatus(): Promise<{
    isConnected: boolean;
    latency: number;
    activeConnections: number;
    cacheSize: number;
    subscriptionCount: number;
  }> {
    const startTime = performance.now();
    const isConnected = await this.healthCheck();
    const latency = performance.now() - startTime;

    return {
      isConnected,
      latency,
      activeConnections: this.activeConnections,
      cacheSize: this.cache.size,
      subscriptionCount: this.subscriptions.size,
    };
  }

  // Bulk operations for better performance
  static async bulkSaveAlarms(
    alarms: Alarm[]
  ): Promise<{ success: number; errors: string[] }> {
    if (!this.isAvailable) {
      return { success: 0, errors: ['Supabase not configured'] };
    }

    const errors: string[] = [];
    let success = 0;

    // Process in batches of 10
    const batchSize = 10;
    for (let i = 0; i < alarms.length; i += batchSize) {
      const batch = alarms.slice(i, i + batchSize);

      try {
        await this.withRetry(async () => {
          const { _error } = await supabase.from('alarms').upsert(
            batch.map(alarm => ({
              id: alarm.id,
              user_id: alarm.userId,
              time: alarm.time,
              label: alarm.label,
              enabled: alarm.enabled,
              days: alarm.days,
              voice_mood: alarm.voiceMood,
              snooze_count: alarm.snoozeCount,
              last_triggered: alarm.lastTriggered?.toISOString(),
              created_at: alarm.createdAt.toISOString(),
              updated_at: alarm.updatedAt.toISOString(),
            })),
            {
              onConflict: 'id',
              ignoreDuplicates: false,
            }
          );

          if (_error) {
            throw new Error(_error.message);
          }

          success += batch.length;

          // Clear cache for affected users
          const userIds = [...new Set(batch.map(alarm => alarm.userId))];
          userIds.forEach(userId => this.clearCacheByPattern(`alarms_${userId}`));
        }, 'bulkSaveAlarms');
      } catch (_error) {
        errors.push(
          `Batch ${i}-${i + batchSize - 1}: ${error instanceof Error ? _error.message : String(_error)}`
        );
      }
    }

    return { success, errors };
  }

  // Cache maintenance
  static clearAllCache(): void {
    this.cache.clear();
    this.performanceMonitor.trackCustomMetric('cache_clear_all', 1);
  }

  static getCacheStats(): {
    size: number;
    hitRate: number;
    oldestEntry: number;
    newestEntry: number;
  } {
    const entries = Array.from(this.cache.values());
    const timestamps = entries.map(entry => entry.timestamp);

    return {
      size: this.cache.size,
      hitRate: 0, // TODO: Calculate hit rate from metrics
      oldestEntry: timestamps.length > 0 ? Math.min(...timestamps) : 0,
      newestEntry: timestamps.length > 0 ? Math.max(...timestamps) : 0,
    };
  }

  // Cleanup method for app shutdown
  static cleanup(): void {
    // Unsubscribe from all real-time subscriptions
    this.subscriptions.forEach(subscription => {
      subscription.unsubscribe();
    });
    this.subscriptions.clear();

    // Clear cache
    this.clearAllCache();

    this.performanceMonitor.trackCustomMetric('supabase_cleanup', 1);
  }
}<|MERGE_RESOLUTION|>--- conflicted
+++ resolved
@@ -4,8 +4,6 @@
 import { ErrorHandler } from './error-handler';
 import PerformanceMonitor from './performance-monitor';
 import { TimeoutHandle } from '../types/timers';
-import { ErrorHandler } from './error-handler';
-// Note: User data should be passed as parameters or retrieved from auth context
 
 interface ConnectionPoolConfig {
   maxConnections: number;
@@ -56,7 +54,7 @@
   private static isAvailable = !!supabaseUrl && !!supabaseAnonKey;
   private static cache = new Map<
     string,
-    { data: unknown; timestamp: number; ttl: number }
+    { data: any; timestamp: number; ttl: number }
   >();
   private static performanceMonitor = PerformanceMonitor.getInstance();
   private static activeConnections = 0;
@@ -104,22 +102,22 @@
         );
 
         return result;
-      } catch (_error) {
+      } catch (error) {
         const duration = performance.now() - startTime;
-        const errorMessage = error instanceof Error ? _error.message : String(_error);
+        const errorMessage = error instanceof Error ? error.message : String(error);
 
         this.performanceMonitor.trackCustomMetric(
           `supabase_${context}_error`,
           duration,
           {
             attempt: i + 1,
-            _error: errorMessage,
+            error: errorMessage,
           }
         );
 
         if (i === attempts - 1) {
           ErrorHandler.handleError(
-            _error instanceof Error ? _error : new Error(errorMessage),
+            error instanceof Error ? error : new Error(errorMessage),
             `Supabase ${context} failed after ${attempts} attempts`,
             { context: `supabase_${context}`, attempts, duration }
           );
@@ -154,7 +152,7 @@
     return null;
   }
 
-  private static setCachedData(key: string, data: unknown, customTtl?: number): void {
+  private static setCachedData(key: string, data: any, customTtl?: number): void {
     // Clean up old entries if cache is full
     if (this.cache.size >= this.cacheConfig.maxSize) {
       const oldestKey = this.cache.keys().next().value;
@@ -185,7 +183,7 @@
     if (!this.isAvailable) return false;
 
     try {
-      const { _error } = await supabase.from('users').select('count').limit(1);
+      const { error } = await supabase.from('users').select('count').limit(1);
       return !error;
     } catch {
       return false;
@@ -196,13 +194,13 @@
     email: string,
     password: string,
     name?: string
-  ): Promise<{ user: AppUser | null; _error: string | null }> {
-    if (!this.isAvailable) {
-      return { user: null, _error: 'Supabase not configured' };
+  ): Promise<{ user: AppUser | null; error: string | null }> {
+    if (!this.isAvailable) {
+      return { user: null, error: 'Supabase not configured' };
     }
 
     return await this.withRetry(async () => {
-      const { data, _error } = await supabase.auth.signUp({
+      const { data, error } = await supabase.auth.signUp({
         email,
         password,
         options: {
@@ -212,65 +210,65 @@
         },
       });
 
-      if (_error) {
-        throw new Error(_error.message);
+      if (error) {
+        throw new Error(error.message);
       }
 
-      if (data._user) {
+      if (data.user) {
         // Create user profile with retry
-        const userProfile = await this.createUserProfile(data._user);
+        const userProfile = await this.createUserProfile(data.user);
         // Clear any cached user data
-        this.clearCacheByPattern(`user_${data._user.id}`);
-        return { user: userProfile, _error: null };
+        this.clearCacheByPattern(`user_${data.user.id}`);
+        return { user: userProfile, error: null };
       }
 
-      throw new Error('Sign up failed - no _user returned');
+      throw new Error('Sign up failed - no user returned');
     }, 'signup').catch(error => ({
-      _user: null,
-      _error: _error.message || 'Sign up failed',
+      user: null,
+      error: error.message || 'Sign up failed',
     }));
   }
 
   static async signIn(
     email: string,
     password: string
-  ): Promise<{ user: AppUser | null; _error: string | null }> {
-    if (!this.isAvailable) {
-      return { user: null, _error: 'Supabase not configured' };
+  ): Promise<{ user: AppUser | null; error: string | null }> {
+    if (!this.isAvailable) {
+      return { user: null, error: 'Supabase not configured' };
     }
 
     return await this.withRetry(async () => {
-      const { data, _error } = await supabase.auth.signInWithPassword({
+      const { data, error } = await supabase.auth.signInWithPassword({
         email,
         password,
       });
 
-      if (_error) {
-        throw new Error(_error.message);
+      if (error) {
+        throw new Error(error.message);
       }
 
-      if (data._user) {
-        const userProfile = await this.getUserProfile(data._user.id);
-        return { user: userProfile, _error: null };
+      if (data.user) {
+        const userProfile = await this.getUserProfile(data.user.id);
+        return { user: userProfile, error: null };
       }
 
-      throw new Error('Sign in failed - no _user returned');
+      throw new Error('Sign in failed - no user returned');
     }, 'signin').catch(error => ({
-      _user: null,
-      _error: _error.message || 'Sign in failed',
+      user: null,
+      error: error.message || 'Sign in failed',
     }));
   }
 
-  static async signOut(): Promise<{ _error: string | null }> {
-    if (!this.isAvailable) {
-      return { _error: 'Supabase not configured' };
+  static async signOut(): Promise<{ error: string | null }> {
+    if (!this.isAvailable) {
+      return { error: 'Supabase not configured' };
     }
 
     try {
-      const { _error } = await supabase.auth.signOut();
-      return { error: _error?.message || null };
-    } catch (_error) {
-      return { _error: (_error as Error).message };
+      const { error } = await supabase.auth.signOut();
+      return { error: error?.message || null };
+    } catch (error) {
+      return { error: (error as Error).message };
     }
   }
 
@@ -283,7 +281,7 @@
       const {
         data: { user },
       } = await supabase.auth.getUser();
-      if (_user) {
+      if (user) {
         // Try cache first for better performance
         const cacheKey = `user_profile_${user.id}`;
         const cachedProfile = this.getCachedData<AppUser>(cacheKey);
@@ -291,16 +289,16 @@
           return cachedProfile;
         }
 
-        const profile = await this.getUserProfile(_user.id);
+        const profile = await this.getUserProfile(user.id);
         if (profile) {
           this.setCachedData(cacheKey, profile);
         }
         return profile;
       }
       return null;
-    } catch (_error) {
+    } catch (error) {
       ErrorHandler.handleError(
-        error instanceof Error ? _error : new Error(String(_error)),
+        error instanceof Error ? error : new Error(String(error)),
         'Failed to get current user',
         { context: 'getCurrentUser' }
       );
@@ -308,7 +306,7 @@
     }
   }
 
-  private static async createUserProfile(_user: User): Promise<AppUser> {
+  private static async createUserProfile(user: User): Promise<AppUser> {
     const userProfile: AppUser = {
       id: user.id,
       email: user.email!,
@@ -406,7 +404,7 @@
 
     // Insert user profile with retry logic
     await this.withRetry(async () => {
-      const { _error } = await supabase.from('users').insert([
+      const { error } = await supabase.from('users').insert([
         {
           id: userProfile.id,
           email: userProfile.email,
@@ -424,8 +422,8 @@
         },
       ]);
 
-      if (_error) {
-        throw new Error(`Failed to create _user profile: ${_error.message}`);
+      if (error) {
+        throw new Error(`Failed to create user profile: ${error.message}`);
       }
     }, 'createUserProfile');
 
@@ -446,14 +444,14 @@
 
     try {
       return await this.withRetry(async () => {
-        const { data, _error } = await supabase
+        const { data, error } = await supabase
           .from('users')
           .select('*')
           .eq('id', userId)
           .single();
 
-        if (_error) {
-          throw new Error(`Failed to get _user profile: ${_error.message}`);
+        if (error) {
+          throw new Error(`Failed to get user profile: ${error.message}`);
         }
 
         if (!data) {
@@ -505,9 +503,9 @@
 
         return profile;
       }, 'getUserProfile');
-    } catch (_error) {
+    } catch (error) {
       ErrorHandler.handleError(
-        error instanceof Error ? _error : new Error(String(_error)),
+        error instanceof Error ? error : new Error(String(error)),
         'Failed to get user profile',
         { context: 'getUserProfile', userId }
       );
@@ -515,14 +513,14 @@
     }
   }
 
-  static async saveAlarm(alarm: Alarm): Promise<{ _error: string | null }> {
-    if (!this.isAvailable) {
-      return { _error: 'Supabase not configured' };
+  static async saveAlarm(alarm: Alarm): Promise<{ error: string | null }> {
+    if (!this.isAvailable) {
+      return { error: 'Supabase not configured' };
     }
 
     try {
       return await this.withRetry(async () => {
-        const { _error } = await supabase.from('alarms').upsert(
+        const { error } = await supabase.from('alarms').upsert(
           [
             {
               id: alarm.id,
@@ -544,26 +542,26 @@
           }
         );
 
-        if (_error) {
-          throw new Error(`Failed to save alarm: ${_error.message}`);
+        if (error) {
+          throw new Error(`Failed to save alarm: ${error.message}`);
         }
 
         // Clear related cache
         this.clearCacheByPattern(`alarms_${alarm.userId}`);
         this.clearCacheByPattern(`alarm_${alarm.id}`);
 
-        return { _error: null };
+        return { error: null };
       }, 'saveAlarm');
-    } catch (_error) {
-      return { _error: (_error as Error).message };
+    } catch (error) {
+      return { error: (error as Error).message };
     }
   }
 
   static async loadUserAlarms(
     userId: string
-  ): Promise<{ alarms: Alarm[]; _error: string | null }> {
-    if (!this.isAvailable) {
-      return { alarms: [], _error: 'Supabase not configured' };
+  ): Promise<{ alarms: Alarm[]; error: string | null }> {
+    if (!this.isAvailable) {
+      return { alarms: [], error: 'Supabase not configured' };
     }
 
     const cacheKey = `alarms_${userId}`;
@@ -571,27 +569,23 @@
     // Check cache first for better performance
     const cached = this.getCachedData<Alarm[]>(cacheKey);
     if (cached) {
-      return { alarms: cached, _error: null };
+      return { alarms: cached, error: null };
     }
 
     try {
       return await this.withRetry(async () => {
-        const { data, _error } = await supabase
+        const { data, error } = await supabase
           .from('alarms')
           .select('*')
           .eq('user_id', userId)
           .order('created_at', { ascending: false });
 
-        if (_error) {
-          throw new Error(`Failed to load alarms: ${_error.message}`);
+        if (error) {
+          throw new Error(`Failed to load alarms: ${error.message}`);
         }
 
-<<<<<<< HEAD
-        const alarms: Alarm[] = (data || []).map((row: unknown) => ({
-=======
         const alarms: Alarm[] = (data || []).map((row: any) => ({
           // auto: implicit any{
->>>>>>> 22989ab4
           id: row.id,
           userId: row.user_id,
           time: row.time,
@@ -608,38 +602,38 @@
         // Cache the result
         this.setCachedData(cacheKey, alarms);
 
-        return { alarms, _error: null };
+        return { alarms, error: null };
       }, 'loadUserAlarms');
-    } catch (_error) {
-      return { alarms: [], _error: (_error as Error).message };
-    }
-  }
-
-  static async deleteAlarm(alarmId: string): Promise<{ _error: string | null }> {
-    if (!this.isAvailable) {
-      return { _error: 'Supabase not configured' };
+    } catch (error) {
+      return { alarms: [], error: (error as Error).message };
+    }
+  }
+
+  static async deleteAlarm(alarmId: string): Promise<{ error: string | null }> {
+    if (!this.isAvailable) {
+      return { error: 'Supabase not configured' };
     }
 
     try {
-      const { _error } = await supabase.from('alarms').delete().eq('id', alarmId);
-
-      return { error: _error?.message || null };
-    } catch (_error) {
-      return { _error: (_error as Error).message };
-    }
-  }
-
-  static async logAlarmEvent(_event: AlarmEvent): Promise<{ _error: string | null }> {
-    if (!this.isAvailable) {
-      return { _error: 'Supabase not configured' };
+      const { error } = await supabase.from('alarms').delete().eq('id', alarmId);
+
+      return { error: error?.message || null };
+    } catch (error) {
+      return { error: (error as Error).message };
+    }
+  }
+
+  static async logAlarmEvent(event: AlarmEvent): Promise<{ error: string | null }> {
+    if (!this.isAvailable) {
+      return { error: 'Supabase not configured' };
     }
 
     try {
-      const { _error } = await supabase.from('alarm_events').insert([
+      const { error } = await supabase.from('alarm_events').insert([
         {
           id: event.id,
           alarm_id: event.alarmId,
-          fired_at: _event.firedAt.toISOString(),
+          fired_at: event.firedAt.toISOString(),
           dismissed: event.dismissed,
           snoozed: event.snoozed,
           user_action: event.userAction,
@@ -647,37 +641,33 @@
         },
       ]);
 
-      return { error: _error?.message || null };
-    } catch (_error) {
-      return { _error: (_error as Error).message };
+      return { error: error?.message || null };
+    } catch (error) {
+      return { error: (error as Error).message };
     }
   }
 
   static async getAlarmEvents(
     alarmId: string
-  ): Promise<{ events: AlarmEvent[]; _error: string | null }> {
-    if (!this.isAvailable) {
-      return { events: [], _error: 'Supabase not configured' };
+  ): Promise<{ events: AlarmEvent[]; error: string | null }> {
+    if (!this.isAvailable) {
+      return { events: [], error: 'Supabase not configured' };
     }
 
     try {
-      const { data, _error } = await supabase
+      const { data, error } = await supabase
         .from('alarm_events')
         .select('*')
         .eq('alarm_id', alarmId)
         .order('fired_at', { ascending: false })
         .limit(50);
 
-      if (_error) {
-        return { events: [], error: _error.message };
+      if (error) {
+        return { events: [], error: error.message };
       }
 
-<<<<<<< HEAD
-      const events: AlarmEvent[] = (data || []).map((row: unknown) => ({
-=======
       const events: AlarmEvent[] = (data || []).map((row: any) => ({
         // auto: implicit any{
->>>>>>> 22989ab4
         id: row.id,
         alarmId: row.alarm_id,
         firedAt: new Date(row.fired_at),
@@ -687,9 +677,9 @@
         dismissMethod: row.dismiss_method,
       }));
 
-      return { events, _error: null };
-    } catch (_error) {
-      return { events: [], _error: (_error as Error).message };
+      return { events, error: null };
+    } catch (error) {
+      return { events: [], error: (error as Error).message };
     }
   }
 
@@ -715,7 +705,7 @@
       .on(
         'postgres_changes',
         {
-          _event: '*',
+          event: '*',
           schema: 'public',
           table: 'alarms',
           filter: `user_id=eq.${userId}`,
@@ -730,24 +720,20 @@
             callback(alarms);
 
             this.performanceMonitor.trackCustomMetric('realtime_alarm_update', 1, {
-              _event: payload.eventType,
+              event: payload.eventType,
               userId,
             });
-          } catch (_error) {
+          } catch (error) {
             ErrorHandler.handleError(
-              error instanceof Error ? _error : new Error(String(_error)),
+              error instanceof Error ? error : new Error(String(error)),
               'Failed to handle real-time alarm update',
               { context: 'subscribeToUserAlarms', userId }
             );
           }
         }
       )
-<<<<<<< HEAD
-      .subscribe((status: unknown) => {
-=======
       .subscribe((status: any) => {
         // auto: implicit any
->>>>>>> 22989ab4
         if (status === 'SUBSCRIBED') {
           this.performanceMonitor.trackCustomMetric(
             'realtime_subscription_success',
@@ -812,7 +798,7 @@
 
       try {
         await this.withRetry(async () => {
-          const { _error } = await supabase.from('alarms').upsert(
+          const { error } = await supabase.from('alarms').upsert(
             batch.map(alarm => ({
               id: alarm.id,
               user_id: alarm.userId,
@@ -832,8 +818,8 @@
             }
           );
 
-          if (_error) {
-            throw new Error(_error.message);
+          if (error) {
+            throw new Error(error.message);
           }
 
           success += batch.length;
@@ -842,9 +828,9 @@
           const userIds = [...new Set(batch.map(alarm => alarm.userId))];
           userIds.forEach(userId => this.clearCacheByPattern(`alarms_${userId}`));
         }, 'bulkSaveAlarms');
-      } catch (_error) {
+      } catch (error) {
         errors.push(
-          `Batch ${i}-${i + batchSize - 1}: ${error instanceof Error ? _error.message : String(_error)}`
+          `Batch ${i}-${i + batchSize - 1}: ${error instanceof Error ? error.message : String(error)}`
         );
       }
     }
