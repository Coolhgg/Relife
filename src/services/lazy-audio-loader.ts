import { audioManager, AudioManager } from './audio-manager';
import type { AudioLoadProgress, AudioCacheEntry } from './audio-manager';
import type { CustomSound, Playlist, AudioLoadOptions } from './types/media';

export interface LazyLoadQueueItem {
  id: string;
  url: string;
  priority: 'low' | 'medium' | 'high' | 'critical';
  options: AudioLoadOptions;
  callbacks: {
    onProgress?: (progress: AudioLoadProgress) => void;
    onComplete?: (entry: AudioCacheEntry) => void;
    onError?: (error: Error) => void;
  };
}

export interface LazyLoadStats {
  queueSize: number;
  activeLoads: number;
  completedLoads: number;
  failedLoads: number;
  totalBytesLoaded: number;
  averageLoadTime: number;
  cacheHitRate: number;
}

export class LazyAudioLoader {
  private static instance: LazyAudioLoader | null = null;
  private loadQueue: LazyLoadQueueItem[] = [];
  private activeLoads: Map<string, Promise<AudioCacheEntry>> = new Map();
  private maxConcurrentLoads = 3;
  private stats: LazyLoadStats = {
    queueSize: 0,
    activeLoads: 0,
    completedLoads: 0,
    failedLoads: 0,
    totalBytesLoaded: 0,
    averageLoadTime: 0,
    cacheHitRate: 0
  };
  private loadTimes: number[] = [];
  private cacheHits = 0;
  private totalRequests = 0;

  static getInstance(): LazyAudioLoader {
    if (!LazyAudioLoader.instance) {
      LazyAudioLoader.instance = new LazyAudioLoader();
    }
    return LazyAudioLoader.instance;
  }

  private constructor() {
    // Start processing queue
    this.processQueue();
  }

  /**
   * Add a sound to the lazy loading queue
   */
  async queueSound(
    sound: CustomSound,
    priority: 'low' | 'medium' | 'high' | 'critical' = 'medium',
    callbacks?: {
      onProgress?: (progress: AudioLoadProgress) => void;
      onComplete?: (entry: AudioCacheEntry) => void;
      onError?: (error: Error) => void;
    }
  ): Promise<AudioCacheEntry> {
    const id = `sound_${sound.id}`;

    // Check if already cached
    const cached = audioManager.getCacheStats();
    if (cached.totalEntries > 0) {
      try {
        const existing = await audioManager.loadAudioFile(sound.fileUrl, {
          cacheKey: id,
<<<<<<< HEAD
          priority: 'low', // Don't re-download, just check cache
=======
          priority: 'low' // Don't re-download, just check cache
>>>>>>> 02f0594e
        });
        this.cacheHits++;
        this.totalRequests++;
        callbacks?.onComplete?.(existing);
        return existing;
      } catch (error) {
        // Not cached, continue with queuing
      }
    }

    return new Promise((resolve, reject) => {
      const queueItem: LazyLoadQueueItem = {
        id,
        url: sound.fileUrl,
        priority,
        options: {
          priority,
          progressive: true,
          compression: this.getCompressionLevel(sound),
          cacheKey: id,
          maxSize: 10 * 1024 * 1024, // 10MB max
          timeout: 30000 // 30 second timeout
        },
        callbacks: {
          ...callbacks,
          onComplete: entry => {
            callbacks?.onComplete?.(entry);
            resolve(entry);
          },
          onError: error => {
            callbacks?.onError?.(error);
            reject(error);
          }
        }
      };

      this.addToQueue(queueItem);
      this.totalRequests++;
    });
  }

  /**
   * Queue an entire playlist for lazy loading
   */
  async queuePlaylist(
    playlist: Playlist,
    priority: 'low' | 'medium' | 'high' = 'medium'
  ): Promise<AudioCacheEntry[]> {
    const promises = playlist.sounds
      .sort((a, b) => a.order - b.order) // Load in play order
      .map((playlistSound, index) => {
        // First few sounds get higher priority
        const adjustedPriority = index < 3 ? 'high' : priority;

        return this.queueSound(playlistSound.sound, adjustedPriority);
      });

    return Promise.allSettled(promises).then(results => {
      return results
<<<<<<< HEAD
        .filter(
          (result): result is PromiseFulfilledResult<AudioCacheEntry> =>
            result.status === 'fulfilled'
=======
        .filter((result): result is PromiseFulfilledResult<AudioCacheEntry> =>
          result.status === 'fulfilled'
>>>>>>> 02f0594e
        )
        .map(result => result.value);
    });
  }

  /**
   * Queue sounds based on user's alarm schedule
   */
  async queueAlarmSounds(alarms: any[]): Promise<void> {
    const now = new Date();

    // Sort alarms by proximity to current time
    const sortedAlarms = alarms
      .filter(alarm => alarm.enabled && alarm.customSound)
      .sort((a, b) => {
        const timeA = this.getNextAlarmTime(a.time, a.days);
        const timeB = this.getNextAlarmTime(b.time, b.days);
        return timeA.getTime() - timeB.getTime();
      });

    for (const alarm of sortedAlarms) {
      const nextAlarm = this.getNextAlarmTime(alarm.time, alarm.days);
      const timeUntilAlarm = nextAlarm.getTime() - now.getTime();
      const hoursUntilAlarm = timeUntilAlarm / (1000 * 60 * 60);

      let priority: 'low' | 'medium' | 'high' | 'critical' = 'low';

      if (hoursUntilAlarm <= 1) {
        priority = 'critical';
      } else if (hoursUntilAlarm <= 4) {
        priority = 'high';
      } else if (hoursUntilAlarm <= 12) {
        priority = 'medium';
      }

      try {
        await this.queueSound(alarm.customSound, priority);
      } catch (error) {
        console.warn(`Failed to queue sound for alarm ${alarm.id}:`, error);
      }
    }
  }

  /**
   * Smart preloading based on user behavior and patterns
   */
<<<<<<< HEAD
  async smartPreload(
    options: {
      userHabits?: {
        favoriteCategories: string[];
        recentlyPlayed: string[];
        playlistHistory: string[];
      };
      networkSpeed?: 'slow' | 'medium' | 'fast';
      storageLimit?: number; // bytes
      timeOfDay?: 'morning' | 'afternoon' | 'evening' | 'night';
    } = {}
  ): Promise<void> {
=======
  async smartPreload(options: {
    userHabits?: {
      favoriteCategories: string[];
      recentlyPlayed: string[];
      playlistHistory: string[];
    };
    networkSpeed?: 'slow' | 'medium' | 'fast';
    storageLimit?: number; // bytes
    timeOfDay?: 'morning' | 'afternoon' | 'evening' | 'night';
  } = {}): Promise<void> {
>>>>>>> 02f0594e
    const { networkSpeed = 'medium', storageLimit = 50 * 1024 * 1024 } = options;

    // Adjust concurrent loads based on network speed
    switch (networkSpeed) {
      case 'slow':
        this.maxConcurrentLoads = 1;
        break;
      case 'medium':
        this.maxConcurrentLoads = 3;
        break;
      case 'fast':
        this.maxConcurrentLoads = 5;
        break;
    }

    // Check current storage usage
    const cacheStats = audioManager.getCacheStats();
    if (cacheStats.totalSize >= storageLimit) {
      console.log('Storage limit reached, skipping smart preload');
      return;
    }

    // TODO: Implement ML-based smart preloading based on user patterns
    // For now, implement basic heuristics

    if (options.userHabits?.favoriteCategories) {
      // Preload sounds from favorite categories
<<<<<<< HEAD
      console.log(
        'Smart preloading based on favorite categories:',
        options.userHabits.favoriteCategories
      );
=======
      console.log('Smart preloading based on favorite categories:', options.userHabits.favoriteCategories);
>>>>>>> 02f0594e
    }
  }

  /**
   * Pause all loading (useful for low battery or poor network)
   */
  pauseLoading(): void {
    // This would pause active downloads in a real implementation
    console.log('Lazy loading paused');
  }

  /**
   * Resume loading
   */
  resumeLoading(): void {
    console.log('Lazy loading resumed');
    this.processQueue();
  }

  /**
   * Clear the loading queue
   */
  clearQueue(): void {
    this.loadQueue = [];
    this.stats.queueSize = 0;
  }

  /**
   * Get loading statistics
   */
  getStats(): LazyLoadStats {
    this.stats.queueSize = this.loadQueue.length;
    this.stats.activeLoads = this.activeLoads.size;
<<<<<<< HEAD
    this.stats.cacheHitRate =
      this.totalRequests > 0 ? this.cacheHits / this.totalRequests : 0;
    this.stats.averageLoadTime =
      this.loadTimes.length > 0
        ? this.loadTimes.reduce((sum, time) => sum + time, 0) / this.loadTimes.length
        : 0;
=======
    this.stats.cacheHitRate = this.totalRequests > 0 ? this.cacheHits / this.totalRequests : 0;
    this.stats.averageLoadTime = this.loadTimes.length > 0
      ? this.loadTimes.reduce((sum, time) => sum + time, 0) / this.loadTimes.length
      : 0;
>>>>>>> 02f0594e

    return { ...this.stats };
  }

  /**
   * Get queue status for debugging
   */
  getQueueStatus(): {
    queue: Array<{ id: string; priority: string; url: string }>;
    active: string[];
  } {
    return {
      queue: this.loadQueue.map(item => ({
        id: item.id,
        priority: item.priority,
        url: item.url
      })),
      active: Array.from(this.activeLoads.keys())
    };
  }

  private addToQueue(item: LazyLoadQueueItem): void {
    // Remove existing item with same ID
    this.loadQueue = this.loadQueue.filter(existing => existing.id !== item.id);

    // Insert based on priority
    const priorityOrder = { critical: 0, high: 1, medium: 2, low: 3 };
    const insertIndex = this.loadQueue.findIndex(
      existing => priorityOrder[item.priority] < priorityOrder[existing.priority]
    );

    if (insertIndex === -1) {
      this.loadQueue.push(item);
    } else {
      this.loadQueue.splice(insertIndex, 0, item);
    }

    this.stats.queueSize = this.loadQueue.length;
  }

  private async processQueue(): Promise<void> {
    if (this.activeLoads.size >= this.maxConcurrentLoads || this.loadQueue.length === 0) {
      // Check again in 1 second
      setTimeout(() => this.processQueue(), 1000);
      return;
    }

    const item = this.loadQueue.shift();
    if (!item) {
      setTimeout(() => this.processQueue(), 1000);
      return;
    }

    const startTime = performance.now();
    const loadPromise = this.loadAudioItem(item);
    this.activeLoads.set(item.id, loadPromise);

    try {
      const result = await loadPromise;
      const loadTime = performance.now() - startTime;

      this.loadTimes.push(loadTime);
      // Keep only last 100 load times for average calculation
      if (this.loadTimes.length > 100) {
        this.loadTimes.shift();
      }

      this.stats.completedLoads++;
      this.stats.totalBytesLoaded += result.metadata.size || 0;

      item.callbacks.onComplete?.(result);
    } catch (error) {
      this.stats.failedLoads++;
      item.callbacks.onError?.(error as Error);
    } finally {
      this.activeLoads.delete(item.id);
    }

    // Continue processing queue
    setTimeout(() => this.processQueue(), 100);
  }

  private async loadAudioItem(item: LazyLoadQueueItem): Promise<AudioCacheEntry> {
    return await audioManager.loadAudioFile(item.url, {
      ...item.options,
      onProgress: item.callbacks.onProgress
    });
  }

<<<<<<< HEAD
  private getCompressionLevel(
    sound: CustomSound
  ): 'none' | 'light' | 'medium' | 'heavy' {
    // Auto-select compression based on file size and type
    const size = (sound.duration * 128 * 1024) / 8; // Estimate size (128kbps MP3)

    if (size < 1024 * 1024) {
      // < 1MB
      return 'none';
    } else if (size < 5 * 1024 * 1024) {
      // < 5MB
      return 'light';
    } else if (size < 10 * 1024 * 1024) {
      // < 10MB
=======
  private getCompressionLevel(sound: CustomSound): 'none' | 'light' | 'medium' | 'heavy' {
    // Auto-select compression based on file size and type
    const size = sound.duration * 128 * 1024 / 8; // Estimate size (128kbps MP3)

    if (size < 1024 * 1024) { // < 1MB
      return 'none';
    } else if (size < 5 * 1024 * 1024) { // < 5MB
      return 'light';
    } else if (size < 10 * 1024 * 1024) { // < 10MB
>>>>>>> 02f0594e
      return 'medium';
    } else {
      return 'heavy';
    }
  }

  private getNextAlarmTime(timeString: string, days: number[]): Date {
    const [hours, minutes] = timeString.split(':').map(Number);
    const now = new Date();
    const today = now.getDay();

    // Find next occurrence
    for (let i = 0; i < 7; i++) {
      const checkDay = (today + i) % 7;
      if (days.includes(checkDay)) {
        const alarmDate = new Date(now);
        alarmDate.setDate(now.getDate() + i);
        alarmDate.setHours(hours, minutes, 0, 0);

        if (i === 0 && alarmDate <= now) {
          continue; // Today's alarm has passed
        }

        return alarmDate;
      }
    }

    // Fallback to next occurrence of first day in array
    const nextDay = days[0];
    const daysUntilNext = (nextDay - today + 7) % 7;
    const nextAlarm = new Date(now);
    nextAlarm.setDate(now.getDate() + daysUntilNext);
    nextAlarm.setHours(hours, minutes, 0, 0);

    return nextAlarm;
  }
}

// Export singleton
export const lazyAudioLoader = LazyAudioLoader.getInstance();<|MERGE_RESOLUTION|>--- conflicted
+++ resolved
@@ -74,11 +74,7 @@
       try {
         const existing = await audioManager.loadAudioFile(sound.fileUrl, {
           cacheKey: id,
-<<<<<<< HEAD
-          priority: 'low', // Don't re-download, just check cache
-=======
           priority: 'low' // Don't re-download, just check cache
->>>>>>> 02f0594e
         });
         this.cacheHits++;
         this.totalRequests++;
@@ -138,14 +134,8 @@
 
     return Promise.allSettled(promises).then(results => {
       return results
-<<<<<<< HEAD
-        .filter(
-          (result): result is PromiseFulfilledResult<AudioCacheEntry> =>
-            result.status === 'fulfilled'
-=======
         .filter((result): result is PromiseFulfilledResult<AudioCacheEntry> =>
           result.status === 'fulfilled'
->>>>>>> 02f0594e
         )
         .map(result => result.value);
     });
@@ -192,20 +182,6 @@
   /**
    * Smart preloading based on user behavior and patterns
    */
-<<<<<<< HEAD
-  async smartPreload(
-    options: {
-      userHabits?: {
-        favoriteCategories: string[];
-        recentlyPlayed: string[];
-        playlistHistory: string[];
-      };
-      networkSpeed?: 'slow' | 'medium' | 'fast';
-      storageLimit?: number; // bytes
-      timeOfDay?: 'morning' | 'afternoon' | 'evening' | 'night';
-    } = {}
-  ): Promise<void> {
-=======
   async smartPreload(options: {
     userHabits?: {
       favoriteCategories: string[];
@@ -216,7 +192,6 @@
     storageLimit?: number; // bytes
     timeOfDay?: 'morning' | 'afternoon' | 'evening' | 'night';
   } = {}): Promise<void> {
->>>>>>> 02f0594e
     const { networkSpeed = 'medium', storageLimit = 50 * 1024 * 1024 } = options;
 
     // Adjust concurrent loads based on network speed
@@ -244,14 +219,7 @@
 
     if (options.userHabits?.favoriteCategories) {
       // Preload sounds from favorite categories
-<<<<<<< HEAD
-      console.log(
-        'Smart preloading based on favorite categories:',
-        options.userHabits.favoriteCategories
-      );
-=======
       console.log('Smart preloading based on favorite categories:', options.userHabits.favoriteCategories);
->>>>>>> 02f0594e
     }
   }
 
@@ -285,19 +253,10 @@
   getStats(): LazyLoadStats {
     this.stats.queueSize = this.loadQueue.length;
     this.stats.activeLoads = this.activeLoads.size;
-<<<<<<< HEAD
-    this.stats.cacheHitRate =
-      this.totalRequests > 0 ? this.cacheHits / this.totalRequests : 0;
-    this.stats.averageLoadTime =
-      this.loadTimes.length > 0
-        ? this.loadTimes.reduce((sum, time) => sum + time, 0) / this.loadTimes.length
-        : 0;
-=======
     this.stats.cacheHitRate = this.totalRequests > 0 ? this.cacheHits / this.totalRequests : 0;
     this.stats.averageLoadTime = this.loadTimes.length > 0
       ? this.loadTimes.reduce((sum, time) => sum + time, 0) / this.loadTimes.length
       : 0;
->>>>>>> 02f0594e
 
     return { ...this.stats };
   }
@@ -387,22 +346,6 @@
     });
   }
 
-<<<<<<< HEAD
-  private getCompressionLevel(
-    sound: CustomSound
-  ): 'none' | 'light' | 'medium' | 'heavy' {
-    // Auto-select compression based on file size and type
-    const size = (sound.duration * 128 * 1024) / 8; // Estimate size (128kbps MP3)
-
-    if (size < 1024 * 1024) {
-      // < 1MB
-      return 'none';
-    } else if (size < 5 * 1024 * 1024) {
-      // < 5MB
-      return 'light';
-    } else if (size < 10 * 1024 * 1024) {
-      // < 10MB
-=======
   private getCompressionLevel(sound: CustomSound): 'none' | 'light' | 'medium' | 'heavy' {
     // Auto-select compression based on file size and type
     const size = sound.duration * 128 * 1024 / 8; // Estimate size (128kbps MP3)
@@ -412,7 +355,6 @@
     } else if (size < 5 * 1024 * 1024) { // < 5MB
       return 'light';
     } else if (size < 10 * 1024 * 1024) { // < 10MB
->>>>>>> 02f0594e
       return 'medium';
     } else {
       return 'heavy';
