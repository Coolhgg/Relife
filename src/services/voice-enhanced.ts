--- conflicted
+++ resolved
@@ -19,21 +19,10 @@
 
       // Wait for voices to load
       if (speechSynthesis.getVoices().length === 0) {
-<<<<<<< HEAD
-        await new Promise<void>(resolve => {
-          speechSynthesis.addEventListener(
-            'voiceschanged',
-            () => {
-              resolve();
-            },
-            { once: true }
-          );
-=======
         await new Promise<void>((resolve) => {
           speechSynthesis.addEventListener('voiceschanged', () => {
             resolve();
           }, { once: true });
->>>>>>> 02f0594e
         });
       }
 
@@ -56,14 +45,7 @@
     }
   }
 
-<<<<<<< HEAD
-  static async startRepeatingAlarmMessage(
-    alarm: Alarm,
-    intervalMs: number = 30000
-  ): Promise<() => void> {
-=======
   static async startRepeatingAlarmMessage(alarm: Alarm, intervalMs: number = 30000): Promise<() => void> {
->>>>>>> 02f0594e
     await this.initialize();
 
     let isActive = true;
@@ -158,14 +140,7 @@
     return moodTemplates[randomIndex];
   }
 
-<<<<<<< HEAD
-  private static async textToSpeech(
-    text: string,
-    voiceMood: VoiceMood
-  ): Promise<boolean> {
-=======
   private static async textToSpeech(text: string, voiceMood: VoiceMood): Promise<boolean> {
->>>>>>> 02f0594e
     if (!('speechSynthesis' in window)) {
       return false;
     }
@@ -191,11 +166,7 @@
           resolve(true);
         };
 
-<<<<<<< HEAD
-        utterance.onerror = event => {
-=======
         utterance.onerror = (event) => {
->>>>>>> 02f0594e
           console.error('Speech synthesis error:', event.error);
           this.currentUtterance = null;
           resolve(false);
@@ -219,14 +190,7 @@
     });
   }
 
-<<<<<<< HEAD
-  private static configureVoiceForMood(
-    utterance: SpeechSynthesisUtterance,
-    mood: VoiceMood
-  ): void {
-=======
   private static configureVoiceForMood(utterance: SpeechSynthesisUtterance, mood: VoiceMood): void {
->>>>>>> 02f0594e
     const voices = speechSynthesis.getVoices();
 
     // Try to find appropriate voices for different moods
@@ -238,23 +202,12 @@
         utterance.pitch = 0.7;
         utterance.volume = 1.0;
         // Prefer male voice with lower pitch
-<<<<<<< HEAD
-        preferredVoice =
-          voices.find(
-            voice =>
-              voice.name.toLowerCase().includes('male') ||
-              voice.name.toLowerCase().includes('man') ||
-              voice.name.toLowerCase().includes('david') ||
-              voice.name.toLowerCase().includes('alex')
-          ) || null;
-=======
         preferredVoice = voices.find(voice =>
           voice.name.toLowerCase().includes('male') ||
           voice.name.toLowerCase().includes('man') ||
           voice.name.toLowerCase().includes('david') ||
           voice.name.toLowerCase().includes('alex')
         ) || null;
->>>>>>> 02f0594e
         break;
 
       case 'sweet-angel':
@@ -262,17 +215,6 @@
         utterance.pitch = 1.3;
         utterance.volume = 0.8;
         // Prefer female voice with higher pitch
-<<<<<<< HEAD
-        preferredVoice =
-          voices.find(
-            voice =>
-              voice.name.toLowerCase().includes('female') ||
-              voice.name.toLowerCase().includes('woman') ||
-              voice.name.toLowerCase().includes('samantha') ||
-              voice.name.toLowerCase().includes('victoria') ||
-              voice.name.toLowerCase().includes('karen')
-          ) || null;
-=======
         preferredVoice = voices.find(voice =>
           voice.name.toLowerCase().includes('female') ||
           voice.name.toLowerCase().includes('woman') ||
@@ -280,7 +222,6 @@
           voice.name.toLowerCase().includes('victoria') ||
           voice.name.toLowerCase().includes('karen')
         ) || null;
->>>>>>> 02f0594e
         break;
 
       case 'anime-hero':
@@ -309,19 +250,10 @@
         utterance.pitch = 1.1;
         utterance.volume = 0.6;
         // Soft, calm voice
-<<<<<<< HEAD
-        preferredVoice =
-          voices.find(
-            voice =>
-              voice.name.toLowerCase().includes('female') ||
-              voice.name.toLowerCase().includes('woman')
-          ) || null;
-=======
         preferredVoice = voices.find(voice =>
           voice.name.toLowerCase().includes('female') ||
           voice.name.toLowerCase().includes('woman')
         ) || null;
->>>>>>> 02f0594e
         break;
 
       default:
