--- conflicted
+++ resolved
@@ -565,15 +565,7 @@
   /**
    * Extract behavioral features from user data
    */
-<<<<<<< HEAD
-  private extractBehavioralFeatures(
-    userId: string,
-    alarms: Alarm[],
-    alarmEvents: AlarmEvent[]
-  ): Partial<UserVector['features']> {
-=======
   private extractBehavioralFeatures(userId: string, alarms: Alarm[], alarmEvents: AlarmEvent[]): Partial<UserVector['features']> {
->>>>>>> f1bec667
     if (alarmEvents.length === 0) return {};
 
     const dismissedEvents = alarmEvents.filter(e => e.dismissed);
