/**
 * Enhanced Recommendation Engine
 * Advanced recommendation system using collaborative filtering, content-based filtering,
 * and hybrid approaches for personalized user recommendations
 */

import type { Alarm, AlarmEvent, User, PersonaType } from '../types';
import AdvancedBehavioralIntelligence from './advanced-behavioral-intelligence';
import CrossPlatformIntegration from './cross-platform-integration';

// Recommendation types and interfaces
interface BaseRecommendation {
  id: string;
  title: string;
  description: string;
  category:
    | 'optimization'
    | 'wellness'
    | 'productivity'
    | 'social'
    | 'habit_formation'
    | 'recovery';
  priority: 'critical' | 'high' | 'medium' | 'low';
  confidence: number;
  personalizedReason: string;
  estimatedImpact: {
    sleepQuality: number;
    energyLevel: number;
    consistency: number;
    wellbeing: number;
    productivity: number;
  };
  implementationComplexity: 'simple' | 'moderate' | 'complex';
  timeToSeeResults: string;
  createdAt: Date;
  expiresAt: Date;
}

interface ActionableRecommendation extends BaseRecommendation {
  type: 'actionable';
  actions: Array<{
    step: number;
    description: string;
    duration: string;
    required: boolean;
    alternatives?: string[];
  }>;
  prerequisites: string[];
  successMetrics: Array<{
    metric: string;
    targetImprovement: number;
    measuredBy: string;
  }>;
}

interface InsightRecommendation extends BaseRecommendation {
  type: 'insight';
  insight: string;
  supportingData: Array<{
    dataPoint: string;
    value: string | number;
    context: string;
  }>;
  learnMoreTopics: string[];
}

interface ChallengeRecommendation extends BaseRecommendation {
  type: 'challenge';
  challenge: {
    duration: string;
    difficulty: 'beginner' | 'intermediate' | 'advanced';
    goals: string[];
    milestones: Array<{
      day: number;
      milestone: string;
      reward: string;
    }>;
  };
  joinableFriends?: string[];
}

interface PersonalizedContent extends BaseRecommendation {
  type: 'content';
  content: {
    mediaType: 'article' | 'video' | 'podcast' | 'exercise' | 'meditation';
    url?: string;
    duration: string;
    tags: string[];
    personalizedNotes: string;
  };
}

type Recommendation =
  | ActionableRecommendation
  | InsightRecommendation
  | ChallengeRecommendation
  | PersonalizedContent;

// Machine learning models for recommendations
interface UserVector {
  userId: string;
  features: {
    // Behavioral features
    consistencyScore: number;
    morningPersonality: number;
    socialInfluence: number;
    changeAdaptability: number;
    stressResilience: number;

    // Preference features
    challengeSeeking: number;
    privacyPreference: number;
    featureUsage: Record<string, number>;

    // Context features
    seasonalSensitivity: number;
    weatherSensitivity: number;
    socialActivityLevel: number;
    workLifeBalance: number;

    // Outcome features
    sleepQualityTrend: number;
    productivityTrend: number;
    wellbeingTrend: number;
    engagementLevel: number;
  };
  embedding: number[]; // High-dimensional vector representation
  lastUpdated: Date;
}

interface SimilarityResult {
  userId: string;
  similarity: number;
  sharedFeatures: string[];
}

interface RecommendationContext {
  timeOfDay: string;
  dayOfWeek: string;
  season: string;
  recentAlarmPerformance: number;
  stressLevel: number;
  energyLevel: number;
  upcomingEvents: Array<{ type: string; timeUntil: number }>;
  recentRecommendationEngagement: number;
}

export class EnhancedRecommendationEngine {
  private static instance: EnhancedRecommendationEngine;
  private userVectors: Map<string, UserVector> = new Map();
  private recommendationHistory: Map<string, Recommendation[]> = new Map();
  private engagementData: Map<string, Map<string, number>> = new Map(); // userId -> recommendationId -> engagement
  private collaborativeFiltering: CollaborativeFilteringModel;
  private contentBasedFiltering: ContentBasedFilteringModel;

  private constructor() {
    this.collaborativeFiltering = new CollaborativeFilteringModel();
    this.contentBasedFiltering = new ContentBasedFilteringModel();
    this.initializeRecommendationEngine();
  }

  static getInstance(): EnhancedRecommendationEngine {
    if (!EnhancedRecommendationEngine.instance) {
      EnhancedRecommendationEngine.instance = new EnhancedRecommendationEngine();
    }
    return EnhancedRecommendationEngine.instance;
  }

  /**
   * Generate comprehensive personalized recommendations for a user
   */
  async generatePersonalizedRecommendations(
    userId: string,
    alarms: Alarm[],
    alarmEvents: AlarmEvent[],
    context?: RecommendationContext
  ): Promise<{
    recommendations: Recommendation[];
    reasoning: {
      primaryFactors: string[];
      collaborativeInsights: string[];
      contentBasedMatches: string[];
      contextualAdjustments: string[];
    };
    nextUpdateIn: number; // minutes
  }> {
    // Update user vector with latest data
    await this.updateUserVector(userId, alarms, alarmEvents);

    // Get recommendation context
    const recommendationContext =
      context || (await this.buildRecommendationContext(userId));

    // Generate recommendations using multiple approaches
    const collaborativeRecs = await this.generateCollaborativeRecommendations(
      userId,
      recommendationContext
    );
    const contentBasedRecs = await this.generateContentBasedRecommendations(
      userId,
      recommendationContext
    );
    const contextualRecs = await this.generateContextualRecommendations(
      userId,
      recommendationContext
    );
    const hybridRecs = await this.generateHybridRecommendations(
      userId,
      recommendationContext
    );

    // Combine and rank all recommendations
    const allRecommendations = [
      ...collaborativeRecs,
      ...contentBasedRecs,
      ...contextualRecs,
      ...hybridRecs,
    ];

    // Remove duplicates and rank by relevance
    const uniqueRecommendations = this.deduplicateAndRank(
      allRecommendations,
      userId,
      recommendationContext
    );

    // Limit to top recommendations based on user preferences
    const finalRecommendations = this.selectOptimalRecommendations(
      uniqueRecommendations,
      userId
    );

    // Generate reasoning explanation
    const reasoning = this.generateRecommendationReasoning(
      finalRecommendations,
      userId,
      recommendationContext
    );

    // Store recommendations for future learning
    this.storeRecommendationHistory(userId, finalRecommendations);

    // Calculate next update time based on user engagement patterns
    const nextUpdateIn = this.calculateNextUpdateTime(userId);

    return {
      recommendations: finalRecommendations,
      reasoning,
      nextUpdateIn,
    };
  }

  /**
   * Generate collaborative filtering recommendations
   */
  private async generateCollaborativeRecommendations(
    userId: string,
    context: RecommendationContext
  ): Promise<Recommendation[]> {
    const userVector = this.userVectors.get(userId);
    if (!userVector) return [];

    // Find similar users
    const similarUsers = this.findSimilarUsers(userId, 10);

    // Get recommendations from similar users
    const recommendations: Recommendation[] = [];

    for (const similar of similarUsers) {
      const similarUserHistory = this.recommendationHistory.get(similar.userId) || [];
      const engagementHistory = this.engagementData.get(similar.userId) || new Map();

      // Find highly engaged recommendations from similar users
      for (const rec of similarUserHistory) {
        const engagement = engagementHistory.get(rec.id) || 0;
        if (engagement > 0.7 && !this.hasUserSeenRecommendation(userId, rec)) {
          // Adapt recommendation for current user
          const adaptedRec = this.adaptRecommendationForUser(
            rec,
            userId,
            context,
            similar.similarity
          );
          if (adaptedRec) {
            recommendations.push(adaptedRec);
          }
        }
      }
    }

    return recommendations.slice(0, 5); // Limit collaborative recommendations
  }

  /**
   * Generate content-based filtering recommendations
   */
  private async generateContentBasedRecommendations(
    userId: string,
    context: RecommendationContext
  ): Promise<Recommendation[]> {
    const userVector = this.userVectors.get(userId);
    if (!userVector) return [];

    const recommendations: Recommendation[] = [];

    // Analyze user's historical preferences
    const userHistory = this.recommendationHistory.get(userId) || [];
    const userEngagement = this.engagementData.get(userId) || new Map();

    // Find patterns in what user has engaged with
    const preferredCategories = this.analyzePreferredCategories(
      userHistory,
      userEngagement
    );
    const preferredComplexity = this.analyzePreferredComplexity(
      userHistory,
      userEngagement
    );
    const preferredTypes = this.analyzePreferredTypes(userHistory, userEngagement);

    // Generate new recommendations based on preferences
    if (
      preferredCategories.includes('productivity') &&
      userVector.features.workLifeBalance < 0.7
    ) {
      recommendations.push(this.createProductivityRecommendation(userId, context));
    }

    if (
      preferredCategories.includes('wellness') &&
      userVector.features.stressResilience < 0.6
    ) {
      recommendations.push(this.createWellnessRecommendation(userId, context));
    }

    if (
      preferredCategories.includes('optimization') &&
      userVector.features.consistencyScore < 0.8
    ) {
      recommendations.push(this.createOptimizationRecommendation(userId, context));
    }

    if (
      userVector.features.challengeSeeking > 0.7 &&
      preferredTypes.includes('challenge')
    ) {
      recommendations.push(this.createChallengeRecommendation(userId, context));
    }

    return recommendations.filter(r => r !== null) as Recommendation[];
  }

  /**
   * Generate contextual recommendations based on current situation
   */
  private async generateContextualRecommendations(
    userId: string,
    context: RecommendationContext
  ): Promise<Recommendation[]> {
    const recommendations: Recommendation[] = [];

    // Time-based recommendations
    if (context.timeOfDay === 'morning' && context.recentAlarmPerformance < 0.7) {
      recommendations.push(
        this.createMorningOptimizationRecommendation(userId, context)
      );
    }

    if (context.timeOfDay === 'evening' && context.stressLevel > 0.6) {
      recommendations.push(this.createEveningRelaxationRecommendation(userId, context));
    }

    // Stress-based recommendations
    if (context.stressLevel > 0.7) {
      recommendations.push(this.createStressReductionRecommendation(userId, context));
    }

    // Energy-based recommendations
    if (context.energyLevel < 0.5) {
      recommendations.push(this.createEnergyBoostRecommendation(userId, context));
    }

    // Seasonal recommendations
    if (
      context.season === 'winter' &&
      this.userVectors.get(userId)?.features.seasonalSensitivity > 0.6
    ) {
      recommendations.push(
        this.createSeasonalAdjustmentRecommendation(userId, context)
      );
    }

    return recommendations.filter(r => r !== null) as Recommendation[];
  }

  /**
   * Generate hybrid recommendations combining multiple approaches
   */
  private async generateHybridRecommendations(
    userId: string,
    context: RecommendationContext
  ): Promise<Recommendation[]> {
    const recommendations: Recommendation[] = [];
    const userVector = this.userVectors.get(userId);
    if (!userVector) return [];

    // Cross-platform data integration recommendations
    try {
      const crossPlatformData =
        await CrossPlatformIntegration.getInstance().getCrossPlatformData(userId);

      if (crossPlatformData?.health) {
        const healthData = crossPlatformData.health;

        // Sleep quality hybrid recommendation
        if (
          healthData.sleepData.quality < 7 &&
          userVector.features.consistencyScore > 0.6
        ) {
          recommendations.push(
            this.createSleepQualityHybridRecommendation(userId, context, healthData)
          );
        }

        // Energy correlation hybrid recommendation
        if (
          healthData.energyLevel < 7 &&
          userVector.features.morningPersonality > 0.7
        ) {
          recommendations.push(
            this.createEnergyCorrelationRecommendation(userId, context, healthData)
          );
        }
      }

      if (crossPlatformData?.calendar) {
        const calendarData = crossPlatformData.calendar;

        // Meeting density hybrid recommendation
        if (
          calendarData.weeklyPattern.meetingDensity > 0.6 &&
          userVector.features.stressResilience < 0.6
        ) {
          recommendations.push(
            this.createMeetingOptimizationRecommendation(userId, context, calendarData)
          );
        }
      }

      if (crossPlatformData?.weather) {
        const weatherData = crossPlatformData.weather;

        // Weather adaptation hybrid recommendation
        if (
          weatherData.current.condition === 'rainy' &&
          userVector.features.weatherSensitivity > 0.6
        ) {
          recommendations.push(
            this.createWeatherAdaptationRecommendation(userId, context, weatherData)
          );
        }
      }
    } catch (error) {
      console.warn('[RecommendationEngine] Cross-platform data not available:', error);
    }

    return recommendations.filter(r => r !== null) as Recommendation[];
  }

  /**
   * Find similar users based on behavioral vectors
   */
  private findSimilarUsers(userId: string, limit: number = 10): SimilarityResult[] {
    const userVector = this.userVectors.get(userId);
    if (!userVector) return [];

    const similarities: SimilarityResult[] = [];

    for (const [otherUserId, otherVector] of this.userVectors) {
      if (otherUserId === userId) continue;

      // Calculate cosine similarity
      const similarity = this.calculateCosineSimilarity(
        userVector.embedding,
        otherVector.embedding
      );

      // Find shared features
      const sharedFeatures = this.findSharedFeatures(userVector, otherVector);

      similarities.push({
        userId: otherUserId,
        similarity,
        sharedFeatures,
      });
    }

    // Sort by similarity and return top results
    return similarities.sort((a, b) => b.similarity - a.similarity).slice(0, limit);
  }

  /**
   * Calculate cosine similarity between two vectors
   */
  private calculateCosineSimilarity(vectorA: number[], vectorB: number[]): number {
    if (vectorA.length !== vectorB.length) return 0;

    let dotProduct = 0;
    let normA = 0;
    let normB = 0;

    for (let i = 0; i < vectorA.length; i++) {
      dotProduct += vectorA[i] * vectorB[i];
      normA += vectorA[i] * vectorA[i];
      normB += vectorB[i] * vectorB[i];
    }

    if (normA === 0 || normB === 0) return 0;

    return dotProduct / (Math.sqrt(normA) * Math.sqrt(normB));
  }

  /**
   * Find shared behavioral features between users
   */
  private findSharedFeatures(userA: UserVector, userB: UserVector): string[] {
    const shared: string[] = [];
    const threshold = 0.3; // Features are considered shared if within 30%

    for (const [feature, valueA] of Object.entries(userA.features)) {
      const valueB = userB.features[feature as keyof typeof userB.features];
      if (typeof valueB === 'number' && Math.abs(valueA - valueB) < threshold) {
        shared.push(feature);
      }
    }

    return shared;
  }

  /**
   * Update user vector with latest behavioral data
   */
  private async updateUserVector(
    userId: string,
    alarms: Alarm[],
    alarmEvents: AlarmEvent[]
  ): Promise<void> {
    let userVector = this.userVectors.get(userId);

    if (!userVector) {
      userVector = this.createInitialUserVector(userId);
    }

    // Update features based on recent data
    const features = this.extractBehavioralFeatures(userId, alarms, alarmEvents);
    userVector.features = { ...userVector.features, ...features };

    // Update embedding (simplified - in production, use more sophisticated methods)
    userVector.embedding = this.generateEmbedding(userVector.features);
    userVector.lastUpdated = new Date();

    this.userVectors.set(userId, userVector);
  }

  /**
   * Extract behavioral features from user data
   */
<<<<<<< HEAD
  private extractBehavioralFeatures(
    userId: string,
    alarms: Alarm[],
    alarmEvents: AlarmEvent[]
  ): Partial<UserVector['features']> {
=======
  private extractBehavioralFeatures(userId: string, alarms: Alarm[], alarmEvents: AlarmEvent[]): Partial<UserVector['features']> {
>>>>>>> f1bec667
    if (alarmEvents.length === 0) return {};

    const dismissedEvents = alarmEvents.filter(e => e.dismissed);
    const snoozedEvents = alarmEvents.filter(e => e.snoozed);

    return {
      consistencyScore: dismissedEvents.length / alarmEvents.length,
      morningPersonality: this.calculateMorningPersonality(alarms),
      changeAdaptability: this.calculateChangeAdaptability(alarmEvents),
      stressResilience: Math.max(
        0,
        1 - (snoozedEvents.length / alarmEvents.length) * 2
      ),
      sleepQualityTrend: this.calculateSleepQualityTrend(alarmEvents),
      engagementLevel: this.calculateEngagementLevel(userId),
    };
  }

  /**
   * Generate high-dimensional embedding from features
   */
  private generateEmbedding(features: UserVector['features']): number[] {
    // Simplified embedding generation - in production, use neural networks
    const embedding: number[] = [];

    for (const [key, value] of Object.entries(features)) {
      if (typeof value === 'number') {
        embedding.push(value);
      }
    }

    // Pad to fixed size
    while (embedding.length < 50) {
      embedding.push(0);
    }

    return embedding.slice(0, 50);
  }

  // Recommendation creation methods
  private createProductivityRecommendation(
    userId: string,
    context: RecommendationContext
  ): ActionableRecommendation {
    return {
      id: `productivity_${Date.now()}_${Math.random().toString(36).substr(2, 9)}`,
      type: 'actionable',
      title: 'Optimize Your Productive Hours',
      description:
        'Align your most challenging tasks with your natural energy peaks for maximum productivity.',
      category: 'productivity',
      priority: 'high',
      confidence: 0.85,
      personalizedReason:
        'Your productivity patterns suggest you could benefit from better task-energy alignment.',
      estimatedImpact: {
        sleepQuality: 0.1,
        energyLevel: 0.3,
        consistency: 0.2,
        wellbeing: 0.2,
        productivity: 0.7,
      },
      implementationComplexity: 'moderate',
      timeToSeeResults: '1-2 weeks',
      createdAt: new Date(),
      expiresAt: new Date(Date.now() + 7 * 24 * 60 * 60 * 1000),
      actions: [
        {
          step: 1,
          description: 'Track your energy levels hourly for 3 days',
          duration: '5 minutes daily',
          required: true,
        },
        {
          step: 2,
          description: 'Identify your top 3 energy peak hours',
          duration: '10 minutes',
          required: true,
        },
        {
          step: 3,
          description: 'Schedule your most important tasks during peak hours',
          duration: '15 minutes weekly',
          required: true,
        },
      ],
      prerequisites: ['Enable productivity tracking'],
      successMetrics: [
        {
          metric: 'Task completion rate',
          targetImprovement: 0.25,
          measuredBy: 'weekly review',
        },
      ],
    };
  }

  private createWellnessRecommendation(
    userId: string,
    context: RecommendationContext
  ): ActionableRecommendation {
    return {
      id: `wellness_${Date.now()}_${Math.random().toString(36).substr(2, 9)}`,
      type: 'actionable',
      title: 'Stress Reduction Morning Routine',
      description:
        'Start your day with a personalized stress-reduction routine to improve overall wellbeing.',
      category: 'wellness',
      priority: 'high',
      confidence: 0.8,
      personalizedReason:
        'Your stress patterns suggest you would benefit from morning mindfulness practices.',
      estimatedImpact: {
        sleepQuality: 0.3,
        energyLevel: 0.4,
        consistency: 0.2,
        wellbeing: 0.8,
        productivity: 0.3,
      },
      implementationComplexity: 'simple',
      timeToSeeResults: '1 week',
      createdAt: new Date(),
      expiresAt: new Date(Date.now() + 14 * 24 * 60 * 60 * 1000),
      actions: [
        {
          step: 1,
          description: 'Set aside 5 minutes after your alarm for breathing exercises',
          duration: '5 minutes daily',
          required: true,
        },
        {
          step: 2,
          description: 'Practice progressive muscle relaxation',
          duration: '3 minutes',
          required: false,
          alternatives: ['Light stretching', 'Gratitude journaling'],
        },
      ],
      prerequisites: [],
      successMetrics: [
        {
          metric: 'Morning stress level',
          targetImprovement: 0.3,
          measuredBy: 'daily self-assessment',
        },
      ],
    };
  }

  // Additional helper methods...
  private calculateMorningPersonality(alarms: Alarm[]): number {
    const morningAlarms = alarms.filter(a => {
      const hour = parseInt(a.time.split(':')[0]);
      return hour >= 5 && hour <= 9;
    });
    return morningAlarms.length / Math.max(alarms.length, 1);
  }

  private calculateChangeAdaptability(alarmEvents: AlarmEvent[]): number {
    // Simplified calculation based on alarm time variations
    if (alarmEvents.length < 5) return 0.5;

    const times = alarmEvents.map(
      e => e.firedAt.getHours() * 60 + e.firedAt.getMinutes()
    );
    const variance = this.calculateVariance(times);
    return Math.min(1, variance / 3600); // Normalize to 0-1
  }

  private calculateVariance(numbers: number[]): number {
    const mean = numbers.reduce((sum, n) => sum + n, 0) / numbers.length;
    return numbers.reduce((sum, n) => sum + Math.pow(n - mean, 2), 0) / numbers.length;
  }

  private calculateSleepQualityTrend(alarmEvents: AlarmEvent[]): number {
    // Simplified calculation - in production, integrate with sleep tracking
    const recentEvents = alarmEvents.slice(-7);
    const dismissedCount = recentEvents.filter(e => e.dismissed && !e.snoozed).length;
    return dismissedCount / Math.max(recentEvents.length, 1);
  }

  private calculateEngagementLevel(userId: string): number {
    const userEngagement = this.engagementData.get(userId);
    if (!userEngagement || userEngagement.size === 0) return 0.5;

    const engagements = Array.from(userEngagement.values());
    return engagements.reduce((sum, e) => sum + e, 0) / engagements.length;
  }

  // Additional stub methods for completeness
  private createInitialUserVector(userId: string): UserVector {
    return {
      userId,
      features: {
        consistencyScore: 0.5,
        morningPersonality: 0.5,
        socialInfluence: 0.5,
        changeAdaptability: 0.5,
        stressResilience: 0.5,
        challengeSeeking: 0.5,
        privacyPreference: 0.5,
        featureUsage: {},
        seasonalSensitivity: 0.5,
        weatherSensitivity: 0.5,
        socialActivityLevel: 0.5,
        workLifeBalance: 0.5,
        sleepQualityTrend: 0.5,
        productivityTrend: 0.5,
        wellbeingTrend: 0.5,
        engagementLevel: 0.5,
      },
      embedding: new Array(50).fill(0.5),
      lastUpdated: new Date(),
    };
  }

  private async buildRecommendationContext(
    userId: string
  ): Promise<RecommendationContext> {
    const now = new Date();
    const hour = now.getHours();

    let timeOfDay: string;
    if (hour >= 5 && hour < 12) timeOfDay = 'morning';
    else if (hour >= 12 && hour < 17) timeOfDay = 'afternoon';
    else if (hour >= 17 && hour < 21) timeOfDay = 'evening';
    else timeOfDay = 'night';

    return {
      timeOfDay,
      dayOfWeek: now.toLocaleDateString('en-US', { weekday: 'long' }).toLowerCase(),
      season: this.getCurrentSeason(),
      recentAlarmPerformance: 0.7, // Placeholder
      stressLevel: 0.4, // Placeholder
      energyLevel: 0.7, // Placeholder
      upcomingEvents: [],
      recentRecommendationEngagement: this.calculateEngagementLevel(userId),
    };
  }

  private getCurrentSeason(): string {
    const month = new Date().getMonth();
    if (month >= 2 && month <= 4) return 'spring';
    if (month >= 5 && month <= 7) return 'summer';
    if (month >= 8 && month <= 10) return 'fall';
    return 'winter';
  }

  private deduplicateAndRank(
    recommendations: Recommendation[],
    userId: string,
    context: RecommendationContext
  ): Recommendation[] {
    // Remove duplicates based on title similarity
    const unique = new Map<string, Recommendation>();

    for (const rec of recommendations) {
      const key = rec.title.toLowerCase().replace(/[^a-z0-9]/g, '');
      if (!unique.has(key)) {
        unique.set(key, rec);
      } else {
        // Keep the one with higher confidence
        const existing = unique.get(key)!;
        if (rec.confidence > existing.confidence) {
          unique.set(key, rec);
        }
      }
    }

    // Rank by combined score
    return Array.from(unique.values()).sort((a, b) => {
      const scoreA = this.calculateRecommendationScore(a, userId, context);
      const scoreB = this.calculateRecommendationScore(b, userId, context);
      return scoreB - scoreA;
    });
  }

  private calculateRecommendationScore(
    rec: Recommendation,
    userId: string,
    context: RecommendationContext
  ): number {
    const userVector = this.userVectors.get(userId);
    if (!userVector) return rec.confidence;

    let score = rec.confidence * 0.4; // Base confidence

    // Add priority weight
    const priorityWeights = { critical: 1.0, high: 0.8, medium: 0.6, low: 0.4 };
    score += priorityWeights[rec.priority] * 0.3;

    // Add impact weight
    const totalImpact = Object.values(rec.estimatedImpact).reduce(
      (sum, impact) => sum + impact,
      0
    );
    score += (totalImpact / 5) * 0.3; // Normalize by 5 impact categories

    return Math.min(1.0, score);
  }

  private selectOptimalRecommendations(
    recommendations: Recommendation[],
    userId: string
  ): Recommendation[] {
    const userVector = this.userVectors.get(userId);
    const maxRecommendations = userVector?.features.engagementLevel > 0.7 ? 8 : 5;

    return recommendations.slice(0, maxRecommendations);
  }

  private generateRecommendationReasoning(
    recommendations: Recommendation[],
    userId: string,
    context: RecommendationContext
  ): {
    primaryFactors: string[];
    collaborativeInsights: string[];
    contentBasedMatches: string[];
    contextualAdjustments: string[];
  } {
    return {
      primaryFactors: [
        'Your consistency patterns show room for optimization',
        'Recent sleep quality trends indicate potential improvements',
        'Stress levels suggest wellness interventions would be beneficial',
      ],
      collaborativeInsights: [
        'Users with similar patterns found success with morning routines',
        'Peer data suggests productivity optimizations work well for your profile',
      ],
      contentBasedMatches: [
        'Based on your previous engagement with productivity content',
        'Your preference for actionable recommendations guided these selections',
      ],
      contextualAdjustments: [
        `Adjusted for ${context.timeOfDay} timing`,
        `Seasonal considerations for ${context.season} included`,
      ],
    };
  }

  private storeRecommendationHistory(
    userId: string,
    recommendations: Recommendation[]
  ): void {
    if (!this.recommendationHistory.has(userId)) {
      this.recommendationHistory.set(userId, []);
    }

    const history = this.recommendationHistory.get(userId)!;
    history.push(...recommendations);

    // Keep only last 50 recommendations
    if (history.length > 50) {
      history.splice(0, history.length - 50);
    }
  }

  private calculateNextUpdateTime(userId: string): number {
    const engagementLevel = this.calculateEngagementLevel(userId);

    // High engagement = more frequent updates
    if (engagementLevel > 0.8) return 240; // 4 hours
    if (engagementLevel > 0.6) return 480; // 8 hours
    if (engagementLevel > 0.4) return 720; // 12 hours
    return 1440; // 24 hours
  }

  // Stub implementations for various helper methods
  private hasUserSeenRecommendation(userId: string, rec: Recommendation): boolean {
    const history = this.recommendationHistory.get(userId) || [];
    return history.some(r => r.title === rec.title);
  }

  private adaptRecommendationForUser(
    rec: Recommendation,
    userId: string,
    context: RecommendationContext,
    similarity: number
  ): Recommendation | null {
    // Adapt existing recommendation for new user
    const adapted = { ...rec };
    adapted.id = `adapted_${Date.now()}_${Math.random().toString(36).substr(2, 9)}`;
    adapted.confidence *= similarity;
    adapted.createdAt = new Date();
    adapted.personalizedReason = `Based on successful outcomes from users with similar patterns (${Math.round(similarity * 100)}% similarity)`;

    return adapted.confidence > 0.5 ? adapted : null;
  }

  private analyzePreferredCategories(
    history: Recommendation[],
    engagement: Map<string, number>
  ): string[] {
    const categoryEngagement = new Map<string, number>();

    for (const rec of history) {
      const engagementScore = engagement.get(rec.id) || 0;
      const current = categoryEngagement.get(rec.category) || 0;
      categoryEngagement.set(rec.category, current + engagementScore);
    }

    return Array.from(categoryEngagement.entries())
      .sort(([, a], [, b]) => b - a)
      .slice(0, 3)
      .map(([category]) => category);
  }

  private analyzePreferredComplexity(
    history: Recommendation[],
    engagement: Map<string, number>
  ): string {
    const complexityEngagement = new Map<string, number>();

    for (const rec of history) {
      const engagementScore = engagement.get(rec.id) || 0;
      const current = complexityEngagement.get(rec.implementationComplexity) || 0;
      complexityEngagement.set(rec.implementationComplexity, current + engagementScore);
    }

    return (
      Array.from(complexityEngagement.entries()).sort(
        ([, a], [, b]) => b - a
      )[0]?.[0] || 'moderate'
    );
  }

  private analyzePreferredTypes(
    history: Recommendation[],
    engagement: Map<string, number>
  ): string[] {
    const typeEngagement = new Map<string, number>();

    for (const rec of history) {
      const engagementScore = engagement.get(rec.id) || 0;
      const current = typeEngagement.get(rec.type) || 0;
      typeEngagement.set(rec.type, current + engagementScore);
    }

    return Array.from(typeEngagement.entries())
      .sort(([, a], [, b]) => b - a)
      .map(([type]) => type);
  }

  // Additional stub methods for specific recommendation types
  private createOptimizationRecommendation(
    userId: string,
    context: RecommendationContext
  ): Recommendation {
    return this.createProductivityRecommendation(userId, context); // Placeholder
  }

  private createChallengeRecommendation(
    userId: string,
    context: RecommendationContext
  ): ChallengeRecommendation {
    return {
      id: `challenge_${Date.now()}_${Math.random().toString(36).substr(2, 9)}`,
      type: 'challenge',
      title: '7-Day Consistency Challenge',
      description: 'Build your alarm consistency with a fun 7-day challenge',
      category: 'habit_formation',
      priority: 'medium',
      confidence: 0.75,
      personalizedReason:
        'Your challenge-seeking nature suggests you would enjoy this gamified approach',
      estimatedImpact: {
        sleepQuality: 0.2,
        energyLevel: 0.3,
        consistency: 0.8,
        wellbeing: 0.4,
        productivity: 0.3,
      },
      implementationComplexity: 'simple',
      timeToSeeResults: '1 week',
      createdAt: new Date(),
      expiresAt: new Date(Date.now() + 7 * 24 * 60 * 60 * 1000),
      challenge: {
        duration: '7 days',
        difficulty: 'beginner',
        goals: [
          'Dismiss alarm within 5 minutes',
          'No snoozing',
          'Consistent wake time',
        ],
        milestones: [
          { day: 3, milestone: 'Halfway there!', reward: 'Achievement badge' },
          { day: 7, milestone: 'Challenge complete!', reward: 'Premium theme unlock' },
        ],
      },
    };
  }

  private createMorningOptimizationRecommendation(
    userId: string,
    context: RecommendationContext
  ): Recommendation {
    return this.createProductivityRecommendation(userId, context); // Placeholder
  }

  private createEveningRelaxationRecommendation(
    userId: string,
    context: RecommendationContext
  ): Recommendation {
    return this.createWellnessRecommendation(userId, context); // Placeholder
  }

  private createStressReductionRecommendation(
    userId: string,
    context: RecommendationContext
  ): Recommendation {
    return this.createWellnessRecommendation(userId, context); // Placeholder
  }

  private createEnergyBoostRecommendation(
    userId: string,
    context: RecommendationContext
  ): Recommendation {
    return this.createProductivityRecommendation(userId, context); // Placeholder
  }

  private createSeasonalAdjustmentRecommendation(
    userId: string,
    context: RecommendationContext
  ): Recommendation {
    return this.createWellnessRecommendation(userId, context); // Placeholder
  }

  private createSleepQualityHybridRecommendation(
    userId: string,
    context: RecommendationContext,
    healthData: unknown
  ): Recommendation {
    return this.createWellnessRecommendation(userId, context); // Placeholder
  }

  private createEnergyCorrelationRecommendation(
    userId: string,
    context: RecommendationContext,
    healthData: unknown
  ): Recommendation {
    return this.createProductivityRecommendation(userId, context); // Placeholder
  }

  private createMeetingOptimizationRecommendation(
    userId: string,
    context: RecommendationContext,
    calendarData: unknown
  ): Recommendation {
    return this.createProductivityRecommendation(userId, context); // Placeholder
  }

  private createWeatherAdaptationRecommendation(
    userId: string,
    context: RecommendationContext,
    weatherData: unknown
  ): Recommendation {
    return this.createWellnessRecommendation(userId, context); // Placeholder
  }

  private initializeRecommendationEngine(): void {
    console.log(
      '[EnhancedRecommendationEngine] Initializing advanced recommendation system...'
    );
  }

  /**
   * Record user engagement with a recommendation
   */
  recordRecommendationEngagement(
    userId: string,
    recommendationId: string,
    engagement: number
  ): void {
    if (!this.engagementData.has(userId)) {
      this.engagementData.set(userId, new Map());
    }

    const userEngagement = this.engagementData.get(userId)!;
    userEngagement.set(recommendationId, engagement);

    console.log(
      `[RecommendationEngine] Recorded engagement: ${engagement} for recommendation ${recommendationId}`
    );
  }

  /**
   * Get recommendation performance metrics
   */
  getRecommendationMetrics(userId: string): {
    totalRecommendations: number;
    averageEngagement: number;
    categoryPerformance: Record<string, number>;
    typePerformance: Record<string, number>;
  } {
    const history = this.recommendationHistory.get(userId) || [];
    const engagement = this.engagementData.get(userId) || new Map();

    const categoryPerformance: Record<string, number> = {};
    const typePerformance: Record<string, number> = {};
    let totalEngagement = 0;

    for (const rec of history) {
      const engagementScore = engagement.get(rec.id) || 0;
      totalEngagement += engagementScore;

      if (!categoryPerformance[rec.category]) {
        categoryPerformance[rec.category] = 0;
      }
      categoryPerformance[rec.category] += engagementScore;

      if (!typePerformance[rec.type]) {
        typePerformance[rec.type] = 0;
      }
      typePerformance[rec.type] += engagementScore;
    }

    return {
      totalRecommendations: history.length,
      averageEngagement: history.length > 0 ? totalEngagement / history.length : 0,
      categoryPerformance,
      typePerformance,
    };
  }
}

// Supporting classes for collaborative and content-based filtering
class CollaborativeFilteringModel {
  // Placeholder implementation
}

class ContentBasedFilteringModel {
  // Placeholder implementation
}

export default EnhancedRecommendationEngine;<|MERGE_RESOLUTION|>--- conflicted
+++ resolved
@@ -13,13 +13,7 @@
   id: string;
   title: string;
   description: string;
-  category:
-    | 'optimization'
-    | 'wellness'
-    | 'productivity'
-    | 'social'
-    | 'habit_formation'
-    | 'recovery';
+  category: 'optimization' | 'wellness' | 'productivity' | 'social' | 'habit_formation' | 'recovery';
   priority: 'critical' | 'high' | 'medium' | 'low';
   confidence: number;
   personalizedReason: string;
@@ -90,11 +84,7 @@
   };
 }
 
-type Recommendation =
-  | ActionableRecommendation
-  | InsightRecommendation
-  | ChallengeRecommendation
-  | PersonalizedContent;
+type Recommendation = ActionableRecommendation | InsightRecommendation | ChallengeRecommendation | PersonalizedContent;
 
 // Machine learning models for recommendations
 interface UserVector {
@@ -106,18 +96,18 @@
     socialInfluence: number;
     changeAdaptability: number;
     stressResilience: number;
-
+    
     // Preference features
     challengeSeeking: number;
     privacyPreference: number;
     featureUsage: Record<string, number>;
-
+    
     // Context features
     seasonalSensitivity: number;
     weatherSensitivity: number;
     socialActivityLevel: number;
     workLifeBalance: number;
-
+    
     // Outcome features
     sleepQualityTrend: number;
     productivityTrend: number;
@@ -152,7 +142,7 @@
   private engagementData: Map<string, Map<string, number>> = new Map(); // userId -> recommendationId -> engagement
   private collaborativeFiltering: CollaborativeFilteringModel;
   private contentBasedFiltering: ContentBasedFilteringModel;
-
+  
   private constructor() {
     this.collaborativeFiltering = new CollaborativeFilteringModel();
     this.contentBasedFiltering = new ContentBasedFilteringModel();
@@ -186,29 +176,16 @@
   }> {
     // Update user vector with latest data
     await this.updateUserVector(userId, alarms, alarmEvents);
-
+    
     // Get recommendation context
-    const recommendationContext =
-      context || (await this.buildRecommendationContext(userId));
-
+    const recommendationContext = context || await this.buildRecommendationContext(userId);
+    
     // Generate recommendations using multiple approaches
-    const collaborativeRecs = await this.generateCollaborativeRecommendations(
-      userId,
-      recommendationContext
-    );
-    const contentBasedRecs = await this.generateContentBasedRecommendations(
-      userId,
-      recommendationContext
-    );
-    const contextualRecs = await this.generateContextualRecommendations(
-      userId,
-      recommendationContext
-    );
-    const hybridRecs = await this.generateHybridRecommendations(
-      userId,
-      recommendationContext
-    );
-
+    const collaborativeRecs = await this.generateCollaborativeRecommendations(userId, recommendationContext);
+    const contentBasedRecs = await this.generateContentBasedRecommendations(userId, recommendationContext);
+    const contextualRecs = await this.generateContextualRecommendations(userId, recommendationContext);
+    const hybridRecs = await this.generateHybridRecommendations(userId, recommendationContext);
+    
     // Combine and rank all recommendations
     const allRecommendations = [
       ...collaborativeRecs,
@@ -216,33 +193,26 @@
       ...contextualRecs,
       ...hybridRecs,
     ];
-
+    
     // Remove duplicates and rank by relevance
-    const uniqueRecommendations = this.deduplicateAndRank(
-      allRecommendations,
-      userId,
-      recommendationContext
-    );
-
+    const uniqueRecommendations = this.deduplicateAndRank(allRecommendations, userId, recommendationContext);
+    
     // Limit to top recommendations based on user preferences
-    const finalRecommendations = this.selectOptimalRecommendations(
-      uniqueRecommendations,
-      userId
-    );
-
+    const finalRecommendations = this.selectOptimalRecommendations(uniqueRecommendations, userId);
+    
     // Generate reasoning explanation
     const reasoning = this.generateRecommendationReasoning(
       finalRecommendations,
       userId,
       recommendationContext
     );
-
+    
     // Store recommendations for future learning
     this.storeRecommendationHistory(userId, finalRecommendations);
-
+    
     // Calculate next update time based on user engagement patterns
     const nextUpdateIn = this.calculateNextUpdateTime(userId);
-
+    
     return {
       recommendations: finalRecommendations,
       reasoning,
@@ -259,35 +229,30 @@
   ): Promise<Recommendation[]> {
     const userVector = this.userVectors.get(userId);
     if (!userVector) return [];
-
+    
     // Find similar users
     const similarUsers = this.findSimilarUsers(userId, 10);
-
+    
     // Get recommendations from similar users
     const recommendations: Recommendation[] = [];
-
+    
     for (const similar of similarUsers) {
       const similarUserHistory = this.recommendationHistory.get(similar.userId) || [];
       const engagementHistory = this.engagementData.get(similar.userId) || new Map();
-
+      
       // Find highly engaged recommendations from similar users
       for (const rec of similarUserHistory) {
         const engagement = engagementHistory.get(rec.id) || 0;
         if (engagement > 0.7 && !this.hasUserSeenRecommendation(userId, rec)) {
           // Adapt recommendation for current user
-          const adaptedRec = this.adaptRecommendationForUser(
-            rec,
-            userId,
-            context,
-            similar.similarity
-          );
+          const adaptedRec = this.adaptRecommendationForUser(rec, userId, context, similar.similarity);
           if (adaptedRec) {
             recommendations.push(adaptedRec);
           }
         }
       }
     }
-
+    
     return recommendations.slice(0, 5); // Limit collaborative recommendations
   }
 
@@ -300,53 +265,35 @@
   ): Promise<Recommendation[]> {
     const userVector = this.userVectors.get(userId);
     if (!userVector) return [];
-
+    
     const recommendations: Recommendation[] = [];
-
+    
     // Analyze user's historical preferences
     const userHistory = this.recommendationHistory.get(userId) || [];
     const userEngagement = this.engagementData.get(userId) || new Map();
-
+    
     // Find patterns in what user has engaged with
-    const preferredCategories = this.analyzePreferredCategories(
-      userHistory,
-      userEngagement
-    );
-    const preferredComplexity = this.analyzePreferredComplexity(
-      userHistory,
-      userEngagement
-    );
+    const preferredCategories = this.analyzePreferredCategories(userHistory, userEngagement);
+    const preferredComplexity = this.analyzePreferredComplexity(userHistory, userEngagement);
     const preferredTypes = this.analyzePreferredTypes(userHistory, userEngagement);
-
+    
     // Generate new recommendations based on preferences
-    if (
-      preferredCategories.includes('productivity') &&
-      userVector.features.workLifeBalance < 0.7
-    ) {
+    if (preferredCategories.includes('productivity') && userVector.features.workLifeBalance < 0.7) {
       recommendations.push(this.createProductivityRecommendation(userId, context));
     }
-
-    if (
-      preferredCategories.includes('wellness') &&
-      userVector.features.stressResilience < 0.6
-    ) {
+    
+    if (preferredCategories.includes('wellness') && userVector.features.stressResilience < 0.6) {
       recommendations.push(this.createWellnessRecommendation(userId, context));
     }
-
-    if (
-      preferredCategories.includes('optimization') &&
-      userVector.features.consistencyScore < 0.8
-    ) {
+    
+    if (preferredCategories.includes('optimization') && userVector.features.consistencyScore < 0.8) {
       recommendations.push(this.createOptimizationRecommendation(userId, context));
     }
-
-    if (
-      userVector.features.challengeSeeking > 0.7 &&
-      preferredTypes.includes('challenge')
-    ) {
+    
+    if (userVector.features.challengeSeeking > 0.7 && preferredTypes.includes('challenge')) {
       recommendations.push(this.createChallengeRecommendation(userId, context));
     }
-
+    
     return recommendations.filter(r => r !== null) as Recommendation[];
   }
 
@@ -358,38 +305,31 @@
     context: RecommendationContext
   ): Promise<Recommendation[]> {
     const recommendations: Recommendation[] = [];
-
+    
     // Time-based recommendations
     if (context.timeOfDay === 'morning' && context.recentAlarmPerformance < 0.7) {
-      recommendations.push(
-        this.createMorningOptimizationRecommendation(userId, context)
-      );
-    }
-
+      recommendations.push(this.createMorningOptimizationRecommendation(userId, context));
+    }
+    
     if (context.timeOfDay === 'evening' && context.stressLevel > 0.6) {
       recommendations.push(this.createEveningRelaxationRecommendation(userId, context));
     }
-
+    
     // Stress-based recommendations
     if (context.stressLevel > 0.7) {
       recommendations.push(this.createStressReductionRecommendation(userId, context));
     }
-
+    
     // Energy-based recommendations
     if (context.energyLevel < 0.5) {
       recommendations.push(this.createEnergyBoostRecommendation(userId, context));
     }
-
+    
     // Seasonal recommendations
-    if (
-      context.season === 'winter' &&
-      this.userVectors.get(userId)?.features.seasonalSensitivity > 0.6
-    ) {
-      recommendations.push(
-        this.createSeasonalAdjustmentRecommendation(userId, context)
-      );
-    }
-
+    if (context.season === 'winter' && this.userVectors.get(userId)?.features.seasonalSensitivity > 0.6) {
+      recommendations.push(this.createSeasonalAdjustmentRecommendation(userId, context));
+    }
+    
     return recommendations.filter(r => r !== null) as Recommendation[];
   }
 
@@ -403,67 +343,46 @@
     const recommendations: Recommendation[] = [];
     const userVector = this.userVectors.get(userId);
     if (!userVector) return [];
-
+    
     // Cross-platform data integration recommendations
     try {
-      const crossPlatformData =
-        await CrossPlatformIntegration.getInstance().getCrossPlatformData(userId);
-
+      const crossPlatformData = await CrossPlatformIntegration.getInstance().getCrossPlatformData(userId);
+      
       if (crossPlatformData?.health) {
         const healthData = crossPlatformData.health;
-
+        
         // Sleep quality hybrid recommendation
-        if (
-          healthData.sleepData.quality < 7 &&
-          userVector.features.consistencyScore > 0.6
-        ) {
-          recommendations.push(
-            this.createSleepQualityHybridRecommendation(userId, context, healthData)
-          );
+        if (healthData.sleepData.quality < 7 && userVector.features.consistencyScore > 0.6) {
+          recommendations.push(this.createSleepQualityHybridRecommendation(userId, context, healthData));
         }
-
+        
         // Energy correlation hybrid recommendation
-        if (
-          healthData.energyLevel < 7 &&
-          userVector.features.morningPersonality > 0.7
-        ) {
-          recommendations.push(
-            this.createEnergyCorrelationRecommendation(userId, context, healthData)
-          );
+        if (healthData.energyLevel < 7 && userVector.features.morningPersonality > 0.7) {
+          recommendations.push(this.createEnergyCorrelationRecommendation(userId, context, healthData));
         }
       }
-
+      
       if (crossPlatformData?.calendar) {
         const calendarData = crossPlatformData.calendar;
-
+        
         // Meeting density hybrid recommendation
-        if (
-          calendarData.weeklyPattern.meetingDensity > 0.6 &&
-          userVector.features.stressResilience < 0.6
-        ) {
-          recommendations.push(
-            this.createMeetingOptimizationRecommendation(userId, context, calendarData)
-          );
+        if (calendarData.weeklyPattern.meetingDensity > 0.6 && userVector.features.stressResilience < 0.6) {
+          recommendations.push(this.createMeetingOptimizationRecommendation(userId, context, calendarData));
         }
       }
-
+      
       if (crossPlatformData?.weather) {
         const weatherData = crossPlatformData.weather;
-
+        
         // Weather adaptation hybrid recommendation
-        if (
-          weatherData.current.condition === 'rainy' &&
-          userVector.features.weatherSensitivity > 0.6
-        ) {
-          recommendations.push(
-            this.createWeatherAdaptationRecommendation(userId, context, weatherData)
-          );
+        if (weatherData.current.condition === 'rainy' && userVector.features.weatherSensitivity > 0.6) {
+          recommendations.push(this.createWeatherAdaptationRecommendation(userId, context, weatherData));
         }
       }
     } catch (error) {
       console.warn('[RecommendationEngine] Cross-platform data not available:', error);
     }
-
+    
     return recommendations.filter(r => r !== null) as Recommendation[];
   }
 
@@ -473,30 +392,32 @@
   private findSimilarUsers(userId: string, limit: number = 10): SimilarityResult[] {
     const userVector = this.userVectors.get(userId);
     if (!userVector) return [];
-
+    
     const similarities: SimilarityResult[] = [];
-
+    
     for (const [otherUserId, otherVector] of this.userVectors) {
       if (otherUserId === userId) continue;
-
+      
       // Calculate cosine similarity
       const similarity = this.calculateCosineSimilarity(
         userVector.embedding,
         otherVector.embedding
       );
-
+      
       // Find shared features
       const sharedFeatures = this.findSharedFeatures(userVector, otherVector);
-
+      
       similarities.push({
         userId: otherUserId,
         similarity,
         sharedFeatures,
       });
     }
-
+    
     // Sort by similarity and return top results
-    return similarities.sort((a, b) => b.similarity - a.similarity).slice(0, limit);
+    return similarities
+      .sort((a, b) => b.similarity - a.similarity)
+      .slice(0, limit);
   }
 
   /**
@@ -504,19 +425,19 @@
    */
   private calculateCosineSimilarity(vectorA: number[], vectorB: number[]): number {
     if (vectorA.length !== vectorB.length) return 0;
-
+    
     let dotProduct = 0;
     let normA = 0;
     let normB = 0;
-
+    
     for (let i = 0; i < vectorA.length; i++) {
       dotProduct += vectorA[i] * vectorB[i];
       normA += vectorA[i] * vectorA[i];
       normB += vectorB[i] * vectorB[i];
     }
-
+    
     if (normA === 0 || normB === 0) return 0;
-
+    
     return dotProduct / (Math.sqrt(normA) * Math.sqrt(normB));
   }
 
@@ -526,14 +447,14 @@
   private findSharedFeatures(userA: UserVector, userB: UserVector): string[] {
     const shared: string[] = [];
     const threshold = 0.3; // Features are considered shared if within 30%
-
+    
     for (const [feature, valueA] of Object.entries(userA.features)) {
       const valueB = userB.features[feature as keyof typeof userB.features];
       if (typeof valueB === 'number' && Math.abs(valueA - valueB) < threshold) {
         shared.push(feature);
       }
     }
-
+    
     return shared;
   }
 
@@ -546,47 +467,36 @@
     alarmEvents: AlarmEvent[]
   ): Promise<void> {
     let userVector = this.userVectors.get(userId);
-
+    
     if (!userVector) {
       userVector = this.createInitialUserVector(userId);
     }
-
+    
     // Update features based on recent data
     const features = this.extractBehavioralFeatures(userId, alarms, alarmEvents);
     userVector.features = { ...userVector.features, ...features };
-
+    
     // Update embedding (simplified - in production, use more sophisticated methods)
     userVector.embedding = this.generateEmbedding(userVector.features);
     userVector.lastUpdated = new Date();
-
+    
     this.userVectors.set(userId, userVector);
   }
 
   /**
    * Extract behavioral features from user data
    */
-<<<<<<< HEAD
-  private extractBehavioralFeatures(
-    userId: string,
-    alarms: Alarm[],
-    alarmEvents: AlarmEvent[]
-  ): Partial<UserVector['features']> {
-=======
   private extractBehavioralFeatures(userId: string, alarms: Alarm[], alarmEvents: AlarmEvent[]): Partial<UserVector['features']> {
->>>>>>> f1bec667
     if (alarmEvents.length === 0) return {};
-
+    
     const dismissedEvents = alarmEvents.filter(e => e.dismissed);
     const snoozedEvents = alarmEvents.filter(e => e.snoozed);
-
+    
     return {
       consistencyScore: dismissedEvents.length / alarmEvents.length,
       morningPersonality: this.calculateMorningPersonality(alarms),
       changeAdaptability: this.calculateChangeAdaptability(alarmEvents),
-      stressResilience: Math.max(
-        0,
-        1 - (snoozedEvents.length / alarmEvents.length) * 2
-      ),
+      stressResilience: Math.max(0, 1 - (snoozedEvents.length / alarmEvents.length) * 2),
       sleepQualityTrend: this.calculateSleepQualityTrend(alarmEvents),
       engagementLevel: this.calculateEngagementLevel(userId),
     };
@@ -598,37 +508,32 @@
   private generateEmbedding(features: UserVector['features']): number[] {
     // Simplified embedding generation - in production, use neural networks
     const embedding: number[] = [];
-
+    
     for (const [key, value] of Object.entries(features)) {
       if (typeof value === 'number') {
         embedding.push(value);
       }
     }
-
+    
     // Pad to fixed size
     while (embedding.length < 50) {
       embedding.push(0);
     }
-
+    
     return embedding.slice(0, 50);
   }
 
   // Recommendation creation methods
-  private createProductivityRecommendation(
-    userId: string,
-    context: RecommendationContext
-  ): ActionableRecommendation {
+  private createProductivityRecommendation(userId: string, context: RecommendationContext): ActionableRecommendation {
     return {
       id: `productivity_${Date.now()}_${Math.random().toString(36).substr(2, 9)}`,
       type: 'actionable',
       title: 'Optimize Your Productive Hours',
-      description:
-        'Align your most challenging tasks with your natural energy peaks for maximum productivity.',
+      description: 'Align your most challenging tasks with your natural energy peaks for maximum productivity.',
       category: 'productivity',
       priority: 'high',
       confidence: 0.85,
-      personalizedReason:
-        'Your productivity patterns suggest you could benefit from better task-energy alignment.',
+      personalizedReason: 'Your productivity patterns suggest you could benefit from better task-energy alignment.',
       estimatedImpact: {
         sleepQuality: 0.1,
         energyLevel: 0.3,
@@ -671,21 +576,16 @@
     };
   }
 
-  private createWellnessRecommendation(
-    userId: string,
-    context: RecommendationContext
-  ): ActionableRecommendation {
+  private createWellnessRecommendation(userId: string, context: RecommendationContext): ActionableRecommendation {
     return {
       id: `wellness_${Date.now()}_${Math.random().toString(36).substr(2, 9)}`,
       type: 'actionable',
       title: 'Stress Reduction Morning Routine',
-      description:
-        'Start your day with a personalized stress-reduction routine to improve overall wellbeing.',
+      description: 'Start your day with a personalized stress-reduction routine to improve overall wellbeing.',
       category: 'wellness',
       priority: 'high',
-      confidence: 0.8,
-      personalizedReason:
-        'Your stress patterns suggest you would benefit from morning mindfulness practices.',
+      confidence: 0.80,
+      personalizedReason: 'Your stress patterns suggest you would benefit from morning mindfulness practices.',
       estimatedImpact: {
         sleepQuality: 0.3,
         energyLevel: 0.4,
@@ -735,10 +635,8 @@
   private calculateChangeAdaptability(alarmEvents: AlarmEvent[]): number {
     // Simplified calculation based on alarm time variations
     if (alarmEvents.length < 5) return 0.5;
-
-    const times = alarmEvents.map(
-      e => e.firedAt.getHours() * 60 + e.firedAt.getMinutes()
-    );
+    
+    const times = alarmEvents.map(e => e.firedAt.getHours() * 60 + e.firedAt.getMinutes());
     const variance = this.calculateVariance(times);
     return Math.min(1, variance / 3600); // Normalize to 0-1
   }
@@ -758,7 +656,7 @@
   private calculateEngagementLevel(userId: string): number {
     const userEngagement = this.engagementData.get(userId);
     if (!userEngagement || userEngagement.size === 0) return 0.5;
-
+    
     const engagements = Array.from(userEngagement.values());
     return engagements.reduce((sum, e) => sum + e, 0) / engagements.length;
   }
@@ -790,18 +688,16 @@
     };
   }
 
-  private async buildRecommendationContext(
-    userId: string
-  ): Promise<RecommendationContext> {
+  private async buildRecommendationContext(userId: string): Promise<RecommendationContext> {
     const now = new Date();
     const hour = now.getHours();
-
+    
     let timeOfDay: string;
     if (hour >= 5 && hour < 12) timeOfDay = 'morning';
     else if (hour >= 12 && hour < 17) timeOfDay = 'afternoon';
     else if (hour >= 17 && hour < 21) timeOfDay = 'evening';
     else timeOfDay = 'night';
-
+    
     return {
       timeOfDay,
       dayOfWeek: now.toLocaleDateString('en-US', { weekday: 'long' }).toLowerCase(),
@@ -822,14 +718,10 @@
     return 'winter';
   }
 
-  private deduplicateAndRank(
-    recommendations: Recommendation[],
-    userId: string,
-    context: RecommendationContext
-  ): Recommendation[] {
+  private deduplicateAndRank(recommendations: Recommendation[], userId: string, context: RecommendationContext): Recommendation[] {
     // Remove duplicates based on title similarity
     const unique = new Map<string, Recommendation>();
-
+    
     for (const rec of recommendations) {
       const key = rec.title.toLowerCase().replace(/[^a-z0-9]/g, '');
       if (!unique.has(key)) {
@@ -842,7 +734,7 @@
         }
       }
     }
-
+    
     // Rank by combined score
     return Array.from(unique.values()).sort((a, b) => {
       const scoreA = this.calculateRecommendationScore(a, userId, context);
@@ -851,37 +743,27 @@
     });
   }
 
-  private calculateRecommendationScore(
-    rec: Recommendation,
-    userId: string,
-    context: RecommendationContext
-  ): number {
+  private calculateRecommendationScore(rec: Recommendation, userId: string, context: RecommendationContext): number {
     const userVector = this.userVectors.get(userId);
     if (!userVector) return rec.confidence;
-
+    
     let score = rec.confidence * 0.4; // Base confidence
-
+    
     // Add priority weight
     const priorityWeights = { critical: 1.0, high: 0.8, medium: 0.6, low: 0.4 };
     score += priorityWeights[rec.priority] * 0.3;
-
+    
     // Add impact weight
-    const totalImpact = Object.values(rec.estimatedImpact).reduce(
-      (sum, impact) => sum + impact,
-      0
-    );
+    const totalImpact = Object.values(rec.estimatedImpact).reduce((sum, impact) => sum + impact, 0);
     score += (totalImpact / 5) * 0.3; // Normalize by 5 impact categories
-
+    
     return Math.min(1.0, score);
   }
 
-  private selectOptimalRecommendations(
-    recommendations: Recommendation[],
-    userId: string
-  ): Recommendation[] {
+  private selectOptimalRecommendations(recommendations: Recommendation[], userId: string): Recommendation[] {
     const userVector = this.userVectors.get(userId);
     const maxRecommendations = userVector?.features.engagementLevel > 0.7 ? 8 : 5;
-
+    
     return recommendations.slice(0, maxRecommendations);
   }
 
@@ -916,17 +798,14 @@
     };
   }
 
-  private storeRecommendationHistory(
-    userId: string,
-    recommendations: Recommendation[]
-  ): void {
+  private storeRecommendationHistory(userId: string, recommendations: Recommendation[]): void {
     if (!this.recommendationHistory.has(userId)) {
       this.recommendationHistory.set(userId, []);
     }
-
+    
     const history = this.recommendationHistory.get(userId)!;
     history.push(...recommendations);
-
+    
     // Keep only last 50 recommendations
     if (history.length > 50) {
       history.splice(0, history.length - 50);
@@ -935,7 +814,7 @@
 
   private calculateNextUpdateTime(userId: string): number {
     const engagementLevel = this.calculateEngagementLevel(userId);
-
+    
     // High engagement = more frequent updates
     if (engagementLevel > 0.8) return 240; // 4 hours
     if (engagementLevel > 0.6) return 480; // 8 hours
@@ -961,76 +840,58 @@
     adapted.confidence *= similarity;
     adapted.createdAt = new Date();
     adapted.personalizedReason = `Based on successful outcomes from users with similar patterns (${Math.round(similarity * 100)}% similarity)`;
-
+    
     return adapted.confidence > 0.5 ? adapted : null;
   }
 
-  private analyzePreferredCategories(
-    history: Recommendation[],
-    engagement: Map<string, number>
-  ): string[] {
+  private analyzePreferredCategories(history: Recommendation[], engagement: Map<string, number>): string[] {
     const categoryEngagement = new Map<string, number>();
-
+    
     for (const rec of history) {
       const engagementScore = engagement.get(rec.id) || 0;
       const current = categoryEngagement.get(rec.category) || 0;
       categoryEngagement.set(rec.category, current + engagementScore);
     }
-
+    
     return Array.from(categoryEngagement.entries())
       .sort(([, a], [, b]) => b - a)
       .slice(0, 3)
       .map(([category]) => category);
   }
 
-  private analyzePreferredComplexity(
-    history: Recommendation[],
-    engagement: Map<string, number>
-  ): string {
+  private analyzePreferredComplexity(history: Recommendation[], engagement: Map<string, number>): string {
     const complexityEngagement = new Map<string, number>();
-
+    
     for (const rec of history) {
       const engagementScore = engagement.get(rec.id) || 0;
       const current = complexityEngagement.get(rec.implementationComplexity) || 0;
       complexityEngagement.set(rec.implementationComplexity, current + engagementScore);
     }
-
-    return (
-      Array.from(complexityEngagement.entries()).sort(
-        ([, a], [, b]) => b - a
-      )[0]?.[0] || 'moderate'
-    );
-  }
-
-  private analyzePreferredTypes(
-    history: Recommendation[],
-    engagement: Map<string, number>
-  ): string[] {
+    
+    return Array.from(complexityEngagement.entries())
+      .sort(([, a], [, b]) => b - a)[0]?.[0] || 'moderate';
+  }
+
+  private analyzePreferredTypes(history: Recommendation[], engagement: Map<string, number>): string[] {
     const typeEngagement = new Map<string, number>();
-
+    
     for (const rec of history) {
       const engagementScore = engagement.get(rec.id) || 0;
       const current = typeEngagement.get(rec.type) || 0;
       typeEngagement.set(rec.type, current + engagementScore);
     }
-
+    
     return Array.from(typeEngagement.entries())
       .sort(([, a], [, b]) => b - a)
       .map(([type]) => type);
   }
 
   // Additional stub methods for specific recommendation types
-  private createOptimizationRecommendation(
-    userId: string,
-    context: RecommendationContext
-  ): Recommendation {
+  private createOptimizationRecommendation(userId: string, context: RecommendationContext): Recommendation {
     return this.createProductivityRecommendation(userId, context); // Placeholder
   }
 
-  private createChallengeRecommendation(
-    userId: string,
-    context: RecommendationContext
-  ): ChallengeRecommendation {
+  private createChallengeRecommendation(userId: string, context: RecommendationContext): ChallengeRecommendation {
     return {
       id: `challenge_${Date.now()}_${Math.random().toString(36).substr(2, 9)}`,
       type: 'challenge',
@@ -1039,8 +900,7 @@
       category: 'habit_formation',
       priority: 'medium',
       confidence: 0.75,
-      personalizedReason:
-        'Your challenge-seeking nature suggests you would enjoy this gamified approach',
+      personalizedReason: 'Your challenge-seeking nature suggests you would enjoy this gamified approach',
       estimatedImpact: {
         sleepQuality: 0.2,
         energyLevel: 0.3,
@@ -1055,11 +915,7 @@
       challenge: {
         duration: '7 days',
         difficulty: 'beginner',
-        goals: [
-          'Dismiss alarm within 5 minutes',
-          'No snoozing',
-          'Consistent wake time',
-        ],
+        goals: ['Dismiss alarm within 5 minutes', 'No snoozing', 'Consistent wake time'],
         milestones: [
           { day: 3, milestone: 'Halfway there!', reward: 'Achievement badge' },
           { day: 7, milestone: 'Challenge complete!', reward: 'Premium theme unlock' },
@@ -1068,97 +924,58 @@
     };
   }
 
-  private createMorningOptimizationRecommendation(
-    userId: string,
-    context: RecommendationContext
-  ): Recommendation {
+  private createMorningOptimizationRecommendation(userId: string, context: RecommendationContext): Recommendation {
     return this.createProductivityRecommendation(userId, context); // Placeholder
   }
 
-  private createEveningRelaxationRecommendation(
-    userId: string,
-    context: RecommendationContext
-  ): Recommendation {
+  private createEveningRelaxationRecommendation(userId: string, context: RecommendationContext): Recommendation {
     return this.createWellnessRecommendation(userId, context); // Placeholder
   }
 
-  private createStressReductionRecommendation(
-    userId: string,
-    context: RecommendationContext
-  ): Recommendation {
+  private createStressReductionRecommendation(userId: string, context: RecommendationContext): Recommendation {
     return this.createWellnessRecommendation(userId, context); // Placeholder
   }
 
-  private createEnergyBoostRecommendation(
-    userId: string,
-    context: RecommendationContext
-  ): Recommendation {
+  private createEnergyBoostRecommendation(userId: string, context: RecommendationContext): Recommendation {
     return this.createProductivityRecommendation(userId, context); // Placeholder
   }
 
-  private createSeasonalAdjustmentRecommendation(
-    userId: string,
-    context: RecommendationContext
-  ): Recommendation {
+  private createSeasonalAdjustmentRecommendation(userId: string, context: RecommendationContext): Recommendation {
     return this.createWellnessRecommendation(userId, context); // Placeholder
   }
 
-  private createSleepQualityHybridRecommendation(
-    userId: string,
-    context: RecommendationContext,
-    healthData: unknown
-  ): Recommendation {
+  private createSleepQualityHybridRecommendation(userId: string, context: RecommendationContext, healthData: any): Recommendation {
     return this.createWellnessRecommendation(userId, context); // Placeholder
   }
 
-  private createEnergyCorrelationRecommendation(
-    userId: string,
-    context: RecommendationContext,
-    healthData: unknown
-  ): Recommendation {
+  private createEnergyCorrelationRecommendation(userId: string, context: RecommendationContext, healthData: any): Recommendation {
     return this.createProductivityRecommendation(userId, context); // Placeholder
   }
 
-  private createMeetingOptimizationRecommendation(
-    userId: string,
-    context: RecommendationContext,
-    calendarData: unknown
-  ): Recommendation {
+  private createMeetingOptimizationRecommendation(userId: string, context: RecommendationContext, calendarData: any): Recommendation {
     return this.createProductivityRecommendation(userId, context); // Placeholder
   }
 
-  private createWeatherAdaptationRecommendation(
-    userId: string,
-    context: RecommendationContext,
-    weatherData: unknown
-  ): Recommendation {
+  private createWeatherAdaptationRecommendation(userId: string, context: RecommendationContext, weatherData: any): Recommendation {
     return this.createWellnessRecommendation(userId, context); // Placeholder
   }
 
   private initializeRecommendationEngine(): void {
-    console.log(
-      '[EnhancedRecommendationEngine] Initializing advanced recommendation system...'
-    );
+    console.log('[EnhancedRecommendationEngine] Initializing advanced recommendation system...');
   }
 
   /**
    * Record user engagement with a recommendation
    */
-  recordRecommendationEngagement(
-    userId: string,
-    recommendationId: string,
-    engagement: number
-  ): void {
+  recordRecommendationEngagement(userId: string, recommendationId: string, engagement: number): void {
     if (!this.engagementData.has(userId)) {
       this.engagementData.set(userId, new Map());
     }
-
+    
     const userEngagement = this.engagementData.get(userId)!;
     userEngagement.set(recommendationId, engagement);
-
-    console.log(
-      `[RecommendationEngine] Recorded engagement: ${engagement} for recommendation ${recommendationId}`
-    );
+    
+    console.log(`[RecommendationEngine] Recorded engagement: ${engagement} for recommendation ${recommendationId}`);
   }
 
   /**
@@ -1172,26 +989,26 @@
   } {
     const history = this.recommendationHistory.get(userId) || [];
     const engagement = this.engagementData.get(userId) || new Map();
-
+    
     const categoryPerformance: Record<string, number> = {};
     const typePerformance: Record<string, number> = {};
     let totalEngagement = 0;
-
+    
     for (const rec of history) {
       const engagementScore = engagement.get(rec.id) || 0;
       totalEngagement += engagementScore;
-
+      
       if (!categoryPerformance[rec.category]) {
         categoryPerformance[rec.category] = 0;
       }
       categoryPerformance[rec.category] += engagementScore;
-
+      
       if (!typePerformance[rec.type]) {
         typePerformance[rec.type] = 0;
       }
       typePerformance[rec.type] += engagementScore;
     }
-
+    
     return {
       totalRecommendations: history.length,
       averageEngagement: history.length > 0 ? totalEngagement / history.length : 0,
