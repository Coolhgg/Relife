--- conflicted
+++ resolved
@@ -1,13 +1,3 @@
-<<<<<<< HEAD
-import type { Alarm, VoiceMood, AlarmEvent, AlarmInstance, User } from '../types';
-import { generateAlarmId, getNextAlarmTime } from '../utils';
-import { scheduleLocalNotification, cancelLocalNotification } from './capacitor';
-import { alarmBattleIntegration } from './alarm-battle-integration';
-import AppAnalyticsService from './app-analytics';
-import SecureAlarmStorageService from './secure-alarm-storage';
-import SecurityService from './security';
-import { ErrorHandler } from './error-handler';
-=======
 /// <reference types="node" />
 import type {
   Alarm,
@@ -26,7 +16,6 @@
 import SecureAlarmStorageService from "./secure-alarm-storage";
 import SecurityService from "./security";
 import { ErrorHandler } from "./error-handler";
->>>>>>> a2085a2a
 
 export class AlarmService {
   private static alarms: Alarm[] = [];
