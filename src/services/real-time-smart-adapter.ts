<<<<<<< HEAD
import { EnhancedSmartAlarmScheduler, type EnhancedSmartAlarm } from './enhanced-smart-alarm-scheduler';
import { SleepAnalysisService } from './sleep-analysis';
import { AlarmService } from './alarm';
=======
/// <reference types="node" />
import {
  EnhancedSmartAlarmScheduler,
  type EnhancedSmartAlarm,
} from "./enhanced-smart-alarm-scheduler";
import { SleepAnalysisService } from "./sleep-analysis";
import { AlarmService } from "./alarm";
>>>>>>> a2085a2a

export interface RealTimeAdaptationConfig {
  enabled: boolean;
  adaptationInterval: number; // minutes
  maxDailyAdaptations: number;
  minConfidenceThreshold: number;
  emergencyOverrideEnabled: boolean;
}

export interface AdaptationTrigger {
  type: 'sleep_pattern_change' | 'external_condition' | 'user_behavior' | 'calendar_event' | 'emergency';
  priority: number;
  confidence: number;
  suggestedAdjustment: number; // minutes
  reason: string;
  data: any;
}

export interface SmartAlarmStatus {
  isActive: boolean;
  nextTriggerTime: Date;
  currentAdjustment: number;
  adaptationCount: number;
  lastAdaptation: Date | null;
  confidence: number;
  factors: string[];
}

export class RealTimeSmartAdapter {
  private static instance: RealTimeSmartAdapter;
  private static config: RealTimeAdaptationConfig = {
    enabled: true,
    adaptationInterval: 15, // Check every 15 minutes
    maxDailyAdaptations: 5,
    minConfidenceThreshold: 0.6,
    emergencyOverrideEnabled: true
  };

  private static adaptationIntervals = new Map<string, NodeJS.Timeout>();
  private static alarmStatuses = new Map<string, SmartAlarmStatus>();
  private static isInitialized = false;

  // ===== INITIALIZATION =====

  static getInstance(): RealTimeSmartAdapter {
    if (!this.instance) {
      this.instance = new RealTimeSmartAdapter();
    }
    return this.instance;
  }

  static async initialize(): Promise<void> {
    if (this.isInitialized) return;

    console.log('Initializing Real-Time Smart Adapter');

    // Start monitoring active smart alarms
    await this.startMonitoring();

    // Set up periodic checks
    this.setupPeriodicChecks();

    this.isInitialized = true;
    console.log('Real-Time Smart Adapter initialized');
  }

  static async shutdown(): Promise<void> {
    console.log('Shutting down Real-Time Smart Adapter');

    // Clear all intervals
    for (const [alarmId, interval] of this.adaptationIntervals) {
      clearInterval(interval);
    }

    this.adaptationIntervals.clear();
    this.alarmStatuses.clear();
    this.isInitialized = false;
  }

  // ===== MONITORING CONTROL =====

  static async startMonitoringAlarm(alarm: EnhancedSmartAlarm): Promise<void> {
    if (!alarm.realTimeAdaptation || !this.config.enabled) return;

    console.log(`Starting real-time monitoring for alarm ${alarm.id}`);

    // Initialize status
    this.alarmStatuses.set(alarm.id, {
      isActive: true,
      nextTriggerTime: this.calculateNextTriggerTime(alarm),
      currentAdjustment: 0,
      adaptationCount: 0,
      lastAdaptation: null,
      confidence: 0.5,
      factors: []
    });

    // Set up adaptation interval
    const interval = setInterval(async () => {
      await this.checkForAdaptation(alarm.id);
    }, this.config.adaptationInterval * 60 * 1000);

    this.adaptationIntervals.set(alarm.id, interval);
  }

  static stopMonitoringAlarm(alarmId: string): void {
    console.log(`Stopping real-time monitoring for alarm ${alarmId}`);

    const interval = this.adaptationIntervals.get(alarmId);
    if (interval) {
      clearInterval(interval);
      this.adaptationIntervals.delete(alarmId);
    }

    this.alarmStatuses.delete(alarmId);
  }

  static async startMonitoring(): Promise<void> {
    try {
      // Get all active smart alarms
      const alarms = await EnhancedSmartAlarmScheduler.getAllSmartAlarms() as EnhancedSmartAlarm[];

      for (const alarm of alarms) {
        if (alarm.enabled && alarm.realTimeAdaptation) {
          await this.startMonitoringAlarm(alarm);
        }
      }
    } catch (error) {
      console.error('Error starting alarm monitoring:', error);
    }
  }

  // ===== ADAPTATION LOGIC =====

  private static async checkForAdaptation(alarmId: string): Promise<void> {
    try {
      const alarm = await EnhancedSmartAlarmScheduler.getSmartAlarm(alarmId) as EnhancedSmartAlarm;
      if (!alarm || !alarm.enabled || !alarm.realTimeAdaptation) {
        this.stopMonitoringAlarm(alarmId);
        return;
      }

      const status = this.alarmStatuses.get(alarmId);
      if (!status || !this.shouldCheckForAdaptation(alarm, status)) {
        return;
      }

      // Collect adaptation triggers
      const triggers = await this.collectAdaptationTriggers(alarm);

      if (triggers.length === 0) {
        return;
      }

      // Evaluate triggers and determine if adaptation is needed
      const adaptationDecision = await this.evaluateAdaptation(alarm, triggers);

      if (adaptationDecision.shouldAdapt) {
        await this.performAdaptation(alarm, adaptationDecision);
      }

    } catch (error) {
      console.error(`Error checking adaptation for alarm ${alarmId}:`, error);
    }
  }

  private static shouldCheckForAdaptation(alarm: EnhancedSmartAlarm, status: SmartAlarmStatus): boolean {
    // Check if we've hit daily adaptation limit
    if (status.adaptationCount >= this.config.maxDailyAdaptations) {
      return false;
    }

    // Check if enough time has passed since last adaptation
    if (status.lastAdaptation) {
      const timeSinceLastAdaptation = Date.now() - status.lastAdaptation.getTime();
      const minInterval = this.config.adaptationInterval * 60 * 1000; // Convert to ms
      if (timeSinceLastAdaptation < minInterval) {
        return false;
      }
    }

    // Check if alarm is soon (within next 2 hours)
    const nextAlarmTime = this.calculateNextAlarmTime(alarm);
    const timeUntilAlarm = nextAlarmTime.getTime() - Date.now();
    const twoHours = 2 * 60 * 60 * 1000;

    return timeUntilAlarm <= twoHours && timeUntilAlarm > 0;
  }

  private static async collectAdaptationTriggers(alarm: EnhancedSmartAlarm): Promise<AdaptationTrigger[]> {
    const triggers: AdaptationTrigger[] = [];

    try {
      // 1. Sleep pattern changes
      const sleepPatternTrigger = await this.checkSleepPatternTrigger(alarm);
      if (sleepPatternTrigger) triggers.push(sleepPatternTrigger);

      // 2. External conditions (weather, calendar, etc.)
      const conditionTriggers = await this.checkConditionTriggers(alarm);
      triggers.push(...conditionTriggers);

      // 3. User behavior patterns
      const behaviorTrigger = await this.checkUserBehaviorTrigger(alarm);
      if (behaviorTrigger) triggers.push(behaviorTrigger);

      // 4. Emergency conditions
      if (this.config.emergencyOverrideEnabled) {
        const emergencyTrigger = await this.checkEmergencyTrigger(alarm);
        if (emergencyTrigger) triggers.push(emergencyTrigger);
      }

    } catch (error) {
      console.error('Error collecting adaptation triggers:', error);
    }

    return triggers;
  }

  private static async checkSleepPatternTrigger(alarm: EnhancedSmartAlarm): Promise<AdaptationTrigger | null> {
    try {
      // Get updated sleep pattern
      const currentPattern = await SleepAnalysisService.analyzeSleepPatterns();
      if (!currentPattern) return null;

      // Check if there's been a significant change in sleep pattern
      const recommendation = await SleepAnalysisService.getSmartAlarmRecommendation(alarm);
      if (!recommendation) return null;

      const currentTime = this.timeToMinutes(alarm.time);
      const recommendedTime = this.timeToMinutes(recommendation.recommendedTime);
      const adjustment = recommendedTime - currentTime;

      // Only trigger if adjustment is significant and confidence is high
      if (Math.abs(adjustment) >= 10 && recommendation.confidence >= 0.7) {
        return {
          type: 'sleep_pattern_change',
          priority: 8,
          confidence: recommendation.confidence,
          suggestedAdjustment: adjustment,
          reason: `Sleep pattern analysis suggests ${Math.abs(adjustment)} minute ${adjustment > 0 ? 'delay' : 'advance'}: ${recommendation.reason}`,
          data: { recommendation, pattern: currentPattern }
        };
      }

      return null;
    } catch (error) {
      console.error('Error checking sleep pattern trigger:', error);
      return null;
    }
  }

  private static async checkConditionTriggers(alarm: EnhancedSmartAlarm): Promise<AdaptationTrigger[]> {
    const triggers: AdaptationTrigger[] = [];

    if (!alarm.conditionBasedAdjustments) return triggers;

    try {
      // Get current conditions (weather, calendar, etc.)
      const conditions = await this.getCurrentConditions();

      for (const conditionAdj of alarm.conditionBasedAdjustments.filter(c => c.isEnabled)) {
        const conditionValue = conditions[conditionAdj.type];
        if (conditionValue === undefined) continue;

        const shouldTrigger = this.evaluateCondition(conditionAdj.condition, conditionValue);

        if (shouldTrigger) {
          const effectiveAdjustment = conditionAdj.adjustment.timeMinutes * conditionAdj.effectivenessScore;

          triggers.push({
            type: 'external_condition',
            priority: conditionAdj.priority,
            confidence: conditionAdj.effectivenessScore,
            suggestedAdjustment: effectiveAdjustment,
            reason: `${conditionAdj.type} condition met: ${conditionAdj.adjustment.reason}`,
            data: { condition: conditionAdj, currentValue: conditionValue }
          });
        }
      }
    } catch (error) {
      console.error('Error checking condition triggers:', error);
    }

    return triggers;
  }

  private static async checkUserBehaviorTrigger(alarm: EnhancedSmartAlarm): Promise<AdaptationTrigger | null> {
    try {
      // Analyze recent user behavior patterns
      const recentFeedback = alarm.wakeUpFeedback?.slice(-5) || [];

      if (recentFeedback.length < 3) return null; // Not enough data

      // Check for consistent difficulty patterns
      const difficulties = recentFeedback.map(f =>
        ['very_easy', 'easy', 'normal', 'hard', 'very_hard'].indexOf(f.difficulty)
      );

      const avgDifficulty = difficulties.reduce((sum, d) => sum + d, 0) / difficulties.length;

      // If consistently hard to wake up, suggest earlier time
      if (avgDifficulty >= 3.5) {
        return {
          type: 'user_behavior',
          priority: 6,
          confidence: 0.7,
          suggestedAdjustment: -15, // 15 minutes earlier
          reason: 'Recent feedback indicates consistent difficulty waking up',
          data: { avgDifficulty, recentFeedback: recentFeedback.length }
        };
      }

      // If consistently easy to wake up, suggest optimizing for sleep quality
      if (avgDifficulty <= 1.5) {
        return {
          type: 'user_behavior',
          priority: 4,
          confidence: 0.6,
          suggestedAdjustment: 10, // 10 minutes later for more sleep
          reason: 'Recent feedback indicates easy wake-ups - optimizing for more sleep',
          data: { avgDifficulty, recentFeedback: recentFeedback.length }
        };
      }

      return null;
    } catch (error) {
      console.error('Error checking user behavior trigger:', error);
      return null;
    }
  }

  private static async checkEmergencyTrigger(alarm: EnhancedSmartAlarm): Promise<AdaptationTrigger | null> {
    try {
      // Check for emergency conditions (severe weather, traffic, etc.)
      const conditions = await this.getCurrentConditions();

      // Severe weather conditions
      if (conditions.weather?.severity === 'severe') {
        return {
          type: 'emergency',
          priority: 10,
          confidence: 0.9,
          suggestedAdjustment: -30, // 30 minutes earlier
          reason: 'Severe weather conditions detected - allowing extra time',
          data: { weatherCondition: conditions.weather }
        };
      }

      // Major traffic disruptions
      if (conditions.traffic?.severity === 'major') {
        return {
          type: 'emergency',
          priority: 9,
          confidence: 0.85,
          suggestedAdjustment: -20, // 20 minutes earlier
          reason: 'Major traffic disruptions detected',
          data: { trafficCondition: conditions.traffic }
        };
      }

      return null;
    } catch (error) {
      console.error('Error checking emergency trigger:', error);
      return null;
    }
  }

  private static async evaluateAdaptation(
    alarm: EnhancedSmartAlarm,
    triggers: AdaptationTrigger[]
  ): Promise<{ shouldAdapt: boolean; adjustment: number; reasons: string[]; confidence: number }> {

    if (triggers.length === 0) {
      return { shouldAdapt: false, adjustment: 0, reasons: [], confidence: 0 };
    }

    // Sort triggers by priority
    const sortedTriggers = triggers.sort((a, b) => b.priority - a.priority);

    // Calculate weighted adjustment
    let totalWeight = 0;
    let weightedAdjustment = 0;
    let avgConfidence = 0;
    const reasons: string[] = [];

    for (const trigger of sortedTriggers) {
      const weight = trigger.priority * trigger.confidence;
      totalWeight += weight;
      weightedAdjustment += trigger.suggestedAdjustment * weight;
      avgConfidence += trigger.confidence;
      reasons.push(trigger.reason);
    }

    if (totalWeight === 0) {
      return { shouldAdapt: false, adjustment: 0, reasons: [], confidence: 0 };
    }

    const finalAdjustment = Math.round(weightedAdjustment / totalWeight);
    const finalConfidence = avgConfidence / triggers.length;

    // Check if adjustment meets minimum threshold
    const shouldAdapt = Math.abs(finalAdjustment) >= 5 && finalConfidence >= this.config.minConfidenceThreshold;

    return {
      shouldAdapt,
      adjustment: finalAdjustment,
      reasons,
      confidence: finalConfidence
    };
  }

  private static async performAdaptation(
    alarm: EnhancedSmartAlarm,
    decision: { adjustment: number; reasons: string[]; confidence: number }
  ): Promise<void> {
    try {
      console.log(`Adapting alarm ${alarm.id} by ${decision.adjustment} minutes`);

      // Apply the adjustment
      const updatedAlarm = await EnhancedSmartAlarmScheduler.updateSmartScheduleRealTime(alarm.id);

      if (updatedAlarm) {
        // Update status
        const status = this.alarmStatuses.get(alarm.id);
        if (status) {
          status.currentAdjustment += decision.adjustment;
          status.adaptationCount += 1;
          status.lastAdaptation = new Date();
          status.confidence = decision.confidence;
          status.factors = decision.reasons;
        }

        // Notify user of adaptation (optional)
        await this.notifyUserOfAdaptation(alarm, decision);
      }

    } catch (error) {
      console.error(`Error performing adaptation for alarm ${alarm.id}:`, error);
    }
  }

  // ===== UTILITY METHODS =====

  private static setupPeriodicChecks(): void {
    // Check for new alarms every 5 minutes
    setInterval(async () => {
      await this.startMonitoring();
    }, 5 * 60 * 1000);
  }

  private static calculateNextTriggerTime(alarm: EnhancedSmartAlarm): Date {
    // Calculate next alarm occurrence
    const now = new Date();
    const [hours, minutes] = alarm.time.split(':').map(Number);
    const nextAlarm = new Date();
    nextAlarm.setHours(hours, minutes, 0, 0);

    if (nextAlarm <= now) {
      nextAlarm.setDate(nextAlarm.getDate() + 1);
    }

    return nextAlarm;
  }

  private static calculateNextAlarmTime(alarm: EnhancedSmartAlarm): Date {
    return this.calculateNextTriggerTime(alarm);
  }

  private static timeToMinutes(timeStr: string): number {
    const [hours, minutes] = timeStr.split(':').map(Number);
    return hours * 60 + minutes;
  }

  private static async getCurrentConditions(): Promise<Record<string, any>> {
    // This would integrate with actual APIs
    return {
      weather: { condition: 'clear', severity: 'normal' },
      traffic: { condition: 'normal', severity: 'normal' },
      calendar: { hasEarlyMeeting: false },
      time: new Date()
    };
  }

  private static evaluateCondition(condition: any, value: any): boolean {
    const { operator, value: conditionValue, threshold } = condition;

    switch (operator) {
      case 'equals':
        return value === conditionValue;
      case 'greater_than':
        return value > (threshold || conditionValue);
      case 'less_than':
        return value < (threshold || conditionValue);
      case 'contains':
        return Array.isArray(value) ?
          value.includes(conditionValue) :
          String(value).includes(String(conditionValue));
      default:
        return false;
    }
  }

  private static async notifyUserOfAdaptation(
    alarm: EnhancedSmartAlarm,
    decision: { adjustment: number; reasons: string[] }
  ): Promise<void> {
    // Optional: Send push notification about adaptation
    console.log(`Alarm adapted: ${decision.adjustment} minutes. Reasons: ${decision.reasons.join(', ')}`);
  }

  // ===== PUBLIC API =====

  static getAlarmStatus(alarmId: string): SmartAlarmStatus | null {
    return this.alarmStatuses.get(alarmId) || null;
  }

  static getAllAlarmStatuses(): Map<string, SmartAlarmStatus> {
    return new Map(this.alarmStatuses);
  }

  static async updateConfig(newConfig: Partial<RealTimeAdaptationConfig>): Promise<void> {
    this.config = { ...this.config, ...newConfig };

    if (!newConfig.enabled) {
      // Stop all monitoring if disabled
      for (const [alarmId] of this.adaptationIntervals) {
        this.stopMonitoringAlarm(alarmId);
      }
    } else if (newConfig.enabled && this.adaptationIntervals.size === 0) {
      // Restart monitoring if enabled
      await this.startMonitoring();
    }
  }
}

export default RealTimeSmartAdapter;<|MERGE_RESOLUTION|>--- conflicted
+++ resolved
@@ -1,8 +1,3 @@
-<<<<<<< HEAD
-import { EnhancedSmartAlarmScheduler, type EnhancedSmartAlarm } from './enhanced-smart-alarm-scheduler';
-import { SleepAnalysisService } from './sleep-analysis';
-import { AlarmService } from './alarm';
-=======
 /// <reference types="node" />
 import {
   EnhancedSmartAlarmScheduler,
@@ -10,7 +5,6 @@
 } from "./enhanced-smart-alarm-scheduler";
 import { SleepAnalysisService } from "./sleep-analysis";
 import { AlarmService } from "./alarm";
->>>>>>> a2085a2a
 
 export interface RealTimeAdaptationConfig {
   enabled: boolean;
