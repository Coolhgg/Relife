--- conflicted
+++ resolved
@@ -1,11 +1,4 @@
-<<<<<<< HEAD
-import {
-  EnhancedSmartAlarmScheduler,
-  type EnhancedSmartAlarm,
-} from './enhanced-smart-alarm-scheduler';
-=======
 import { EnhancedSmartAlarmScheduler, type EnhancedSmartAlarm } from './enhanced-smart-alarm-scheduler';
->>>>>>> 02f0594e
 import { SleepAnalysisService } from './sleep-analysis';
 import { AlarmService } from './alarm';
 
@@ -18,16 +11,7 @@
 }
 
 export interface AdaptationTrigger {
-<<<<<<< HEAD
-  type:
-    | 'sleep_pattern_change'
-    | 'external_condition'
-    | 'user_behavior'
-    | 'calendar_event'
-    | 'emergency';
-=======
   type: 'sleep_pattern_change' | 'external_condition' | 'user_behavior' | 'calendar_event' | 'emergency';
->>>>>>> 02f0594e
   priority: number;
   confidence: number;
   suggestedAdjustment: number; // minutes
@@ -115,18 +99,9 @@
     });
 
     // Set up adaptation interval
-<<<<<<< HEAD
-    const interval = setInterval(
-      async () => {
-        await this.checkForAdaptation(alarm.id);
-      },
-      this.config.adaptationInterval * 60 * 1000
-    );
-=======
     const interval = setInterval(async () => {
       await this.checkForAdaptation(alarm.id);
     }, this.config.adaptationInterval * 60 * 1000);
->>>>>>> 02f0594e
 
     this.adaptationIntervals.set(alarm.id, interval);
   }
@@ -162,13 +137,7 @@
 
   private static async checkForAdaptation(alarmId: string): Promise<void> {
     try {
-<<<<<<< HEAD
-      const alarm = (await EnhancedSmartAlarmScheduler.getSmartAlarm(
-        alarmId
-      )) as EnhancedSmartAlarm;
-=======
       const alarm = await EnhancedSmartAlarmScheduler.getSmartAlarm(alarmId) as EnhancedSmartAlarm;
->>>>>>> 02f0594e
       if (!alarm || !alarm.enabled || !alarm.realTimeAdaptation) {
         this.stopMonitoringAlarm(alarmId);
         return;
@@ -198,14 +167,7 @@
     }
   }
 
-<<<<<<< HEAD
-  private static shouldCheckForAdaptation(
-    alarm: EnhancedSmartAlarm,
-    status: SmartAlarmStatus
-  ): boolean {
-=======
   private static shouldCheckForAdaptation(alarm: EnhancedSmartAlarm, status: SmartAlarmStatus): boolean {
->>>>>>> 02f0594e
     // Check if we've hit daily adaptation limit
     if (status.adaptationCount >= this.config.maxDailyAdaptations) {
       return false;
@@ -228,13 +190,7 @@
     return timeUntilAlarm <= twoHours && timeUntilAlarm > 0;
   }
 
-<<<<<<< HEAD
-  private static async collectAdaptationTriggers(
-    alarm: EnhancedSmartAlarm
-  ): Promise<AdaptationTrigger[]> {
-=======
   private static async collectAdaptationTriggers(alarm: EnhancedSmartAlarm): Promise<AdaptationTrigger[]> {
->>>>>>> 02f0594e
     const triggers: AdaptationTrigger[] = [];
 
     try {
@@ -263,13 +219,7 @@
     return triggers;
   }
 
-<<<<<<< HEAD
-  private static async checkSleepPatternTrigger(
-    alarm: EnhancedSmartAlarm
-  ): Promise<AdaptationTrigger | null> {
-=======
   private static async checkSleepPatternTrigger(alarm: EnhancedSmartAlarm): Promise<AdaptationTrigger | null> {
->>>>>>> 02f0594e
     try {
       // Get updated sleep pattern
       const currentPattern = await SleepAnalysisService.analyzeSleepPatterns();
@@ -291,11 +241,7 @@
           confidence: recommendation.confidence,
           suggestedAdjustment: adjustment,
           reason: `Sleep pattern analysis suggests ${Math.abs(adjustment)} minute ${adjustment > 0 ? 'delay' : 'advance'}: ${recommendation.reason}`,
-<<<<<<< HEAD
-          data: { recommendation, pattern: currentPattern },
-=======
           data: { recommendation, pattern: currentPattern }
->>>>>>> 02f0594e
         };
       }
 
@@ -306,13 +252,7 @@
     }
   }
 
-<<<<<<< HEAD
-  private static async checkConditionTriggers(
-    alarm: EnhancedSmartAlarm
-  ): Promise<AdaptationTrigger[]> {
-=======
   private static async checkConditionTriggers(alarm: EnhancedSmartAlarm): Promise<AdaptationTrigger[]> {
->>>>>>> 02f0594e
     const triggers: AdaptationTrigger[] = [];
 
     if (!alarm.conditionBasedAdjustments) return triggers;
@@ -321,22 +261,6 @@
       // Get current conditions (weather, calendar, etc.)
       const conditions = await this.getCurrentConditions();
 
-<<<<<<< HEAD
-      for (const conditionAdj of alarm.conditionBasedAdjustments.filter(
-        c => c.isEnabled
-      )) {
-        const conditionValue = conditions[conditionAdj.type];
-        if (conditionValue === undefined) continue;
-
-        const shouldTrigger = this.evaluateCondition(
-          conditionAdj.condition,
-          conditionValue
-        );
-
-        if (shouldTrigger) {
-          const effectiveAdjustment =
-            conditionAdj.adjustment.timeMinutes * conditionAdj.effectivenessScore;
-=======
       for (const conditionAdj of alarm.conditionBasedAdjustments.filter(c => c.isEnabled)) {
         const conditionValue = conditions[conditionAdj.type];
         if (conditionValue === undefined) continue;
@@ -345,7 +269,6 @@
 
         if (shouldTrigger) {
           const effectiveAdjustment = conditionAdj.adjustment.timeMinutes * conditionAdj.effectivenessScore;
->>>>>>> 02f0594e
 
           triggers.push({
             type: 'external_condition',
@@ -364,13 +287,7 @@
     return triggers;
   }
 
-<<<<<<< HEAD
-  private static async checkUserBehaviorTrigger(
-    alarm: EnhancedSmartAlarm
-  ): Promise<AdaptationTrigger | null> {
-=======
   private static async checkUserBehaviorTrigger(alarm: EnhancedSmartAlarm): Promise<AdaptationTrigger | null> {
->>>>>>> 02f0594e
     try {
       // Analyze recent user behavior patterns
       const recentFeedback = alarm.wakeUpFeedback?.slice(-5) || [];
@@ -392,11 +309,7 @@
           confidence: 0.7,
           suggestedAdjustment: -15, // 15 minutes earlier
           reason: 'Recent feedback indicates consistent difficulty waking up',
-<<<<<<< HEAD
-          data: { avgDifficulty, recentFeedback: recentFeedback.length },
-=======
           data: { avgDifficulty, recentFeedback: recentFeedback.length }
->>>>>>> 02f0594e
         };
       }
 
@@ -408,11 +321,7 @@
           confidence: 0.6,
           suggestedAdjustment: 10, // 10 minutes later for more sleep
           reason: 'Recent feedback indicates easy wake-ups - optimizing for more sleep',
-<<<<<<< HEAD
-          data: { avgDifficulty, recentFeedback: recentFeedback.length },
-=======
           data: { avgDifficulty, recentFeedback: recentFeedback.length }
->>>>>>> 02f0594e
         };
       }
 
@@ -423,13 +332,7 @@
     }
   }
 
-<<<<<<< HEAD
-  private static async checkEmergencyTrigger(
-    alarm: EnhancedSmartAlarm
-  ): Promise<AdaptationTrigger | null> {
-=======
   private static async checkEmergencyTrigger(alarm: EnhancedSmartAlarm): Promise<AdaptationTrigger | null> {
->>>>>>> 02f0594e
     try {
       // Check for emergency conditions (severe weather, traffic, etc.)
       const conditions = await this.getCurrentConditions();
@@ -442,11 +345,7 @@
           confidence: 0.9,
           suggestedAdjustment: -30, // 30 minutes earlier
           reason: 'Severe weather conditions detected - allowing extra time',
-<<<<<<< HEAD
-          data: { weatherCondition: conditions.weather },
-=======
           data: { weatherCondition: conditions.weather }
->>>>>>> 02f0594e
         };
       }
 
@@ -458,11 +357,7 @@
           confidence: 0.85,
           suggestedAdjustment: -20, // 20 minutes earlier
           reason: 'Major traffic disruptions detected',
-<<<<<<< HEAD
-          data: { trafficCondition: conditions.traffic },
-=======
           data: { trafficCondition: conditions.traffic }
->>>>>>> 02f0594e
         };
       }
 
@@ -476,17 +371,8 @@
   private static async evaluateAdaptation(
     alarm: EnhancedSmartAlarm,
     triggers: AdaptationTrigger[]
-<<<<<<< HEAD
-  ): Promise<{
-    shouldAdapt: boolean;
-    adjustment: number;
-    reasons: string[];
-    confidence: number;
-  }> {
-=======
   ): Promise<{ shouldAdapt: boolean; adjustment: number; reasons: string[]; confidence: number }> {
 
->>>>>>> 02f0594e
     if (triggers.length === 0) {
       return { shouldAdapt: false, adjustment: 0, reasons: [], confidence: 0 };
     }
@@ -560,18 +446,9 @@
 
   private static setupPeriodicChecks(): void {
     // Check for new alarms every 5 minutes
-<<<<<<< HEAD
-    setInterval(
-      async () => {
-        await this.startMonitoring();
-      },
-      5 * 60 * 1000
-    );
-=======
     setInterval(async () => {
       await this.startMonitoring();
     }, 5 * 60 * 1000);
->>>>>>> 02f0594e
   }
 
   private static calculateNextTriggerTime(alarm: EnhancedSmartAlarm): Date {
@@ -618,15 +495,9 @@
       case 'less_than':
         return value < (threshold || conditionValue);
       case 'contains':
-<<<<<<< HEAD
-        return Array.isArray(value)
-          ? value.includes(conditionValue)
-          : String(value).includes(String(conditionValue));
-=======
         return Array.isArray(value) ?
           value.includes(conditionValue) :
           String(value).includes(String(conditionValue));
->>>>>>> 02f0594e
       default:
         return false;
     }
@@ -637,13 +508,7 @@
     decision: { adjustment: number; reasons: string[] }
   ): Promise<void> {
     // Optional: Send push notification about adaptation
-<<<<<<< HEAD
-    console.log(
-      `Alarm adapted: ${decision.adjustment} minutes. Reasons: ${decision.reasons.join(', ')}`
-    );
-=======
     console.log(`Alarm adapted: ${decision.adjustment} minutes. Reasons: ${decision.reasons.join(', ')}`);
->>>>>>> 02f0594e
   }
 
   // ===== PUBLIC API =====
@@ -656,13 +521,7 @@
     return new Map(this.alarmStatuses);
   }
 
-<<<<<<< HEAD
-  static async updateConfig(
-    newConfig: Partial<RealTimeAdaptationConfig>
-  ): Promise<void> {
-=======
   static async updateConfig(newConfig: Partial<RealTimeAdaptationConfig>): Promise<void> {
->>>>>>> 02f0594e
     this.config = { ...this.config, ...newConfig };
 
     if (!newConfig.enabled) {
