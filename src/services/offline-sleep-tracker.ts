// Offline Sleep Tracking Service for Relife App
// Comprehensive sleep data collection and analysis when offline

import { ErrorHandler } from './error-handler';
import SecurityService from './security';

interface SleepSession {
  id: string;
  userId: string;
  startTime: string; // ISO date string
  endTime?: string; // ISO date string
  duration?: number; // minutes
  quality: number; // 1-10 scale
  stages: SleepStage[];
  interruptions: SleepInterruption[];
  environment: SleepEnvironment;
  wakeMethod: 'natural' | 'alarm' | 'disturbance';
  mood: 'refreshed' | 'tired' | 'groggy' | 'energetic';
  notes?: string;
  createdAt: string;
  synced: boolean;
}

interface SleepStage {
  type: 'awake' | 'light' | 'deep' | 'rem';
  startTime: string;
  duration: number; // minutes
  confidence: number; // 0-1, AI confidence in detection
}

interface SleepInterruption {
  time: string;
  type: 'noise' | 'movement' | 'light' | 'temperature' | 'other';
  severity: number; // 1-5 scale
  duration: number; // minutes
  description?: string;
}

interface SleepEnvironment {
  temperature?: number; // Celsius
  humidity?: number; // percentage
  lightLevel?: number; // lux
  noiseLevel?: number; // decibels
  roomConditions: 'poor' | 'fair' | 'good' | 'excellent';
  bedtimeRoutine: string[];
}

interface SleepGoal {
  id: string;
<<<<<<< HEAD
  type:
    | 'bedtime_consistency'
    | 'sleep_duration'
    | 'wake_consistency'
    | 'sleep_quality'
    | 'routine_completion';
=======
  type: 'bedtime_consistency' | 'sleep_duration' | 'wake_consistency' | 'sleep_quality' | 'routine_completion';
>>>>>>> 02f0594e
  target: number;
  current: number;
  progress: number; // percentage
  streak: number;
  lastAchieved?: string;
  active: boolean;
}

interface SleepInsight {
  id: string;
  type: 'pattern' | 'recommendation' | 'achievement' | 'warning';
  title: string;
  description: string;
  data: Record<string, any>;
  confidence: number; // 0-1
  priority: 'low' | 'medium' | 'high';
  actionable: boolean;
  actions?: string[];
  createdAt: string;
  dismissed?: boolean;
}

interface SleepAnalytics {
  weeklyAverage: number; // hours
  weeklyQuality: number; // 1-10
  bedtimeConsistency: number; // percentage
  wakeTimeConsistency: number; // percentage
  deepSleepPercentage: number;
  remSleepPercentage: number;
  interruptionRate: number; // per night
  improvementTrend: 'improving' | 'stable' | 'declining';
  lastCalculated: string;
}

export class OfflineSleepTracker {
  private static instance: OfflineSleepTracker;
  private readonly STORAGE_KEYS = {
    SLEEP_SESSIONS: 'relife-sleep-sessions',
    SLEEP_GOALS: 'relife-sleep-goals',
    SLEEP_INSIGHTS: 'relife-sleep-insights',
    SLEEP_ANALYTICS: 'relife-sleep-analytics',
<<<<<<< HEAD
    CURRENT_SESSION: 'relife-current-sleep-session',
=======
    CURRENT_SESSION: 'relife-current-sleep-session'
>>>>>>> 02f0594e
  };

  private sleepSessions: SleepSession[] = [];
  private sleepGoals: SleepGoal[] = [];
  private sleepInsights: SleepInsight[] = [];
  private sleepAnalytics: SleepAnalytics | null = null;
  private currentSession: SleepSession | null = null;
  private isOnline = navigator.onLine;
  private trackingTimer?: NodeJS.Timeout;

  private constructor() {
    this.loadFromStorage();
    this.setupEventListeners();
    this.initializeDefaultGoals();
  }

  static getInstance(): OfflineSleepTracker {
    if (!OfflineSleepTracker.instance) {
      OfflineSleepTracker.instance = new OfflineSleepTracker();
    }
    return OfflineSleepTracker.instance;
  }

  // ==================== INITIALIZATION ====================

  private async loadFromStorage(): Promise<void> {
    try {
<<<<<<< HEAD
      const sessions = SecurityService.secureStorageGet(
        this.STORAGE_KEYS.SLEEP_SESSIONS
      );
=======
      const sessions = SecurityService.secureStorageGet(this.STORAGE_KEYS.SLEEP_SESSIONS);
>>>>>>> 02f0594e
      if (sessions && Array.isArray(sessions)) {
        this.sleepSessions = sessions;
      }

      const goals = SecurityService.secureStorageGet(this.STORAGE_KEYS.SLEEP_GOALS);
      if (goals && Array.isArray(goals)) {
        this.sleepGoals = goals;
      }

<<<<<<< HEAD
      const insights = SecurityService.secureStorageGet(
        this.STORAGE_KEYS.SLEEP_INSIGHTS
      );
=======
      const insights = SecurityService.secureStorageGet(this.STORAGE_KEYS.SLEEP_INSIGHTS);
>>>>>>> 02f0594e
      if (insights && Array.isArray(insights)) {
        this.sleepInsights = insights;
      }

<<<<<<< HEAD
      const analytics = SecurityService.secureStorageGet(
        this.STORAGE_KEYS.SLEEP_ANALYTICS
      );
=======
      const analytics = SecurityService.secureStorageGet(this.STORAGE_KEYS.SLEEP_ANALYTICS);
>>>>>>> 02f0594e
      if (analytics) {
        this.sleepAnalytics = analytics;
      }

<<<<<<< HEAD
      const currentSession = SecurityService.secureStorageGet(
        this.STORAGE_KEYS.CURRENT_SESSION
      );
=======
      const currentSession = SecurityService.secureStorageGet(this.STORAGE_KEYS.CURRENT_SESSION);
>>>>>>> 02f0594e
      if (currentSession) {
        this.currentSession = currentSession;
        // Resume tracking if we have an active session
        this.resumeTracking();
      }

<<<<<<< HEAD
      console.log(
        '[OfflineSleepTracker] Loaded',
        this.sleepSessions.length,
        'sleep sessions'
      );
=======
      console.log('[OfflineSleepTracker] Loaded', this.sleepSessions.length, 'sleep sessions');
>>>>>>> 02f0594e
    } catch (error) {
      console.error('[OfflineSleepTracker] Failed to load from storage:', error);
    }
  }

  private setupEventListeners(): void {
    window.addEventListener('online', this.handleOnline.bind(this));
    window.addEventListener('offline', this.handleOffline.bind(this));

    // Listen for service worker messages
    if ('serviceWorker' in navigator) {
<<<<<<< HEAD
      navigator.serviceWorker.addEventListener('message', event => {
=======
      navigator.serviceWorker.addEventListener('message', (event) => {
>>>>>>> 02f0594e
        if (event.data.type === 'SLEEP_SYNC_COMPLETE') {
          this.handleSyncComplete(event.data);
        }
      });
    }
  }

  private initializeDefaultGoals(): void {
    if (this.sleepGoals.length === 0) {
      const defaultGoals: SleepGoal[] = [
        {
          id: 'bedtime_consistency',
          type: 'bedtime_consistency',
          target: 85, // 85% consistency
          current: 0,
          progress: 0,
          streak: 0,
          active: true
        },
        {
          id: 'sleep_duration',
          type: 'sleep_duration',
          target: 8, // 8 hours
          current: 0,
          progress: 0,
          streak: 0,
          active: true
        },
        {
          id: 'sleep_quality',
          type: 'sleep_quality',
          target: 7, // 7/10 quality score
          current: 0,
          progress: 0,
          streak: 0,
          active: true
        }
      ];

      this.sleepGoals = defaultGoals;
      this.saveToStorage();
    }
  }

  // ==================== SLEEP TRACKING ====================

<<<<<<< HEAD
  async startSleepTracking(
    userId: string,
    environment?: Partial<SleepEnvironment>
  ): Promise<string> {
=======
  async startSleepTracking(userId: string, environment?: Partial<SleepEnvironment>): Promise<string> {
>>>>>>> 02f0594e
    try {
      // End any existing session first
      if (this.currentSession) {
        await this.endSleepTracking();
      }

      const session: SleepSession = {
        id: `sleep_${Date.now()}_${Math.random().toString(36).substr(2, 9)}`,
        userId,
        startTime: new Date().toISOString(),
        quality: 5, // Default middle score
        stages: [],
        interruptions: [],
        environment: {
          roomConditions: 'fair',
          bedtimeRoutine: [],
          ...environment
        },
        wakeMethod: 'natural',
        mood: 'tired',
        createdAt: new Date().toISOString(),
        synced: false
      };

      this.currentSession = session;
      await this.saveCurrentSession();

      // Start monitoring sleep stages
      this.startStageTracking();

      console.log('[OfflineSleepTracker] Started sleep tracking:', session.id);
      return session.id;
    } catch (error) {
      ErrorHandler.handleError(error, 'Failed to start sleep tracking', {
<<<<<<< HEAD
        context: 'OfflineSleepTracker.startSleepTracking',
=======
        context: 'OfflineSleepTracker.startSleepTracking'
>>>>>>> 02f0594e
      });
      throw error;
    }
  }

  async endSleepTracking(
    wakeMethod: SleepSession['wakeMethod'] = 'natural',
    mood: SleepSession['mood'] = 'refreshed',
    quality?: number,
    notes?: string
  ): Promise<SleepSession | null> {
    try {
      if (!this.currentSession) {
        console.warn('[OfflineSleepTracker] No active sleep session to end');
        return null;
      }

      const endTime = new Date().toISOString();
      const startTime = new Date(this.currentSession.startTime);
<<<<<<< HEAD
      const duration = Math.round(
        (new Date(endTime).getTime() - startTime.getTime()) / (1000 * 60)
      );
=======
      const duration = Math.round((new Date(endTime).getTime() - startTime.getTime()) / (1000 * 60));
>>>>>>> 02f0594e

      // Complete the session
      this.currentSession.endTime = endTime;
      this.currentSession.duration = duration;
      this.currentSession.wakeMethod = wakeMethod;
      this.currentSession.mood = mood;
      this.currentSession.quality = quality || this.calculateSleepQuality(this.currentSession);
      this.currentSession.notes = notes;

      // Stop stage tracking
      this.stopStageTracking();

      // Add to sessions list
      this.sleepSessions.unshift({ ...this.currentSession });

      // Update goals and analytics
      await this.updateGoalsProgress(this.currentSession);
      await this.updateSleepAnalytics();
      await this.generateInsights();

      // Save and clear current session
      const completedSession = { ...this.currentSession };
      this.currentSession = null;

      await this.saveToStorage();
      await this.saveCurrentSession();

      // Queue for sync
      if ('serviceWorker' in navigator && navigator.serviceWorker.controller) {
        navigator.serviceWorker.controller.postMessage({
          type: 'QUEUE_SLEEP_DATA',
<<<<<<< HEAD
          data: { session: completedSession },
        });
      }

      console.log(
        '[OfflineSleepTracker] Ended sleep tracking:',
        completedSession.id,
        'Duration:',
        duration,
        'minutes'
      );
      return completedSession;
    } catch (error) {
      ErrorHandler.handleError(error, 'Failed to end sleep tracking', {
        context: 'OfflineSleepTracker.endSleepTracking',
=======
          data: { session: completedSession }
        });
      }

      console.log('[OfflineSleepTracker] Ended sleep tracking:', completedSession.id, 'Duration:', duration, 'minutes');
      return completedSession;
    } catch (error) {
      ErrorHandler.handleError(error, 'Failed to end sleep tracking', {
        context: 'OfflineSleepTracker.endSleepTracking'
>>>>>>> 02f0594e
      });
      return null;
    }
  }

  async recordInterruption(
    type: SleepInterruption['type'],
    severity: number,
    description?: string
  ): Promise<void> {
    if (!this.currentSession) {
      return;
    }

    const interruption: SleepInterruption = {
      time: new Date().toISOString(),
      type,
      severity,
      duration: 1, // Will be updated when interruption ends
      description
    };

    this.currentSession.interruptions.push(interruption);
    await this.saveCurrentSession();

    console.log('[OfflineSleepTracker] Recorded sleep interruption:', type, severity);
  }

  // ==================== SLEEP STAGE TRACKING ====================

  private startStageTracking(): void {
    if (!this.currentSession) return;

    // Initialize with awake stage
    const awakeStage: SleepStage = {
      type: 'awake',
      startTime: this.currentSession.startTime,
      duration: 0,
      confidence: 1.0
    };

    this.currentSession.stages.push(awakeStage);

    // Start monitoring timer (simplified simulation)
    this.trackingTimer = setInterval(() => {
      this.simulateSleepStageDetection();
    }, 60000); // Check every minute
  }

  private stopStageTracking(): void {
    if (this.trackingTimer) {
      clearInterval(this.trackingTimer);
      this.trackingTimer = undefined;
    }
  }

  private resumeTracking(): void {
    if (this.currentSession && !this.trackingTimer) {
<<<<<<< HEAD
      console.log(
        '[OfflineSleepTracker] Resuming sleep tracking for session:',
        this.currentSession.id
      );
=======
      console.log('[OfflineSleepTracker] Resuming sleep tracking for session:', this.currentSession.id);
>>>>>>> 02f0594e
      this.startStageTracking();
    }
  }

  private simulateSleepStageDetection(): void {
    if (!this.currentSession || this.currentSession.stages.length === 0) return;

    const currentStage = this.currentSession.stages[this.currentSession.stages.length - 1];
    const sessionDuration = Date.now() - new Date(this.currentSession.startTime).getTime();
    const sessionMinutes = sessionDuration / (1000 * 60);

    // Update current stage duration
<<<<<<< HEAD
    currentStage.duration = Math.round(
      sessionMinutes -
        this.currentSession.stages
          .slice(0, -1)
          .reduce((sum, stage) => sum + stage.duration, 0)
    );
=======
    currentStage.duration = Math.round(sessionMinutes - this.currentSession.stages.slice(0, -1).reduce((sum, stage) => sum + stage.duration, 0));
>>>>>>> 02f0594e

    // Simple sleep stage progression simulation
    let nextStageType = currentStage.type;

    if (sessionMinutes > 15 && currentStage.type === 'awake') {
      nextStageType = 'light';
<<<<<<< HEAD
    } else if (
      sessionMinutes > 45 &&
      currentStage.type === 'light' &&
      currentStage.duration > 20
    ) {
      nextStageType = 'deep';
    } else if (
      sessionMinutes > 90 &&
      currentStage.type === 'deep' &&
      currentStage.duration > 30
    ) {
      nextStageType = 'rem';
    } else if (
      sessionMinutes > 120 &&
      currentStage.type === 'rem' &&
      currentStage.duration > 20
    ) {
=======
    } else if (sessionMinutes > 45 && currentStage.type === 'light' && currentStage.duration > 20) {
      nextStageType = 'deep';
    } else if (sessionMinutes > 90 && currentStage.type === 'deep' && currentStage.duration > 30) {
      nextStageType = 'rem';
    } else if (sessionMinutes > 120 && currentStage.type === 'rem' && currentStage.duration > 20) {
>>>>>>> 02f0594e
      nextStageType = Math.random() > 0.5 ? 'light' : 'deep';
    }

    // Add new stage if type changed
    if (nextStageType !== currentStage.type && currentStage.duration >= 5) { // Minimum 5 minutes per stage
      const newStage: SleepStage = {
        type: nextStageType,
        startTime: new Date().toISOString(),
        duration: 0,
        confidence: 0.8 + Math.random() * 0.2 // 80-100% confidence
      };

      this.currentSession.stages.push(newStage);
      this.saveCurrentSession();
    }
  }

  // ==================== ANALYTICS AND INSIGHTS ====================

  private calculateSleepQuality(session: SleepSession): number {
    let score = 5; // Base score

    // Duration factor (7-9 hours is optimal)
    if (session.duration) {
      const hours = session.duration / 60;
      if (hours >= 7 && hours <= 9) {
        score += 2;
      } else if (hours >= 6 && hours <= 10) {
        score += 1;
      } else {
        score -= 1;
      }
    }

    // Interruption factor
    const interruptionPenalty = Math.min(session.interruptions.length * 0.5, 3);
    score -= interruptionPenalty;

    // Deep sleep factor
    const deepSleepMinutes = session.stages
      .filter(stage => stage.type === 'deep')
      .reduce((sum, stage) => sum + stage.duration, 0);

    if (session.duration && deepSleepMinutes > session.duration * 0.15) { // More than 15% deep sleep
      score += 1;
    }

    // REM sleep factor
    const remSleepMinutes = session.stages
      .filter(stage => stage.type === 'rem')
      .reduce((sum, stage) => sum + stage.duration, 0);

    if (session.duration && remSleepMinutes > session.duration * 0.20) { // More than 20% REM sleep
      score += 1;
    }

    return Math.max(1, Math.min(10, Math.round(score)));
  }

  private async updateGoalsProgress(session: SleepSession): Promise<void> {
    try {
      const bedtime = new Date(session.startTime);
      const duration = (session.duration || 0) / 60; // Convert to hours

      for (const goal of this.sleepGoals) {
        if (!goal.active) continue;

        let progress = false;

        switch (goal.type) {
          case 'sleep_duration':
            progress = duration >= goal.target * 0.9; // Within 90% of target
            goal.current = duration;
            break;

          case 'sleep_quality':
            progress = session.quality >= goal.target;
            goal.current = session.quality;
            break;

          case 'bedtime_consistency':
            // Check if bedtime is within 30 minutes of average bedtime
            const recentSessions = this.sleepSessions.slice(0, 7); // Last 7 sessions
            if (recentSessions.length > 0) {
              const avgBedtime = this.calculateAverageBedtime(recentSessions);
              const bedtimeHour = bedtime.getHours() + bedtime.getMinutes() / 60;
              progress = Math.abs(bedtimeHour - avgBedtime) <= 0.5; // Within 30 minutes
            }
            break;
        }

        if (progress) {
          goal.streak++;
          goal.lastAchieved = session.createdAt;
        } else {
          goal.streak = 0;
        }

        // Calculate overall progress (simplified)
        goal.progress = Math.min(100, (goal.streak / 7) * 100); // 7-day streak = 100%
      }

      await this.saveToStorage();
    } catch (error) {
      console.error('[OfflineSleepTracker] Failed to update goals progress:', error);
    }
  }

  private calculateAverageBedtime(sessions: SleepSession[]): number {
    const bedtimes = sessions.map(session => {
      const bedtime = new Date(session.startTime);
      return bedtime.getHours() + bedtime.getMinutes() / 60;
    });

    return bedtimes.reduce((sum, time) => sum + time, 0) / bedtimes.length;
  }

  private async updateSleepAnalytics(): Promise<void> {
    try {
      const recentSessions = this.sleepSessions.slice(0, 7); // Last 7 sessions

      if (recentSessions.length === 0) {
        return;
      }

      const weeklyDurations = recentSessions.map(s => (s.duration || 0) / 60);
      const weeklyQualities = recentSessions.map(s => s.quality);

      this.sleepAnalytics = {
<<<<<<< HEAD
        weeklyAverage:
          weeklyDurations.reduce((sum, dur) => sum + dur, 0) / weeklyDurations.length,
        weeklyQuality:
          weeklyQualities.reduce((sum, qual) => sum + qual, 0) / weeklyQualities.length,
=======
        weeklyAverage: weeklyDurations.reduce((sum, dur) => sum + dur, 0) / weeklyDurations.length,
        weeklyQuality: weeklyQualities.reduce((sum, qual) => sum + qual, 0) / weeklyQualities.length,
>>>>>>> 02f0594e
        bedtimeConsistency: this.calculateBedtimeConsistency(recentSessions),
        wakeTimeConsistency: this.calculateWakeTimeConsistency(recentSessions),
        deepSleepPercentage: this.calculateDeepSleepPercentage(recentSessions),
        remSleepPercentage: this.calculateRemSleepPercentage(recentSessions),
        interruptionRate: recentSessions.reduce((sum, s) => sum + s.interruptions.length, 0) / recentSessions.length,
        improvementTrend: this.calculateImprovementTrend(recentSessions),
        lastCalculated: new Date().toISOString()
      };

      await this.saveToStorage();
    } catch (error) {
      console.error('[OfflineSleepTracker] Failed to update sleep analytics:', error);
    }
  }

  private calculateBedtimeConsistency(sessions: SleepSession[]): number {
    if (sessions.length < 2) return 0;

    const bedtimes = sessions.map(s => new Date(s.startTime).getHours());
    const avgBedtime = bedtimes.reduce((sum, time) => sum + time, 0) / bedtimes.length;
    const deviations = bedtimes.map(time => Math.abs(time - avgBedtime));
<<<<<<< HEAD
    const avgDeviation =
      deviations.reduce((sum, dev) => sum + dev, 0) / deviations.length;
=======
    const avgDeviation = deviations.reduce((sum, dev) => sum + dev, 0) / deviations.length;
>>>>>>> 02f0594e

    return Math.max(0, 100 - (avgDeviation * 10)); // Lower deviation = higher consistency
  }

  private calculateWakeTimeConsistency(sessions: SleepSession[]): number {
    if (sessions.length < 2) return 0;

    const wakeTimes = sessions
      .filter(s => s.endTime)
      .map(s => new Date(s.endTime!).getHours());

    if (wakeTimes.length < 2) return 0;

<<<<<<< HEAD
    const avgWakeTime =
      wakeTimes.reduce((sum, time) => sum + time, 0) / wakeTimes.length;
    const deviations = wakeTimes.map(time => Math.abs(time - avgWakeTime));
    const avgDeviation =
      deviations.reduce((sum, dev) => sum + dev, 0) / deviations.length;
=======
    const avgWakeTime = wakeTimes.reduce((sum, time) => sum + time, 0) / wakeTimes.length;
    const deviations = wakeTimes.map(time => Math.abs(time - avgWakeTime));
    const avgDeviation = deviations.reduce((sum, dev) => sum + dev, 0) / deviations.length;
>>>>>>> 02f0594e

    return Math.max(0, 100 - (avgDeviation * 10));
  }

  private calculateDeepSleepPercentage(sessions: SleepSession[]): number {
    let totalSleep = 0;
    let totalDeep = 0;

    for (const session of sessions) {
      if (session.duration) {
        totalSleep += session.duration;
        totalDeep += session.stages
          .filter(stage => stage.type === 'deep')
          .reduce((sum, stage) => sum + stage.duration, 0);
      }
    }

    return totalSleep > 0 ? (totalDeep / totalSleep) * 100 : 0;
  }

  private calculateRemSleepPercentage(sessions: SleepSession[]): number {
    let totalSleep = 0;
    let totalRem = 0;

    for (const session of sessions) {
      if (session.duration) {
        totalSleep += session.duration;
        totalRem += session.stages
          .filter(stage => stage.type === 'rem')
          .reduce((sum, stage) => sum + stage.duration, 0);
      }
    }

    return totalSleep > 0 ? (totalRem / totalSleep) * 100 : 0;
  }

<<<<<<< HEAD
  private calculateImprovementTrend(
    sessions: SleepSession[]
  ): 'improving' | 'stable' | 'declining' {
=======
  private calculateImprovementTrend(sessions: SleepSession[]): 'improving' | 'stable' | 'declining' {
>>>>>>> 02f0594e
    if (sessions.length < 4) return 'stable';

    const recent = sessions.slice(0, 3).map(s => s.quality);
    const older = sessions.slice(3, 6).map(s => s.quality);

    if (recent.length === 0 || older.length === 0) return 'stable';

    const recentAvg = recent.reduce((sum, q) => sum + q, 0) / recent.length;
    const olderAvg = older.reduce((sum, q) => sum + q, 0) / older.length;

    const difference = recentAvg - olderAvg;

    if (difference > 0.5) return 'improving';
    if (difference < -0.5) return 'declining';
    return 'stable';
  }

  private async generateInsights(): Promise<void> {
    try {
      if (this.sleepSessions.length < 3) return; // Need at least 3 sessions for insights

      const insights: SleepInsight[] = [];
      const recentSessions = this.sleepSessions.slice(0, 7);

      // Pattern insight: Bedtime consistency
      const bedtimeConsistency = this.calculateBedtimeConsistency(recentSessions);
      if (bedtimeConsistency < 70) {
        insights.push({
          id: `insight_bedtime_${Date.now()}`,
          type: 'recommendation',
          title: 'Inconsistent Bedtime Detected',
          description: `Your bedtime varies significantly. Try going to bed at the same time each night to improve sleep quality. Current consistency: ${bedtimeConsistency.toFixed(1)}%`,
          data: { consistency: bedtimeConsistency },
          confidence: 0.9,
          priority: 'high',
          actionable: true,
<<<<<<< HEAD
          actions: [
            'Set a consistent bedtime',
            'Create a bedtime routine',
            'Use sleep reminders',
          ],
          createdAt: new Date().toISOString(),
=======
          actions: ['Set a consistent bedtime', 'Create a bedtime routine', 'Use sleep reminders'],
          createdAt: new Date().toISOString()
>>>>>>> 02f0594e
        });
      }

      // Sleep duration insight
      const avgDuration = recentSessions.reduce((sum, s) => sum + (s.duration || 0), 0) / recentSessions.length / 60;
      if (avgDuration < 7) {
        insights.push({
          id: `insight_duration_${Date.now()}`,
          type: 'warning',
          title: 'Insufficient Sleep Duration',
          description: `You're averaging ${avgDuration.toFixed(1)} hours of sleep. Most adults need 7-9 hours for optimal health and performance.`,
          data: { avgDuration },
          confidence: 0.95,
          priority: 'high',
          actionable: true,
<<<<<<< HEAD
          actions: [
            'Go to bed earlier',
            'Reduce screen time before bed',
            'Create a calming bedtime routine',
          ],
          createdAt: new Date().toISOString(),
=======
          actions: ['Go to bed earlier', 'Reduce screen time before bed', 'Create a calming bedtime routine'],
          createdAt: new Date().toISOString()
>>>>>>> 02f0594e
        });
      }

      // Sleep quality trend
      if (this.sleepAnalytics && this.sleepAnalytics.improvementTrend === 'improving') {
        insights.push({
          id: `insight_improvement_${Date.now()}`,
          type: 'achievement',
          title: 'Sleep Quality Improving!',
          description: `Great job! Your sleep quality has been trending upward. Keep up the good habits!`,
          data: { trend: 'improving' },
          confidence: 0.8,
          priority: 'medium',
          actionable: false,
          createdAt: new Date().toISOString()
        });
      }

      // Add new insights (avoid duplicates)
      const existingInsightTypes = this.sleepInsights.map(i => i.type + '_' + i.title);
<<<<<<< HEAD
      const newInsights = insights.filter(
        insight => !existingInsightTypes.includes(insight.type + '_' + insight.title)
=======
      const newInsights = insights.filter(insight =>
        !existingInsightTypes.includes(insight.type + '_' + insight.title)
>>>>>>> 02f0594e
      );

      this.sleepInsights.unshift(...newInsights);

      // Keep only recent insights (last 30 days)
      const thirtyDaysAgo = new Date(Date.now() - 30 * 24 * 60 * 60 * 1000);
<<<<<<< HEAD
      this.sleepInsights = this.sleepInsights.filter(
        insight => new Date(insight.createdAt) > thirtyDaysAgo
=======
      this.sleepInsights = this.sleepInsights.filter(insight =>
        new Date(insight.createdAt) > thirtyDaysAgo
>>>>>>> 02f0594e
      );

      if (newInsights.length > 0) {
        await this.saveToStorage();
<<<<<<< HEAD
        console.log(
          '[OfflineSleepTracker] Generated',
          newInsights.length,
          'new insights'
        );
=======
        console.log('[OfflineSleepTracker] Generated', newInsights.length, 'new insights');
>>>>>>> 02f0594e
      }
    } catch (error) {
      console.error('[OfflineSleepTracker] Failed to generate insights:', error);
    }
  }

  // ==================== EVENT HANDLERS ====================

  private async handleOnline(): Promise<void> {
    this.isOnline = true;
    console.log('[OfflineSleepTracker] Coming online, syncing sleep data...');
    await this.syncWithServer();
  }

  private handleOffline(): void {
    this.isOnline = false;
    console.log('[OfflineSleepTracker] Going offline, continuing offline tracking...');
  }

  private handleSyncComplete(data: any): void {
    console.log('[OfflineSleepTracker] Sync completed via service worker:', data);
  }

  // ==================== SYNC MANAGEMENT ====================

  async syncWithServer(): Promise<void> {
    if (!this.isOnline) return;

    try {
      console.log('[OfflineSleepTracker] Starting sync with server...');

      const unsyncedSessions = this.sleepSessions.filter(s => !s.synced);

      for (const session of unsyncedSessions) {
        try {
          await this.syncSleepSession(session);
          session.synced = true;
        } catch (error) {
<<<<<<< HEAD
          console.error(
            '[OfflineSleepTracker] Failed to sync session:',
            session.id,
            error
          );
=======
          console.error('[OfflineSleepTracker] Failed to sync session:', session.id, error);
>>>>>>> 02f0594e
        }
      }

      if (unsyncedSessions.length > 0) {
        await this.saveToStorage();
<<<<<<< HEAD
        console.log(
          '[OfflineSleepTracker] Synced',
          unsyncedSessions.length,
          'sleep sessions'
        );
      }
    } catch (error) {
      ErrorHandler.handleError(error, 'Sleep tracking sync failed', {
        context: 'OfflineSleepTracker.syncWithServer',
=======
        console.log('[OfflineSleepTracker] Synced', unsyncedSessions.length, 'sleep sessions');
      }
    } catch (error) {
      ErrorHandler.handleError(error, 'Sleep tracking sync failed', {
        context: 'OfflineSleepTracker.syncWithServer'
>>>>>>> 02f0594e
      });
    }
  }

  private async syncSleepSession(session: SleepSession): Promise<void> {
    // In a real implementation, this would make API calls to sync the session
    console.log('[OfflineSleepTracker] Syncing sleep session:', session.id);

    // Simulate API call delay
    await new Promise(resolve => setTimeout(resolve, 100));

    return Promise.resolve();
  }

  // ==================== DATA ACCESS METHODS ====================

  getSleepSessions(limit = 30): SleepSession[] {
    return this.sleepSessions.slice(0, limit);
  }

  getCurrentSession(): SleepSession | null {
    return this.currentSession;
  }

  getSleepGoals(): SleepGoal[] {
    return this.sleepGoals.filter(g => g.active);
  }

  getSleepInsights(): SleepInsight[] {
    return this.sleepInsights.filter(i => !i.dismissed);
  }

  getSleepAnalytics(): SleepAnalytics | null {
    return this.sleepAnalytics;
  }

  dismissInsight(insightId: string): void {
    const insight = this.sleepInsights.find(i => i.id === insightId);
    if (insight) {
      insight.dismissed = true;
      this.saveToStorage();
    }
  }

  // ==================== STORAGE MANAGEMENT ====================

  private async saveToStorage(): Promise<void> {
    try {
<<<<<<< HEAD
      SecurityService.secureStorageSet(
        this.STORAGE_KEYS.SLEEP_SESSIONS,
        this.sleepSessions
      );
      SecurityService.secureStorageSet(this.STORAGE_KEYS.SLEEP_GOALS, this.sleepGoals);
      SecurityService.secureStorageSet(
        this.STORAGE_KEYS.SLEEP_INSIGHTS,
        this.sleepInsights
      );

      if (this.sleepAnalytics) {
        SecurityService.secureStorageSet(
          this.STORAGE_KEYS.SLEEP_ANALYTICS,
          this.sleepAnalytics
        );
=======
      SecurityService.secureStorageSet(this.STORAGE_KEYS.SLEEP_SESSIONS, this.sleepSessions);
      SecurityService.secureStorageSet(this.STORAGE_KEYS.SLEEP_GOALS, this.sleepGoals);
      SecurityService.secureStorageSet(this.STORAGE_KEYS.SLEEP_INSIGHTS, this.sleepInsights);

      if (this.sleepAnalytics) {
        SecurityService.secureStorageSet(this.STORAGE_KEYS.SLEEP_ANALYTICS, this.sleepAnalytics);
>>>>>>> 02f0594e
      }
    } catch (error) {
      console.error('[OfflineSleepTracker] Failed to save to storage:', error);
    }
  }

  private async saveCurrentSession(): Promise<void> {
    try {
      if (this.currentSession) {
<<<<<<< HEAD
        SecurityService.secureStorageSet(
          this.STORAGE_KEYS.CURRENT_SESSION,
          this.currentSession
        );
=======
        SecurityService.secureStorageSet(this.STORAGE_KEYS.CURRENT_SESSION, this.currentSession);
>>>>>>> 02f0594e
      } else {
        SecurityService.secureStorageRemove(this.STORAGE_KEYS.CURRENT_SESSION);
      }
    } catch (error) {
      console.error('[OfflineSleepTracker] Failed to save current session:', error);
    }
  }

  // ==================== UTILITY METHODS ====================

  getTrackingStats() {
    return {
      totalSessions: this.sleepSessions.length,
      unsyncedSessions: this.sleepSessions.filter(s => !s.synced).length,
      currentlyTracking: !!this.currentSession,
<<<<<<< HEAD
      currentSessionDuration: this.currentSession
        ? Math.round(
            (Date.now() - new Date(this.currentSession.startTime).getTime()) /
              (1000 * 60)
          )
        : 0,
      averageQuality:
        this.sleepSessions.length > 0
          ? this.sleepSessions.reduce((sum, s) => sum + s.quality, 0) /
            this.sleepSessions.length
          : 0,
      isOnline: this.isOnline,
=======
      currentSessionDuration: this.currentSession ?
        Math.round((Date.now() - new Date(this.currentSession.startTime).getTime()) / (1000 * 60)) : 0,
      averageQuality: this.sleepSessions.length > 0 ?
        this.sleepSessions.reduce((sum, s) => sum + s.quality, 0) / this.sleepSessions.length : 0,
      isOnline: this.isOnline
>>>>>>> 02f0594e
    };
  }

  async clearOfflineData(): Promise<void> {
    try {
      this.sleepSessions = [];
      this.sleepGoals = [];
      this.sleepInsights = [];
      this.sleepAnalytics = null;

      if (this.currentSession) {
        await this.endSleepTracking();
      }

      await this.saveToStorage();
      await this.saveCurrentSession();

      this.initializeDefaultGoals();

      console.log('[OfflineSleepTracker] Cleared all offline sleep data');
    } catch (error) {
      ErrorHandler.handleError(error, 'Failed to clear offline sleep data', {
<<<<<<< HEAD
        context: 'OfflineSleepTracker.clearOfflineData',
=======
        context: 'OfflineSleepTracker.clearOfflineData'
>>>>>>> 02f0594e
      });
    }
  }
}

export default OfflineSleepTracker;<|MERGE_RESOLUTION|>--- conflicted
+++ resolved
@@ -47,16 +47,7 @@
 
 interface SleepGoal {
   id: string;
-<<<<<<< HEAD
-  type:
-    | 'bedtime_consistency'
-    | 'sleep_duration'
-    | 'wake_consistency'
-    | 'sleep_quality'
-    | 'routine_completion';
-=======
   type: 'bedtime_consistency' | 'sleep_duration' | 'wake_consistency' | 'sleep_quality' | 'routine_completion';
->>>>>>> 02f0594e
   target: number;
   current: number;
   progress: number; // percentage
@@ -98,11 +89,7 @@
     SLEEP_GOALS: 'relife-sleep-goals',
     SLEEP_INSIGHTS: 'relife-sleep-insights',
     SLEEP_ANALYTICS: 'relife-sleep-analytics',
-<<<<<<< HEAD
-    CURRENT_SESSION: 'relife-current-sleep-session',
-=======
     CURRENT_SESSION: 'relife-current-sleep-session'
->>>>>>> 02f0594e
   };
 
   private sleepSessions: SleepSession[] = [];
@@ -130,13 +117,7 @@
 
   private async loadFromStorage(): Promise<void> {
     try {
-<<<<<<< HEAD
-      const sessions = SecurityService.secureStorageGet(
-        this.STORAGE_KEYS.SLEEP_SESSIONS
-      );
-=======
       const sessions = SecurityService.secureStorageGet(this.STORAGE_KEYS.SLEEP_SESSIONS);
->>>>>>> 02f0594e
       if (sessions && Array.isArray(sessions)) {
         this.sleepSessions = sessions;
       }
@@ -146,50 +127,24 @@
         this.sleepGoals = goals;
       }
 
-<<<<<<< HEAD
-      const insights = SecurityService.secureStorageGet(
-        this.STORAGE_KEYS.SLEEP_INSIGHTS
-      );
-=======
       const insights = SecurityService.secureStorageGet(this.STORAGE_KEYS.SLEEP_INSIGHTS);
->>>>>>> 02f0594e
       if (insights && Array.isArray(insights)) {
         this.sleepInsights = insights;
       }
 
-<<<<<<< HEAD
-      const analytics = SecurityService.secureStorageGet(
-        this.STORAGE_KEYS.SLEEP_ANALYTICS
-      );
-=======
       const analytics = SecurityService.secureStorageGet(this.STORAGE_KEYS.SLEEP_ANALYTICS);
->>>>>>> 02f0594e
       if (analytics) {
         this.sleepAnalytics = analytics;
       }
 
-<<<<<<< HEAD
-      const currentSession = SecurityService.secureStorageGet(
-        this.STORAGE_KEYS.CURRENT_SESSION
-      );
-=======
       const currentSession = SecurityService.secureStorageGet(this.STORAGE_KEYS.CURRENT_SESSION);
->>>>>>> 02f0594e
       if (currentSession) {
         this.currentSession = currentSession;
         // Resume tracking if we have an active session
         this.resumeTracking();
       }
 
-<<<<<<< HEAD
-      console.log(
-        '[OfflineSleepTracker] Loaded',
-        this.sleepSessions.length,
-        'sleep sessions'
-      );
-=======
       console.log('[OfflineSleepTracker] Loaded', this.sleepSessions.length, 'sleep sessions');
->>>>>>> 02f0594e
     } catch (error) {
       console.error('[OfflineSleepTracker] Failed to load from storage:', error);
     }
@@ -201,11 +156,7 @@
 
     // Listen for service worker messages
     if ('serviceWorker' in navigator) {
-<<<<<<< HEAD
-      navigator.serviceWorker.addEventListener('message', event => {
-=======
       navigator.serviceWorker.addEventListener('message', (event) => {
->>>>>>> 02f0594e
         if (event.data.type === 'SLEEP_SYNC_COMPLETE') {
           this.handleSyncComplete(event.data);
         }
@@ -252,14 +203,7 @@
 
   // ==================== SLEEP TRACKING ====================
 
-<<<<<<< HEAD
-  async startSleepTracking(
-    userId: string,
-    environment?: Partial<SleepEnvironment>
-  ): Promise<string> {
-=======
   async startSleepTracking(userId: string, environment?: Partial<SleepEnvironment>): Promise<string> {
->>>>>>> 02f0594e
     try {
       // End any existing session first
       if (this.currentSession) {
@@ -294,11 +238,7 @@
       return session.id;
     } catch (error) {
       ErrorHandler.handleError(error, 'Failed to start sleep tracking', {
-<<<<<<< HEAD
-        context: 'OfflineSleepTracker.startSleepTracking',
-=======
         context: 'OfflineSleepTracker.startSleepTracking'
->>>>>>> 02f0594e
       });
       throw error;
     }
@@ -318,13 +258,7 @@
 
       const endTime = new Date().toISOString();
       const startTime = new Date(this.currentSession.startTime);
-<<<<<<< HEAD
-      const duration = Math.round(
-        (new Date(endTime).getTime() - startTime.getTime()) / (1000 * 60)
-      );
-=======
       const duration = Math.round((new Date(endTime).getTime() - startTime.getTime()) / (1000 * 60));
->>>>>>> 02f0594e
 
       // Complete the session
       this.currentSession.endTime = endTime;
@@ -356,23 +290,6 @@
       if ('serviceWorker' in navigator && navigator.serviceWorker.controller) {
         navigator.serviceWorker.controller.postMessage({
           type: 'QUEUE_SLEEP_DATA',
-<<<<<<< HEAD
-          data: { session: completedSession },
-        });
-      }
-
-      console.log(
-        '[OfflineSleepTracker] Ended sleep tracking:',
-        completedSession.id,
-        'Duration:',
-        duration,
-        'minutes'
-      );
-      return completedSession;
-    } catch (error) {
-      ErrorHandler.handleError(error, 'Failed to end sleep tracking', {
-        context: 'OfflineSleepTracker.endSleepTracking',
-=======
           data: { session: completedSession }
         });
       }
@@ -382,7 +299,6 @@
     } catch (error) {
       ErrorHandler.handleError(error, 'Failed to end sleep tracking', {
         context: 'OfflineSleepTracker.endSleepTracking'
->>>>>>> 02f0594e
       });
       return null;
     }
@@ -441,14 +357,7 @@
 
   private resumeTracking(): void {
     if (this.currentSession && !this.trackingTimer) {
-<<<<<<< HEAD
-      console.log(
-        '[OfflineSleepTracker] Resuming sleep tracking for session:',
-        this.currentSession.id
-      );
-=======
       console.log('[OfflineSleepTracker] Resuming sleep tracking for session:', this.currentSession.id);
->>>>>>> 02f0594e
       this.startStageTracking();
     }
   }
@@ -461,47 +370,18 @@
     const sessionMinutes = sessionDuration / (1000 * 60);
 
     // Update current stage duration
-<<<<<<< HEAD
-    currentStage.duration = Math.round(
-      sessionMinutes -
-        this.currentSession.stages
-          .slice(0, -1)
-          .reduce((sum, stage) => sum + stage.duration, 0)
-    );
-=======
     currentStage.duration = Math.round(sessionMinutes - this.currentSession.stages.slice(0, -1).reduce((sum, stage) => sum + stage.duration, 0));
->>>>>>> 02f0594e
 
     // Simple sleep stage progression simulation
     let nextStageType = currentStage.type;
 
     if (sessionMinutes > 15 && currentStage.type === 'awake') {
       nextStageType = 'light';
-<<<<<<< HEAD
-    } else if (
-      sessionMinutes > 45 &&
-      currentStage.type === 'light' &&
-      currentStage.duration > 20
-    ) {
-      nextStageType = 'deep';
-    } else if (
-      sessionMinutes > 90 &&
-      currentStage.type === 'deep' &&
-      currentStage.duration > 30
-    ) {
-      nextStageType = 'rem';
-    } else if (
-      sessionMinutes > 120 &&
-      currentStage.type === 'rem' &&
-      currentStage.duration > 20
-    ) {
-=======
     } else if (sessionMinutes > 45 && currentStage.type === 'light' && currentStage.duration > 20) {
       nextStageType = 'deep';
     } else if (sessionMinutes > 90 && currentStage.type === 'deep' && currentStage.duration > 30) {
       nextStageType = 'rem';
     } else if (sessionMinutes > 120 && currentStage.type === 'rem' && currentStage.duration > 20) {
->>>>>>> 02f0594e
       nextStageType = Math.random() > 0.5 ? 'light' : 'deep';
     }
 
@@ -631,15 +511,8 @@
       const weeklyQualities = recentSessions.map(s => s.quality);
 
       this.sleepAnalytics = {
-<<<<<<< HEAD
-        weeklyAverage:
-          weeklyDurations.reduce((sum, dur) => sum + dur, 0) / weeklyDurations.length,
-        weeklyQuality:
-          weeklyQualities.reduce((sum, qual) => sum + qual, 0) / weeklyQualities.length,
-=======
         weeklyAverage: weeklyDurations.reduce((sum, dur) => sum + dur, 0) / weeklyDurations.length,
         weeklyQuality: weeklyQualities.reduce((sum, qual) => sum + qual, 0) / weeklyQualities.length,
->>>>>>> 02f0594e
         bedtimeConsistency: this.calculateBedtimeConsistency(recentSessions),
         wakeTimeConsistency: this.calculateWakeTimeConsistency(recentSessions),
         deepSleepPercentage: this.calculateDeepSleepPercentage(recentSessions),
@@ -661,12 +534,7 @@
     const bedtimes = sessions.map(s => new Date(s.startTime).getHours());
     const avgBedtime = bedtimes.reduce((sum, time) => sum + time, 0) / bedtimes.length;
     const deviations = bedtimes.map(time => Math.abs(time - avgBedtime));
-<<<<<<< HEAD
-    const avgDeviation =
-      deviations.reduce((sum, dev) => sum + dev, 0) / deviations.length;
-=======
     const avgDeviation = deviations.reduce((sum, dev) => sum + dev, 0) / deviations.length;
->>>>>>> 02f0594e
 
     return Math.max(0, 100 - (avgDeviation * 10)); // Lower deviation = higher consistency
   }
@@ -680,17 +548,9 @@
 
     if (wakeTimes.length < 2) return 0;
 
-<<<<<<< HEAD
-    const avgWakeTime =
-      wakeTimes.reduce((sum, time) => sum + time, 0) / wakeTimes.length;
-    const deviations = wakeTimes.map(time => Math.abs(time - avgWakeTime));
-    const avgDeviation =
-      deviations.reduce((sum, dev) => sum + dev, 0) / deviations.length;
-=======
     const avgWakeTime = wakeTimes.reduce((sum, time) => sum + time, 0) / wakeTimes.length;
     const deviations = wakeTimes.map(time => Math.abs(time - avgWakeTime));
     const avgDeviation = deviations.reduce((sum, dev) => sum + dev, 0) / deviations.length;
->>>>>>> 02f0594e
 
     return Math.max(0, 100 - (avgDeviation * 10));
   }
@@ -727,13 +587,7 @@
     return totalSleep > 0 ? (totalRem / totalSleep) * 100 : 0;
   }
 
-<<<<<<< HEAD
-  private calculateImprovementTrend(
-    sessions: SleepSession[]
-  ): 'improving' | 'stable' | 'declining' {
-=======
   private calculateImprovementTrend(sessions: SleepSession[]): 'improving' | 'stable' | 'declining' {
->>>>>>> 02f0594e
     if (sessions.length < 4) return 'stable';
 
     const recent = sessions.slice(0, 3).map(s => s.quality);
@@ -770,17 +624,8 @@
           confidence: 0.9,
           priority: 'high',
           actionable: true,
-<<<<<<< HEAD
-          actions: [
-            'Set a consistent bedtime',
-            'Create a bedtime routine',
-            'Use sleep reminders',
-          ],
-          createdAt: new Date().toISOString(),
-=======
           actions: ['Set a consistent bedtime', 'Create a bedtime routine', 'Use sleep reminders'],
           createdAt: new Date().toISOString()
->>>>>>> 02f0594e
         });
       }
 
@@ -796,17 +641,8 @@
           confidence: 0.95,
           priority: 'high',
           actionable: true,
-<<<<<<< HEAD
-          actions: [
-            'Go to bed earlier',
-            'Reduce screen time before bed',
-            'Create a calming bedtime routine',
-          ],
-          createdAt: new Date().toISOString(),
-=======
           actions: ['Go to bed earlier', 'Reduce screen time before bed', 'Create a calming bedtime routine'],
           createdAt: new Date().toISOString()
->>>>>>> 02f0594e
         });
       }
 
@@ -827,39 +663,21 @@
 
       // Add new insights (avoid duplicates)
       const existingInsightTypes = this.sleepInsights.map(i => i.type + '_' + i.title);
-<<<<<<< HEAD
-      const newInsights = insights.filter(
-        insight => !existingInsightTypes.includes(insight.type + '_' + insight.title)
-=======
       const newInsights = insights.filter(insight =>
         !existingInsightTypes.includes(insight.type + '_' + insight.title)
->>>>>>> 02f0594e
       );
 
       this.sleepInsights.unshift(...newInsights);
 
       // Keep only recent insights (last 30 days)
       const thirtyDaysAgo = new Date(Date.now() - 30 * 24 * 60 * 60 * 1000);
-<<<<<<< HEAD
-      this.sleepInsights = this.sleepInsights.filter(
-        insight => new Date(insight.createdAt) > thirtyDaysAgo
-=======
       this.sleepInsights = this.sleepInsights.filter(insight =>
         new Date(insight.createdAt) > thirtyDaysAgo
->>>>>>> 02f0594e
       );
 
       if (newInsights.length > 0) {
         await this.saveToStorage();
-<<<<<<< HEAD
-        console.log(
-          '[OfflineSleepTracker] Generated',
-          newInsights.length,
-          'new insights'
-        );
-=======
         console.log('[OfflineSleepTracker] Generated', newInsights.length, 'new insights');
->>>>>>> 02f0594e
       }
     } catch (error) {
       console.error('[OfflineSleepTracker] Failed to generate insights:', error);
@@ -898,37 +716,17 @@
           await this.syncSleepSession(session);
           session.synced = true;
         } catch (error) {
-<<<<<<< HEAD
-          console.error(
-            '[OfflineSleepTracker] Failed to sync session:',
-            session.id,
-            error
-          );
-=======
           console.error('[OfflineSleepTracker] Failed to sync session:', session.id, error);
->>>>>>> 02f0594e
         }
       }
 
       if (unsyncedSessions.length > 0) {
         await this.saveToStorage();
-<<<<<<< HEAD
-        console.log(
-          '[OfflineSleepTracker] Synced',
-          unsyncedSessions.length,
-          'sleep sessions'
-        );
-      }
-    } catch (error) {
-      ErrorHandler.handleError(error, 'Sleep tracking sync failed', {
-        context: 'OfflineSleepTracker.syncWithServer',
-=======
         console.log('[OfflineSleepTracker] Synced', unsyncedSessions.length, 'sleep sessions');
       }
     } catch (error) {
       ErrorHandler.handleError(error, 'Sleep tracking sync failed', {
         context: 'OfflineSleepTracker.syncWithServer'
->>>>>>> 02f0594e
       });
     }
   }
@@ -977,30 +775,12 @@
 
   private async saveToStorage(): Promise<void> {
     try {
-<<<<<<< HEAD
-      SecurityService.secureStorageSet(
-        this.STORAGE_KEYS.SLEEP_SESSIONS,
-        this.sleepSessions
-      );
-      SecurityService.secureStorageSet(this.STORAGE_KEYS.SLEEP_GOALS, this.sleepGoals);
-      SecurityService.secureStorageSet(
-        this.STORAGE_KEYS.SLEEP_INSIGHTS,
-        this.sleepInsights
-      );
-
-      if (this.sleepAnalytics) {
-        SecurityService.secureStorageSet(
-          this.STORAGE_KEYS.SLEEP_ANALYTICS,
-          this.sleepAnalytics
-        );
-=======
       SecurityService.secureStorageSet(this.STORAGE_KEYS.SLEEP_SESSIONS, this.sleepSessions);
       SecurityService.secureStorageSet(this.STORAGE_KEYS.SLEEP_GOALS, this.sleepGoals);
       SecurityService.secureStorageSet(this.STORAGE_KEYS.SLEEP_INSIGHTS, this.sleepInsights);
 
       if (this.sleepAnalytics) {
         SecurityService.secureStorageSet(this.STORAGE_KEYS.SLEEP_ANALYTICS, this.sleepAnalytics);
->>>>>>> 02f0594e
       }
     } catch (error) {
       console.error('[OfflineSleepTracker] Failed to save to storage:', error);
@@ -1010,14 +790,7 @@
   private async saveCurrentSession(): Promise<void> {
     try {
       if (this.currentSession) {
-<<<<<<< HEAD
-        SecurityService.secureStorageSet(
-          this.STORAGE_KEYS.CURRENT_SESSION,
-          this.currentSession
-        );
-=======
         SecurityService.secureStorageSet(this.STORAGE_KEYS.CURRENT_SESSION, this.currentSession);
->>>>>>> 02f0594e
       } else {
         SecurityService.secureStorageRemove(this.STORAGE_KEYS.CURRENT_SESSION);
       }
@@ -1033,26 +806,11 @@
       totalSessions: this.sleepSessions.length,
       unsyncedSessions: this.sleepSessions.filter(s => !s.synced).length,
       currentlyTracking: !!this.currentSession,
-<<<<<<< HEAD
-      currentSessionDuration: this.currentSession
-        ? Math.round(
-            (Date.now() - new Date(this.currentSession.startTime).getTime()) /
-              (1000 * 60)
-          )
-        : 0,
-      averageQuality:
-        this.sleepSessions.length > 0
-          ? this.sleepSessions.reduce((sum, s) => sum + s.quality, 0) /
-            this.sleepSessions.length
-          : 0,
-      isOnline: this.isOnline,
-=======
       currentSessionDuration: this.currentSession ?
         Math.round((Date.now() - new Date(this.currentSession.startTime).getTime()) / (1000 * 60)) : 0,
       averageQuality: this.sleepSessions.length > 0 ?
         this.sleepSessions.reduce((sum, s) => sum + s.quality, 0) / this.sleepSessions.length : 0,
       isOnline: this.isOnline
->>>>>>> 02f0594e
     };
   }
 
@@ -1075,11 +833,7 @@
       console.log('[OfflineSleepTracker] Cleared all offline sleep data');
     } catch (error) {
       ErrorHandler.handleError(error, 'Failed to clear offline sleep data', {
-<<<<<<< HEAD
-        context: 'OfflineSleepTracker.clearOfflineData',
-=======
         context: 'OfflineSleepTracker.clearOfflineData'
->>>>>>> 02f0594e
       });
     }
   }
