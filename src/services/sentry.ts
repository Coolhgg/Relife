// Sentry Error Tracking Service for Smart Alarm App
// Provides comprehensive error tracking, crash reporting, and performance monitoring

import * as Sentry from '@sentry/react';
import { BrowserTracing } from '@sentry/tracing';

export interface SentryConfig {
  dsn: string;
  environment: 'development' | 'staging' | 'production';
  debug?: boolean;
  enableTracing?: boolean;
  tracesSampleRate?: number;
  beforeSend?: (event: Sentry.Event) => Sentry.Event | null;
}

export interface UserContext {
  id: string;
  email?: string;
  username?: string;
  segment?: string;
}

export interface ErrorContext {
  component?: string;
  action?: string;
  feature?: string;
  metadata?: Record<string, unknown>;
  level?: 'fatal' | 'error' | 'warning' | 'info' | 'debug';
  tags?: Record<string, string>;
  fingerprint?: string[];
}

class SentryService {
  private static instance: SentryService;
  private isInitialized = false;
  private config: SentryConfig | null = null;

  private constructor() {}

  static getInstance(): SentryService {
    if (!SentryService.instance) {
      SentryService.instance = new SentryService();
    }
    return SentryService.instance;
  }

  /**
   * Initialize Sentry with comprehensive configuration
   */
  initialize(config: SentryConfig): void {
    if (this.isInitialized) {
      console.warn('Sentry is already initialized');
      return;
    }

    // Don't initialize in test environments
    if (process.env.NODE_ENV === 'test') {
      console.info('Sentry disabled in test environment');
      return;
    }

    this.config = config;

    try {
      Sentry.init({
        dsn: config.dsn,
        environment: config.environment,
        debug: config.debug || config.environment === 'development',

        // Integrations for enhanced functionality
        integrations: [
          new BrowserTracing({
            // Capture interactions like clicks, navigation
          }),
        ],

        // Performance monitoring
<<<<<<< HEAD
        tracesSampleRate:
          config.tracesSampleRate || (config.environment === 'production' ? 0.1 : 1.0),
=======
        tracesSampleRate: config.tracesSampleRate || (
          config.environment === 'production' ? 0.1 : 1.0
        ),
>>>>>>> 02f0594e

        // Session replay for debugging
        replaysSessionSampleRate: config.environment === 'production' ? 0.1 : 1.0,
        replaysOnErrorSampleRate: 1.0,

        // Privacy and data filtering
        beforeSend: (event, hint) => {
          // Apply custom filtering if provided
          if (config.beforeSend) {
            event = config.beforeSend(event);
            if (!event) return null;
          }

          // Filter out sensitive data
          event = this.sanitizeEvent(event);

          // Don't send events in development if debug is off
          if (config.environment === 'development' && !config.debug) {
            console.log('Sentry event (dev mode):', event);
            return null;
          }

          return event;
        },

        // Release tracking
        release: process.env.REACT_APP_VERSION || 'unknown',

        // User context
        initialScope: {
          tags: {
            component: 'smart-alarm-app',
<<<<<<< HEAD
            platform: 'web',
          },
        },
=======
            platform: 'web'
          }
        }
>>>>>>> 02f0594e
      });

      this.isInitialized = true;
      console.info('Sentry initialized successfully');
<<<<<<< HEAD
=======

>>>>>>> 02f0594e
    } catch (error) {
      console.error('Failed to initialize Sentry:', error);
    }
  }

  /**
   * Set user context for all future events
   */
  setUser(user: UserContext): void {
    if (!this.isInitialized) return;

    Sentry.setUser({
      id: user.id,
      email: user.email,
      username: user.username,
      segment: user.segment
    });
  }

  /**
   * Clear user context (e.g., on logout)
   */
  clearUser(): void {
    if (!this.isInitialized) return;

    Sentry.setUser(null);
  }

  /**
   * Capture an error with enhanced context
   */
  captureError(error: Error, context: ErrorContext = {}): string {
    if (!this.isInitialized) {
      console.error('Sentry not initialized, falling back to console:', error);
      return 'sentry-not-initialized';
    }

    return Sentry.withScope(scope => {
      // Set error level
      if (context.level) {
        scope.setLevel(context.level);
      }

      // Add tags for filtering and grouping
      if (context.tags) {
        Object.entries(context.tags).forEach(([key, value]) => {
          scope.setTag(key, value);
        });
      }

      // Add contextual information
      scope.setContext('errorContext', {
        component: context.component,
        action: context.action,
        feature: context.feature,
        timestamp: new Date().toISOString(),
        userAgent: navigator.userAgent,
        url: window.location.href,
        ...context.metadata
      });

      // Set fingerprint for grouping similar errors
      if (context.fingerprint) {
        scope.setFingerprint(context.fingerprint);
      }

      // Additional context
      scope.addBreadcrumb({
        message: `Error in ${context.component || 'Unknown Component'}`,
        category: 'error',
        level: 'error',
<<<<<<< HEAD
        data: context.metadata,
=======
        data: context.metadata
>>>>>>> 02f0594e
      });

      return Sentry.captureException(error);
    });
  }

  /**
   * Capture a custom message/event
   */
<<<<<<< HEAD
  captureMessage(
    message: string,
    level: Sentry.SeverityLevel = 'info',
    context: ErrorContext = {}
  ): string {
=======
  captureMessage(message: string, level: Sentry.SeverityLevel = 'info', context: ErrorContext = {}): string {
>>>>>>> 02f0594e
    if (!this.isInitialized) {
      console.log('Sentry not initialized, message:', message);
      return 'sentry-not-initialized';
    }

    return Sentry.withScope(scope => {
      scope.setLevel(level);

      if (context.tags) {
        Object.entries(context.tags).forEach(([key, value]) => {
          scope.setTag(key, value);
        });
      }

      scope.setContext('messageContext', {
        component: context.component,
        action: context.action,
        feature: context.feature,
        ...context.metadata
      });

      return Sentry.captureMessage(message, level);
    });
  }

  /**
   * Add breadcrumb for debugging trail
   */
<<<<<<< HEAD
  addBreadcrumb(
    message: string,
    category: string = 'user',
    data?: Record<string, unknown>
  ): void {
=======
  addBreadcrumb(message: string, category: string = 'user', data?: Record<string, unknown>): void {
>>>>>>> 02f0594e
    if (!this.isInitialized) return;

    Sentry.addBreadcrumb({
      message,
      category,
      level: 'info',
      timestamp: Date.now() / 1000,
      data
    });
  }

  /**
   * Start a performance span (replaces startTransaction in v8+)
   */
  startSpan(name: string, operation: string = 'navigation'): any {
    if (!this.isInitialized) return null;

<<<<<<< HEAD
    return Sentry.startSpan(
      {
        name,
        op: operation,
        tags: {
          component: 'smart-alarm-app',
        },
      },
      () => {}
    );
=======
    return Sentry.startSpan({
      name,
      op: operation,
      tags: {
        component: 'smart-alarm-app'
      }
    }, () => {});
>>>>>>> 02f0594e
  }

  /**
   * Legacy method for backwards compatibility
   */
  startTransaction(name: string, operation: string = 'navigation'): any {
    return this.startSpan(name, operation);
  }

  /**
   * Finish a performance transaction (deprecated but kept for compatibility)
   */
  finishTransaction(transaction: any): void {
    // In newer Sentry versions, spans auto-complete
    // This method is kept for backwards compatibility
  }

  /**
   * Capture performance metrics
   */
<<<<<<< HEAD
  capturePerformance(
    name: string,
    duration: number,
    metadata?: Record<string, unknown>
  ): void {
=======
  capturePerformance(name: string, duration: number, metadata?: Record<string, unknown>): void {
>>>>>>> 02f0594e
    if (!this.isInitialized) return;

    this.addBreadcrumb(`Performance: ${name}`, 'performance', {
      duration,
      ...metadata
    });
  }

  /**
   * Check if Sentry is properly initialized
   */
  isReady(): boolean {
    return this.isInitialized;
  }

  /**
   * Get current configuration
   */
  getConfig(): SentryConfig | null {
    return this.config;
  }

  /**
   * Sanitize event data to remove sensitive information
   */
  private sanitizeEvent(event: Sentry.Event): Sentry.Event {
    // Remove sensitive data from different parts of the event
    if (event.request) {
      // Remove sensitive headers
      if (event.request.headers) {
        delete event.request.headers.Authorization;
        delete event.request.headers.Cookie;
        delete event.request.headers['X-API-Key'];
      }

      // Remove sensitive query parameters
      if (event.request.query_string) {
<<<<<<< HEAD
        event.request.query_string = event.request.query_string.replace(
          /([?&])(token|key|password|secret)=[^&]*/gi,
          '$1$2=***'
        );
=======
        event.request.query_string = event.request.query_string
          .replace(/([?&])(token|key|password|secret)=[^&]*/gi, '$1$2=***');
>>>>>>> 02f0594e
      }
    }

    // Remove sensitive data from extra context
    if (event.extra) {
<<<<<<< HEAD
      const sensitiveKeys = [
        'password',
        'token',
        'key',
        'secret',
        'auth',
        'credential',
      ];
=======
      const sensitiveKeys = ['password', 'token', 'key', 'secret', 'auth', 'credential'];
>>>>>>> 02f0594e
      Object.keys(event.extra).forEach(key => {
        if (sensitiveKeys.some(sensitive => key.toLowerCase().includes(sensitive))) {
          if (event.extra) {
            event.extra[key] = '***';
          }
        }
      });
    }

    return event;
  }

  /**
   * Create a wrapped version of a function that captures errors
   */
  wrap<T extends (...args: unknown[]) => unknown>(
    fn: T,
    context: ErrorContext = {}
  ): T {
    if (!this.isInitialized) return fn;

    return ((...args: Parameters<T>) => {
      try {
        return (fn as any)(...args);
      } catch (error) {
        this.captureException(error as Error, context);
        throw error;
      }
    }) as T;
  }

  /**
   * Create an error boundary component
   */
  createErrorBoundary(fallback?: React.ComponentType<any>) {
    return Sentry.withErrorBoundary;
  }
}

// Default configuration for different environments
export const defaultSentryConfigs = {
  development: {
    dsn: process.env.REACT_APP_SENTRY_DSN || '',
    environment: 'development' as const,
    debug: true,
    enableTracing: true,
    tracesSampleRate: 1.0
  },
  staging: {
    dsn: process.env.REACT_APP_SENTRY_DSN || '',
    environment: 'staging' as const,
    debug: false,
    enableTracing: true,
    tracesSampleRate: 0.5
  },
  production: {
    dsn: process.env.REACT_APP_SENTRY_DSN || '',
    environment: 'production' as const,
    debug: false,
    enableTracing: true,
    tracesSampleRate: 0.1
  }
};

// React import for routing instrumentation
import React, { useEffect } from 'react';
import {
  useLocation,
  useNavigationType,
  createRoutesFromChildren,
<<<<<<< HEAD
  matchRoutes,
=======
  matchRoutes
>>>>>>> 02f0594e
} from 'react-router-dom';

export default SentryService;<|MERGE_RESOLUTION|>--- conflicted
+++ resolved
@@ -75,14 +75,9 @@
         ],
 
         // Performance monitoring
-<<<<<<< HEAD
-        tracesSampleRate:
-          config.tracesSampleRate || (config.environment === 'production' ? 0.1 : 1.0),
-=======
         tracesSampleRate: config.tracesSampleRate || (
           config.environment === 'production' ? 0.1 : 1.0
         ),
->>>>>>> 02f0594e
 
         // Session replay for debugging
         replaysSessionSampleRate: config.environment === 'production' ? 0.1 : 1.0,
@@ -115,23 +110,14 @@
         initialScope: {
           tags: {
             component: 'smart-alarm-app',
-<<<<<<< HEAD
-            platform: 'web',
-          },
-        },
-=======
             platform: 'web'
           }
         }
->>>>>>> 02f0594e
       });
 
       this.isInitialized = true;
       console.info('Sentry initialized successfully');
-<<<<<<< HEAD
-=======
-
->>>>>>> 02f0594e
+
     } catch (error) {
       console.error('Failed to initialize Sentry:', error);
     }
@@ -203,11 +189,7 @@
         message: `Error in ${context.component || 'Unknown Component'}`,
         category: 'error',
         level: 'error',
-<<<<<<< HEAD
-        data: context.metadata,
-=======
         data: context.metadata
->>>>>>> 02f0594e
       });
 
       return Sentry.captureException(error);
@@ -217,15 +199,7 @@
   /**
    * Capture a custom message/event
    */
-<<<<<<< HEAD
-  captureMessage(
-    message: string,
-    level: Sentry.SeverityLevel = 'info',
-    context: ErrorContext = {}
-  ): string {
-=======
   captureMessage(message: string, level: Sentry.SeverityLevel = 'info', context: ErrorContext = {}): string {
->>>>>>> 02f0594e
     if (!this.isInitialized) {
       console.log('Sentry not initialized, message:', message);
       return 'sentry-not-initialized';
@@ -254,15 +228,7 @@
   /**
    * Add breadcrumb for debugging trail
    */
-<<<<<<< HEAD
-  addBreadcrumb(
-    message: string,
-    category: string = 'user',
-    data?: Record<string, unknown>
-  ): void {
-=======
   addBreadcrumb(message: string, category: string = 'user', data?: Record<string, unknown>): void {
->>>>>>> 02f0594e
     if (!this.isInitialized) return;
 
     Sentry.addBreadcrumb({
@@ -280,18 +246,6 @@
   startSpan(name: string, operation: string = 'navigation'): any {
     if (!this.isInitialized) return null;
 
-<<<<<<< HEAD
-    return Sentry.startSpan(
-      {
-        name,
-        op: operation,
-        tags: {
-          component: 'smart-alarm-app',
-        },
-      },
-      () => {}
-    );
-=======
     return Sentry.startSpan({
       name,
       op: operation,
@@ -299,7 +253,6 @@
         component: 'smart-alarm-app'
       }
     }, () => {});
->>>>>>> 02f0594e
   }
 
   /**
@@ -320,15 +273,7 @@
   /**
    * Capture performance metrics
    */
-<<<<<<< HEAD
-  capturePerformance(
-    name: string,
-    duration: number,
-    metadata?: Record<string, unknown>
-  ): void {
-=======
   capturePerformance(name: string, duration: number, metadata?: Record<string, unknown>): void {
->>>>>>> 02f0594e
     if (!this.isInitialized) return;
 
     this.addBreadcrumb(`Performance: ${name}`, 'performance', {
@@ -366,32 +311,14 @@
 
       // Remove sensitive query parameters
       if (event.request.query_string) {
-<<<<<<< HEAD
-        event.request.query_string = event.request.query_string.replace(
-          /([?&])(token|key|password|secret)=[^&]*/gi,
-          '$1$2=***'
-        );
-=======
         event.request.query_string = event.request.query_string
           .replace(/([?&])(token|key|password|secret)=[^&]*/gi, '$1$2=***');
->>>>>>> 02f0594e
       }
     }
 
     // Remove sensitive data from extra context
     if (event.extra) {
-<<<<<<< HEAD
-      const sensitiveKeys = [
-        'password',
-        'token',
-        'key',
-        'secret',
-        'auth',
-        'credential',
-      ];
-=======
       const sensitiveKeys = ['password', 'token', 'key', 'secret', 'auth', 'credential'];
->>>>>>> 02f0594e
       Object.keys(event.extra).forEach(key => {
         if (sensitiveKeys.some(sensitive => key.toLowerCase().includes(sensitive))) {
           if (event.extra) {
@@ -462,11 +389,7 @@
   useLocation,
   useNavigationType,
   createRoutesFromChildren,
-<<<<<<< HEAD
-  matchRoutes,
-=======
   matchRoutes
->>>>>>> 02f0594e
 } from 'react-router-dom';
 
 export default SentryService;