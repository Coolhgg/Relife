--- conflicted
+++ resolved
@@ -1,13 +1,6 @@
-<<<<<<< HEAD
-import type { Location, LocationTrigger, AdvancedAlarm } from '../types/index';
-import { Geolocation, GeolocationPosition } from '@capacitor/geolocation';
-import { Preferences } from '@capacitor/preferences';
-import { scheduleLocalNotification } from './capacitor';
-=======
 import { Geolocation, GeolocationPosition } from "@capacitor/geolocation";
 import { Preferences } from "@capacitor/preferences";
 import { scheduleLocalNotification } from "./capacitor";
->>>>>>> a2085a2a
 
 const LOCATION_CONFIG_KEY = 'enhanced_location_config';
 const GEOFENCES_KEY = 'active_geofences';
@@ -580,12 +573,8 @@
 
   // ===== LOCATION-BASED ALARM OPTIMIZATION =====
 
-<<<<<<< HEAD
-  static async getLocationBasedRecommendations(alarm: AdvancedAlarm): Promise<string[]> {
-=======
   static async getLocationBasedRecommendations(
   ): Promise<string[]> {
->>>>>>> a2085a2a
     const recommendations: string[] = [];
 
     try {
