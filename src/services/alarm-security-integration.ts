--- conflicted
+++ resolved
@@ -92,19 +92,8 @@
       );
 
       if (!accessResult.allowed) {
-<<<<<<< HEAD
-        return this.createSecurityResult(
-          false,
-          null,
-          accessResult.errors,
-          [],
-          ['access_denied'],
-          auditTrail
-        );
-=======
         return this.createSecurityResult(false, null, accessResult.errors, [],
           ['access_denied'], auditTrail);
->>>>>>> 02f0594e
       }
 
       // 2. Rate Limiting Check
@@ -115,37 +104,15 @@
       );
 
       if (!rateLimitResult.allowed) {
-<<<<<<< HEAD
-        return this.createSecurityResult(
-          false,
-          null,
-          [rateLimitResult.reason || 'Rate limited'],
-          [],
-          ['rate_limited'],
-          auditTrail
-        );
-=======
         return this.createSecurityResult(false, null, [rateLimitResult.reason || 'Rate limited'], [],
           ['rate_limited'], auditTrail);
->>>>>>> 02f0594e
       }
 
       // 3. Input Validation and Sanitization
       const validatedData = await this.validateAndSanitizeAlarmData(operation.data);
       if (!validatedData.valid) {
-<<<<<<< HEAD
-        return this.createSecurityResult(
-          false,
-          null,
-          validatedData.errors,
-          validatedData.warnings,
-          ['validation_failed'],
-          auditTrail
-        );
-=======
         return this.createSecurityResult(false, null, validatedData.errors,
           validatedData.warnings, ['validation_failed'], auditTrail);
->>>>>>> 02f0594e
       }
 
       // 4. Create alarm with secure storage
@@ -178,26 +145,6 @@
         operation.userId
       );
 
-<<<<<<< HEAD
-      return this.createSecurityResult(
-        true,
-        newAlarm,
-        [],
-        [],
-        ['secure_creation'],
-        auditTrail
-      );
-    } catch (error) {
-      await this.handleSecurityError(error, operation, auditTrail);
-      return this.createSecurityResult(
-        false,
-        null,
-        ['Internal security error'],
-        [],
-        ['system_error'],
-        auditTrail
-      );
-=======
       return this.createSecurityResult(true, newAlarm, [], [],
         ['secure_creation'], auditTrail);
 
@@ -205,7 +152,6 @@
       await this.handleSecurityError(error, operation, auditTrail);
       return this.createSecurityResult(false, null, ['Internal security error'], [],
         ['system_error'], auditTrail);
->>>>>>> 02f0594e
     }
   }
 
@@ -225,19 +171,8 @@
       );
 
       if (!accessResult.allowed) {
-<<<<<<< HEAD
-        return this.createSecurityResult(
-          false,
-          null,
-          accessResult.errors,
-          [],
-          ['access_denied'],
-          auditTrail
-        );
-=======
         return this.createSecurityResult(false, null, accessResult.errors, [],
           ['access_denied'], auditTrail);
->>>>>>> 02f0594e
       }
 
       // 2. Rate Limiting Check
@@ -248,19 +183,8 @@
       );
 
       if (!rateLimitResult.allowed) {
-<<<<<<< HEAD
-        return this.createSecurityResult(
-          false,
-          null,
-          [rateLimitResult.reason || 'Rate limited'],
-          [],
-          ['rate_limited'],
-          auditTrail
-        );
-=======
         return this.createSecurityResult(false, null, [rateLimitResult.reason || 'Rate limited'], [],
           ['rate_limited'], auditTrail);
->>>>>>> 02f0594e
       }
 
       // 3. Retrieve from secure storage
@@ -282,26 +206,6 @@
         operation.userId
       );
 
-<<<<<<< HEAD
-      return this.createSecurityResult(
-        true,
-        filteredAlarms,
-        [],
-        [],
-        ['secure_retrieval'],
-        auditTrail
-      );
-    } catch (error) {
-      await this.handleSecurityError(error, operation, auditTrail);
-      return this.createSecurityResult(
-        false,
-        null,
-        ['Retrieval failed'],
-        [],
-        ['system_error'],
-        auditTrail
-      );
-=======
       return this.createSecurityResult(true, filteredAlarms, [], [],
         ['secure_retrieval'], auditTrail);
 
@@ -309,7 +213,6 @@
       await this.handleSecurityError(error, operation, auditTrail);
       return this.createSecurityResult(false, null, ['Retrieval failed'], [],
         ['system_error'], auditTrail);
->>>>>>> 02f0594e
     }
   }
 
@@ -329,19 +232,8 @@
       );
 
       if (!accessResult.allowed) {
-<<<<<<< HEAD
-        return this.createSecurityResult(
-          false,
-          null,
-          accessResult.errors,
-          [],
-          ['access_denied'],
-          auditTrail
-        );
-=======
         return this.createSecurityResult(false, null, accessResult.errors, [],
           ['access_denied'], auditTrail);
->>>>>>> 02f0594e
       }
 
       // 2. Rate Limiting Check
@@ -352,33 +244,6 @@
       );
 
       if (!rateLimitResult.allowed) {
-<<<<<<< HEAD
-        return this.createSecurityResult(
-          false,
-          null,
-          [rateLimitResult.reason || 'Rate limited'],
-          [],
-          ['rate_limited'],
-          auditTrail
-        );
-      }
-
-      // 3. Retrieve current alarms
-      const currentAlarms = await SecureAlarmStorageService.retrieveAlarms(
-        operation.userId
-      );
-      const existingAlarm = currentAlarms.find(alarm => alarm.id === operation.data.id);
-
-      if (!existingAlarm) {
-        return this.createSecurityResult(
-          false,
-          null,
-          ['Alarm not found'],
-          [],
-          ['not_found'],
-          auditTrail
-        );
-=======
         return this.createSecurityResult(false, null, [rateLimitResult.reason || 'Rate limited'], [],
           ['rate_limited'], auditTrail);
       }
@@ -390,42 +255,19 @@
       if (!existingAlarm) {
         return this.createSecurityResult(false, null, ['Alarm not found'], [],
           ['not_found'], auditTrail);
->>>>>>> 02f0594e
       }
 
       // 4. Validate ownership
       if (existingAlarm.userId && existingAlarm.userId !== operation.userId) {
-<<<<<<< HEAD
-        return this.createSecurityResult(
-          false,
-          null,
-          ['Access denied'],
-          [],
-          ['ownership_violation'],
-          auditTrail
-        );
-=======
         return this.createSecurityResult(false, null, ['Access denied'], [],
           ['ownership_violation'], auditTrail);
->>>>>>> 02f0594e
       }
 
       // 5. Validate and sanitize update data
       const validatedData = await this.validateAndSanitizeAlarmData(operation.data);
       if (!validatedData.valid) {
-<<<<<<< HEAD
-        return this.createSecurityResult(
-          false,
-          null,
-          validatedData.errors,
-          validatedData.warnings,
-          ['validation_failed'],
-          auditTrail
-        );
-=======
         return this.createSecurityResult(false, null, validatedData.errors,
           validatedData.warnings, ['validation_failed'], auditTrail);
->>>>>>> 02f0594e
       }
 
       // 6. Update alarm
@@ -459,26 +301,6 @@
         operation.userId
       );
 
-<<<<<<< HEAD
-      return this.createSecurityResult(
-        true,
-        updatedAlarm,
-        [],
-        [],
-        ['secure_update'],
-        auditTrail
-      );
-    } catch (error) {
-      await this.handleSecurityError(error, operation, auditTrail);
-      return this.createSecurityResult(
-        false,
-        null,
-        ['Update failed'],
-        [],
-        ['system_error'],
-        auditTrail
-      );
-=======
       return this.createSecurityResult(true, updatedAlarm, [], [],
         ['secure_update'], auditTrail);
 
@@ -486,7 +308,6 @@
       await this.handleSecurityError(error, operation, auditTrail);
       return this.createSecurityResult(false, null, ['Update failed'], [],
         ['system_error'], auditTrail);
->>>>>>> 02f0594e
     }
   }
 
@@ -506,19 +327,8 @@
       );
 
       if (!accessResult.allowed) {
-<<<<<<< HEAD
-        return this.createSecurityResult(
-          false,
-          null,
-          accessResult.errors,
-          [],
-          ['access_denied'],
-          auditTrail
-        );
-=======
         return this.createSecurityResult(false, null, accessResult.errors, [],
           ['access_denied'], auditTrail);
->>>>>>> 02f0594e
       }
 
       // 2. Rate Limiting Check
@@ -529,33 +339,6 @@
       );
 
       if (!rateLimitResult.allowed) {
-<<<<<<< HEAD
-        return this.createSecurityResult(
-          false,
-          null,
-          [rateLimitResult.reason || 'Rate limited'],
-          [],
-          ['rate_limited'],
-          auditTrail
-        );
-      }
-
-      // 3. Retrieve current alarms
-      const currentAlarms = await SecureAlarmStorageService.retrieveAlarms(
-        operation.userId
-      );
-      const alarmToDelete = currentAlarms.find(alarm => alarm.id === operation.data.id);
-
-      if (!alarmToDelete) {
-        return this.createSecurityResult(
-          false,
-          null,
-          ['Alarm not found'],
-          [],
-          ['not_found'],
-          auditTrail
-        );
-=======
         return this.createSecurityResult(false, null, [rateLimitResult.reason || 'Rate limited'], [],
           ['rate_limited'], auditTrail);
       }
@@ -567,37 +350,19 @@
       if (!alarmToDelete) {
         return this.createSecurityResult(false, null, ['Alarm not found'], [],
           ['not_found'], auditTrail);
->>>>>>> 02f0594e
       }
 
       // 4. Validate ownership
       if (alarmToDelete.userId && alarmToDelete.userId !== operation.userId) {
-<<<<<<< HEAD
-        return this.createSecurityResult(
-          false,
-          null,
-          ['Access denied'],
-          [],
-          ['ownership_violation'],
-          auditTrail
-        );
-=======
         return this.createSecurityResult(false, null, ['Access denied'], [],
           ['ownership_violation'], auditTrail);
->>>>>>> 02f0594e
       }
 
       // 5. Create backup before deletion
       await AlarmBackupRedundancyService.createBackup('emergency', operation.userId);
 
       // 6. Remove alarm
-<<<<<<< HEAD
-      const updatedAlarms = currentAlarms.filter(
-        alarm => alarm.id !== operation.data.id
-      );
-=======
       const updatedAlarms = currentAlarms.filter(alarm => alarm.id !== operation.data.id);
->>>>>>> 02f0594e
       await SecureAlarmStorageService.storeAlarms(updatedAlarms, operation.userId);
 
       // 7. Log deletion
@@ -615,26 +380,6 @@
         operation.userId
       );
 
-<<<<<<< HEAD
-      return this.createSecurityResult(
-        true,
-        { deleted: true, alarmId: operation.data.id },
-        [],
-        [],
-        ['secure_deletion'],
-        auditTrail
-      );
-    } catch (error) {
-      await this.handleSecurityError(error, operation, auditTrail);
-      return this.createSecurityResult(
-        false,
-        null,
-        ['Deletion failed'],
-        [],
-        ['system_error'],
-        auditTrail
-      );
-=======
       return this.createSecurityResult(true, { deleted: true, alarmId: operation.data.id }, [], [],
         ['secure_deletion'], auditTrail);
 
@@ -642,7 +387,6 @@
       await this.handleSecurityError(error, operation, auditTrail);
       return this.createSecurityResult(false, null, ['Deletion failed'], [],
         ['system_error'], auditTrail);
->>>>>>> 02f0594e
     }
   }
 
@@ -658,12 +402,7 @@
       const monitoringStatus = await this.checkMonitoringHealth();
 
       // Get metrics
-<<<<<<< HEAD
-      const securityMetrics =
-        await SecurityMonitoringForensicsService.getSecurityMetrics();
-=======
       const securityMetrics = await SecurityMonitoringForensicsService.getSecurityMetrics();
->>>>>>> 02f0594e
       const rateLimitStats = await AlarmRateLimitingService.getRateLimitingStats();
       const apiSecurityStats = await AlarmAPISecurityService.getSecurityStats();
 
@@ -698,23 +437,14 @@
           backup: backupStatus,
           monitoring: monitoringStatus,
           rateLimiting: rateLimitStats.blockedUsers > 10 ? 'degraded' : 'active',
-<<<<<<< HEAD
-          apiSecurity:
-            apiSecurityStats.securityLevel === 'critical' ? 'degraded' : 'active',
-=======
           apiSecurity: apiSecurityStats.securityLevel === 'critical' ? 'degraded' : 'active'
->>>>>>> 02f0594e
         },
         metrics: {
           totalThreats: securityMetrics.threatsDetected,
           activeAlerts: securityMetrics.criticalEvents,
           backupHealth: 85, // Placeholder
           integrityScore: securityMetrics.riskLevel === 'low' ? 95 : 70,
-<<<<<<< HEAD
-          lastUpdate: new Date(),
-=======
           lastUpdate: new Date()
->>>>>>> 02f0594e
         },
         recommendations
       };
@@ -731,11 +461,7 @@
           backup: 'failed',
           monitoring: 'offline',
           rateLimiting: 'failed',
-<<<<<<< HEAD
-          apiSecurity: 'failed',
-=======
           apiSecurity: 'failed'
->>>>>>> 02f0594e
         },
         metrics: {
           totalThreats: 0,
@@ -744,11 +470,7 @@
           integrityScore: 0,
           lastUpdate: new Date()
         },
-<<<<<<< HEAD
-        recommendations: ['Security system is offline - immediate attention required'],
-=======
         recommendations: ['Security system is offline - immediate attention required']
->>>>>>> 02f0594e
       };
     }
   }
@@ -756,15 +478,7 @@
   /**
    * Emergency security bypass for critical situations
    */
-<<<<<<< HEAD
-  async emergencyBypass(
-    adminUserId: string,
-    reason: string,
-    duration: number = 600000
-  ): Promise<string> {
-=======
   async emergencyBypass(adminUserId: string, reason: string, duration: number = 600000): Promise<string> {
->>>>>>> 02f0594e
     const bypassToken = SecurityService.generateCSRFToken();
 
     this.emergencyBypassActive = true;
@@ -788,13 +502,7 @@
       adminUserId
     );
 
-<<<<<<< HEAD
-    console.warn(
-      `[SecurityIntegration] EMERGENCY BYPASS ACTIVATED: ${reason} (${duration}ms)`
-    );
-=======
     console.warn(`[SecurityIntegration] EMERGENCY BYPASS ACTIVATED: ${reason} (${duration}ms)`);
->>>>>>> 02f0594e
     return bypassToken;
   }
 
@@ -870,17 +578,6 @@
     } catch (error) {
       return {
         overall: 'fail',
-<<<<<<< HEAD
-        tests: [
-          {
-            name: 'Diagnostics System',
-            status: 'fail',
-            message: 'Security diagnostics system failed',
-            recommendations: ['Check system integrity and restart security services'],
-          },
-        ],
-        summary: 'Security diagnostics failed due to system error',
-=======
         tests: [{
           name: 'Diagnostics System',
           status: 'fail',
@@ -888,7 +585,6 @@
           recommendations: ['Check system integrity and restart security services']
         }],
         summary: 'Security diagnostics failed due to system error'
->>>>>>> 02f0594e
       };
     }
   }
@@ -897,13 +593,7 @@
 
   private async initializeSecuritySystem(): Promise<void> {
     try {
-<<<<<<< HEAD
-      console.log(
-        '[SecurityIntegration] Initializing comprehensive security system...'
-      );
-=======
       console.log('[SecurityIntegration] Initializing comprehensive security system...');
->>>>>>> 02f0594e
 
       // Initialize all security components
       SecureAlarmStorageService.getInstance();
@@ -917,14 +607,7 @@
 
       console.log('[SecurityIntegration] Security system initialized successfully');
     } catch (error) {
-<<<<<<< HEAD
-      console.error(
-        '[SecurityIntegration] Failed to initialize security system:',
-        error
-      );
-=======
       console.error('[SecurityIntegration] Failed to initialize security system:', error);
->>>>>>> 02f0594e
     }
   }
 
@@ -945,24 +628,6 @@
   }
 
   private startHealthMonitoring(): void {
-<<<<<<< HEAD
-    setInterval(
-      async () => {
-        try {
-          const status = await this.getSecurityStatus();
-          this.lastHealthCheck = new Date();
-
-          if (status.overall === 'critical' || status.overall === 'compromised') {
-            console.error('[SecurityIntegration] CRITICAL SECURITY STATUS:', status);
-            // Could trigger automated incident response here
-          }
-        } catch (error) {
-          console.error('[SecurityIntegration] Health check failed:', error);
-        }
-      },
-      5 * 60 * 1000
-    ); // Every 5 minutes
-=======
     setInterval(async () => {
       try {
         const status = await this.getSecurityStatus();
@@ -976,7 +641,6 @@
         console.error('[SecurityIntegration] Health check failed:', error);
       }
     }, 5 * 60 * 1000); // Every 5 minutes
->>>>>>> 02f0594e
   }
 
   private async validateAndSanitizeAlarmData(data: any): Promise<{
@@ -990,11 +654,7 @@
       method: 'POST',
       url: '/alarms',
       headers: { 'content-type': 'application/json' },
-<<<<<<< HEAD
-      body: data,
-=======
       body: data
->>>>>>> 02f0594e
     };
 
     try {
@@ -1016,13 +676,9 @@
   }
 
   private filterAlarmsForUser(alarms: Alarm[], userId: string): Alarm[] {
-<<<<<<< HEAD
-    return alarms.filter(alarm => !alarm.userId || alarm.userId === userId);
-=======
     return alarms.filter(alarm =>
       !alarm.userId || alarm.userId === userId
     );
->>>>>>> 02f0594e
   }
 
   private createSecurityResult(
@@ -1043,15 +699,7 @@
     };
   }
 
-<<<<<<< HEAD
-  private async handleSecurityError(
-    error: any,
-    operation: SecurityOperation,
-    auditTrail: string
-  ): Promise<void> {
-=======
   private async handleSecurityError(error: any, operation: SecurityOperation, auditTrail: string): Promise<void> {
->>>>>>> 02f0594e
     ErrorHandler.handleError(
       error instanceof Error ? error : new Error(String(error)),
       'Security operation failed',
@@ -1060,13 +708,8 @@
         metadata: {
           operationType: operation.type,
           userId: operation.userId,
-<<<<<<< HEAD
-          auditTrail,
-        },
-=======
           auditTrail
         }
->>>>>>> 02f0594e
       }
     );
 
@@ -1097,13 +740,7 @@
     }
   }
 
-<<<<<<< HEAD
-  private async checkIntegrityHealth(): Promise<
-    'monitoring' | 'degraded' | 'compromised'
-  > {
-=======
   private async checkIntegrityHealth(): Promise<'monitoring' | 'degraded' | 'compromised'> {
->>>>>>> 02f0594e
     try {
       // This would check the integrity monitor status
       // For now, assume monitoring if storage is active
@@ -1141,35 +778,6 @@
     const recommendations: string[] = [];
 
     if (status.storage === 'failed') {
-<<<<<<< HEAD
-      recommendations.push(
-        'Immediate action required: Secure storage system is offline'
-      );
-    }
-
-    if (status.backup === 'failed') {
-      recommendations.push(
-        'Critical: Backup system is not operational - data loss risk'
-      );
-    }
-
-    if (status.monitoring === 'offline') {
-      recommendations.push(
-        'Security monitoring is offline - threats may go undetected'
-      );
-    }
-
-    if (status.rateLimiting.blockedUsers > 5) {
-      recommendations.push(
-        'High number of blocked users detected - review security policies'
-      );
-    }
-
-    if (status.apiSecurity.threatsDetected > 10) {
-      recommendations.push(
-        'Multiple API security threats detected - enhance monitoring'
-      );
-=======
       recommendations.push('Immediate action required: Secure storage system is offline');
     }
 
@@ -1187,7 +795,6 @@
 
     if (status.apiSecurity.threatsDetected > 10) {
       recommendations.push('Multiple API security threats detected - enhance monitoring');
->>>>>>> 02f0594e
     }
 
     if (recommendations.length === 0) {
@@ -1200,16 +807,7 @@
   // Security test methods
   private async testStorageSecurity(): Promise<{ success: boolean; message: string; recommendations?: string[] }> {
     try {
-<<<<<<< HEAD
-      const testAlarm = {
-        id: 'test',
-        label: 'Security Test',
-        time: '12:00',
-        enabled: true,
-      };
-=======
       const testAlarm = { id: 'test', label: 'Security Test', time: '12:00', enabled: true };
->>>>>>> 02f0594e
       await SecureAlarmStorageService.storeAlarms([testAlarm], 'security_test');
       const retrieved = await SecureAlarmStorageService.retrieveAlarms('security_test');
 
@@ -1219,94 +817,56 @@
         return {
           success: false,
           message: 'Secure storage integrity test failed',
-<<<<<<< HEAD
-          recommendations: ['Check encryption and storage mechanisms'],
-=======
           recommendations: ['Check encryption and storage mechanisms']
->>>>>>> 02f0594e
         };
       }
     } catch (error) {
       return {
         success: false,
         message: 'Secure storage test failed: ' + error.message,
-<<<<<<< HEAD
-        recommendations: ['Check storage service availability and encryption keys'],
-=======
         recommendations: ['Check storage service availability and encryption keys']
->>>>>>> 02f0594e
       };
     }
   }
 
   private async testBackupSecurity(): Promise<{ success: boolean; message: string; recommendations?: string[] }> {
     try {
-<<<<<<< HEAD
-      const backupId = await AlarmBackupRedundancyService.createBackup(
-        'manual',
-        'security_test'
-      );
-=======
       const backupId = await AlarmBackupRedundancyService.createBackup('manual', 'security_test');
->>>>>>> 02f0594e
       if (backupId) {
         return { success: true, message: 'Backup system is functioning correctly' };
       } else {
         return {
           success: false,
           message: 'Backup creation failed',
-<<<<<<< HEAD
-          recommendations: ['Check backup service and storage availability'],
-=======
           recommendations: ['Check backup service and storage availability']
->>>>>>> 02f0594e
         };
       }
     } catch (error) {
       return {
         success: false,
         message: 'Backup system test failed: ' + error.message,
-<<<<<<< HEAD
-        recommendations: ['Check backup service configuration and storage'],
-=======
         recommendations: ['Check backup service configuration and storage']
->>>>>>> 02f0594e
       };
     }
   }
 
   private async testRateLimiting(): Promise<{ success: boolean; message: string; recommendations?: string[] }> {
     try {
-<<<<<<< HEAD
-      const result = await AlarmRateLimitingService.checkRateLimit(
-        'security_test',
-        'create_alarm'
-      );
-=======
       const result = await AlarmRateLimitingService.checkRateLimit('security_test', 'create_alarm');
->>>>>>> 02f0594e
       if (result.allowed !== undefined) {
         return { success: true, message: 'Rate limiting is functioning correctly' };
       } else {
         return {
           success: false,
           message: 'Rate limiting test inconclusive',
-<<<<<<< HEAD
-          recommendations: ['Check rate limiting service configuration'],
-=======
           recommendations: ['Check rate limiting service configuration']
->>>>>>> 02f0594e
         };
       }
     } catch (error) {
       return {
         success: false,
         message: 'Rate limiting test failed: ' + error.message,
-<<<<<<< HEAD
-        recommendations: ['Check rate limiting service availability'],
-=======
         recommendations: ['Check rate limiting service availability']
->>>>>>> 02f0594e
       };
     }
   }
@@ -1320,22 +880,14 @@
         return {
           success: false,
           message: 'API security test inconclusive',
-<<<<<<< HEAD
-          recommendations: ['Check API security service configuration'],
-=======
           recommendations: ['Check API security service configuration']
->>>>>>> 02f0594e
         };
       }
     } catch (error) {
       return {
         success: false,
         message: 'API security test failed: ' + error.message,
-<<<<<<< HEAD
-        recommendations: ['Check API security service availability'],
-=======
         recommendations: ['Check API security service availability']
->>>>>>> 02f0594e
       };
     }
   }
