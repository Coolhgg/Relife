--- conflicted
+++ resolved
@@ -67,122 +67,14 @@
       name: 'Browser Speech',
       type: 'web-speech',
       premium: false,
-<<<<<<< HEAD
-      languages: [
-        'en-US',
-        'en-GB',
-        'es-ES',
-        'fr-FR',
-        'de-DE',
-        'it-IT',
-        'ja-JP',
-        'ko-KR',
-        'zh-CN',
-      ],
-      voices: [], // Populated dynamically
-=======
       languages: ['en-US', 'en-GB', 'es-ES', 'fr-FR', 'de-DE', 'it-IT', 'ja-JP', 'ko-KR', 'zh-CN'],
       voices: [] // Populated dynamically
->>>>>>> 02f0594e
     },
     {
       id: 'elevenlabs',
       name: 'ElevenLabs',
       type: 'elevenlabs',
       premium: true,
-<<<<<<< HEAD
-      languages: [
-        'en-US',
-        'en-GB',
-        'es-ES',
-        'fr-FR',
-        'de-DE',
-        'it-IT',
-        'pl-PL',
-        'pt-BR',
-      ],
-      voices: [
-        {
-          id: '21m00Tcm4TlvDq8ikWAM',
-          name: 'Rachel',
-          gender: 'female',
-          quality: 'premium',
-          category: 'natural',
-        },
-        {
-          id: 'AZnzlk1XvdvUeBnXmlld',
-          name: 'Domi',
-          gender: 'female',
-          quality: 'premium',
-          category: 'expressive',
-        },
-        {
-          id: 'EXAVITQu4vr4xnSDxMaL',
-          name: 'Bella',
-          gender: 'female',
-          quality: 'premium',
-          category: 'professional',
-        },
-        {
-          id: 'ErXwobaYiN019PkySvjV',
-          name: 'Antoni',
-          gender: 'male',
-          quality: 'premium',
-          category: 'natural',
-        },
-        {
-          id: 'VR6AewLTigWG4xSOukaG',
-          name: 'Arnold',
-          gender: 'male',
-          quality: 'premium',
-          category: 'expressive',
-        },
-        {
-          id: 'pNInz6obpgDQGcFmaJgB',
-          name: 'Adam',
-          gender: 'male',
-          quality: 'premium',
-          category: 'professional',
-        },
-        {
-          id: 'yoZ06aMxZJJ28mfd3POQ',
-          name: 'Sam',
-          gender: 'neutral',
-          quality: 'premium',
-          category: 'casual',
-        },
-      ],
-    },
-  ];
-
-  // Voice mood to voice ID mapping for different providers
-  private static moodVoiceMappings: {
-    [mood in VoiceMood]: { [provider: string]: string };
-  } = {
-    'drill-sergeant': {
-      elevenlabs: 'VR6AewLTigWG4xSOukaG', // Arnold - expressive male
-      'web-speech': 'male',
-    },
-    'sweet-angel': {
-      elevenlabs: '21m00Tcm4TlvDq8ikWAM', // Rachel - natural female
-      'web-speech': 'female',
-    },
-    'anime-hero': {
-      elevenlabs: 'AZnzlk1XvdvUeBnXmlld', // Domi - expressive female
-      'web-speech': 'female',
-    },
-    'savage-roast': {
-      elevenlabs: 'ErXwobaYiN019PkySvjV', // Antoni - natural male
-      'web-speech': 'male',
-    },
-    motivational: {
-      elevenlabs: 'pNInz6obpgDQGcFmaJgB', // Adam - professional male
-      'web-speech': 'male',
-    },
-    gentle: {
-      elevenlabs: 'EXAVITQu4vr4xnSDxMaL', // Bella - professional female
-      'web-speech': 'female',
-=======
       languages: ['en-US', 'en-GB', 'es-ES', 'fr-FR', 'de-DE', 'it-IT', 'pl-PL', 'pt-BR'],
       voices: [
         { id: '21m00Tcm4TlvDq8ikWAM', name: 'Rachel', gender: 'female', quality: 'premium', category: 'natural' },
@@ -217,7 +109,6 @@
     'motivational': {
       'elevenlabs': 'pNInz6obpgDQGcFmaJgB', // Adam - professional male
       'web-speech': 'male'
->>>>>>> 02f0594e
     },
     'gentle': {
       'elevenlabs': 'EXAVITQu4vr4xnSDxMaL', // Bella - professional female
@@ -265,13 +156,7 @@
             setTimeout(checkVoices, 100);
           }
         };
-<<<<<<< HEAD
-        speechSynthesis.addEventListener('voiceschanged', () => resolve(), {
-          once: true,
-        });
-=======
         speechSynthesis.addEventListener('voiceschanged', () => resolve(), { once: true });
->>>>>>> 02f0594e
         checkVoices();
       });
     }
@@ -285,31 +170,14 @@
         name: voice.name,
         gender: this.detectGender(voice.name),
         quality: voice.localService ? 'high' : 'standard',
-<<<<<<< HEAD
-        category: 'natural' as const,
-=======
         category: 'natural' as const
->>>>>>> 02f0594e
       }));
     }
   }
 
   private static detectGender(voiceName: string): 'male' | 'female' | 'neutral' {
     const name = voiceName.toLowerCase();
-<<<<<<< HEAD
-    const femaleIndicators = [
-      'female',
-      'woman',
-      'samantha',
-      'victoria',
-      'karen',
-      'zira',
-      'susan',
-      'fiona',
-    ];
-=======
     const femaleIndicators = ['female', 'woman', 'samantha', 'victoria', 'karen', 'zira', 'susan', 'fiona'];
->>>>>>> 02f0594e
     const maleIndicators = ['male', 'man', 'david', 'mark', 'daniel', 'alex', 'james'];
 
     if (femaleIndicators.some(indicator => name.includes(indicator))) return 'female';
@@ -321,13 +189,8 @@
     try {
       const response = await fetch('https://api.elevenlabs.io/v1/user', {
         headers: {
-<<<<<<< HEAD
-          'xi-api-key': apiKey,
-        },
-=======
           'xi-api-key': apiKey
         }
->>>>>>> 02f0594e
       });
       return response.ok;
     } catch (error) {
@@ -370,14 +233,7 @@
     }
   }
 
-<<<<<<< HEAD
-  static async generateAlarmMessage(
-    alarm: Alarm,
-    forceRegenerate = false
-  ): Promise<string | null> {
-=======
   static async generateAlarmMessage(alarm: Alarm, forceRegenerate = false): Promise<string | null> {
->>>>>>> 02f0594e
     await this.initialize();
 
     const cacheKey = this.getCacheKey(alarm.id, alarm.voiceMood);
@@ -434,15 +290,7 @@
     return null;
   }
 
-<<<<<<< HEAD
-  private static async generateSpeech(
-    text: string,
-    settings: VoiceSettings,
-    providerId: string
-  ): Promise<string | null> {
-=======
   private static async generateSpeech(text: string, settings: VoiceSettings, providerId: string): Promise<string | null> {
->>>>>>> 02f0594e
     switch (providerId) {
       case 'elevenlabs':
         return await this.generateElevenLabsSpeech(text, settings);
@@ -453,43 +301,13 @@
     }
   }
 
-<<<<<<< HEAD
-  private static async generateElevenLabsSpeech(
-    text: string,
-    settings: VoiceSettings
-  ): Promise<string | null> {
-=======
   private static async generateElevenLabsSpeech(text: string, settings: VoiceSettings): Promise<string | null> {
->>>>>>> 02f0594e
     const apiKey = localStorage.getItem('elevenlabs_api_key');
     if (!apiKey) {
       throw new Error('ElevenLabs API key not found');
     }
 
     try {
-<<<<<<< HEAD
-      const response = await fetch(
-        `https://api.elevenlabs.io/v1/text-to-speech/${settings.voiceId}`,
-        {
-          method: 'POST',
-          headers: {
-            Accept: 'audio/mpeg',
-            'Content-Type': 'application/json',
-            'xi-api-key': apiKey,
-          },
-          body: JSON.stringify({
-            text,
-            model_id: 'eleven_monolingual_v1',
-            voice_settings: {
-              stability: settings.stability || 0.5,
-              similarity_boost: settings.clarity || 0.5,
-              style: settings.style || 0.0,
-              use_speaker_boost: true,
-            },
-          }),
-        }
-      );
-=======
       const response = await fetch(`https://api.elevenlabs.io/v1/text-to-speech/${settings.voiceId}`, {
         method: 'POST',
         headers: {
@@ -508,7 +326,6 @@
           }
         })
       });
->>>>>>> 02f0594e
 
       if (!response.ok) {
         throw new Error(`ElevenLabs API error: ${response.status}`);
@@ -522,14 +339,7 @@
     }
   }
 
-<<<<<<< HEAD
-  private static async generateWebSpeech(
-    text: string,
-    settings: VoiceSettings
-  ): Promise<string | null> {
-=======
   private static async generateWebSpeech(text: string, settings: VoiceSettings): Promise<string | null> {
->>>>>>> 02f0594e
     if (!('speechSynthesis' in window)) {
       return null;
     }
@@ -613,14 +423,7 @@
     }
   }
 
-<<<<<<< HEAD
-  static async startRepeatingAlarmMessage(
-    alarm: Alarm,
-    intervalMs: number = 30000
-  ): Promise<() => void> {
-=======
   static async startRepeatingAlarmMessage(alarm: Alarm, intervalMs: number = 30000): Promise<() => void> {
->>>>>>> 02f0594e
     await this.initialize();
 
     let isActive = true;
@@ -788,29 +591,8 @@
   }
 
   private static parseIntent(transcript: string): 'dismiss' | 'snooze' | 'unknown' {
-<<<<<<< HEAD
-    const dismissWords = [
-      'stop',
-      'dismiss',
-      'turn off',
-      'shut up',
-      'quiet',
-      'cancel',
-      'end',
-      'off',
-    ];
-    const snoozeWords = [
-      'snooze',
-      'five more minutes',
-      'later',
-      'wait',
-      'sleep',
-      'more time',
-    ];
-=======
     const dismissWords = ['stop', 'dismiss', 'turn off', 'shut up', 'quiet', 'cancel', 'end', 'off'];
     const snoozeWords = ['snooze', 'five more minutes', 'later', 'wait', 'sleep', 'more time'];
->>>>>>> 02f0594e
 
     if (dismissWords.some(word => transcript.includes(word))) {
       return 'dismiss';
@@ -879,12 +661,7 @@
       }
     };
 
-<<<<<<< HEAD
-    const defaultProvider =
-      localStorage.getItem('preferred_voice_provider') || 'elevenlabs';
-=======
     const defaultProvider = localStorage.getItem('preferred_voice_provider') || 'elevenlabs';
->>>>>>> 02f0594e
     const voiceMapping = this.moodVoiceMappings[mood];
     const voiceId = voiceMapping[defaultProvider] || voiceMapping['elevenlabs'];
 
@@ -895,14 +672,7 @@
     } as VoiceSettings;
   }
 
-<<<<<<< HEAD
-  private static configureWebSpeechUtterance(
-    utterance: SpeechSynthesisUtterance,
-    settings: VoiceSettings
-  ): void {
-=======
   private static configureWebSpeechUtterance(utterance: SpeechSynthesisUtterance, settings: VoiceSettings): void {
->>>>>>> 02f0594e
     const voices = speechSynthesis.getVoices();
 
     utterance.rate = settings.speed;
@@ -910,19 +680,8 @@
     utterance.volume = settings.volume;
 
     // Try to find the preferred voice
-<<<<<<< HEAD
-    if (
-      settings.voiceId &&
-      settings.voiceId !== 'male' &&
-      settings.voiceId !== 'female'
-    ) {
-      const voice = voices.find(
-        v => v.voiceURI === settings.voiceId || v.name === settings.voiceId
-      );
-=======
     if (settings.voiceId && settings.voiceId !== 'male' && settings.voiceId !== 'female') {
       const voice = voices.find(v => v.voiceURI === settings.voiceId || v.name === settings.voiceId);
->>>>>>> 02f0594e
       if (voice) {
         utterance.voice = voice;
         return;
@@ -932,14 +691,6 @@
     // Fallback to gender-based selection
     const gender = settings.voiceId as 'male' | 'female';
     if (gender === 'female') {
-<<<<<<< HEAD
-      const femaleVoice = voices.find(
-        voice => this.detectGender(voice.name) === 'female'
-      );
-      if (femaleVoice) utterance.voice = femaleVoice;
-    } else if (gender === 'male') {
-      const maleVoice = voices.find(voice => this.detectGender(voice.name) === 'male');
-=======
       const femaleVoice = voices.find(voice =>
         this.detectGender(voice.name) === 'female'
       );
@@ -948,7 +699,6 @@
       const maleVoice = voices.find(voice =>
         this.detectGender(voice.name) === 'male'
       );
->>>>>>> 02f0594e
       if (maleVoice) utterance.voice = maleVoice;
     }
   }
