--- conflicted
+++ resolved
@@ -42,11 +42,7 @@
       autoSync: true,
       syncInterval: 30000, // 30 seconds
       conflictResolution: 'merge',
-<<<<<<< HEAD
-      enableOfflineCache: true,
-=======
       enableOfflineCache: true
->>>>>>> 02f0594e
     };
 
     this.status = {
@@ -74,12 +70,7 @@
     if (stored) return stored;
 
     // Generate new device ID
-<<<<<<< HEAD
-    const id =
-      'device_' + Math.random().toString(36).substr(2, 9) + Date.now().toString(36);
-=======
     const id = 'device_' + Math.random().toString(36).substr(2, 9) + Date.now().toString(36);
->>>>>>> 02f0594e
     localStorage.setItem('device-id', id);
     return id;
   }
@@ -215,11 +206,7 @@
       console.error('Cloud sync error:', error);
       this.updateStatus({
         isSyncing: false,
-<<<<<<< HEAD
-        error: error instanceof Error ? error.message : 'Sync failed',
-=======
         error: error instanceof Error ? error.message : 'Sync failed'
->>>>>>> 02f0594e
       });
 
       // Save to cache for retry
@@ -255,15 +242,9 @@
 
       const response = await fetch(`${this.apiEndpoint}/user/preferences`, {
         headers: {
-<<<<<<< HEAD
-          Authorization: `Bearer ${authToken}`,
-          'Content-Type': 'application/json',
-        },
-=======
           'Authorization': `Bearer ${authToken}`,
           'Content-Type': 'application/json'
         }
->>>>>>> 02f0594e
       });
 
       if (response.status === 404) {
@@ -281,13 +262,7 @@
     }
   }
 
-<<<<<<< HEAD
-  private async saveRemotePreferences(
-    preferences: CloudSyncPreferences
-  ): Promise<void> {
-=======
   private async saveRemotePreferences(preferences: CloudSyncPreferences): Promise<void> {
->>>>>>> 02f0594e
     const authToken = this.getAuthToken();
     if (!authToken) {
       return; // No user logged in, skip cloud save
@@ -297,13 +272,8 @@
       const response = await fetch(`${this.apiEndpoint}/user/preferences`, {
         method: 'PUT',
         headers: {
-<<<<<<< HEAD
-          Authorization: `Bearer ${authToken}`,
-          'Content-Type': 'application/json',
-=======
           'Authorization': `Bearer ${authToken}`,
           'Content-Type': 'application/json'
->>>>>>> 02f0594e
         },
         body: JSON.stringify(preferences)
       });
@@ -370,21 +340,6 @@
       colorPreferences: {
         ...otherPrefs.personalization.colorPreferences,
         ...basePrefs.personalization.colorPreferences,
-<<<<<<< HEAD
-        favoriteColors: Array.from(
-          new Set([
-            ...(otherPrefs.personalization.colorPreferences?.favoriteColors || []),
-            ...(basePrefs.personalization.colorPreferences?.favoriteColors || []),
-          ])
-        ),
-        avoidColors: Array.from(
-          new Set([
-            ...(otherPrefs.personalization.colorPreferences?.avoidColors || []),
-            ...(basePrefs.personalization.colorPreferences?.avoidColors || []),
-          ])
-        ),
-      },
-=======
         favoriteColors: Array.from(new Set([
           ...(otherPrefs.personalization.colorPreferences?.favoriteColors || []),
           ...(basePrefs.personalization.colorPreferences?.favoriteColors || [])
@@ -394,7 +349,6 @@
           ...(basePrefs.personalization.colorPreferences?.avoidColors || [])
         ]))
       }
->>>>>>> 02f0594e
     };
 
     return {
@@ -426,11 +380,7 @@
           lineHeightPreference: 'comfortable',
           letterSpacingPreference: 'normal',
           fontWeight: 'normal',
-<<<<<<< HEAD
-          dyslexiaFriendly: false,
-=======
           dyslexiaFriendly: false
->>>>>>> 02f0594e
         },
         motionPreferences: {
           enableAnimations: true,
@@ -459,11 +409,7 @@
           showIcons: true,
           iconSize: 'medium',
           gridColumns: 'auto',
-<<<<<<< HEAD
-          listSpacing: 'normal',
-=======
           listSpacing: 'normal'
->>>>>>> 02f0594e
         },
         accessibilityPreferences: {
           screenReaderOptimized: false,
@@ -475,11 +421,7 @@
           underlineLinks: false,
           flashingElementsReduced: true,
           colorOnlyIndicators: false,
-<<<<<<< HEAD
-          focusIndicatorStyle: 'default',
-=======
           focusIndicatorStyle: 'default'
->>>>>>> 02f0594e
         },
         lastUpdated: new Date()
       },
@@ -591,15 +533,9 @@
       const response = await fetch(`${this.apiEndpoint}/user/preferences`, {
         method: 'DELETE',
         headers: {
-<<<<<<< HEAD
-          Authorization: `Bearer ${authToken}`,
-          'Content-Type': 'application/json',
-        },
-=======
           'Authorization': `Bearer ${authToken}`,
           'Content-Type': 'application/json'
         }
->>>>>>> 02f0594e
       });
 
       if (!response.ok) {
