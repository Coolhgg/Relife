--- conflicted
+++ resolved
@@ -713,10 +713,6 @@
     });
   }
 
-<<<<<<< HEAD
-  private checkTierAccess(userTier: SubscriptionTier, requiredTier: SubscriptionTier): boolean {
-    const tierHierarchy: SubscriptionTier[] = ['free', 'basic', 'premium', 'pro', 'enterprise'];
-=======
   private checkTierAccess(
   ): boolean {
       "free",
@@ -725,7 +721,6 @@
       "pro",
       "enterprise",
     ];
->>>>>>> a2085a2a
     const userLevel = tierHierarchy.indexOf(userTier);
     const requiredLevel = tierHierarchy.indexOf(requiredTier);
     return userLevel >= requiredLevel;
