--- conflicted
+++ resolved
@@ -16,11 +16,7 @@
   UpdateSubscriptionRequest,
   CancelSubscriptionRequest,
   SubscriptionDashboardData,
-<<<<<<< HEAD
-  RevenueMetrics,
-=======
   RevenueMetrics
->>>>>>> 02f0594e
 } from '../types/premium';
 import type { User } from '../types';
 import StripeService from './stripe-service';
@@ -162,16 +158,7 @@
   public async createSubscription(
     userId: string,
     request: CreateSubscriptionRequest
-<<<<<<< HEAD
-  ): Promise<{
-    success: boolean;
-    subscription?: Subscription;
-    error?: string;
-    clientSecret?: string;
-  }> {
-=======
   ): Promise<{ success: boolean; subscription?: Subscription; error?: string; clientSecret?: string }> {
->>>>>>> 02f0594e
     try {
       const analytics = AnalyticsService.getInstance();
 
@@ -189,21 +176,9 @@
 
       // Validate discount code if provided
       if (request.discountCode) {
-<<<<<<< HEAD
-        const discountValidation = await this.validateDiscountCode(
-          userId,
-          request.discountCode
-        );
-        if (!discountValidation.valid) {
-          return {
-            success: false,
-            error: discountValidation.error || 'Invalid discount code',
-          };
-=======
         const discountValidation = await this.validateDiscountCode(userId, request.discountCode);
         if (!discountValidation.valid) {
           return { success: false, error: discountValidation.error || 'Invalid discount code' };
->>>>>>> 02f0594e
         }
       }
 
@@ -211,23 +186,11 @@
       const result = await this.stripeService.createSubscription(userId, request);
 
       if (result.error) {
-<<<<<<< HEAD
-        analytics.trackError(
-          new Error(result.error.message),
-          'subscription_creation_failed',
-          {
-            userId,
-            planId: request.planId,
-            errorCode: result.error.code,
-          }
-        );
-=======
         analytics.trackError(new Error(result.error.message), 'subscription_creation_failed', {
           userId,
           planId: request.planId,
           errorCode: result.error.code
         });
->>>>>>> 02f0594e
         return { success: false, error: result.error.userFriendlyMessage };
       }
 
@@ -257,14 +220,7 @@
         'Failed to create subscription',
         { context: 'create_subscription', metadata: { userId, request } }
       );
-<<<<<<< HEAD
-      return {
-        success: false,
-        error: 'An unexpected error occurred. Please try again.',
-      };
-=======
       return { success: false, error: 'An unexpected error occurred. Please try again.' };
->>>>>>> 02f0594e
     }
   }
 
@@ -288,14 +244,7 @@
       }
 
       // Update subscription via Stripe
-<<<<<<< HEAD
-      const result = await this.stripeService.updateSubscription(
-        subscriptionId,
-        request
-      );
-=======
       const result = await this.stripeService.updateSubscription(subscriptionId, request);
->>>>>>> 02f0594e
 
       if (result.error) {
         return { success: false, error: result.error.userFriendlyMessage };
@@ -307,11 +256,7 @@
       analytics.trackFeatureUsage('subscription_updated', undefined, {
         userId,
         subscriptionId,
-<<<<<<< HEAD
-        changeType: request.planId ? 'plan_change' : 'billing_change',
-=======
         changeType: request.planId ? 'plan_change' : 'billing_change'
->>>>>>> 02f0594e
       });
 
       return {
@@ -322,21 +267,9 @@
       ErrorHandler.handleError(
         error instanceof Error ? error : new Error(String(error)),
         'Failed to update subscription',
-<<<<<<< HEAD
-        {
-          context: 'update_subscription',
-          metadata: { userId, subscriptionId, request },
-        }
-      );
-      return {
-        success: false,
-        error: 'An unexpected error occurred. Please try again.',
-      };
-=======
         { context: 'update_subscription', metadata: { userId, subscriptionId, request } }
       );
       return { success: false, error: 'An unexpected error occurred. Please try again.' };
->>>>>>> 02f0594e
     }
   }
 
@@ -347,28 +280,12 @@
     userId: string,
     subscriptionId: string,
     request: CancelSubscriptionRequest
-<<<<<<< HEAD
-  ): Promise<{
-    success: boolean;
-    subscription?: Subscription;
-    error?: string;
-    retentionOffer?: any;
-  }> {
-=======
   ): Promise<{ success: boolean; subscription?: Subscription; error?: string; retentionOffer?: any }> {
->>>>>>> 02f0594e
     try {
       const analytics = AnalyticsService.getInstance();
 
       // Cancel subscription via Stripe
-<<<<<<< HEAD
-      const result = await this.stripeService.cancelSubscription(
-        subscriptionId,
-        request
-      );
-=======
       const result = await this.stripeService.cancelSubscription(subscriptionId, request);
->>>>>>> 02f0594e
 
       if (result.error) {
         return { success: false, error: result.error.userFriendlyMessage };
@@ -393,21 +310,9 @@
       ErrorHandler.handleError(
         error instanceof Error ? error : new Error(String(error)),
         'Failed to cancel subscription',
-<<<<<<< HEAD
-        {
-          context: 'cancel_subscription',
-          metadata: { userId, subscriptionId, request },
-        }
-      );
-      return {
-        success: false,
-        error: 'An unexpected error occurred. Please try again.',
-      };
-=======
         { context: 'cancel_subscription', metadata: { userId, subscriptionId, request } }
       );
       return { success: false, error: 'An unexpected error occurred. Please try again.' };
->>>>>>> 02f0594e
     }
   }
 
@@ -509,15 +414,7 @@
   /**
    * Track feature usage
    */
-<<<<<<< HEAD
-  public async trackFeatureUsage(
-    userId: string,
-    featureId: string,
-    amount: number = 1
-  ): Promise<void> {
-=======
   public async trackFeatureUsage(userId: string, featureId: string, amount: number = 1): Promise<void> {
->>>>>>> 02f0594e
     try {
       const now = new Date();
       const resetDate = new Date(now.getFullYear(), now.getMonth() + 1, 1); // First day of next month
@@ -557,13 +454,7 @@
         .lte('reset_date', periodEnd.toISOString());
 
       const subscription = await this.getUserSubscription(userId);
-<<<<<<< HEAD
-      const plan = subscription
-        ? await this.getSubscriptionPlan(subscription.planId || '')
-        : null;
-=======
       const plan = subscription ? await this.getSubscriptionPlan(subscription.planId || '') : null;
->>>>>>> 02f0594e
 
       const usage: BillingUsage['usage'] = {};
       const limits = plan?.limits || this.getFreeTierLimits();
@@ -574,11 +465,7 @@
         usage[item.feature] = {
           used: item.usage_count,
           limit,
-<<<<<<< HEAD
-          percentage: limit > 0 ? Math.min((item.usage_count / limit) * 100, 100) : 0,
-=======
           percentage: limit > 0 ? Math.min((item.usage_count / limit) * 100, 100) : 0
->>>>>>> 02f0594e
         };
       });
 
@@ -615,14 +502,7 @@
   /**
    * Start free trial
    */
-<<<<<<< HEAD
-  public async startFreeTrial(
-    userId: string,
-    planId: string
-  ): Promise<{ success: boolean; trial?: Trial; error?: string }> {
-=======
   public async startFreeTrial(userId: string, planId: string): Promise<{ success: boolean; trial?: Trial; error?: string }> {
->>>>>>> 02f0594e
     try {
       const plan = await this.getSubscriptionPlan(planId);
       if (!plan || !plan.trialDays) {
@@ -642,13 +522,7 @@
       }
 
       const startDate = new Date();
-<<<<<<< HEAD
-      const endDate = new Date(
-        startDate.getTime() + plan.trialDays * 24 * 60 * 60 * 1000
-      );
-=======
       const endDate = new Date(startDate.getTime() + (plan.trialDays * 24 * 60 * 60 * 1000));
->>>>>>> 02f0594e
 
       const { data: trialData, error } = await supabase
         .from('trials')
@@ -658,11 +532,7 @@
           tier: plan.tier,
           start_date: startDate.toISOString(),
           end_date: endDate.toISOString(),
-<<<<<<< HEAD
-          status: 'active',
-=======
           status: 'active'
->>>>>>> 02f0594e
         })
         .select()
         .single();
@@ -698,14 +568,7 @@
   /**
    * Validate discount code
    */
-<<<<<<< HEAD
-  public async validateDiscountCode(
-    userId: string,
-    code: string
-  ): Promise<{ valid: boolean; discount?: Discount; error?: string }> {
-=======
   public async validateDiscountCode(userId: string, code: string): Promise<{ valid: boolean; discount?: Discount; error?: string }> {
->>>>>>> 02f0594e
     try {
       const { data: discount, error } = await supabase
         .from('discounts')
@@ -749,14 +612,7 @@
           .single();
 
         if (existingSubscription) {
-<<<<<<< HEAD
-          return {
-            valid: false,
-            error: 'This discount is only available for first-time customers',
-          };
-=======
           return { valid: false, error: 'This discount is only available for first-time customers' };
->>>>>>> 02f0594e
         }
       }
 
@@ -777,13 +633,7 @@
   /**
    * Get subscription dashboard data
    */
-<<<<<<< HEAD
-  public async getSubscriptionDashboard(
-    userId: string
-  ): Promise<SubscriptionDashboardData> {
-=======
   public async getSubscriptionDashboard(userId: string): Promise<SubscriptionDashboardData> {
->>>>>>> 02f0594e
     try {
       const [
         subscription,
@@ -803,17 +653,8 @@
         this.getReferralStats(userId)
       ]);
 
-<<<<<<< HEAD
-      const currentPlan = subscription
-        ? await this.getSubscriptionPlan(subscription.planId || '')
-        : null;
-      const upcomingInvoice = subscription
-        ? await this.stripeService.getUpcomingInvoice(subscription.id)
-        : null;
-=======
       const currentPlan = subscription ? await this.getSubscriptionPlan(subscription.planId || '') : null;
       const upcomingInvoice = subscription ? await this.stripeService.getUpcomingInvoice(subscription.id) : null;
->>>>>>> 02f0594e
 
       return {
         subscription,
@@ -874,22 +715,8 @@
     });
   }
 
-<<<<<<< HEAD
-  private checkTierAccess(
-    userTier: SubscriptionTier,
-    requiredTier: SubscriptionTier
-  ): boolean {
-    const tierHierarchy: SubscriptionTier[] = [
-      'free',
-      'basic',
-      'premium',
-      'pro',
-      'enterprise',
-    ];
-=======
   private checkTierAccess(userTier: SubscriptionTier, requiredTier: SubscriptionTier): boolean {
     const tierHierarchy: SubscriptionTier[] = ['free', 'basic', 'premium', 'pro', 'enterprise'];
->>>>>>> 02f0594e
     const userLevel = tierHierarchy.indexOf(userTier);
     const requiredLevel = tierHierarchy.indexOf(requiredTier);
     return userLevel >= requiredLevel;
@@ -903,11 +730,7 @@
       maxVoiceProfiles: 1,
       maxThemes: 2,
       supportTier: 'community',
-<<<<<<< HEAD
-      advancedAnalytics: false,
-=======
       advancedAnalytics: false
->>>>>>> 02f0594e
     };
   }
 
@@ -921,28 +744,6 @@
   private async getUserDiscounts(userId: string): Promise<UserDiscount[]> {
     const { data } = await supabase
       .from('user_discounts')
-<<<<<<< HEAD
-      .select(
-        `
-        *,
-        discounts (*)
-      `
-      )
-      .eq('user_id', userId);
-
-    return (
-      data?.map(item => ({
-        id: item.id,
-        userId: item.user_id,
-        discountId: item.discount_id,
-        discount: this.mapDatabaseDiscount(item.discounts),
-        usedCount: item.used_count,
-        firstUsedAt: item.first_used_at ? new Date(item.first_used_at) : undefined,
-        lastUsedAt: item.last_used_at ? new Date(item.last_used_at) : undefined,
-        createdAt: new Date(item.created_at),
-      })) || []
-    );
-=======
       .select(`
         *,
         discounts (*)
@@ -959,7 +760,6 @@
       lastUsedAt: item.last_used_at ? new Date(item.last_used_at) : undefined,
       createdAt: new Date(item.created_at)
     })) || [];
->>>>>>> 02f0594e
   }
 
   private async getReferralStats(userId: string): Promise<any> {
