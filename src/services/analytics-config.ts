// Analytics Configuration and Initialization Service
// Manages setup and initialization of Sentry and PostHog based on environment

import SentryService, { defaultSentryConfigs } from './sentry';
import AnalyticsService, { defaultAnalyticsConfigs } from './analytics';

export interface AnalyticsEnvironmentConfig {
  environment: 'development' | 'staging' | 'production';
  enableSentry: boolean;
  enableAnalytics: boolean;
  enableDebugMode: boolean;
  privacyMode: boolean;
}

export interface InitializationStatus {
  sentry: {
    initialized: boolean;
    error?: string;
  };
  analytics: {
    initialized: boolean;
    error?: string;
  };
  timestamp: string;
}

class AnalyticsConfigService {
  private static instance: AnalyticsConfigService;
  private initializationStatus: InitializationStatus;
  private config: AnalyticsEnvironmentConfig | null = null;

  private constructor() {
    this.initializationStatus = {
      sentry: { initialized: false },
      analytics: { initialized: false },
      timestamp: new Date().toISOString()
    };
  }

  static getInstance(): AnalyticsConfigService {
    if (!AnalyticsConfigService.instance) {
      AnalyticsConfigService.instance = new AnalyticsConfigService();
    }
    return AnalyticsConfigService.instance;
  }

  /**
   * Initialize analytics services based on environment
   */
<<<<<<< HEAD
  async initialize(
    config?: Partial<AnalyticsEnvironmentConfig>
  ): Promise<InitializationStatus> {
=======
  async initialize(config?: Partial<AnalyticsEnvironmentConfig>): Promise<InitializationStatus> {
>>>>>>> 02f0594e
    // Determine environment
    const environment = this.getEnvironment();

    // Merge with default config
    this.config = {
      environment,
      enableSentry: true,
      enableAnalytics: true,
      enableDebugMode: environment === 'development',
      privacyMode: false,
      ...config
    };

    console.info('Initializing analytics services for environment:', environment);

    // Initialize Sentry
    if (this.config.enableSentry) {
      try {
        await this.initializeSentry();
        this.initializationStatus.sentry.initialized = true;
        console.info('✅ Sentry initialized successfully');
      } catch (error) {
<<<<<<< HEAD
        this.initializationStatus.sentry.error =
          error instanceof Error ? error.message : String(error);
=======
        this.initializationStatus.sentry.error = error instanceof Error ? error.message : String(error);
>>>>>>> 02f0594e
        console.error('❌ Failed to initialize Sentry:', error);
      }
    } else {
      console.info('🔇 Sentry disabled by configuration');
    }

    // Initialize PostHog Analytics
    if (this.config.enableAnalytics) {
      try {
        await this.initializeAnalytics();
        this.initializationStatus.analytics.initialized = true;
        console.info('✅ Analytics initialized successfully');
      } catch (error) {
<<<<<<< HEAD
        this.initializationStatus.analytics.error =
          error instanceof Error ? error.message : String(error);
=======
        this.initializationStatus.analytics.error = error instanceof Error ? error.message : String(error);
>>>>>>> 02f0594e
        console.error('❌ Failed to initialize Analytics:', error);
      }
    } else {
      console.info('🔇 Analytics disabled by configuration');
    }

    this.initializationStatus.timestamp = new Date().toISOString();

    // Log initialization summary
    this.logInitializationSummary();

    return this.initializationStatus;
  }

  /**
   * Initialize Sentry error tracking
   */
  private async initializeSentry(): Promise<void> {
    const sentryService = SentryService.getInstance();

    // Check if DSN is available
    const dsn = process.env.REACT_APP_SENTRY_DSN;
    if (!dsn) {
      throw new Error('REACT_APP_SENTRY_DSN environment variable is required');
    }

    // Get environment-specific config
    const defaultConfig = defaultSentryConfigs[this.config!.environment];

    // Custom configuration based on privacy and debug settings
    const sentryConfig = {
      ...defaultConfig,
      dsn,
      debug: this.config!.enableDebugMode,
<<<<<<< HEAD
      beforeSend: this.config!.privacyMode ? this.createPrivacyFilter() : undefined,
=======
      beforeSend: this.config!.privacyMode ? this.createPrivacyFilter() : undefined
>>>>>>> 02f0594e
    };

    sentryService.initialize(sentryConfig);

    // Add initial context
    sentryService.addBreadcrumb('Analytics services initialized', 'system', {
      environment: this.config!.environment,
      privacyMode: this.config!.privacyMode,
      timestamp: new Date().toISOString()
    });
  }

  /**
   * Initialize PostHog analytics
   */
  private async initializeAnalytics(): Promise<void> {
    const analyticsService = AnalyticsService.getInstance();

    // Check if API key is available
    const apiKey = process.env.REACT_APP_POSTHOG_KEY;
    if (!apiKey) {
      throw new Error('REACT_APP_POSTHOG_KEY environment variable is required');
    }

    // Get environment-specific config
    const defaultConfig = defaultAnalyticsConfigs[this.config!.environment];

    // Custom configuration based on privacy and debug settings
    const analyticsConfig = {
      ...defaultConfig,
      apiKey,
      debug: this.config!.enableDebugMode,
      enableSessionRecording: !this.config!.privacyMode && defaultConfig.enableSessionRecording,
      host: process.env.REACT_APP_POSTHOG_HOST
    };

    analyticsService.initialize(analyticsConfig);
  }

  /**
   * Set user context across all services
   */
  setUserContext(userId: string, properties: Record<string, unknown> = {}): void {
    const sentryService = SentryService.getInstance();
    const analyticsService = AnalyticsService.getInstance();

    // Enhanced user properties
    const userProperties = {
      id: userId,
      environment: this.config?.environment,
      privacyMode: this.config?.privacyMode,
      timestamp: new Date().toISOString(),
      ...properties
    };

    // Set in Sentry
    if (this.initializationStatus.sentry.initialized) {
      sentryService.setUser({
        id: userId,
        ...properties
      } as any);
    }

    // Set in Analytics
    if (this.initializationStatus.analytics.initialized) {
      analyticsService.identify(userId, userProperties as any);
    }

<<<<<<< HEAD
    console.debug('User context set:', {
      userId,
      environment: this.config?.environment,
    });
=======
    console.debug('User context set:', { userId, environment: this.config?.environment });
>>>>>>> 02f0594e
  }

  /**
   * Clear user context across all services
   */
  clearUserContext(): void {
    const sentryService = SentryService.getInstance();
    const analyticsService = AnalyticsService.getInstance();

    if (this.initializationStatus.sentry.initialized) {
      sentryService.clearUser();
    }

    if (this.initializationStatus.analytics.initialized) {
      analyticsService.reset();
    }

    console.debug('User context cleared');
  }

  /**
   * Get current initialization status
   */
  getStatus(): InitializationStatus {
    return { ...this.initializationStatus };
  }

  /**
   * Check if services are ready for use
   */
  isReady(): boolean {
    return this.initializationStatus.sentry.initialized || this.initializationStatus.analytics.initialized;
  }

  /**
   * Get current configuration
   */
  getConfig(): AnalyticsEnvironmentConfig | null {
    return this.config;
  }

  /**
   * Enable/disable privacy mode
   */
  setPrivacyMode(enabled: boolean): void {
    if (this.config) {
      this.config.privacyMode = enabled;

      // Update analytics session recording
      const analyticsService = AnalyticsService.getInstance();
      if (this.initializationStatus.analytics.initialized) {
        analyticsService.toggleSessionRecording(!enabled);
      }

      console.info('Privacy mode', enabled ? 'enabled' : 'disabled');
    }
  }

  /**
   * Update debug mode
   */
  setDebugMode(enabled: boolean): void {
    if (this.config) {
      this.config.enableDebugMode = enabled;
      console.info('Debug mode', enabled ? 'enabled' : 'disabled');
    }
  }

  /**
   * Track initialization metrics
   */
  trackInitializationMetrics(): void {
    const analyticsService = AnalyticsService.getInstance();

    if (this.initializationStatus.analytics.initialized) {
      analyticsService.track('analytics_initialized', {
        sentry_initialized: this.initializationStatus.sentry.initialized,
        analytics_initialized: this.initializationStatus.analytics.initialized,
        environment: this.config?.environment,
        privacy_mode: this.config?.privacyMode,
        debug_mode: this.config?.enableDebugMode,
        initialization_time: this.initializationStatus.timestamp,
        sentry_error: this.initializationStatus.sentry.error,
        analytics_error: this.initializationStatus.analytics.error
      });
    }
  }

  /**
   * Determine current environment
   */
  private getEnvironment(): 'development' | 'staging' | 'production' {
    // Check explicit environment variable
    const envVar = process.env.REACT_APP_ENVIRONMENT;
    if (envVar && ['development', 'staging', 'production'].includes(envVar)) {
      return envVar as 'development' | 'staging' | 'production';
    }

    // Fall back to NODE_ENV
    if (process.env.NODE_ENV === 'production') {
      return 'production';
    } else if (process.env.NODE_ENV === 'development') {
      return 'development';
    }

    // Default to development for safety
    return 'development';
  }

  /**
   * Create privacy filter for Sentry events
   */
  private createPrivacyFilter() {
    return (event: any) => {
      // In privacy mode, limit data collection
      if (event.user) {
        // Keep only essential user data
        event.user = {
          id: event.user.id // Only keep user ID
        };
      }

      // Remove request data
      if (event.request) {
        delete event.request.cookies;
        delete event.request.headers;
        delete event.request.data;
      }

      // Limit breadcrumbs
      if (event.breadcrumbs) {
        event.breadcrumbs = event.breadcrumbs.slice(-3); // Keep only last 3
      }

      return event;
    };
  }

  /**
   * Log initialization summary
   */
  private logInitializationSummary(): void {
    const sentryStatus = this.initializationStatus.sentry.initialized ? '✅' : '❌';
<<<<<<< HEAD
    const analyticsStatus = this.initializationStatus.analytics.initialized
      ? '✅'
      : '❌';

    console.group('📊 Analytics Services Initialization Summary');
    console.log(`Environment: ${this.config?.environment}`);
    console.log(
      `Sentry: ${sentryStatus} ${this.initializationStatus.sentry.initialized ? 'Ready' : 'Failed'}`
    );
    console.log(
      `Analytics: ${analyticsStatus} ${this.initializationStatus.analytics.initialized ? 'Ready' : 'Failed'}`
    );
=======
    const analyticsStatus = this.initializationStatus.analytics.initialized ? '✅' : '❌';

    console.group('📊 Analytics Services Initialization Summary');
    console.log(`Environment: ${this.config?.environment}`);
    console.log(`Sentry: ${sentryStatus} ${this.initializationStatus.sentry.initialized ? 'Ready' : 'Failed'}`);
    console.log(`Analytics: ${analyticsStatus} ${this.initializationStatus.analytics.initialized ? 'Ready' : 'Failed'}`);
>>>>>>> 02f0594e
    console.log(`Privacy Mode: ${this.config?.privacyMode ? 'Enabled' : 'Disabled'}`);
    console.log(`Debug Mode: ${this.config?.enableDebugMode ? 'Enabled' : 'Disabled'}`);

    if (this.initializationStatus.sentry.error) {
      console.error('Sentry Error:', this.initializationStatus.sentry.error);
    }

    if (this.initializationStatus.analytics.error) {
      console.error('Analytics Error:', this.initializationStatus.analytics.error);
    }

    console.groupEnd();
  }
}

export default AnalyticsConfigService;<|MERGE_RESOLUTION|>--- conflicted
+++ resolved
@@ -47,13 +47,7 @@
   /**
    * Initialize analytics services based on environment
    */
-<<<<<<< HEAD
-  async initialize(
-    config?: Partial<AnalyticsEnvironmentConfig>
-  ): Promise<InitializationStatus> {
-=======
   async initialize(config?: Partial<AnalyticsEnvironmentConfig>): Promise<InitializationStatus> {
->>>>>>> 02f0594e
     // Determine environment
     const environment = this.getEnvironment();
 
@@ -76,12 +70,7 @@
         this.initializationStatus.sentry.initialized = true;
         console.info('✅ Sentry initialized successfully');
       } catch (error) {
-<<<<<<< HEAD
-        this.initializationStatus.sentry.error =
-          error instanceof Error ? error.message : String(error);
-=======
         this.initializationStatus.sentry.error = error instanceof Error ? error.message : String(error);
->>>>>>> 02f0594e
         console.error('❌ Failed to initialize Sentry:', error);
       }
     } else {
@@ -95,12 +84,7 @@
         this.initializationStatus.analytics.initialized = true;
         console.info('✅ Analytics initialized successfully');
       } catch (error) {
-<<<<<<< HEAD
-        this.initializationStatus.analytics.error =
-          error instanceof Error ? error.message : String(error);
-=======
         this.initializationStatus.analytics.error = error instanceof Error ? error.message : String(error);
->>>>>>> 02f0594e
         console.error('❌ Failed to initialize Analytics:', error);
       }
     } else {
@@ -135,11 +119,7 @@
       ...defaultConfig,
       dsn,
       debug: this.config!.enableDebugMode,
-<<<<<<< HEAD
-      beforeSend: this.config!.privacyMode ? this.createPrivacyFilter() : undefined,
-=======
       beforeSend: this.config!.privacyMode ? this.createPrivacyFilter() : undefined
->>>>>>> 02f0594e
     };
 
     sentryService.initialize(sentryConfig);
@@ -208,14 +188,7 @@
       analyticsService.identify(userId, userProperties as any);
     }
 
-<<<<<<< HEAD
-    console.debug('User context set:', {
-      userId,
-      environment: this.config?.environment,
-    });
-=======
     console.debug('User context set:', { userId, environment: this.config?.environment });
->>>>>>> 02f0594e
   }
 
   /**
@@ -359,27 +332,12 @@
    */
   private logInitializationSummary(): void {
     const sentryStatus = this.initializationStatus.sentry.initialized ? '✅' : '❌';
-<<<<<<< HEAD
-    const analyticsStatus = this.initializationStatus.analytics.initialized
-      ? '✅'
-      : '❌';
-
-    console.group('📊 Analytics Services Initialization Summary');
-    console.log(`Environment: ${this.config?.environment}`);
-    console.log(
-      `Sentry: ${sentryStatus} ${this.initializationStatus.sentry.initialized ? 'Ready' : 'Failed'}`
-    );
-    console.log(
-      `Analytics: ${analyticsStatus} ${this.initializationStatus.analytics.initialized ? 'Ready' : 'Failed'}`
-    );
-=======
     const analyticsStatus = this.initializationStatus.analytics.initialized ? '✅' : '❌';
 
     console.group('📊 Analytics Services Initialization Summary');
     console.log(`Environment: ${this.config?.environment}`);
     console.log(`Sentry: ${sentryStatus} ${this.initializationStatus.sentry.initialized ? 'Ready' : 'Failed'}`);
     console.log(`Analytics: ${analyticsStatus} ${this.initializationStatus.analytics.initialized ? 'Ready' : 'Failed'}`);
->>>>>>> 02f0594e
     console.log(`Privacy Mode: ${this.config?.privacyMode ? 'Enabled' : 'Disabled'}`);
     console.log(`Debug Mode: ${this.config?.enableDebugMode ? 'Enabled' : 'Disabled'}`);
 
