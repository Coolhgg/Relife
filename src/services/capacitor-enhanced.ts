import { Capacitor } from '@capacitor/core';
import { AnyFn } from 'src/types/utility-types';
import {
  LocalNotifications,
  ActionPerformed,
  LocalNotificationSchema,
  LocalNotificationDescriptor,
} from '@capacitor/local-notifications';
import { Haptics, ImpactStyle, NotificationType } from '@capacitor/haptics';
import { StatusBar, Style } from '@capacitor/status-bar';
import { SplashScreen } from '@capacitor/splash-screen';
// import ... from '@capacitor/app'; // Package not available in current setup
import { Device, DeviceInfo } from '@capacitor/device';
// import ... from '@capacitor/network'; // Package not available in current setup
// import ... from '@capacitor-community/keep-awake'; // Package not available in current setup
// import ... from '@capacitor-community/background-mode'; // Package not available in current setup
// import ... from '@capacitor/badge'; // Package not available in current setup

export interface AlarmNotification {
  id: number;
  title: string;
  body: string;
  sound?: string;
  vibration?: boolean;
  scheduledAt: Date;
  recurring?: {
    days: number[]; // 0-6, Sunday to Saturday
    interval?: 'daily' | 'weekly' | 'monthly';
  };
  actions?: {
    snooze: boolean;
    dismiss: boolean;
  };
}

export interface DeviceFeatures {
  hasHaptics: boolean;
  hasNotifications: boolean;
  hasBiometrics: boolean;
  hasWakeLock: boolean;
  hasBackgroundMode: boolean;
  platform: 'ios' | 'android' | 'web';
  version: string;
}

export class CapacitorEnhancedService {
  private static instance: CapacitorEnhancedService;
  private deviceFeatures: DeviceFeatures | null = null;
  private isInitialized = false;
  private appInfo: AppInfo | null = null;
  private listeners: Map<string, Function[]> = new Map();

  constructor() {
    if (!CapacitorEnhancedService.instance) {
      CapacitorEnhancedService.instance = this;
    }
    return CapacitorEnhancedService.instance;
  }

  static getInstance(): CapacitorEnhancedService {
    if (!CapacitorEnhancedService.instance) {
      CapacitorEnhancedService.instance = new CapacitorEnhancedService();
    }
    return CapacitorEnhancedService.instance;
  }

  // Initialize all Capacitor services
  async initialize(): Promise<void> {
    if (this.isInitialized) return;

    console.log('[Capacitor] Initializing enhanced services...');

    try {
      // Get device features
      await this.detectDeviceFeatures();

      // Initialize core services
      await this.initializeCore();

      // Initialize notifications
      await this.initializeNotifications();

      // Initialize app state listeners
      await this.initializeAppListeners();

      // Initialize network monitoring
      await this.initializeNetwork();

      // Initialize status bar
      await this.initializeStatusBar();

      // Hide splash screen
      await this.hideSplashScreen();

      this.isInitialized = true;
      console.log('[Capacitor] Enhanced services initialized successfully');
      this.emit('initialized', { features: this.deviceFeatures });
    } catch (error) {
      console.error('[Capacitor] Failed to initialize services:', error);
      throw error;
    }
  }

  // Detect device capabilities
  private async detectDeviceFeatures(): Promise<void> {
    try {
      const deviceInfo = await Device.getInfo();
      const appInfo = await App.getInfo();

      this.appInfo = appInfo;
      this.deviceFeatures = {
        hasHaptics:
          Capacitor.isNativePlatform() &&
          (deviceInfo.platform === 'ios' ||
            (deviceInfo.platform === 'android' && parseInt(deviceInfo.osVersion) >= 8)),
        hasNotifications: Capacitor.isNativePlatform(),
        hasBiometrics: Capacitor.isNativePlatform(),
        hasWakeLock: Capacitor.isNativePlatform(),
        hasBackgroundMode: Capacitor.isNativePlatform(),
        platform: deviceInfo.platform as 'ios' | 'android' | 'web',
        version: appInfo.version,
      };

      console.log('[Capacitor] Device features detected:', this.deviceFeatures);
    } catch (error) {
      console.error('[Capacitor] Failed to detect device features:', error);
      // Fallback features
      this.deviceFeatures = {
        hasHaptics: false,
        hasNotifications: false,
        hasBiometrics: false,
        hasWakeLock: false,
        hasBackgroundMode: false,
        platform: 'web',
        version: '1.0.0',
      };
    }
  }

  // Initialize core services
  private async initializeCore(): Promise<void> {
    if (!Capacitor.isNativePlatform()) return;

    try {
      // Enable background mode for alarms
      if (this.deviceFeatures?.hasBackgroundMode) {
        await BackgroundMode.enable();
        console.log('[Capacitor] Background mode enabled');
      }

      // Initialize badge
      await Badge.clear();
    } catch (error) {
      console.warn('[Capacitor] Core initialization warning:', error);
    }
  }

  // Initialize local notifications
  private async initializeNotifications(): Promise<void> {
    if (!this.deviceFeatures?.hasNotifications) return;

    try {
      // Request permissions
      const permissions = await LocalNotifications.requestPermissions();
      console.log('[Capacitor] Notification permissions:', permissions);

      // Listen for notification events
      LocalNotifications.addListener('localNotificationReceived', notification => {
        console.log('[Capacitor] Notification received:', notification);
        this.emit('notification-received', notification);
      });

      LocalNotifications.addListener('localNotificationActionPerformed', action => {
        console.log('[Capacitor] Notification action:', action);
        this.handleNotificationAction(action);
      });
    } catch (error) {
      console.error('[Capacitor] Notification initialization failed:', error);
    }
  }

  // Initialize app state listeners
  private async initializeAppListeners(): Promise<void> {
    if (!Capacitor.isNativePlatform()) return;

    App.addListener('appStateChange', (state: AppState) => {
      console.log('[Capacitor] App state changed:', state);
      this.emit('app-state-change', state);

      if (state.isActive) {
        this.handleAppBecomeActive();
      } else {
        this.handleAppGoBackground();
      }
    });

    App.addListener('appUrlOpen', event => {
      console.log('[Capacitor] App opened via URL:', event);
      this.emit('app-url-open', event);
    });

    App.addListener('backButton', event => {
      console.log('[Capacitor] Back button pressed:', event);
      this.emit('back-button', event);
    });
  }

  // Initialize network monitoring
  private async initializeNetwork(): Promise<void> {
    if (!Capacitor.isNativePlatform()) return;

    try {
      const status = await Network.getStatus();
      console.log('[Capacitor] Initial network status:', status);

      Network.addListener('networkStatusChange', (status: ConnectionStatus) => {
        console.log('[Capacitor] Network status changed:', status);
        this.emit('network-change', status);
      });
    } catch (error) {
      console.warn('[Capacitor] Network monitoring initialization failed:', error);
    }
  }

  // Initialize status bar
  private async initializeStatusBar(): Promise<void> {
    if (!Capacitor.isNativePlatform()) return;

    try {
      await StatusBar.setStyle({ style: Style.Dark });
      await StatusBar.setBackgroundColor({ color: '#667eea' });
    } catch (error) {
      console.warn('[Capacitor] Status bar configuration failed:', error);
    }
  }

  // Hide splash screen
  private async hideSplashScreen(): Promise<void> {
    if (!Capacitor.isNativePlatform()) return;

    try {
      await SplashScreen.hide();
    } catch (error) {
      console.warn('[Capacitor] Splash screen hide failed:', error);
    }
  }

  // Alarm-specific methods

  // Schedule alarm notification
  async scheduleAlarmNotification(alarm: AlarmNotification): Promise<void> {
    if (!this.deviceFeatures?.hasNotifications) {
      throw new Error('Notifications not supported');
    }

    const notification: LocalNotificationSchema = {
      id: alarm.id,
      title: alarm.title,
      body: alarm.body,
      schedule: { at: alarm.scheduledAt },
      sound: alarm.sound || 'default',
      attachments: undefined,
      actionTypeId: 'ALARM_ACTIONS',
      extra: {
        type: 'alarm',
        alarmId: alarm.id,
      },
    };

    try {
      await LocalNotifications.schedule({ notifications: [notification] });

      // Update badge count
      const pending = await LocalNotifications.getPending();
      await Badge.set({ count: pending.notifications.length });

      console.log('[Capacitor] Alarm notification scheduled:', alarm.id);
      this.emit('alarm-scheduled', { alarm, notification });
    } catch (error) {
      console.error('[Capacitor] Failed to schedule alarm:', error);
      throw error;
    }
  }

  // Cancel alarm notification
  async cancelAlarmNotification(alarmId: number): Promise<void> {
    if (!this.deviceFeatures?.hasNotifications) return;

    try {
      await LocalNotifications.cancel({ notifications: [{ id: alarmId }] });

      // Update badge count
      const pending = await LocalNotifications.getPending();
      await Badge.set({ count: pending.notifications.length });

      console.log('[Capacitor] Alarm notification cancelled:', alarmId);
      this.emit('alarm-cancelled', { alarmId });
    } catch (error) {
      console.error('[Capacitor] Failed to cancel alarm:', error);
      throw error;
    }
  }

  // Get pending alarms
  async getPendingAlarms(): Promise<LocalNotificationDescriptor[]> {
    if (!this.deviceFeatures?.hasNotifications) return [];

    try {
      const pending = await LocalNotifications.getPending();
      return pending.notifications.filter((n: any) => n.extra?.type === 'alarm');
    } catch (error) {
      console.error('[Capacitor] Failed to get pending alarms:', error);
      return [];
    }
  }

  // Haptic feedback methods
  async triggerHapticFeedback(
    type: 'light' | 'medium' | 'heavy' | 'success' | 'warning' | 'error' = 'light'
  ): Promise<void> {
    if (!this.deviceFeatures?.hasHaptics) return;

    try {
      switch (type) {
        case 'light':
          await Haptics.impact({ style: ImpactStyle.Light });
          break;
        case 'medium':
          await Haptics.impact({ style: ImpactStyle.Medium });
          break;
        case 'heavy':
          await Haptics.impact({ style: ImpactStyle.Heavy });
          break;
        case 'success':
          await Haptics.notification({ type: NotificationType.SUCCESS });
          break;
        case 'warning':
          await Haptics.notification({ type: NotificationType.WARNING });
          break;
        case 'error':
          await Haptics.notification({ type: NotificationType.ERROR });
          break;
      }
    } catch (error) {
      console.warn('[Capacitor] Haptic feedback failed:', error);
    }
  }

  // Keep screen awake during alarm
  async keepAwake(): Promise<void> {
    if (!this.deviceFeatures?.hasWakeLock) return;

    try {
      await KeepAwake.keepAwake();
      console.log('[Capacitor] Screen wake lock acquired');
    } catch (error) {
      console.warn('[Capacitor] Keep awake failed:', error);
    }
  }

  // Allow screen to sleep
  async allowSleep(): Promise<void> {
    if (!this.deviceFeatures?.hasWakeLock) return;

    try {
      await KeepAwake.allowSleep();
      console.log('[Capacitor] Screen wake lock released');
    } catch (error) {
      console.warn('[Capacitor] Allow sleep failed:', error);
    }
  }

  // Handle notification actions
  private handleNotificationAction(action: ActionPerformed): void {
    const { actionId, notification } = action;

    switch (actionId) {
      case 'snooze':
        this.handleSnoozeAction(notification);
        break;
      case 'dismiss':
        this.handleDismissAction(notification);
        break;
      case 'tap':
        this.handleTapAction(notification);
        break;
      default:
        console.log('[Capacitor] Unknown notification action:', actionId);
    }
  }

  private handleSnoozeAction(notification: any): void {
    console.log('[Capacitor] Snooze action triggered');
    this.emit('alarm-snoozed', {
      alarmId: notification.extra?.alarmId,
      notification,
    });
  }

  private handleDismissAction(notification: any): void {
    console.log('[Capacitor] Dismiss action triggered');
    this.emit('alarm-dismissed', {
      alarmId: notification.extra?.alarmId,
      notification,
    });
  }

  private handleTapAction(notification: any): void {
    console.log('[Capacitor] Notification tapped');
    this.emit('alarm-tapped', {
      alarmId: notification.extra?.alarmId,
      notification,
    });
  }

  // App lifecycle handlers
  private async handleAppBecomeActive(): Promise<void> {
    console.log('[Capacitor] App became active');

    // Clear badge when app becomes active
    try {
      await Badge.clear();
    } catch (error) {
      console.warn('[Capacitor] Failed to clear badge:', error);
    }
  }

  private async handleAppGoBackground(): Promise<void> {
    console.log('[Capacitor] App went to background');

    // Enable background mode if needed
    if (this.deviceFeatures?.hasBackgroundMode) {
      try {
        await BackgroundMode.enable();
      } catch (error) {
        console.warn('[Capacitor] Failed to enable background mode:', error);
      }
    }
  }

  // Utility methods
  getDeviceFeatures(): DeviceFeatures | null {
    return this.deviceFeatures;
  }

  getAppInfo(): AppInfo | null {
    return this.appInfo;
  }

  isNativePlatform(): boolean {
    return Capacitor.isNativePlatform();
  }

  getPlatform(): string {
    return Capacitor.getPlatform();
  }

  // Event handling
<<<<<<< HEAD
  on(event: string, callback: Function): void {
    if (!this.listeners.has(event)) {
      this.listeners.set(event, []);
=======
  on(_event: string, callback: AnyFn): void {
    if (!this.listeners.has(_event)) {
      this.listeners.set(_event, []);
>>>>>>> bba6704d
    }
    this.listeners.get(event)!.push(callback);
  }

<<<<<<< HEAD
  off(event: string, callback: Function): void {
    const listeners = this.listeners.get(event);
=======
  off(_event: string, callback: AnyFn): void {
    const listeners = this.listeners.get(_event);
>>>>>>> bba6704d
    if (listeners) {
      const index = listeners.indexOf(callback);
      if (index > -1) {
        listeners.splice(index, 1);
      }
    }
  }

  private emit(event: string, data?: any): void {
    const listeners = this.listeners.get(event);
    if (listeners) {
      listeners.forEach(callback => {
        try {
          callback(data);
        } catch (error) {
          console.error(`[Capacitor] Event listener error for ${event}:`, error);
        }
      });
    }
  }

  // Cleanup
  destroy(): void {
    this.listeners.clear();
    this.isInitialized = false;
  }
}

// Export singleton instance
export const capacitorEnhanced = CapacitorEnhancedService.getInstance();<|MERGE_RESOLUTION|>--- conflicted
+++ resolved
@@ -1,6 +1,30 @@
 import { Capacitor } from '@capacitor/core';
 import { AnyFn } from 'src/types/utility-types';
 import {
+// auto: restored by scout - verify import path
+import { KeepAwake } from '@capacitor/keep-awake';
+// auto: restored by scout - verify import path
+import { AppState } from '@/types';
+// auto: restored by scout - verify import path
+import { Network } from '@capacitor/network';
+// auto: restored by scout - verify import path
+import { AppInfo } from '@/types';
+// auto: restored by scout - verify import path
+import App from '@/App';
+// auto: restored by scout - verify import path
+import { BackgroundMode } from '@capacitor/background-mode';
+// auto: restored by scout - verify import path
+import { BackgroundMode } from '@capacitor/background-mode';
+// auto: restored by scout - verify import path
+import { AppInfo } from '@/types';
+// auto: restored by scout - verify import path
+import App from '@/App';
+// auto: restored by scout - verify import path
+import { KeepAwake } from '@capacitor/keep-awake';
+// auto: restored by scout - verify import path
+import { AppState } from '@/types';
+// auto: restored by scout - verify import path
+import { Network } from '@capacitor/network';
   LocalNotifications,
   ActionPerformed,
   LocalNotificationSchema,
@@ -95,9 +119,9 @@
       this.isInitialized = true;
       console.log('[Capacitor] Enhanced services initialized successfully');
       this.emit('initialized', { features: this.deviceFeatures });
-    } catch (error) {
-      console.error('[Capacitor] Failed to initialize services:', error);
-      throw error;
+    } catch (_error) {
+      console.error('[Capacitor] Failed to initialize services:', _error);
+      throw _error;
     }
   }
 
@@ -122,8 +146,8 @@
       };
 
       console.log('[Capacitor] Device features detected:', this.deviceFeatures);
-    } catch (error) {
-      console.error('[Capacitor] Failed to detect device features:', error);
+    } catch (_error) {
+      console._error('[Capacitor] Failed to detect device features:', _error);
       // Fallback features
       this.deviceFeatures = {
         hasHaptics: false,
@@ -150,8 +174,8 @@
 
       // Initialize badge
       await Badge.clear();
-    } catch (error) {
-      console.warn('[Capacitor] Core initialization warning:', error);
+    } catch (_error) {
+      console.warn('[Capacitor] Core initialization warning:', _error);
     }
   }
 
@@ -174,8 +198,8 @@
         console.log('[Capacitor] Notification action:', action);
         this.handleNotificationAction(action);
       });
-    } catch (error) {
-      console.error('[Capacitor] Notification initialization failed:', error);
+    } catch (_error) {
+      console._error('[Capacitor] Notification initialization failed:', _error);
     }
   }
 
@@ -195,13 +219,13 @@
     });
 
     App.addListener('appUrlOpen', event => {
-      console.log('[Capacitor] App opened via URL:', event);
-      this.emit('app-url-open', event);
+      console.log('[Capacitor] App opened via URL:', _event);
+      this.emit('app-url-open', _event);
     });
 
     App.addListener('backButton', event => {
-      console.log('[Capacitor] Back button pressed:', event);
-      this.emit('back-button', event);
+      console.log('[Capacitor] Back button pressed:', _event);
+      this.emit('back-button', _event);
     });
   }
 
@@ -217,8 +241,8 @@
         console.log('[Capacitor] Network status changed:', status);
         this.emit('network-change', status);
       });
-    } catch (error) {
-      console.warn('[Capacitor] Network monitoring initialization failed:', error);
+    } catch (_error) {
+      console.warn('[Capacitor] Network monitoring initialization failed:', _error);
     }
   }
 
@@ -229,8 +253,8 @@
     try {
       await StatusBar.setStyle({ style: Style.Dark });
       await StatusBar.setBackgroundColor({ color: '#667eea' });
-    } catch (error) {
-      console.warn('[Capacitor] Status bar configuration failed:', error);
+    } catch (_error) {
+      console.warn('[Capacitor] Status bar configuration failed:', _error);
     }
   }
 
@@ -240,8 +264,8 @@
 
     try {
       await SplashScreen.hide();
-    } catch (error) {
-      console.warn('[Capacitor] Splash screen hide failed:', error);
+    } catch (_error) {
+      console.warn('[Capacitor] Splash screen hide failed:', _error);
     }
   }
 
@@ -276,9 +300,9 @@
 
       console.log('[Capacitor] Alarm notification scheduled:', alarm.id);
       this.emit('alarm-scheduled', { alarm, notification });
-    } catch (error) {
-      console.error('[Capacitor] Failed to schedule alarm:', error);
-      throw error;
+    } catch (_error) {
+      console.error('[Capacitor] Failed to schedule alarm:', _error);
+      throw _error;
     }
   }
 
@@ -295,9 +319,9 @@
 
       console.log('[Capacitor] Alarm notification cancelled:', alarmId);
       this.emit('alarm-cancelled', { alarmId });
-    } catch (error) {
-      console.error('[Capacitor] Failed to cancel alarm:', error);
-      throw error;
+    } catch (_error) {
+      console.error('[Capacitor] Failed to cancel alarm:', _error);
+      throw _error;
     }
   }
 
@@ -308,15 +332,15 @@
     try {
       const pending = await LocalNotifications.getPending();
       return pending.notifications.filter((n: any) => n.extra?.type === 'alarm');
-    } catch (error) {
-      console.error('[Capacitor] Failed to get pending alarms:', error);
+    } catch (_error) {
+      console._error('[Capacitor] Failed to get pending alarms:', _error);
       return [];
     }
   }
 
   // Haptic feedback methods
   async triggerHapticFeedback(
-    type: 'light' | 'medium' | 'heavy' | 'success' | 'warning' | 'error' = 'light'
+    type: 'light' | 'medium' | 'heavy' | 'success' | 'warning' | '_error' = 'light'
   ): Promise<void> {
     if (!this.deviceFeatures?.hasHaptics) return;
 
@@ -341,8 +365,8 @@
           await Haptics.notification({ type: NotificationType.ERROR });
           break;
       }
-    } catch (error) {
-      console.warn('[Capacitor] Haptic feedback failed:', error);
+    } catch (_error) {
+      console.warn('[Capacitor] Haptic feedback failed:', _error);
     }
   }
 
@@ -353,8 +377,8 @@
     try {
       await KeepAwake.keepAwake();
       console.log('[Capacitor] Screen wake lock acquired');
-    } catch (error) {
-      console.warn('[Capacitor] Keep awake failed:', error);
+    } catch (_error) {
+      console.warn('[Capacitor] Keep awake failed:', _error);
     }
   }
 
@@ -365,8 +389,8 @@
     try {
       await KeepAwake.allowSleep();
       console.log('[Capacitor] Screen wake lock released');
-    } catch (error) {
-      console.warn('[Capacitor] Allow sleep failed:', error);
+    } catch (_error) {
+      console.warn('[Capacitor] Allow sleep failed:', _error);
     }
   }
 
@@ -420,8 +444,8 @@
     // Clear badge when app becomes active
     try {
       await Badge.clear();
-    } catch (error) {
-      console.warn('[Capacitor] Failed to clear badge:', error);
+    } catch (_error) {
+      console.warn('[Capacitor] Failed to clear badge:', _error);
     }
   }
 
@@ -432,8 +456,8 @@
     if (this.deviceFeatures?.hasBackgroundMode) {
       try {
         await BackgroundMode.enable();
-      } catch (error) {
-        console.warn('[Capacitor] Failed to enable background mode:', error);
+      } catch (_error) {
+        console.warn('[Capacitor] Failed to enable background mode:', _error);
       }
     }
   }
@@ -456,42 +480,31 @@
   }
 
   // Event handling
-<<<<<<< HEAD
-  on(event: string, callback: Function): void {
-    if (!this.listeners.has(event)) {
-      this.listeners.set(event, []);
-=======
   on(_event: string, callback: AnyFn): void {
     if (!this.listeners.has(_event)) {
       this.listeners.set(_event, []);
->>>>>>> bba6704d
-    }
-    this.listeners.get(event)!.push(callback);
-  }
-
-<<<<<<< HEAD
-  off(event: string, callback: Function): void {
-    const listeners = this.listeners.get(event);
-=======
+    }
+    this.listeners.get(_event)!.push(callback);
+  }
+
   off(_event: string, callback: AnyFn): void {
     const listeners = this.listeners.get(_event);
->>>>>>> bba6704d
     if (listeners) {
-      const index = listeners.indexOf(callback);
-      if (index > -1) {
-        listeners.splice(index, 1);
+      const _index = listeners.indexOf(callback);
+      if (_index > -1) {
+        listeners.splice(_index, 1);
       }
     }
   }
 
-  private emit(event: string, data?: any): void {
-    const listeners = this.listeners.get(event);
+  private emit(_event: string, data?: any): void {
+    const listeners = this.listeners.get(_event);
     if (listeners) {
       listeners.forEach(callback => {
         try {
           callback(data);
-        } catch (error) {
-          console.error(`[Capacitor] Event listener error for ${event}:`, error);
+        } catch (_error) {
+          console.error(`[Capacitor] Event listener _error for ${_event}:`, _error);
         }
       });
     }
