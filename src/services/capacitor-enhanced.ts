--- conflicted
+++ resolved
@@ -1,11 +1,4 @@
 import { Capacitor } from '@capacitor/core';
-import path from 'path';
-import { AnyFn } from 'src/types/utility-types';
-import { KeepAwake } from '@capacitor/keep-awake';
-import { AppState, AppInfo } from '../types';
-import { Network } from '@capacitor/network';
-import App from '../App';
-import { BackgroundMode } from '@capacitor/background-mode';
 import {
   LocalNotifications,
   ActionPerformed,
@@ -101,9 +94,9 @@
       this.isInitialized = true;
       console.log('[Capacitor] Enhanced services initialized successfully');
       this.emit('initialized', { features: this.deviceFeatures });
-    } catch (_error) {
-      console.error('[Capacitor] Failed to initialize services:', _error);
-      throw _error;
+    } catch (error) {
+      console.error('[Capacitor] Failed to initialize services:', error);
+      throw error;
     }
   }
 
@@ -128,8 +121,8 @@
       };
 
       console.log('[Capacitor] Device features detected:', this.deviceFeatures);
-    } catch (_error) {
-      console._error('[Capacitor] Failed to detect device features:', _error);
+    } catch (error) {
+      console.error('[Capacitor] Failed to detect device features:', error);
       // Fallback features
       this.deviceFeatures = {
         hasHaptics: false,
@@ -156,8 +149,8 @@
 
       // Initialize badge
       await Badge.clear();
-    } catch (_error) {
-      console.warn('[Capacitor] Core initialization warning:', _error);
+    } catch (error) {
+      console.warn('[Capacitor] Core initialization warning:', error);
     }
   }
 
@@ -180,8 +173,8 @@
         console.log('[Capacitor] Notification action:', action);
         this.handleNotificationAction(action);
       });
-    } catch (_error) {
-      console._error('[Capacitor] Notification initialization failed:', _error);
+    } catch (error) {
+      console.error('[Capacitor] Notification initialization failed:', error);
     }
   }
 
@@ -201,13 +194,13 @@
     });
 
     App.addListener('appUrlOpen', event => {
-      console.log('[Capacitor] App opened via URL:', _event);
-      this.emit('app-url-open', _event);
+      console.log('[Capacitor] App opened via URL:', event);
+      this.emit('app-url-open', event);
     });
 
     App.addListener('backButton', event => {
-      console.log('[Capacitor] Back button pressed:', _event);
-      this.emit('back-button', _event);
+      console.log('[Capacitor] Back button pressed:', event);
+      this.emit('back-button', event);
     });
   }
 
@@ -223,8 +216,8 @@
         console.log('[Capacitor] Network status changed:', status);
         this.emit('network-change', status);
       });
-    } catch (_error) {
-      console.warn('[Capacitor] Network monitoring initialization failed:', _error);
+    } catch (error) {
+      console.warn('[Capacitor] Network monitoring initialization failed:', error);
     }
   }
 
@@ -235,8 +228,8 @@
     try {
       await StatusBar.setStyle({ style: Style.Dark });
       await StatusBar.setBackgroundColor({ color: '#667eea' });
-    } catch (_error) {
-      console.warn('[Capacitor] Status bar configuration failed:', _error);
+    } catch (error) {
+      console.warn('[Capacitor] Status bar configuration failed:', error);
     }
   }
 
@@ -246,8 +239,8 @@
 
     try {
       await SplashScreen.hide();
-    } catch (_error) {
-      console.warn('[Capacitor] Splash screen hide failed:', _error);
+    } catch (error) {
+      console.warn('[Capacitor] Splash screen hide failed:', error);
     }
   }
 
@@ -282,9 +275,9 @@
 
       console.log('[Capacitor] Alarm notification scheduled:', alarm.id);
       this.emit('alarm-scheduled', { alarm, notification });
-    } catch (_error) {
-      console.error('[Capacitor] Failed to schedule alarm:', _error);
-      throw _error;
+    } catch (error) {
+      console.error('[Capacitor] Failed to schedule alarm:', error);
+      throw error;
     }
   }
 
@@ -301,9 +294,9 @@
 
       console.log('[Capacitor] Alarm notification cancelled:', alarmId);
       this.emit('alarm-cancelled', { alarmId });
-    } catch (_error) {
-      console.error('[Capacitor] Failed to cancel alarm:', _error);
-      throw _error;
+    } catch (error) {
+      console.error('[Capacitor] Failed to cancel alarm:', error);
+      throw error;
     }
   }
 
@@ -314,20 +307,15 @@
     try {
       const pending = await LocalNotifications.getPending();
       return pending.notifications.filter((n: any) => n.extra?.type === 'alarm');
-<<<<<<< HEAD
-    } catch (_error) {
-      console._error('[Capacitor] Failed to get pending alarms:', _error);
-=======
     } catch (error) {
       console.error('[Capacitor] Failed to get pending alarms:', error);
->>>>>>> 2afb321e
       return [];
     }
   }
 
   // Haptic feedback methods
   async triggerHapticFeedback(
-    type: 'light' | 'medium' | 'heavy' | 'success' | 'warning' | '_error' = 'light'
+    type: 'light' | 'medium' | 'heavy' | 'success' | 'warning' | 'error' = 'light'
   ): Promise<void> {
     if (!this.deviceFeatures?.hasHaptics) return;
 
@@ -352,8 +340,8 @@
           await Haptics.notification({ type: NotificationType.ERROR });
           break;
       }
-    } catch (_error) {
-      console.warn('[Capacitor] Haptic feedback failed:', _error);
+    } catch (error) {
+      console.warn('[Capacitor] Haptic feedback failed:', error);
     }
   }
 
@@ -364,8 +352,8 @@
     try {
       await KeepAwake.keepAwake();
       console.log('[Capacitor] Screen wake lock acquired');
-    } catch (_error) {
-      console.warn('[Capacitor] Keep awake failed:', _error);
+    } catch (error) {
+      console.warn('[Capacitor] Keep awake failed:', error);
     }
   }
 
@@ -376,8 +364,8 @@
     try {
       await KeepAwake.allowSleep();
       console.log('[Capacitor] Screen wake lock released');
-    } catch (_error) {
-      console.warn('[Capacitor] Allow sleep failed:', _error);
+    } catch (error) {
+      console.warn('[Capacitor] Allow sleep failed:', error);
     }
   }
 
@@ -431,8 +419,8 @@
     // Clear badge when app becomes active
     try {
       await Badge.clear();
-    } catch (_error) {
-      console.warn('[Capacitor] Failed to clear badge:', _error);
+    } catch (error) {
+      console.warn('[Capacitor] Failed to clear badge:', error);
     }
   }
 
@@ -443,8 +431,8 @@
     if (this.deviceFeatures?.hasBackgroundMode) {
       try {
         await BackgroundMode.enable();
-      } catch (_error) {
-        console.warn('[Capacitor] Failed to enable background mode:', _error);
+      } catch (error) {
+        console.warn('[Capacitor] Failed to enable background mode:', error);
       }
     }
   }
@@ -467,31 +455,31 @@
   }
 
   // Event handling
-  on(_event: string, callback: AnyFn): void {
-    if (!this.listeners.has(_event)) {
-      this.listeners.set(_event, []);
-    }
-    this.listeners.get(_event)!.push(callback);
-  }
-
-  off(_event: string, callback: AnyFn): void {
-    const listeners = this.listeners.get(_event);
+  on(event: string, callback: Function): void {
+    if (!this.listeners.has(event)) {
+      this.listeners.set(event, []);
+    }
+    this.listeners.get(event)!.push(callback);
+  }
+
+  off(event: string, callback: Function): void {
+    const listeners = this.listeners.get(event);
     if (listeners) {
-      const _index = listeners.indexOf(callback);
-      if (_index > -1) {
-        listeners.splice(_index, 1);
+      const index = listeners.indexOf(callback);
+      if (index > -1) {
+        listeners.splice(index, 1);
       }
     }
   }
 
-  private emit(_event: string, data?: any): void {
-    const listeners = this.listeners.get(_event);
+  private emit(event: string, data?: any): void {
+    const listeners = this.listeners.get(event);
     if (listeners) {
       listeners.forEach(callback => {
         try {
           callback(data);
-        } catch (_error) {
-          console.error(`[Capacitor] Event listener _error for ${_event}:`, _error);
+        } catch (error) {
+          console.error(`[Capacitor] Event listener error for ${event}:`, error);
         }
       });
     }
