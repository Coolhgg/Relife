--- conflicted
+++ resolved
@@ -1,14 +1,12 @@
 import { supabase, createClient } from './supabase';
-import path from 'path';
-import { SubscriptionTier } from '../types';
 import type {
   Subscription,
   SubscriptionStatus,
   PremiumFeatureAccess,
   PremiumUsage,
   FeatureLimits,
-  SubscriptionLimits,
-  SUBSCRIPTION_PLANS,
+  SUBSCRIPTION_LIMITS,
+  SUBSCRIPTION_PLANS
 } from '../types';
 import { ErrorHandler } from './error-handler';
 
@@ -22,7 +20,7 @@
 
 export class SubscriptionService {
   private static cache = new Map<string, any>();
-  private static cacheExpiry = new Map<string, TimeoutHandle>();
+  private static cacheExpiry = new Map<string, number>();
   private static readonly CACHE_DURATION = 5 * 60 * 1000; // 5 minutes
 
   private static isAvailable = createClient() !== null;
@@ -42,45 +40,42 @@
     }
 
     try {
-      const { data, _error } = await supabase
+      const { data, error } = await supabase
         .from('subscriptions')
         .select('*')
         .eq('user_id', userId)
         .eq('status', 'active')
         .single();
 
-      if (error && _error.code !== 'PGRST116') {
-        // PGRST116 is "no rows returned"
-        throw new Error(`Failed to get subscription: ${_error.message}`);
-      }
-
-      const subscription = data
-        ? ({
-            id: data.id,
-            userId: data.user_id,
-            tier: data.tier,
-            status: data.status,
-            currentPeriodStart: new Date(data.current_period_start),
-            currentPeriodEnd: new Date(data.current_period_end),
-            trialEnd: data.trial_end ? new Date(data.trial_end) : undefined,
-            cancelAtPeriodEnd: data.cancel_at_period_end,
-            canceledAt: data.canceled_at ? new Date(data.canceled_at) : undefined,
-            createdAt: new Date(data.created_at),
-            updatedAt: new Date(data.updated_at),
-            stripeCustomerId: data.stripe_customer_id,
-            stripeSubscriptionId: data.stripe_subscription_id,
-            stripePriceId: data.stripe_price_id,
-          } as Subscription)
-        : null;
+      if (error && error.code !== 'PGRST116') { // PGRST116 is "no rows returned"
+        throw new Error(`Failed to get subscription: ${error.message}`);
+      }
+
+      const subscription = data ? {
+        id: data.id,
+        userId: data.user_id,
+        tier: data.tier,
+        status: data.status,
+        currentPeriodStart: new Date(data.current_period_start),
+        currentPeriodEnd: new Date(data.current_period_end),
+        trialEnd: data.trial_end ? new Date(data.trial_end) : undefined,
+        cancelAtPeriodEnd: data.cancel_at_period_end,
+        canceledAt: data.canceled_at ? new Date(data.canceled_at) : undefined,
+        createdAt: new Date(data.created_at),
+        updatedAt: new Date(data.updated_at),
+        stripeCustomerId: data.stripe_customer_id,
+        stripeSubscriptionId: data.stripe_subscription_id,
+        stripePriceId: data.stripe_price_id
+      } as Subscription : null;
 
       if (subscription) {
         this.setCachedData(cacheKey, subscription);
       }
 
       return subscription;
-    } catch (_error) {
-      ErrorHandler.handleError(
-        error instanceof Error ? _error : new Error(String(_error)),
+    } catch (error) {
+      ErrorHandler.handleError(
+        error instanceof Error ? error : new Error(String(error)),
         'Failed to get user subscription',
         { context: 'getUserSubscription', userId }
       );
@@ -110,11 +105,7 @@
    */
   static async getFeatureLimits(userId: string): Promise<SubscriptionLimits> {
     const tier = await this.getUserTier(userId);
-<<<<<<< HEAD
-    return SubscriptionLimits[tier];
-=======
     return SUBSCRIPTION_LIMITS[tier];
->>>>>>> 66f98964
   }
 
   /**
@@ -157,8 +148,7 @@
         break;
     }
 
-    if (limit === -1) {
-      // Unlimited
+    if (limit === -1) { // Unlimited
       return { hasAccess: true };
     }
 
@@ -168,7 +158,7 @@
         reason: `Daily/monthly limit exceeded`,
         upgradeRequired: true,
         currentUsage,
-        limit,
+        limit
       };
     }
 
@@ -191,37 +181,35 @@
     }
 
     try {
-      const { data, _error } = await supabase
+      const { data, error } = await supabase
         .from('premium_usage')
         .select('*')
         .eq('user_id', userId)
         .eq('month', currentMonth)
         .single();
 
-      if (error && _error.code !== 'PGRST116') {
-        throw new Error(`Failed to get usage: ${_error.message}`);
-      }
-
-      const usage = data
-        ? ({
-            userId: data.user_id,
-            month: data.month,
-            elevenlabsApiCalls: data.elevenlabs_api_calls,
-            aiInsightsGenerated: data.ai_insights_generated,
-            customVoiceMessages: data.custom_voice_messages,
-            premiumThemesUsed: data.premium_themes_used,
-            lastUpdated: new Date(data.last_updated),
-          } as PremiumUsage)
-        : null;
+      if (error && error.code !== 'PGRST116') {
+        throw new Error(`Failed to get usage: ${error.message}`);
+      }
+
+      const usage = data ? {
+        userId: data.user_id,
+        month: data.month,
+        elevenlabsApiCalls: data.elevenlabs_api_calls,
+        aiInsightsGenerated: data.ai_insights_generated,
+        customVoiceMessages: data.custom_voice_messages,
+        premiumThemesUsed: data.premium_themes_used,
+        lastUpdated: new Date(data.last_updated)
+      } as PremiumUsage : null;
 
       if (usage) {
         this.setCachedData(cacheKey, usage, 1 * 60 * 1000); // Cache for 1 minute for usage data
       }
 
       return usage;
-    } catch (_error) {
-      ErrorHandler.handleError(
-        error instanceof Error ? _error : new Error(String(_error)),
+    } catch (error) {
+      ErrorHandler.handleError(
+        error instanceof Error ? error : new Error(String(error)),
         'Failed to get usage data',
         { context: 'getCurrentUsage', userId }
       );
@@ -244,23 +232,23 @@
     const currentMonth = new Date().toISOString().slice(0, 7);
 
     try {
-      const { _error } = await supabase.rpc('increment_premium_usage', {
+      const { error } = await supabase.rpc('increment_premium_usage', {
         p_user_id: userId,
         p_month: currentMonth,
         p_feature: feature,
-        p_increment: increment,
+        p_increment: increment
       });
 
-      if (_error) {
-        throw new Error(`Failed to increment usage: ${_error.message}`);
+      if (error) {
+        throw new Error(`Failed to increment usage: ${error.message}`);
       }
 
       // Invalidate cache
       const cacheKey = `usage_${userId}_${currentMonth}`;
       this.invalidateCache(cacheKey);
-    } catch (_error) {
-      ErrorHandler.handleError(
-        error instanceof Error ? _error : new Error(String(_error)),
+    } catch (error) {
+      ErrorHandler.handleError(
+        error instanceof Error ? error : new Error(String(error)),
         'Failed to increment usage',
         { context: 'incrementUsage', userId, feature, increment }
       );
@@ -276,8 +264,9 @@
     }
 
     try {
-      const { _error } = await supabase.from('subscriptions').upsert([
-        {
+      const { error } = await supabase
+        .from('subscriptions')
+        .upsert([{
           id: subscription.id,
           user_id: subscription.userId,
           tier: subscription.tier,
@@ -291,19 +280,18 @@
           updated_at: subscription.updatedAt.toISOString(),
           stripe_customer_id: subscription.stripeCustomerId,
           stripe_subscription_id: subscription.stripeSubscriptionId,
-          stripe_price_id: subscription.stripePriceId,
-        },
-      ]);
-
-      if (_error) {
-        throw new Error(`Failed to upsert subscription: ${_error.message}`);
+          stripe_price_id: subscription.stripePriceId
+        }]);
+
+      if (error) {
+        throw new Error(`Failed to upsert subscription: ${error.message}`);
       }
 
       // Invalidate cache
       this.invalidateCache(`subscription_${subscription.userId}`);
-    } catch (_error) {
-      ErrorHandler.handleError(
-        error instanceof Error ? _error : new Error(String(_error)),
+    } catch (error) {
+      ErrorHandler.handleError(
+        error instanceof Error ? error : new Error(String(error)),
         'Failed to upsert subscription',
         { context: 'upsertSubscription', subscriptionId: subscription.id }
       );
@@ -313,10 +301,7 @@
   /**
    * Cancel a subscription
    */
-  static async cancelSubscription(
-    userId: string,
-    cancelAtPeriodEnd: boolean = true
-  ): Promise<void> {
+  static async cancelSubscription(userId: string, cancelAtPeriodEnd: boolean = true): Promise<void> {
     if (!this.isAvailable) {
       return;
     }
@@ -324,7 +309,7 @@
     try {
       const updates: any = {
         cancel_at_period_end: cancelAtPeriodEnd,
-        updated_at: new Date().toISOString(),
+        updated_at: new Date().toISOString()
       };
 
       if (!cancelAtPeriodEnd) {
@@ -332,21 +317,21 @@
         updates.canceled_at = new Date().toISOString();
       }
 
-      const { _error } = await supabase
+      const { error } = await supabase
         .from('subscriptions')
         .update(updates)
         .eq('user_id', userId)
         .eq('status', 'active');
 
-      if (_error) {
-        throw new Error(`Failed to cancel subscription: ${_error.message}`);
+      if (error) {
+        throw new Error(`Failed to cancel subscription: ${error.message}`);
       }
 
       // Invalidate cache
       this.invalidateCache(`subscription_${userId}`);
-    } catch (_error) {
-      ErrorHandler.handleError(
-        error instanceof Error ? _error : new Error(String(_error)),
+    } catch (error) {
+      ErrorHandler.handleError(
+        error instanceof Error ? error : new Error(String(error)),
         'Failed to cancel subscription',
         { context: 'cancelSubscription', userId }
       );
@@ -366,16 +351,16 @@
     }
 
     try {
-      const { data, _error } = await supabase.rpc('get_subscription_analytics');
-
-      if (_error) {
-        throw new Error(`Failed to get subscription analytics: ${_error.message}`);
+      const { data, error } = await supabase.rpc('get_subscription_analytics');
+
+      if (error) {
+        throw new Error(`Failed to get subscription analytics: ${error.message}`);
       }
 
       return data;
-    } catch (_error) {
-      ErrorHandler.handleError(
-        error instanceof Error ? _error : new Error(String(_error)),
+    } catch (error) {
+      ErrorHandler.handleError(
+        error instanceof Error ? error : new Error(String(error)),
         'Failed to get subscription analytics',
         { context: 'getSubscriptionAnalytics' }
       );
