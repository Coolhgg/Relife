--- conflicted
+++ resolved
@@ -103,12 +103,8 @@
   /**
    * Get user's feature limits
    */
-<<<<<<< HEAD
-  static getUserLimits(tier: SubscriptionTier): SubscriptionLimits {
-=======
   static async getFeatureLimits(userId: string): Promise<SubscriptionLimits> {
     const tier = await this.getUserTier(userId);
->>>>>>> 9c1be0a0
     return SUBSCRIPTION_LIMITS[tier];
   }
 
