import type {
  AdvancedAlarm,
  User,
  SleepPattern,
  WakeUpBehavior,
  AIOptimization,
  SchedulingRecommendation,
<<<<<<< HEAD
  PatternInsight,
=======
  PatternInsight
>>>>>>> 02f0594e
} from '../types/index';
import { Preferences } from '@capacitor/preferences';
import MLAlarmOptimizer from './ml-alarm-optimizer';
import EnhancedLocationService from './enhanced-location-service';

const ANALYTICS_CONFIG_KEY = 'predictive_analytics_config';
const PATTERNS_CACHE_KEY = 'detected_patterns';
const PREDICTIONS_CACHE_KEY = 'predictions_cache';
const INSIGHTS_HISTORY_KEY = 'insights_history';

interface AnalyticsConfig {
  enabled: boolean;
  analysisFrequency: 'daily' | 'weekly' | 'biweekly' | 'monthly';
  patternConfidenceThreshold: number;
  predictionHorizonDays: number;
  maxInsightsHistory: number;
  enableLearning: boolean;
  personalizedRecommendations: boolean;
}

interface DetectedPattern {
  id: string;
  type: PatternType;
  name: string;
  description: string;
  confidence: number;
  frequency: number;
  trend: 'improving' | 'declining' | 'stable' | 'emerging';
  dataPoints: number;
  firstDetected: Date;
  lastUpdated: Date;
  metrics: Record<string, number>;
  context: PatternContext;
}

type PatternType =
  | 'wake_consistency'
  | 'snooze_behavior'
  | 'seasonal_adjustment'
  | 'location_influence'
  | 'weather_sensitivity'
  | 'calendar_correlation'
  | 'sleep_quality_impact'
  | 'energy_level_pattern'
  | 'difficulty_optimization'
  | 'voice_mood_preference';

interface PatternContext {
  timeFrame: string;
  conditions: string[];
  correlations: Array<{ factor: string; strength: number }>;
  anomalies: string[];
}

interface PredictiveInsight {
  id: string;
  userId: string;
  type: 'optimization' | 'warning' | 'trend' | 'recommendation' | 'anomaly';
  title: string;
  description: string;
  confidence: number;
  priority: 'low' | 'medium' | 'high' | 'critical';
  category: string;
  actionable: boolean;
  suggestedActions: string[];
  impact: 'minimal' | 'moderate' | 'significant' | 'major';
  timeframe: string;
  data: Record<string, any>;
  createdAt: Date;
  expiresAt?: Date;
  applied?: Date;
  feedback?: 'helpful' | 'not_helpful' | 'partially_helpful';
}

interface TrendAnalysis {
  metric: string;
  direction: 'up' | 'down' | 'stable' | 'volatile';
  magnitude: number;
  confidence: number;
  timeframe: string;
  description: string;
  projectedValue?: number;
  projectedDate?: Date;
}

export class PredictiveAnalyticsService {
  private static config: AnalyticsConfig = {
    enabled: true,
    analysisFrequency: 'weekly',
    patternConfidenceThreshold: 0.6,
    predictionHorizonDays: 30,
    maxInsightsHistory: 200,
    enableLearning: true,
    personalizedRecommendations: true
  };

  private static detectedPatterns: Map<string, DetectedPattern> = new Map();
  private static insightsHistory: PredictiveInsight[] = [];
  private static analysisSchedule: number | null = null;
  private static lastAnalysisDate: Date | null = null;

  // ===== INITIALIZATION =====

  static async initialize(): Promise<void> {
    try {
      await this.loadConfig();
      await this.loadDetectedPatterns();
      await this.loadInsightsHistory();

      if (this.config.enabled) {
        await this.startAnalysisSchedule();
        await this.runInitialAnalysis();
      }

      console.log('Predictive Analytics Service initialized');
    } catch (error) {
      console.error('Failed to initialize Predictive Analytics:', error);
    }
  }

  private static async loadConfig(): Promise<void> {
    try {
      const { value } = await Preferences.get({ key: ANALYTICS_CONFIG_KEY });
      if (value) {
        this.config = { ...this.config, ...JSON.parse(value) };
      }
    } catch (error) {
      console.error('Error loading analytics config:', error);
    }
  }

  private static async loadDetectedPatterns(): Promise<void> {
    try {
      const { value } = await Preferences.get({ key: PATTERNS_CACHE_KEY });
      if (value) {
        const data = JSON.parse(value);
<<<<<<< HEAD
        this.detectedPatterns = new Map(
          Object.entries(data).map(([k, v]) => [
            k,
            {
              ...(v as any),
              firstDetected: new Date((v as any).firstDetected),
              lastUpdated: new Date((v as any).lastUpdated),
            },
          ])
        );
=======
        this.detectedPatterns = new Map(Object.entries(data).map(([k, v]) => [k, {
          ...v as any,
          firstDetected: new Date((v as any).firstDetected),
          lastUpdated: new Date((v as any).lastUpdated)
        }]));
>>>>>>> 02f0594e
      }
    } catch (error) {
      console.error('Error loading detected patterns:', error);
    }
  }

  private static async loadInsightsHistory(): Promise<void> {
    try {
      const { value } = await Preferences.get({ key: INSIGHTS_HISTORY_KEY });
      if (value) {
        const data = JSON.parse(value);
        this.insightsHistory = data.map((insight: any) => ({
          ...insight,
          createdAt: new Date(insight.createdAt),
          expiresAt: insight.expiresAt ? new Date(insight.expiresAt) : undefined,
<<<<<<< HEAD
          applied: insight.applied ? new Date(insight.applied) : undefined,
=======
          applied: insight.applied ? new Date(insight.applied) : undefined
>>>>>>> 02f0594e
        }));
      }
    } catch (error) {
      console.error('Error loading insights history:', error);
    }
  }

  // ===== PATTERN DETECTION =====

<<<<<<< HEAD
  static async analyzeUserPatterns(
    userId: string,
    alarms: AdvancedAlarm[],
    behaviors: WakeUpBehavior[]
  ): Promise<DetectedPattern[]> {
=======
  static async analyzeUserPatterns(userId: string, alarms: AdvancedAlarm[], behaviors: WakeUpBehavior[]): Promise<DetectedPattern[]> {
>>>>>>> 02f0594e
    try {
      const patterns: DetectedPattern[] = [];

      // Analyze different pattern types
<<<<<<< HEAD
      patterns.push(...(await this.detectWakeConsistencyPatterns(behaviors)));
      patterns.push(...(await this.detectSnoozeBehaviorPatterns(behaviors)));
      patterns.push(...(await this.detectSeasonalPatterns(behaviors)));
      patterns.push(...(await this.detectLocationInfluencePatterns(userId, behaviors)));
      patterns.push(...(await this.detectWeatherSensitivityPatterns(behaviors)));
      patterns.push(...(await this.detectCalendarCorrelationPatterns(behaviors)));
      patterns.push(...(await this.detectSleepQualityImpactPatterns(behaviors)));
      patterns.push(...(await this.detectEnergyLevelPatterns(behaviors)));
      patterns.push(...(await this.detectDifficultyOptimizationPatterns(behaviors)));
      patterns.push(...(await this.detectVoiceMoodPreferences(behaviors)));

      // Filter by confidence threshold
      const validPatterns = patterns.filter(
        p => p.confidence >= this.config.patternConfidenceThreshold
      );
=======
      patterns.push(...await this.detectWakeConsistencyPatterns(behaviors));
      patterns.push(...await this.detectSnoozeBehaviorPatterns(behaviors));
      patterns.push(...await this.detectSeasonalPatterns(behaviors));
      patterns.push(...await this.detectLocationInfluencePatterns(userId, behaviors));
      patterns.push(...await this.detectWeatherSensitivityPatterns(behaviors));
      patterns.push(...await this.detectCalendarCorrelationPatterns(behaviors));
      patterns.push(...await this.detectSleepQualityImpactPatterns(behaviors));
      patterns.push(...await this.detectEnergyLevelPatterns(behaviors));
      patterns.push(...await this.detectDifficultyOptimizationPatterns(behaviors));
      patterns.push(...await this.detectVoiceMoodPreferences(behaviors));

      // Filter by confidence threshold
      const validPatterns = patterns.filter(p => p.confidence >= this.config.patternConfidenceThreshold);
>>>>>>> 02f0594e

      // Update detected patterns cache
      for (const pattern of validPatterns) {
        this.detectedPatterns.set(pattern.id, pattern);
      }

      await this.saveDetectedPatterns();
      return validPatterns;

    } catch (error) {
      console.error('Error analyzing user patterns:', error);
      return [];
    }
  }

<<<<<<< HEAD
  private static async detectWakeConsistencyPatterns(
    behaviors: WakeUpBehavior[]
  ): Promise<DetectedPattern[]> {
=======
  private static async detectWakeConsistencyPatterns(behaviors: WakeUpBehavior[]): Promise<DetectedPattern[]> {
>>>>>>> 02f0594e
    const patterns: DetectedPattern[] = [];

    if (behaviors.length < 7) return patterns; // Need at least a week of data

    // Group by day of week
    const dayGroups: Record<string, WakeUpBehavior[]> = {};
    behaviors.forEach(b => {
      const day = new Date(b.date).getDay().toString();
      dayGroups[day] = dayGroups[day] || [];
      dayGroups[day].push(b);
    });

    // Calculate consistency for each day
    const consistencyScores: Record<string, number> = {};
    const avgWakeTimes: Record<string, number> = {};

    for (const [day, dayBehaviors] of Object.entries(dayGroups)) {
      if (dayBehaviors.length < 3) continue;

      const wakeTimes = dayBehaviors.map(b => this.timeToMinutes(b.actualWakeTime));
      const avgTime = wakeTimes.reduce((sum, time) => sum + time, 0) / wakeTimes.length;
<<<<<<< HEAD
      const variance =
        wakeTimes.reduce((sum, time) => sum + Math.pow(time - avgTime, 2), 0) /
        wakeTimes.length;
=======
      const variance = wakeTimes.reduce((sum, time) => sum + Math.pow(time - avgTime, 2), 0) / wakeTimes.length;
>>>>>>> 02f0594e
      const consistency = Math.max(0, 1 - Math.sqrt(variance) / 60); // Normalize by 1 hour

      consistencyScores[day] = consistency;
      avgWakeTimes[day] = avgTime;
    }

    // Detect overall consistency pattern
    const avgConsistency = Object.values(consistencyScores).reduce((sum, score) => sum + score, 0) / Object.values(consistencyScores).length;

    if (avgConsistency > 0.7) {
      patterns.push({
        id: this.generatePatternId('wake_consistency'),
        type: 'wake_consistency',
        name: 'Consistent Wake Times',
        description: `You maintain consistent wake times with ${Math.round(avgConsistency * 100)}% regularity`,
        confidence: avgConsistency,
        frequency: behaviors.length,
        trend: this.calculateTrend(consistencyScores),
        dataPoints: behaviors.length,
<<<<<<< HEAD
        firstDetected: new Date(
          Math.min(...behaviors.map(b => new Date(b.date).getTime()))
        ),
=======
        firstDetected: new Date(Math.min(...behaviors.map(b => new Date(b.date).getTime()))),
>>>>>>> 02f0594e
        lastUpdated: new Date(),
        metrics: { avgConsistency, ...consistencyScores },
        context: {
          timeFrame: `${behaviors.length} days`,
<<<<<<< HEAD
          conditions: Object.entries(avgWakeTimes).map(
            ([day, time]) =>
              `${this.getDayName(parseInt(day))}: ${this.minutesToTime(time)}`
=======
          conditions: Object.entries(avgWakeTimes).map(([day, time]) =>
            `${this.getDayName(parseInt(day))}: ${this.minutesToTime(time)}`
>>>>>>> 02f0594e
          ),
          correlations: [],
          anomalies: this.findConsistencyAnomalies(consistencyScores)
        }
      });
    }

    return patterns;
  }

<<<<<<< HEAD
  private static async detectSnoozeBehaviorPatterns(
    behaviors: WakeUpBehavior[]
  ): Promise<DetectedPattern[]> {
=======
  private static async detectSnoozeBehaviorPatterns(behaviors: WakeUpBehavior[]): Promise<DetectedPattern[]> {
>>>>>>> 02f0594e
    const patterns: DetectedPattern[] = [];

    const snoozeData = behaviors.filter(b => b.snoozeCount > 0);
    if (snoozeData.length < 5) return patterns;

    const avgSnoozeCount = snoozeData.reduce((sum, b) => sum + b.snoozeCount, 0) / snoozeData.length;
    const snoozeFrequency = snoozeData.length / behaviors.length;

    // Detect snooze patterns by day of week
    const weekdaySnoozes = snoozeData.filter(b => {
      const day = new Date(b.date).getDay();
      return day >= 1 && day <= 5;
    });

    const weekendSnoozes = snoozeData.filter(b => {
      const day = new Date(b.date).getDay();
      return day === 0 || day === 6;
    });

    let description = `You snooze ${Math.round(snoozeFrequency * 100)}% of the time, averaging ${avgSnoozeCount.toFixed(1)} snoozes`;
    const conditions = [`Snooze frequency: ${Math.round(snoozeFrequency * 100)}%`];

    if (weekdaySnoozes.length > 0 && weekendSnoozes.length > 0) {
      const weekdayAvg = weekdaySnoozes.reduce((sum, b) => sum + b.snoozeCount, 0) / weekdaySnoozes.length;
      const weekendAvg = weekendSnoozes.reduce((sum, b) => sum + b.snoozeCount, 0) / weekendSnoozes.length;

      if (weekdayAvg > weekendAvg * 1.5) {
<<<<<<< HEAD
        description +=
          '. Higher snoozing on weekdays suggests work stress or insufficient sleep';
=======
        description += '. Higher snoozing on weekdays suggests work stress or insufficient sleep';
>>>>>>> 02f0594e
        conditions.push('Weekday snooze pattern detected');
      }
    }

    patterns.push({
      id: this.generatePatternId('snooze_behavior'),
      type: 'snooze_behavior',
      name: 'Snooze Usage Pattern',
      description,
      confidence: Math.min(0.95, snoozeData.length / 10),
      frequency: snoozeData.length,
      trend: this.calculateSnoozeTrend(behaviors),
      dataPoints: behaviors.length,
<<<<<<< HEAD
      firstDetected: new Date(
        Math.min(...behaviors.map(b => new Date(b.date).getTime()))
      ),
=======
      firstDetected: new Date(Math.min(...behaviors.map(b => new Date(b.date).getTime()))),
>>>>>>> 02f0594e
      lastUpdated: new Date(),
      metrics: { avgSnoozeCount, snoozeFrequency },
      context: {
        timeFrame: `${behaviors.length} days`,
        conditions,
        correlations: this.findSnoozeCorrelations(behaviors),
        anomalies: []
      }
    });

    return patterns;
  }

<<<<<<< HEAD
  private static async detectSeasonalPatterns(
    behaviors: WakeUpBehavior[]
  ): Promise<DetectedPattern[]> {
=======
  private static async detectSeasonalPatterns(behaviors: WakeUpBehavior[]): Promise<DetectedPattern[]> {
>>>>>>> 02f0594e
    const patterns: DetectedPattern[] = [];

    if (behaviors.length < 30) return patterns; // Need at least a month of data

    // Group by month
    const monthGroups: Record<string, WakeUpBehavior[]> = {};
    behaviors.forEach(b => {
      const month = new Date(b.date).getMonth().toString();
      monthGroups[month] = monthGroups[month] || [];
      monthGroups[month].push(b);
    });

    if (Object.keys(monthGroups).length < 2) return patterns;

    // Calculate average wake times by month
    const monthlyAverages: Record<string, number> = {};
    for (const [month, monthBehaviors] of Object.entries(monthGroups)) {
      const wakeTimes = monthBehaviors.map(b => this.timeToMinutes(b.actualWakeTime));
<<<<<<< HEAD
      monthlyAverages[month] =
        wakeTimes.reduce((sum, time) => sum + time, 0) / wakeTimes.length;
=======
      monthlyAverages[month] = wakeTimes.reduce((sum, time) => sum + time, 0) / wakeTimes.length;
>>>>>>> 02f0594e
    }

    // Detect seasonal variation
    const times = Object.values(monthlyAverages);
    const avgTime = times.reduce((sum, time) => sum + time, 0) / times.length;
    const maxVariation = Math.max(...times.map(time => Math.abs(time - avgTime)));

    if (maxVariation > 20) { // 20+ minute seasonal variation
      const winterMonths = [11, 0, 1]; // Dec, Jan, Feb
      const summerMonths = [5, 6, 7]; // Jun, Jul, Aug

      const winterAvg = this.calculateSeasonalAverage(monthlyAverages, winterMonths);
      const summerAvg = this.calculateSeasonalAverage(monthlyAverages, summerMonths);

      let seasonalDescription = 'Seasonal wake time variation detected';
      if (winterAvg && summerAvg) {
        const diff = winterAvg - summerAvg;
        seasonalDescription = diff > 0
          ? `You wake ${Math.abs(diff).toFixed(0)} minutes later in winter than summer`
          : `You wake ${Math.abs(diff).toFixed(0)} minutes earlier in winter than summer`;
      }

      patterns.push({
        id: this.generatePatternId('seasonal_adjustment'),
        type: 'seasonal_adjustment',
        name: 'Seasonal Wake Time Pattern',
        description: seasonalDescription,
        confidence: Math.min(0.9, maxVariation / 60), // Higher variation = higher confidence
        frequency: behaviors.length,
        trend: 'stable',
        dataPoints: behaviors.length,
<<<<<<< HEAD
        firstDetected: new Date(
          Math.min(...behaviors.map(b => new Date(b.date).getTime()))
        ),
=======
        firstDetected: new Date(Math.min(...behaviors.map(b => new Date(b.date).getTime()))),
>>>>>>> 02f0594e
        lastUpdated: new Date(),
        metrics: { maxVariation, winterAvg, summerAvg },
        context: {
          timeFrame: `${Object.keys(monthGroups).length} months`,
<<<<<<< HEAD
          conditions: Object.entries(monthlyAverages).map(
            ([month, avg]) =>
              `${this.getMonthName(parseInt(month))}: ${this.minutesToTime(avg)}`
          ),
          correlations: [{ factor: 'daylight_hours', strength: 0.7 }],
          anomalies: [],
        },
=======
          conditions: Object.entries(monthlyAverages).map(([month, avg]) =>
            `${this.getMonthName(parseInt(month))}: ${this.minutesToTime(avg)}`
          ),
          correlations: [{ factor: 'daylight_hours', strength: 0.7 }],
          anomalies: []
        }
>>>>>>> 02f0594e
      });
    }

    return patterns;
  }

<<<<<<< HEAD
  private static async detectLocationInfluencePatterns(
    userId: string,
    behaviors: WakeUpBehavior[]
  ): Promise<DetectedPattern[]> {
=======
  private static async detectLocationInfluencePatterns(userId: string, behaviors: WakeUpBehavior[]): Promise<DetectedPattern[]> {
>>>>>>> 02f0594e
    const patterns: DetectedPattern[] = [];

    try {
      const locationPatterns = EnhancedLocationService.getLocationPatterns();
      if (locationPatterns.length === 0) return patterns;

      // Group behaviors by location (simplified - would need actual location data per behavior)
      const homePattern = locationPatterns.find(p => p.type === 'home');
      const workPattern = locationPatterns.find(p => p.type === 'work');

      if (homePattern && workPattern) {
        // Simulate location-based analysis
<<<<<<< HEAD
        const homeBehaviors = behaviors.filter(
          b => new Date(b.date).getDay() === 0 || new Date(b.date).getDay() === 6
        );
        const workBehaviors = behaviors.filter(
          b => new Date(b.date).getDay() >= 1 && new Date(b.date).getDay() <= 5
        );

        if (homeBehaviors.length > 3 && workBehaviors.length > 3) {
          const homeAvgWake =
            homeBehaviors.reduce(
              (sum, b) => sum + this.timeToMinutes(b.actualWakeTime),
              0
            ) / homeBehaviors.length;
          const workAvgWake =
            workBehaviors.reduce(
              (sum, b) => sum + this.timeToMinutes(b.actualWakeTime),
              0
            ) / workBehaviors.length;
=======
        const homeBehaviors = behaviors.filter(b => new Date(b.date).getDay() === 0 || new Date(b.date).getDay() === 6);
        const workBehaviors = behaviors.filter(b => new Date(b.date).getDay() >= 1 && new Date(b.date).getDay() <= 5);

        if (homeBehaviors.length > 3 && workBehaviors.length > 3) {
          const homeAvgWake = homeBehaviors.reduce((sum, b) => sum + this.timeToMinutes(b.actualWakeTime), 0) / homeBehaviors.length;
          const workAvgWake = workBehaviors.reduce((sum, b) => sum + this.timeToMinutes(b.actualWakeTime), 0) / workBehaviors.length;
>>>>>>> 02f0594e

          const timeDiff = Math.abs(homeAvgWake - workAvgWake);

          if (timeDiff > 30) { // 30+ minute difference
            patterns.push({
              id: this.generatePatternId('location_influence'),
              type: 'location_influence',
              name: 'Location-Based Wake Times',
              description: `Your wake times vary by ${timeDiff.toFixed(0)} minutes between home and work days`,
              confidence: 0.8,
              frequency: behaviors.length,
              trend: 'stable',
              dataPoints: behaviors.length,
<<<<<<< HEAD
              firstDetected: new Date(
                Math.min(...behaviors.map(b => new Date(b.date).getTime()))
              ),
=======
              firstDetected: new Date(Math.min(...behaviors.map(b => new Date(b.date).getTime()))),
>>>>>>> 02f0594e
              lastUpdated: new Date(),
              metrics: { homeAvgWake, workAvgWake, timeDiff },
              context: {
                timeFrame: `${behaviors.length} days`,
                conditions: [
                  `Home days: ${this.minutesToTime(homeAvgWake)}`,
                  `Work days: ${this.minutesToTime(workAvgWake)}`
                ],
                correlations: [{ factor: 'location_type', strength: 0.8 }],
<<<<<<< HEAD
                anomalies: [],
              },
=======
                anomalies: []
              }
>>>>>>> 02f0594e
            });
          }
        }
      }
    } catch (error) {
      console.error('Error detecting location influence patterns:', error);
    }

    return patterns;
  }

<<<<<<< HEAD
  private static async detectWeatherSensitivityPatterns(
    behaviors: WakeUpBehavior[]
  ): Promise<DetectedPattern[]> {
=======
  private static async detectWeatherSensitivityPatterns(behaviors: WakeUpBehavior[]): Promise<DetectedPattern[]> {
>>>>>>> 02f0594e
    const patterns: DetectedPattern[] = [];

    // Simulate weather correlation analysis
    const rainyDays = behaviors.filter(b => b.context?.weather?.includes('rain'));
    const sunnyDays = behaviors.filter(b => b.context?.weather?.includes('sun'));

    if (rainyDays.length > 3 && sunnyDays.length > 3) {
<<<<<<< HEAD
      const rainyAvgWake =
        rainyDays.reduce((sum, b) => sum + this.timeToMinutes(b.actualWakeTime), 0) /
        rainyDays.length;
      const sunnyAvgWake =
        sunnyDays.reduce((sum, b) => sum + this.timeToMinutes(b.actualWakeTime), 0) /
        sunnyDays.length;
=======
      const rainyAvgWake = rainyDays.reduce((sum, b) => sum + this.timeToMinutes(b.actualWakeTime), 0) / rainyDays.length;
      const sunnyAvgWake = sunnyDays.reduce((sum, b) => sum + this.timeToMinutes(b.actualWakeTime), 0) / sunnyDays.length;
>>>>>>> 02f0594e

      const timeDiff = rainyAvgWake - sunnyAvgWake;

      if (Math.abs(timeDiff) > 15) { // 15+ minute difference
        patterns.push({
          id: this.generatePatternId('weather_sensitivity'),
          type: 'weather_sensitivity',
          name: 'Weather-Sensitive Wake Times',
<<<<<<< HEAD
          description:
            timeDiff > 0
              ? `You wake ${Math.abs(timeDiff).toFixed(0)} minutes later on rainy days`
              : `You wake ${Math.abs(timeDiff).toFixed(0)} minutes earlier on rainy days`,
=======
          description: timeDiff > 0
            ? `You wake ${Math.abs(timeDiff).toFixed(0)} minutes later on rainy days`
            : `You wake ${Math.abs(timeDiff).toFixed(0)} minutes earlier on rainy days`,
>>>>>>> 02f0594e
          confidence: 0.7,
          frequency: rainyDays.length + sunnyDays.length,
          trend: 'stable',
          dataPoints: behaviors.length,
<<<<<<< HEAD
          firstDetected: new Date(
            Math.min(...behaviors.map(b => new Date(b.date).getTime()))
          ),
=======
          firstDetected: new Date(Math.min(...behaviors.map(b => new Date(b.date).getTime()))),
>>>>>>> 02f0594e
          lastUpdated: new Date(),
          metrics: { rainyAvgWake, sunnyAvgWake, timeDiff },
          context: {
            timeFrame: `${behaviors.length} days`,
            conditions: [
              `Rainy days: ${this.minutesToTime(rainyAvgWake)}`,
              `Sunny days: ${this.minutesToTime(sunnyAvgWake)}`
            ],
            correlations: [{ factor: 'weather_condition', strength: 0.7 }],
<<<<<<< HEAD
            anomalies: [],
          },
=======
            anomalies: []
          }
>>>>>>> 02f0594e
        });
      }
    }

    return patterns;
  }

  // Additional pattern detection methods would continue here...
<<<<<<< HEAD
  private static async detectCalendarCorrelationPatterns(
    behaviors: WakeUpBehavior[]
  ): Promise<DetectedPattern[]> {
=======
  private static async detectCalendarCorrelationPatterns(behaviors: WakeUpBehavior[]): Promise<DetectedPattern[]> {
>>>>>>> 02f0594e
    // Implementation for calendar correlation patterns
    return [];
  }

<<<<<<< HEAD
  private static async detectSleepQualityImpactPatterns(
    behaviors: WakeUpBehavior[]
  ): Promise<DetectedPattern[]> {
=======
  private static async detectSleepQualityImpactPatterns(behaviors: WakeUpBehavior[]): Promise<DetectedPattern[]> {
>>>>>>> 02f0594e
    // Implementation for sleep quality impact patterns
    return [];
  }

<<<<<<< HEAD
  private static async detectEnergyLevelPatterns(
    behaviors: WakeUpBehavior[]
  ): Promise<DetectedPattern[]> {
=======
  private static async detectEnergyLevelPatterns(behaviors: WakeUpBehavior[]): Promise<DetectedPattern[]> {
>>>>>>> 02f0594e
    // Implementation for energy level patterns
    return [];
  }

<<<<<<< HEAD
  private static async detectDifficultyOptimizationPatterns(
    behaviors: WakeUpBehavior[]
  ): Promise<DetectedPattern[]> {
=======
  private static async detectDifficultyOptimizationPatterns(behaviors: WakeUpBehavior[]): Promise<DetectedPattern[]> {
>>>>>>> 02f0594e
    // Implementation for difficulty optimization patterns
    return [];
  }

<<<<<<< HEAD
  private static async detectVoiceMoodPreferences(
    behaviors: WakeUpBehavior[]
  ): Promise<DetectedPattern[]> {
=======
  private static async detectVoiceMoodPreferences(behaviors: WakeUpBehavior[]): Promise<DetectedPattern[]> {
>>>>>>> 02f0594e
    // Implementation for voice mood preference patterns
    return [];
  }

  // ===== PREDICTIVE INSIGHTS =====

<<<<<<< HEAD
  static async generatePredictiveInsights(
    userId: string,
    alarms: AdvancedAlarm[]
  ): Promise<PredictiveInsight[]> {
=======
  static async generatePredictiveInsights(userId: string, alarms: AdvancedAlarm[]): Promise<PredictiveInsight[]> {
>>>>>>> 02f0594e
    try {
      const insights: PredictiveInsight[] = [];
      const patterns = Array.from(this.detectedPatterns.values());

      // Generate insights based on detected patterns
      for (const pattern of patterns) {
<<<<<<< HEAD
        const patternInsights = await this.generateInsightsFromPattern(
          userId,
          pattern,
          alarms
        );
=======
        const patternInsights = await this.generateInsightsFromPattern(userId, pattern, alarms);
>>>>>>> 02f0594e
        insights.push(...patternInsights);
      }

      // Generate trend-based insights
      const trendInsights = await this.generateTrendInsights(userId, alarms);
      insights.push(...trendInsights);

      // Generate optimization insights
<<<<<<< HEAD
      const optimizationInsights = await this.generateOptimizationInsights(
        userId,
        alarms
      );
=======
      const optimizationInsights = await this.generateOptimizationInsights(userId, alarms);
>>>>>>> 02f0594e
      insights.push(...optimizationInsights);

      // Filter and prioritize insights
      const validInsights = insights
        .filter(insight => insight.confidence > 0.5)
<<<<<<< HEAD
        .sort(
          (a, b) => this.calculateInsightPriority(b) - this.calculateInsightPriority(a)
        )
=======
        .sort((a, b) => this.calculateInsightPriority(b) - this.calculateInsightPriority(a))
>>>>>>> 02f0594e
        .slice(0, 10); // Limit to top 10 insights

      // Add to history
      this.insightsHistory.push(...validInsights);

      // Maintain history size
      if (this.insightsHistory.length > this.config.maxInsightsHistory) {
<<<<<<< HEAD
        this.insightsHistory = this.insightsHistory.slice(
          -this.config.maxInsightsHistory
        );
=======
        this.insightsHistory = this.insightsHistory.slice(-this.config.maxInsightsHistory);
>>>>>>> 02f0594e
      }

      await this.saveInsightsHistory();
      return validInsights;

    } catch (error) {
      console.error('Error generating predictive insights:', error);
      return [];
    }
  }

  private static async generateInsightsFromPattern(
    userId: string,
    pattern: DetectedPattern,
    alarms: AdvancedAlarm[]
  ): Promise<PredictiveInsight[]> {
    const insights: PredictiveInsight[] = [];
    const now = new Date();

    switch (pattern.type) {
      case 'wake_consistency':
        if (pattern.confidence > 0.8 && pattern.trend === 'declining') {
          insights.push({
            id: this.generateInsightId(),
            userId,
            type: 'warning',
            title: 'Wake Time Consistency Declining',
<<<<<<< HEAD
            description:
              'Your wake time consistency has decreased recently. This might affect your sleep quality and energy levels.',
=======
            description: 'Your wake time consistency has decreased recently. This might affect your sleep quality and energy levels.',
>>>>>>> 02f0594e
            confidence: pattern.confidence,
            priority: 'medium',
            category: 'sleep_health',
            actionable: true,
            suggestedActions: [
              'Try to maintain the same bedtime every night',
              'Consider using a smart alarm that wakes you during light sleep',
<<<<<<< HEAD
              'Review your evening routine for consistency',
=======
              'Review your evening routine for consistency'
>>>>>>> 02f0594e
            ],
            impact: 'moderate',
            timeframe: 'next_week',
            data: { pattern: pattern.metrics },
            createdAt: now
          });
        }
        break;

      case 'snooze_behavior':
        if (pattern.metrics.avgSnoozeCount > 2) {
          insights.push({
            id: this.generateInsightId(),
            userId,
            type: 'optimization',
            title: 'High Snooze Usage Detected',
            description: `You average ${pattern.metrics.avgSnoozeCount.toFixed(1)} snoozes per alarm. This suggests your current wake time might not align with your natural sleep cycle.`,
            confidence: pattern.confidence,
            priority: 'high',
            category: 'alarm_optimization',
            actionable: true,
            suggestedActions: [
              'Try moving your bedtime 30 minutes earlier',
              'Experiment with waking up 15 minutes earlier to align with sleep cycles',
<<<<<<< HEAD
              'Consider increasing alarm difficulty to reduce snooze temptation',
=======
              'Consider increasing alarm difficulty to reduce snooze temptation'
>>>>>>> 02f0594e
            ],
            impact: 'significant',
            timeframe: 'next_two_weeks',
            data: { pattern: pattern.metrics },
            createdAt: now
          });
        }
        break;

      case 'seasonal_adjustment':
        const currentMonth = now.getMonth();
        const isWinter = currentMonth >= 11 || currentMonth <= 1;
        const isTransition = currentMonth === 2 || currentMonth === 3 || currentMonth === 8 || currentMonth === 9;

        if (isTransition && pattern.metrics.maxVariation > 30) {
          insights.push({
            id: this.generateInsightId(),
            userId,
            type: 'recommendation',
            title: 'Seasonal Adjustment Opportunity',
<<<<<<< HEAD
            description:
              'Based on your seasonal patterns, consider adjusting your alarm times for the changing season.',
=======
            description: 'Based on your seasonal patterns, consider adjusting your alarm times for the changing season.',
>>>>>>> 02f0594e
            confidence: pattern.confidence,
            priority: 'medium',
            category: 'seasonal_optimization',
            actionable: true,
            suggestedActions: [
<<<<<<< HEAD
              isWinter
                ? 'Gradually shift wake time later for winter comfort'
                : 'Gradually shift wake time earlier for spring energy',
              'Consider using light therapy in darker months',
              'Adjust your evening routine for the new season',
            ],
            impact: 'moderate',
            timeframe: 'next_month',
            data: {
              pattern: pattern.metrics,
              currentSeason: isWinter ? 'winter' : 'spring',
            },
=======
              isWinter ? 'Gradually shift wake time later for winter comfort' : 'Gradually shift wake time earlier for spring energy',
              'Consider using light therapy in darker months',
              'Adjust your evening routine for the new season'
            ],
            impact: 'moderate',
            timeframe: 'next_month',
            data: { pattern: pattern.metrics, currentSeason: isWinter ? 'winter' : 'spring' },
>>>>>>> 02f0594e
            createdAt: now,
            expiresAt: new Date(now.getTime() + 30 * 24 * 60 * 60 * 1000) // Expires in 30 days
          });
        }
        break;
    }

    return insights;
  }

<<<<<<< HEAD
  private static async generateTrendInsights(
    userId: string,
    alarms: AdvancedAlarm[]
  ): Promise<PredictiveInsight[]> {
=======
  private static async generateTrendInsights(userId: string, alarms: AdvancedAlarm[]): Promise<PredictiveInsight[]> {
>>>>>>> 02f0594e
    const insights: PredictiveInsight[] = [];
    // Implementation for trend-based insights would go here
    return insights;
  }

<<<<<<< HEAD
  private static async generateOptimizationInsights(
    userId: string,
    alarms: AdvancedAlarm[]
  ): Promise<PredictiveInsight[]> {
=======
  private static async generateOptimizationInsights(userId: string, alarms: AdvancedAlarm[]): Promise<PredictiveInsight[]> {
>>>>>>> 02f0594e
    const insights: PredictiveInsight[] = [];

    // Analyze alarm frequency and distribution
    const activeAlarms = alarms.filter(a => a.enabled);
    if (activeAlarms.length > 5) {
      insights.push({
        id: this.generateInsightId(),
        userId,
        type: 'optimization',
        title: 'Multiple Alarm Optimization',
        description: `You have ${activeAlarms.length} active alarms. Consider consolidating similar alarms for better sleep consistency.`,
        confidence: 0.8,
        priority: 'medium',
        category: 'alarm_management',
        actionable: true,
        suggestedActions: [
          'Review alarms with similar times and merge if possible',
          'Use advanced scheduling instead of multiple daily alarms',
<<<<<<< HEAD
          'Consider using conditional alarms for varying schedules',
=======
          'Consider using conditional alarms for varying schedules'
>>>>>>> 02f0594e
        ],
        impact: 'moderate',
        timeframe: 'this_week',
        data: { alarmCount: activeAlarms.length },
        createdAt: new Date()
      });
    }

    return insights;
  }

  // ===== UTILITY METHODS =====

  private static calculateInsightPriority(insight: PredictiveInsight): number {
    const priorityScores = { critical: 4, high: 3, medium: 2, low: 1 };
    const impactScores = { major: 4, significant: 3, moderate: 2, minimal: 1 };

    return (priorityScores[insight.priority] * 2) +
           (impactScores[insight.impact] * 1.5) +
           (insight.confidence * 2);
  }

  private static timeToMinutes(timeStr: string): number {
    const [hours, minutes] = timeStr.split(':').map(Number);
    return hours * 60 + minutes;
  }

  private static minutesToTime(minutes: number): string {
    const hours = Math.floor(minutes / 60);
    const mins = minutes % 60;
    return `${hours.toString().padStart(2, '0')}:${mins.toString().padStart(2, '0')}`;
  }

  private static getDayName(dayOfWeek: number): string {
<<<<<<< HEAD
    const days = [
      'Sunday',
      'Monday',
      'Tuesday',
      'Wednesday',
      'Thursday',
      'Friday',
      'Saturday',
    ];
=======
    const days = ['Sunday', 'Monday', 'Tuesday', 'Wednesday', 'Thursday', 'Friday', 'Saturday'];
>>>>>>> 02f0594e
    return days[dayOfWeek];
  }

  private static getMonthName(month: number): string {
<<<<<<< HEAD
    const months = [
      'Jan',
      'Feb',
      'Mar',
      'Apr',
      'May',
      'Jun',
      'Jul',
      'Aug',
      'Sep',
      'Oct',
      'Nov',
      'Dec',
    ];
    return months[month];
  }

  private static calculateTrend(
    scores: Record<string, number>
  ): DetectedPattern['trend'] {
    const values = Object.values(scores);
    if (values.length < 2) return 'stable';

    const recent =
      values.slice(-3).reduce((sum, v) => sum + v, 0) / Math.min(3, values.length);
    const older =
      values.slice(0, -3).reduce((sum, v) => sum + v, 0) /
      Math.max(1, values.length - 3);
=======
    const months = ['Jan', 'Feb', 'Mar', 'Apr', 'May', 'Jun', 'Jul', 'Aug', 'Sep', 'Oct', 'Nov', 'Dec'];
    return months[month];
  }

  private static calculateTrend(scores: Record<string, number>): DetectedPattern['trend'] {
    const values = Object.values(scores);
    if (values.length < 2) return 'stable';

    const recent = values.slice(-3).reduce((sum, v) => sum + v, 0) / Math.min(3, values.length);
    const older = values.slice(0, -3).reduce((sum, v) => sum + v, 0) / Math.max(1, values.length - 3);
>>>>>>> 02f0594e

    const diff = recent - older;
    if (Math.abs(diff) < 0.1) return 'stable';
    return diff > 0 ? 'improving' : 'declining';
  }

<<<<<<< HEAD
  private static calculateSnoozeTrend(
    behaviors: WakeUpBehavior[]
  ): DetectedPattern['trend'] {
=======
  private static calculateSnoozeTrend(behaviors: WakeUpBehavior[]): DetectedPattern['trend'] {
>>>>>>> 02f0594e
    if (behaviors.length < 14) return 'stable';

    const recent = behaviors.slice(-7);
    const older = behaviors.slice(-14, -7);

    const recentAvgSnooze = recent.reduce((sum, b) => sum + b.snoozeCount, 0) / recent.length;
    const olderAvgSnooze = older.reduce((sum, b) => sum + b.snoozeCount, 0) / older.length;

    const diff = recentAvgSnooze - olderAvgSnooze;
    if (Math.abs(diff) < 0.5) return 'stable';
    return diff > 0 ? 'declining' : 'improving';
  }

  private static findConsistencyAnomalies(scores: Record<string, number>): string[] {
    const anomalies: string[] = [];
    const avgScore = Object.values(scores).reduce((sum, score) => sum + score, 0) / Object.values(scores).length;

    for (const [day, score] of Object.entries(scores)) {
      if (score < avgScore - 0.3) {
        anomalies.push(`${this.getDayName(parseInt(day))} shows lower consistency`);
      }
    }

    return anomalies;
  }

<<<<<<< HEAD
  private static findSnoozeCorrelations(
    behaviors: WakeUpBehavior[]
  ): Array<{ factor: string; strength: number }> {
=======
  private static findSnoozeCorrelations(behaviors: WakeUpBehavior[]): Array<{ factor: string; strength: number }> {
>>>>>>> 02f0594e
    const correlations: Array<{ factor: string; strength: number }> = [];

    // Analyze correlation with day of week
    const weekdaySnoozes = behaviors.filter(b => {
      const day = new Date(b.date).getDay();
      return day >= 1 && day <= 5;
    });
    const weekendSnoozes = behaviors.filter(b => {
      const day = new Date(b.date).getDay();
      return day === 0 || day === 6;
    });

    if (weekdaySnoozes.length > 0 && weekendSnoozes.length > 0) {
      const weekdayAvg = weekdaySnoozes.reduce((sum, b) => sum + b.snoozeCount, 0) / weekdaySnoozes.length;
      const weekendAvg = weekendSnoozes.reduce((sum, b) => sum + b.snoozeCount, 0) / weekendSnoozes.length;

      const correlation = Math.abs(weekdayAvg - weekendAvg) / Math.max(weekdayAvg, weekendAvg);
      if (correlation > 0.3) {
        correlations.push({ factor: 'day_of_week', strength: correlation });
      }
    }

    return correlations;
  }

<<<<<<< HEAD
  private static calculateSeasonalAverage(
    monthlyAverages: Record<string, number>,
    months: number[]
  ): number | null {
=======
  private static calculateSeasonalAverage(monthlyAverages: Record<string, number>, months: number[]): number | null {
>>>>>>> 02f0594e
    const seasonalTimes = months
      .filter(month => monthlyAverages[month.toString()] !== undefined)
      .map(month => monthlyAverages[month.toString()]);

    if (seasonalTimes.length === 0) return null;
    return seasonalTimes.reduce((sum, time) => sum + time, 0) / seasonalTimes.length;
  }

  private static generatePatternId(type: string): string {
    return `pattern_${type}_${Date.now()}_${Math.random().toString(36).substr(2, 9)}`;
  }

  private static generateInsightId(): string {
    return `insight_${Date.now()}_${Math.random().toString(36).substr(2, 9)}`;
  }

  private static async runInitialAnalysis(): Promise<void> {
    // Run initial pattern analysis if enough data is available
    console.log('Running initial predictive analysis...');
  }

  private static async startAnalysisSchedule(): Promise<void> {
    const intervals = {
      daily: 24 * 60 * 60 * 1000,
      weekly: 7 * 24 * 60 * 60 * 1000,
      biweekly: 14 * 24 * 60 * 60 * 1000,
      monthly: 30 * 24 * 60 * 60 * 1000
    };

    const interval = intervals[this.config.analysisFrequency];

    this.analysisSchedule = setInterval(async () => {
      try {
        await this.runScheduledAnalysis();
      } catch (error) {
        console.error('Error in scheduled analysis:', error);
      }
    }, interval) as unknown as number;
  }

  private static async runScheduledAnalysis(): Promise<void> {
    console.log('Running scheduled predictive analysis...');
    this.lastAnalysisDate = new Date();
    // Implementation for scheduled analysis
  }

  // ===== STORAGE METHODS =====

  private static async saveDetectedPatterns(): Promise<void> {
    try {
      const dataObject = Object.fromEntries(this.detectedPatterns);
      await Preferences.set({
        key: PATTERNS_CACHE_KEY,
        value: JSON.stringify(dataObject)
      });
    } catch (error) {
      console.error('Error saving detected patterns:', error);
    }
  }

  private static async saveInsightsHistory(): Promise<void> {
    try {
      await Preferences.set({
        key: INSIGHTS_HISTORY_KEY,
        value: JSON.stringify(this.insightsHistory)
      });
    } catch (error) {
      console.error('Error saving insights history:', error);
    }
  }

  // ===== PUBLIC API =====

  static async enablePredictiveAnalytics(enabled: boolean): Promise<void> {
    this.config.enabled = enabled;

    if (enabled) {
      await this.startAnalysisSchedule();
    } else if (this.analysisSchedule) {
      clearInterval(this.analysisSchedule);
      this.analysisSchedule = null;
    }

    await Preferences.set({
      key: ANALYTICS_CONFIG_KEY,
      value: JSON.stringify(this.config)
    });
  }

  static getDetectedPatterns(): DetectedPattern[] {
    return Array.from(this.detectedPatterns.values());
  }

  static getInsightsHistory(): PredictiveInsight[] {
    return [...this.insightsHistory];
  }

  static getRecentInsights(days: number = 7): PredictiveInsight[] {
    const cutoff = new Date(Date.now() - days * 24 * 60 * 60 * 1000);
    return this.insightsHistory.filter(insight => insight.createdAt >= cutoff);
  }

  static async markInsightApplied(insightId: string): Promise<void> {
    const insight = this.insightsHistory.find(i => i.id === insightId);
    if (insight) {
      insight.applied = new Date();
      await this.saveInsightsHistory();
    }
  }

<<<<<<< HEAD
  static async provideFeedback(
    insightId: string,
    feedback: PredictiveInsight['feedback']
  ): Promise<void> {
=======
  static async provideFeedback(insightId: string, feedback: PredictiveInsight['feedback']): Promise<void> {
>>>>>>> 02f0594e
    const insight = this.insightsHistory.find(i => i.id === insightId);
    if (insight) {
      insight.feedback = feedback;
      await this.saveInsightsHistory();
    }
  }

  static getAnalyticsStats(): {
    patterns: number;
    insights: number;
    lastAnalysis: Date | null;
    isEnabled: boolean;
  } {
    return {
      patterns: this.detectedPatterns.size,
      insights: this.insightsHistory.length,
      lastAnalysis: this.lastAnalysisDate,
      isEnabled: this.config.enabled
    };
  }

  static isAnalyticsEnabled(): boolean {
    return this.config.enabled;
  }
}

export default PredictiveAnalyticsService;<|MERGE_RESOLUTION|>--- conflicted
+++ resolved
@@ -5,11 +5,7 @@
   WakeUpBehavior,
   AIOptimization,
   SchedulingRecommendation,
-<<<<<<< HEAD
-  PatternInsight,
-=======
   PatternInsight
->>>>>>> 02f0594e
 } from '../types/index';
 import { Preferences } from '@capacitor/preferences';
 import MLAlarmOptimizer from './ml-alarm-optimizer';
@@ -146,24 +142,11 @@
       const { value } = await Preferences.get({ key: PATTERNS_CACHE_KEY });
       if (value) {
         const data = JSON.parse(value);
-<<<<<<< HEAD
-        this.detectedPatterns = new Map(
-          Object.entries(data).map(([k, v]) => [
-            k,
-            {
-              ...(v as any),
-              firstDetected: new Date((v as any).firstDetected),
-              lastUpdated: new Date((v as any).lastUpdated),
-            },
-          ])
-        );
-=======
         this.detectedPatterns = new Map(Object.entries(data).map(([k, v]) => [k, {
           ...v as any,
           firstDetected: new Date((v as any).firstDetected),
           lastUpdated: new Date((v as any).lastUpdated)
         }]));
->>>>>>> 02f0594e
       }
     } catch (error) {
       console.error('Error loading detected patterns:', error);
@@ -179,11 +162,7 @@
           ...insight,
           createdAt: new Date(insight.createdAt),
           expiresAt: insight.expiresAt ? new Date(insight.expiresAt) : undefined,
-<<<<<<< HEAD
-          applied: insight.applied ? new Date(insight.applied) : undefined,
-=======
           applied: insight.applied ? new Date(insight.applied) : undefined
->>>>>>> 02f0594e
         }));
       }
     } catch (error) {
@@ -193,36 +172,11 @@
 
   // ===== PATTERN DETECTION =====
 
-<<<<<<< HEAD
-  static async analyzeUserPatterns(
-    userId: string,
-    alarms: AdvancedAlarm[],
-    behaviors: WakeUpBehavior[]
-  ): Promise<DetectedPattern[]> {
-=======
   static async analyzeUserPatterns(userId: string, alarms: AdvancedAlarm[], behaviors: WakeUpBehavior[]): Promise<DetectedPattern[]> {
->>>>>>> 02f0594e
     try {
       const patterns: DetectedPattern[] = [];
 
       // Analyze different pattern types
-<<<<<<< HEAD
-      patterns.push(...(await this.detectWakeConsistencyPatterns(behaviors)));
-      patterns.push(...(await this.detectSnoozeBehaviorPatterns(behaviors)));
-      patterns.push(...(await this.detectSeasonalPatterns(behaviors)));
-      patterns.push(...(await this.detectLocationInfluencePatterns(userId, behaviors)));
-      patterns.push(...(await this.detectWeatherSensitivityPatterns(behaviors)));
-      patterns.push(...(await this.detectCalendarCorrelationPatterns(behaviors)));
-      patterns.push(...(await this.detectSleepQualityImpactPatterns(behaviors)));
-      patterns.push(...(await this.detectEnergyLevelPatterns(behaviors)));
-      patterns.push(...(await this.detectDifficultyOptimizationPatterns(behaviors)));
-      patterns.push(...(await this.detectVoiceMoodPreferences(behaviors)));
-
-      // Filter by confidence threshold
-      const validPatterns = patterns.filter(
-        p => p.confidence >= this.config.patternConfidenceThreshold
-      );
-=======
       patterns.push(...await this.detectWakeConsistencyPatterns(behaviors));
       patterns.push(...await this.detectSnoozeBehaviorPatterns(behaviors));
       patterns.push(...await this.detectSeasonalPatterns(behaviors));
@@ -236,7 +190,6 @@
 
       // Filter by confidence threshold
       const validPatterns = patterns.filter(p => p.confidence >= this.config.patternConfidenceThreshold);
->>>>>>> 02f0594e
 
       // Update detected patterns cache
       for (const pattern of validPatterns) {
@@ -252,13 +205,7 @@
     }
   }
 
-<<<<<<< HEAD
-  private static async detectWakeConsistencyPatterns(
-    behaviors: WakeUpBehavior[]
-  ): Promise<DetectedPattern[]> {
-=======
   private static async detectWakeConsistencyPatterns(behaviors: WakeUpBehavior[]): Promise<DetectedPattern[]> {
->>>>>>> 02f0594e
     const patterns: DetectedPattern[] = [];
 
     if (behaviors.length < 7) return patterns; // Need at least a week of data
@@ -280,13 +227,7 @@
 
       const wakeTimes = dayBehaviors.map(b => this.timeToMinutes(b.actualWakeTime));
       const avgTime = wakeTimes.reduce((sum, time) => sum + time, 0) / wakeTimes.length;
-<<<<<<< HEAD
-      const variance =
-        wakeTimes.reduce((sum, time) => sum + Math.pow(time - avgTime, 2), 0) /
-        wakeTimes.length;
-=======
       const variance = wakeTimes.reduce((sum, time) => sum + Math.pow(time - avgTime, 2), 0) / wakeTimes.length;
->>>>>>> 02f0594e
       const consistency = Math.max(0, 1 - Math.sqrt(variance) / 60); // Normalize by 1 hour
 
       consistencyScores[day] = consistency;
@@ -306,25 +247,13 @@
         frequency: behaviors.length,
         trend: this.calculateTrend(consistencyScores),
         dataPoints: behaviors.length,
-<<<<<<< HEAD
-        firstDetected: new Date(
-          Math.min(...behaviors.map(b => new Date(b.date).getTime()))
-        ),
-=======
         firstDetected: new Date(Math.min(...behaviors.map(b => new Date(b.date).getTime()))),
->>>>>>> 02f0594e
         lastUpdated: new Date(),
         metrics: { avgConsistency, ...consistencyScores },
         context: {
           timeFrame: `${behaviors.length} days`,
-<<<<<<< HEAD
-          conditions: Object.entries(avgWakeTimes).map(
-            ([day, time]) =>
-              `${this.getDayName(parseInt(day))}: ${this.minutesToTime(time)}`
-=======
           conditions: Object.entries(avgWakeTimes).map(([day, time]) =>
             `${this.getDayName(parseInt(day))}: ${this.minutesToTime(time)}`
->>>>>>> 02f0594e
           ),
           correlations: [],
           anomalies: this.findConsistencyAnomalies(consistencyScores)
@@ -335,13 +264,7 @@
     return patterns;
   }
 
-<<<<<<< HEAD
-  private static async detectSnoozeBehaviorPatterns(
-    behaviors: WakeUpBehavior[]
-  ): Promise<DetectedPattern[]> {
-=======
   private static async detectSnoozeBehaviorPatterns(behaviors: WakeUpBehavior[]): Promise<DetectedPattern[]> {
->>>>>>> 02f0594e
     const patterns: DetectedPattern[] = [];
 
     const snoozeData = behaviors.filter(b => b.snoozeCount > 0);
@@ -369,12 +292,7 @@
       const weekendAvg = weekendSnoozes.reduce((sum, b) => sum + b.snoozeCount, 0) / weekendSnoozes.length;
 
       if (weekdayAvg > weekendAvg * 1.5) {
-<<<<<<< HEAD
-        description +=
-          '. Higher snoozing on weekdays suggests work stress or insufficient sleep';
-=======
         description += '. Higher snoozing on weekdays suggests work stress or insufficient sleep';
->>>>>>> 02f0594e
         conditions.push('Weekday snooze pattern detected');
       }
     }
@@ -388,13 +306,7 @@
       frequency: snoozeData.length,
       trend: this.calculateSnoozeTrend(behaviors),
       dataPoints: behaviors.length,
-<<<<<<< HEAD
-      firstDetected: new Date(
-        Math.min(...behaviors.map(b => new Date(b.date).getTime()))
-      ),
-=======
       firstDetected: new Date(Math.min(...behaviors.map(b => new Date(b.date).getTime()))),
->>>>>>> 02f0594e
       lastUpdated: new Date(),
       metrics: { avgSnoozeCount, snoozeFrequency },
       context: {
@@ -408,13 +320,7 @@
     return patterns;
   }
 
-<<<<<<< HEAD
-  private static async detectSeasonalPatterns(
-    behaviors: WakeUpBehavior[]
-  ): Promise<DetectedPattern[]> {
-=======
   private static async detectSeasonalPatterns(behaviors: WakeUpBehavior[]): Promise<DetectedPattern[]> {
->>>>>>> 02f0594e
     const patterns: DetectedPattern[] = [];
 
     if (behaviors.length < 30) return patterns; // Need at least a month of data
@@ -433,12 +339,7 @@
     const monthlyAverages: Record<string, number> = {};
     for (const [month, monthBehaviors] of Object.entries(monthGroups)) {
       const wakeTimes = monthBehaviors.map(b => this.timeToMinutes(b.actualWakeTime));
-<<<<<<< HEAD
-      monthlyAverages[month] =
-        wakeTimes.reduce((sum, time) => sum + time, 0) / wakeTimes.length;
-=======
       monthlyAverages[month] = wakeTimes.reduce((sum, time) => sum + time, 0) / wakeTimes.length;
->>>>>>> 02f0594e
     }
 
     // Detect seasonal variation
@@ -470,47 +371,24 @@
         frequency: behaviors.length,
         trend: 'stable',
         dataPoints: behaviors.length,
-<<<<<<< HEAD
-        firstDetected: new Date(
-          Math.min(...behaviors.map(b => new Date(b.date).getTime()))
-        ),
-=======
         firstDetected: new Date(Math.min(...behaviors.map(b => new Date(b.date).getTime()))),
->>>>>>> 02f0594e
         lastUpdated: new Date(),
         metrics: { maxVariation, winterAvg, summerAvg },
         context: {
           timeFrame: `${Object.keys(monthGroups).length} months`,
-<<<<<<< HEAD
-          conditions: Object.entries(monthlyAverages).map(
-            ([month, avg]) =>
-              `${this.getMonthName(parseInt(month))}: ${this.minutesToTime(avg)}`
-          ),
-          correlations: [{ factor: 'daylight_hours', strength: 0.7 }],
-          anomalies: [],
-        },
-=======
           conditions: Object.entries(monthlyAverages).map(([month, avg]) =>
             `${this.getMonthName(parseInt(month))}: ${this.minutesToTime(avg)}`
           ),
           correlations: [{ factor: 'daylight_hours', strength: 0.7 }],
           anomalies: []
         }
->>>>>>> 02f0594e
       });
     }
 
     return patterns;
   }
 
-<<<<<<< HEAD
-  private static async detectLocationInfluencePatterns(
-    userId: string,
-    behaviors: WakeUpBehavior[]
-  ): Promise<DetectedPattern[]> {
-=======
   private static async detectLocationInfluencePatterns(userId: string, behaviors: WakeUpBehavior[]): Promise<DetectedPattern[]> {
->>>>>>> 02f0594e
     const patterns: DetectedPattern[] = [];
 
     try {
@@ -523,33 +401,12 @@
 
       if (homePattern && workPattern) {
         // Simulate location-based analysis
-<<<<<<< HEAD
-        const homeBehaviors = behaviors.filter(
-          b => new Date(b.date).getDay() === 0 || new Date(b.date).getDay() === 6
-        );
-        const workBehaviors = behaviors.filter(
-          b => new Date(b.date).getDay() >= 1 && new Date(b.date).getDay() <= 5
-        );
-
-        if (homeBehaviors.length > 3 && workBehaviors.length > 3) {
-          const homeAvgWake =
-            homeBehaviors.reduce(
-              (sum, b) => sum + this.timeToMinutes(b.actualWakeTime),
-              0
-            ) / homeBehaviors.length;
-          const workAvgWake =
-            workBehaviors.reduce(
-              (sum, b) => sum + this.timeToMinutes(b.actualWakeTime),
-              0
-            ) / workBehaviors.length;
-=======
         const homeBehaviors = behaviors.filter(b => new Date(b.date).getDay() === 0 || new Date(b.date).getDay() === 6);
         const workBehaviors = behaviors.filter(b => new Date(b.date).getDay() >= 1 && new Date(b.date).getDay() <= 5);
 
         if (homeBehaviors.length > 3 && workBehaviors.length > 3) {
           const homeAvgWake = homeBehaviors.reduce((sum, b) => sum + this.timeToMinutes(b.actualWakeTime), 0) / homeBehaviors.length;
           const workAvgWake = workBehaviors.reduce((sum, b) => sum + this.timeToMinutes(b.actualWakeTime), 0) / workBehaviors.length;
->>>>>>> 02f0594e
 
           const timeDiff = Math.abs(homeAvgWake - workAvgWake);
 
@@ -563,13 +420,7 @@
               frequency: behaviors.length,
               trend: 'stable',
               dataPoints: behaviors.length,
-<<<<<<< HEAD
-              firstDetected: new Date(
-                Math.min(...behaviors.map(b => new Date(b.date).getTime()))
-              ),
-=======
               firstDetected: new Date(Math.min(...behaviors.map(b => new Date(b.date).getTime()))),
->>>>>>> 02f0594e
               lastUpdated: new Date(),
               metrics: { homeAvgWake, workAvgWake, timeDiff },
               context: {
@@ -579,13 +430,8 @@
                   `Work days: ${this.minutesToTime(workAvgWake)}`
                 ],
                 correlations: [{ factor: 'location_type', strength: 0.8 }],
-<<<<<<< HEAD
-                anomalies: [],
-              },
-=======
                 anomalies: []
               }
->>>>>>> 02f0594e
             });
           }
         }
@@ -597,13 +443,7 @@
     return patterns;
   }
 
-<<<<<<< HEAD
-  private static async detectWeatherSensitivityPatterns(
-    behaviors: WakeUpBehavior[]
-  ): Promise<DetectedPattern[]> {
-=======
   private static async detectWeatherSensitivityPatterns(behaviors: WakeUpBehavior[]): Promise<DetectedPattern[]> {
->>>>>>> 02f0594e
     const patterns: DetectedPattern[] = [];
 
     // Simulate weather correlation analysis
@@ -611,17 +451,8 @@
     const sunnyDays = behaviors.filter(b => b.context?.weather?.includes('sun'));
 
     if (rainyDays.length > 3 && sunnyDays.length > 3) {
-<<<<<<< HEAD
-      const rainyAvgWake =
-        rainyDays.reduce((sum, b) => sum + this.timeToMinutes(b.actualWakeTime), 0) /
-        rainyDays.length;
-      const sunnyAvgWake =
-        sunnyDays.reduce((sum, b) => sum + this.timeToMinutes(b.actualWakeTime), 0) /
-        sunnyDays.length;
-=======
       const rainyAvgWake = rainyDays.reduce((sum, b) => sum + this.timeToMinutes(b.actualWakeTime), 0) / rainyDays.length;
       const sunnyAvgWake = sunnyDays.reduce((sum, b) => sum + this.timeToMinutes(b.actualWakeTime), 0) / sunnyDays.length;
->>>>>>> 02f0594e
 
       const timeDiff = rainyAvgWake - sunnyAvgWake;
 
@@ -630,27 +461,14 @@
           id: this.generatePatternId('weather_sensitivity'),
           type: 'weather_sensitivity',
           name: 'Weather-Sensitive Wake Times',
-<<<<<<< HEAD
-          description:
-            timeDiff > 0
-              ? `You wake ${Math.abs(timeDiff).toFixed(0)} minutes later on rainy days`
-              : `You wake ${Math.abs(timeDiff).toFixed(0)} minutes earlier on rainy days`,
-=======
           description: timeDiff > 0
             ? `You wake ${Math.abs(timeDiff).toFixed(0)} minutes later on rainy days`
             : `You wake ${Math.abs(timeDiff).toFixed(0)} minutes earlier on rainy days`,
->>>>>>> 02f0594e
           confidence: 0.7,
           frequency: rainyDays.length + sunnyDays.length,
           trend: 'stable',
           dataPoints: behaviors.length,
-<<<<<<< HEAD
-          firstDetected: new Date(
-            Math.min(...behaviors.map(b => new Date(b.date).getTime()))
-          ),
-=======
           firstDetected: new Date(Math.min(...behaviors.map(b => new Date(b.date).getTime()))),
->>>>>>> 02f0594e
           lastUpdated: new Date(),
           metrics: { rainyAvgWake, sunnyAvgWake, timeDiff },
           context: {
@@ -660,13 +478,8 @@
               `Sunny days: ${this.minutesToTime(sunnyAvgWake)}`
             ],
             correlations: [{ factor: 'weather_condition', strength: 0.7 }],
-<<<<<<< HEAD
-            anomalies: [],
-          },
-=======
             anomalies: []
           }
->>>>>>> 02f0594e
         });
       }
     }
@@ -675,86 +488,41 @@
   }
 
   // Additional pattern detection methods would continue here...
-<<<<<<< HEAD
-  private static async detectCalendarCorrelationPatterns(
-    behaviors: WakeUpBehavior[]
-  ): Promise<DetectedPattern[]> {
-=======
   private static async detectCalendarCorrelationPatterns(behaviors: WakeUpBehavior[]): Promise<DetectedPattern[]> {
->>>>>>> 02f0594e
     // Implementation for calendar correlation patterns
     return [];
   }
 
-<<<<<<< HEAD
-  private static async detectSleepQualityImpactPatterns(
-    behaviors: WakeUpBehavior[]
-  ): Promise<DetectedPattern[]> {
-=======
   private static async detectSleepQualityImpactPatterns(behaviors: WakeUpBehavior[]): Promise<DetectedPattern[]> {
->>>>>>> 02f0594e
     // Implementation for sleep quality impact patterns
     return [];
   }
 
-<<<<<<< HEAD
-  private static async detectEnergyLevelPatterns(
-    behaviors: WakeUpBehavior[]
-  ): Promise<DetectedPattern[]> {
-=======
   private static async detectEnergyLevelPatterns(behaviors: WakeUpBehavior[]): Promise<DetectedPattern[]> {
->>>>>>> 02f0594e
     // Implementation for energy level patterns
     return [];
   }
 
-<<<<<<< HEAD
-  private static async detectDifficultyOptimizationPatterns(
-    behaviors: WakeUpBehavior[]
-  ): Promise<DetectedPattern[]> {
-=======
   private static async detectDifficultyOptimizationPatterns(behaviors: WakeUpBehavior[]): Promise<DetectedPattern[]> {
->>>>>>> 02f0594e
     // Implementation for difficulty optimization patterns
     return [];
   }
 
-<<<<<<< HEAD
-  private static async detectVoiceMoodPreferences(
-    behaviors: WakeUpBehavior[]
-  ): Promise<DetectedPattern[]> {
-=======
   private static async detectVoiceMoodPreferences(behaviors: WakeUpBehavior[]): Promise<DetectedPattern[]> {
->>>>>>> 02f0594e
     // Implementation for voice mood preference patterns
     return [];
   }
 
   // ===== PREDICTIVE INSIGHTS =====
 
-<<<<<<< HEAD
-  static async generatePredictiveInsights(
-    userId: string,
-    alarms: AdvancedAlarm[]
-  ): Promise<PredictiveInsight[]> {
-=======
   static async generatePredictiveInsights(userId: string, alarms: AdvancedAlarm[]): Promise<PredictiveInsight[]> {
->>>>>>> 02f0594e
     try {
       const insights: PredictiveInsight[] = [];
       const patterns = Array.from(this.detectedPatterns.values());
 
       // Generate insights based on detected patterns
       for (const pattern of patterns) {
-<<<<<<< HEAD
-        const patternInsights = await this.generateInsightsFromPattern(
-          userId,
-          pattern,
-          alarms
-        );
-=======
         const patternInsights = await this.generateInsightsFromPattern(userId, pattern, alarms);
->>>>>>> 02f0594e
         insights.push(...patternInsights);
       }
 
@@ -763,26 +531,13 @@
       insights.push(...trendInsights);
 
       // Generate optimization insights
-<<<<<<< HEAD
-      const optimizationInsights = await this.generateOptimizationInsights(
-        userId,
-        alarms
-      );
-=======
       const optimizationInsights = await this.generateOptimizationInsights(userId, alarms);
->>>>>>> 02f0594e
       insights.push(...optimizationInsights);
 
       // Filter and prioritize insights
       const validInsights = insights
         .filter(insight => insight.confidence > 0.5)
-<<<<<<< HEAD
-        .sort(
-          (a, b) => this.calculateInsightPriority(b) - this.calculateInsightPriority(a)
-        )
-=======
         .sort((a, b) => this.calculateInsightPriority(b) - this.calculateInsightPriority(a))
->>>>>>> 02f0594e
         .slice(0, 10); // Limit to top 10 insights
 
       // Add to history
@@ -790,13 +545,7 @@
 
       // Maintain history size
       if (this.insightsHistory.length > this.config.maxInsightsHistory) {
-<<<<<<< HEAD
-        this.insightsHistory = this.insightsHistory.slice(
-          -this.config.maxInsightsHistory
-        );
-=======
         this.insightsHistory = this.insightsHistory.slice(-this.config.maxInsightsHistory);
->>>>>>> 02f0594e
       }
 
       await this.saveInsightsHistory();
@@ -824,12 +573,7 @@
             userId,
             type: 'warning',
             title: 'Wake Time Consistency Declining',
-<<<<<<< HEAD
-            description:
-              'Your wake time consistency has decreased recently. This might affect your sleep quality and energy levels.',
-=======
             description: 'Your wake time consistency has decreased recently. This might affect your sleep quality and energy levels.',
->>>>>>> 02f0594e
             confidence: pattern.confidence,
             priority: 'medium',
             category: 'sleep_health',
@@ -837,11 +581,7 @@
             suggestedActions: [
               'Try to maintain the same bedtime every night',
               'Consider using a smart alarm that wakes you during light sleep',
-<<<<<<< HEAD
-              'Review your evening routine for consistency',
-=======
               'Review your evening routine for consistency'
->>>>>>> 02f0594e
             ],
             impact: 'moderate',
             timeframe: 'next_week',
@@ -866,11 +606,7 @@
             suggestedActions: [
               'Try moving your bedtime 30 minutes earlier',
               'Experiment with waking up 15 minutes earlier to align with sleep cycles',
-<<<<<<< HEAD
-              'Consider increasing alarm difficulty to reduce snooze temptation',
-=======
               'Consider increasing alarm difficulty to reduce snooze temptation'
->>>>>>> 02f0594e
             ],
             impact: 'significant',
             timeframe: 'next_two_weeks',
@@ -891,31 +627,12 @@
             userId,
             type: 'recommendation',
             title: 'Seasonal Adjustment Opportunity',
-<<<<<<< HEAD
-            description:
-              'Based on your seasonal patterns, consider adjusting your alarm times for the changing season.',
-=======
             description: 'Based on your seasonal patterns, consider adjusting your alarm times for the changing season.',
->>>>>>> 02f0594e
             confidence: pattern.confidence,
             priority: 'medium',
             category: 'seasonal_optimization',
             actionable: true,
             suggestedActions: [
-<<<<<<< HEAD
-              isWinter
-                ? 'Gradually shift wake time later for winter comfort'
-                : 'Gradually shift wake time earlier for spring energy',
-              'Consider using light therapy in darker months',
-              'Adjust your evening routine for the new season',
-            ],
-            impact: 'moderate',
-            timeframe: 'next_month',
-            data: {
-              pattern: pattern.metrics,
-              currentSeason: isWinter ? 'winter' : 'spring',
-            },
-=======
               isWinter ? 'Gradually shift wake time later for winter comfort' : 'Gradually shift wake time earlier for spring energy',
               'Consider using light therapy in darker months',
               'Adjust your evening routine for the new season'
@@ -923,7 +640,6 @@
             impact: 'moderate',
             timeframe: 'next_month',
             data: { pattern: pattern.metrics, currentSeason: isWinter ? 'winter' : 'spring' },
->>>>>>> 02f0594e
             createdAt: now,
             expiresAt: new Date(now.getTime() + 30 * 24 * 60 * 60 * 1000) // Expires in 30 days
           });
@@ -934,27 +650,13 @@
     return insights;
   }
 
-<<<<<<< HEAD
-  private static async generateTrendInsights(
-    userId: string,
-    alarms: AdvancedAlarm[]
-  ): Promise<PredictiveInsight[]> {
-=======
   private static async generateTrendInsights(userId: string, alarms: AdvancedAlarm[]): Promise<PredictiveInsight[]> {
->>>>>>> 02f0594e
     const insights: PredictiveInsight[] = [];
     // Implementation for trend-based insights would go here
     return insights;
   }
 
-<<<<<<< HEAD
-  private static async generateOptimizationInsights(
-    userId: string,
-    alarms: AdvancedAlarm[]
-  ): Promise<PredictiveInsight[]> {
-=======
   private static async generateOptimizationInsights(userId: string, alarms: AdvancedAlarm[]): Promise<PredictiveInsight[]> {
->>>>>>> 02f0594e
     const insights: PredictiveInsight[] = [];
 
     // Analyze alarm frequency and distribution
@@ -973,11 +675,7 @@
         suggestedActions: [
           'Review alarms with similar times and merge if possible',
           'Use advanced scheduling instead of multiple daily alarms',
-<<<<<<< HEAD
-          'Consider using conditional alarms for varying schedules',
-=======
           'Consider using conditional alarms for varying schedules'
->>>>>>> 02f0594e
         ],
         impact: 'moderate',
         timeframe: 'this_week',
@@ -1012,53 +710,11 @@
   }
 
   private static getDayName(dayOfWeek: number): string {
-<<<<<<< HEAD
-    const days = [
-      'Sunday',
-      'Monday',
-      'Tuesday',
-      'Wednesday',
-      'Thursday',
-      'Friday',
-      'Saturday',
-    ];
-=======
     const days = ['Sunday', 'Monday', 'Tuesday', 'Wednesday', 'Thursday', 'Friday', 'Saturday'];
->>>>>>> 02f0594e
     return days[dayOfWeek];
   }
 
   private static getMonthName(month: number): string {
-<<<<<<< HEAD
-    const months = [
-      'Jan',
-      'Feb',
-      'Mar',
-      'Apr',
-      'May',
-      'Jun',
-      'Jul',
-      'Aug',
-      'Sep',
-      'Oct',
-      'Nov',
-      'Dec',
-    ];
-    return months[month];
-  }
-
-  private static calculateTrend(
-    scores: Record<string, number>
-  ): DetectedPattern['trend'] {
-    const values = Object.values(scores);
-    if (values.length < 2) return 'stable';
-
-    const recent =
-      values.slice(-3).reduce((sum, v) => sum + v, 0) / Math.min(3, values.length);
-    const older =
-      values.slice(0, -3).reduce((sum, v) => sum + v, 0) /
-      Math.max(1, values.length - 3);
-=======
     const months = ['Jan', 'Feb', 'Mar', 'Apr', 'May', 'Jun', 'Jul', 'Aug', 'Sep', 'Oct', 'Nov', 'Dec'];
     return months[month];
   }
@@ -1069,20 +725,13 @@
 
     const recent = values.slice(-3).reduce((sum, v) => sum + v, 0) / Math.min(3, values.length);
     const older = values.slice(0, -3).reduce((sum, v) => sum + v, 0) / Math.max(1, values.length - 3);
->>>>>>> 02f0594e
 
     const diff = recent - older;
     if (Math.abs(diff) < 0.1) return 'stable';
     return diff > 0 ? 'improving' : 'declining';
   }
 
-<<<<<<< HEAD
-  private static calculateSnoozeTrend(
-    behaviors: WakeUpBehavior[]
-  ): DetectedPattern['trend'] {
-=======
   private static calculateSnoozeTrend(behaviors: WakeUpBehavior[]): DetectedPattern['trend'] {
->>>>>>> 02f0594e
     if (behaviors.length < 14) return 'stable';
 
     const recent = behaviors.slice(-7);
@@ -1109,13 +758,7 @@
     return anomalies;
   }
 
-<<<<<<< HEAD
-  private static findSnoozeCorrelations(
-    behaviors: WakeUpBehavior[]
-  ): Array<{ factor: string; strength: number }> {
-=======
   private static findSnoozeCorrelations(behaviors: WakeUpBehavior[]): Array<{ factor: string; strength: number }> {
->>>>>>> 02f0594e
     const correlations: Array<{ factor: string; strength: number }> = [];
 
     // Analyze correlation with day of week
@@ -1141,14 +784,7 @@
     return correlations;
   }
 
-<<<<<<< HEAD
-  private static calculateSeasonalAverage(
-    monthlyAverages: Record<string, number>,
-    months: number[]
-  ): number | null {
-=======
   private static calculateSeasonalAverage(monthlyAverages: Record<string, number>, months: number[]): number | null {
->>>>>>> 02f0594e
     const seasonalTimes = months
       .filter(month => monthlyAverages[month.toString()] !== undefined)
       .map(month => monthlyAverages[month.toString()]);
@@ -1259,14 +895,7 @@
     }
   }
 
-<<<<<<< HEAD
-  static async provideFeedback(
-    insightId: string,
-    feedback: PredictiveInsight['feedback']
-  ): Promise<void> {
-=======
   static async provideFeedback(insightId: string, feedback: PredictiveInsight['feedback']): Promise<void> {
->>>>>>> 02f0594e
     const insight = this.insightsHistory.find(i => i.id === insightId);
     if (insight) {
       insight.feedback = feedback;
