--- conflicted
+++ resolved
@@ -171,14 +171,10 @@
 
   // ===== PATTERN DETECTION =====
 
-<<<<<<< HEAD
-  static async analyzeUserPatterns(userId: string, alarms: AdvancedAlarm[], behaviors: WakeUpBehavior[]): Promise<DetectedPattern[]> {
-=======
   static async analyzeUserPatterns(
     userId: string,
     behaviors: WakeUpBehavior[],
   ): Promise<DetectedPattern[]> {
->>>>>>> a2085a2a
     try {
       const patterns: DetectedPattern[] = [];
 
@@ -521,13 +517,9 @@
 
   // ===== PREDICTIVE INSIGHTS =====
 
-<<<<<<< HEAD
-  static async generatePredictiveInsights(userId: string, alarms: AdvancedAlarm[]): Promise<PredictiveInsight[]> {
-=======
   static async generatePredictiveInsights(
     userId: string,
   ): Promise<PredictiveInsight[]> {
->>>>>>> a2085a2a
     try {
       const insights: PredictiveInsight[] = [];
       const patterns = Array.from(this.detectedPatterns.values());
@@ -572,10 +564,6 @@
   private static async generateInsightsFromPattern(
     userId: string,
     pattern: DetectedPattern,
-<<<<<<< HEAD
-    alarms: AdvancedAlarm[]
-=======
->>>>>>> a2085a2a
   ): Promise<PredictiveInsight[]> {
     const insights: PredictiveInsight[] = [];
     const now = new Date();
@@ -665,25 +653,17 @@
     return insights;
   }
 
-<<<<<<< HEAD
-  private static async generateTrendInsights(userId: string, alarms: AdvancedAlarm[]): Promise<PredictiveInsight[]> {
-=======
   private static async generateTrendInsights(
     userId: string,
   ): Promise<PredictiveInsight[]> {
->>>>>>> a2085a2a
     const insights: PredictiveInsight[] = [];
     // Implementation for trend-based insights would go here
     return insights;
   }
 
-<<<<<<< HEAD
-  private static async generateOptimizationInsights(userId: string, alarms: AdvancedAlarm[]): Promise<PredictiveInsight[]> {
-=======
   private static async generateOptimizationInsights(
     userId: string,
   ): Promise<PredictiveInsight[]> {
->>>>>>> a2085a2a
     const insights: PredictiveInsight[] = [];
 
     // Analyze alarm frequency and distribution
