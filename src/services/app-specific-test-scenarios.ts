--- conflicted
+++ resolved
@@ -9,591 +9,313 @@
 export const nuclearModeTests: TestScenario[] = [
   {
     id: 'nuclear-mode-activation',
-<<<<<<< HEAD
-    message:
-      'DEFCON 1 - MAXIMUM ALERT! Nuclear Mode activated! Complete 3 sequential challenges to prevent meltdown. First challenge: Solve this equation in 30 seconds: 47 × 23 + 156 = ?',
-=======
     message: 'DEFCON 1 - MAXIMUM ALERT! Nuclear Mode activated! Complete 3 sequential challenges to prevent meltdown. First challenge: Solve this equation in 30 seconds: 47 × 23 + 156 = ?',
->>>>>>> 02f0594e
     priority: 'high',
     context: 'battle',
     tags: ['nuclear-mode', 'challenge', 'math', 'countdown'],
     expectedBehavior: 'Should announce with extreme urgency and clear time pressure',
     deviceTypes: ['mobile', 'desktop'],
-<<<<<<< HEAD
-    userTypes: ['premium'],
-  },
-  {
-    id: 'nuclear-warning-escalation',
-    message:
-      'WARNING LEVEL YELLOW! 15 seconds remaining! Current answer: 1237. Submit now or face nuclear meltdown consequences!',
-=======
     userTypes: ['premium']
   },
   {
     id: 'nuclear-warning-escalation',
     message: 'WARNING LEVEL YELLOW! 15 seconds remaining! Current answer: 1237. Submit now or face nuclear meltdown consequences!',
->>>>>>> 02f0594e
     priority: 'high',
     context: 'battle',
     tags: ['nuclear-mode', 'warning', 'countdown', 'pressure'],
     expectedBehavior: 'Should escalate urgency with time countdown',
     deviceTypes: ['mobile', 'desktop'],
-<<<<<<< HEAD
-    userTypes: ['premium'],
-  },
-  {
-    id: 'nuclear-meltdown',
-    message:
-      'CRITICAL MELTDOWN INITIATED! Challenge failed! Alarm continues ringing. Emergency snooze activated for 10 minutes. Prepare for next nuclear challenge.',
-=======
     userTypes: ['premium']
   },
   {
     id: 'nuclear-meltdown',
     message: 'CRITICAL MELTDOWN INITIATED! Challenge failed! Alarm continues ringing. Emergency snooze activated for 10 minutes. Prepare for next nuclear challenge.',
->>>>>>> 02f0594e
     priority: 'high',
     context: 'battle',
     tags: ['nuclear-mode', 'failure', 'meltdown', 'snooze'],
     expectedBehavior: 'Should announce dramatic failure with clear next steps',
     deviceTypes: ['mobile', 'desktop'],
-<<<<<<< HEAD
-    userTypes: ['premium'],
-  },
-  {
-    id: 'nuclear-defusal-success',
-    message:
-      'NUCLEAR DEFUSAL SUCCESSFUL! All 3 challenges completed! Crisis averted! Your reflexes saved the day. Alarm silenced. +500 XP earned!',
-=======
     userTypes: ['premium']
   },
   {
     id: 'nuclear-defusal-success',
     message: 'NUCLEAR DEFUSAL SUCCESSFUL! All 3 challenges completed! Crisis averted! Your reflexes saved the day. Alarm silenced. +500 XP earned!',
->>>>>>> 02f0594e
     priority: 'high',
     context: 'battle',
     tags: ['nuclear-mode', 'success', 'completion', 'rewards'],
     expectedBehavior: 'Should announce triumphant victory with celebration tone',
     deviceTypes: ['mobile', 'desktop'],
-<<<<<<< HEAD
-    userTypes: ['premium'],
-  },
-  {
-    id: 'nuclear-precision-challenge',
-    message:
-      'Challenge 2: Precision Targeting! Tap the exact center of the red circle within 20 seconds. Accuracy required: 95% or higher!',
-=======
     userTypes: ['premium']
   },
   {
     id: 'nuclear-precision-challenge',
     message: 'Challenge 2: Precision Targeting! Tap the exact center of the red circle within 20 seconds. Accuracy required: 95% or higher!',
->>>>>>> 02f0594e
     priority: 'high',
     context: 'battle',
     tags: ['nuclear-mode', 'precision', 'targeting', 'accuracy'],
     expectedBehavior: 'Should provide clear instructions for motor precision task',
     deviceTypes: ['mobile', 'tablet'],
-<<<<<<< HEAD
-    userTypes: ['premium'],
-  },
-=======
-    userTypes: ['premium']
-  }
->>>>>>> 02f0594e
+    userTypes: ['premium']
+  }
 ];
 
 // Battle System Tests
 export const battleSystemTests: TestScenario[] = [
   {
     id: 'battle-invitation-received',
-<<<<<<< HEAD
-    message:
-      'Battle Challenge Received! Sarah invited you to a Speed Battle: First to dismiss alarm wins. 3 other participants joined. Battle starts tomorrow at 7:00 AM!',
-=======
     message: 'Battle Challenge Received! Sarah invited you to a Speed Battle: First to dismiss alarm wins. 3 other participants joined. Battle starts tomorrow at 7:00 AM!',
->>>>>>> 02f0594e
     priority: 'medium',
     context: 'battle',
     tags: ['battle', 'invitation', 'social', 'multiplayer'],
     expectedBehavior: 'Should announce social interaction with participant details',
-<<<<<<< HEAD
-    deviceTypes: ['mobile', 'desktop'],
-  },
-  {
-    id: 'battle-trash-talk',
-    message:
-      'Trash Talk from Mike: "Hope you are ready to lose again! My wake-up speed record is 12 seconds!" Respond with your own message or stay focused.',
-=======
     deviceTypes: ['mobile', 'desktop']
   },
   {
     id: 'battle-trash-talk',
     message: 'Trash Talk from Mike: "Hope you are ready to lose again! My wake-up speed record is 12 seconds!" Respond with your own message or stay focused.',
->>>>>>> 02f0594e
     priority: 'low',
     context: 'battle',
     tags: ['battle', 'trash-talk', 'social', 'competition'],
     expectedBehavior: 'Should read trash talk message with playful competitive tone',
-<<<<<<< HEAD
-    deviceTypes: ['mobile', 'desktop'],
-  },
-  {
-    id: 'battle-live-progress',
-    message:
-      'Battle in Progress! Current standings: 1st Mike - 15 seconds, 2nd You - 23 seconds, 3rd Sarah - 45 seconds, 4th Alex - still sleeping!',
-=======
     deviceTypes: ['mobile', 'desktop']
   },
   {
     id: 'battle-live-progress',
     message: 'Battle in Progress! Current standings: 1st Mike - 15 seconds, 2nd You - 23 seconds, 3rd Sarah - 45 seconds, 4th Alex - still sleeping!',
->>>>>>> 02f0594e
     priority: 'medium',
     context: 'battle',
     tags: ['battle', 'live-standings', 'competition', 'progress'],
     expectedBehavior: 'Should announce current rankings with excitement',
-<<<<<<< HEAD
-    deviceTypes: ['mobile', 'desktop'],
-  },
-  {
-    id: 'battle-victory',
-    message:
-      'BATTLE VICTORY! You completed the Task Master Battle in record time! Winner rewards: +200 XP, Battle Champion badge, bragging rights for the week!',
-=======
     deviceTypes: ['mobile', 'desktop']
   },
   {
     id: 'battle-victory',
     message: 'BATTLE VICTORY! You completed the Task Master Battle in record time! Winner rewards: +200 XP, Battle Champion badge, bragging rights for the week!',
->>>>>>> 02f0594e
     priority: 'high',
     context: 'battle',
     tags: ['battle', 'victory', 'rewards', 'achievement'],
     expectedBehavior: 'Should celebrate victory with detailed reward announcement',
-<<<<<<< HEAD
-    deviceTypes: ['mobile', 'desktop'],
-  },
-  {
-    id: 'battle-disconnect',
-    message:
-      'Battle Connection Lost! Continuing in offline mode. Your progress is saved and will sync when connection is restored. Keep battling!',
-=======
     deviceTypes: ['mobile', 'desktop']
   },
   {
     id: 'battle-disconnect',
     message: 'Battle Connection Lost! Continuing in offline mode. Your progress is saved and will sync when connection is restored. Keep battling!',
->>>>>>> 02f0594e
     priority: 'medium',
     context: 'battle',
     tags: ['battle', 'offline', 'sync', 'connection'],
     expectedBehavior: 'Should provide reassurance about offline functionality',
-<<<<<<< HEAD
-    deviceTypes: ['mobile', 'desktop'],
-  },
-=======
-    deviceTypes: ['mobile', 'desktop']
-  }
->>>>>>> 02f0594e
+    deviceTypes: ['mobile', 'desktop']
+  }
 ];
 
 // Theme System Tests
 export const themeSystemTests: TestScenario[] = [
   {
     id: 'theme-creation-complete',
-<<<<<<< HEAD
-    message:
-      'Custom theme "Ocean Sunset" created successfully! Features deep blue backgrounds with orange accent colors. Theme exported to library and ready for use.',
-=======
     message: 'Custom theme "Ocean Sunset" created successfully! Features deep blue backgrounds with orange accent colors. Theme exported to library and ready for use.',
->>>>>>> 02f0594e
     priority: 'medium',
     context: 'general',
     tags: ['theme', 'creation', 'customization', 'completion'],
     expectedBehavior: 'Should announce theme completion with color descriptions',
     deviceTypes: ['mobile', 'desktop'],
-<<<<<<< HEAD
-    userTypes: ['premium'],
-  },
-  {
-    id: 'seasonal-theme-auto-switch',
-    message:
-      'Seasonal Theme Change! Switching from Summer Vibrant to Autumn Warmth theme. Orange and golden colors now active to match the fall season.',
-=======
     userTypes: ['premium']
   },
   {
     id: 'seasonal-theme-auto-switch',
     message: 'Seasonal Theme Change! Switching from Summer Vibrant to Autumn Warmth theme. Orange and golden colors now active to match the fall season.',
->>>>>>> 02f0594e
     priority: 'low',
     context: 'general',
     tags: ['theme', 'seasonal', 'automatic', 'transition'],
     expectedBehavior: 'Should explain seasonal theme change with color descriptions',
-<<<<<<< HEAD
-    deviceTypes: ['mobile', 'desktop'],
-  },
-  {
-    id: 'high-contrast-activated',
-    message:
-      'High Contrast Theme activated for better visibility! All text now displays with maximum contrast ratios. Colors adjusted for accessibility compliance.',
-=======
     deviceTypes: ['mobile', 'desktop']
   },
   {
     id: 'high-contrast-activated',
     message: 'High Contrast Theme activated for better visibility! All text now displays with maximum contrast ratios. Colors adjusted for accessibility compliance.',
->>>>>>> 02f0594e
     priority: 'medium',
     context: 'general',
     tags: ['theme', 'accessibility', 'high-contrast', 'visibility'],
     expectedBehavior: 'Should explain accessibility theme change clearly',
-<<<<<<< HEAD
-    deviceTypes: ['mobile', 'desktop'],
-  },
-  {
-    id: 'theme-sync-conflict',
-    message:
-      'Theme Sync Conflict Detected! You modified "Gaming RGB" on two devices. Choose: Keep mobile version with neon green accents, or desktop version with purple highlights.',
-=======
     deviceTypes: ['mobile', 'desktop']
   },
   {
     id: 'theme-sync-conflict',
     message: 'Theme Sync Conflict Detected! You modified "Gaming RGB" on two devices. Choose: Keep mobile version with neon green accents, or desktop version with purple highlights.',
->>>>>>> 02f0594e
     priority: 'medium',
     context: 'general',
     tags: ['theme', 'sync', 'conflict', 'resolution'],
     expectedBehavior: 'Should explain conflict with clear resolution options',
     deviceTypes: ['mobile', 'desktop'],
-<<<<<<< HEAD
-    userTypes: ['premium'],
-  },
-=======
-    userTypes: ['premium']
-  }
->>>>>>> 02f0594e
+    userTypes: ['premium']
+  }
 ];
 
 // Voice Analytics Tests
 export const voiceAnalyticsTests: TestScenario[] = [
   {
     id: 'voice-accuracy-report',
-<<<<<<< HEAD
-    message:
-      'Weekly Voice Analytics Report: Command recognition accuracy improved to 94.2%. Most effective personality: Drill Sergeant with 89% wake-up success rate. Least effective: Gentle voice at 67%.',
-=======
     message: 'Weekly Voice Analytics Report: Command recognition accuracy improved to 94.2%. Most effective personality: Drill Sergeant with 89% wake-up success rate. Least effective: Gentle voice at 67%.',
->>>>>>> 02f0594e
     priority: 'medium',
     context: 'voice',
     tags: ['voice', 'analytics', 'accuracy', 'report'],
     expectedBehavior: 'Should provide detailed analytics with specific percentages',
     deviceTypes: ['mobile', 'desktop'],
-<<<<<<< HEAD
-    userTypes: ['premium'],
-  },
-  {
-    id: 'voice-biometric-strength',
-    message:
-      'Voice Biometric Update: Your vocal pattern strength increased by 12% this week. Voice security level upgraded to "Strong" - your voice unlock is now more reliable.',
-=======
     userTypes: ['premium']
   },
   {
     id: 'voice-biometric-strength',
     message: 'Voice Biometric Update: Your vocal pattern strength increased by 12% this week. Voice security level upgraded to "Strong" - your voice unlock is now more reliable.',
->>>>>>> 02f0594e
     priority: 'low',
     context: 'voice',
     tags: ['voice', 'biometric', 'security', 'upgrade'],
     expectedBehavior: 'Should announce security improvement with clear benefit',
     deviceTypes: ['mobile', 'desktop'],
-<<<<<<< HEAD
-    userTypes: ['premium'],
-  },
-  {
-    id: 'voice-mood-effectiveness',
-    message:
-      'Voice Mood Analysis: Morning energy levels highest with Motivational personality (8.4/10 alertness). Evening wind-down most effective with Gentle voice (9.1/10 relaxation).',
-=======
     userTypes: ['premium']
   },
   {
     id: 'voice-mood-effectiveness',
     message: 'Voice Mood Analysis: Morning energy levels highest with Motivational personality (8.4/10 alertness). Evening wind-down most effective with Gentle voice (9.1/10 relaxation).',
->>>>>>> 02f0594e
     priority: 'low',
     context: 'voice',
     tags: ['voice', 'mood', 'analysis', 'effectiveness'],
     expectedBehavior: 'Should provide mood analysis with specific scoring',
     deviceTypes: ['mobile', 'desktop'],
-<<<<<<< HEAD
-    userTypes: ['premium'],
-  },
-=======
-    userTypes: ['premium']
-  }
->>>>>>> 02f0594e
+    userTypes: ['premium']
+  }
 ];
 
 // Gamification & Rewards Tests
 export const gamificationTests: TestScenario[] = [
   {
     id: 'daily-challenge-complete',
-<<<<<<< HEAD
-    message:
-      'Daily Challenge Complete! "No Snooze Hero" achieved! You dismissed 3 alarms without snoozing. Rewards: +150 XP, Discipline Badge, 50 coins for premium shop.',
-=======
     message: 'Daily Challenge Complete! "No Snooze Hero" achieved! You dismissed 3 alarms without snoozing. Rewards: +150 XP, Discipline Badge, 50 coins for premium shop.',
->>>>>>> 02f0594e
     priority: 'medium',
     context: 'general',
     tags: ['gamification', 'challenge', 'achievement', 'rewards'],
     expectedBehavior: 'Should celebrate achievement with detailed reward list',
-<<<<<<< HEAD
-    deviceTypes: ['mobile', 'desktop'],
-  },
-  {
-    id: 'level-up-milestone',
-    message:
-      'LEVEL UP! Welcome to Wake Warrior Level 10! Milestone rewards unlocked: Exclusive "Master Riser" title, golden alarm icon, and access to Legendary Battle Mode!',
-=======
     deviceTypes: ['mobile', 'desktop']
   },
   {
     id: 'level-up-milestone',
     message: 'LEVEL UP! Welcome to Wake Warrior Level 10! Milestone rewards unlocked: Exclusive "Master Riser" title, golden alarm icon, and access to Legendary Battle Mode!',
->>>>>>> 02f0594e
     priority: 'high',
     context: 'general',
     tags: ['gamification', 'level-up', 'milestone', 'exclusive'],
     expectedBehavior: 'Should announce major milestone with excitement and exclusives',
-<<<<<<< HEAD
-    deviceTypes: ['mobile', 'desktop'],
-  },
-  {
-    id: 'streak-achievement',
-    message:
-      'Streak Achievement! 30-day Perfect Morning Streak maintained! Consistency Master badge earned. Keep going to unlock the legendary 100-day streak reward!',
-=======
     deviceTypes: ['mobile', 'desktop']
   },
   {
     id: 'streak-achievement',
     message: 'Streak Achievement! 30-day Perfect Morning Streak maintained! Consistency Master badge earned. Keep going to unlock the legendary 100-day streak reward!',
->>>>>>> 02f0594e
     priority: 'medium',
     context: 'general',
     tags: ['gamification', 'streak', 'consistency', 'long-term'],
     expectedBehavior: 'Should acknowledge consistency with encouragement for next goal',
-<<<<<<< HEAD
-    deviceTypes: ['mobile', 'desktop'],
-  },
-  {
-    id: 'leaderboard-ranking',
-    message:
-      'Leaderboard Update! You climbed to #3 in the Global Wake Champions ranking! Just 247 XP away from #2 position. Challenge more friends to climb higher!',
-=======
     deviceTypes: ['mobile', 'desktop']
   },
   {
     id: 'leaderboard-ranking',
     message: 'Leaderboard Update! You climbed to #3 in the Global Wake Champions ranking! Just 247 XP away from #2 position. Challenge more friends to climb higher!',
->>>>>>> 02f0594e
     priority: 'low',
     context: 'general',
     tags: ['gamification', 'leaderboard', 'ranking', 'competition'],
     expectedBehavior: 'Should announce ranking with competitive encouragement',
-<<<<<<< HEAD
-    deviceTypes: ['mobile', 'desktop'],
-  },
-=======
-    deviceTypes: ['mobile', 'desktop']
-  }
->>>>>>> 02f0594e
+    deviceTypes: ['mobile', 'desktop']
+  }
 ];
 
 // Sleep Analytics Tests
 export const sleepAnalyticsTests: TestScenario[] = [
   {
     id: 'chronotype-detection',
-<<<<<<< HEAD
-    message:
-      'Chronotype Analysis Complete! Based on 30 days of data, you are identified as a "Bear" chronotype. Optimal sleep: 11:00 PM to 7:00 AM. Peak productivity: 10:00 AM to 2:00 PM.',
-=======
     message: 'Chronotype Analysis Complete! Based on 30 days of data, you are identified as a "Bear" chronotype. Optimal sleep: 11:00 PM to 7:00 AM. Peak productivity: 10:00 AM to 2:00 PM.',
->>>>>>> 02f0594e
     priority: 'medium',
     context: 'sleep',
     tags: ['sleep', 'chronotype', 'analysis', 'optimization'],
     expectedBehavior: 'Should provide chronotype explanation with actionable insights',
     deviceTypes: ['mobile', 'desktop'],
-<<<<<<< HEAD
-    userTypes: ['premium'],
-  },
-  {
-    id: 'sleep-debt-warning',
-    message:
-      'Sleep Debt Alert! You have accumulated 4.2 hours of sleep debt this week. Recommended recovery: Go to bed 1 hour earlier tonight for optimal health.',
-=======
     userTypes: ['premium']
   },
   {
     id: 'sleep-debt-warning',
     message: 'Sleep Debt Alert! You have accumulated 4.2 hours of sleep debt this week. Recommended recovery: Go to bed 1 hour earlier tonight for optimal health.',
->>>>>>> 02f0594e
     priority: 'high',
     context: 'sleep',
     tags: ['sleep', 'debt', 'health', 'recovery'],
     expectedBehavior: 'Should warn about health impact with specific recovery advice',
-<<<<<<< HEAD
-    deviceTypes: ['mobile', 'desktop'],
-  },
-  {
-    id: 'sleep-efficiency-improvement',
-    message:
-      'Sleep Efficiency Improved! This week: 87% efficiency (up from 79%). You are falling asleep 8 minutes faster and waking up less during the night. Excellent progress!',
-=======
     deviceTypes: ['mobile', 'desktop']
   },
   {
     id: 'sleep-efficiency-improvement',
     message: 'Sleep Efficiency Improved! This week: 87% efficiency (up from 79%). You are falling asleep 8 minutes faster and waking up less during the night. Excellent progress!',
->>>>>>> 02f0594e
     priority: 'medium',
     context: 'sleep',
     tags: ['sleep', 'efficiency', 'improvement', 'progress'],
     expectedBehavior: 'Should celebrate improvement with specific metrics',
-<<<<<<< HEAD
-    deviceTypes: ['mobile', 'desktop'],
-  },
-=======
-    deviceTypes: ['mobile', 'desktop']
-  }
->>>>>>> 02f0594e
+    deviceTypes: ['mobile', 'desktop']
+  }
 ];
 
 // Offline & Sync Tests
 export const offlineSyncTests: TestScenario[] = [
   {
     id: 'offline-mode-activated',
-<<<<<<< HEAD
-    message:
-      'Offline Mode Activated! No internet connection detected. All features remain available. Your actions will sync automatically when connection is restored.',
-=======
     message: 'Offline Mode Activated! No internet connection detected. All features remain available. Your actions will sync automatically when connection is restored.',
->>>>>>> 02f0594e
     priority: 'medium',
     context: 'general',
     tags: ['offline', 'sync', 'connection', 'reassurance'],
     expectedBehavior: 'Should provide reassurance about offline functionality',
-<<<<<<< HEAD
-    deviceTypes: ['mobile', 'desktop'],
-  },
-  {
-    id: 'sync-completion',
-    message:
-      'Sync Complete! 7 alarms, 3 battle results, and 12 achievements synchronized across all devices. All data is now up to date everywhere.',
-=======
     deviceTypes: ['mobile', 'desktop']
   },
   {
     id: 'sync-completion',
     message: 'Sync Complete! 7 alarms, 3 battle results, and 12 achievements synchronized across all devices. All data is now up to date everywhere.',
->>>>>>> 02f0594e
     priority: 'low',
     context: 'general',
     tags: ['sync', 'completion', 'cross-device', 'data'],
     expectedBehavior: 'Should confirm successful sync with data summary',
-<<<<<<< HEAD
-    deviceTypes: ['mobile', 'desktop'],
-  },
-  {
-    id: 'sync-conflict-resolution',
-    message:
-      'Sync Conflict Resolved! Your 7:00 AM alarm was modified on two devices. Using the most recent version: "Morning Workout" with battle mode enabled.',
-=======
     deviceTypes: ['mobile', 'desktop']
   },
   {
     id: 'sync-conflict-resolution',
     message: 'Sync Conflict Resolved! Your 7:00 AM alarm was modified on two devices. Using the most recent version: "Morning Workout" with battle mode enabled.',
->>>>>>> 02f0594e
     priority: 'medium',
     context: 'general',
     tags: ['sync', 'conflict', 'resolution', 'merge'],
     expectedBehavior: 'Should explain conflict resolution clearly',
-<<<<<<< HEAD
-    deviceTypes: ['mobile', 'desktop'],
-  },
-=======
-    deviceTypes: ['mobile', 'desktop']
-  }
->>>>>>> 02f0594e
+    deviceTypes: ['mobile', 'desktop']
+  }
 ];
 
 // Premium Subscription Tests
 export const subscriptionTests: TestScenario[] = [
   {
     id: 'premium-trial-started',
-<<<<<<< HEAD
-    message:
-      'Premium Trial Activated! Welcome to 7 days of Pro features: Nuclear Mode, all voice personalities, advanced analytics, and unlimited themes. Enjoy exploring!',
-=======
     message: 'Premium Trial Activated! Welcome to 7 days of Pro features: Nuclear Mode, all voice personalities, advanced analytics, and unlimited themes. Enjoy exploring!',
->>>>>>> 02f0594e
     priority: 'high',
     context: 'premium',
     tags: ['premium', 'trial', 'activation', 'features'],
     expectedBehavior: 'Should welcome user with comprehensive feature list',
-<<<<<<< HEAD
-    userTypes: ['standard'],
-  },
-  {
-    id: 'usage-limit-approaching',
-    message:
-      'Usage Limit Alert! You have used 8 of 10 free custom themes this month. Upgrade to Premium for unlimited theme creation and access to Theme Studio.',
-=======
     userTypes: ['standard']
   },
   {
     id: 'usage-limit-approaching',
     message: 'Usage Limit Alert! You have used 8 of 10 free custom themes this month. Upgrade to Premium for unlimited theme creation and access to Theme Studio.',
->>>>>>> 02f0594e
     priority: 'medium',
     context: 'premium',
     tags: ['usage', 'limit', 'warning', 'upgrade'],
     expectedBehavior: 'Should warn about limit with clear upgrade path',
-<<<<<<< HEAD
-    userTypes: ['standard'],
-  },
-  {
-    id: 'premium-feature-showcase',
-    message:
-      'Premium Feature Spotlight: Try Nuclear Mode for free! Experience the ultimate wake-up challenge with this 3-day trial. Join thousands who conquered their snoozing habit!',
-=======
     userTypes: ['standard']
   },
   {
     id: 'premium-feature-showcase',
     message: 'Premium Feature Spotlight: Try Nuclear Mode for free! Experience the ultimate wake-up challenge with this 3-day trial. Join thousands who conquered their snoozing habit!',
->>>>>>> 02f0594e
     priority: 'low',
     context: 'premium',
     tags: ['premium', 'showcase', 'trial', 'social-proof'],
     expectedBehavior: 'Should entice with social proof and trial offer',
-<<<<<<< HEAD
-    userTypes: ['standard'],
-  },
-=======
     userTypes: ['standard']
   }
->>>>>>> 02f0594e
 ];
 
 // Combine all app-specific categories
@@ -608,12 +330,7 @@
   },
   battleSystem: {
     name: 'Battle System & Social',
-<<<<<<< HEAD
-    description:
-      'Test multiplayer battles, trash talk, and social competition features',
-=======
     description: 'Test multiplayer battles, trash talk, and social competition features',
->>>>>>> 02f0594e
     icon: '⚔️',
     color: '#F59E0B',
     tests: battleSystemTests,
@@ -621,12 +338,7 @@
   },
   themeSystem: {
     name: 'Theme Creation & Management',
-<<<<<<< HEAD
-    description:
-      'Test custom theme creation, seasonal switching, and accessibility themes',
-=======
     description: 'Test custom theme creation, seasonal switching, and accessibility themes',
->>>>>>> 02f0594e
     icon: '🎨',
     color: '#8B5CF6',
     tests: themeSystemTests,
@@ -634,12 +346,7 @@
   },
   voiceAnalytics: {
     name: 'Voice Analytics & Biometrics',
-<<<<<<< HEAD
-    description:
-      'Test voice pattern analysis, accuracy reports, and biometric security',
-=======
     description: 'Test voice pattern analysis, accuracy reports, and biometric security',
->>>>>>> 02f0594e
     icon: '📊',
     color: '#06B6D4',
     tests: voiceAnalyticsTests,
@@ -655,12 +362,7 @@
   },
   sleepAnalytics: {
     name: 'Advanced Sleep Analytics',
-<<<<<<< HEAD
-    description:
-      'Test chronotype detection, sleep debt tracking, and efficiency analysis',
-=======
     description: 'Test chronotype detection, sleep debt tracking, and efficiency analysis',
->>>>>>> 02f0594e
     icon: '😴',
     color: '#6366F1',
     tests: sleepAnalyticsTests,
@@ -668,12 +370,7 @@
   },
   offlineSync: {
     name: 'Offline & Synchronization',
-<<<<<<< HEAD
-    description:
-      'Test offline functionality, sync conflicts, and cross-device features',
-=======
     description: 'Test offline functionality, sync conflicts, and cross-device features',
->>>>>>> 02f0594e
     icon: '🔄',
     color: '#84CC16',
     tests: offlineSyncTests,
@@ -681,12 +378,7 @@
   },
   subscription: {
     name: 'Premium Subscription',
-<<<<<<< HEAD
-    description:
-      'Test premium features, trials, usage limits, and subscription management',
-=======
     description: 'Test premium features, trials, usage limits, and subscription management',
->>>>>>> 02f0594e
     icon: '💎',
     color: '#F43F5E',
     tests: subscriptionTests,
