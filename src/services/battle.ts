<<<<<<< HEAD
import {
  Battle,
  BattleType,
  BattleStatus,
  BattleParticipant,
  BattleSettings,
  Tournament,
  Team,
  Season,
  User,
  ExperienceGain,
} from '../types/index';
=======
import { Battle, BattleType, BattleStatus, BattleParticipant, BattleSettings, Tournament, Team, Season, User, ExperienceGain } from '../types/index';
>>>>>>> 02f0594e
import { supabase } from './supabase';
import AppAnalyticsService from './app-analytics';

export class BattleService {
  private static instance: BattleService;
  private mockData: {
    battles: Battle[];
    tournaments: Tournament[];
    teams: Team[];
    seasons: Season[];
  } = {
    battles: [],
    tournaments: [],
    teams: [],
    seasons: []
  };

  private constructor() {
    this.initializeMockData();
  }

  static getInstance(): BattleService {
    if (!BattleService.instance) {
      BattleService.instance = new BattleService();
    }
    return BattleService.instance;
  }

  private initializeMockData() {
    // Initialize with sample battle data for testing
    const sampleBattle: Battle = {
      id: 'battle_1',
      type: 'speed',
      participants: [],
      creatorId: 'user_1',
      status: 'registration',
      startTime: new Date(Date.now() + 24 * 60 * 60 * 1000).toISOString(), // Tomorrow
      endTime: new Date(Date.now() + 25 * 60 * 60 * 1000).toISOString(),
      settings: {
        wakeWindow: 30,
        allowSnooze: false,
        maxSnoozes: 0,
        difficulty: 'medium',
        weatherBonus: false,
        taskChallenge: false
      },
      createdAt: new Date().toISOString(),
      maxParticipants: 10,
      minParticipants: 2,
      entryFee: 50,
      prizePool: {
        winner: { experience: 200, coins: 100 },
        participation: { experience: 25, coins: 10 }
      }
    };

    this.mockData.battles = [sampleBattle];
  }

  // Battle Management
  async createBattle(battle: Omit<Battle, 'id' | 'createdAt'>): Promise<Battle> {
    try {
      const newBattle: Battle = {
        ...battle,
        id: `battle_${Date.now()}`,
        createdAt: new Date().toISOString(),
      };

      // In production, this would save to database
      this.mockData.battles.push(newBattle);

      AppAnalyticsService.getInstance().track('battle_created', {
        battleType: newBattle.type,
        maxParticipants: newBattle.maxParticipants,
        entryFee: newBattle.entryFee
      });

      return newBattle;
    } catch (error) {
      console.error('Failed to create battle:', error);
      throw error;
    }
  }

  async joinBattle(battleId: string, userId: string): Promise<boolean> {
    try {
      const battle = this.mockData.battles.find(b => b.id === battleId);

      if (!battle) {
        throw new Error('Battle not found');
      }

      if (battle.status !== 'registration') {
        throw new Error('Battle registration is closed');
      }

<<<<<<< HEAD
      if (
        battle.maxParticipants &&
        battle.participants.length >= battle.maxParticipants
      ) {
=======
      if (battle.maxParticipants && battle.participants.length >= battle.maxParticipants) {
>>>>>>> 02f0594e
        throw new Error('Battle is full');
      }

      const isAlreadyParticipant = battle.participants.some(p => p.userId === userId);
      if (isAlreadyParticipant) {
        throw new Error('User already in battle');
      }

      const participant: BattleParticipant = {
        userId,
        joinedAt: new Date().toISOString(),
        status: 'joined',
        score: 0,
        wakeTime: null,
        completedTasks: []
      };

      battle.participants.push(participant);

      AppAnalyticsService.getInstance().track('battle_joined', {
        battleId,
        battleType: battle.type,
        participantCount: battle.participants.length
      });

      return true;
    } catch (error) {
      console.error('Failed to join battle:', error);
      throw error;
    }
  }

  async leaveBattle(battleId: string, userId: string): Promise<boolean> {
    try {
      const battle = this.mockData.battles.find(b => b.id === battleId);

      if (!battle) {
        throw new Error('Battle not found');
      }

      if (battle.status !== 'registration') {
        throw new Error('Cannot leave active battle');
      }

      const participantIndex = battle.participants.findIndex(p => p.userId === userId);
      if (participantIndex === -1) {
        throw new Error('User not in battle');
      }

      battle.participants.splice(participantIndex, 1);

      AppAnalyticsService.getInstance().track('battle_left', {
        battleId,
        battleType: battle.type,
        participantCount: battle.participants.length
      });

      return true;
    } catch (error) {
      console.error('Failed to leave battle:', error);
      throw error;
    }
  }

  async getBattles(filters?: {
    type?: BattleType;
    status?: BattleStatus;
    userId?: string;
  }): Promise<Battle[]> {
    try {
      let battles = [...this.mockData.battles];

      if (filters) {
        if (filters.type) {
          battles = battles.filter(b => b.type === filters.type);
        }

        if (filters.status) {
          battles = battles.filter(b => b.status === filters.status);
        }

        if (filters.userId) {
<<<<<<< HEAD
          battles = battles.filter(
            b =>
              b.creatorId === filters.userId ||
              b.participants.some(p => p.userId === filters.userId)
=======
          battles = battles.filter(b =>
            b.creatorId === filters.userId ||
            b.participants.some(p => p.userId === filters.userId)
>>>>>>> 02f0594e
          );
        }
      }

      return battles;
    } catch (error) {
      console.error('Failed to get battles:', error);
      throw error;
    }
  }

  async getBattle(battleId: string): Promise<Battle | null> {
    try {
      const battle = this.mockData.battles.find(b => b.id === battleId);
      return battle || null;
    } catch (error) {
      console.error('Failed to get battle:', error);
      throw error;
    }
  }

  // Battle Progression
  async startBattle(battleId: string): Promise<boolean> {
    try {
      const battle = this.mockData.battles.find(b => b.id === battleId);

      if (!battle) {
        throw new Error('Battle not found');
      }

      if (battle.participants.length < (battle.minParticipants || 2)) {
        throw new Error('Not enough participants to start battle');
      }

      battle.status = 'active';

      AppAnalyticsService.getInstance().track('battle_started', {
        battleId,
        battleType: battle.type,
        participantCount: battle.participants.length
      });

      return true;
    } catch (error) {
      console.error('Failed to start battle:', error);
      throw error;
    }
  }

<<<<<<< HEAD
  async recordWakeUp(
    battleId: string,
    userId: string,
    wakeTime: string
  ): Promise<boolean> {
=======
  async recordWakeUp(battleId: string, userId: string, wakeTime: string): Promise<boolean> {
>>>>>>> 02f0594e
    try {
      const battle = this.mockData.battles.find(b => b.id === battleId);

      if (!battle) {
        throw new Error('Battle not found');
      }

      const participant = battle.participants.find(p => p.userId === userId);
      if (!participant) {
        throw new Error('User not in battle');
      }

      participant.wakeTime = wakeTime;
      participant.score = this.calculateWakeScore(battle, wakeTime);

      AppAnalyticsService.getInstance().track('battle_wake_recorded', {
        battleId,
        userId,
        wakeTime,
        score: participant.score
      });

      // Check if battle is complete
      const allParticipantsAwake = battle.participants.every(p => p.wakeTime !== null);
      if (allParticipantsAwake) {
        await this.completeBattle(battleId);
      }

      return true;
    } catch (error) {
      console.error('Failed to record wake up:', error);
      throw error;
    }
  }

  private calculateWakeScore(battle: Battle, wakeTime: string): number {
    const targetTime = new Date(battle.startTime);
    const actualWakeTime = new Date(wakeTime);
<<<<<<< HEAD
    const diffMinutes = Math.abs(
      (actualWakeTime.getTime() - targetTime.getTime()) / 60000
    );
=======
    const diffMinutes = Math.abs((actualWakeTime.getTime() - targetTime.getTime()) / 60000);
>>>>>>> 02f0594e

    // Base score calculation - closer to target time = higher score
    let score = Math.max(0, 100 - diffMinutes);

    // Apply difficulty multiplier
    const difficultyMultiplier = {
      easy: 1.0,
      medium: 1.2,
      hard: 1.5,
      extreme: 2.0,
      nuclear: 5.0 // Ultimate challenge with 5x multiplier
    };

    score *= difficultyMultiplier[battle.settings.difficulty];

    return Math.round(score);
  }

  private async completeBattle(battleId: string): Promise<void> {
    try {
      const battle = this.mockData.battles.find(b => b.id === battleId);
      if (!battle) return;

      // Sort participants by score
      battle.participants.sort((a, b) => (b.score || 0) - (a.score || 0));

      // Set winner
      if (battle.participants.length > 0) {
        battle.winner = battle.participants[0].userId;
      }

      battle.status = 'completed';

      // Award experience and prizes
      await this.awardBattlePrizes(battle);

      AppAnalyticsService.getInstance().track('battle_completed', {
        battleId,
        winnerId: battle.winner,
        participantCount: battle.participants.length,
        averageScore: battle.participants.reduce((acc, p) => acc + (p.score || 0), 0) / battle.participants.length
      });
    } catch (error) {
      console.error('Failed to complete battle:', error);
    }
  }

  private async awardBattlePrizes(battle: Battle): Promise<void> {
    try {
      if (!battle.prizePool) return;

      // Award winner
      if (battle.winner) {
<<<<<<< HEAD
        await this.awardExperience(
          battle.winner,
          battle.prizePool.winner.experience,
          'battle_win'
        );
=======
        await this.awardExperience(battle.winner, battle.prizePool.winner.experience, 'battle_win');
>>>>>>> 02f0594e
      }

      // Award participation prizes
      for (const participant of battle.participants) {
        if (participant.userId !== battle.winner && battle.prizePool.participation) {
<<<<<<< HEAD
          await this.awardExperience(
            participant.userId,
            battle.prizePool.participation.experience,
            'battle_participate'
          );
=======
          await this.awardExperience(participant.userId, battle.prizePool.participation.experience, 'battle_participate');
>>>>>>> 02f0594e
        }
      }
    } catch (error) {
      console.error('Failed to award battle prizes:', error);
    }
  }

<<<<<<< HEAD
  private async awardExperience(
    userId: string,
    amount: number,
    source: string
  ): Promise<void> {
=======
  private async awardExperience(userId: string, amount: number, source: string): Promise<void> {
>>>>>>> 02f0594e
    try {
      const experienceGain: ExperienceGain = {
        id: `exp_${Date.now()}_${userId}`,
        userId,
        amount,
        source: source as any,
        description: `Gained ${amount} XP from ${source.replace('_', ' ')}`,
<<<<<<< HEAD
        timestamp: new Date().toISOString(),
=======
        timestamp: new Date().toISOString()
>>>>>>> 02f0594e
      };

      // In production, this would update the user's experience in the database
      console.log('Experience awarded:', experienceGain);

      AppAnalyticsService.getInstance().track('experience_gained', {
        userId,
        amount,
        source,
        newTotal: amount // Would be actual total in production
      });
    } catch (error) {
      console.error('Failed to award experience:', error);
    }
  }

  // Tournament Management
<<<<<<< HEAD
  async createTournament(
    tournament: Omit<Tournament, 'id' | 'createdAt'>
  ): Promise<Tournament> {
=======
  async createTournament(tournament: Omit<Tournament, 'id' | 'createdAt'>): Promise<Tournament> {
>>>>>>> 02f0594e
    try {
      const newTournament: Tournament = {
        ...tournament,
        id: `tournament_${Date.now()}`,
        createdAt: new Date().toISOString(),
      };

      this.mockData.tournaments.push(newTournament);

      AppAnalyticsService.getInstance().track('tournament_created', {
        tournamentType: newTournament.type,
        maxParticipants: newTournament.maxParticipants,
        entryFee: newTournament.entryFee
      });

      return newTournament;
    } catch (error) {
      console.error('Failed to create tournament:', error);
      throw error;
    }
  }

  async getTournaments(filters?: {
    status?: 'registration' | 'active' | 'completed';
    seasonId?: string;
  }): Promise<Tournament[]> {
    try {
      let tournaments = [...this.mockData.tournaments];

      if (filters) {
        if (filters.status) {
          tournaments = tournaments.filter(t => t.status === filters.status);
        }

        if (filters.seasonId) {
          tournaments = tournaments.filter(t => t.seasonId === filters.seasonId);
        }
      }

      return tournaments;
    } catch (error) {
      console.error('Failed to get tournaments:', error);
      throw error;
    }
  }

  // Team Management
  async createTeam(team: Omit<Team, 'id' | 'createdAt'>): Promise<Team> {
    try {
      const newTeam: Team = {
        ...team,
        id: `team_${Date.now()}`,
        createdAt: new Date().toISOString(),
      };

      this.mockData.teams.push(newTeam);

      AppAnalyticsService.getInstance().track('team_created', {
        teamName: newTeam.name,
        maxMembers: newTeam.maxMembers,
        isPublic: newTeam.isPublic
      });

      return newTeam;
    } catch (error) {
      console.error('Failed to create team:', error);
      throw error;
    }
  }

  async getTeams(filters?: { isPublic?: boolean; userId?: string }): Promise<Team[]> {
    try {
      let teams = [...this.mockData.teams];

      if (filters) {
        if (filters.isPublic !== undefined) {
          teams = teams.filter(t => t.isPublic === filters.isPublic);
        }

        if (filters.userId) {
<<<<<<< HEAD
          teams = teams.filter(t => t.members.some(m => m.userId === filters.userId));
=======
          teams = teams.filter(t =>
            t.members.some(m => m.userId === filters.userId)
          );
>>>>>>> 02f0594e
        }
      }

      return teams;
    } catch (error) {
      console.error('Failed to get teams:', error);
      throw error;
    }
  }

  // Integration with Alarm Service
  async linkAlarmToBattle(alarmId: string, battleId: string): Promise<boolean> {
    try {
      // This would update the alarm record to include the battleId
      // For now, we'll just track the analytics

      AppAnalyticsService.getInstance().track('alarm_battle_linked', {
        alarmId,
        battleId
      });

      return true;
    } catch (error) {
      console.error('Failed to link alarm to battle:', error);
      throw error;
    }
  }

  async unlinkAlarmFromBattle(alarmId: string): Promise<boolean> {
    try {
      // This would remove the battleId from the alarm record

      AppAnalyticsService.getInstance().track('alarm_battle_unlinked', {
<<<<<<< HEAD
        alarmId,
=======
        alarmId
>>>>>>> 02f0594e
      });

      return true;
    } catch (error) {
      console.error('Failed to unlink alarm from battle:', error);
      throw error;
    }
  }

  // Helper methods
  async getBattleStats(userId: string): Promise<{
    totalBattles: number;
    wins: number;
    losses: number;
    winRate: number;
    averageScore: number;
  }> {
    try {
<<<<<<< HEAD
      const userBattles = this.mockData.battles.filter(
        b => b.participants.some(p => p.userId === userId) && b.status === 'completed'
=======
      const userBattles = this.mockData.battles.filter(b =>
        b.participants.some(p => p.userId === userId) && b.status === 'completed'
>>>>>>> 02f0594e
      );

      const wins = userBattles.filter(b => b.winner === userId).length;
      const totalBattles = userBattles.length;
      const winRate = totalBattles > 0 ? (wins / totalBattles) * 100 : 0;

      const totalScore = userBattles.reduce((acc, battle) => {
        const participant = battle.participants.find(p => p.userId === userId);
        return acc + (participant?.score || 0);
      }, 0);

      const averageScore = totalBattles > 0 ? totalScore / totalBattles : 0;

      return {
        totalBattles,
        wins,
        losses: totalBattles - wins,
        winRate,
        averageScore
      };
    } catch (error) {
      console.error('Failed to get battle stats:', error);
      throw error;
    }
  }
}

// Export singleton instance
export const battleService = BattleService.getInstance();<|MERGE_RESOLUTION|>--- conflicted
+++ resolved
@@ -1,19 +1,4 @@
-<<<<<<< HEAD
-import {
-  Battle,
-  BattleType,
-  BattleStatus,
-  BattleParticipant,
-  BattleSettings,
-  Tournament,
-  Team,
-  Season,
-  User,
-  ExperienceGain,
-} from '../types/index';
-=======
 import { Battle, BattleType, BattleStatus, BattleParticipant, BattleSettings, Tournament, Team, Season, User, ExperienceGain } from '../types/index';
->>>>>>> 02f0594e
 import { supabase } from './supabase';
 import AppAnalyticsService from './app-analytics';
 
@@ -110,14 +95,7 @@
         throw new Error('Battle registration is closed');
       }
 
-<<<<<<< HEAD
-      if (
-        battle.maxParticipants &&
-        battle.participants.length >= battle.maxParticipants
-      ) {
-=======
       if (battle.maxParticipants && battle.participants.length >= battle.maxParticipants) {
->>>>>>> 02f0594e
         throw new Error('Battle is full');
       }
 
@@ -200,16 +178,9 @@
         }
 
         if (filters.userId) {
-<<<<<<< HEAD
-          battles = battles.filter(
-            b =>
-              b.creatorId === filters.userId ||
-              b.participants.some(p => p.userId === filters.userId)
-=======
           battles = battles.filter(b =>
             b.creatorId === filters.userId ||
             b.participants.some(p => p.userId === filters.userId)
->>>>>>> 02f0594e
           );
         }
       }
@@ -259,15 +230,7 @@
     }
   }
 
-<<<<<<< HEAD
-  async recordWakeUp(
-    battleId: string,
-    userId: string,
-    wakeTime: string
-  ): Promise<boolean> {
-=======
   async recordWakeUp(battleId: string, userId: string, wakeTime: string): Promise<boolean> {
->>>>>>> 02f0594e
     try {
       const battle = this.mockData.battles.find(b => b.id === battleId);
 
@@ -306,13 +269,7 @@
   private calculateWakeScore(battle: Battle, wakeTime: string): number {
     const targetTime = new Date(battle.startTime);
     const actualWakeTime = new Date(wakeTime);
-<<<<<<< HEAD
-    const diffMinutes = Math.abs(
-      (actualWakeTime.getTime() - targetTime.getTime()) / 60000
-    );
-=======
     const diffMinutes = Math.abs((actualWakeTime.getTime() - targetTime.getTime()) / 60000);
->>>>>>> 02f0594e
 
     // Base score calculation - closer to target time = higher score
     let score = Math.max(0, 100 - diffMinutes);
@@ -366,29 +323,13 @@
 
       // Award winner
       if (battle.winner) {
-<<<<<<< HEAD
-        await this.awardExperience(
-          battle.winner,
-          battle.prizePool.winner.experience,
-          'battle_win'
-        );
-=======
         await this.awardExperience(battle.winner, battle.prizePool.winner.experience, 'battle_win');
->>>>>>> 02f0594e
       }
 
       // Award participation prizes
       for (const participant of battle.participants) {
         if (participant.userId !== battle.winner && battle.prizePool.participation) {
-<<<<<<< HEAD
-          await this.awardExperience(
-            participant.userId,
-            battle.prizePool.participation.experience,
-            'battle_participate'
-          );
-=======
           await this.awardExperience(participant.userId, battle.prizePool.participation.experience, 'battle_participate');
->>>>>>> 02f0594e
         }
       }
     } catch (error) {
@@ -396,15 +337,7 @@
     }
   }
 
-<<<<<<< HEAD
-  private async awardExperience(
-    userId: string,
-    amount: number,
-    source: string
-  ): Promise<void> {
-=======
   private async awardExperience(userId: string, amount: number, source: string): Promise<void> {
->>>>>>> 02f0594e
     try {
       const experienceGain: ExperienceGain = {
         id: `exp_${Date.now()}_${userId}`,
@@ -412,11 +345,7 @@
         amount,
         source: source as any,
         description: `Gained ${amount} XP from ${source.replace('_', ' ')}`,
-<<<<<<< HEAD
-        timestamp: new Date().toISOString(),
-=======
         timestamp: new Date().toISOString()
->>>>>>> 02f0594e
       };
 
       // In production, this would update the user's experience in the database
@@ -434,13 +363,7 @@
   }
 
   // Tournament Management
-<<<<<<< HEAD
-  async createTournament(
-    tournament: Omit<Tournament, 'id' | 'createdAt'>
-  ): Promise<Tournament> {
-=======
   async createTournament(tournament: Omit<Tournament, 'id' | 'createdAt'>): Promise<Tournament> {
->>>>>>> 02f0594e
     try {
       const newTournament: Tournament = {
         ...tournament,
@@ -521,13 +444,9 @@
         }
 
         if (filters.userId) {
-<<<<<<< HEAD
-          teams = teams.filter(t => t.members.some(m => m.userId === filters.userId));
-=======
           teams = teams.filter(t =>
             t.members.some(m => m.userId === filters.userId)
           );
->>>>>>> 02f0594e
         }
       }
 
@@ -561,11 +480,7 @@
       // This would remove the battleId from the alarm record
 
       AppAnalyticsService.getInstance().track('alarm_battle_unlinked', {
-<<<<<<< HEAD
-        alarmId,
-=======
         alarmId
->>>>>>> 02f0594e
       });
 
       return true;
@@ -584,13 +499,8 @@
     averageScore: number;
   }> {
     try {
-<<<<<<< HEAD
-      const userBattles = this.mockData.battles.filter(
-        b => b.participants.some(p => p.userId === userId) && b.status === 'completed'
-=======
       const userBattles = this.mockData.battles.filter(b =>
         b.participants.some(p => p.userId === userId) && b.status === 'completed'
->>>>>>> 02f0594e
       );
 
       const wins = userBattles.filter(b => b.winner === userId).length;
