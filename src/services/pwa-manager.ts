--- conflicted
+++ resolved
@@ -81,20 +81,6 @@
     this.capabilities = {
       serviceWorker: 'serviceWorker' in navigator,
       pushNotifications: 'PushManager' in window && 'Notification' in window,
-<<<<<<< HEAD
-      backgroundSync:
-        'serviceWorker' in navigator &&
-        'sync' in window.ServiceWorkerRegistration.prototype,
-      offlineStorage: 'localStorage' in window && 'indexedDB' in window,
-      installPrompt:
-        'BeforeInstallPromptEvent' in window ||
-        navigator.userAgent.includes('Chrome') ||
-        navigator.userAgent.includes('Edge'),
-      standalone:
-        window.matchMedia('(display-mode: standalone)').matches ||
-        window.matchMedia('(display-mode: fullscreen)').matches ||
-        (window.navigator as any).standalone === true,
-=======
       backgroundSync: 'serviceWorker' in navigator && 'sync' in window.ServiceWorkerRegistration.prototype,
       offlineStorage: 'localStorage' in window && 'indexedDB' in window,
       installPrompt: 'BeforeInstallPromptEvent' in window ||
@@ -103,7 +89,6 @@
       standalone: window.matchMedia('(display-mode: standalone)').matches ||
                  window.matchMedia('(display-mode: fullscreen)').matches ||
                  (window.navigator as any).standalone === true,
->>>>>>> 02f0594e
     };
   }
 
@@ -115,20 +100,10 @@
     }
 
     try {
-<<<<<<< HEAD
-      const registration = await navigator.serviceWorker.register(
-        '/sw-mobile-enhanced.js',
-        {
-          scope: '/',
-          updateViaCache: 'none', // Always check for updates
-        }
-      );
-=======
       const registration = await navigator.serviceWorker.register('/sw-mobile-enhanced.js', {
         scope: '/',
         updateViaCache: 'none', // Always check for updates
       });
->>>>>>> 02f0594e
 
       this.serviceWorkerRegistration = registration;
 
@@ -151,10 +126,7 @@
 
       console.log('[PWA] Service Worker registered successfully');
       this.emit('sw-registered', { registration });
-<<<<<<< HEAD
-=======
-
->>>>>>> 02f0594e
+
     } catch (error) {
       console.error('[PWA] Service Worker registration failed:', error);
       this.emit('sw-registration-failed', { error });
@@ -163,11 +135,7 @@
 
   // Setup install prompt handling
   private setupInstallPrompt() {
-<<<<<<< HEAD
-    window.addEventListener('beforeinstallprompt', event => {
-=======
     window.addEventListener('beforeinstallprompt', (event) => {
->>>>>>> 02f0594e
       console.log('[PWA] Install prompt available');
       event.preventDefault();
 
@@ -201,11 +169,7 @@
   private setupServiceWorkerMessaging() {
     if (!this.capabilities.serviceWorker) return;
 
-<<<<<<< HEAD
-    navigator.serviceWorker.addEventListener('message', event => {
-=======
     navigator.serviceWorker.addEventListener('message', (event) => {
->>>>>>> 02f0594e
       const { type, data } = event.data;
 
       switch (type) {
@@ -263,15 +227,9 @@
 
   // Check if install prompt should be shown
   shouldShowInstallPrompt(): boolean {
-<<<<<<< HEAD
-    return (
-      this.state.isInstallable && !this.state.hasShownPrompt && !this.state.isInstalled
-    );
-=======
     return this.state.isInstallable &&
            !this.state.hasShownPrompt &&
            !this.state.isInstalled;
->>>>>>> 02f0594e
   }
 
   // Force service worker update
@@ -411,15 +369,10 @@
 
   // Utility functions
   private urlBase64ToUint8Array(base64String: string): Uint8Array {
-<<<<<<< HEAD
-    const padding = '='.repeat((4 - (base64String.length % 4)) % 4);
-    const base64 = (base64String + padding).replace(/\-/g, '+').replace(/_/g, '/');
-=======
     const padding = '='.repeat((4 - base64String.length % 4) % 4);
     const base64 = (base64String + padding)
       .replace(/\-/g, '+')
       .replace(/_/g, '/');
->>>>>>> 02f0594e
 
     const rawData = window.atob(base64);
     const outputArray = new Uint8Array(rawData.length);
