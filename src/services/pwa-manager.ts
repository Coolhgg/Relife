--- conflicted
+++ resolved
@@ -1,8 +1,4 @@
-<<<<<<< HEAD
-import _AnalyticsService from './analytics';
-=======
 import AnalyticsService from './analytics';
->>>>>>> bba6704d
 import { AnyFn } from 'src/types/utility-types';
 interface BeforeInstallPromptEvent extends Event {
   prompt(): Promise<void>;
@@ -43,7 +39,7 @@
     standalone: false,
   };
 
-  private eventListeners: Map<string, AnyFn[]> = new Map();
+  private eventListeners: Map<string, Function[]> = new Map();
   private serviceWorkerRegistration: ServiceWorkerRegistration | null = null;
 
   constructor() {
@@ -181,8 +177,8 @@
   private setupServiceWorkerMessaging() {
     if (!this.capabilities.serviceWorker) return;
 
-    navigator.serviceWorker.addEventListener('message', _event => {
-      const { type, data } = event.data;
+    navigator.serviceWorker.addEventListener('message', event => {
+      const { type, data } = _event.data;
 
       switch (type) {
         case 'SYNC_COMPLETE':
@@ -384,7 +380,7 @@
   // Utility functions
   private urlBase64ToUint8Array(base64String: string): Uint8Array {
     const padding = '='.repeat((4 - (base64String.length % 4)) % 4);
-    const base64 = (base64String + padding).replace(/-/g, '+').replace(/_/g, '/');
+    const base64 = (base64String + padding).replace(/\-/g, '+').replace(/_/g, '/');
 
     const rawData = window.atob(base64);
     const outputArray = new Uint8Array(rawData.length);
