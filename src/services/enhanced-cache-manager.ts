import type { AudioCacheEntry, AudioMetadata } from './audio-manager';
import type { CustomSound } from './types/media';

export interface CacheEntry extends AudioCacheEntry {
  accessCount: number;
  lastAccessed: Date;
  frequency: number; // Access frequency score
  compressionRatio?: number;
  originalSize?: number;
  tags: string[];
}

export interface CachePolicy {
  maxSizeBytes: number;
  maxEntries: number;
  ttlSeconds: number; // Time to live
  evictionStrategy: 'lru' | 'lfu' | 'fifo' | 'intelligent';
  compressionThreshold: number; // Bytes
  preloadThreshold: number; // Access count threshold for preloading
}

export interface CacheStats {
  totalSize: number;
  totalEntries: number;
  hitRate: number;
  missRate: number;
  compressionRatio: number;
  averageAccessTime: number;
  evictionCount: number;
  preloadHits: number;
  memoryPressure: number; // 0-1 scale
}

export interface CacheWarmingConfig {
  enabled: boolean;
  scheduleHours: number[]; // Hours of day to warm cache (0-23)
  maxWarmingEntries: number;
  warmingBatchSize: number;
  priorityCategories: string[];
}

export class EnhancedCacheManager {
  private static instance: EnhancedCacheManager | null = null;
  private db: IDBDatabase | null = null;
  private memoryCache: Map<string, CacheEntry> = new Map();
  private accessLog: Map<string, number[]> = new Map(); // Track access times
  private policy: CachePolicy;
  private stats: CacheStats;
  private warmingConfig: CacheWarmingConfig;
  private compressionWorker: Worker | null = null;
  private isInitialized = false;

  static getInstance(): EnhancedCacheManager {
    if (!EnhancedCacheManager.instance) {
      EnhancedCacheManager.instance = new EnhancedCacheManager();
    }
    return EnhancedCacheManager.instance;
  }

  private constructor() {
    this.policy = {
      maxSizeBytes: 150 * 1024 * 1024, // 150MB
      maxEntries: 1000,
      ttlSeconds: 7 * 24 * 60 * 60, // 7 days
      evictionStrategy: 'intelligent',
      compressionThreshold: 1024 * 1024, // 1MB
      preloadThreshold: 5 // Preload after 5 accesses
    };

    this.stats = {
      totalSize: 0,
      totalEntries: 0,
      hitRate: 0,
      missRate: 0,
      compressionRatio: 0,
      averageAccessTime: 0,
      evictionCount: 0,
      preloadHits: 0,
      memoryPressure: 0
    };

    this.warmingConfig = {
      enabled: true,
      scheduleHours: [6, 7, 8, 18, 19, 20], // Morning and evening
      maxWarmingEntries: 50,
      warmingBatchSize: 5,
<<<<<<< HEAD
      priorityCategories: ['nature', 'energetic', 'motivation'],
=======
      priorityCategories: ['nature', 'energetic', 'motivation']
>>>>>>> 02f0594e
    };
  }

  async initialize(): Promise<void> {
    if (this.isInitialized) return;

    try {
      await this.initializeDatabase();
      await this.initializeCompressionWorker();
      await this.loadMemoryCache();
      await this.startMaintenanceTasks();

      this.isInitialized = true;
      console.log('Enhanced cache manager initialized');
    } catch (error) {
      console.error('Failed to initialize enhanced cache manager:', error);
    }
  }

  private async initializeDatabase(): Promise<void> {
    return new Promise((resolve, reject) => {
      const request = indexedDB.open('EnhancedAudioCache', 2);

      request.onerror = () => reject(request.error);
      request.onsuccess = () => {
        this.db = request.result;
        resolve();
      };

      request.onupgradeneeded = event => {
        const db = (event.target as IDBOpenDBRequest).result;

        // Create enhanced cache store
        if (!db.objectStoreNames.contains('enhancedCache')) {
          const store = db.createObjectStore('enhancedCache', { keyPath: 'id' });
          store.createIndex('type', 'type');
          store.createIndex('priority', 'priority');
          store.createIndex('lastAccessed', 'lastAccessed');
          store.createIndex('frequency', 'frequency');
          store.createIndex('tags', 'tags', { multiEntry: true });
          store.createIndex('expiresAt', 'expiresAt');
        }

        // Create access log store
        if (!db.objectStoreNames.contains('accessLog')) {
          const logStore = db.createObjectStore('accessLog', { keyPath: 'id' });
          logStore.createIndex('timestamp', 'timestamp');
        }

        // Create metadata store
        if (!db.objectStoreNames.contains('cacheMetadata')) {
          const metaStore = db.createObjectStore('cacheMetadata', { keyPath: 'key' });
        }
      };
    });
  }

  private async initializeCompressionWorker(): Promise<void> {
    try {
      // In a real implementation, you'd load an actual compression worker
      // For now, we'll simulate compression
      console.log('Compression worker initialized (simulated)');
    } catch (error) {
      console.warn('Compression worker not available:', error);
    }
  }

  private async loadMemoryCache(): Promise<void> {
    if (!this.db) return;

    const transaction = this.db.transaction(['enhancedCache'], 'readonly');
    const store = transaction.objectStore('enhancedCache');

    // Load high-priority and frequently accessed items into memory
    const frequencyIndex = store.index('frequency');
    const request = frequencyIndex.openCursor(null, 'prev'); // Descending order

    let loadedCount = 0;
    const maxMemoryEntries = 50; // Limit memory cache size

    return new Promise((resolve, reject) => {
      request.onsuccess = event => {
        const cursor = (event.target as IDBRequest).result;

        if (cursor && loadedCount < maxMemoryEntries) {
          const entry = cursor.value as CacheEntry;

          // Only load to memory if recently accessed or high priority
<<<<<<< HEAD
          const hoursAgo =
            (Date.now() - entry.lastAccessed.getTime()) / (1000 * 60 * 60);
          if (
            hoursAgo < 24 ||
            entry.priority === 'critical' ||
            entry.priority === 'high'
          ) {
=======
          const hoursAgo = (Date.now() - entry.lastAccessed.getTime()) / (1000 * 60 * 60);
          if (hoursAgo < 24 || entry.priority === 'critical' || entry.priority === 'high') {
>>>>>>> 02f0594e
            this.memoryCache.set(entry.id, entry);
            loadedCount++;
          }

          cursor.continue();
        } else {
          console.log(`Loaded ${loadedCount} entries into memory cache`);
          resolve();
        }
      };

      request.onerror = () => reject(request.error);
    });
  }

  async get(id: string): Promise<CacheEntry | null> {
    const startTime = performance.now();

    try {
      // Check memory cache first
      let entry = this.memoryCache.get(id);

      if (entry) {
        this.recordAccess(id, startTime);
        this.stats.hitRate++;
        return entry;
      }

      // Check IndexedDB
      entry = await this.getFromDatabase(id);

      if (entry) {
        // Add to memory cache if frequently accessed
        if (entry.frequency > 3) {
          this.memoryCache.set(id, entry);
        }

        this.recordAccess(id, startTime);
        this.stats.hitRate++;
        return entry;
      }

      this.stats.missRate++;
      return null;
    } catch (error) {
      console.error('Error getting cache entry:', error);
      this.stats.missRate++;
      return null;
    }
  }

  async set(entry: CacheEntry): Promise<boolean> {
    try {
      // Apply compression if needed
      if (entry.metadata.size && entry.metadata.size > this.policy.compressionThreshold) {
        entry = await this.compressEntry(entry);
      }

      // Check cache size limits
      await this.enforcePolicy();

      // Set expiration if not set
      if (!entry.expiresAt) {
        entry.expiresAt = new Date(Date.now() + this.policy.ttlSeconds * 1000);
      }

      // Initialize access tracking
      entry.accessCount = entry.accessCount || 0;
      entry.lastAccessed = new Date();
      entry.frequency = entry.frequency || 0;

      // Save to database
      await this.saveToDatabase(entry);

      // Add to memory cache if high priority
      if (entry.priority === 'critical' || entry.priority === 'high') {
        this.memoryCache.set(entry.id, entry);
      }

      this.updateStats();
      return true;
    } catch (error) {
      console.error('Error setting cache entry:', error);
      return false;
    }
  }

  async delete(id: string): Promise<boolean> {
    try {
      this.memoryCache.delete(id);

      if (!this.db) return false;

      const transaction = this.db.transaction(['enhancedCache'], 'readwrite');
      const store = transaction.objectStore('enhancedCache');

      return new Promise(resolve => {
        const request = store.delete(id);
        request.onsuccess = () => {
          this.updateStats();
          resolve(true);
        };
        request.onerror = () => resolve(false);
      });
    } catch (error) {
      console.error('Error deleting cache entry:', error);
      return false;
    }
  }

  async clear(): Promise<void> {
    this.memoryCache.clear();
    this.accessLog.clear();

    if (!this.db) return;

<<<<<<< HEAD
    const transaction = this.db.transaction(
      ['enhancedCache', 'accessLog'],
      'readwrite'
    );
=======
    const transaction = this.db.transaction(['enhancedCache', 'accessLog'], 'readwrite');
>>>>>>> 02f0594e

    await Promise.all([
      new Promise<void>((resolve, reject) => {
        const request = transaction.objectStore('enhancedCache').clear();
        request.onsuccess = () => resolve();
        request.onerror = () => reject(request.error);
      }),
      new Promise<void>((resolve, reject) => {
        const request = transaction.objectStore('accessLog').clear();
        request.onsuccess = () => resolve();
        request.onerror = () => reject(request.error);
      })
    ]);

    this.resetStats();
  }

  // Cache warming - preload popular/likely-to-be-accessed content
  async warmCache(sounds: CustomSound[]): Promise<void> {
    if (!this.warmingConfig.enabled) return;

    const currentHour = new Date().getHours();
    if (!this.warmingConfig.scheduleHours.includes(currentHour)) {
      return;
    }

    console.log('Starting cache warming...');

    // Sort sounds by priority for warming
    const prioritizedSounds = sounds
<<<<<<< HEAD
      .filter(
        sound =>
          this.warmingConfig.priorityCategories.includes(sound.category) ||
          (sound.rating && sound.rating > 4)
=======
      .filter(sound =>
        this.warmingConfig.priorityCategories.includes(sound.category) ||
        sound.rating && sound.rating > 4
>>>>>>> 02f0594e
      )
      .sort((a, b) => (b.rating || 0) - (a.rating || 0))
      .slice(0, this.warmingConfig.maxWarmingEntries);

    // Warm cache in batches
<<<<<<< HEAD
    for (
      let i = 0;
      i < prioritizedSounds.length;
      i += this.warmingConfig.warmingBatchSize
    ) {
      const batch = prioritizedSounds.slice(i, i + this.warmingConfig.warmingBatchSize);

      await Promise.allSettled(batch.map(sound => this.warmCacheEntry(sound)));
=======
    for (let i = 0; i < prioritizedSounds.length; i += this.warmingConfig.warmingBatchSize) {
      const batch = prioritizedSounds.slice(i, i + this.warmingConfig.warmingBatchSize);

      await Promise.allSettled(
        batch.map(sound => this.warmCacheEntry(sound))
      );
>>>>>>> 02f0594e

      // Small delay between batches to avoid overwhelming the system
      await new Promise(resolve => setTimeout(resolve, 100));
    }

    console.log(`Cache warming completed for ${prioritizedSounds.length} sounds`);
  }

  private async warmCacheEntry(sound: CustomSound): Promise<void> {
    const cacheKey = `warm_${sound.id}`;

    // Check if already cached
    const existing = await this.get(cacheKey);
    if (existing) return;

    try {
      // Create a basic cache entry for warming
      const entry: CacheEntry = {
        id: cacheKey,
        type: 'audio_file',
        data: null, // We'll load data later when actually needed
        metadata: {
          soundId: sound.id,
          size: sound.duration * 128 * 1024 / 8, // Estimate
          isPreloaded: true
        },
        cachedAt: new Date(),
        priority: 'low',
        accessCount: 0,
        lastAccessed: new Date(),
        frequency: 0,
        tags: [sound.category, ...sound.tags]
      };

      await this.set(entry);
      this.stats.preloadHits++;
    } catch (error) {
      console.warn(`Failed to warm cache for sound ${sound.id}:`, error);
    }
  }

  // Intelligent cache eviction
  private async enforcePolicy(): Promise<void> {
    const currentStats = await this.calculateCurrentStats();

    if (currentStats.totalSize <= this.policy.maxSizeBytes &&
        currentStats.totalEntries <= this.policy.maxEntries) {
      return; // No eviction needed
    }

    const entriesToEvict = await this.selectEntriesForEviction();

    for (const entry of entriesToEvict) {
      await this.delete(entry.id);
      this.stats.evictionCount++;
    }

    console.log(`Evicted ${entriesToEvict.length} cache entries`);
  }

  private async selectEntriesForEviction(): Promise<CacheEntry[]> {
    const allEntries = await this.getAllEntries();
    const now = new Date();

    // Remove expired entries first
<<<<<<< HEAD
    const expired = allEntries.filter(
      entry => entry.expiresAt && entry.expiresAt < now
=======
    const expired = allEntries.filter(entry =>
      entry.expiresAt && entry.expiresAt < now
>>>>>>> 02f0594e
    );

    if (expired.length > 0) {
      return expired;
    }

    // Apply eviction strategy
    switch (this.policy.evictionStrategy) {
      case 'lru':
        return this.selectLRUEntries(allEntries);
      case 'lfu':
        return this.selectLFUEntries(allEntries);
      case 'fifo':
        return this.selectFIFOEntries(allEntries);
      case 'intelligent':
      default:
        return this.selectIntelligentEntries(allEntries);
    }
  }

  private selectIntelligentEntries(entries: CacheEntry[]): CacheEntry[] {
    // Intelligent eviction considers multiple factors
    const scored = entries.map(entry => {
      const age = Date.now() - entry.cachedAt.getTime();
      const timeSinceAccess = Date.now() - entry.lastAccessed.getTime();
      const size = entry.metadata.size || 0;

      // Lower score = higher priority for eviction
      let score = 0;

      // Factor in frequency (higher frequency = lower eviction score)
      score -= entry.frequency * 10;

      // Factor in recency (more recent access = lower eviction score)
      score += timeSinceAccess / (1000 * 60 * 60); // Hours since access

      // Factor in size (larger files get slightly higher eviction score)
      score += Math.log(size + 1) / 1000;

      // Factor in priority (critical/high priority = much lower eviction score)
      if (entry.priority === 'critical') score -= 100;
      else if (entry.priority === 'high') score -= 50;
      else if (entry.priority === 'medium') score -= 20;

      // Factor in age (very old entries get higher eviction score)
      if (age > 7 * 24 * 60 * 60 * 1000) score += 50; // Older than 7 days

      return { entry, score };
    });

    // Sort by score (lowest first) and return top candidates
    scored.sort((a, b) => a.score - b.score);

    // Evict up to 10% of entries or until under limits
<<<<<<< HEAD
    const maxEvict = Math.min(
      entries.length * 0.1,
      entries.length - this.policy.maxEntries + 10
    );
=======
    const maxEvict = Math.min(entries.length * 0.1, entries.length - this.policy.maxEntries + 10);
>>>>>>> 02f0594e
    return scored.slice(0, maxEvict).map(s => s.entry);
  }

  private selectLRUEntries(entries: CacheEntry[]): CacheEntry[] {
    return entries
      .sort((a, b) => a.lastAccessed.getTime() - b.lastAccessed.getTime())
      .slice(0, Math.min(50, entries.length * 0.1));
  }

  private selectLFUEntries(entries: CacheEntry[]): CacheEntry[] {
    return entries
      .sort((a, b) => a.frequency - b.frequency)
      .slice(0, Math.min(50, entries.length * 0.1));
  }

  private selectFIFOEntries(entries: CacheEntry[]): CacheEntry[] {
    return entries
      .sort((a, b) => a.cachedAt.getTime() - b.cachedAt.getTime())
      .slice(0, Math.min(50, entries.length * 0.1));
  }

  private async compressEntry(entry: CacheEntry): Promise<CacheEntry> {
    if (!entry.data || !(entry.data instanceof ArrayBuffer)) {
      return entry;
    }

    try {
      // Simulate compression (in real implementation, use actual compression)
      const originalSize = entry.data.byteLength;

      // Mock compression - reduce size by 30%
      const compressedSize = Math.floor(originalSize * 0.7);
      const compressedData = entry.data.slice(0, compressedSize);

      entry.data = compressedData;
      entry.originalSize = originalSize;
      entry.compressionRatio = originalSize / compressedSize;
      entry.metadata.compressionLevel = 'medium';
      entry.metadata.size = compressedSize;

<<<<<<< HEAD
      console.log(
        `Compressed cache entry ${entry.id}: ${originalSize} -> ${compressedSize} bytes`
      );
=======
      console.log(`Compressed cache entry ${entry.id}: ${originalSize} -> ${compressedSize} bytes`);
>>>>>>> 02f0594e

      return entry;
    } catch (error) {
      console.warn('Compression failed:', error);
      return entry;
    }
  }

  private recordAccess(id: string, startTime: number): void {
    const accessTime = performance.now() - startTime;

    // Update average access time
    this.stats.averageAccessTime = (this.stats.averageAccessTime * 0.9) + (accessTime * 0.1);

    // Update access log
    const now = Date.now();
    const log = this.accessLog.get(id) || [];
    log.push(now);

    // Keep only last 100 accesses
    if (log.length > 100) {
      log.shift();
    }

    this.accessLog.set(id, log);

    // Update frequency in cache entry
    this.updateEntryFrequency(id, log);
  }

  private async updateEntryFrequency(id: string, accessLog: number[]): Promise<void> {
<<<<<<< HEAD
    const entry = this.memoryCache.get(id) || (await this.getFromDatabase(id));
=======
    const entry = this.memoryCache.get(id) || await this.getFromDatabase(id);
>>>>>>> 02f0594e
    if (!entry) return;

    // Calculate frequency based on recent accesses
    const now = Date.now();
    const recent = accessLog.filter(time => now - time < 24 * 60 * 60 * 1000); // Last 24 hours

    entry.frequency = recent.length;
    entry.accessCount++;
    entry.lastAccessed = new Date();

    // Update in cache
    if (this.memoryCache.has(id)) {
      this.memoryCache.set(id, entry);
    }
  }

  private async getFromDatabase(id: string): Promise<CacheEntry | null> {
    if (!this.db) return null;

    const transaction = this.db.transaction(['enhancedCache'], 'readonly');
    const store = transaction.objectStore('enhancedCache');

    return new Promise(resolve => {
      const request = store.get(id);
      request.onsuccess = () => resolve(request.result || null);
      request.onerror = () => resolve(null);
    });
  }

  private async saveToDatabase(entry: CacheEntry): Promise<void> {
    if (!this.db) return;

    const transaction = this.db.transaction(['enhancedCache'], 'readwrite');
    const store = transaction.objectStore('enhancedCache');

    return new Promise((resolve, reject) => {
      const request = store.put(entry);
      request.onsuccess = () => resolve();
      request.onerror = () => reject(request.error);
    });
  }

  private async getAllEntries(): Promise<CacheEntry[]> {
    if (!this.db) return [];

    const transaction = this.db.transaction(['enhancedCache'], 'readonly');
    const store = transaction.objectStore('enhancedCache');

    return new Promise(resolve => {
      const request = store.getAll();
      request.onsuccess = () => resolve(request.result || []);
      request.onerror = () => resolve([]);
    });
  }

  private async calculateCurrentStats(): Promise<{ totalSize: number; totalEntries: number }> {
    const entries = await this.getAllEntries();

    return {
      totalSize: entries.reduce((sum, entry) => sum + (entry.metadata.size || 0), 0),
<<<<<<< HEAD
      totalEntries: entries.length,
=======
      totalEntries: entries.length
>>>>>>> 02f0594e
    };
  }

  private async updateStats(): Promise<void> {
    const current = await this.calculateCurrentStats();
    this.stats.totalSize = current.totalSize;
    this.stats.totalEntries = current.totalEntries;

    // Calculate memory pressure
<<<<<<< HEAD
    this.stats.memoryPressure = Math.min(
      1,
      current.totalSize / this.policy.maxSizeBytes
    );
=======
    this.stats.memoryPressure = Math.min(1, current.totalSize / this.policy.maxSizeBytes);
>>>>>>> 02f0594e
  }

  private resetStats(): void {
    this.stats = {
      totalSize: 0,
      totalEntries: 0,
      hitRate: 0,
      missRate: 0,
      compressionRatio: 0,
      averageAccessTime: 0,
      evictionCount: 0,
      preloadHits: 0,
      memoryPressure: 0
    };
  }

  private async startMaintenanceTasks(): Promise<void> {
    // Cleanup expired entries every hour
<<<<<<< HEAD
    setInterval(
      async () => {
        await this.cleanupExpiredEntries();
      },
      60 * 60 * 1000
    );

    // Update stats every 5 minutes
    setInterval(
      async () => {
        await this.updateStats();
      },
      5 * 60 * 1000
    );

    // Enforce policy every 10 minutes
    setInterval(
      async () => {
        await this.enforcePolicy();
      },
      10 * 60 * 1000
    );
=======
    setInterval(async () => {
      await this.cleanupExpiredEntries();
    }, 60 * 60 * 1000);

    // Update stats every 5 minutes
    setInterval(async () => {
      await this.updateStats();
    }, 5 * 60 * 1000);

    // Enforce policy every 10 minutes
    setInterval(async () => {
      await this.enforcePolicy();
    }, 10 * 60 * 1000);
>>>>>>> 02f0594e
  }

  private async cleanupExpiredEntries(): Promise<void> {
    const entries = await this.getAllEntries();
    const now = new Date();
    const expired = entries.filter(entry => entry.expiresAt && entry.expiresAt < now);

    for (const entry of expired) {
      await this.delete(entry.id);
    }

    if (expired.length > 0) {
      console.log(`Cleaned up ${expired.length} expired cache entries`);
    }
  }

  // Public API methods
  getStats(): CacheStats {
    return { ...this.stats };
  }

  updatePolicy(updates: Partial<CachePolicy>): void {
    this.policy = { ...this.policy, ...updates };
    console.log('Cache policy updated:', this.policy);
  }

  updateWarmingConfig(updates: Partial<CacheWarmingConfig>): void {
    this.warmingConfig = { ...this.warmingConfig, ...updates };
    console.log('Cache warming config updated:', this.warmingConfig);
  }

  async optimize(): Promise<void> {
    console.log('Starting cache optimization...');

    await this.enforcePolicy();
    await this.cleanupExpiredEntries();
    await this.updateStats();

    console.log('Cache optimization completed');
  }
}

// Export singleton
export const enhancedCacheManager = EnhancedCacheManager.getInstance();<|MERGE_RESOLUTION|>--- conflicted
+++ resolved
@@ -84,11 +84,7 @@
       scheduleHours: [6, 7, 8, 18, 19, 20], // Morning and evening
       maxWarmingEntries: 50,
       warmingBatchSize: 5,
-<<<<<<< HEAD
-      priorityCategories: ['nature', 'energetic', 'motivation'],
-=======
       priorityCategories: ['nature', 'energetic', 'motivation']
->>>>>>> 02f0594e
     };
   }
 
@@ -177,18 +173,8 @@
           const entry = cursor.value as CacheEntry;
 
           // Only load to memory if recently accessed or high priority
-<<<<<<< HEAD
-          const hoursAgo =
-            (Date.now() - entry.lastAccessed.getTime()) / (1000 * 60 * 60);
-          if (
-            hoursAgo < 24 ||
-            entry.priority === 'critical' ||
-            entry.priority === 'high'
-          ) {
-=======
           const hoursAgo = (Date.now() - entry.lastAccessed.getTime()) / (1000 * 60 * 60);
           if (hoursAgo < 24 || entry.priority === 'critical' || entry.priority === 'high') {
->>>>>>> 02f0594e
             this.memoryCache.set(entry.id, entry);
             loadedCount++;
           }
@@ -305,14 +291,7 @@
 
     if (!this.db) return;
 
-<<<<<<< HEAD
-    const transaction = this.db.transaction(
-      ['enhancedCache', 'accessLog'],
-      'readwrite'
-    );
-=======
     const transaction = this.db.transaction(['enhancedCache', 'accessLog'], 'readwrite');
->>>>>>> 02f0594e
 
     await Promise.all([
       new Promise<void>((resolve, reject) => {
@@ -343,38 +322,20 @@
 
     // Sort sounds by priority for warming
     const prioritizedSounds = sounds
-<<<<<<< HEAD
-      .filter(
-        sound =>
-          this.warmingConfig.priorityCategories.includes(sound.category) ||
-          (sound.rating && sound.rating > 4)
-=======
       .filter(sound =>
         this.warmingConfig.priorityCategories.includes(sound.category) ||
         sound.rating && sound.rating > 4
->>>>>>> 02f0594e
       )
       .sort((a, b) => (b.rating || 0) - (a.rating || 0))
       .slice(0, this.warmingConfig.maxWarmingEntries);
 
     // Warm cache in batches
-<<<<<<< HEAD
-    for (
-      let i = 0;
-      i < prioritizedSounds.length;
-      i += this.warmingConfig.warmingBatchSize
-    ) {
-      const batch = prioritizedSounds.slice(i, i + this.warmingConfig.warmingBatchSize);
-
-      await Promise.allSettled(batch.map(sound => this.warmCacheEntry(sound)));
-=======
     for (let i = 0; i < prioritizedSounds.length; i += this.warmingConfig.warmingBatchSize) {
       const batch = prioritizedSounds.slice(i, i + this.warmingConfig.warmingBatchSize);
 
       await Promise.allSettled(
         batch.map(sound => this.warmCacheEntry(sound))
       );
->>>>>>> 02f0594e
 
       // Small delay between batches to avoid overwhelming the system
       await new Promise(resolve => setTimeout(resolve, 100));
@@ -440,13 +401,8 @@
     const now = new Date();
 
     // Remove expired entries first
-<<<<<<< HEAD
-    const expired = allEntries.filter(
-      entry => entry.expiresAt && entry.expiresAt < now
-=======
     const expired = allEntries.filter(entry =>
       entry.expiresAt && entry.expiresAt < now
->>>>>>> 02f0594e
     );
 
     if (expired.length > 0) {
@@ -501,14 +457,7 @@
     scored.sort((a, b) => a.score - b.score);
 
     // Evict up to 10% of entries or until under limits
-<<<<<<< HEAD
-    const maxEvict = Math.min(
-      entries.length * 0.1,
-      entries.length - this.policy.maxEntries + 10
-    );
-=======
     const maxEvict = Math.min(entries.length * 0.1, entries.length - this.policy.maxEntries + 10);
->>>>>>> 02f0594e
     return scored.slice(0, maxEvict).map(s => s.entry);
   }
 
@@ -549,13 +498,7 @@
       entry.metadata.compressionLevel = 'medium';
       entry.metadata.size = compressedSize;
 
-<<<<<<< HEAD
-      console.log(
-        `Compressed cache entry ${entry.id}: ${originalSize} -> ${compressedSize} bytes`
-      );
-=======
       console.log(`Compressed cache entry ${entry.id}: ${originalSize} -> ${compressedSize} bytes`);
->>>>>>> 02f0594e
 
       return entry;
     } catch (error) {
@@ -587,11 +530,7 @@
   }
 
   private async updateEntryFrequency(id: string, accessLog: number[]): Promise<void> {
-<<<<<<< HEAD
-    const entry = this.memoryCache.get(id) || (await this.getFromDatabase(id));
-=======
     const entry = this.memoryCache.get(id) || await this.getFromDatabase(id);
->>>>>>> 02f0594e
     if (!entry) return;
 
     // Calculate frequency based on recent accesses
@@ -652,11 +591,7 @@
 
     return {
       totalSize: entries.reduce((sum, entry) => sum + (entry.metadata.size || 0), 0),
-<<<<<<< HEAD
-      totalEntries: entries.length,
-=======
       totalEntries: entries.length
->>>>>>> 02f0594e
     };
   }
 
@@ -666,14 +601,7 @@
     this.stats.totalEntries = current.totalEntries;
 
     // Calculate memory pressure
-<<<<<<< HEAD
-    this.stats.memoryPressure = Math.min(
-      1,
-      current.totalSize / this.policy.maxSizeBytes
-    );
-=======
     this.stats.memoryPressure = Math.min(1, current.totalSize / this.policy.maxSizeBytes);
->>>>>>> 02f0594e
   }
 
   private resetStats(): void {
@@ -692,30 +620,6 @@
 
   private async startMaintenanceTasks(): Promise<void> {
     // Cleanup expired entries every hour
-<<<<<<< HEAD
-    setInterval(
-      async () => {
-        await this.cleanupExpiredEntries();
-      },
-      60 * 60 * 1000
-    );
-
-    // Update stats every 5 minutes
-    setInterval(
-      async () => {
-        await this.updateStats();
-      },
-      5 * 60 * 1000
-    );
-
-    // Enforce policy every 10 minutes
-    setInterval(
-      async () => {
-        await this.enforcePolicy();
-      },
-      10 * 60 * 1000
-    );
-=======
     setInterval(async () => {
       await this.cleanupExpiredEntries();
     }, 60 * 60 * 1000);
@@ -729,7 +633,6 @@
     setInterval(async () => {
       await this.enforcePolicy();
     }, 10 * 60 * 1000);
->>>>>>> 02f0594e
   }
 
   private async cleanupExpiredEntries(): Promise<void> {
