// Enhanced Email Campaign Service for Relife Application
import { PersonaType, PersonaDetectionResult, User } from '../types';
import { ErrorHandler } from './error-handler';
import ConvertKitService, { ConvertKitConfig } from './convertkit-service';
import { CONVERTKIT_IDS } from '../config/convertkit-generated';

export interface EmailPlatformConfig {
  platform: 'convertkit' | 'mailchimp' | 'sendgrid';
  apiKey: string;
  apiSecret?: string;
  fromEmail: string;
  fromName: string;
  webhookSecret?: string;
}

export class EmailCampaignService {
  private static instance: EmailCampaignService;
  private config: EmailPlatformConfig | null = null;
  private isInitialized = false;
  private convertKitService: ConvertKitService;

  private constructor() {
    this.convertKitService = ConvertKitService.getInstance();
  }

  static getInstance(): EmailCampaignService {
    if (!EmailCampaignService.instance) {
      EmailCampaignService.instance = new EmailCampaignService();
    }
    return EmailCampaignService.instance;
  }

  async initialize(config: EmailPlatformConfig): Promise<boolean> {
    try {
      this.config = config;

      if (config.platform === 'convertkit') {
        const convertKitConfig: ConvertKitConfig = {
          apiKey: config.apiKey,
          apiSecret: config.apiSecret || '',
          fromEmail: config.fromEmail,
          fromName: config.fromName,
          webhookSecret: config.webhookSecret
        };

        const initialized = await this.convertKitService.initialize(convertKitConfig);
        if (initialized) {
          this.isInitialized = true;
          console.log(`✅ Email service initialized with ${config.platform}`);
          return true;
        } else {
          console.error(`❌ Failed to initialize ${config.platform}`);
          return false;
        }
      } else {
        this.isInitialized = true;
        console.log(`Email service initialized with ${config.platform} (basic mode)`);
        return true;
      }
    } catch (error) {
      ErrorHandler.handleError(
        error instanceof Error ? error : new Error(String(error)),
        'Failed to initialize email service'
      );
      return false;
    }
  }

  // Enhanced persona detection with behavioral analytics
<<<<<<< HEAD
  async detectUserPersona(
    user: User,
    behavioralData?: any
  ): Promise<PersonaDetectionResult> {
=======
  async detectUserPersona(user: User, behavioralData?: any): Promise<PersonaDetectionResult> {
>>>>>>> 02f0594e
    try {
      let persona: PersonaType = 'struggling_sam';
      let confidence = 0.5;
      const factors: any[] = [];

      // Base persona detection on subscription tier
      const tier = user.subscriptionTier || 'free';
      let baseConfidence = 0.6;

      if (tier === 'free') {
        persona = 'struggling_sam';
      } else if (tier === 'basic') {
        persona = 'busy_ben';
        baseConfidence = 0.7;
      } else if (tier === 'premium') {
        persona = 'professional_paula';
        baseConfidence = 0.8;
      } else if (tier === 'pro') {
        persona = 'enterprise_emma';
        baseConfidence = 0.8;
      } else if (tier === 'student') {
        persona = 'student_sarah';
        baseConfidence = 0.9;
      }

      factors.push({
        factor: 'subscription_tier',
        weight: 0.4,
        value: tier,
        influence: baseConfidence
      });

      // Email domain analysis
      const emailDomain = user.email?.split('@')[1]?.toLowerCase() || '';
<<<<<<< HEAD
      if (
        emailDomain.includes('.edu') ||
        emailDomain.includes('university') ||
        emailDomain.includes('college') ||
        emailDomain.includes('student')
      ) {
=======
      if (emailDomain.includes('.edu') ||
          emailDomain.includes('university') ||
          emailDomain.includes('college') ||
          emailDomain.includes('student')) {
>>>>>>> 02f0594e
        persona = 'student_sarah';
        confidence = Math.max(confidence, 0.9);
        factors.push({
          factor: 'email_domain',
          weight: 0.3,
          value: emailDomain,
          influence: 0.9
        });
      }

      // Company domain analysis for enterprise
<<<<<<< HEAD
      const enterpriseDomains = [
        'company.com',
        'corp.com',
        'enterprise.com',
        'business.com',
      ];
      const isEnterpriseDomain =
        enterpriseDomains.some(domain => emailDomain.includes(domain)) ||
        !['gmail.com', 'yahoo.com', 'hotmail.com', 'outlook.com'].includes(emailDomain);
=======
      const enterpriseDomains = ['company.com', 'corp.com', 'enterprise.com', 'business.com'];
      const isEnterpriseDomain = enterpriseDomains.some(domain => emailDomain.includes(domain)) ||
                                !['gmail.com', 'yahoo.com', 'hotmail.com', 'outlook.com'].includes(emailDomain);
>>>>>>> 02f0594e

      if (isEnterpriseDomain && tier !== 'student') {
        if (tier === 'pro' || tier === 'premium') {
          persona = 'enterprise_emma';
          confidence = Math.max(confidence, 0.85);
        }
        factors.push({
          factor: 'enterprise_domain',
          weight: 0.2,
          value: emailDomain,
          influence: 0.7
        });
      }

      // Behavioral analysis if data is provided
      if (behavioralData) {
        const behaviorFactors = this.analyzeBehavioralData(behavioralData);
        factors.push(...behaviorFactors.factors);

        // Adjust persona based on behavior
        if (behaviorFactors.suggestedPersona) {
          persona = behaviorFactors.suggestedPersona;
          confidence = Math.max(confidence, behaviorFactors.confidence);
        }
      }

      // Calculate final confidence score
      const totalWeight = factors.reduce((sum, factor) => sum + factor.weight, 0);
<<<<<<< HEAD
      const weightedConfidence =
        factors.reduce((sum, factor) => {
          return sum + factor.influence * factor.weight;
        }, 0) / totalWeight;
=======
      const weightedConfidence = factors.reduce((sum, factor) => {
        return sum + (factor.influence * factor.weight);
      }, 0) / totalWeight;
>>>>>>> 02f0594e

      confidence = Math.min(0.99, Math.max(0.1, weightedConfidence || baseConfidence));

      return {
        persona,
        confidence,
        factors,
        updatedAt: new Date()
      };
    } catch (error) {
      ErrorHandler.handleError(
        error instanceof Error ? error : new Error(String(error)),
        'Failed to detect persona'
      );
      return {
        persona: 'struggling_sam',
        confidence: 0.5,
        factors: [],
        updatedAt: new Date()
      };
    }
  }

  // Analyze behavioral data for persona detection
  private analyzeBehavioralData(behavioralData: any): {
    factors: any[];
    suggestedPersona?: PersonaType;
    confidence: number;
  } {
    const factors: any[] = [];
    let suggestedPersona: PersonaType | undefined;
    let confidence = 0.5;

    // Feature usage patterns
    if (behavioralData.featureUsage) {
      const usage = behavioralData.featureUsage;

      // High analytics usage suggests professional_paula
      if (usage.analytics && usage.analytics > 10) {
        factors.push({
          factor: 'analytics_usage',
          weight: 0.3,
          value: usage.analytics,
          influence: 0.8
        });
        suggestedPersona = 'professional_paula';
        confidence = 0.8;
      }

      // Team features suggest enterprise_emma
      if (usage.teamFeatures && usage.teamFeatures > 5) {
        factors.push({
          factor: 'team_features',
          weight: 0.35,
          value: usage.teamFeatures,
          influence: 0.85
        });
        suggestedPersona = 'enterprise_emma';
        confidence = 0.85;
      }

      // Quick actions and shortcuts suggest busy_ben
      if (usage.shortcuts && usage.shortcuts > 20) {
        factors.push({
          factor: 'shortcut_usage',
          weight: 0.25,
          value: usage.shortcuts,
          influence: 0.75
        });
        if (!suggestedPersona || confidence < 0.75) {
          suggestedPersona = 'busy_ben';
          confidence = 0.75;
        }
      }
    }

    // Session patterns
    if (behavioralData.sessionData) {
      const sessions = behavioralData.sessionData;

      // Frequent short sessions suggest busy_ben
      if (sessions.averageDuration < 5 && sessions.frequency > 10) {
        factors.push({
          factor: 'session_pattern',
          weight: 0.2,
          value: 'frequent_short',
<<<<<<< HEAD
          influence: 0.7,
=======
          influence: 0.7
>>>>>>> 02f0594e
        });
      }

      // Long focused sessions suggest professional_paula
      if (sessions.averageDuration > 30) {
        factors.push({
          factor: 'session_pattern',
          weight: 0.2,
          value: 'long_focused',
<<<<<<< HEAD
          influence: 0.7,
=======
          influence: 0.7
>>>>>>> 02f0594e
        });
      }
    }

    return { factors, suggestedPersona, confidence };
  }

  // Add user to campaign with enhanced ConvertKit integration
  async addUserToCampaign(user: User, persona: PersonaType): Promise<boolean> {
    if (!this.isInitialized || !this.config) {
      console.warn('Email service not initialized');
      return false;
    }

    try {
      console.log(`Adding user ${user.email} to ${persona} campaign`);

      switch (this.config.platform) {
        case 'convertkit':
          return await this.addToEnhancedConvertKit(user, persona);
        case 'mailchimp':
          return await this.addToMailchimp(user, persona);
        default:
          console.log(`Platform ${this.config.platform} not implemented yet`);
          return true;
      }
    } catch (error) {
      ErrorHandler.handleError(
        error instanceof Error ? error : new Error(String(error)),
        'Failed to add user to campaign'
      );
      return false;
    }
  }

<<<<<<< HEAD
  private async addToEnhancedConvertKit(
    user: User,
    persona: PersonaType
  ): Promise<boolean> {
=======
  private async addToEnhancedConvertKit(user: User, persona: PersonaType): Promise<boolean> {
>>>>>>> 02f0594e
    try {
      // Get the form ID for this persona
      const formId = CONVERTKIT_IDS?.forms?.[persona]?.id;

      // Add subscriber to ConvertKit
<<<<<<< HEAD
      const subscriber = await this.convertKitService.addSubscriber(
        user,
        persona,
        formId
      );
=======
      const subscriber = await this.convertKitService.addSubscriber(user, persona, formId);
>>>>>>> 02f0594e

      if (subscriber) {
        // Add to sequence if available
        const sequenceId = CONVERTKIT_IDS?.sequences?.[persona]?.id;
        if (sequenceId) {
          await this.convertKitService.addToSequence(user.email, sequenceId);
        }

<<<<<<< HEAD
        console.log(
          `✅ Successfully added ${user.email} to ConvertKit with persona ${persona}`
        );
=======
        console.log(`✅ Successfully added ${user.email} to ConvertKit with persona ${persona}`);
>>>>>>> 02f0594e
        return true;
      } else {
        console.error(`❌ Failed to add ${user.email} to ConvertKit`);
        return false;
      }
    } catch (error) {
      console.error('ConvertKit integration error:', error);
      return false;
    }
  }

  // Legacy ConvertKit method for backwards compatibility
  private async addToConvertKit(user: User, persona: PersonaType): Promise<boolean> {
    const response = await fetch('https://api.convertkit.com/v3/subscribers', {
      method: 'POST',
      headers: { 'Content-Type': 'application/json' },
      body: JSON.stringify({
        api_key: this.config!.apiKey,
        email: user.email,
        first_name: user.name || user.username,
        fields: { persona, user_id: user.id },
        tags: [`persona:${persona}`]
      })
    });

    return response.ok;
  }

  private async addToMailchimp(user: User, persona: PersonaType): Promise<boolean> {
    // Mailchimp implementation would go here
    console.log('Mailchimp integration not implemented yet');
    return true;
  }

  // Enhanced sequence triggering
<<<<<<< HEAD
  async triggerSequence(
    email: string,
    persona: PersonaType,
    delay: number = 0
  ): Promise<boolean> {
=======
  async triggerSequence(email: string, persona: PersonaType, delay: number = 0): Promise<boolean> {
>>>>>>> 02f0594e
    if (!this.isInitialized || !this.config) {
      console.warn('Email service not initialized');
      return false;
    }

    try {
      if (this.config.platform === 'convertkit') {
        const sequenceId = CONVERTKIT_IDS?.sequences?.[persona]?.id;
        if (sequenceId) {
          // Add delay if specified
          if (delay > 0) {
            setTimeout(async () => {
              await this.convertKitService.addToSequence(email, sequenceId);
            }, delay * 1000);
          } else {
            await this.convertKitService.addToSequence(email, sequenceId);
          }

          console.log(`✅ Triggered ${persona} sequence for ${email}`);
          return true;
        } else {
          console.warn(`No sequence ID found for persona: ${persona}`);
          return false;
        }
      } else {
<<<<<<< HEAD
        console.log(
          `Triggering ${persona} sequence for ${email} (${this.config.platform})`
        );
=======
        console.log(`Triggering ${persona} sequence for ${email} (${this.config.platform})`);
>>>>>>> 02f0594e
        return true;
      }
    } catch (error) {
      ErrorHandler.handleError(
        error instanceof Error ? error : new Error(String(error)),
        'Failed to trigger sequence'
      );
      return false;
    }
  }

  // Update user persona and move to appropriate campaign
<<<<<<< HEAD
  async updateUserPersona(
    email: string,
    newPersona: PersonaType,
    confidence: number
  ): Promise<boolean> {
=======
  async updateUserPersona(email: string, newPersona: PersonaType, confidence: number): Promise<boolean> {
>>>>>>> 02f0594e
    if (!this.isInitialized || !this.config) {
      console.warn('Email service not initialized');
      return false;
    }

    try {
      if (this.config.platform === 'convertkit') {
<<<<<<< HEAD
        const updated = await this.convertKitService.updateSubscriberPersona(
          email,
          newPersona,
          confidence
        );
        if (updated) {
          // Trigger new persona sequence
          await this.triggerSequence(email, newPersona);
          console.log(
            `✅ Updated persona for ${email}: ${newPersona} (confidence: ${confidence})`
          );
=======
        const updated = await this.convertKitService.updateSubscriberPersona(email, newPersona, confidence);
        if (updated) {
          // Trigger new persona sequence
          await this.triggerSequence(email, newPersona);
          console.log(`✅ Updated persona for ${email}: ${newPersona} (confidence: ${confidence})`);
>>>>>>> 02f0594e
          return true;
        }
      }
      return false;
    } catch (error) {
      ErrorHandler.handleError(
        error instanceof Error ? error : new Error(String(error)),
        'Failed to update user persona'
      );
      return false;
    }
  }

  // Get service statistics
  async getServiceStats() {
    if (!this.isInitialized || !this.config) {
      return {
        isInitialized: false,
        platform: null,
        stats: null
      };
    }

    try {
      if (this.config.platform === 'convertkit') {
        const stats = await this.convertKitService.getServiceStats();
        return {
          isInitialized: this.isInitialized,
          platform: this.config.platform,
          stats
        };
      } else {
        return {
          isInitialized: this.isInitialized,
          platform: this.config.platform,
<<<<<<< HEAD
          stats: { message: 'Stats not available for this platform' },
=======
          stats: { message: 'Stats not available for this platform' }
>>>>>>> 02f0594e
        };
      }
    } catch (error) {
      console.error('Failed to get service stats:', error);
      return {
        isInitialized: this.isInitialized,
        platform: this.config.platform,
<<<<<<< HEAD
        stats: { error: 'Failed to retrieve stats' },
=======
        stats: { error: 'Failed to retrieve stats' }
>>>>>>> 02f0594e
      };
    }
  }
}

export default EmailCampaignService;

// Export the enhanced service instance for direct access
export const emailCampaignService = EmailCampaignService.getInstance();<|MERGE_RESOLUTION|>--- conflicted
+++ resolved
@@ -67,14 +67,7 @@
   }
 
   // Enhanced persona detection with behavioral analytics
-<<<<<<< HEAD
-  async detectUserPersona(
-    user: User,
-    behavioralData?: any
-  ): Promise<PersonaDetectionResult> {
-=======
   async detectUserPersona(user: User, behavioralData?: any): Promise<PersonaDetectionResult> {
->>>>>>> 02f0594e
     try {
       let persona: PersonaType = 'struggling_sam';
       let confidence = 0.5;
@@ -109,19 +102,10 @@
 
       // Email domain analysis
       const emailDomain = user.email?.split('@')[1]?.toLowerCase() || '';
-<<<<<<< HEAD
-      if (
-        emailDomain.includes('.edu') ||
-        emailDomain.includes('university') ||
-        emailDomain.includes('college') ||
-        emailDomain.includes('student')
-      ) {
-=======
       if (emailDomain.includes('.edu') ||
           emailDomain.includes('university') ||
           emailDomain.includes('college') ||
           emailDomain.includes('student')) {
->>>>>>> 02f0594e
         persona = 'student_sarah';
         confidence = Math.max(confidence, 0.9);
         factors.push({
@@ -133,21 +117,9 @@
       }
 
       // Company domain analysis for enterprise
-<<<<<<< HEAD
-      const enterpriseDomains = [
-        'company.com',
-        'corp.com',
-        'enterprise.com',
-        'business.com',
-      ];
-      const isEnterpriseDomain =
-        enterpriseDomains.some(domain => emailDomain.includes(domain)) ||
-        !['gmail.com', 'yahoo.com', 'hotmail.com', 'outlook.com'].includes(emailDomain);
-=======
       const enterpriseDomains = ['company.com', 'corp.com', 'enterprise.com', 'business.com'];
       const isEnterpriseDomain = enterpriseDomains.some(domain => emailDomain.includes(domain)) ||
                                 !['gmail.com', 'yahoo.com', 'hotmail.com', 'outlook.com'].includes(emailDomain);
->>>>>>> 02f0594e
 
       if (isEnterpriseDomain && tier !== 'student') {
         if (tier === 'pro' || tier === 'premium') {
@@ -176,16 +148,9 @@
 
       // Calculate final confidence score
       const totalWeight = factors.reduce((sum, factor) => sum + factor.weight, 0);
-<<<<<<< HEAD
-      const weightedConfidence =
-        factors.reduce((sum, factor) => {
-          return sum + factor.influence * factor.weight;
-        }, 0) / totalWeight;
-=======
       const weightedConfidence = factors.reduce((sum, factor) => {
         return sum + (factor.influence * factor.weight);
       }, 0) / totalWeight;
->>>>>>> 02f0594e
 
       confidence = Math.min(0.99, Math.max(0.1, weightedConfidence || baseConfidence));
 
@@ -272,11 +237,7 @@
           factor: 'session_pattern',
           weight: 0.2,
           value: 'frequent_short',
-<<<<<<< HEAD
-          influence: 0.7,
-=======
           influence: 0.7
->>>>>>> 02f0594e
         });
       }
 
@@ -286,11 +247,7 @@
           factor: 'session_pattern',
           weight: 0.2,
           value: 'long_focused',
-<<<<<<< HEAD
-          influence: 0.7,
-=======
           influence: 0.7
->>>>>>> 02f0594e
         });
       }
     }
@@ -326,28 +283,13 @@
     }
   }
 
-<<<<<<< HEAD
-  private async addToEnhancedConvertKit(
-    user: User,
-    persona: PersonaType
-  ): Promise<boolean> {
-=======
   private async addToEnhancedConvertKit(user: User, persona: PersonaType): Promise<boolean> {
->>>>>>> 02f0594e
     try {
       // Get the form ID for this persona
       const formId = CONVERTKIT_IDS?.forms?.[persona]?.id;
 
       // Add subscriber to ConvertKit
-<<<<<<< HEAD
-      const subscriber = await this.convertKitService.addSubscriber(
-        user,
-        persona,
-        formId
-      );
-=======
       const subscriber = await this.convertKitService.addSubscriber(user, persona, formId);
->>>>>>> 02f0594e
 
       if (subscriber) {
         // Add to sequence if available
@@ -356,13 +298,7 @@
           await this.convertKitService.addToSequence(user.email, sequenceId);
         }
 
-<<<<<<< HEAD
-        console.log(
-          `✅ Successfully added ${user.email} to ConvertKit with persona ${persona}`
-        );
-=======
         console.log(`✅ Successfully added ${user.email} to ConvertKit with persona ${persona}`);
->>>>>>> 02f0594e
         return true;
       } else {
         console.error(`❌ Failed to add ${user.email} to ConvertKit`);
@@ -398,15 +334,7 @@
   }
 
   // Enhanced sequence triggering
-<<<<<<< HEAD
-  async triggerSequence(
-    email: string,
-    persona: PersonaType,
-    delay: number = 0
-  ): Promise<boolean> {
-=======
   async triggerSequence(email: string, persona: PersonaType, delay: number = 0): Promise<boolean> {
->>>>>>> 02f0594e
     if (!this.isInitialized || !this.config) {
       console.warn('Email service not initialized');
       return false;
@@ -432,13 +360,7 @@
           return false;
         }
       } else {
-<<<<<<< HEAD
-        console.log(
-          `Triggering ${persona} sequence for ${email} (${this.config.platform})`
-        );
-=======
         console.log(`Triggering ${persona} sequence for ${email} (${this.config.platform})`);
->>>>>>> 02f0594e
         return true;
       }
     } catch (error) {
@@ -451,15 +373,7 @@
   }
 
   // Update user persona and move to appropriate campaign
-<<<<<<< HEAD
-  async updateUserPersona(
-    email: string,
-    newPersona: PersonaType,
-    confidence: number
-  ): Promise<boolean> {
-=======
   async updateUserPersona(email: string, newPersona: PersonaType, confidence: number): Promise<boolean> {
->>>>>>> 02f0594e
     if (!this.isInitialized || !this.config) {
       console.warn('Email service not initialized');
       return false;
@@ -467,25 +381,11 @@
 
     try {
       if (this.config.platform === 'convertkit') {
-<<<<<<< HEAD
-        const updated = await this.convertKitService.updateSubscriberPersona(
-          email,
-          newPersona,
-          confidence
-        );
-        if (updated) {
-          // Trigger new persona sequence
-          await this.triggerSequence(email, newPersona);
-          console.log(
-            `✅ Updated persona for ${email}: ${newPersona} (confidence: ${confidence})`
-          );
-=======
         const updated = await this.convertKitService.updateSubscriberPersona(email, newPersona, confidence);
         if (updated) {
           // Trigger new persona sequence
           await this.triggerSequence(email, newPersona);
           console.log(`✅ Updated persona for ${email}: ${newPersona} (confidence: ${confidence})`);
->>>>>>> 02f0594e
           return true;
         }
       }
@@ -521,11 +421,7 @@
         return {
           isInitialized: this.isInitialized,
           platform: this.config.platform,
-<<<<<<< HEAD
-          stats: { message: 'Stats not available for this platform' },
-=======
           stats: { message: 'Stats not available for this platform' }
->>>>>>> 02f0594e
         };
       }
     } catch (error) {
@@ -533,11 +429,7 @@
       return {
         isInitialized: this.isInitialized,
         platform: this.config.platform,
-<<<<<<< HEAD
-        stats: { error: 'Failed to retrieve stats' },
-=======
         stats: { error: 'Failed to retrieve stats' }
->>>>>>> 02f0594e
       };
     }
   }
