/**
 * Visual Alarm Themes Service
 * Manages visual effects, animations, and styling for alarm displays
 */

export interface VisualAlarmTheme {
  id: string;
  name: string;
  description: string;
<<<<<<< HEAD
  category:
    | 'gentle'
    | 'energetic'
    | 'nature'
    | 'abstract'
    | 'cinematic'
    | 'minimal'
    | 'fantasy'
    | 'cosmic'
    | 'horror'
    | 'workout';
=======
  category: 'gentle' | 'energetic' | 'nature' | 'abstract' | 'cinematic' | 'minimal' | 'fantasy' | 'cosmic' | 'horror' | 'workout';
>>>>>>> 02f0594e

  // Color Palette
  colors: {
    primary: string;
    secondary: string;
    accent: string;
    background: string;
    gradientStart: string;
    gradientEnd: string;
    text: string;
    shadow: string;
  };

  // Animation Settings
  animations: {
<<<<<<< HEAD
    entrance:
      | 'fade'
      | 'slide'
      | 'zoom'
      | 'bounce'
      | 'pulse'
      | 'rotate'
      | 'shake'
      | 'wave'
      | 'spiral'
      | 'explode';
    loop:
      | 'pulse'
      | 'breathe'
      | 'glow'
      | 'rotate'
      | 'float'
      | 'shake'
      | 'ripple'
      | 'none'
      | 'particles'
      | 'matrix';
=======
    entrance: 'fade' | 'slide' | 'zoom' | 'bounce' | 'pulse' | 'rotate' | 'shake' | 'wave' | 'spiral' | 'explode';
    loop: 'pulse' | 'breathe' | 'glow' | 'rotate' | 'float' | 'shake' | 'ripple' | 'none' | 'particles' | 'matrix';
>>>>>>> 02f0594e
    duration: number; // milliseconds
    intensity: 'subtle' | 'moderate' | 'intense' | 'extreme';
  };

  // Visual Effects
  effects: {
    blur: boolean;
    particles: boolean;
    gradient: boolean;
    shadows: boolean;
    distortion: boolean;
    chromatic: boolean;
    vignette: boolean;
    scanlines: boolean;
    glitch: boolean;
    waves: boolean;
  };

  // Typography
  typography: {
    fontFamily: string;
    fontSize: 'small' | 'medium' | 'large' | 'extra-large';
    fontWeight: 'light' | 'normal' | 'bold' | 'extra-bold';
    letterSpacing: number;
    textShadow: boolean;
  };

  // Background Pattern
  background: {
<<<<<<< HEAD
    type:
      | 'solid'
      | 'gradient'
      | 'pattern'
      | 'image'
      | 'video'
      | 'animated'
      | 'particles';
    pattern?:
      | 'dots'
      | 'lines'
      | 'grid'
      | 'waves'
      | 'circles'
      | 'hexagons'
      | 'triangles'
      | 'noise';
=======
    type: 'solid' | 'gradient' | 'pattern' | 'image' | 'video' | 'animated' | 'particles';
    pattern?: 'dots' | 'lines' | 'grid' | 'waves' | 'circles' | 'hexagons' | 'triangles' | 'noise';
>>>>>>> 02f0594e
    opacity: number;
    blur: number;
  };

  // Screen Effects
  screen: {
    brightness: number; // 0-200, 100 is normal
    contrast: number; // 0-200, 100 is normal
    saturation: number; // 0-200, 100 is normal
    hue: number; // 0-360 degrees
    flashEnabled: boolean;
    flashColor: string;
    flashInterval: number; // milliseconds
  };

  // Interactive Elements
  interaction: {
<<<<<<< HEAD
    hapticPattern?:
      | 'light'
      | 'medium'
      | 'heavy'
      | 'success'
      | 'warning'
      | 'error'
      | 'selection'
      | 'impact';
=======
    hapticPattern?: 'light' | 'medium' | 'heavy' | 'success' | 'warning' | 'error' | 'selection' | 'impact';
>>>>>>> 02f0594e
    touchRipple: boolean;
    parallax: boolean;
    tilt3d: boolean;
  };
}

export type VisualAlarmThemeId =
  // Gentle Themes
  | 'sunrise_glow'
  | 'morning_mist'
  | 'peaceful_waves'
  | 'cherry_blossom'
  | 'soft_clouds'
  | 'golden_hour'

  // Energetic Themes
  | 'neon_pulse'
  | 'lightning_bolt'
  | 'fire_explosion'
  | 'electric_storm'
  | 'racing_stripes'
  | 'disco_fever'

  // Nature Themes
  | 'forest_canopy'
  | 'ocean_depths'
  | 'mountain_peak'
  | 'desert_mirage'
  | 'aurora_borealis'
  | 'volcanic_glow'

  // Abstract Themes
  | 'geometric_flow'
  | 'particle_storm'
  | 'liquid_mercury'
  | 'crystal_fractals'
  | 'digital_rain'
  | 'sound_waves'

  // Cinematic Themes
  | 'movie_theater'
  | 'space_odyssey'
  | 'noir_shadows'
  | 'retro_vhs'
  | 'holographic'
  | 'time_warp'

  // Fantasy & Cosmic
  | 'galaxy_spiral'
  | 'magic_portal'
  | 'dragon_fire'
  | 'cosmic_void'
  | 'enchanted_forest'
  | 'starfield'

  // Horror Themes
  | 'blood_moon'
  | 'haunted_mirror'
  | 'creepy_static'
  | 'zombie_apocalypse'
  | 'ghostly_mist'

  // Workout Themes
  | 'gym_lights'
  | 'boxing_ring'
  | 'runner_track'
  | 'muscle_pump'
  | 'sweat_drops'

  // Minimal Themes
  | 'clean_white'
  | 'dark_void'
  | 'paper_texture'
  | 'glass_surface'
  | 'metal_brushed';

class VisualAlarmThemesService {
  private static instance: VisualAlarmThemesService | null = null;
  private themes: Map<VisualAlarmThemeId, VisualAlarmTheme>;
  private currentTheme: VisualAlarmThemeId = 'sunrise_glow';
  private activeAnimations: Set<string> = new Set();

  private constructor() {
    this.themes = new Map();
    this.initializeThemes();
  }

  static getInstance(): VisualAlarmThemesService {
    if (!VisualAlarmThemesService.instance) {
      VisualAlarmThemesService.instance = new VisualAlarmThemesService();
    }
    return VisualAlarmThemesService.instance;
  }

  private initializeThemes(): void {
    // Gentle Themes
    this.themes.set('sunrise_glow', {
      id: 'sunrise_glow',
      name: 'Sunrise Glow',
      description: 'Warm golden light that gradually brightens like a sunrise',
      category: 'gentle',
      colors: {
        primary: '#FFA500',
        secondary: '#FFD700',
        accent: '#FF6B35',
        background: '#FFF8DC',
        gradientStart: '#FFE4B5',
        gradientEnd: '#FFA500',
        text: '#8B4513',
<<<<<<< HEAD
        shadow: '#D2691E',
=======
        shadow: '#D2691E'
>>>>>>> 02f0594e
      },
      animations: {
        entrance: 'fade',
        loop: 'glow',
        duration: 3000,
<<<<<<< HEAD
        intensity: 'moderate',
=======
        intensity: 'moderate'
>>>>>>> 02f0594e
      },
      effects: {
        blur: false,
        particles: true,
        gradient: true,
        shadows: true,
        distortion: false,
        chromatic: false,
        vignette: true,
        scanlines: false,
        glitch: false,
        waves: false
      },
      typography: {
        fontFamily: 'Inter, sans-serif',
        fontSize: 'large',
        fontWeight: 'normal',
        letterSpacing: 0.5,
        textShadow: true
      },
      background: {
        type: 'gradient',
        opacity: 0.8,
        blur: 0
      },
      screen: {
        brightness: 120,
        contrast: 110,
        saturation: 120,
        hue: 30,
        flashEnabled: false,
        flashColor: '#FFD700',
<<<<<<< HEAD
        flashInterval: 2000,
=======
        flashInterval: 2000
>>>>>>> 02f0594e
      },
      interaction: {
        hapticPattern: 'light',
        touchRipple: true,
        parallax: true,
        tilt3d: false
      }
    });

    this.themes.set('morning_mist', {
      id: 'morning_mist',
      name: 'Morning Mist',
      description: 'Soft, ethereal mist that gently swirls and fades',
      category: 'gentle',
      colors: {
        primary: '#E0F6FF',
        secondary: '#B0E0E6',
        accent: '#87CEEB',
        background: '#F0F8FF',
        gradientStart: '#E6F3FF',
        gradientEnd: '#B0E0E6',
        text: '#4682B4',
<<<<<<< HEAD
        shadow: '#778899',
=======
        shadow: '#778899'
>>>>>>> 02f0594e
      },
      animations: {
        entrance: 'fade',
        loop: 'float',
        duration: 4000,
<<<<<<< HEAD
        intensity: 'subtle',
=======
        intensity: 'subtle'
>>>>>>> 02f0594e
      },
      effects: {
        blur: true,
        particles: true,
        gradient: true,
        shadows: false,
        distortion: false,
        chromatic: false,
        vignette: true,
        scanlines: false,
        glitch: false,
        waves: true
      },
      typography: {
        fontFamily: 'Nunito, sans-serif',
        fontSize: 'medium',
        fontWeight: 'light',
        letterSpacing: 1,
        textShadow: false
      },
      background: {
        type: 'animated',
        opacity: 0.6,
        blur: 5
      },
      screen: {
        brightness: 100,
        contrast: 95,
        saturation: 90,
        hue: 200,
        flashEnabled: false,
        flashColor: '#87CEEB',
<<<<<<< HEAD
        flashInterval: 3000,
=======
        flashInterval: 3000
>>>>>>> 02f0594e
      },
      interaction: {
        hapticPattern: 'light',
        touchRipple: true,
        parallax: true,
        tilt3d: true
      }
    });

    // Energetic Themes
    this.themes.set('neon_pulse', {
      id: 'neon_pulse',
      name: 'Neon Pulse',
      description: 'Electric neon colors with pulsing cyberpunk energy',
      category: 'energetic',
      colors: {
        primary: '#00FFFF',
        secondary: '#FF00FF',
        accent: '#FFFF00',
        background: '#000000',
        gradientStart: '#FF0080',
        gradientEnd: '#00FFFF',
        text: '#FFFFFF',
<<<<<<< HEAD
        shadow: '#FF00FF',
=======
        shadow: '#FF00FF'
>>>>>>> 02f0594e
      },
      animations: {
        entrance: 'explode',
        loop: 'pulse',
        duration: 800,
<<<<<<< HEAD
        intensity: 'extreme',
=======
        intensity: 'extreme'
>>>>>>> 02f0594e
      },
      effects: {
        blur: false,
        particles: true,
        gradient: true,
        shadows: true,
        distortion: true,
        chromatic: true,
        vignette: false,
        scanlines: true,
        glitch: true,
        waves: false
      },
      typography: {
        fontFamily: 'Orbitron, monospace',
        fontSize: 'extra-large',
        fontWeight: 'bold',
        letterSpacing: 2,
        textShadow: true
      },
      background: {
        type: 'pattern',
        pattern: 'grid',
        opacity: 0.3,
        blur: 0
      },
      screen: {
        brightness: 150,
        contrast: 140,
        saturation: 200,
        hue: 300,
        flashEnabled: true,
        flashColor: '#00FFFF',
<<<<<<< HEAD
        flashInterval: 500,
=======
        flashInterval: 500
>>>>>>> 02f0594e
      },
      interaction: {
        hapticPattern: 'heavy',
        touchRipple: true,
        parallax: false,
        tilt3d: false
      }
    });

    this.themes.set('lightning_bolt', {
      id: 'lightning_bolt',
      name: 'Lightning Bolt',
      description: 'Electric storm with crackling lightning effects',
      category: 'energetic',
      colors: {
        primary: '#FFFFFF',
        secondary: '#E6E6FA',
        accent: '#00BFFF',
        background: '#191970',
        gradientStart: '#4B0082',
        gradientEnd: '#000080',
        text: '#FFFFFF',
<<<<<<< HEAD
        shadow: '#00BFFF',
=======
        shadow: '#00BFFF'
>>>>>>> 02f0594e
      },
      animations: {
        entrance: 'shake',
        loop: 'shake',
        duration: 200,
<<<<<<< HEAD
        intensity: 'extreme',
=======
        intensity: 'extreme'
>>>>>>> 02f0594e
      },
      effects: {
        blur: false,
        particles: true,
        gradient: true,
        shadows: true,
        distortion: true,
        chromatic: true,
        vignette: true,
        scanlines: false,
        glitch: true,
        waves: false
      },
      typography: {
        fontFamily: 'Rajdhani, sans-serif',
        fontSize: 'extra-large',
        fontWeight: 'extra-bold',
        letterSpacing: 1.5,
        textShadow: true
      },
      background: {
        type: 'animated',
        opacity: 0.9,
        blur: 0
      },
      screen: {
        brightness: 200,
        contrast: 150,
        saturation: 130,
        hue: 240,
        flashEnabled: true,
        flashColor: '#FFFFFF',
<<<<<<< HEAD
        flashInterval: 150,
=======
        flashInterval: 150
>>>>>>> 02f0594e
      },
      interaction: {
        hapticPattern: 'impact',
        touchRipple: true,
        parallax: false,
        tilt3d: false
      }
    });

    // Nature Themes
    this.themes.set('forest_canopy', {
      id: 'forest_canopy',
      name: 'Forest Canopy',
      description: 'Dappled sunlight filtering through green leaves',
      category: 'nature',
      colors: {
        primary: '#228B22',
        secondary: '#32CD32',
        accent: '#ADFF2F',
        background: '#F0FFF0',
        gradientStart: '#90EE90',
        gradientEnd: '#006400',
        text: '#2F4F4F',
<<<<<<< HEAD
        shadow: '#556B2F',
=======
        shadow: '#556B2F'
>>>>>>> 02f0594e
      },
      animations: {
        entrance: 'wave',
        loop: 'float',
        duration: 5000,
<<<<<<< HEAD
        intensity: 'subtle',
=======
        intensity: 'subtle'
>>>>>>> 02f0594e
      },
      effects: {
        blur: true,
        particles: true,
        gradient: true,
        shadows: true,
        distortion: false,
        chromatic: false,
        vignette: true,
        scanlines: false,
        glitch: false,
        waves: true
      },
      typography: {
        fontFamily: 'Crimson Text, serif',
        fontSize: 'large',
        fontWeight: 'normal',
        letterSpacing: 0.5,
        textShadow: true
      },
      background: {
        type: 'pattern',
        pattern: 'dots',
        opacity: 0.4,
        blur: 2
      },
      screen: {
        brightness: 110,
        contrast: 105,
        saturation: 120,
        hue: 120,
        flashEnabled: false,
        flashColor: '#ADFF2F',
<<<<<<< HEAD
        flashInterval: 4000,
=======
        flashInterval: 4000
>>>>>>> 02f0594e
      },
      interaction: {
        hapticPattern: 'medium',
        touchRipple: true,
        parallax: true,
        tilt3d: true
      }
    });

    // Space/Cosmic Themes
    this.themes.set('galaxy_spiral', {
      id: 'galaxy_spiral',
      name: 'Galaxy Spiral',
      description: 'Swirling cosmic colors with starfield background',
      category: 'cosmic',
      colors: {
        primary: '#4B0082',
        secondary: '#8A2BE2',
        accent: '#FF1493',
        background: '#000000',
        gradientStart: '#191970',
        gradientEnd: '#4B0082',
        text: '#FFFFFF',
<<<<<<< HEAD
        shadow: '#8A2BE2',
=======
        shadow: '#8A2BE2'
>>>>>>> 02f0594e
      },
      animations: {
        entrance: 'spiral',
        loop: 'rotate',
        duration: 8000,
<<<<<<< HEAD
        intensity: 'moderate',
=======
        intensity: 'moderate'
>>>>>>> 02f0594e
      },
      effects: {
        blur: true,
        particles: true,
        gradient: true,
        shadows: true,
        distortion: false,
        chromatic: true,
        vignette: true,
        scanlines: false,
        glitch: false,
        waves: false
      },
      typography: {
        fontFamily: 'Space Grotesk, sans-serif',
        fontSize: 'large',
        fontWeight: 'bold',
        letterSpacing: 1,
        textShadow: true
      },
      background: {
        type: 'particles',
        opacity: 0.8,
        blur: 0
      },
      screen: {
        brightness: 90,
        contrast: 130,
        saturation: 150,
        hue: 280,
        flashEnabled: false,
        flashColor: '#FF1493',
<<<<<<< HEAD
        flashInterval: 3000,
=======
        flashInterval: 3000
>>>>>>> 02f0594e
      },
      interaction: {
        hapticPattern: 'medium',
        touchRipple: true,
        parallax: true,
        tilt3d: true
      }
    });

    // Minimal Themes
    this.themes.set('clean_white', {
      id: 'clean_white',
      name: 'Clean White',
      description: 'Pure minimal white with subtle shadows',
      category: 'minimal',
      colors: {
        primary: '#FFFFFF',
        secondary: '#F8F8FF',
        accent: '#E6E6FA',
        background: '#FFFFFF',
        gradientStart: '#FFFFFF',
        gradientEnd: '#F0F0F0',
        text: '#333333',
<<<<<<< HEAD
        shadow: '#D3D3D3',
=======
        shadow: '#D3D3D3'
>>>>>>> 02f0594e
      },
      animations: {
        entrance: 'fade',
        loop: 'breathe',
        duration: 4000,
<<<<<<< HEAD
        intensity: 'subtle',
=======
        intensity: 'subtle'
>>>>>>> 02f0594e
      },
      effects: {
        blur: false,
        particles: false,
        gradient: false,
        shadows: true,
        distortion: false,
        chromatic: false,
        vignette: false,
        scanlines: false,
        glitch: false,
        waves: false
      },
      typography: {
        fontFamily: 'Helvetica Neue, sans-serif',
        fontSize: 'large',
        fontWeight: 'light',
        letterSpacing: 0,
        textShadow: false
      },
      background: {
        type: 'solid',
        opacity: 1,
        blur: 0
      },
      screen: {
        brightness: 100,
        contrast: 100,
        saturation: 100,
        hue: 0,
        flashEnabled: false,
        flashColor: '#FFFFFF',
<<<<<<< HEAD
        flashInterval: 0,
=======
        flashInterval: 0
>>>>>>> 02f0594e
      },
      interaction: {
        hapticPattern: 'light',
        touchRipple: false,
        parallax: false,
        tilt3d: false
      }
    });

    // Horror Theme
    this.themes.set('blood_moon', {
      id: 'blood_moon',
      name: 'Blood Moon',
      description: 'Ominous red glow with creepy shadows',
      category: 'horror',
      colors: {
        primary: '#8B0000',
        secondary: '#DC143C',
        accent: '#FF4500',
        background: '#000000',
        gradientStart: '#2F0000',
        gradientEnd: '#8B0000',
        text: '#FFFFFF',
<<<<<<< HEAD
        shadow: '#8B0000',
=======
        shadow: '#8B0000'
>>>>>>> 02f0594e
      },
      animations: {
        entrance: 'fade',
        loop: 'pulse',
        duration: 2000,
<<<<<<< HEAD
        intensity: 'intense',
=======
        intensity: 'intense'
>>>>>>> 02f0594e
      },
      effects: {
        blur: true,
        particles: true,
        gradient: true,
        shadows: true,
        distortion: true,
        chromatic: false,
        vignette: true,
        scanlines: false,
        glitch: true,
        waves: false
      },
      typography: {
        fontFamily: 'Creepster, cursive',
        fontSize: 'extra-large',
        fontWeight: 'bold',
        letterSpacing: 2,
        textShadow: true
      },
      background: {
        type: 'pattern',
        pattern: 'noise',
        opacity: 0.3,
        blur: 3
      },
      screen: {
        brightness: 80,
        contrast: 150,
        saturation: 130,
        hue: 0,
        flashEnabled: true,
        flashColor: '#8B0000',
<<<<<<< HEAD
        flashInterval: 1500,
=======
        flashInterval: 1500
>>>>>>> 02f0594e
      },
      interaction: {
        hapticPattern: 'warning',
        touchRipple: true,
        parallax: false,
        tilt3d: false
      }
    });

    // Add more themes...
    // (I'll initialize more themes here for completeness)
  }

  // Theme Management Methods
  getTheme(themeId: VisualAlarmThemeId): VisualAlarmTheme | undefined {
    return this.themes.get(themeId);
  }

  getCurrentTheme(): VisualAlarmTheme {
    return this.themes.get(this.currentTheme)!;
  }

  setCurrentTheme(themeId: VisualAlarmThemeId): void {
    if (this.themes.has(themeId)) {
      this.currentTheme = themeId;
    }
  }

  getAllThemes(): VisualAlarmTheme[] {
    return Array.from(this.themes.values());
  }

  getThemesByCategory(category: VisualAlarmTheme['category']): VisualAlarmTheme[] {
    return this.getAllThemes().filter(theme => theme.category === category);
  }

  // CSS Generation Methods
  generateThemeCSS(theme: VisualAlarmTheme): string {
    const { colors, typography, effects, screen, background } = theme;

    let css = `
      .alarm-display-${theme.id} {
        --primary-color: ${colors.primary};
        --secondary-color: ${colors.secondary};
        --accent-color: ${colors.accent};
        --background-color: ${colors.background};
        --gradient-start: ${colors.gradientStart};
        --gradient-end: ${colors.gradientEnd};
        --text-color: ${colors.text};
        --shadow-color: ${colors.shadow};

<<<<<<< HEAD
        background: ${
          background.type === 'gradient'
            ? `linear-gradient(135deg, var(--gradient-start), var(--gradient-end))`
            : `var(--background-color)`
        };
=======
        background: ${background.type === 'gradient' ?
          `linear-gradient(135deg, var(--gradient-start), var(--gradient-end))` :
          `var(--background-color)`};
>>>>>>> 02f0594e
        color: var(--text-color);
        font-family: ${typography.fontFamily};
        font-size: ${this.getFontSize(typography.fontSize)};
        font-weight: ${typography.fontWeight};
        letter-spacing: ${typography.letterSpacing}px;

        ${typography.textShadow ? `text-shadow: 2px 2px 4px var(--shadow-color);` : ''}
        ${effects.blur ? `backdrop-filter: blur(${background.blur}px);` : ''}
        ${effects.vignette ? `box-shadow: inset 0 0 100px rgba(0,0,0,0.3);` : ''}

        filter:
          brightness(${screen.brightness}%)
          contrast(${screen.contrast}%)
          saturate(${screen.saturation}%)
          hue-rotate(${screen.hue}deg);
      }
    `;

    // Add animation CSS
    css += this.generateAnimationCSS(theme);

    return css;
  }

  private generateAnimationCSS(theme: VisualAlarmTheme): string {
    const { animations } = theme;
    let css = '';

    // Entrance animation
    css += `
      .alarm-enter-${theme.id} {
        animation: ${animations.entrance}-${theme.id} ${animations.duration}ms ease-in-out;
      }
    `;

    // Loop animation
    if (animations.loop !== 'none') {
      css += `
        .alarm-loop-${theme.id} {
          animation: ${animations.loop}-${theme.id} ${animations.duration}ms infinite;
        }
      `;
    }

    // Define keyframes
    css += this.generateKeyframes(theme);

    return css;
  }

  private generateKeyframes(theme: VisualAlarmTheme): string {
    const { animations, colors } = theme;
    let keyframes = '';

    // Entrance keyframes
    switch (animations.entrance) {
      case 'fade':
        keyframes += `
          @keyframes fade-${theme.id} {
            from { opacity: 0; }
            to { opacity: 1; }
          }
        `;
        break;
      case 'zoom':
        keyframes += `
          @keyframes zoom-${theme.id} {
            from { transform: scale(0.5); opacity: 0; }
            to { transform: scale(1); opacity: 1; }
          }
        `;
        break;
      case 'explode':
        keyframes += `
          @keyframes explode-${theme.id} {
            0% { transform: scale(0); opacity: 0; }
            50% { transform: scale(1.2); opacity: 0.8; }
            100% { transform: scale(1); opacity: 1; }
          }
        `;
        break;
      // Add more entrance animations...
    }

    // Loop keyframes
    switch (animations.loop) {
      case 'pulse':
        keyframes += `
          @keyframes pulse-${theme.id} {
            0%, 100% { transform: scale(1); opacity: 1; }
            50% { transform: scale(1.05); opacity: 0.8; }
          }
        `;
        break;
      case 'glow':
        keyframes += `
          @keyframes glow-${theme.id} {
            0%, 100% { box-shadow: 0 0 20px ${colors.accent}; }
            50% { box-shadow: 0 0 40px ${colors.accent}, 0 0 60px ${colors.accent}; }
          }
        `;
        break;
      case 'rotate':
        keyframes += `
          @keyframes rotate-${theme.id} {
            from { transform: rotate(0deg); }
            to { transform: rotate(360deg); }
          }
        `;
        break;
      // Add more loop animations...
    }

    return keyframes;
  }

  private getFontSize(size: string): string {
    switch (size) {
<<<<<<< HEAD
      case 'small':
        return '1.5rem';
      case 'medium':
        return '2rem';
      case 'large':
        return '3rem';
      case 'extra-large':
        return '4rem';
      default:
        return '2rem';
=======
      case 'small': return '1.5rem';
      case 'medium': return '2rem';
      case 'large': return '3rem';
      case 'extra-large': return '4rem';
      default: return '2rem';
>>>>>>> 02f0594e
    }
  }

  // Theme Application Methods
  applyTheme(themeId: VisualAlarmThemeId, element: HTMLElement): void {
    const theme = this.getTheme(themeId);
    if (!theme) return;

    // Remove existing theme classes
    element.className = element.className.replace(/alarm-display-\w+/g, '');

    // Add new theme class
    element.classList.add(`alarm-display-${theme.id}`);

    // Inject theme CSS if not already present
    this.injectThemeCSS(theme);

    // Apply screen effects
    this.applyScreenEffects(theme);
  }

  private injectThemeCSS(theme: VisualAlarmTheme): void {
    const existingStyle = document.getElementById(`theme-style-${theme.id}`);
    if (existingStyle) return; // CSS already injected

    const style = document.createElement('style');
    style.id = `theme-style-${theme.id}`;
    style.textContent = this.generateThemeCSS(theme);
    document.head.appendChild(style);
  }

  private applyScreenEffects(theme: VisualAlarmTheme): void {
    if (theme.screen.flashEnabled) {
      this.startFlashEffect(theme);
    }
  }

  private startFlashEffect(theme: VisualAlarmTheme): void {
    const flashId = `flash-${theme.id}`;
    if (this.activeAnimations.has(flashId)) return;

    this.activeAnimations.add(flashId);

    const flash = () => {
      document.body.style.backgroundColor = theme.screen.flashColor;
      setTimeout(() => {
        document.body.style.backgroundColor = '';
      }, 100);
    };

    const interval = setInterval(flash, theme.screen.flashInterval);

    // Store interval for cleanup
    (this as any)[flashId] = interval;
  }

  stopAllEffects(): void {
    this.activeAnimations.forEach(animationId => {
      if ((this as any)[animationId]) {
        clearInterval((this as any)[animationId]);
        delete (this as any)[animationId];
      }
    });
    this.activeAnimations.clear();

    // Reset body background
    document.body.style.backgroundColor = '';
  }

  // Preview Methods
  previewTheme(themeId: VisualAlarmThemeId, duration: number = 3000): void {
    const theme = this.getTheme(themeId);
    if (!theme) return;

    // Create preview element
    const preview = document.createElement('div');
    preview.className = `alarm-preview alarm-display-${theme.id} alarm-enter-${theme.id}`;
    preview.innerHTML = `
      <div class="preview-content">
        <h2>${theme.name}</h2>
        <p>${theme.description}</p>
        <div class="preview-time">6:30 AM</div>
      </div>
    `;
    preview.style.cssText = `
      position: fixed;
      top: 0;
      left: 0;
      width: 100vw;
      height: 100vh;
      z-index: 10000;
      display: flex;
      align-items: center;
      justify-content: center;
      text-align: center;
    `;

    this.injectThemeCSS(theme);
    document.body.appendChild(preview);

    // Auto remove preview
    setTimeout(() => {
      if (preview.parentNode) {
        preview.parentNode.removeChild(preview);
      }
    }, duration);
  }

  // Integration with existing sound themes
  getRecommendedVisualTheme(soundTheme: string): VisualAlarmThemeId {
    const soundToVisual: Record<string, VisualAlarmThemeId> = {
<<<<<<< HEAD
      nature: 'forest_canopy',
      electronic: 'neon_pulse',
      retro: 'clean_white', // Add retro visual theme later
      ambient: 'morning_mist',
      energetic: 'lightning_bolt',
      calm: 'sunrise_glow',
      meditation: 'galaxy_spiral',
      workout: 'lightning_bolt',
      horror: 'blood_moon',
      default: 'sunrise_glow',
=======
      'nature': 'forest_canopy',
      'electronic': 'neon_pulse',
      'retro': 'clean_white', // Add retro visual theme later
      'ambient': 'morning_mist',
      'energetic': 'lightning_bolt',
      'calm': 'sunrise_glow',
      'meditation': 'galaxy_spiral',
      'workout': 'lightning_bolt',
      'horror': 'blood_moon',
      'default': 'sunrise_glow'
>>>>>>> 02f0594e
    };

    return soundToVisual[soundTheme] || 'sunrise_glow';
  }
}

// Export singleton instance
export const visualAlarmThemes = VisualAlarmThemesService.getInstance();
export default VisualAlarmThemesService;<|MERGE_RESOLUTION|>--- conflicted
+++ resolved
@@ -7,21 +7,7 @@
   id: string;
   name: string;
   description: string;
-<<<<<<< HEAD
-  category:
-    | 'gentle'
-    | 'energetic'
-    | 'nature'
-    | 'abstract'
-    | 'cinematic'
-    | 'minimal'
-    | 'fantasy'
-    | 'cosmic'
-    | 'horror'
-    | 'workout';
-=======
   category: 'gentle' | 'energetic' | 'nature' | 'abstract' | 'cinematic' | 'minimal' | 'fantasy' | 'cosmic' | 'horror' | 'workout';
->>>>>>> 02f0594e
 
   // Color Palette
   colors: {
@@ -37,33 +23,8 @@
 
   // Animation Settings
   animations: {
-<<<<<<< HEAD
-    entrance:
-      | 'fade'
-      | 'slide'
-      | 'zoom'
-      | 'bounce'
-      | 'pulse'
-      | 'rotate'
-      | 'shake'
-      | 'wave'
-      | 'spiral'
-      | 'explode';
-    loop:
-      | 'pulse'
-      | 'breathe'
-      | 'glow'
-      | 'rotate'
-      | 'float'
-      | 'shake'
-      | 'ripple'
-      | 'none'
-      | 'particles'
-      | 'matrix';
-=======
     entrance: 'fade' | 'slide' | 'zoom' | 'bounce' | 'pulse' | 'rotate' | 'shake' | 'wave' | 'spiral' | 'explode';
     loop: 'pulse' | 'breathe' | 'glow' | 'rotate' | 'float' | 'shake' | 'ripple' | 'none' | 'particles' | 'matrix';
->>>>>>> 02f0594e
     duration: number; // milliseconds
     intensity: 'subtle' | 'moderate' | 'intense' | 'extreme';
   };
@@ -93,28 +54,8 @@
 
   // Background Pattern
   background: {
-<<<<<<< HEAD
-    type:
-      | 'solid'
-      | 'gradient'
-      | 'pattern'
-      | 'image'
-      | 'video'
-      | 'animated'
-      | 'particles';
-    pattern?:
-      | 'dots'
-      | 'lines'
-      | 'grid'
-      | 'waves'
-      | 'circles'
-      | 'hexagons'
-      | 'triangles'
-      | 'noise';
-=======
     type: 'solid' | 'gradient' | 'pattern' | 'image' | 'video' | 'animated' | 'particles';
     pattern?: 'dots' | 'lines' | 'grid' | 'waves' | 'circles' | 'hexagons' | 'triangles' | 'noise';
->>>>>>> 02f0594e
     opacity: number;
     blur: number;
   };
@@ -132,19 +73,7 @@
 
   // Interactive Elements
   interaction: {
-<<<<<<< HEAD
-    hapticPattern?:
-      | 'light'
-      | 'medium'
-      | 'heavy'
-      | 'success'
-      | 'warning'
-      | 'error'
-      | 'selection'
-      | 'impact';
-=======
     hapticPattern?: 'light' | 'medium' | 'heavy' | 'success' | 'warning' | 'error' | 'selection' | 'impact';
->>>>>>> 02f0594e
     touchRipple: boolean;
     parallax: boolean;
     tilt3d: boolean;
@@ -254,21 +183,13 @@
         gradientStart: '#FFE4B5',
         gradientEnd: '#FFA500',
         text: '#8B4513',
-<<<<<<< HEAD
-        shadow: '#D2691E',
-=======
         shadow: '#D2691E'
->>>>>>> 02f0594e
       },
       animations: {
         entrance: 'fade',
         loop: 'glow',
         duration: 3000,
-<<<<<<< HEAD
-        intensity: 'moderate',
-=======
         intensity: 'moderate'
->>>>>>> 02f0594e
       },
       effects: {
         blur: false,
@@ -301,11 +222,7 @@
         hue: 30,
         flashEnabled: false,
         flashColor: '#FFD700',
-<<<<<<< HEAD
-        flashInterval: 2000,
-=======
         flashInterval: 2000
->>>>>>> 02f0594e
       },
       interaction: {
         hapticPattern: 'light',
@@ -328,21 +245,13 @@
         gradientStart: '#E6F3FF',
         gradientEnd: '#B0E0E6',
         text: '#4682B4',
-<<<<<<< HEAD
-        shadow: '#778899',
-=======
         shadow: '#778899'
->>>>>>> 02f0594e
       },
       animations: {
         entrance: 'fade',
         loop: 'float',
         duration: 4000,
-<<<<<<< HEAD
-        intensity: 'subtle',
-=======
         intensity: 'subtle'
->>>>>>> 02f0594e
       },
       effects: {
         blur: true,
@@ -375,11 +284,7 @@
         hue: 200,
         flashEnabled: false,
         flashColor: '#87CEEB',
-<<<<<<< HEAD
-        flashInterval: 3000,
-=======
         flashInterval: 3000
->>>>>>> 02f0594e
       },
       interaction: {
         hapticPattern: 'light',
@@ -403,21 +308,13 @@
         gradientStart: '#FF0080',
         gradientEnd: '#00FFFF',
         text: '#FFFFFF',
-<<<<<<< HEAD
-        shadow: '#FF00FF',
-=======
         shadow: '#FF00FF'
->>>>>>> 02f0594e
       },
       animations: {
         entrance: 'explode',
         loop: 'pulse',
         duration: 800,
-<<<<<<< HEAD
-        intensity: 'extreme',
-=======
         intensity: 'extreme'
->>>>>>> 02f0594e
       },
       effects: {
         blur: false,
@@ -451,11 +348,7 @@
         hue: 300,
         flashEnabled: true,
         flashColor: '#00FFFF',
-<<<<<<< HEAD
-        flashInterval: 500,
-=======
         flashInterval: 500
->>>>>>> 02f0594e
       },
       interaction: {
         hapticPattern: 'heavy',
@@ -478,21 +371,13 @@
         gradientStart: '#4B0082',
         gradientEnd: '#000080',
         text: '#FFFFFF',
-<<<<<<< HEAD
-        shadow: '#00BFFF',
-=======
         shadow: '#00BFFF'
->>>>>>> 02f0594e
       },
       animations: {
         entrance: 'shake',
         loop: 'shake',
         duration: 200,
-<<<<<<< HEAD
-        intensity: 'extreme',
-=======
         intensity: 'extreme'
->>>>>>> 02f0594e
       },
       effects: {
         blur: false,
@@ -525,11 +410,7 @@
         hue: 240,
         flashEnabled: true,
         flashColor: '#FFFFFF',
-<<<<<<< HEAD
-        flashInterval: 150,
-=======
         flashInterval: 150
->>>>>>> 02f0594e
       },
       interaction: {
         hapticPattern: 'impact',
@@ -553,21 +434,13 @@
         gradientStart: '#90EE90',
         gradientEnd: '#006400',
         text: '#2F4F4F',
-<<<<<<< HEAD
-        shadow: '#556B2F',
-=======
         shadow: '#556B2F'
->>>>>>> 02f0594e
       },
       animations: {
         entrance: 'wave',
         loop: 'float',
         duration: 5000,
-<<<<<<< HEAD
-        intensity: 'subtle',
-=======
         intensity: 'subtle'
->>>>>>> 02f0594e
       },
       effects: {
         blur: true,
@@ -601,11 +474,7 @@
         hue: 120,
         flashEnabled: false,
         flashColor: '#ADFF2F',
-<<<<<<< HEAD
-        flashInterval: 4000,
-=======
         flashInterval: 4000
->>>>>>> 02f0594e
       },
       interaction: {
         hapticPattern: 'medium',
@@ -629,21 +498,13 @@
         gradientStart: '#191970',
         gradientEnd: '#4B0082',
         text: '#FFFFFF',
-<<<<<<< HEAD
-        shadow: '#8A2BE2',
-=======
         shadow: '#8A2BE2'
->>>>>>> 02f0594e
       },
       animations: {
         entrance: 'spiral',
         loop: 'rotate',
         duration: 8000,
-<<<<<<< HEAD
-        intensity: 'moderate',
-=======
         intensity: 'moderate'
->>>>>>> 02f0594e
       },
       effects: {
         blur: true,
@@ -676,11 +537,7 @@
         hue: 280,
         flashEnabled: false,
         flashColor: '#FF1493',
-<<<<<<< HEAD
-        flashInterval: 3000,
-=======
         flashInterval: 3000
->>>>>>> 02f0594e
       },
       interaction: {
         hapticPattern: 'medium',
@@ -704,21 +561,13 @@
         gradientStart: '#FFFFFF',
         gradientEnd: '#F0F0F0',
         text: '#333333',
-<<<<<<< HEAD
-        shadow: '#D3D3D3',
-=======
         shadow: '#D3D3D3'
->>>>>>> 02f0594e
       },
       animations: {
         entrance: 'fade',
         loop: 'breathe',
         duration: 4000,
-<<<<<<< HEAD
-        intensity: 'subtle',
-=======
         intensity: 'subtle'
->>>>>>> 02f0594e
       },
       effects: {
         blur: false,
@@ -751,11 +600,7 @@
         hue: 0,
         flashEnabled: false,
         flashColor: '#FFFFFF',
-<<<<<<< HEAD
-        flashInterval: 0,
-=======
         flashInterval: 0
->>>>>>> 02f0594e
       },
       interaction: {
         hapticPattern: 'light',
@@ -779,21 +624,13 @@
         gradientStart: '#2F0000',
         gradientEnd: '#8B0000',
         text: '#FFFFFF',
-<<<<<<< HEAD
-        shadow: '#8B0000',
-=======
         shadow: '#8B0000'
->>>>>>> 02f0594e
       },
       animations: {
         entrance: 'fade',
         loop: 'pulse',
         duration: 2000,
-<<<<<<< HEAD
-        intensity: 'intense',
-=======
         intensity: 'intense'
->>>>>>> 02f0594e
       },
       effects: {
         blur: true,
@@ -827,11 +664,7 @@
         hue: 0,
         flashEnabled: true,
         flashColor: '#8B0000',
-<<<<<<< HEAD
-        flashInterval: 1500,
-=======
         flashInterval: 1500
->>>>>>> 02f0594e
       },
       interaction: {
         hapticPattern: 'warning',
@@ -883,17 +716,9 @@
         --text-color: ${colors.text};
         --shadow-color: ${colors.shadow};
 
-<<<<<<< HEAD
-        background: ${
-          background.type === 'gradient'
-            ? `linear-gradient(135deg, var(--gradient-start), var(--gradient-end))`
-            : `var(--background-color)`
-        };
-=======
         background: ${background.type === 'gradient' ?
           `linear-gradient(135deg, var(--gradient-start), var(--gradient-end))` :
           `var(--background-color)`};
->>>>>>> 02f0594e
         color: var(--text-color);
         font-family: ${typography.fontFamily};
         font-size: ${this.getFontSize(typography.fontSize)};
@@ -1012,24 +837,11 @@
 
   private getFontSize(size: string): string {
     switch (size) {
-<<<<<<< HEAD
-      case 'small':
-        return '1.5rem';
-      case 'medium':
-        return '2rem';
-      case 'large':
-        return '3rem';
-      case 'extra-large':
-        return '4rem';
-      default:
-        return '2rem';
-=======
       case 'small': return '1.5rem';
       case 'medium': return '2rem';
       case 'large': return '3rem';
       case 'extra-large': return '4rem';
       default: return '2rem';
->>>>>>> 02f0594e
     }
   }
 
@@ -1141,18 +953,6 @@
   // Integration with existing sound themes
   getRecommendedVisualTheme(soundTheme: string): VisualAlarmThemeId {
     const soundToVisual: Record<string, VisualAlarmThemeId> = {
-<<<<<<< HEAD
-      nature: 'forest_canopy',
-      electronic: 'neon_pulse',
-      retro: 'clean_white', // Add retro visual theme later
-      ambient: 'morning_mist',
-      energetic: 'lightning_bolt',
-      calm: 'sunrise_glow',
-      meditation: 'galaxy_spiral',
-      workout: 'lightning_bolt',
-      horror: 'blood_moon',
-      default: 'sunrise_glow',
-=======
       'nature': 'forest_canopy',
       'electronic': 'neon_pulse',
       'retro': 'clean_white', // Add retro visual theme later
@@ -1163,7 +963,6 @@
       'workout': 'lightning_bolt',
       'horror': 'blood_moon',
       'default': 'sunrise_glow'
->>>>>>> 02f0594e
     };
 
     return soundToVisual[soundTheme] || 'sunrise_glow';
