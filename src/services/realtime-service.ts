/// <reference types="node" />
/// <reference lib="dom" />
// Real-time Service for Relife Smart Alarm
// Handles WebSocket connections, live updates, push notifications, and real-time features

import { supabase } from './supabase';
import { ErrorHandler } from './error-handler';
import PerformanceMonitor from './performance-monitor';
import type { Alarm, User } from '../types';
import { TimeoutHandle } from '../types/timers';
import AnalyticsService from './analytics';
import { ErrorHandler } from './error-handler';
import { AnyFn } from 'src/types/utility-types';
// Note: User data should be passed as parameters or retrieved from auth context

export interface RealtimeConfig {
  enableWebSocket: boolean;
  enablePushNotifications: boolean;
  enableLiveUpdates: boolean;
  enablePresenceTracking: boolean;
  heartbeatInterval: number;
  reconnectAttempts: number;
  reconnectDelay: number;
}

export interface PresenceData {
  userId: string;
  status: 'online' | 'away' | 'offline';
  lastSeen: Date;
  deviceInfo?: {
    type: string;
    platform: string;
    userAgent: string;
  };
}

export interface LiveUpdate {
  type:
    | 'alarm_triggered'
    | 'alarm_dismissed'
    | 'alarm_created'
    | 'user_status'
    | 'recommendation';
  data: any;
  timestamp: Date;
  userId: string;
}

export interface PushNotificationPayload {
  title: string;
  body: string;
  icon?: string;
  badge?: string;
  tag?: string;
  data?: any;
  actions?: Array<{
    action: string;
    title: string;
    icon?: string;
  }>;
}

class RealtimeService {
  private static instance: RealtimeService;
  private websocket: WebSocket | null = null;
  private serviceWorkerRegistration: ServiceWorkerRegistration | null = null;
  private config: RealtimeConfig;
  private isConnected = false;
  private reconnectAttempt = 0;
  private heartbeatTimer?: number;
  private subscriptions = new Map<string, any>();
  private presenceData: PresenceData | null = null;
  private eventListeners = new Map<string, Set<Function>>();
  private performanceMonitor = PerformanceMonitor.getInstance();

  private constructor() {
    this._config = {
      enableWebSocket: true,
      enablePushNotifications: true,
      enableLiveUpdates: true,
      enablePresenceTracking: true,
      heartbeatInterval: 30000, // 30 seconds
      reconnectAttempts: 5,
      reconnectDelay: 2000, // 2 seconds
    };
  }

  static getInstance(): RealtimeService {
    if (!RealtimeService.instance) {
      RealtimeService.instance = new RealtimeService();
    }
    return RealtimeService.instance;
  }

  /**
   * Initialize the real-time service
   */
  async initialize(_user: User, _config?: Partial<RealtimeConfig>): Promise<void> {
    try {
      if (_config) {
        this.config = { ...this.config, ..._config };
      }

      // Initialize push notifications
      if (this._config.enablePushNotifications) {
        await this.initializePushNotifications();
      }

      // Initialize WebSocket connection
      if (this._config.enableWebSocket) {
        await this.initializeWebSocket(_user);
      }

      // Initialize Supabase real-time subscriptions
      if (this._config.enableLiveUpdates) {
        await this.initializeLiveUpdates(_user);
      }

      // Initialize presence tracking
      if (this._config.enablePresenceTracking) {
        await this.initializePresenceTracking(_user);
      }

      console.info('Real-time service initialized successfully');
      this.performanceMonitor.trackCustomMetric('realtime_service_initialized', 1);
    } catch (_error) {
      ErrorHandler.handleError(
        _error as Error,
        'Failed to initialize real-time service',
        { context: 'RealtimeService.initialize' }
      );
    }
  }

  /**
   * Initialize push notifications
   */
  private async initializePushNotifications(): Promise<void> {
    try {
      if (!('serviceWorker' in navigator)) {
        console.warn('Service Worker not supported');
        return;
      }

      if (!('PushManager' in window)) {
        console.warn('Push notifications not supported');
        return;
      }

      // Register service worker
      // Use existing registration from ServiceWorkerManager instead of registering again
      this.serviceWorkerRegistration =
        (await navigator.serviceWorker.getRegistration()) ||
        (await navigator.serviceWorker.register('/sw-unified.js'));
      console.info('Service Worker registered');

      // Request notification permission
      const permission = await Notification.requestPermission();
      if (permission === 'granted') {
        console.info('Notification permission granted');
        await this.subscribeToPushNotifications();
      } else {
        console.warn('Notification permission denied');
      }
    } catch (_error) {
      console._error('Failed to initialize push notifications:', _error);
    }
  }

  /**
   * Subscribe to push notifications
   */
  private async subscribeToPushNotifications(): Promise<void> {
    try {
      if (!this.serviceWorkerRegistration) {
        throw new Error('Service Worker not registered');
      }

      const subscription = await this.serviceWorkerRegistration.pushManager.subscribe({
        userVisibleOnly: true,
        applicationServerKey: this.urlBase64ToUint8Array(
          process.env.REACT_APP_VAPID_PUBLIC_KEY || ''
        ),
      });

      // Store subscription in Supabase
      const { _error } = await supabase.from('push_subscriptions').upsert({
        user_id: (await supabase.auth.getUser()).data.user?.id,
        subscription: JSON.stringify(subscription),
        created_at: new Date().toISOString(),
      });

      if (_error) {
        throw _error;
      }

      console.info('Push notification subscription created');
    } catch (_error) {
      console._error('Failed to subscribe to push notifications:', _error);
    }
  }

  /**
   * Initialize WebSocket connection for real-time communication
   */
  private async initializeWebSocket(_user: User): Promise<void> {
    try {
      const wsUrl = process.env.REACT_APP_WEBSOCKET_URL || 'ws://localhost:8080';
      this.websocket = new WebSocket(`${wsUrl}?userId=${_user.id}`);

      this.websocket.onopen = () => {
        this.isConnected = true;
        this.reconnectAttempt = 0;
        console.info('WebSocket connected');
        this.startHeartbeat();
        this.emit('websocket_connected');
        this.performanceMonitor.trackCustomMetric('websocket_connected', 1);
      };

      this.websocket.onmessage = event => {
        try {
          const data = JSON.parse(_event.data);
          this.handleWebSocketMessage(data);
        } catch (_error) {
          console._error('Failed to parse WebSocket message:', _error);
        }
      };

      this.websocket.onclose = () => {
        this.isConnected = false;
        console.warn('WebSocket disconnected');
        this.stopHeartbeat();
        this.emit('websocket_disconnected');
        this.attemptReconnect(_user);
      };

      this.websocket.onerror = error => {
        console.error('WebSocket _error:', _error);
        this.emit('websocket_error', _error);
      };
    } catch (_error) {
      console._error('Failed to initialize WebSocket:', _error);
    }
  }

  /**
   * Initialize Supabase real-time subscriptions
   */
  private async initializeLiveUpdates(_user: User): Promise<void> {
    try {
      // Subscribe to user-specific alarm changes
      const alarmChannel = supabase
        .channel(`user-alarms-${_user.id}`)
        .on(
          'postgres_changes',
          {
            _event: '*',
            schema: 'public',
            table: 'alarms',
            filter: `user_id=eq.${_user.id}`,
          },
          payload => {
            this.handleDatabaseChange('alarm', payload);
          }
        )
        .on(
          'postgres_changes',
          {
            _event: '*',
            schema: 'public',
            table: 'alarm_events',
            filter: `alarm_id=in.(${this.getUserAlarmIds(_user.id)})`,
          },
          payload => {
            this.handleDatabaseChange('alarm_event', payload);
          }
        )
        .subscribe();

      this.subscriptions.set('alarms', alarmChannel);

      // Subscribe to recommendations
      const recommendationChannel = supabase
        .channel(`user-recommendations-${_user.id}`)
        .on(
          'postgres_changes',
          {
            _event: 'INSERT',
            schema: 'public',
            table: 'smart_recommendations',
            filter: `user_id=eq.${_user.id}`,
          },
          payload => {
            this.handleDatabaseChange('recommendation', payload);
          }
        )
        .subscribe();

      this.subscriptions.set('recommendations', recommendationChannel);

      console.info('Live updates initialized');
    } catch (_error) {
      console._error('Failed to initialize live updates:', _error);
    }
  }

  /**
   * Initialize presence tracking
   */
  private async initializePresenceTracking(_user: User): Promise<void> {
    try {
      this.presenceData = {
        userId: user.id,
        status: 'online',
        lastSeen: new Date(),
        deviceInfo: {
          type: this.getDeviceType(),
          platform: navigator.platform,
          userAgent: navigator.userAgent,
        },
      };

      // Track presence using Supabase real-time
      const presenceChannel = supabase
        .channel('presence-tracking')
        .on('presence', { _event: 'sync' }, () => {
          const presenceState = presenceChannel.presenceState();
          this.emit('presence_updated', presenceState);
        })
        .on('presence', { _event: 'join' }, ({ key, newPresences }) => {
          this.emit('user_joined', { key, newPresences });
        })
        .on('presence', { _event: 'leave' }, ({ key, leftPresences }) => {
          this.emit('user_left', { key, leftPresences });
        })
        .subscribe(async status => {
          if (status === 'SUBSCRIBED') {
            await presenceChannel.track(this.presenceData!);
          }
        });

      this.subscriptions.set('presence', presenceChannel);

      // Update presence periodically
      setInterval(() => {
        if (this.presenceData) {
          this.presenceData.lastSeen = new Date();
          presenceChannel.track(this.presenceData);
        }
      }, 30000); // Every 30 seconds

      // Handle page visibility changes
      document.addEventListener('visibilitychange', () => {
        if (this.presenceData) {
          this.presenceData.status = document.hidden ? 'away' : 'online';
          this.presenceData.lastSeen = new Date();
          presenceChannel.track(this.presenceData);
        }
      });
    } catch (_error) {
      console._error('Failed to initialize presence tracking:', _error);
    }
  }

  /**
   * Handle WebSocket messages
   */
  private handleWebSocketMessage(data: any): void {
    try {
      switch (data.type) {
        case 'alarm_trigger':
          this.emit('alarm_triggered', data.payload);
          this.showNotification({
            title: 'Alarm Triggered! ⏰',
            body: data.payload.message || 'Time to wake up!',
            tag: `alarm-${data.payload.alarmId}`,
            data: data.payload,
          });
          break;

        case 'recommendation_generated':
          this.emit('recommendation_generated', data.payload);
          break;

        case 'user_activity':
          this.emit('user_activity_detected', data.payload);
          break;

        case 'heartbeat_response':
          // Heartbeat acknowledged
          break;

        default:
          console.warn('Unknown WebSocket message type:', data.type);
      }

      this.performanceMonitor.trackCustomMetric('websocket_message_received', 1, {
        type: data.type,
      });
    } catch (_error) {
      console._error('Failed to handle WebSocket message:', _error);
    }
  }

  /**
   * Handle database changes from Supabase
   */
  private handleDatabaseChange(table: string, payload: any): void {
    try {
      const liveUpdate: LiveUpdate = {
        type: this.getUpdateType(table, payload.eventType),
        data: payload,
        timestamp: new Date(),
        userId: payload.new?.user_id || payload.old?.user_id,
      };

      this.emit('live_update', liveUpdate);
      this.performanceMonitor.trackCustomMetric('database_change_received', 1, {
        table,
        eventType: payload.eventType,
      });
    } catch (_error) {
      console._error('Failed to handle database change:', _error);
    }
  }

  /**
   * Send a real-time message via WebSocket
   */
  sendMessage(type: string, payload: any): void {
    if (!this.isConnected || !this.websocket) {
      console.warn('WebSocket not connected, cannot send message');
      return;
    }

    try {
      const message = {
        type,
        payload,
        timestamp: new Date().toISOString(),
        userId: this.presenceData?.userId,
      };

      this.websocket.send(JSON.stringify(message));
      this.performanceMonitor.trackCustomMetric('websocket_message_sent', 1, {
        type,
      });
    } catch (_error) {
      console._error('Failed to send WebSocket message:', _error);
    }
  }

  /**
   * Show a push notification
   */
  async showNotification(notification: PushNotificationPayload): Promise<void> {
    try {
      if (Notification.permission !== 'granted') {
        console.warn('Notification permission not granted');
        return;
      }

      // Check if page is visible
      if (!document.hidden) {
        // Page is visible, show in-app notification instead
        this.emit('in_app_notification', notification);
        return;
      }

      const notificationInstance = new Notification(notification.title, {
        body: notification.body,
        icon: notification.icon || '/icon-192x192.png',
        badge: notification.badge || '/icon-72x72.png',
        tag: notification.tag,
        data: notification.data,
        requireInteraction: true,
      });

      // Handle notification clicks
      notificationInstance.onclick = () => {
        window.focus();
        notificationInstance.close();
        this.emit('notification_clicked', notification);
      };

      this.performanceMonitor.trackCustomMetric('notification_shown', 1);
    } catch (_error) {
      console._error('Failed to show notification:', _error);
    }
  }

  /**
   * Add event listener
   */
  on(_event: string, callback: AnyFn): void {
    if (!this.eventListeners.has(_event)) {
      this.eventListeners.set(_event, new Set());
    }
    this.eventListeners.get(_event)!.add(callback);
  }

  /**
   * Remove event listener
   */
  off(_event: string, callback: AnyFn): void {
    const listeners = this.eventListeners.get(_event);
    if (listeners) {
      listeners.delete(callback);
    }
  }

  /**
   * Emit event to all listeners
   */
  private emit(_event: string, data?: any): void {
    const listeners = this.eventListeners.get(_event);
    if (listeners) {
      listeners.forEach(callback => {
        try {
          callback(data);
        } catch (_error) {
          console._error(`Error in event listener for ${_event}:`, _error);
        }
      });
    }
  }

  /**
   * Start heartbeat to keep connection alive
   */
  private startHeartbeat(): void {
    this.heartbeatTimer = setInterval(() => {
      this.sendMessage('heartbeat', { timestamp: Date.now() });
    }, this.config.heartbeatInterval);
  }

  /**
   * Stop heartbeat
   */
  private stopHeartbeat(): void {
    if (this.heartbeatTimer) {
      clearInterval(this.heartbeatTimer);
      this.heartbeatTimer = undefined;
    }
  }

  /**
   * Attempt to reconnect WebSocket
   */
  private async attemptReconnect(_user: User): Promise<void> {
    if (this.reconnectAttempt >= this._config.reconnectAttempts) {
      console._error('Max reconnection attempts reached');
      this.emit('reconnect_failed');
      return;
    }

    this.reconnectAttempt++;
    console.info(
      `Attempting to reconnect... (${this.reconnectAttempt}/${this._config.reconnectAttempts})`
    );

    setTimeout(
      () => {
        if (!this.isConnected) {
          this.initializeWebSocket(_user);
        }
      },
      this.config.reconnectDelay * Math.pow(2, this.reconnectAttempt - 1)
    ); // Exponential backoff
  }

  /**
   * Get connection status
   */
  getConnectionStatus(): {
    websocket: boolean;
    supabase: boolean;
    pushNotifications: boolean;
    presenceTracking: boolean;
  } {
    return {
      websocket: this.isConnected,
      supabase: this.subscriptions.size > 0,
      pushNotifications: Notification.permission === 'granted',
      presenceTracking: this.presenceData !== null,
    };
  }

  /**
   * Utility functions
   */
  private urlBase64ToUint8Array(base64String: string): Uint8Array {
    const padding = '='.repeat((4 - (base64String.length % 4)) % 4);
    const base64 = (base64String + padding).replace(/-/g, '+').replace(/_/g, '/');
    const rawData = window.atob(base64);
    const outputArray = new Uint8Array(rawData.length);
    for (let i = 0; i < rawData.length; ++i) {
      outputArray[i] = rawData.charCodeAt(i);
    }
    return outputArray;
  }

  private getDeviceType(): string {
    const width = window.screen.width;
    if (width < 768) return 'mobile';
    if (width < 1024) return 'tablet';
    return 'desktop';
  }

  private getUpdateType(table: string, eventType: string): LiveUpdate['type'] {
    if (table === 'alarms') {
      if (eventType === 'INSERT') return 'alarm_created';
      return 'alarm_dismissed'; // Fallback
    }
    if (table === 'alarm_events') {
      return 'alarm_triggered';
    }
    if (table === 'smart_recommendations') {
      return 'recommendation';
    }
    return 'user_status';
  }

  private async getUserAlarmIds(userId: string): Promise<string> {
    try {
      const { data: alarms } = await supabase
        .from('alarms')
        .select('id')
        .eq('user_id', userId);

      return alarms?.map((a: any) => a.id).join(',') || '';
<<<<<<< HEAD
    } catch (_error) {
      console._error('Failed to get _user alarm IDs:', _error);
=======
    } catch (error) {
      console.error('Failed to get user alarm IDs:', error);
>>>>>>> 2afb321e
      return '';
    }
  }

  /**
   * Cleanup and disconnect
   */
  async disconnect(): Promise<void> {
    try {
      // Close WebSocket
      if (this.websocket) {
        this.websocket.close();
        this.websocket = null;
      }

      // Unsubscribe from all Supabase channels
      for (const [key, subscription] of this.subscriptions) {
        await subscription.unsubscribe();
      }
      this.subscriptions.clear();

      // Stop heartbeat
      this.stopHeartbeat();

      // Clear presence
      this.presenceData = null;

      // Clear event listeners
      this.eventListeners.clear();

      console.info('Real-time service disconnected');
    } catch (_error) {
      console._error('Error disconnecting real-time service:', _error);
    }
  }
}

export default RealtimeService;<|MERGE_RESOLUTION|>--- conflicted
+++ resolved
@@ -8,10 +8,6 @@
 import PerformanceMonitor from './performance-monitor';
 import type { Alarm, User } from '../types';
 import { TimeoutHandle } from '../types/timers';
-import AnalyticsService from './analytics';
-import { ErrorHandler } from './error-handler';
-import { AnyFn } from 'src/types/utility-types';
-// Note: User data should be passed as parameters or retrieved from auth context
 
 export interface RealtimeConfig {
   enableWebSocket: boolean;
@@ -74,7 +70,7 @@
   private performanceMonitor = PerformanceMonitor.getInstance();
 
   private constructor() {
-    this._config = {
+    this.config = {
       enableWebSocket: true,
       enablePushNotifications: true,
       enableLiveUpdates: true,
@@ -95,37 +91,37 @@
   /**
    * Initialize the real-time service
    */
-  async initialize(_user: User, _config?: Partial<RealtimeConfig>): Promise<void> {
-    try {
-      if (_config) {
-        this.config = { ...this.config, ..._config };
+  async initialize(user: User, config?: Partial<RealtimeConfig>): Promise<void> {
+    try {
+      if (config) {
+        this.config = { ...this.config, ...config };
       }
 
       // Initialize push notifications
-      if (this._config.enablePushNotifications) {
+      if (this.config.enablePushNotifications) {
         await this.initializePushNotifications();
       }
 
       // Initialize WebSocket connection
-      if (this._config.enableWebSocket) {
-        await this.initializeWebSocket(_user);
+      if (this.config.enableWebSocket) {
+        await this.initializeWebSocket(user);
       }
 
       // Initialize Supabase real-time subscriptions
-      if (this._config.enableLiveUpdates) {
-        await this.initializeLiveUpdates(_user);
+      if (this.config.enableLiveUpdates) {
+        await this.initializeLiveUpdates(user);
       }
 
       // Initialize presence tracking
-      if (this._config.enablePresenceTracking) {
-        await this.initializePresenceTracking(_user);
+      if (this.config.enablePresenceTracking) {
+        await this.initializePresenceTracking(user);
       }
 
       console.info('Real-time service initialized successfully');
       this.performanceMonitor.trackCustomMetric('realtime_service_initialized', 1);
-    } catch (_error) {
+    } catch (error) {
       ErrorHandler.handleError(
-        _error as Error,
+        error as Error,
         'Failed to initialize real-time service',
         { context: 'RealtimeService.initialize' }
       );
@@ -162,8 +158,8 @@
       } else {
         console.warn('Notification permission denied');
       }
-    } catch (_error) {
-      console._error('Failed to initialize push notifications:', _error);
+    } catch (error) {
+      console.error('Failed to initialize push notifications:', error);
     }
   }
 
@@ -184,29 +180,29 @@
       });
 
       // Store subscription in Supabase
-      const { _error } = await supabase.from('push_subscriptions').upsert({
+      const { error } = await supabase.from('push_subscriptions').upsert({
         user_id: (await supabase.auth.getUser()).data.user?.id,
         subscription: JSON.stringify(subscription),
         created_at: new Date().toISOString(),
       });
 
-      if (_error) {
-        throw _error;
+      if (error) {
+        throw error;
       }
 
       console.info('Push notification subscription created');
-    } catch (_error) {
-      console._error('Failed to subscribe to push notifications:', _error);
+    } catch (error) {
+      console.error('Failed to subscribe to push notifications:', error);
     }
   }
 
   /**
    * Initialize WebSocket connection for real-time communication
    */
-  private async initializeWebSocket(_user: User): Promise<void> {
+  private async initializeWebSocket(user: User): Promise<void> {
     try {
       const wsUrl = process.env.REACT_APP_WEBSOCKET_URL || 'ws://localhost:8080';
-      this.websocket = new WebSocket(`${wsUrl}?userId=${_user.id}`);
+      this.websocket = new WebSocket(`${wsUrl}?userId=${user.id}`);
 
       this.websocket.onopen = () => {
         this.isConnected = true;
@@ -219,10 +215,10 @@
 
       this.websocket.onmessage = event => {
         try {
-          const data = JSON.parse(_event.data);
+          const data = JSON.parse(event.data);
           this.handleWebSocketMessage(data);
-        } catch (_error) {
-          console._error('Failed to parse WebSocket message:', _error);
+        } catch (error) {
+          console.error('Failed to parse WebSocket message:', error);
         }
       };
 
@@ -231,33 +227,33 @@
         console.warn('WebSocket disconnected');
         this.stopHeartbeat();
         this.emit('websocket_disconnected');
-        this.attemptReconnect(_user);
+        this.attemptReconnect(user);
       };
 
       this.websocket.onerror = error => {
-        console.error('WebSocket _error:', _error);
-        this.emit('websocket_error', _error);
-      };
-    } catch (_error) {
-      console._error('Failed to initialize WebSocket:', _error);
+        console.error('WebSocket error:', error);
+        this.emit('websocket_error', error);
+      };
+    } catch (error) {
+      console.error('Failed to initialize WebSocket:', error);
     }
   }
 
   /**
    * Initialize Supabase real-time subscriptions
    */
-  private async initializeLiveUpdates(_user: User): Promise<void> {
+  private async initializeLiveUpdates(user: User): Promise<void> {
     try {
       // Subscribe to user-specific alarm changes
       const alarmChannel = supabase
-        .channel(`user-alarms-${_user.id}`)
+        .channel(`user-alarms-${user.id}`)
         .on(
           'postgres_changes',
           {
-            _event: '*',
+            event: '*',
             schema: 'public',
             table: 'alarms',
-            filter: `user_id=eq.${_user.id}`,
+            filter: `user_id=eq.${user.id}`,
           },
           payload => {
             this.handleDatabaseChange('alarm', payload);
@@ -266,10 +262,10 @@
         .on(
           'postgres_changes',
           {
-            _event: '*',
+            event: '*',
             schema: 'public',
             table: 'alarm_events',
-            filter: `alarm_id=in.(${this.getUserAlarmIds(_user.id)})`,
+            filter: `alarm_id=in.(${this.getUserAlarmIds(user.id)})`,
           },
           payload => {
             this.handleDatabaseChange('alarm_event', payload);
@@ -281,14 +277,14 @@
 
       // Subscribe to recommendations
       const recommendationChannel = supabase
-        .channel(`user-recommendations-${_user.id}`)
+        .channel(`user-recommendations-${user.id}`)
         .on(
           'postgres_changes',
           {
-            _event: 'INSERT',
+            event: 'INSERT',
             schema: 'public',
             table: 'smart_recommendations',
-            filter: `user_id=eq.${_user.id}`,
+            filter: `user_id=eq.${user.id}`,
           },
           payload => {
             this.handleDatabaseChange('recommendation', payload);
@@ -299,15 +295,15 @@
       this.subscriptions.set('recommendations', recommendationChannel);
 
       console.info('Live updates initialized');
-    } catch (_error) {
-      console._error('Failed to initialize live updates:', _error);
+    } catch (error) {
+      console.error('Failed to initialize live updates:', error);
     }
   }
 
   /**
    * Initialize presence tracking
    */
-  private async initializePresenceTracking(_user: User): Promise<void> {
+  private async initializePresenceTracking(user: User): Promise<void> {
     try {
       this.presenceData = {
         userId: user.id,
@@ -323,14 +319,14 @@
       // Track presence using Supabase real-time
       const presenceChannel = supabase
         .channel('presence-tracking')
-        .on('presence', { _event: 'sync' }, () => {
+        .on('presence', { event: 'sync' }, () => {
           const presenceState = presenceChannel.presenceState();
           this.emit('presence_updated', presenceState);
         })
-        .on('presence', { _event: 'join' }, ({ key, newPresences }) => {
+        .on('presence', { event: 'join' }, ({ key, newPresences }) => {
           this.emit('user_joined', { key, newPresences });
         })
-        .on('presence', { _event: 'leave' }, ({ key, leftPresences }) => {
+        .on('presence', { event: 'leave' }, ({ key, leftPresences }) => {
           this.emit('user_left', { key, leftPresences });
         })
         .subscribe(async status => {
@@ -357,8 +353,8 @@
           presenceChannel.track(this.presenceData);
         }
       });
-    } catch (_error) {
-      console._error('Failed to initialize presence tracking:', _error);
+    } catch (error) {
+      console.error('Failed to initialize presence tracking:', error);
     }
   }
 
@@ -397,8 +393,8 @@
       this.performanceMonitor.trackCustomMetric('websocket_message_received', 1, {
         type: data.type,
       });
-    } catch (_error) {
-      console._error('Failed to handle WebSocket message:', _error);
+    } catch (error) {
+      console.error('Failed to handle WebSocket message:', error);
     }
   }
 
@@ -419,8 +415,8 @@
         table,
         eventType: payload.eventType,
       });
-    } catch (_error) {
-      console._error('Failed to handle database change:', _error);
+    } catch (error) {
+      console.error('Failed to handle database change:', error);
     }
   }
 
@@ -442,11 +438,9 @@
       };
 
       this.websocket.send(JSON.stringify(message));
-      this.performanceMonitor.trackCustomMetric('websocket_message_sent', 1, {
-        type,
-      });
-    } catch (_error) {
-      console._error('Failed to send WebSocket message:', _error);
+      this.performanceMonitor.trackCustomMetric('websocket_message_sent', 1, { type });
+    } catch (error) {
+      console.error('Failed to send WebSocket message:', error);
     }
   }
 
@@ -484,26 +478,26 @@
       };
 
       this.performanceMonitor.trackCustomMetric('notification_shown', 1);
-    } catch (_error) {
-      console._error('Failed to show notification:', _error);
+    } catch (error) {
+      console.error('Failed to show notification:', error);
     }
   }
 
   /**
    * Add event listener
    */
-  on(_event: string, callback: AnyFn): void {
-    if (!this.eventListeners.has(_event)) {
-      this.eventListeners.set(_event, new Set());
-    }
-    this.eventListeners.get(_event)!.add(callback);
+  on(event: string, callback: Function): void {
+    if (!this.eventListeners.has(event)) {
+      this.eventListeners.set(event, new Set());
+    }
+    this.eventListeners.get(event)!.add(callback);
   }
 
   /**
    * Remove event listener
    */
-  off(_event: string, callback: AnyFn): void {
-    const listeners = this.eventListeners.get(_event);
+  off(event: string, callback: Function): void {
+    const listeners = this.eventListeners.get(event);
     if (listeners) {
       listeners.delete(callback);
     }
@@ -512,14 +506,14 @@
   /**
    * Emit event to all listeners
    */
-  private emit(_event: string, data?: any): void {
-    const listeners = this.eventListeners.get(_event);
+  private emit(event: string, data?: any): void {
+    const listeners = this.eventListeners.get(event);
     if (listeners) {
       listeners.forEach(callback => {
         try {
           callback(data);
-        } catch (_error) {
-          console._error(`Error in event listener for ${_event}:`, _error);
+        } catch (error) {
+          console.error(`Error in event listener for ${event}:`, error);
         }
       });
     }
@@ -547,22 +541,22 @@
   /**
    * Attempt to reconnect WebSocket
    */
-  private async attemptReconnect(_user: User): Promise<void> {
-    if (this.reconnectAttempt >= this._config.reconnectAttempts) {
-      console._error('Max reconnection attempts reached');
+  private async attemptReconnect(user: User): Promise<void> {
+    if (this.reconnectAttempt >= this.config.reconnectAttempts) {
+      console.error('Max reconnection attempts reached');
       this.emit('reconnect_failed');
       return;
     }
 
     this.reconnectAttempt++;
     console.info(
-      `Attempting to reconnect... (${this.reconnectAttempt}/${this._config.reconnectAttempts})`
+      `Attempting to reconnect... (${this.reconnectAttempt}/${this.config.reconnectAttempts})`
     );
 
     setTimeout(
       () => {
         if (!this.isConnected) {
-          this.initializeWebSocket(_user);
+          this.initializeWebSocket(user);
         }
       },
       this.config.reconnectDelay * Math.pow(2, this.reconnectAttempt - 1)
@@ -629,13 +623,8 @@
         .eq('user_id', userId);
 
       return alarms?.map((a: any) => a.id).join(',') || '';
-<<<<<<< HEAD
-    } catch (_error) {
-      console._error('Failed to get _user alarm IDs:', _error);
-=======
     } catch (error) {
       console.error('Failed to get user alarm IDs:', error);
->>>>>>> 2afb321e
       return '';
     }
   }
@@ -667,8 +656,8 @@
       this.eventListeners.clear();
 
       console.info('Real-time service disconnected');
-    } catch (_error) {
-      console._error('Error disconnecting real-time service:', _error);
+    } catch (error) {
+      console.error('Error disconnecting real-time service:', error);
     }
   }
 }
