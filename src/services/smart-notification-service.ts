<<<<<<< HEAD
import { Capacitor } from '@capacitor/core';
import { LocalNotifications, ScheduleOptions, DeliveredNotifications } from '@capacitor/local-notifications';
import type { AdvancedAlarm, Alarm } from '../types';
=======
/// <reference lib="dom" />
import { Capacitor } from "@capacitor/core";
import {
  LocalNotifications,
  ScheduleOptions,
  DeliveredNotifications,
} from "@capacitor/local-notifications";
>>>>>>> a2085a2a

/**
 * Smart Notification System with Adaptive Timing
 *
 * Features:
 * - Adaptive notification timing based on user behavior
 * - Context-aware notifications (Do Not Disturb integration)
 * - Progressive notification escalation
 * - Battery-optimized scheduling
 * - Sleep schedule integration
 * - Location-based notification adjustments
 */

export interface NotificationContext {
  userActivity: 'active' | 'idle' | 'sleeping' | 'driving' | 'meeting';
  batteryLevel: number;
  isCharging: boolean;
  doNotDisturb: boolean;
  location?: {
    isHome: boolean;
    isWork: boolean;
    isMoving: boolean;
  };
  timeOfDay: 'morning' | 'afternoon' | 'evening' | 'night';
  connectivity: 'online' | 'offline';
}

export interface SmartNotificationConfig {
  adaptiveEnabled: boolean;
  respectDoNotDisturb: boolean;
  batteryOptimization: boolean;
  locationAware: boolean;
  progressiveEscalation: boolean;
  sleepScheduleIntegration: boolean;
  maxNotificationsPerHour: number;
  quietHoursStart: string; // HH:mm
  quietHoursEnd: string; // HH:mm
  emergencyOverride: boolean;
  vibrationPatterns: {
    gentle: number[];
    normal: number[];
    urgent: number[];
  };
  soundProfiles: {
    morning: string;
    work: string;
    evening: string;
    night: string;
  };
}

export interface AdaptiveNotification {
  id: string;
  type: 'alarm' | 'reminder' | 'optimization' | 'insight' | 'emergency';
  priority: 'low' | 'normal' | 'high' | 'urgent';
  title: string;
  body: string;
  scheduledTime: Date;
  adaptedTime?: Date;
  context: NotificationContext;
  escalationLevel: number;
  maxEscalations: number;
  isDelivered: boolean;
  deliveryAttempts: number;
  adaptationReason?: string;
  userResponse?: 'dismissed' | 'snoozed' | 'ignored';
  responseTime?: number;
}

class SmartNotificationService {
  private static instance: SmartNotificationService;
  private isInitialized = false;
  private config: SmartNotificationConfig;
  private scheduledNotifications: Map<string, AdaptiveNotification> = new Map();
  private userBehaviorPatterns: Map<string, any> = new Map();
  private currentContext: NotificationContext;
  private adaptationHistory: Array<{
    originalTime: Date;
    adaptedTime: Date;
    reason: string;
    effectiveness: number;
    timestamp: Date;
  }> = [];

  private constructor() {
    this.config = this.getDefaultConfig();
    this.currentContext = this.getDefaultContext();
  }

  public static getInstance(): SmartNotificationService {
    if (!SmartNotificationService.instance) {
      SmartNotificationService.instance = new SmartNotificationService();
    }
    return SmartNotificationService.instance;
  }

  /**
   * Initialize the smart notification system
   */
  public async initialize(): Promise<void> {
    if (this.isInitialized) return;

    try {
      if (Capacitor.isNativePlatform()) {
        // Request notification permissions
        const permResult = await LocalNotifications.requestPermissions();
        if (permResult.display !== 'granted') {
          throw new Error('Notification permissions not granted');
        }

        // Set up notification listeners
        await LocalNotifications.addListener('localNotificationReceived', (notification) => {
          this.handleNotificationReceived(notification);
        });

        await LocalNotifications.addListener('localNotificationActionPerformed', (action) => {
          this.handleNotificationAction(action);
        });
      }

      // Load saved configuration and patterns
      await this.loadConfiguration();
      await this.loadUserBehaviorPatterns();

      // Start context monitoring
      this.startContextMonitoring();

      this.isInitialized = true;
    } catch (error) {
      console.error('Failed to initialize SmartNotificationService:', error);
      throw error;
    }
  }

  /**
   * Schedule a smart notification with adaptive timing
   */
  public async scheduleAdaptiveNotification(
    baseTime: Date,
    type: 'alarm' | 'reminder' | 'optimization' | 'insight' = 'alarm'
  ): Promise<string> {
    const notificationId = `smart_${Date.now()}_${Math.random().toString(36).substr(2, 9)}`;

    const notification: AdaptiveNotification = {
      id: notificationId,
      type,
      priority: type === 'alarm' ? 'urgent' : 'normal',
      title: this.generateTitle(alarmOrNotification, type),
      body: this.generateBody(alarmOrNotification, type),
      scheduledTime: baseTime,
      context: await this.getCurrentContext(),
      escalationLevel: 0,
      maxEscalations: type === 'alarm' ? 5 : 2,
      isDelivered: false,
      deliveryAttempts: 0,
      ...('id' in alarmOrNotification ? {} : alarmOrNotification)
    };

    // Apply adaptive timing
    const adaptedTime = await this.calculateAdaptiveTime(notification);
    notification.adaptedTime = adaptedTime;

    // Store the notification
    this.scheduledNotifications.set(notificationId, notification);

    // Schedule the platform notification
    await this.scheduleNativeNotification(notification);

    // Save state
    await this.saveScheduledNotifications();

    return notificationId;
  }

  /**
   * Calculate adaptive timing based on context and user patterns
   */
  private async calculateAdaptiveTime(notification: AdaptiveNotification): Promise<Date> {
    let adaptedTime = new Date(notification.scheduledTime);
    const adaptations: string[] = [];

    if (!this.config.adaptiveEnabled) {
      return adaptedTime;
    }

    // 1. Respect quiet hours
    if (this.isInQuietHours(adaptedTime)) {
      if (notification.priority === 'urgent' && this.config.emergencyOverride) {
        adaptations.push('Emergency override - quiet hours ignored');
      } else {
        const quietEnd = this.parseTimeString(this.config.quietHoursEnd);
        adaptedTime = new Date(adaptedTime);
        adaptedTime.setHours(quietEnd.hours, quietEnd.minutes, 0, 0);
        if (adaptedTime < notification.scheduledTime) {
          adaptedTime.setDate(adaptedTime.getDate() + 1);
        }
        adaptations.push(`Delayed to after quiet hours (${this.config.quietHoursEnd})`);
      }
    }

    // 2. Check Do Not Disturb
    if (this.config.respectDoNotDisturb && notification.context.doNotDisturb) {
      if (notification.priority !== 'urgent') {
        adaptedTime = new Date(adaptedTime.getTime() + 30 * 60 * 1000); // Delay by 30 minutes
        adaptations.push('Delayed due to Do Not Disturb mode');
      }
    }

    // 3. Battery optimization
    if (this.config.batteryOptimization && notification.context.batteryLevel < 20 && !notification.context.isCharging) {
      if (notification.type !== 'alarm') {
        adaptedTime = new Date(adaptedTime.getTime() + 15 * 60 * 1000); // Delay by 15 minutes
        adaptations.push('Delayed for battery optimization');
      }
    }

    // 4. User activity context
    const activityAdjustment = this.getActivityBasedAdjustment(notification.context.userActivity, notification.type);
    if (activityAdjustment !== 0) {
      adaptedTime = new Date(adaptedTime.getTime() + activityAdjustment);
      adaptations.push(`Adjusted ${activityAdjustment > 0 ? '+' : ''}${Math.round(activityAdjustment / 60000)} min for ${notification.context.userActivity} activity`);
    }

    // 5. Location-based adjustments
    if (this.config.locationAware && notification.context.location) {
      const locationAdjustment = this.getLocationBasedAdjustment(notification.context.location, notification.type);
      if (locationAdjustment !== 0) {
        adaptedTime = new Date(adaptedTime.getTime() + locationAdjustment);
        adaptations.push(`Location-based adjustment: ${Math.round(locationAdjustment / 60000)} min`);
      }
    }

    // 6. Historical pattern analysis
    const patternAdjustment = this.getPatternBasedAdjustment(notification);
    if (patternAdjustment !== 0) {
      adaptedTime = new Date(adaptedTime.getTime() + patternAdjustment);
      adaptations.push(`Pattern-based adjustment: ${Math.round(patternAdjustment / 60000)} min`);
    }

    // 7. Rate limiting
    const rateLimitAdjustment = await this.getRateLimitAdjustment(adaptedTime);
    if (rateLimitAdjustment !== 0) {
      adaptedTime = new Date(adaptedTime.getTime() + rateLimitAdjustment);
      adaptations.push(`Rate limit adjustment: ${Math.round(rateLimitAdjustment / 60000)} min`);
    }

    // Store adaptation reasoning
    if (adaptations.length > 0) {
      notification.adaptationReason = adaptations.join('; ');
      this.recordAdaptation(notification.scheduledTime, adaptedTime, notification.adaptationReason);
    }

    return adaptedTime;
  }

  /**
   * Get activity-based timing adjustments
   */
  private getActivityBasedAdjustment(activity: string, type: string): number {
    const adjustments: Record<string, Record<string, number>> = {
      'sleeping': {
        'alarm': 0, // Never delay alarms for sleep
        'reminder': 4 * 60 * 60 * 1000, // 4 hours delay
        'optimization': 8 * 60 * 60 * 1000, // 8 hours delay
        'insight': 8 * 60 * 60 * 1000
      },
      'driving': {
        'alarm': 0,
        'reminder': 15 * 60 * 1000, // 15 minutes delay
        'optimization': 30 * 60 * 1000, // 30 minutes delay
        'insight': 30 * 60 * 1000
      },
      'meeting': {
        'alarm': 0,
        'reminder': 60 * 60 * 1000, // 1 hour delay
        'optimization': 2 * 60 * 60 * 1000, // 2 hours delay
        'insight': 2 * 60 * 60 * 1000
      },
      'active': {
        'alarm': 0,
        'reminder': 0,
        'optimization': 0,
        'insight': 0
      },
      'idle': {
        'alarm': 0,
        'reminder': 0,
        'optimization': -5 * 60 * 1000, // Deliver 5 minutes earlier when idle
        'insight': -5 * 60 * 1000
      }
    };

    return adjustments[activity]?.[type] || 0;
  }

  /**
   * Get location-based timing adjustments
   */
  private getLocationBasedAdjustment(location: any, type: string): number {
    let adjustment = 0;

    // Deliver earlier when moving (might lose connectivity)
    if (location.isMoving && type !== 'alarm') {
      adjustment -= 10 * 60 * 1000; // 10 minutes earlier
    }

    // Adjust based on location type
    if (location.isWork && type === 'optimization') {
      adjustment += 30 * 60 * 1000; // Delay optimization notifications at work
    }

    if (location.isHome && type === 'insight') {
      adjustment -= 5 * 60 * 1000; // Deliver insights earlier at home
    }

    return adjustment;
  }

  /**
   * Get pattern-based adjustments using historical data
   */
  private getPatternBasedAdjustment(notification: AdaptiveNotification): number {
    const patternKey = `${notification.type}_${notification.context.timeOfDay}`;
    const pattern = this.userBehaviorPatterns.get(patternKey);

    if (!pattern || pattern.samples < 5) {
      return 0; // Need at least 5 samples for pattern analysis
    }

    // Calculate optimal timing based on user response patterns
    const optimalDelay = pattern.averageResponseTime - pattern.averageDeliveryDelay;
    return Math.max(-30 * 60 * 1000, Math.min(30 * 60 * 1000, optimalDelay));
  }

  /**
   * Check rate limiting and adjust timing
   */
  private async getRateLimitAdjustment(proposedTime: Date): Promise<number> {
    const hourStart = new Date(proposedTime);
    hourStart.setMinutes(0, 0, 0);
    const hourEnd = new Date(hourStart);
    hourEnd.setHours(hourEnd.getHours() + 1);

    const notificationsInHour = Array.from(this.scheduledNotifications.values()).filter(n => {
      const time = n.adaptedTime || n.scheduledTime;
      return time >= hourStart && time < hourEnd && !n.isDelivered;
    });

    if (notificationsInHour.length >= this.config.maxNotificationsPerHour) {
      // Find next available slot
      const nextSlot = new Date(hourEnd);
      return nextSlot.getTime() - proposedTime.getTime();
    }

    return 0;
  }

  /**
   * Schedule native platform notification
   */
  private async scheduleNativeNotification(notification: AdaptiveNotification): Promise<void> {
    if (!Capacitor.isNativePlatform()) {
      console.log('Web notification scheduling not implemented');
      return;
    }

    const deliveryTime = notification.adaptedTime || notification.scheduledTime;
    const vibrationPattern = this.getVibrationPattern(notification.priority);
    const soundProfile = this.getSoundProfile(notification.context.timeOfDay);

    const scheduleOptions: ScheduleOptions = {
      notifications: [{
        title: notification.title,
        body: notification.body,
        id: parseInt(notification.id.replace(/[^0-9]/g, '').slice(-8)) || Math.floor(Math.random() * 1000000),
        schedule: { at: deliveryTime },
        sound: soundProfile,
        attachments: notification.type === 'alarm' ? [{ id: 'alarm', url: 'public/sounds/alarm.wav' }] : undefined,
        actionTypeId: notification.type,
        extra: {
          notificationId: notification.id,
          type: notification.type,
          priority: notification.priority,
          escalationLevel: notification.escalationLevel
        }
      }]
    };

    await LocalNotifications.schedule(scheduleOptions);
  }

  /**
   * Handle progressive notification escalation
   */
  private async escalateNotification(notificationId: string): Promise<void> {
    const notification = this.scheduledNotifications.get(notificationId);
    if (!notification || notification.escalationLevel >= notification.maxEscalations) {
      return;
    }

    notification.escalationLevel++;
    notification.priority = this.getEscalatedPriority(notification.priority);

    // Schedule next escalation
    const escalationDelay = this.getEscalationDelay(notification.escalationLevel, notification.type);
    const nextTime = new Date(Date.now() + escalationDelay);

    await this.scheduleNativeNotification({
      ...notification,
      scheduledTime: nextTime,
      title: `${notification.title} (${notification.escalationLevel}/${notification.maxEscalations})`,
      body: notification.escalationLevel === notification.maxEscalations
        ? `${notification.body} - Final reminder!`
        : `${notification.body} - Reminder ${notification.escalationLevel}`
    });
  }

  /**
   * Monitor device context for adaptive notifications
   */
  private startContextMonitoring(): void {
    // Update context every 5 minutes
    setInterval(async () => {
      this.currentContext = await this.getCurrentContext();
    }, 5 * 60 * 1000);

    // Monitor device events
    document.addEventListener('visibilitychange', () => {
      this.currentContext.userActivity = document.hidden ? 'idle' : 'active';
    });

    // Battery monitoring (if supported)
    if ('getBattery' in navigator) {
      (navigator as any).getBattery().then((battery: any) => {
        const updateBatteryInfo = () => {
          this.currentContext.batteryLevel = Math.round(battery.level * 100);
          this.currentContext.isCharging = battery.charging;
        };

        updateBatteryInfo();
        battery.addEventListener('chargingchange', updateBatteryInfo);
        battery.addEventListener('levelchange', updateBatteryInfo);
      });
    }
  }

  /**
   * Record user behavior for pattern analysis
   */
  public recordUserResponse(
    notificationId: string,
    response: 'dismissed' | 'snoozed' | 'ignored',
    responseTime: number
  ): void {
    const notification = this.scheduledNotifications.get(notificationId);
    if (!notification) return;

    notification.userResponse = response;
    notification.responseTime = responseTime;

    // Update behavior patterns
    const patternKey = `${notification.type}_${notification.context.timeOfDay}`;
    const existingPattern = this.userBehaviorPatterns.get(patternKey) || {
      samples: 0,
      averageResponseTime: 0,
      averageDeliveryDelay: 0,
      dismissalRate: 0,
      snoozeRate: 0,
      ignoreRate: 0
    };

    const newSamples = existingPattern.samples + 1;
    const deliveryDelay = (notification.adaptedTime || notification.scheduledTime).getTime() - notification.scheduledTime.getTime();

    existingPattern.samples = newSamples;
    existingPattern.averageResponseTime = (existingPattern.averageResponseTime * (newSamples - 1) + responseTime) / newSamples;
    existingPattern.averageDeliveryDelay = (existingPattern.averageDeliveryDelay * (newSamples - 1) + deliveryDelay) / newSamples;

    // Update response rates
    const responses = { 'dismissed': 0, 'snoozed': 0, 'ignored': 0 };
    responses[response] = 1;

    existingPattern.dismissalRate = (existingPattern.dismissalRate * (newSamples - 1) + responses.dismissed) / newSamples;
    existingPattern.snoozeRate = (existingPattern.snoozeRate * (newSamples - 1) + responses.snoozed) / newSamples;
    existingPattern.ignoreRate = (existingPattern.ignoreRate * (newSamples - 1) + responses.ignored) / newSamples;

    this.userBehaviorPatterns.set(patternKey, existingPattern);
    this.saveUserBehaviorPatterns();
  }

  /**
   * Get adaptive notification statistics
   */
  public getAdaptiveStats(): any {
    const total = this.scheduledNotifications.size;
    const adapted = Array.from(this.scheduledNotifications.values()).filter(n => n.adaptedTime).length;
    const delivered = Array.from(this.scheduledNotifications.values()).filter(n => n.isDelivered).length;

    const responseRates = {
      dismissed: 0,
      snoozed: 0,
      ignored: 0
    };

    let totalResponses = 0;
    this.scheduledNotifications.forEach(n => {
      if (n.userResponse) {
        responseRates[n.userResponse]++;
        totalResponses++;
      }
    });

    Object.keys(responseRates).forEach(key => {
      responseRates[key as keyof typeof responseRates] = totalResponses > 0
        ? (responseRates[key as keyof typeof responseRates] / totalResponses) * 100
        : 0;
    });

    return {
      total,
      adapted,
      adaptationRate: total > 0 ? (adapted / total) * 100 : 0,
      delivered,
      deliveryRate: total > 0 ? (delivered / total) * 100 : 0,
      responseRates,
      patternCount: this.userBehaviorPatterns.size,
      adaptationHistory: this.adaptationHistory.length
    };
  }

  /**
   * Update configuration
   */
  public async updateConfig(config: Partial<SmartNotificationConfig>): Promise<void> {
    this.config = { ...this.config, ...config };
    await this.saveConfiguration();
  }

  /**
   * Helper methods
   */
  private generateTitle(alarm: any, type: string): string {
    if (type === 'alarm' && 'label' in alarm) {
      return `⏰ ${alarm.label}`;
    }

    const titles = {
      alarm: '⏰ Wake Up Time!',
      reminder: '🔔 Reminder',
      optimization: '💡 Smart Suggestion',
      insight: '📊 Sleep Insight'
    };

    return titles[type] || '🔔 Notification';
  }

  private generateBody(alarm: any, type: string): string {
    if (type === 'alarm' && 'label' in alarm) {
      return `Time to wake up! ${alarm.label}`;
    }

    const bodies = {
      alarm: 'Good morning! Time to start your day.',
      reminder: 'You have a scheduled reminder.',
      optimization: 'We found a way to improve your sleep schedule.',
      insight: 'Here\'s what we learned about your sleep patterns.'
    };

    return bodies[type] || 'You have a new notification.';
  }

  private getVibrationPattern(priority: string): number[] {
    return this.config.vibrationPatterns[priority as keyof typeof this.config.vibrationPatterns]
      || this.config.vibrationPatterns.normal;
  }

  private getSoundProfile(timeOfDay: string): string {
    return this.config.soundProfiles[timeOfDay as keyof typeof this.config.soundProfiles]
      || this.config.soundProfiles.morning;
  }

  private isInQuietHours(time: Date): boolean {
    const timeStr = `${time.getHours().toString().padStart(2, '0')}:${time.getMinutes().toString().padStart(2, '0')}`;
    const start = this.config.quietHoursStart;
    const end = this.config.quietHoursEnd;

    if (start < end) {
      return timeStr >= start && timeStr <= end;
    } else {
      return timeStr >= start || timeStr <= end;
    }
  }

  private parseTimeString(timeStr: string): { hours: number; minutes: number } {
    const [hours, minutes] = timeStr.split(':').map(Number);
    return { hours, minutes };
  }

  private getEscalatedPriority(currentPriority: string): 'low' | 'normal' | 'high' | 'urgent' {
    const escalation = { low: 'normal', normal: 'high', high: 'urgent', urgent: 'urgent' };
    return escalation[currentPriority as keyof typeof escalation] as any;
  }

  private getEscalationDelay(level: number, type: string): number {
    const baseDelays = {
      alarm: [5 * 60 * 1000, 10 * 60 * 1000, 15 * 60 * 1000], // 5, 10, 15 minutes
      reminder: [30 * 60 * 1000, 60 * 60 * 1000], // 30 minutes, 1 hour
      optimization: [4 * 60 * 60 * 1000], // 4 hours
      insight: [24 * 60 * 60 * 1000] // 24 hours
    };

    const delays = baseDelays[type] || baseDelays.reminder;
    return delays[Math.min(level - 1, delays.length - 1)] || delays[delays.length - 1];
  }

  private recordAdaptation(originalTime: Date, adaptedTime: Date, reason: string): void {
    this.adaptationHistory.push({
      originalTime,
      adaptedTime,
      reason,
      effectiveness: 0, // Will be updated when user responds
      timestamp: new Date()
    });

    // Keep only last 1000 adaptations
    if (this.adaptationHistory.length > 1000) {
      this.adaptationHistory = this.adaptationHistory.slice(-1000);
    }
  }

  private async getCurrentContext(): Promise<NotificationContext> {
    // This would integrate with device APIs in a real implementation
    const now = new Date();
    const hour = now.getHours();

    return {
      userActivity: document.hidden ? 'idle' : 'active',
      batteryLevel: this.currentContext?.batteryLevel || 100,
      isCharging: this.currentContext?.isCharging || false,
      doNotDisturb: false, // Would integrate with system DND
      timeOfDay: hour < 12 ? 'morning' : hour < 17 ? 'afternoon' : hour < 21 ? 'evening' : 'night',
      connectivity: navigator.onLine ? 'online' : 'offline'
    };
  }

  private getDefaultConfig(): SmartNotificationConfig {
    return {
      adaptiveEnabled: true,
      respectDoNotDisturb: true,
      batteryOptimization: true,
      locationAware: true,
      progressiveEscalation: true,
      sleepScheduleIntegration: true,
      maxNotificationsPerHour: 3,
      quietHoursStart: '22:00',
      quietHoursEnd: '07:00',
      emergencyOverride: true,
      vibrationPatterns: {
        gentle: [500, 200, 500],
        normal: [1000, 500, 1000],
        urgent: [500, 200, 500, 200, 1000, 300, 1000]
      },
      soundProfiles: {
        morning: 'gentle_wake',
        work: 'professional',
        evening: 'soft_chime',
        night: 'quiet_tone'
      }
    };
  }

  private getDefaultContext(): NotificationContext {
    return {
      userActivity: 'active',
      batteryLevel: 100,
      isCharging: false,
      doNotDisturb: false,
      timeOfDay: 'morning',
      connectivity: 'online'
    };
  }

  // Notification event handlers
  private handleNotificationReceived(notification: any): void {
    const adaptiveNotification = this.scheduledNotifications.get(notification.extra?.notificationId);
    if (adaptiveNotification) {
      adaptiveNotification.isDelivered = true;
      adaptiveNotification.deliveryAttempts++;
    }
  }

  private handleNotificationAction(action: any): void {
    const notificationId = action.notification.extra?.notificationId;
    if (notificationId) {
      const responseTime = Date.now() - action.notification.schedule.at.getTime();

      let response: 'dismissed' | 'snoozed' | 'ignored' = 'dismissed';
      if (action.actionId === 'snooze') {
        response = 'snoozed';
      }

      this.recordUserResponse(notificationId, response, responseTime);

      if (response === 'snoozed') {
        this.scheduleSnooze(notificationId);
      }
    }
  }

  private async scheduleSnooze(notificationId: string): Promise<void> {
    const notification = this.scheduledNotifications.get(notificationId);
    if (!notification) return;

    const snoozeTime = new Date(Date.now() + 5 * 60 * 1000); // 5 minutes default

    await this.scheduleNativeNotification({
      ...notification,
      scheduledTime: snoozeTime,
      title: `${notification.title} (Snoozed)`,
      escalationLevel: Math.min(notification.escalationLevel + 1, notification.maxEscalations)
    });
  }

  // Persistence methods
  private async saveConfiguration(): Promise<void> {
    if (typeof localStorage !== 'undefined') {
      localStorage.setItem('smart_notification_config', JSON.stringify(this.config));
    }
  }

  private async loadConfiguration(): Promise<void> {
    if (typeof localStorage !== 'undefined') {
      const saved = localStorage.getItem('smart_notification_config');
      if (saved) {
        this.config = { ...this.config, ...JSON.parse(saved) };
      }
    }
  }

  private async saveUserBehaviorPatterns(): Promise<void> {
    if (typeof localStorage !== 'undefined') {
      const patterns = Object.fromEntries(this.userBehaviorPatterns);
      localStorage.setItem('notification_behavior_patterns', JSON.stringify(patterns));
    }
  }

  private async loadUserBehaviorPatterns(): Promise<void> {
    if (typeof localStorage !== 'undefined') {
      const saved = localStorage.getItem('notification_behavior_patterns');
      if (saved) {
        const patterns = JSON.parse(saved);
        this.userBehaviorPatterns = new Map(Object.entries(patterns));
      }
    }
  }

  private async saveScheduledNotifications(): Promise<void> {
    if (typeof localStorage !== 'undefined') {
      const notifications = Object.fromEntries(this.scheduledNotifications);
      localStorage.setItem('scheduled_adaptive_notifications', JSON.stringify(notifications, (key, value) => {
        if (value instanceof Date) {
          return { __type: 'Date', value: value.toISOString() };
        }
        return value;
      }));
    }
  }
}

export default SmartNotificationService;<|MERGE_RESOLUTION|>--- conflicted
+++ resolved
@@ -1,8 +1,3 @@
-<<<<<<< HEAD
-import { Capacitor } from '@capacitor/core';
-import { LocalNotifications, ScheduleOptions, DeliveredNotifications } from '@capacitor/local-notifications';
-import type { AdvancedAlarm, Alarm } from '../types';
-=======
 /// <reference lib="dom" />
 import { Capacitor } from "@capacitor/core";
 import {
@@ -10,7 +5,6 @@
   ScheduleOptions,
   DeliveredNotifications,
 } from "@capacitor/local-notifications";
->>>>>>> a2085a2a
 
 /**
  * Smart Notification System with Adaptive Timing
