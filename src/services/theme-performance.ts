/**
 * Theme Performance Optimization Service
 * Handles efficient theme switching, CSS variable caching, and DOM batching
 */

interface CSSVariableCache {
  variables: Record<string, string>;
  classes: string[];
  hash: string;
  timestamp: number;
}

interface ThemeTransition {
  duration: number;
  easing: string;
  properties: string[];
}

class ThemePerformanceService {
  private static instance: ThemePerformanceService;
  private variableCache = new Map<string, CSSVariableCache>();
  private isApplyingTheme = false;
  private pendingUpdate: NodeJS.Timeout | null = null;
  private lastAppliedHash: string | null = null;
  private observer: MutationObserver | null = null;
  private transitionCleanup: (() => void) | null = null;

  static getInstance(): ThemePerformanceService {
    if (!this.instance) {
      this.instance = new ThemePerformanceService();
    }
    return this.instance;
  }

  private constructor() {
    this.setupDOMObserver();
  }

  /**
   * Generate a hash for theme configuration to enable efficient caching
   */
  private generateHash(variables: Record<string, string>, classes: string[]): string {
    const variableStr = Object.keys(variables)
      .sort()
      .map(key => `${key}:${variables[key]}`)
      .join(';');
    const classStr = classes.sort().join(' ');
<<<<<<< HEAD
    return btoa(variableStr + '|' + classStr)
      .replace(/[=+/]/g, '')
      .substring(0, 16);
=======
    return btoa(variableStr + '|' + classStr).replace(/[=+/]/g, '').substring(0, 16);
>>>>>>> 02f0594e
  }

  /**
   * Cache CSS variables and classes for efficient reuse
   */
  cacheThemeData(
    themeId: string,
    variables: Record<string, string>,
    classes: string[]
  ): CSSVariableCache {
    const hash = this.generateHash(variables, classes);
    const cached: CSSVariableCache = {
      variables: { ...variables },
      classes: [...classes],
      hash,
      timestamp: Date.now()
    };

    this.variableCache.set(themeId, cached);

    // Limit cache size to prevent memory leaks
    if (this.variableCache.size > 10) {
<<<<<<< HEAD
      const oldest = Array.from(this.variableCache.entries()).sort(
        ([, a], [, b]) => a.timestamp - b.timestamp
      )[0];
=======
      const oldest = Array.from(this.variableCache.entries())
        .sort(([,a], [,b]) => a.timestamp - b.timestamp)[0];
>>>>>>> 02f0594e
      this.variableCache.delete(oldest[0]);
    }

    return cached;
  }

  /**
   * Get cached theme data if available
   */
  getCachedThemeData(themeId: string): CSSVariableCache | null {
    return this.variableCache.get(themeId) || null;
  }

  /**
   * Apply theme with performance optimizations
   */
  async applyTheme(
    variables: Record<string, string>,
    classes: string[],
    options: {
      animate?: boolean;
      duration?: number;
      skipIfSame?: boolean;
    } = {}
  ): Promise<void> {
    const { animate = false, duration = 300, skipIfSame = true } = options;

    // Prevent concurrent theme applications
    if (this.isApplyingTheme) {
      return;
    }

    const hash = this.generateHash(variables, classes);

    // Skip if same theme is already applied
    if (skipIfSame && this.lastAppliedHash === hash) {
      return;
    }

    this.isApplyingTheme = true;

    try {
      // Clear any pending updates
      if (this.pendingUpdate) {
        clearTimeout(this.pendingUpdate);
      }

      // Apply with transition if requested
      if (animate) {
        await this.applyWithTransition(variables, classes, duration);
      } else {
        this.applyImmediately(variables, classes);
      }

      this.lastAppliedHash = hash;
    } finally {
      this.isApplyingTheme = false;
    }
  }

  /**
   * Apply theme immediately without transitions
   */
  private applyImmediately(variables: Record<string, string>, classes: string[]): void {
    const root = document.documentElement;
    const body = document.body;

    // Batch DOM operations using DocumentFragment approach
    this.batchCSSVariables(root, variables);
    this.batchClassNames(body, classes);
  }

  /**
   * Apply theme with smooth transition
   */
  private async applyWithTransition(
    variables: Record<string, string>,
    classes: string[],
    duration: number
  ): Promise<void> {
    const root = document.documentElement;
    const body = document.body;

    // Clean up any existing transition
    if (this.transitionCleanup) {
      this.transitionCleanup();
    }

    // Add transition styles
    const transitionStyle = this.createTransitionStyle(duration);
    document.head.appendChild(transitionStyle);

    // Apply the changes
    this.batchCSSVariables(root, variables);
    this.batchClassNames(body, classes);

    // Clean up transition after completion
    this.transitionCleanup = () => {
      if (transitionStyle.parentNode) {
        transitionStyle.parentNode.removeChild(transitionStyle);
      }
    };

    setTimeout(this.transitionCleanup, duration + 50);
  }

  /**
   * Efficiently batch CSS variable updates
   */
<<<<<<< HEAD
  private batchCSSVariables(
    root: HTMLElement,
    variables: Record<string, string>
  ): void {
=======
  private batchCSSVariables(root: HTMLElement, variables: Record<string, string>): void {
>>>>>>> 02f0594e
    // Use requestAnimationFrame for optimal timing
    requestAnimationFrame(() => {
      // Group updates to minimize layout thrashing
      const cssText = Object.entries(variables)
        .map(([prop, value]) => `${prop}: ${value}`)
        .join('; ');

      // Apply all variables at once using cssText (more efficient than individual setProperty calls)
      const existingStyles = root.style.cssText;
      const newStyles = existingStyles + (existingStyles ? '; ' : '') + cssText;
      root.style.cssText = newStyles;
    });
  }

  /**
   * Efficiently update class names
   */
  private batchClassNames(element: HTMLElement, newClasses: string[]): void {
    requestAnimationFrame(() => {
      // Get current classes and filter out old theme classes
      const currentClasses = Array.from(element.classList);
<<<<<<< HEAD
      const filteredClasses = currentClasses.filter(
        cls =>
          !cls.startsWith('theme-') &&
          !cls.startsWith('high-contrast') &&
          !cls.startsWith('reduce-motion') &&
          !cls.startsWith('dyslexia-friendly')
=======
      const filteredClasses = currentClasses.filter(cls =>
        !cls.startsWith('theme-') &&
        !cls.startsWith('high-contrast') &&
        !cls.startsWith('reduce-motion') &&
        !cls.startsWith('dyslexia-friendly')
>>>>>>> 02f0594e
      );

      // Apply new classes efficiently
      element.className = filteredClasses.concat(newClasses).join(' ');
    });
  }

  /**
   * Create transition style element
   */
  private createTransitionStyle(duration: number): HTMLStyleElement {
    const style = document.createElement('style');
    style.textContent = `
      * {
        transition:
          color ${duration}ms ease-in-out,
          background-color ${duration}ms ease-in-out,
          border-color ${duration}ms ease-in-out,
          box-shadow ${duration}ms ease-in-out !important;
      }
    `;
    return style;
  }

  /**
   * Setup DOM mutation observer for performance monitoring
   */
  private setupDOMObserver(): void {
    if (typeof window === 'undefined' || !('MutationObserver' in window)) {
      return;
    }

<<<<<<< HEAD
    this.observer = new MutationObserver(mutations => {
      const hasStyleMutations = mutations.some(
        mutation =>
          mutation.type === 'attributes' &&
          (mutation.attributeName === 'style' || mutation.attributeName === 'class')
=======
    this.observer = new MutationObserver((mutations) => {
      const hasStyleMutations = mutations.some(mutation =>
        mutation.type === 'attributes' &&
        (mutation.attributeName === 'style' || mutation.attributeName === 'class')
>>>>>>> 02f0594e
      );

      if (hasStyleMutations) {
        this.debouncePerformanceCheck();
      }
    });

    this.observer.observe(document.documentElement, {
      attributes: true,
      attributeFilter: ['style', 'class'],
<<<<<<< HEAD
      subtree: false,
=======
      subtree: false
>>>>>>> 02f0594e
    });
  }

  /**
   * Debounced performance check
   */
  private debouncePerformanceCheck = (() => {
    let timeout: NodeJS.Timeout;
    return () => {
      clearTimeout(timeout);
      timeout = setTimeout(() => {
        this.checkPerformanceMetrics();
      }, 100);
    };
  })();

  /**
   * Monitor performance metrics
   */
  private checkPerformanceMetrics(): void {
    if (typeof performance !== 'undefined' && performance.mark) {
      performance.mark('theme-update-complete');

      // Measure paint time if available
      if ('measureUserAgentSpecificMemory' in performance) {
<<<<<<< HEAD
        (performance as any)
          .measureUserAgentSpecificMemory?.()
          .then((result: any) => {
            if (result.bytes > 50 * 1024 * 1024) {
              // 50MB threshold
              console.warn(
                'High memory usage detected after theme update:',
                result.bytes
              );
            }
          })
          .catch(() => {
            // Silently fail if not supported
          });
=======
        (performance as any).measureUserAgentSpecificMemory?.().then((result: any) => {
          if (result.bytes > 50 * 1024 * 1024) { // 50MB threshold
            console.warn('High memory usage detected after theme update:', result.bytes);
          }
        }).catch(() => {
          // Silently fail if not supported
        });
>>>>>>> 02f0594e
      }
    }
  }

  /**
   * Debounced theme application for rapid changes
   */
  debouncedApplyTheme(
    variables: Record<string, string>,
    classes: string[],
    delay: number = 16,
    options: Parameters<typeof this.applyTheme>[2] = {}
  ): void {
    if (this.pendingUpdate) {
      clearTimeout(this.pendingUpdate);
    }

    this.pendingUpdate = setTimeout(() => {
      this.applyTheme(variables, classes, options);
    }, delay);
  }

  /**
   * Preload theme data for smoother transitions
   */
<<<<<<< HEAD
  preloadTheme(
    themeId: string,
    variables: Record<string, string>,
    classes: string[]
  ): void {
    this.cacheThemeData(themeId, variables, classes);

    // Preload critical CSS properties
    const criticalVars = Object.entries(variables).filter(
      ([key]) =>
        key.includes('background') || key.includes('text') || key.includes('primary')
=======
  preloadTheme(themeId: string, variables: Record<string, string>, classes: string[]): void {
    this.cacheThemeData(themeId, variables, classes);

    // Preload critical CSS properties
    const criticalVars = Object.entries(variables).filter(([key]) =>
      key.includes('background') || key.includes('text') || key.includes('primary')
>>>>>>> 02f0594e
    );

    // Create invisible element to trigger CSS parsing
    const preloader = document.createElement('div');
    preloader.style.cssText = criticalVars
      .map(([prop, value]) => `${prop}: ${value}`)
      .join('; ');
    preloader.style.position = 'absolute';
    preloader.style.left = '-9999px';
    preloader.style.opacity = '0';
    preloader.style.pointerEvents = 'none';

    document.body.appendChild(preloader);
    requestAnimationFrame(() => {
      document.body.removeChild(preloader);
    });
  }

  /**
   * Clear all cached data
   */
  clearCache(): void {
    this.variableCache.clear();
    this.lastAppliedHash = null;
  }

  /**
   * Get performance statistics
   */
  getPerformanceStats(): {
    cacheSize: number;
    cacheEntries: string[];
    lastAppliedHash: string | null;
    isApplyingTheme: boolean;
  } {
    return {
      cacheSize: this.variableCache.size,
      cacheEntries: Array.from(this.variableCache.keys()),
      lastAppliedHash: this.lastAppliedHash,
      isApplyingTheme: this.isApplyingTheme
    };
  }

  /**
   * Cleanup resources
   */
  destroy(): void {
    if (this.observer) {
      this.observer.disconnect();
    }

    if (this.pendingUpdate) {
      clearTimeout(this.pendingUpdate);
    }

    if (this.transitionCleanup) {
      this.transitionCleanup();
    }

    this.clearCache();
  }
}

export default ThemePerformanceService;<|MERGE_RESOLUTION|>--- conflicted
+++ resolved
@@ -45,13 +45,7 @@
       .map(key => `${key}:${variables[key]}`)
       .join(';');
     const classStr = classes.sort().join(' ');
-<<<<<<< HEAD
-    return btoa(variableStr + '|' + classStr)
-      .replace(/[=+/]/g, '')
-      .substring(0, 16);
-=======
     return btoa(variableStr + '|' + classStr).replace(/[=+/]/g, '').substring(0, 16);
->>>>>>> 02f0594e
   }
 
   /**
@@ -74,14 +68,8 @@
 
     // Limit cache size to prevent memory leaks
     if (this.variableCache.size > 10) {
-<<<<<<< HEAD
-      const oldest = Array.from(this.variableCache.entries()).sort(
-        ([, a], [, b]) => a.timestamp - b.timestamp
-      )[0];
-=======
       const oldest = Array.from(this.variableCache.entries())
         .sort(([,a], [,b]) => a.timestamp - b.timestamp)[0];
->>>>>>> 02f0594e
       this.variableCache.delete(oldest[0]);
     }
 
@@ -191,14 +179,7 @@
   /**
    * Efficiently batch CSS variable updates
    */
-<<<<<<< HEAD
-  private batchCSSVariables(
-    root: HTMLElement,
-    variables: Record<string, string>
-  ): void {
-=======
   private batchCSSVariables(root: HTMLElement, variables: Record<string, string>): void {
->>>>>>> 02f0594e
     // Use requestAnimationFrame for optimal timing
     requestAnimationFrame(() => {
       // Group updates to minimize layout thrashing
@@ -220,20 +201,11 @@
     requestAnimationFrame(() => {
       // Get current classes and filter out old theme classes
       const currentClasses = Array.from(element.classList);
-<<<<<<< HEAD
-      const filteredClasses = currentClasses.filter(
-        cls =>
-          !cls.startsWith('theme-') &&
-          !cls.startsWith('high-contrast') &&
-          !cls.startsWith('reduce-motion') &&
-          !cls.startsWith('dyslexia-friendly')
-=======
       const filteredClasses = currentClasses.filter(cls =>
         !cls.startsWith('theme-') &&
         !cls.startsWith('high-contrast') &&
         !cls.startsWith('reduce-motion') &&
         !cls.startsWith('dyslexia-friendly')
->>>>>>> 02f0594e
       );
 
       // Apply new classes efficiently
@@ -266,18 +238,10 @@
       return;
     }
 
-<<<<<<< HEAD
-    this.observer = new MutationObserver(mutations => {
-      const hasStyleMutations = mutations.some(
-        mutation =>
-          mutation.type === 'attributes' &&
-          (mutation.attributeName === 'style' || mutation.attributeName === 'class')
-=======
     this.observer = new MutationObserver((mutations) => {
       const hasStyleMutations = mutations.some(mutation =>
         mutation.type === 'attributes' &&
         (mutation.attributeName === 'style' || mutation.attributeName === 'class')
->>>>>>> 02f0594e
       );
 
       if (hasStyleMutations) {
@@ -288,11 +252,7 @@
     this.observer.observe(document.documentElement, {
       attributes: true,
       attributeFilter: ['style', 'class'],
-<<<<<<< HEAD
-      subtree: false,
-=======
       subtree: false
->>>>>>> 02f0594e
     });
   }
 
@@ -318,22 +278,6 @@
 
       // Measure paint time if available
       if ('measureUserAgentSpecificMemory' in performance) {
-<<<<<<< HEAD
-        (performance as any)
-          .measureUserAgentSpecificMemory?.()
-          .then((result: any) => {
-            if (result.bytes > 50 * 1024 * 1024) {
-              // 50MB threshold
-              console.warn(
-                'High memory usage detected after theme update:',
-                result.bytes
-              );
-            }
-          })
-          .catch(() => {
-            // Silently fail if not supported
-          });
-=======
         (performance as any).measureUserAgentSpecificMemory?.().then((result: any) => {
           if (result.bytes > 50 * 1024 * 1024) { // 50MB threshold
             console.warn('High memory usage detected after theme update:', result.bytes);
@@ -341,7 +285,6 @@
         }).catch(() => {
           // Silently fail if not supported
         });
->>>>>>> 02f0594e
       }
     }
   }
@@ -367,26 +310,12 @@
   /**
    * Preload theme data for smoother transitions
    */
-<<<<<<< HEAD
-  preloadTheme(
-    themeId: string,
-    variables: Record<string, string>,
-    classes: string[]
-  ): void {
-    this.cacheThemeData(themeId, variables, classes);
-
-    // Preload critical CSS properties
-    const criticalVars = Object.entries(variables).filter(
-      ([key]) =>
-        key.includes('background') || key.includes('text') || key.includes('primary')
-=======
   preloadTheme(themeId: string, variables: Record<string, string>, classes: string[]): void {
     this.cacheThemeData(themeId, variables, classes);
 
     // Preload critical CSS properties
     const criticalVars = Object.entries(variables).filter(([key]) =>
       key.includes('background') || key.includes('text') || key.includes('primary')
->>>>>>> 02f0594e
     );
 
     // Create invisible element to trigger CSS parsing
