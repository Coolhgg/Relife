--- conflicted
+++ resolved
@@ -96,25 +96,12 @@
         timestamp: new Date().toISOString()
       });
 
-<<<<<<< HEAD
-      console.log(
-        `[SecureAlarmStorage] Successfully stored ${alarms.length} alarms with encryption`
-      );
-=======
       console.log(`[SecureAlarmStorage] Successfully stored ${alarms.length} alarms with encryption`);
->>>>>>> 02f0594e
     } catch (error) {
       ErrorHandler.handleError(
         error instanceof Error ? error : new Error(String(error)),
         'Failed to store alarms securely',
-<<<<<<< HEAD
-        {
-          context: 'secure_alarm_storage',
-          metadata: { userId, alarmCount: alarms.length },
-        }
-=======
         { context: 'secure_alarm_storage', metadata: { userId, alarmCount: alarms.length } }
->>>>>>> 02f0594e
       );
       throw new Error('Failed to store alarm data securely');
     }
@@ -140,14 +127,7 @@
       try {
         decryptedPayload = SecurityService.decryptData(value);
       } catch (decryptError) {
-<<<<<<< HEAD
-        console.error(
-          '[SecureAlarmStorage] Failed to decrypt alarm data:',
-          decryptError
-        );
-=======
         console.error('[SecureAlarmStorage] Failed to decrypt alarm data:', decryptError);
->>>>>>> 02f0594e
 
         // Attempt recovery from backup
         const backupData = await this.recoverFromBackup(userId);
@@ -219,13 +199,7 @@
         timestamp: new Date().toISOString()
       });
 
-<<<<<<< HEAD
-      console.log(
-        `[SecureAlarmStorage] Successfully retrieved ${validAlarms.length} alarms`
-      );
-=======
       console.log(`[SecureAlarmStorage] Successfully retrieved ${validAlarms.length} alarms`);
->>>>>>> 02f0594e
       return validAlarms;
     } catch (error) {
       ErrorHandler.handleError(
@@ -361,30 +335,15 @@
           const backupData: AlarmBackupData = SecurityService.decryptData(value);
 
           // Validate backup signature
-<<<<<<< HEAD
-          if (
-            !SecurityService.verifyDataSignature(backupData.data, backupData.signature)
-          ) {
-            console.warn(
-              `[SecureAlarmStorage] Invalid signature in backup: ${backupKey}`
-            );
-=======
           if (!SecurityService.verifyDataSignature(backupData.data, backupData.signature)) {
             console.warn(`[SecureAlarmStorage] Invalid signature in backup: ${backupKey}`);
->>>>>>> 02f0594e
             continue;
           }
 
           // Validate checksum
           const calculatedChecksum = this.calculateChecksum(backupData.data.alarms);
           if (backupData.data.checksum !== calculatedChecksum) {
-<<<<<<< HEAD
-            console.warn(
-              `[SecureAlarmStorage] Invalid checksum in backup: ${backupKey}`
-            );
-=======
             console.warn(`[SecureAlarmStorage] Invalid checksum in backup: ${backupKey}`);
->>>>>>> 02f0594e
             continue;
           }
 
@@ -397,24 +356,11 @@
           // Valid backup found - restore it
           await this.storeAlarms(backupData.data.alarms, userId);
 
-<<<<<<< HEAD
-          console.log(
-            `[SecureAlarmStorage] Successfully recovered from backup: ${backupKey}`
-          );
-=======
           console.log(`[SecureAlarmStorage] Successfully recovered from backup: ${backupKey}`);
->>>>>>> 02f0594e
           return this.validateAndSanitizeAlarms(backupData.data.alarms);
 
         } catch (backupError) {
-<<<<<<< HEAD
-          console.warn(
-            `[SecureAlarmStorage] Failed to process backup ${backupKey}:`,
-            backupError
-          );
-=======
           console.warn(`[SecureAlarmStorage] Failed to process backup ${backupKey}:`, backupError);
->>>>>>> 02f0594e
           continue;
         }
       }
@@ -507,16 +453,9 @@
 
         this.lastIntegrityCheck = new Date();
         console.log('[SecureAlarmStorage] Integrity check passed');
-<<<<<<< HEAD
-      } catch (decryptError) {
-        this.handleTamperDetection('integrity_check_decrypt_failed', {
-          error: decryptError.message,
-        });
-=======
 
       } catch (decryptError) {
         this.handleTamperDetection('integrity_check_decrypt_failed', { error: decryptError.message });
->>>>>>> 02f0594e
       }
 
     } catch (error) {
@@ -532,11 +471,7 @@
       type,
       details,
       timestamp: new Date().toISOString(),
-<<<<<<< HEAD
-      severity: 'high',
-=======
       severity: 'high'
->>>>>>> 02f0594e
     };
 
     // Log security event
@@ -552,17 +487,9 @@
     });
 
     // Emit custom event for UI components
-<<<<<<< HEAD
-    window.dispatchEvent(
-      new CustomEvent('alarm-tamper-detected', {
-        detail: tamperEvent,
-      })
-    );
-=======
     window.dispatchEvent(new CustomEvent('alarm-tamper-detected', {
       detail: tamperEvent
     }));
->>>>>>> 02f0594e
 
     console.error('[SecureAlarmStorage] TAMPER DETECTED:', tamperEvent);
   }
@@ -618,26 +545,12 @@
       time: String(alarm.time),
       enabled: Boolean(alarm.enabled),
       isActive: Boolean(alarm.isActive),
-<<<<<<< HEAD
-      days: Array.isArray(alarm.days)
-        ? alarm.days.filter(d => typeof d === 'number')
-        : [],
-      voiceMood: alarm.voiceMood,
-      sound: alarm.sound
-        ? SecurityService.sanitizeInput(String(alarm.sound))
-        : 'default',
-      snoozeEnabled: Boolean(alarm.snoozeEnabled),
-      snoozeInterval:
-        typeof alarm.snoozeInterval === 'number' ? alarm.snoozeInterval : 5,
-      snoozeCount: typeof alarm.snoozeCount === 'number' ? alarm.snoozeCount : 0,
-=======
       days: Array.isArray(alarm.days) ? alarm.days.filter(d => typeof d === 'number') : [],
       voiceMood: alarm.voiceMood,
       sound: alarm.sound ? SecurityService.sanitizeInput(String(alarm.sound)) : 'default',
       snoozeEnabled: Boolean(alarm.snoozeEnabled),
       snoozeInterval: typeof alarm.snoozeInterval === 'number' ? alarm.snoozeInterval : 5,
       snoozeCount: typeof alarm.snoozeCount === 'number' ? alarm.snoozeCount : 0
->>>>>>> 02f0594e
     };
   }
 
@@ -670,28 +583,16 @@
       event,
       details,
       timestamp: new Date().toISOString(),
-<<<<<<< HEAD
-      source: 'SecureAlarmStorageService',
-=======
       source: 'SecureAlarmStorageService'
->>>>>>> 02f0594e
     };
 
     // Store in a separate security log (you might want to send this to a server)
     console.log('[SECURITY LOG]', logEntry);
 
     // Emit custom event for security monitoring
-<<<<<<< HEAD
-    window.dispatchEvent(
-      new CustomEvent('security-event', {
-        detail: logEntry,
-      })
-    );
-=======
     window.dispatchEvent(new CustomEvent('security-event', {
       detail: logEntry
     }));
->>>>>>> 02f0594e
   }
 
   /**
@@ -714,11 +615,7 @@
       }
 
       this.logSecurityEvent('all_data_cleared', {
-<<<<<<< HEAD
-        timestamp: new Date().toISOString(),
-=======
         timestamp: new Date().toISOString()
->>>>>>> 02f0594e
       });
 
       console.log('[SecureAlarmStorage] All alarm data cleared');
