import { OfflineManager } from './offline-manager';
import { NotificationService } from './notification';

export interface PWACapabilities {
  serviceWorker: boolean;
  backgroundSync: boolean;
  pushNotifications: boolean;
  installPrompt: boolean;
  offlineSupport: boolean;
  periodicSync: boolean;
}

export interface PWAInstallPrompt {
  canInstall: boolean;
  isInstalled: boolean;
  installPrompt: Event | null;
}

export interface BackgroundSyncStatus {
  enabled: boolean;
  lastSync: Date | null;
  nextSync: Date | null;
  failedSyncs: number;
}

export interface PushSubscriptionInfo {
  subscribed: boolean;
  endpoint: string | null;
  keys: {
    p256dh: string | null;
    auth: string | null;
  };
}

export class PWAService {
  private static instance: PWAService;
  private serviceWorkerRegistration: ServiceWorkerRegistration | null = null;
  private deferredInstallPrompt: Event | null = null;
  private installPromptListeners: ((canInstall: boolean) => void)[] = [];
  private updateListeners: ((hasUpdate: boolean) => void)[] = [];
  private syncListeners: ((status: BackgroundSyncStatus) => void)[] = [];
  private networkListeners: ((isOnline: boolean) => void)[] = [];

  private isInitialized = false;
  private lastSyncTime: Date | null = null;
  private failedSyncCount = 0;
  private updateAvailable = false;
  private newServiceWorker: ServiceWorker | null = null;

  static getInstance(): PWAService {
    if (!PWAService.instance) {
      PWAService.instance = new PWAService();
    }
    return PWAService.instance;
  }

  private constructor() {
    // Private constructor for singleton
  }

  async initialize(): Promise<boolean> {
    if (this.isInitialized) return true;

    try {
      console.log('PWA Service: Initializing...');

      // Initialize base services first
      await OfflineManager.initialize();
      await NotificationService.initialize();

      // Set up install prompt listener
      this.setupInstallPromptListener();

      // Register enhanced service worker
      await this.registerEnhancedServiceWorker();

      // Set up background sync
      await this.setupBackgroundSync();

      // Set up network listeners
      this.setupNetworkListeners();

      // Set up periodic sync
      this.setupPeriodicSync();

      // Check for updates
      this.checkForUpdates();

      this.isInitialized = true;
      console.log('PWA Service: Initialization complete');
      return true;
    } catch (error) {
      console.error('PWA Service: Initialization failed:', error);
      return false;
    }
  }

  private async registerEnhancedServiceWorker(): Promise<void> {
    if (!('serviceWorker' in navigator)) {
      console.warn('PWA Service: Service Worker not supported');
      return;
    }

    try {
      // Use existing registration from ServiceWorkerManager instead of registering again
<<<<<<< HEAD
      const registration =
        (await navigator.serviceWorker.getRegistration()) ||
        (await navigator.serviceWorker.register('/sw-unified.js', {
          scope: '/',
        }));
=======
      const registration = await navigator.serviceWorker.getRegistration() ||
        await navigator.serviceWorker.register('/sw-unified.js', {
        scope: '/'
      });
>>>>>>> 02f0594e

      this.serviceWorkerRegistration = registration;
      console.log('PWA Service: Enhanced service worker registered');

      // Set up update detection
      registration.addEventListener('updatefound', () => {
        const newWorker = registration.installing;
        if (newWorker) {
          this.newServiceWorker = newWorker;
          newWorker.addEventListener('statechange', () => {
            if (newWorker.state === 'installed' && navigator.serviceWorker.controller) {
              this.updateAvailable = true;
              this.notifyUpdateListeners(true);
            }
          });
        }
      });

      // Set up message listener
<<<<<<< HEAD
      navigator.serviceWorker.addEventListener('message', event => {
=======
      navigator.serviceWorker.addEventListener('message', (event) => {
>>>>>>> 02f0594e
        this.handleServiceWorkerMessage(event);
      });

      // Wait for service worker to be ready
      await navigator.serviceWorker.ready;

    } catch (error) {
      console.error('PWA Service: Service worker registration failed:', error);
    }
  }

  private setupInstallPromptListener(): void {
    // Listen for beforeinstallprompt event
<<<<<<< HEAD
    window.addEventListener('beforeinstallprompt', event => {
=======
    window.addEventListener('beforeinstallprompt', (event) => {
>>>>>>> 02f0594e
      console.log('PWA Service: Install prompt available');
      event.preventDefault();
      this.deferredInstallPrompt = event;
      this.notifyInstallPromptListeners(true);
    });

    // Listen for app installed event
    window.addEventListener('appinstalled', () => {
      console.log('PWA Service: App installed');
      this.deferredInstallPrompt = null;
      this.notifyInstallPromptListeners(false);
    });
  }

  private async setupBackgroundSync(): Promise<void> {
<<<<<<< HEAD
    if (
      !this.serviceWorkerRegistration ||
      !('sync' in window.ServiceWorkerRegistration.prototype)
    ) {
=======
    if (!this.serviceWorkerRegistration || !('sync' in window.ServiceWorkerRegistration.prototype)) {
>>>>>>> 02f0594e
      console.warn('PWA Service: Background Sync not supported');
      return;
    }

    try {
      // Register background sync for different data types
      const syncTags = [
        'alarms-sync',
        'sleep-sync',
        'voice-sync',
        'analytics-sync',
        'settings-sync',
<<<<<<< HEAD
        'user-data-sync',
=======
        'user-data-sync'
>>>>>>> 02f0594e
      ];

      for (const tag of syncTags) {
        await this.serviceWorkerRegistration.sync.register(tag);
      }

      console.log('PWA Service: Background sync registered for all data types');
    } catch (error) {
      console.error('PWA Service: Background sync registration failed:', error);
    }
  }

  private setupNetworkListeners(): void {
    const updateNetworkStatus = (isOnline: boolean) => {
<<<<<<< HEAD
      console.log(
        'PWA Service: Network status changed:',
        isOnline ? 'online' : 'offline'
      );
=======
      console.log('PWA Service: Network status changed:', isOnline ? 'online' : 'offline');
>>>>>>> 02f0594e
      this.notifyNetworkListeners(isOnline);

      if (isOnline) {
        // Trigger sync when coming back online
        this.triggerBackgroundSync();
      }
    };

    window.addEventListener('online', () => updateNetworkStatus(true));
    window.addEventListener('offline', () => updateNetworkStatus(false));

    // Initial status
    updateNetworkStatus(navigator.onLine);
  }

  private setupPeriodicSync(): void {
    // Periodic sync every 15 minutes when app is active
<<<<<<< HEAD
    setInterval(
      () => {
        if (navigator.onLine && !document.hidden) {
          this.triggerBackgroundSync();
        }
      },
      15 * 60 * 1000
    );
=======
    setInterval(() => {
      if (navigator.onLine && !document.hidden) {
        this.triggerBackgroundSync();
      }
    }, 15 * 60 * 1000);
>>>>>>> 02f0594e

    // Sync when page becomes visible
    document.addEventListener('visibilitychange', () => {
      if (!document.hidden && navigator.onLine) {
        this.triggerBackgroundSync();
      }
    });
  }

  private handleServiceWorkerMessage(event: MessageEvent): void {
    const { type, data } = event.data;

    switch (type) {
      case 'SYNC_COMPLETE':
        this.lastSyncTime = new Date();
        this.failedSyncCount = 0;
        this.notifySyncListeners();
        break;

      case 'SYNC_FAILED':
        this.failedSyncCount++;
        this.notifySyncListeners();
        break;

      case 'NETWORK_STATUS':
        this.notifyNetworkListeners(data.isOnline);
        break;

      case 'CACHE_UPDATED':
        console.log('PWA Service: Cache updated');
        break;

      case 'ALARM_TRIGGERED':
        // Forward alarm triggers to main app
<<<<<<< HEAD
        window.dispatchEvent(
          new CustomEvent('alarm-triggered', {
            detail: data.alarm,
          })
        );
=======
        window.dispatchEvent(new CustomEvent('alarm-triggered', {
          detail: data.alarm
        }));
>>>>>>> 02f0594e
        break;

      default:
        console.log('PWA Service: Unknown message from service worker:', type);
    }
  }

  // Public API methods

  async installApp(): Promise<boolean> {
    if (!this.deferredInstallPrompt) {
      console.warn('PWA Service: No install prompt available');
      return false;
    }

    try {
      const promptEvent = this.deferredInstallPrompt as any;
      promptEvent.prompt();

      const result = await promptEvent.userChoice;

      if (result.outcome === 'accepted') {
        console.log('PWA Service: User accepted install prompt');
        this.deferredInstallPrompt = null;
        this.notifyInstallPromptListeners(false);
        return true;
      } else {
        console.log('PWA Service: User dismissed install prompt');
        return false;
      }
    } catch (error) {
      console.error('PWA Service: Install prompt failed:', error);
      return false;
    }
  }

  getInstallPromptStatus(): PWAInstallPrompt {
    return {
      canInstall: !!this.deferredInstallPrompt,
      isInstalled: this.isAppInstalled(),
      installPrompt: this.deferredInstallPrompt
    };
  }

  private isAppInstalled(): boolean {
    // Check if running as PWA
<<<<<<< HEAD
    return (
      window.matchMedia('(display-mode: standalone)').matches ||
      window.matchMedia('(display-mode: fullscreen)').matches ||
      (window.navigator as any).standalone === true
    );
=======
    return window.matchMedia('(display-mode: standalone)').matches ||
           window.matchMedia('(display-mode: fullscreen)').matches ||
           (window.navigator as any).standalone === true;
>>>>>>> 02f0594e
  }

  async updateApp(): Promise<boolean> {
    if (!this.updateAvailable || !this.newServiceWorker) {
      console.warn('PWA Service: No update available');
      return false;
    }

    try {
      // Send skip waiting message to new service worker
      if (this.newServiceWorker.state === 'installed') {
        this.newServiceWorker.postMessage({ type: 'SKIP_WAITING' });
      }

      // Wait for new service worker to take control
      navigator.serviceWorker.addEventListener('controllerchange', () => {
        window.location.reload();
      });

      return true;
    } catch (error) {
      console.error('PWA Service: Update failed:', error);
      return false;
    }
  }

  hasUpdateAvailable(): boolean {
    return this.updateAvailable;
  }

  async checkForUpdates(): Promise<boolean> {
    if (!this.serviceWorkerRegistration) return false;

    try {
      await this.serviceWorkerRegistration.update();
      return this.updateAvailable;
    } catch (error) {
      console.error('PWA Service: Update check failed:', error);
      return false;
    }
  }

  async subscribeToPushNotifications(): Promise<PushSubscriptionInfo> {
    if (!this.serviceWorkerRegistration) {
      throw new Error('Service worker not registered');
    }

    if (!('PushManager' in window)) {
      throw new Error('Push notifications not supported');
    }

    try {
      // Get existing subscription
      let subscription = await this.serviceWorkerRegistration.pushManager.getSubscription();

      if (!subscription) {
        // Create new subscription
        const vapidPublicKey = process.env.REACT_APP_VAPID_PUBLIC_KEY;
        if (!vapidPublicKey) {
          throw new Error('VAPID public key not configured');
        }

        subscription = await this.serviceWorkerRegistration.pushManager.subscribe({
          userVisibleOnly: true,
<<<<<<< HEAD
          applicationServerKey: this.urlBase64ToUint8Array(vapidPublicKey),
=======
          applicationServerKey: this.urlBase64ToUint8Array(vapidPublicKey)
>>>>>>> 02f0594e
        });
      }

      // Send subscription to service worker
      this.sendMessageToServiceWorker('REGISTER_PUSH', { subscription });

      const subscriptionJson = subscription.toJSON();
      return {
        subscribed: true,
        endpoint: subscriptionJson.endpoint || null,
        keys: {
          p256dh: subscriptionJson.keys?.p256dh || null,
          auth: subscriptionJson.keys?.auth || null
        }
      };
    } catch (error) {
      console.error('PWA Service: Push subscription failed:', error);
      return {
        subscribed: false,
        endpoint: null,
        keys: { p256dh: null, auth: null }
      };
    }
  }

  async unsubscribeFromPushNotifications(): Promise<boolean> {
    if (!this.serviceWorkerRegistration) return false;

    try {
      const subscription = await this.serviceWorkerRegistration.pushManager.getSubscription();
      if (subscription) {
        await subscription.unsubscribe();
        console.log('PWA Service: Unsubscribed from push notifications');
        return true;
      }
      return false;
    } catch (error) {
      console.error('PWA Service: Unsubscribe failed:', error);
      return false;
    }
  }

  async getPushSubscriptionInfo(): Promise<PushSubscriptionInfo> {
    if (!this.serviceWorkerRegistration) {
      return {
        subscribed: false,
        endpoint: null,
        keys: { p256dh: null, auth: null }
      };
    }

    try {
      const subscription = await this.serviceWorkerRegistration.pushManager.getSubscription();

      if (subscription) {
        const subscriptionJson = subscription.toJSON();
        return {
          subscribed: true,
          endpoint: subscriptionJson.endpoint || null,
          keys: {
            p256dh: subscriptionJson.keys?.p256dh || null,
            auth: subscriptionJson.keys?.auth || null
          }
        };
      }

      return {
        subscribed: false,
        endpoint: null,
        keys: { p256dh: null, auth: null }
      };
    } catch (error) {
      console.error('PWA Service: Get subscription info failed:', error);
      return {
        subscribed: false,
        endpoint: null,
        keys: { p256dh: null, auth: null }
      };
    }
  }

  async triggerBackgroundSync(tags?: string[]): Promise<void> {
<<<<<<< HEAD
    if (
      !this.serviceWorkerRegistration ||
      !('sync' in window.ServiceWorkerRegistration.prototype)
    ) {
=======
    if (!this.serviceWorkerRegistration || !('sync' in window.ServiceWorkerRegistration.prototype)) {
>>>>>>> 02f0594e
      console.warn('PWA Service: Background Sync not available');
      return;
    }

    const defaultTags = [
      'alarms-sync',
      'sleep-sync',
      'voice-sync',
      'analytics-sync',
      'settings-sync',
<<<<<<< HEAD
      'user-data-sync',
=======
      'user-data-sync'
>>>>>>> 02f0594e
    ];

    const syncTags = tags || defaultTags;

    try {
      for (const tag of syncTags) {
        await this.serviceWorkerRegistration.sync.register(tag);
      }
      console.log('PWA Service: Background sync triggered for tags:', syncTags);
    } catch (error) {
      console.error('PWA Service: Background sync trigger failed:', error);
    }
  }

  async forceSync(): Promise<void> {
    this.sendMessageToServiceWorker('FORCE_SYNC', {});
  }

  getBackgroundSyncStatus(): BackgroundSyncStatus {
    return {
<<<<<<< HEAD
      enabled:
        this.serviceWorkerRegistration !== null &&
        'sync' in window.ServiceWorkerRegistration.prototype,
=======
      enabled: this.serviceWorkerRegistration !== null && 'sync' in window.ServiceWorkerRegistration.prototype,
>>>>>>> 02f0594e
      lastSync: this.lastSyncTime,
      nextSync: null, // Would calculate based on sync strategy
      failedSyncs: this.failedSyncCount
    };
  }

  getPWACapabilities(): PWACapabilities {
    return {
      serviceWorker: 'serviceWorker' in navigator,
      backgroundSync: 'sync' in window.ServiceWorkerRegistration.prototype,
      pushNotifications: 'PushManager' in window,
      installPrompt: !!this.deferredInstallPrompt,
      offlineSupport: this.serviceWorkerRegistration !== null,
<<<<<<< HEAD
      periodicSync: 'periodicSync' in window.ServiceWorkerRegistration.prototype,
=======
      periodicSync: 'periodicSync' in window.ServiceWorkerRegistration.prototype
>>>>>>> 02f0594e
    };
  }

  sendMessageToServiceWorker(type: string, data: any): void {
    if (!this.serviceWorkerRegistration?.active) {
      console.warn('PWA Service: No active service worker to send message to');
      return;
    }

    this.serviceWorkerRegistration.active.postMessage({ type, data });
  }

  // Queue analytics for offline processing
  queueAnalytics(event: any): void {
    this.sendMessageToServiceWorker('QUEUE_ANALYTICS', { event });
  }

  // Event listeners
  addInstallPromptListener(listener: (canInstall: boolean) => void): void {
    this.installPromptListeners.push(listener);
  }

  removeInstallPromptListener(listener: (canInstall: boolean) => void): void {
    const index = this.installPromptListeners.indexOf(listener);
    if (index > -1) {
      this.installPromptListeners.splice(index, 1);
    }
  }

  addUpdateListener(listener: (hasUpdate: boolean) => void): void {
    this.updateListeners.push(listener);
  }

  removeUpdateListener(listener: (hasUpdate: boolean) => void): void {
    const index = this.updateListeners.indexOf(listener);
    if (index > -1) {
      this.updateListeners.splice(index, 1);
    }
  }

  addSyncListener(listener: (status: BackgroundSyncStatus) => void): void {
    this.syncListeners.push(listener);
  }

  removeSyncListener(listener: (status: BackgroundSyncStatus) => void): void {
    const index = this.syncListeners.indexOf(listener);
    if (index > -1) {
      this.syncListeners.splice(index, 1);
    }
  }

  addNetworkListener(listener: (isOnline: boolean) => void): void {
    this.networkListeners.push(listener);
  }

  removeNetworkListener(listener: (isOnline: boolean) => void): void {
    const index = this.networkListeners.indexOf(listener);
    if (index > -1) {
      this.networkListeners.splice(index, 1);
    }
  }

  // Private helper methods
  private notifyInstallPromptListeners(canInstall: boolean): void {
    this.installPromptListeners.forEach(listener => {
      try {
        listener(canInstall);
      } catch (error) {
        console.error('PWA Service: Install prompt listener error:', error);
      }
    });
  }

  private notifyUpdateListeners(hasUpdate: boolean): void {
    this.updateListeners.forEach(listener => {
      try {
        listener(hasUpdate);
      } catch (error) {
        console.error('PWA Service: Update listener error:', error);
      }
    });
  }

  private notifySyncListeners(): void {
    const status = this.getBackgroundSyncStatus();
    this.syncListeners.forEach(listener => {
      try {
        listener(status);
      } catch (error) {
        console.error('PWA Service: Sync listener error:', error);
      }
    });
  }

  private notifyNetworkListeners(isOnline: boolean): void {
    this.networkListeners.forEach(listener => {
      try {
        listener(isOnline);
      } catch (error) {
        console.error('PWA Service: Network listener error:', error);
      }
    });
  }

  private urlBase64ToUint8Array(base64String: string): Uint8Array {
<<<<<<< HEAD
    const padding = '='.repeat((4 - (base64String.length % 4)) % 4);
    const base64 = (base64String + padding).replace(/-/g, '+').replace(/_/g, '/');
=======
    const padding = '='.repeat((4 - base64String.length % 4) % 4);
    const base64 = (base64String + padding)
      .replace(/-/g, '+')
      .replace(/_/g, '/');
>>>>>>> 02f0594e

    const rawData = window.atob(base64);
    const outputArray = new Uint8Array(rawData.length);

    for (let i = 0; i < rawData.length; ++i) {
      outputArray[i] = rawData.charCodeAt(i);
    }
    return outputArray;
  }

  // Cleanup
  destroy(): void {
    this.installPromptListeners = [];
    this.updateListeners = [];
    this.syncListeners = [];
    this.networkListeners = [];
    this.serviceWorkerRegistration = null;
    this.deferredInstallPrompt = null;
    this.isInitialized = false;
  }
}

export default PWAService;<|MERGE_RESOLUTION|>--- conflicted
+++ resolved
@@ -103,18 +103,10 @@
 
     try {
       // Use existing registration from ServiceWorkerManager instead of registering again
-<<<<<<< HEAD
-      const registration =
-        (await navigator.serviceWorker.getRegistration()) ||
-        (await navigator.serviceWorker.register('/sw-unified.js', {
-          scope: '/',
-        }));
-=======
       const registration = await navigator.serviceWorker.getRegistration() ||
         await navigator.serviceWorker.register('/sw-unified.js', {
         scope: '/'
       });
->>>>>>> 02f0594e
 
       this.serviceWorkerRegistration = registration;
       console.log('PWA Service: Enhanced service worker registered');
@@ -134,11 +126,7 @@
       });
 
       // Set up message listener
-<<<<<<< HEAD
-      navigator.serviceWorker.addEventListener('message', event => {
-=======
       navigator.serviceWorker.addEventListener('message', (event) => {
->>>>>>> 02f0594e
         this.handleServiceWorkerMessage(event);
       });
 
@@ -152,11 +140,7 @@
 
   private setupInstallPromptListener(): void {
     // Listen for beforeinstallprompt event
-<<<<<<< HEAD
-    window.addEventListener('beforeinstallprompt', event => {
-=======
     window.addEventListener('beforeinstallprompt', (event) => {
->>>>>>> 02f0594e
       console.log('PWA Service: Install prompt available');
       event.preventDefault();
       this.deferredInstallPrompt = event;
@@ -172,14 +156,7 @@
   }
 
   private async setupBackgroundSync(): Promise<void> {
-<<<<<<< HEAD
-    if (
-      !this.serviceWorkerRegistration ||
-      !('sync' in window.ServiceWorkerRegistration.prototype)
-    ) {
-=======
     if (!this.serviceWorkerRegistration || !('sync' in window.ServiceWorkerRegistration.prototype)) {
->>>>>>> 02f0594e
       console.warn('PWA Service: Background Sync not supported');
       return;
     }
@@ -192,11 +169,7 @@
         'voice-sync',
         'analytics-sync',
         'settings-sync',
-<<<<<<< HEAD
-        'user-data-sync',
-=======
         'user-data-sync'
->>>>>>> 02f0594e
       ];
 
       for (const tag of syncTags) {
@@ -211,14 +184,7 @@
 
   private setupNetworkListeners(): void {
     const updateNetworkStatus = (isOnline: boolean) => {
-<<<<<<< HEAD
-      console.log(
-        'PWA Service: Network status changed:',
-        isOnline ? 'online' : 'offline'
-      );
-=======
       console.log('PWA Service: Network status changed:', isOnline ? 'online' : 'offline');
->>>>>>> 02f0594e
       this.notifyNetworkListeners(isOnline);
 
       if (isOnline) {
@@ -236,22 +202,11 @@
 
   private setupPeriodicSync(): void {
     // Periodic sync every 15 minutes when app is active
-<<<<<<< HEAD
-    setInterval(
-      () => {
-        if (navigator.onLine && !document.hidden) {
-          this.triggerBackgroundSync();
-        }
-      },
-      15 * 60 * 1000
-    );
-=======
     setInterval(() => {
       if (navigator.onLine && !document.hidden) {
         this.triggerBackgroundSync();
       }
     }, 15 * 60 * 1000);
->>>>>>> 02f0594e
 
     // Sync when page becomes visible
     document.addEventListener('visibilitychange', () => {
@@ -286,17 +241,9 @@
 
       case 'ALARM_TRIGGERED':
         // Forward alarm triggers to main app
-<<<<<<< HEAD
-        window.dispatchEvent(
-          new CustomEvent('alarm-triggered', {
-            detail: data.alarm,
-          })
-        );
-=======
         window.dispatchEvent(new CustomEvent('alarm-triggered', {
           detail: data.alarm
         }));
->>>>>>> 02f0594e
         break;
 
       default:
@@ -343,17 +290,9 @@
 
   private isAppInstalled(): boolean {
     // Check if running as PWA
-<<<<<<< HEAD
-    return (
-      window.matchMedia('(display-mode: standalone)').matches ||
-      window.matchMedia('(display-mode: fullscreen)').matches ||
-      (window.navigator as any).standalone === true
-    );
-=======
     return window.matchMedia('(display-mode: standalone)').matches ||
            window.matchMedia('(display-mode: fullscreen)').matches ||
            (window.navigator as any).standalone === true;
->>>>>>> 02f0594e
   }
 
   async updateApp(): Promise<boolean> {
@@ -418,11 +357,7 @@
 
         subscription = await this.serviceWorkerRegistration.pushManager.subscribe({
           userVisibleOnly: true,
-<<<<<<< HEAD
-          applicationServerKey: this.urlBase64ToUint8Array(vapidPublicKey),
-=======
           applicationServerKey: this.urlBase64ToUint8Array(vapidPublicKey)
->>>>>>> 02f0594e
         });
       }
 
@@ -505,14 +440,7 @@
   }
 
   async triggerBackgroundSync(tags?: string[]): Promise<void> {
-<<<<<<< HEAD
-    if (
-      !this.serviceWorkerRegistration ||
-      !('sync' in window.ServiceWorkerRegistration.prototype)
-    ) {
-=======
     if (!this.serviceWorkerRegistration || !('sync' in window.ServiceWorkerRegistration.prototype)) {
->>>>>>> 02f0594e
       console.warn('PWA Service: Background Sync not available');
       return;
     }
@@ -523,11 +451,7 @@
       'voice-sync',
       'analytics-sync',
       'settings-sync',
-<<<<<<< HEAD
-      'user-data-sync',
-=======
       'user-data-sync'
->>>>>>> 02f0594e
     ];
 
     const syncTags = tags || defaultTags;
@@ -548,13 +472,7 @@
 
   getBackgroundSyncStatus(): BackgroundSyncStatus {
     return {
-<<<<<<< HEAD
-      enabled:
-        this.serviceWorkerRegistration !== null &&
-        'sync' in window.ServiceWorkerRegistration.prototype,
-=======
       enabled: this.serviceWorkerRegistration !== null && 'sync' in window.ServiceWorkerRegistration.prototype,
->>>>>>> 02f0594e
       lastSync: this.lastSyncTime,
       nextSync: null, // Would calculate based on sync strategy
       failedSyncs: this.failedSyncCount
@@ -568,11 +486,7 @@
       pushNotifications: 'PushManager' in window,
       installPrompt: !!this.deferredInstallPrompt,
       offlineSupport: this.serviceWorkerRegistration !== null,
-<<<<<<< HEAD
-      periodicSync: 'periodicSync' in window.ServiceWorkerRegistration.prototype,
-=======
       periodicSync: 'periodicSync' in window.ServiceWorkerRegistration.prototype
->>>>>>> 02f0594e
     };
   }
 
@@ -678,15 +592,10 @@
   }
 
   private urlBase64ToUint8Array(base64String: string): Uint8Array {
-<<<<<<< HEAD
-    const padding = '='.repeat((4 - (base64String.length % 4)) % 4);
-    const base64 = (base64String + padding).replace(/-/g, '+').replace(/_/g, '/');
-=======
     const padding = '='.repeat((4 - base64String.length % 4) % 4);
     const base64 = (base64String + padding)
       .replace(/-/g, '+')
       .replace(/_/g, '/');
->>>>>>> 02f0594e
 
     const rawData = window.atob(base64);
     const outputArray = new Uint8Array(rawData.length);
