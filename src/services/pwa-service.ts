<<<<<<< HEAD
import { OfflineManager } from './offline-manager';
import { NotificationService } from './notification';
=======
/// <reference lib="dom" />
import { OfflineManager } from "./offline-manager";
import { NotificationService } from "./notification";
>>>>>>> a2085a2a

export interface PWACapabilities {
  serviceWorker: boolean;
  backgroundSync: boolean;
  pushNotifications: boolean;
  installPrompt: boolean;
  offlineSupport: boolean;
  periodicSync: boolean;
}

export interface PWAInstallPrompt {
  canInstall: boolean;
  isInstalled: boolean;
  installPrompt: Event | null;
}

export interface BackgroundSyncStatus {
  enabled: boolean;
  lastSync: Date | null;
  nextSync: Date | null;
  failedSyncs: number;
}

export interface PushSubscriptionInfo {
  subscribed: boolean;
  endpoint: string | null;
  keys: {
    p256dh: string | null;
    auth: string | null;
  };
}

export class PWAService {
  private static instance: PWAService;
  private serviceWorkerRegistration: ServiceWorkerRegistration | null = null;
  private deferredInstallPrompt: Event | null = null;
  private installPromptListeners: ((canInstall: boolean) => void)[] = [];
  private updateListeners: ((hasUpdate: boolean) => void)[] = [];
  private syncListeners: ((status: BackgroundSyncStatus) => void)[] = [];
  private networkListeners: ((isOnline: boolean) => void)[] = [];

  private isInitialized = false;
  private lastSyncTime: Date | null = null;
  private failedSyncCount = 0;
  private updateAvailable = false;
  private newServiceWorker: ServiceWorker | null = null;

  static getInstance(): PWAService {
    if (!PWAService.instance) {
      PWAService.instance = new PWAService();
    }
    return PWAService.instance;
  }

  private constructor() {
    // Private constructor for singleton
  }

  async initialize(): Promise<boolean> {
    if (this.isInitialized) return true;

    try {
      console.log('PWA Service: Initializing...');

      // Initialize base services first
      await OfflineManager.initialize();
      await NotificationService.initialize();

      // Set up install prompt listener
      this.setupInstallPromptListener();

      // Register enhanced service worker
      await this.registerEnhancedServiceWorker();

      // Set up background sync
      await this.setupBackgroundSync();

      // Set up network listeners
      this.setupNetworkListeners();

      // Set up periodic sync
      this.setupPeriodicSync();

      // Check for updates
      this.checkForUpdates();

      this.isInitialized = true;
      console.log('PWA Service: Initialization complete');
      return true;
    } catch (error) {
      console.error('PWA Service: Initialization failed:', error);
      return false;
    }
  }

  private async registerEnhancedServiceWorker(): Promise<void> {
    if (!('serviceWorker' in navigator)) {
      console.warn('PWA Service: Service Worker not supported');
      return;
    }

    try {
      // Use existing registration from ServiceWorkerManager instead of registering again
      const registration = await navigator.serviceWorker.getRegistration() ||
        await navigator.serviceWorker.register('/sw-unified.js', {
        scope: '/'
      });

      this.serviceWorkerRegistration = registration;
      console.log('PWA Service: Enhanced service worker registered');

      // Set up update detection
      registration.addEventListener('updatefound', () => {
        const newWorker = registration.installing;
        if (newWorker) {
          this.newServiceWorker = newWorker;
          newWorker.addEventListener('statechange', () => {
            if (newWorker.state === 'installed' && navigator.serviceWorker.controller) {
              this.updateAvailable = true;
              this.notifyUpdateListeners(true);
            }
          });
        }
      });

      // Set up message listener
      navigator.serviceWorker.addEventListener('message', (event) => {
        this.handleServiceWorkerMessage(event);
      });

      // Wait for service worker to be ready
      await navigator.serviceWorker.ready;

    } catch (error) {
      console.error('PWA Service: Service worker registration failed:', error);
    }
  }

  private setupInstallPromptListener(): void {
    // Listen for beforeinstallprompt event
    window.addEventListener('beforeinstallprompt', (event) => {
      console.log('PWA Service: Install prompt available');
      event.preventDefault();
      this.deferredInstallPrompt = event;
      this.notifyInstallPromptListeners(true);
    });

    // Listen for app installed event
    window.addEventListener('appinstalled', () => {
      console.log('PWA Service: App installed');
      this.deferredInstallPrompt = null;
      this.notifyInstallPromptListeners(false);
    });
  }

  private async setupBackgroundSync(): Promise<void> {
    if (!this.serviceWorkerRegistration || !('sync' in window.ServiceWorkerRegistration.prototype)) {
      console.warn('PWA Service: Background Sync not supported');
      return;
    }

    try {
      // Register background sync for different data types
      const syncTags = [
        'alarms-sync',
        'sleep-sync',
        'voice-sync',
        'analytics-sync',
        'settings-sync',
        'user-data-sync'
      ];

      for (const tag of syncTags) {
        await this.serviceWorkerRegistration.sync.register(tag);
      }

      console.log('PWA Service: Background sync registered for all data types');
    } catch (error) {
      console.error('PWA Service: Background sync registration failed:', error);
    }
  }

  private setupNetworkListeners(): void {
    const updateNetworkStatus = (isOnline: boolean) => {
      console.log('PWA Service: Network status changed:', isOnline ? 'online' : 'offline');
      this.notifyNetworkListeners(isOnline);

      if (isOnline) {
        // Trigger sync when coming back online
        this.triggerBackgroundSync();
      }
    };

    window.addEventListener('online', () => updateNetworkStatus(true));
    window.addEventListener('offline', () => updateNetworkStatus(false));

    // Initial status
    updateNetworkStatus(navigator.onLine);
  }

  private setupPeriodicSync(): void {
    // Periodic sync every 15 minutes when app is active
    setInterval(() => {
      if (navigator.onLine && !document.hidden) {
        this.triggerBackgroundSync();
      }
    }, 15 * 60 * 1000);

    // Sync when page becomes visible
    document.addEventListener('visibilitychange', () => {
      if (!document.hidden && navigator.onLine) {
        this.triggerBackgroundSync();
      }
    });
  }

  private handleServiceWorkerMessage(event: MessageEvent): void {
    const { type, data } = event.data;

    switch (type) {
      case 'SYNC_COMPLETE':
        this.lastSyncTime = new Date();
        this.failedSyncCount = 0;
        this.notifySyncListeners();
        break;

      case 'SYNC_FAILED':
        this.failedSyncCount++;
        this.notifySyncListeners();
        break;

      case 'NETWORK_STATUS':
        this.notifyNetworkListeners(data.isOnline);
        break;

      case 'CACHE_UPDATED':
        console.log('PWA Service: Cache updated');
        break;

      case 'ALARM_TRIGGERED':
        // Forward alarm triggers to main app
        window.dispatchEvent(new CustomEvent('alarm-triggered', {
          detail: data.alarm
        }));
        break;

      default:
        console.log('PWA Service: Unknown message from service worker:', type);
    }
  }

  // Public API methods

  async installApp(): Promise<boolean> {
    if (!this.deferredInstallPrompt) {
      console.warn('PWA Service: No install prompt available');
      return false;
    }

    try {
      const promptEvent = this.deferredInstallPrompt as any;
      promptEvent.prompt();

      const result = await promptEvent.userChoice;

      if (result.outcome === 'accepted') {
        console.log('PWA Service: User accepted install prompt');
        this.deferredInstallPrompt = null;
        this.notifyInstallPromptListeners(false);
        return true;
      } else {
        console.log('PWA Service: User dismissed install prompt');
        return false;
      }
    } catch (error) {
      console.error('PWA Service: Install prompt failed:', error);
      return false;
    }
  }

  getInstallPromptStatus(): PWAInstallPrompt {
    return {
      canInstall: !!this.deferredInstallPrompt,
      isInstalled: this.isAppInstalled(),
      installPrompt: this.deferredInstallPrompt
    };
  }

  private isAppInstalled(): boolean {
    // Check if running as PWA
    return window.matchMedia('(display-mode: standalone)').matches ||
           window.matchMedia('(display-mode: fullscreen)').matches ||
           (window.navigator as any).standalone === true;
  }

  async updateApp(): Promise<boolean> {
    if (!this.updateAvailable || !this.newServiceWorker) {
      console.warn('PWA Service: No update available');
      return false;
    }

    try {
      // Send skip waiting message to new service worker
      if (this.newServiceWorker.state === 'installed') {
        this.newServiceWorker.postMessage({ type: 'SKIP_WAITING' });
      }

      // Wait for new service worker to take control
      navigator.serviceWorker.addEventListener('controllerchange', () => {
        window.location.reload();
      });

      return true;
    } catch (error) {
      console.error('PWA Service: Update failed:', error);
      return false;
    }
  }

  hasUpdateAvailable(): boolean {
    return this.updateAvailable;
  }

  async checkForUpdates(): Promise<boolean> {
    if (!this.serviceWorkerRegistration) return false;

    try {
      await this.serviceWorkerRegistration.update();
      return this.updateAvailable;
    } catch (error) {
      console.error('PWA Service: Update check failed:', error);
      return false;
    }
  }

  async subscribeToPushNotifications(): Promise<PushSubscriptionInfo> {
    if (!this.serviceWorkerRegistration) {
      throw new Error('Service worker not registered');
    }

    if (!('PushManager' in window)) {
      throw new Error('Push notifications not supported');
    }

    try {
      // Get existing subscription
      let subscription = await this.serviceWorkerRegistration.pushManager.getSubscription();

      if (!subscription) {
        // Create new subscription
        const vapidPublicKey = process.env.REACT_APP_VAPID_PUBLIC_KEY;
        if (!vapidPublicKey) {
          throw new Error('VAPID public key not configured');
        }

        subscription = await this.serviceWorkerRegistration.pushManager.subscribe({
          userVisibleOnly: true,
          applicationServerKey: this.urlBase64ToUint8Array(vapidPublicKey)
        });
      }

      // Send subscription to service worker
      this.sendMessageToServiceWorker('REGISTER_PUSH', { subscription });

      const subscriptionJson = subscription.toJSON();
      return {
        subscribed: true,
        endpoint: subscriptionJson.endpoint || null,
        keys: {
          p256dh: subscriptionJson.keys?.p256dh || null,
          auth: subscriptionJson.keys?.auth || null
        }
      };
    } catch (error) {
      console.error('PWA Service: Push subscription failed:', error);
      return {
        subscribed: false,
        endpoint: null,
        keys: { p256dh: null, auth: null }
      };
    }
  }

  async unsubscribeFromPushNotifications(): Promise<boolean> {
    if (!this.serviceWorkerRegistration) return false;

    try {
      const subscription = await this.serviceWorkerRegistration.pushManager.getSubscription();
      if (subscription) {
        await subscription.unsubscribe();
        console.log('PWA Service: Unsubscribed from push notifications');
        return true;
      }
      return false;
    } catch (error) {
      console.error('PWA Service: Unsubscribe failed:', error);
      return false;
    }
  }

  async getPushSubscriptionInfo(): Promise<PushSubscriptionInfo> {
    if (!this.serviceWorkerRegistration) {
      return {
        subscribed: false,
        endpoint: null,
        keys: { p256dh: null, auth: null }
      };
    }

    try {
      const subscription = await this.serviceWorkerRegistration.pushManager.getSubscription();

      if (subscription) {
        const subscriptionJson = subscription.toJSON();
        return {
          subscribed: true,
          endpoint: subscriptionJson.endpoint || null,
          keys: {
            p256dh: subscriptionJson.keys?.p256dh || null,
            auth: subscriptionJson.keys?.auth || null
          }
        };
      }

      return {
        subscribed: false,
        endpoint: null,
        keys: { p256dh: null, auth: null }
      };
    } catch (error) {
      console.error('PWA Service: Get subscription info failed:', error);
      return {
        subscribed: false,
        endpoint: null,
        keys: { p256dh: null, auth: null }
      };
    }
  }

  async triggerBackgroundSync(tags?: string[]): Promise<void> {
    if (!this.serviceWorkerRegistration || !('sync' in window.ServiceWorkerRegistration.prototype)) {
      console.warn('PWA Service: Background Sync not available');
      return;
    }

    const defaultTags = [
      'alarms-sync',
      'sleep-sync',
      'voice-sync',
      'analytics-sync',
      'settings-sync',
      'user-data-sync'
    ];

    const syncTags = tags || defaultTags;

    try {
      for (const tag of syncTags) {
        await this.serviceWorkerRegistration.sync.register(tag);
      }
      console.log('PWA Service: Background sync triggered for tags:', syncTags);
    } catch (error) {
      console.error('PWA Service: Background sync trigger failed:', error);
    }
  }

  async forceSync(): Promise<void> {
    this.sendMessageToServiceWorker('FORCE_SYNC', {});
  }

  getBackgroundSyncStatus(): BackgroundSyncStatus {
    return {
      enabled: this.serviceWorkerRegistration !== null && 'sync' in window.ServiceWorkerRegistration.prototype,
      lastSync: this.lastSyncTime,
      nextSync: null, // Would calculate based on sync strategy
      failedSyncs: this.failedSyncCount
    };
  }

  getPWACapabilities(): PWACapabilities {
    return {
      serviceWorker: 'serviceWorker' in navigator,
      backgroundSync: 'sync' in window.ServiceWorkerRegistration.prototype,
      pushNotifications: 'PushManager' in window,
      installPrompt: !!this.deferredInstallPrompt,
      offlineSupport: this.serviceWorkerRegistration !== null,
      periodicSync: 'periodicSync' in window.ServiceWorkerRegistration.prototype
    };
  }

  sendMessageToServiceWorker(type: string, data: any): void {
    if (!this.serviceWorkerRegistration?.active) {
      console.warn('PWA Service: No active service worker to send message to');
      return;
    }

    this.serviceWorkerRegistration.active.postMessage({ type, data });
  }

  // Queue analytics for offline processing
  queueAnalytics(event: any): void {
    this.sendMessageToServiceWorker('QUEUE_ANALYTICS', { event });
  }

  // Event listeners
  addInstallPromptListener(listener: (canInstall: boolean) => void): void {
    this.installPromptListeners.push(listener);
  }

  removeInstallPromptListener(listener: (canInstall: boolean) => void): void {
    const index = this.installPromptListeners.indexOf(listener);
    if (index > -1) {
      this.installPromptListeners.splice(index, 1);
    }
  }

  addUpdateListener(listener: (hasUpdate: boolean) => void): void {
    this.updateListeners.push(listener);
  }

  removeUpdateListener(listener: (hasUpdate: boolean) => void): void {
    const index = this.updateListeners.indexOf(listener);
    if (index > -1) {
      this.updateListeners.splice(index, 1);
    }
  }

  addSyncListener(listener: (status: BackgroundSyncStatus) => void): void {
    this.syncListeners.push(listener);
  }

  removeSyncListener(listener: (status: BackgroundSyncStatus) => void): void {
    const index = this.syncListeners.indexOf(listener);
    if (index > -1) {
      this.syncListeners.splice(index, 1);
    }
  }

  addNetworkListener(listener: (isOnline: boolean) => void): void {
    this.networkListeners.push(listener);
  }

  removeNetworkListener(listener: (isOnline: boolean) => void): void {
    const index = this.networkListeners.indexOf(listener);
    if (index > -1) {
      this.networkListeners.splice(index, 1);
    }
  }

  // Private helper methods
  private notifyInstallPromptListeners(canInstall: boolean): void {
    this.installPromptListeners.forEach(listener => {
      try {
        listener(canInstall);
      } catch (error) {
        console.error('PWA Service: Install prompt listener error:', error);
      }
    });
  }

  private notifyUpdateListeners(hasUpdate: boolean): void {
    this.updateListeners.forEach(listener => {
      try {
        listener(hasUpdate);
      } catch (error) {
        console.error('PWA Service: Update listener error:', error);
      }
    });
  }

  private notifySyncListeners(): void {
    const status = this.getBackgroundSyncStatus();
    this.syncListeners.forEach(listener => {
      try {
        listener(status);
      } catch (error) {
        console.error('PWA Service: Sync listener error:', error);
      }
    });
  }

  private notifyNetworkListeners(isOnline: boolean): void {
    this.networkListeners.forEach(listener => {
      try {
        listener(isOnline);
      } catch (error) {
        console.error('PWA Service: Network listener error:', error);
      }
    });
  }

  private urlBase64ToUint8Array(base64String: string): Uint8Array {
    const padding = '='.repeat((4 - base64String.length % 4) % 4);
    const base64 = (base64String + padding)
      .replace(/-/g, '+')
      .replace(/_/g, '/');

    const rawData = window.atob(base64);
    const outputArray = new Uint8Array(rawData.length);

    for (let i = 0; i < rawData.length; ++i) {
      outputArray[i] = rawData.charCodeAt(i);
    }
    return outputArray;
  }

  // Cleanup
  destroy(): void {
    this.installPromptListeners = [];
    this.updateListeners = [];
    this.syncListeners = [];
    this.networkListeners = [];
    this.serviceWorkerRegistration = null;
    this.deferredInstallPrompt = null;
    this.isInitialized = false;
  }
}

export default PWAService;<|MERGE_RESOLUTION|>--- conflicted
+++ resolved
@@ -1,11 +1,6 @@
-<<<<<<< HEAD
-import { OfflineManager } from './offline-manager';
-import { NotificationService } from './notification';
-=======
 /// <reference lib="dom" />
 import { OfflineManager } from "./offline-manager";
 import { NotificationService } from "./notification";
->>>>>>> a2085a2a
 
 export interface PWACapabilities {
   serviceWorker: boolean;
