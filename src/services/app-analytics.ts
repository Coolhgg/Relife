--- conflicted
+++ resolved
@@ -120,11 +120,7 @@
         this.trackAppEvent('analyticsInitialized', {
           sentryInitialized: status.sentry.initialized,
           analyticsInitialized: status.analytics.initialized,
-<<<<<<< HEAD
-          environment: this.analyticsConfig.getConfig()?.environment || 'unknown',
-=======
           environment: this.analyticsConfig.getConfig()?.environment || 'unknown'
->>>>>>> 02f0594e
         });
       }
 
@@ -138,11 +134,7 @@
         {
           context: 'analytics_initialization',
           component: 'AppAnalyticsService',
-<<<<<<< HEAD
-          action: 'initialize',
-=======
           action: 'initialize'
->>>>>>> 02f0594e
         }
       );
     }
@@ -159,11 +151,7 @@
         sessionId: this.generateSessionId(),
         firstSeen: new Date().toISOString(),
         platform: 'web',
-<<<<<<< HEAD
-        appVersion: process.env.REACT_APP_VERSION || 'unknown',
-=======
         appVersion: process.env.REACT_APP_VERSION || 'unknown'
->>>>>>> 02f0594e
       };
 
       this.analyticsConfig.setUserContext(userId, enhancedProperties);
@@ -171,11 +159,7 @@
       // Track user sign in
       this.trackAppEvent('userSignedIn', {
         userId,
-<<<<<<< HEAD
-        method: (userProperties.signInMethod as string) || 'unknown',
-=======
         method: userProperties.signInMethod as string || 'unknown'
->>>>>>> 02f0594e
       });
 
     } catch (error) {
@@ -184,11 +168,7 @@
         {
           context: 'user_context_setup',
           component: 'AppAnalyticsService',
-<<<<<<< HEAD
-          metadata: { userId },
-=======
           metadata: { userId }
->>>>>>> 02f0594e
         }
       );
     }
@@ -201,22 +181,14 @@
     try {
       this.analyticsConfig.clearUserContext();
       this.trackAppEvent('userSignedOut', {
-<<<<<<< HEAD
-        sessionDuration: Date.now() - this.sessionStartTime,
-=======
         sessionDuration: Date.now() - this.sessionStartTime
->>>>>>> 02f0594e
       });
     } catch (error) {
       ErrorHandler.handleError(
         error instanceof Error ? error : new Error(String(error)),
         {
           context: 'user_context_clear',
-<<<<<<< HEAD
-          component: 'AppAnalyticsService',
-=======
           component: 'AppAnalyticsService'
->>>>>>> 02f0594e
         }
       );
     }
@@ -233,14 +205,7 @@
   /**
    * Track alarm creation with comprehensive data
    */
-<<<<<<< HEAD
-  trackAlarmCreated(
-    alarm: Partial<Alarm>,
-    context: { isQuickSetup?: boolean; presetType?: string } = {}
-  ): void {
-=======
   trackAlarmCreated(alarm: Partial<Alarm>, context: { isQuickSetup?: boolean; presetType?: string } = {}): void {
->>>>>>> 02f0594e
     this.trackAlarmEvent('alarmCreated', {
       alarmId: alarm.id || 'unknown',
       time: alarm.time || 'unknown',
@@ -262,16 +227,7 @@
   /**
    * Track alarm interactions with detailed context
    */
-<<<<<<< HEAD
-  trackAlarmDismissed(
-    alarmId: string,
-    method: 'voice' | 'button' | 'swipe',
-    responseTime: number,
-    snoozeCount = 0
-  ): void {
-=======
   trackAlarmDismissed(alarmId: string, method: 'voice' | 'button' | 'swipe', responseTime: number, snoozeCount = 0): void {
->>>>>>> 02f0594e
     this.trackAlarmEvent('alarmDismissed', {
       alarmId,
       method,
@@ -289,15 +245,7 @@
   /**
    * Track general alarm actions
    */
-<<<<<<< HEAD
-  trackAlarmAction(
-    action: string,
-    alarmId: string,
-    metadata?: Record<string, unknown>
-  ): void {
-=======
   trackAlarmAction(action: string, alarmId: string, metadata?: Record<string, unknown>): void {
->>>>>>> 02f0594e
     this.trackAppEvent(`alarm_${action}`, {
       alarmId,
       action,
@@ -306,19 +254,11 @@
     });
 
     // Add breadcrumb for debugging
-<<<<<<< HEAD
-    this.sentry.addBreadcrumb(`Alarm action: ${action} on ${alarmId}`, 'user', {
-      alarmId,
-      action,
-      ...metadata,
-    });
-=======
     this.sentry.addBreadcrumb(
       `Alarm action: ${action} on ${alarmId}`,
       'user',
       { alarmId, action, ...metadata }
     );
->>>>>>> 02f0594e
   }
 
   /**
@@ -334,33 +274,18 @@
 
     // Add context for error debugging if failed
     if (!success) {
-<<<<<<< HEAD
-      this.sentry.addBreadcrumb(`Voice command failed: ${command}`, 'user', {
-        confidence,
-        language: navigator.language,
-      });
-=======
       this.sentry.addBreadcrumb(
         `Voice command failed: ${command}`,
         'user',
         { confidence, language: navigator.language }
       );
->>>>>>> 02f0594e
     }
   }
 
   /**
    * Track app performance metrics
    */
-<<<<<<< HEAD
-  trackPerformance(
-    metricName: string,
-    value: number,
-    metadata?: Record<string, unknown>
-  ): void {
-=======
   trackPerformance(metricName: string, value: number, metadata?: Record<string, unknown>): void {
->>>>>>> 02f0594e
     this.analytics.trackPerformance(metricName, value, 'ms', {
       timestamp: new Date().toISOString(),
       ...metadata
@@ -370,15 +295,7 @@
   /**
    * Track feature usage with context
    */
-<<<<<<< HEAD
-  trackFeatureUsage(
-    feature: string,
-    action?: string,
-    context?: Record<string, unknown>
-  ): void {
-=======
   trackFeatureUsage(feature: string, action?: string, context?: Record<string, unknown>): void {
->>>>>>> 02f0594e
     this.analytics.trackFeatureUsage(feature, action || 'used', {
       source: 'app',
       timestamp: new Date().toISOString(),
@@ -516,11 +433,7 @@
     window.addEventListener('load', () => {
       const loadTime = performance.now();
       this.trackPerformance('page_load_time', loadTime, {
-<<<<<<< HEAD
-        type: 'initial_load',
-=======
         type: 'initial_load'
->>>>>>> 02f0594e
       });
     });
 
@@ -532,11 +445,7 @@
           this.trackPerformance('memory_usage', memory.usedJSHeapSize / 1024 / 1024, {
             type: 'memory_mb',
             total: memory.totalJSHeapSize / 1024 / 1024,
-<<<<<<< HEAD
-            limit: memory.jsHeapSizeLimit / 1024 / 1024,
-=======
             limit: memory.jsHeapSizeLimit / 1024 / 1024
->>>>>>> 02f0594e
           });
         }
       }, 60000); // Every minute
