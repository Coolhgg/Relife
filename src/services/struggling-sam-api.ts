/**
 * API Service for Struggling Sam Optimization Features
 * Handles all backend operations for streaks, achievements, challenges, and A/B testing
 */

import {
  UserStreak,
  SamAchievement,
  SocialChallenge,
  SmartUpgradePrompt,
  HabitCelebration,
  ABTestGroup,
  UserABTest,
  CommunityStats,
  SocialProofData,
  SuccessStory,
  ChallengeParticipant,
} from '../types/struggling-sam';

// Base API configuration
const API_BASE_URL = process.env.VITE_API_BASE_URL || 'http://localhost:3001';
const API_ENDPOINTS = {
  // User Streak endpoints
  USER_STREAK: '/api/struggling-sam/streak',
  UPDATE_STREAK: '/api/struggling-sam/streak/update',

  // Achievement endpoints
  ACHIEVEMENTS: '/api/struggling-sam/achievements',
  UNLOCK_ACHIEVEMENT: '/api/struggling-sam/achievements/unlock',
  SHARE_ACHIEVEMENT: '/api/struggling-sam/achievements/share',

  // Social Challenge endpoints
  CHALLENGES: '/api/struggling-sam/challenges',
  JOIN_CHALLENGE: '/api/struggling-sam/challenges/join',
  LEAVE_CHALLENGE: '/api/struggling-sam/challenges/leave',

  // Smart Upgrade Prompts
  UPGRADE_PROMPTS: '/api/struggling-sam/upgrade-prompts',
  TRACK_PROMPT_ACTION: '/api/struggling-sam/upgrade-prompts/track',

  // Celebrations
  CELEBRATIONS: '/api/struggling-sam/celebrations',

  // Community & Social Proof
  COMMUNITY_STATS: '/api/struggling-sam/community/stats',
  SOCIAL_PROOF: '/api/struggling-sam/social-proof',
  SUCCESS_STORIES: '/api/struggling-sam/success-stories',

  // A/B Testing
  AB_TEST_ASSIGNMENT: '/api/struggling-sam/ab-test/assignment',
  AB_TEST_TRACKING: '/api/struggling-sam/ab-test/track',
};

// HTTP client with error handling
class ApiClient {
<<<<<<< HEAD
  private async request<T>(endpoint: string, options: RequestInit = {}): Promise<T> {
=======
  private async request<T>(
    endpoint: string,
    options: RequestInit = {}
  ): Promise<T> {
>>>>>>> 02f0594e
    const url = `${API_BASE_URL}${endpoint}`;
    const config: RequestInit = {
      headers: {
        'Content-Type': 'application/json',
        ...options.headers,
      },
      ...options,
    };

    try {
      const response = await fetch(url, config);

      if (!response.ok) {
<<<<<<< HEAD
        throw new Error(
          `API request failed: ${response.status} ${response.statusText}`
        );
=======
        throw new Error(`API request failed: ${response.status} ${response.statusText}`);
>>>>>>> 02f0594e
      }

      return await response.json();
    } catch (error) {
      console.error(`API Error for ${endpoint}:`, error);
      throw error;
    }
  }

  get<T>(endpoint: string, headers?: Record<string, string>): Promise<T> {
    return this.request<T>(endpoint, { method: 'GET', headers });
  }

  post<T>(endpoint: string, data?: any, headers?: Record<string, string>): Promise<T> {
    return this.request<T>(endpoint, {
      method: 'POST',
      headers,
      body: data ? JSON.stringify(data) : undefined,
    });
  }

  put<T>(endpoint: string, data?: any, headers?: Record<string, string>): Promise<T> {
    return this.request<T>(endpoint, {
      method: 'PUT',
      headers,
      body: data ? JSON.stringify(data) : undefined,
    });
  }

  delete<T>(endpoint: string, headers?: Record<string, string>): Promise<T> {
    return this.request<T>(endpoint, { method: 'DELETE', headers });
  }
}

const apiClient = new ApiClient();

// Struggling Sam API Service
export class StrugglingSamApiService {
  // ============================================================================
  // USER STREAK OPERATIONS
  // ============================================================================

  static async getUserStreak(userId: string): Promise<UserStreak | null> {
    try {
      return await apiClient.get<UserStreak>(`${API_ENDPOINTS.USER_STREAK}/${userId}`);
    } catch (error) {
      console.error('Error fetching user streak:', error);
      return null;
    }
  }

<<<<<<< HEAD
  static async updateStreak(
    userId: string,
    streakData: {
      currentStreak: number;
      longestStreak?: number;
      lastWakeUpDate: string;
      streakType?: string;
    }
  ): Promise<UserStreak> {
=======
  static async updateStreak(userId: string, streakData: {
    currentStreak: number;
    longestStreak?: number;
    lastWakeUpDate: string;
    streakType?: string;
  }): Promise<UserStreak> {
>>>>>>> 02f0594e
    return await apiClient.put<UserStreak>(API_ENDPOINTS.UPDATE_STREAK, {
      userId,
      ...streakData,
    });
  }

  static async useStreakFreeze(userId: string): Promise<UserStreak> {
<<<<<<< HEAD
    return await apiClient.post<UserStreak>(`${API_ENDPOINTS.USER_STREAK}/freeze`, {
      userId,
    });
=======
    return await apiClient.post<UserStreak>(`${API_ENDPOINTS.USER_STREAK}/freeze`, { userId });
>>>>>>> 02f0594e
  }

  // ============================================================================
  // ACHIEVEMENT OPERATIONS
  // ============================================================================

  static async getUserAchievements(userId: string): Promise<SamAchievement[]> {
<<<<<<< HEAD
    return await apiClient.get<SamAchievement[]>(
      `${API_ENDPOINTS.ACHIEVEMENTS}/${userId}`
    );
  }

  static async unlockAchievement(
    userId: string,
    achievementType: string,
    progress?: {
      current: number;
      target: number;
    }
  ): Promise<SamAchievement> {
=======
    return await apiClient.get<SamAchievement[]>(`${API_ENDPOINTS.ACHIEVEMENTS}/${userId}`);
  }

  static async unlockAchievement(userId: string, achievementType: string, progress?: {
    current: number;
    target: number;
  }): Promise<SamAchievement> {
>>>>>>> 02f0594e
    return await apiClient.post<SamAchievement>(API_ENDPOINTS.UNLOCK_ACHIEVEMENT, {
      userId,
      achievementType,
      progress,
    });
  }

<<<<<<< HEAD
  static async shareAchievement(
    achievementId: string,
    platform: string
  ): Promise<void> {
=======
  static async shareAchievement(achievementId: string, platform: string): Promise<void> {
>>>>>>> 02f0594e
    await apiClient.post(API_ENDPOINTS.SHARE_ACHIEVEMENT, {
      achievementId,
      platform,
    });
  }

  static async checkAchievementProgress(userId: string): Promise<SamAchievement[]> {
<<<<<<< HEAD
    return await apiClient.get<SamAchievement[]>(
      `${API_ENDPOINTS.ACHIEVEMENTS}/${userId}/progress`
    );
=======
    return await apiClient.get<SamAchievement[]>(`${API_ENDPOINTS.ACHIEVEMENTS}/${userId}/progress`);
>>>>>>> 02f0594e
  }

  // ============================================================================
  // SOCIAL CHALLENGE OPERATIONS
  // ============================================================================

  static async getAvailableChallenges(userId?: string): Promise<SocialChallenge[]> {
    const endpoint = userId
      ? `${API_ENDPOINTS.CHALLENGES}?userId=${userId}`
      : API_ENDPOINTS.CHALLENGES;
    return await apiClient.get<SocialChallenge[]>(endpoint);
  }

  static async getUserChallenges(userId: string): Promise<SocialChallenge[]> {
<<<<<<< HEAD
    return await apiClient.get<SocialChallenge[]>(
      `${API_ENDPOINTS.CHALLENGES}/user/${userId}`
    );
  }

  static async joinChallenge(
    userId: string,
    challengeId: string
  ): Promise<ChallengeParticipant> {
=======
    return await apiClient.get<SocialChallenge[]>(`${API_ENDPOINTS.CHALLENGES}/user/${userId}`);
  }

  static async joinChallenge(userId: string, challengeId: string): Promise<ChallengeParticipant> {
>>>>>>> 02f0594e
    return await apiClient.post<ChallengeParticipant>(API_ENDPOINTS.JOIN_CHALLENGE, {
      userId,
      challengeId,
    });
  }

  static async leaveChallenge(userId: string, challengeId: string): Promise<void> {
    await apiClient.post(API_ENDPOINTS.LEAVE_CHALLENGE, {
      userId,
      challengeId,
    });
  }

<<<<<<< HEAD
  static async updateChallengeProgress(
    userId: string,
    challengeId: string,
    progress: number
  ): Promise<void> {
=======
  static async updateChallengeProgress(userId: string, challengeId: string, progress: number): Promise<void> {
>>>>>>> 02f0594e
    await apiClient.put(`${API_ENDPOINTS.CHALLENGES}/progress`, {
      userId,
      challengeId,
      progress,
    });
  }

  // ============================================================================
  // SMART UPGRADE PROMPT OPERATIONS
  // ============================================================================

  static async getUpgradePrompts(userId: string): Promise<SmartUpgradePrompt[]> {
<<<<<<< HEAD
    return await apiClient.get<SmartUpgradePrompt[]>(
      `${API_ENDPOINTS.UPGRADE_PROMPTS}/${userId}`
    );
  }

  static async createUpgradePrompt(
    userId: string,
    promptData: Partial<SmartUpgradePrompt>
  ): Promise<SmartUpgradePrompt> {
=======
    return await apiClient.get<SmartUpgradePrompt[]>(`${API_ENDPOINTS.UPGRADE_PROMPTS}/${userId}`);
  }

  static async createUpgradePrompt(userId: string, promptData: Partial<SmartUpgradePrompt>): Promise<SmartUpgradePrompt> {
>>>>>>> 02f0594e
    return await apiClient.post<SmartUpgradePrompt>(API_ENDPOINTS.UPGRADE_PROMPTS, {
      userId,
      ...promptData,
    });
  }

<<<<<<< HEAD
  static async trackPromptAction(
    promptId: string,
    action: 'shown' | 'clicked' | 'converted' | 'dismissed'
  ): Promise<void> {
=======
  static async trackPromptAction(promptId: string, action: 'shown' | 'clicked' | 'converted' | 'dismissed'): Promise<void> {
>>>>>>> 02f0594e
    await apiClient.post(API_ENDPOINTS.TRACK_PROMPT_ACTION, {
      promptId,
      action,
      timestamp: new Date().toISOString(),
    });
  }

  // ============================================================================
  // CELEBRATION OPERATIONS
  // ============================================================================

<<<<<<< HEAD
  static async createCelebration(
    celebration: Omit<HabitCelebration, 'id'>
  ): Promise<HabitCelebration> {
    return await apiClient.post<HabitCelebration>(
      API_ENDPOINTS.CELEBRATIONS,
      celebration
    );
=======
  static async createCelebration(celebration: Omit<HabitCelebration, 'id'>): Promise<HabitCelebration> {
    return await apiClient.post<HabitCelebration>(API_ENDPOINTS.CELEBRATIONS, celebration);
>>>>>>> 02f0594e
  }

  static async markCelebrationShown(celebrationId: string): Promise<void> {
    await apiClient.put(`${API_ENDPOINTS.CELEBRATIONS}/${celebrationId}/shown`, {
      shownAt: new Date().toISOString(),
    });
  }

<<<<<<< HEAD
  static async shareCelebration(
    celebrationId: string,
    platform: string
  ): Promise<void> {
=======
  static async shareCelebration(celebrationId: string, platform: string): Promise<void> {
>>>>>>> 02f0594e
    await apiClient.post(`${API_ENDPOINTS.CELEBRATIONS}/${celebrationId}/share`, {
      platform,
      sharedAt: new Date().toISOString(),
    });
  }

  // ============================================================================
  // COMMUNITY & SOCIAL PROOF OPERATIONS
  // ============================================================================

  static async getCommunityStats(): Promise<CommunityStats> {
    return await apiClient.get<CommunityStats>(API_ENDPOINTS.COMMUNITY_STATS);
  }

  static async getSocialProofData(userSegment?: string): Promise<SocialProofData[]> {
    const endpoint = userSegment
      ? `${API_ENDPOINTS.SOCIAL_PROOF}?segment=${userSegment}`
      : API_ENDPOINTS.SOCIAL_PROOF;
    return await apiClient.get<SocialProofData[]>(endpoint);
  }

<<<<<<< HEAD
  static async getSuccessStories(
    persona?: string,
    limit?: number
  ): Promise<SuccessStory[]> {
=======
  static async getSuccessStories(persona?: string, limit?: number): Promise<SuccessStory[]> {
>>>>>>> 02f0594e
    const params = new URLSearchParams();
    if (persona) params.append('persona', persona);
    if (limit) params.append('limit', limit.toString());

    const endpoint = `${API_ENDPOINTS.SUCCESS_STORIES}${params.toString() ? `?${params}` : ''}`;
    return await apiClient.get<SuccessStory[]>(endpoint);
  }

<<<<<<< HEAD
  static async trackSocialProofEngagement(
    proofId: string,
    action: 'view' | 'click' | 'share'
  ): Promise<void> {
=======
  static async trackSocialProofEngagement(proofId: string, action: 'view' | 'click' | 'share'): Promise<void> {
>>>>>>> 02f0594e
    await apiClient.post(`${API_ENDPOINTS.SOCIAL_PROOF}/${proofId}/track`, {
      action,
      timestamp: new Date().toISOString(),
    });
  }

  // ============================================================================
  // A/B TESTING OPERATIONS
  // ============================================================================

  static async getUserABTestAssignment(userId: string): Promise<UserABTest | null> {
    try {
<<<<<<< HEAD
      return await apiClient.get<UserABTest>(
        `${API_ENDPOINTS.AB_TEST_ASSIGNMENT}/${userId}`
      );
=======
      return await apiClient.get<UserABTest>(`${API_ENDPOINTS.AB_TEST_ASSIGNMENT}/${userId}`);
>>>>>>> 02f0594e
    } catch (error) {
      console.error('Error fetching A/B test assignment:', error);
      return null;
    }
  }

  static async assignUserToABTest(userId: string): Promise<UserABTest> {
    return await apiClient.post<UserABTest>(API_ENDPOINTS.AB_TEST_ASSIGNMENT, { userId });
  }

  static async getABTestGroups(): Promise<ABTestGroup[]> {
    return await apiClient.get<ABTestGroup[]>('/api/struggling-sam/ab-test/groups');
  }

  static async trackABTestConversion(testId: string, userId: string): Promise<void> {
    await apiClient.post(API_ENDPOINTS.AB_TEST_TRACKING, {
      testId,
      userId,
      action: 'conversion',
      timestamp: new Date().toISOString(),
    });
  }

<<<<<<< HEAD
  static async trackABTestEngagement(
    testId: string,
    userId: string,
    action: string,
    metadata?: Record<string, any>
  ): Promise<void> {
=======
  static async trackABTestEngagement(testId: string, userId: string, action: string, metadata?: Record<string, any>): Promise<void> {
>>>>>>> 02f0594e
    await apiClient.post(API_ENDPOINTS.AB_TEST_TRACKING, {
      testId,
      userId,
      action,
      metadata,
      timestamp: new Date().toISOString(),
    });
  }

  // ============================================================================
  // UTILITY METHODS
  // ============================================================================

<<<<<<< HEAD
  static async recordWakeUpEvent(
    userId: string,
    alarmTime: string,
    actualWakeTime: string
  ): Promise<{
=======
  static async recordWakeUpEvent(userId: string, alarmTime: string, actualWakeTime: string): Promise<{
>>>>>>> 02f0594e
    streakUpdated: boolean;
    newStreak: number;
    achievementsUnlocked: SamAchievement[];
    celebrationTriggered: boolean;
  }> {
    return await apiClient.post('/api/struggling-sam/wake-up-event', {
      userId,
      alarmTime,
      actualWakeTime,
      timestamp: new Date().toISOString(),
    });
  }

  static async getDashboardData(userId: string): Promise<{
    userStreak: UserStreak | null;
    achievements: SamAchievement[];
    activeChallenges: SocialChallenge[];
    communityStats: CommunityStats;
    socialProofData: SocialProofData[];
    upgradePrompts: SmartUpgradePrompt[];
    pendingCelebrations: HabitCelebration[];
  }> {
    return await apiClient.get(`/api/struggling-sam/dashboard/${userId}`);
  }

  static async healthCheck(): Promise<{ status: 'ok' | 'error'; timestamp: string }> {
    return await apiClient.get('/api/struggling-sam/health');
  }
}

// Export singleton instance
export default StrugglingSamApiService;<|MERGE_RESOLUTION|>--- conflicted
+++ resolved
@@ -53,14 +53,10 @@
 
 // HTTP client with error handling
 class ApiClient {
-<<<<<<< HEAD
-  private async request<T>(endpoint: string, options: RequestInit = {}): Promise<T> {
-=======
   private async request<T>(
     endpoint: string,
     options: RequestInit = {}
   ): Promise<T> {
->>>>>>> 02f0594e
     const url = `${API_BASE_URL}${endpoint}`;
     const config: RequestInit = {
       headers: {
@@ -74,13 +70,7 @@
       const response = await fetch(url, config);
 
       if (!response.ok) {
-<<<<<<< HEAD
-        throw new Error(
-          `API request failed: ${response.status} ${response.statusText}`
-        );
-=======
         throw new Error(`API request failed: ${response.status} ${response.statusText}`);
->>>>>>> 02f0594e
       }
 
       return await response.json();
@@ -132,24 +122,12 @@
     }
   }
 
-<<<<<<< HEAD
-  static async updateStreak(
-    userId: string,
-    streakData: {
-      currentStreak: number;
-      longestStreak?: number;
-      lastWakeUpDate: string;
-      streakType?: string;
-    }
-  ): Promise<UserStreak> {
-=======
   static async updateStreak(userId: string, streakData: {
     currentStreak: number;
     longestStreak?: number;
     lastWakeUpDate: string;
     streakType?: string;
   }): Promise<UserStreak> {
->>>>>>> 02f0594e
     return await apiClient.put<UserStreak>(API_ENDPOINTS.UPDATE_STREAK, {
       userId,
       ...streakData,
@@ -157,13 +135,7 @@
   }
 
   static async useStreakFreeze(userId: string): Promise<UserStreak> {
-<<<<<<< HEAD
-    return await apiClient.post<UserStreak>(`${API_ENDPOINTS.USER_STREAK}/freeze`, {
-      userId,
-    });
-=======
     return await apiClient.post<UserStreak>(`${API_ENDPOINTS.USER_STREAK}/freeze`, { userId });
->>>>>>> 02f0594e
   }
 
   // ============================================================================
@@ -171,21 +143,6 @@
   // ============================================================================
 
   static async getUserAchievements(userId: string): Promise<SamAchievement[]> {
-<<<<<<< HEAD
-    return await apiClient.get<SamAchievement[]>(
-      `${API_ENDPOINTS.ACHIEVEMENTS}/${userId}`
-    );
-  }
-
-  static async unlockAchievement(
-    userId: string,
-    achievementType: string,
-    progress?: {
-      current: number;
-      target: number;
-    }
-  ): Promise<SamAchievement> {
-=======
     return await apiClient.get<SamAchievement[]>(`${API_ENDPOINTS.ACHIEVEMENTS}/${userId}`);
   }
 
@@ -193,7 +150,6 @@
     current: number;
     target: number;
   }): Promise<SamAchievement> {
->>>>>>> 02f0594e
     return await apiClient.post<SamAchievement>(API_ENDPOINTS.UNLOCK_ACHIEVEMENT, {
       userId,
       achievementType,
@@ -201,14 +157,7 @@
     });
   }
 
-<<<<<<< HEAD
-  static async shareAchievement(
-    achievementId: string,
-    platform: string
-  ): Promise<void> {
-=======
   static async shareAchievement(achievementId: string, platform: string): Promise<void> {
->>>>>>> 02f0594e
     await apiClient.post(API_ENDPOINTS.SHARE_ACHIEVEMENT, {
       achievementId,
       platform,
@@ -216,13 +165,7 @@
   }
 
   static async checkAchievementProgress(userId: string): Promise<SamAchievement[]> {
-<<<<<<< HEAD
-    return await apiClient.get<SamAchievement[]>(
-      `${API_ENDPOINTS.ACHIEVEMENTS}/${userId}/progress`
-    );
-=======
     return await apiClient.get<SamAchievement[]>(`${API_ENDPOINTS.ACHIEVEMENTS}/${userId}/progress`);
->>>>>>> 02f0594e
   }
 
   // ============================================================================
@@ -237,22 +180,10 @@
   }
 
   static async getUserChallenges(userId: string): Promise<SocialChallenge[]> {
-<<<<<<< HEAD
-    return await apiClient.get<SocialChallenge[]>(
-      `${API_ENDPOINTS.CHALLENGES}/user/${userId}`
-    );
-  }
-
-  static async joinChallenge(
-    userId: string,
-    challengeId: string
-  ): Promise<ChallengeParticipant> {
-=======
     return await apiClient.get<SocialChallenge[]>(`${API_ENDPOINTS.CHALLENGES}/user/${userId}`);
   }
 
   static async joinChallenge(userId: string, challengeId: string): Promise<ChallengeParticipant> {
->>>>>>> 02f0594e
     return await apiClient.post<ChallengeParticipant>(API_ENDPOINTS.JOIN_CHALLENGE, {
       userId,
       challengeId,
@@ -266,15 +197,7 @@
     });
   }
 
-<<<<<<< HEAD
-  static async updateChallengeProgress(
-    userId: string,
-    challengeId: string,
-    progress: number
-  ): Promise<void> {
-=======
   static async updateChallengeProgress(userId: string, challengeId: string, progress: number): Promise<void> {
->>>>>>> 02f0594e
     await apiClient.put(`${API_ENDPOINTS.CHALLENGES}/progress`, {
       userId,
       challengeId,
@@ -287,36 +210,17 @@
   // ============================================================================
 
   static async getUpgradePrompts(userId: string): Promise<SmartUpgradePrompt[]> {
-<<<<<<< HEAD
-    return await apiClient.get<SmartUpgradePrompt[]>(
-      `${API_ENDPOINTS.UPGRADE_PROMPTS}/${userId}`
-    );
-  }
-
-  static async createUpgradePrompt(
-    userId: string,
-    promptData: Partial<SmartUpgradePrompt>
-  ): Promise<SmartUpgradePrompt> {
-=======
     return await apiClient.get<SmartUpgradePrompt[]>(`${API_ENDPOINTS.UPGRADE_PROMPTS}/${userId}`);
   }
 
   static async createUpgradePrompt(userId: string, promptData: Partial<SmartUpgradePrompt>): Promise<SmartUpgradePrompt> {
->>>>>>> 02f0594e
     return await apiClient.post<SmartUpgradePrompt>(API_ENDPOINTS.UPGRADE_PROMPTS, {
       userId,
       ...promptData,
     });
   }
 
-<<<<<<< HEAD
-  static async trackPromptAction(
-    promptId: string,
-    action: 'shown' | 'clicked' | 'converted' | 'dismissed'
-  ): Promise<void> {
-=======
   static async trackPromptAction(promptId: string, action: 'shown' | 'clicked' | 'converted' | 'dismissed'): Promise<void> {
->>>>>>> 02f0594e
     await apiClient.post(API_ENDPOINTS.TRACK_PROMPT_ACTION, {
       promptId,
       action,
@@ -328,18 +232,8 @@
   // CELEBRATION OPERATIONS
   // ============================================================================
 
-<<<<<<< HEAD
-  static async createCelebration(
-    celebration: Omit<HabitCelebration, 'id'>
-  ): Promise<HabitCelebration> {
-    return await apiClient.post<HabitCelebration>(
-      API_ENDPOINTS.CELEBRATIONS,
-      celebration
-    );
-=======
   static async createCelebration(celebration: Omit<HabitCelebration, 'id'>): Promise<HabitCelebration> {
     return await apiClient.post<HabitCelebration>(API_ENDPOINTS.CELEBRATIONS, celebration);
->>>>>>> 02f0594e
   }
 
   static async markCelebrationShown(celebrationId: string): Promise<void> {
@@ -348,14 +242,7 @@
     });
   }
 
-<<<<<<< HEAD
-  static async shareCelebration(
-    celebrationId: string,
-    platform: string
-  ): Promise<void> {
-=======
   static async shareCelebration(celebrationId: string, platform: string): Promise<void> {
->>>>>>> 02f0594e
     await apiClient.post(`${API_ENDPOINTS.CELEBRATIONS}/${celebrationId}/share`, {
       platform,
       sharedAt: new Date().toISOString(),
@@ -377,14 +264,7 @@
     return await apiClient.get<SocialProofData[]>(endpoint);
   }
 
-<<<<<<< HEAD
-  static async getSuccessStories(
-    persona?: string,
-    limit?: number
-  ): Promise<SuccessStory[]> {
-=======
   static async getSuccessStories(persona?: string, limit?: number): Promise<SuccessStory[]> {
->>>>>>> 02f0594e
     const params = new URLSearchParams();
     if (persona) params.append('persona', persona);
     if (limit) params.append('limit', limit.toString());
@@ -393,14 +273,7 @@
     return await apiClient.get<SuccessStory[]>(endpoint);
   }
 
-<<<<<<< HEAD
-  static async trackSocialProofEngagement(
-    proofId: string,
-    action: 'view' | 'click' | 'share'
-  ): Promise<void> {
-=======
   static async trackSocialProofEngagement(proofId: string, action: 'view' | 'click' | 'share'): Promise<void> {
->>>>>>> 02f0594e
     await apiClient.post(`${API_ENDPOINTS.SOCIAL_PROOF}/${proofId}/track`, {
       action,
       timestamp: new Date().toISOString(),
@@ -413,13 +286,7 @@
 
   static async getUserABTestAssignment(userId: string): Promise<UserABTest | null> {
     try {
-<<<<<<< HEAD
-      return await apiClient.get<UserABTest>(
-        `${API_ENDPOINTS.AB_TEST_ASSIGNMENT}/${userId}`
-      );
-=======
       return await apiClient.get<UserABTest>(`${API_ENDPOINTS.AB_TEST_ASSIGNMENT}/${userId}`);
->>>>>>> 02f0594e
     } catch (error) {
       console.error('Error fetching A/B test assignment:', error);
       return null;
@@ -443,16 +310,7 @@
     });
   }
 
-<<<<<<< HEAD
-  static async trackABTestEngagement(
-    testId: string,
-    userId: string,
-    action: string,
-    metadata?: Record<string, any>
-  ): Promise<void> {
-=======
   static async trackABTestEngagement(testId: string, userId: string, action: string, metadata?: Record<string, any>): Promise<void> {
->>>>>>> 02f0594e
     await apiClient.post(API_ENDPOINTS.AB_TEST_TRACKING, {
       testId,
       userId,
@@ -466,15 +324,7 @@
   // UTILITY METHODS
   // ============================================================================
 
-<<<<<<< HEAD
-  static async recordWakeUpEvent(
-    userId: string,
-    alarmTime: string,
-    actualWakeTime: string
-  ): Promise<{
-=======
   static async recordWakeUpEvent(userId: string, alarmTime: string, actualWakeTime: string): Promise<{
->>>>>>> 02f0594e
     streakUpdated: boolean;
     newStreak: number;
     achievementsUnlocked: SamAchievement[];
