// Core Email Campaign Types for Relife Application
export type PersonaType =
  | 'struggling_sam'     // Free-focused users
  | 'busy_ben'           // Efficiency-driven professionals
  | 'professional_paula' // Feature-rich seekers
  | 'enterprise_emma'    // Team-oriented decision makers
  | 'student_sarah'      // Budget-conscious students
  | 'lifetime_larry';    // One-time payment preferrers

export interface PersonaProfile {
  id: PersonaType;
  displayName: string;
  description: string;
  primaryColor: string;
<<<<<<< HEAD
  messagingTone: 'supportive' | 'efficient' | 'sophisticated' | 'business_focused' | 'casual' | 'value_focused';
  ctaStyle: 'friendly' | 'urgent' | 'professional' | 'corporate' | 'youthful' | 'exclusive';
  targetSubscriptionTier: 'free' | 'basic' | 'premium' | 'pro' | 'student' | 'lifetime';
=======
  messagingTone:
    | "supportive"
    | "efficient"
    | "sophisticated"
    | "business_focused"
    | "casual"
    | "value_focused";
  ctaStyle:
    | "friendly"
    | "urgent"
    | "professional"
    | "corporate"
    | "youthful"
    | "exclusive";
    | "free"
    | "basic"
    | "premium"
    | "pro"
    | "student"
    | "lifetime";
>>>>>>> a2085a2a
}

export interface PersonaDetectionResult {
  persona: PersonaType;
  confidence: number; // 0-1 scale
  factors: PersonaDetectionFactor[];
  updatedAt: Date;
  previousPersona?: PersonaType;
}

export interface PersonaDetectionFactor {
  factor: string;
  weight: number;
  value: string | number | boolean;
  influence: number;
}

export interface EmailCampaign {
  id: string;
  name: string;
  persona: PersonaType;
  status: 'draft' | 'active' | 'paused' | 'completed';
  sequences: EmailSequence[];
  metrics: CampaignMetrics;
  createdAt: Date;
  updatedAt: Date;
}

export interface EmailSequence {
  id: string;
  campaignId: string;
  order: number;
  name: string;
  subject: string;
  delayHours: number;
  targetAction: string;
  successMetrics: {
    openRateTarget: number;
    clickRateTarget: number;
    conversionRateTarget?: number;
  };
}

export interface CampaignMetrics {
  totalSent: number;
  totalOpened: number;
  totalClicked: number;
  totalConverted: number;
  openRate: number;
  clickRate: number;
  conversionRate: number;
  lastUpdated: Date;
}

export interface EmailPreferences {
  userId: string;
  subscribed: boolean;
  preferences: {
    marketing: boolean;
    product_updates: boolean;
    educational_content: boolean;
  };
  frequency: 'immediate' | 'daily' | 'weekly' | 'monthly';
  lastUpdated: Date;
}<|MERGE_RESOLUTION|>--- conflicted
+++ resolved
@@ -12,11 +12,6 @@
   displayName: string;
   description: string;
   primaryColor: string;
-<<<<<<< HEAD
-  messagingTone: 'supportive' | 'efficient' | 'sophisticated' | 'business_focused' | 'casual' | 'value_focused';
-  ctaStyle: 'friendly' | 'urgent' | 'professional' | 'corporate' | 'youthful' | 'exclusive';
-  targetSubscriptionTier: 'free' | 'basic' | 'premium' | 'pro' | 'student' | 'lifetime';
-=======
   messagingTone:
     | "supportive"
     | "efficient"
@@ -37,7 +32,6 @@
     | "pro"
     | "student"
     | "lifetime";
->>>>>>> a2085a2a
 }
 
 export interface PersonaDetectionResult {
