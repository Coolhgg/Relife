// Core Email Campaign Types for Relife Application
export type PersonaType =
<<<<<<< HEAD
  | 'struggling_sam' // Free-focused users
  | 'busy_ben' // Efficiency-driven professionals
  | 'professional_paula' // Feature-rich seekers
  | 'enterprise_emma' // Team-oriented decision makers
  | 'student_sarah' // Budget-conscious students
  | 'lifetime_larry'; // One-time payment preferrers
=======
  | 'struggling_sam'     // Free-focused users
  | 'busy_ben'           // Efficiency-driven professionals
  | 'professional_paula' // Feature-rich seekers
  | 'enterprise_emma'    // Team-oriented decision makers
  | 'student_sarah'      // Budget-conscious students
  | 'lifetime_larry';    // One-time payment preferrers
>>>>>>> 02f0594e

export interface PersonaProfile {
  id: PersonaType;
  displayName: string;
  description: string;
  primaryColor: string;
<<<<<<< HEAD
  messagingTone:
    | 'supportive'
    | 'efficient'
    | 'sophisticated'
    | 'business_focused'
    | 'casual'
    | 'value_focused';
  ctaStyle:
    | 'friendly'
    | 'urgent'
    | 'professional'
    | 'corporate'
    | 'youthful'
    | 'exclusive';
=======
  messagingTone: 'supportive' | 'efficient' | 'sophisticated' | 'business_focused' | 'casual' | 'value_focused';
  ctaStyle: 'friendly' | 'urgent' | 'professional' | 'corporate' | 'youthful' | 'exclusive';
>>>>>>> 02f0594e
  targetSubscriptionTier: 'free' | 'basic' | 'premium' | 'pro' | 'student' | 'lifetime';
}

export interface PersonaDetectionResult {
  persona: PersonaType;
  confidence: number; // 0-1 scale
  factors: PersonaDetectionFactor[];
  updatedAt: Date;
  previousPersona?: PersonaType;
}

export interface PersonaDetectionFactor {
  factor: string;
  weight: number;
  value: string | number | boolean;
  influence: number;
}

export interface EmailCampaign {
  id: string;
  name: string;
  persona: PersonaType;
  status: 'draft' | 'active' | 'paused' | 'completed';
  sequences: EmailSequence[];
  metrics: CampaignMetrics;
  createdAt: Date;
  updatedAt: Date;
}

export interface EmailSequence {
  id: string;
  campaignId: string;
  order: number;
  name: string;
  subject: string;
  delayHours: number;
  targetAction: string;
  successMetrics: {
    openRateTarget: number;
    clickRateTarget: number;
    conversionRateTarget?: number;
  };
}

export interface CampaignMetrics {
  totalSent: number;
  totalOpened: number;
  totalClicked: number;
  totalConverted: number;
  openRate: number;
  clickRate: number;
  conversionRate: number;
  lastUpdated: Date;
}

export interface EmailPreferences {
  userId: string;
  subscribed: boolean;
  preferences: {
    marketing: boolean;
    product_updates: boolean;
    educational_content: boolean;
  };
  frequency: 'immediate' | 'daily' | 'weekly' | 'monthly';
  lastUpdated: Date;
}<|MERGE_RESOLUTION|>--- conflicted
+++ resolved
@@ -1,45 +1,19 @@
 // Core Email Campaign Types for Relife Application
 export type PersonaType =
-<<<<<<< HEAD
-  | 'struggling_sam' // Free-focused users
-  | 'busy_ben' // Efficiency-driven professionals
-  | 'professional_paula' // Feature-rich seekers
-  | 'enterprise_emma' // Team-oriented decision makers
-  | 'student_sarah' // Budget-conscious students
-  | 'lifetime_larry'; // One-time payment preferrers
-=======
   | 'struggling_sam'     // Free-focused users
   | 'busy_ben'           // Efficiency-driven professionals
   | 'professional_paula' // Feature-rich seekers
   | 'enterprise_emma'    // Team-oriented decision makers
   | 'student_sarah'      // Budget-conscious students
   | 'lifetime_larry';    // One-time payment preferrers
->>>>>>> 02f0594e
 
 export interface PersonaProfile {
   id: PersonaType;
   displayName: string;
   description: string;
   primaryColor: string;
-<<<<<<< HEAD
-  messagingTone:
-    | 'supportive'
-    | 'efficient'
-    | 'sophisticated'
-    | 'business_focused'
-    | 'casual'
-    | 'value_focused';
-  ctaStyle:
-    | 'friendly'
-    | 'urgent'
-    | 'professional'
-    | 'corporate'
-    | 'youthful'
-    | 'exclusive';
-=======
   messagingTone: 'supportive' | 'efficient' | 'sophisticated' | 'business_focused' | 'casual' | 'value_focused';
   ctaStyle: 'friendly' | 'urgent' | 'professional' | 'corporate' | 'youthful' | 'exclusive';
->>>>>>> 02f0594e
   targetSubscriptionTier: 'free' | 'basic' | 'premium' | 'pro' | 'student' | 'lifetime';
 }
 
