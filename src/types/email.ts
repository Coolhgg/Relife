--- conflicted
+++ resolved
@@ -1,11 +1,11 @@
 // Core Email Campaign Types for Relife Application
 export type PersonaType =
-  | 'struggling_sam' // Free-focused users
-  | 'busy_ben' // Efficiency-driven professionals
+  | 'struggling_sam'     // Free-focused users
+  | 'busy_ben'           // Efficiency-driven professionals
   | 'professional_paula' // Feature-rich seekers
-  | 'enterprise_emma' // Team-oriented decision makers
-  | 'student_sarah' // Budget-conscious students
-  | 'lifetime_larry'; // One-time payment preferrers
+  | 'enterprise_emma'    // Team-oriented decision makers
+  | 'student_sarah'      // Budget-conscious students
+  | 'lifetime_larry';    // One-time payment preferrers
 
 export interface PersonaProfile {
   id: PersonaType;
@@ -13,22 +13,13 @@
   description: string;
   primaryColor: string;
   messagingTone:
-    | 'supportive'
-    | 'efficient'
-    | 'sophisticated'
-    | 'business_focused'
-    | 'casual'
-    | 'value_focused';
+    | "supportive"
+    | "efficient"
+    | "sophisticated"
+    | "business_focused"
+    | "casual"
+    | "value_focused";
   ctaStyle:
-<<<<<<< HEAD
-    | 'friendly'
-    | 'urgent'
-    | 'professional'
-    | 'corporate'
-    | 'youthful'
-    | 'exclusive';
-  targetPlan: 'free' | 'basic' | 'premium' | 'pro' | 'student' | 'lifetime';
-=======
     | "friendly"
     | "urgent"
     | "professional"
@@ -42,7 +33,6 @@
     | "pro"
     | "student"
     | "lifetime";
->>>>>>> 66f98964
 }
 
 export interface PersonaDetectionResult {
