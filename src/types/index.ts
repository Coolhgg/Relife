--- conflicted
+++ resolved
@@ -39,36 +39,11 @@
   | 'savage-roast'
   | 'motivational'
   | 'gentle'
-<<<<<<< HEAD
   // Premium-only personalities (Pro+ subscription required)
   | 'demon-lord'
   | 'ai-robot'
   | 'comedian'
   | 'philosopher';
-=======
-  // Premium voice moods (require subscription)
-  | 'celebrity-chef'
-  | 'zen-master'
-  | 'robot-companion'
-  | 'pirate-captain'
-  | 'space-commander'
-  | 'wise-mentor'
-  | 'energetic-coach'
-  | 'soothing-therapist'
-  | 'drill-instructor'
-  | 'motivational-speaker'
-  | 'morning-dj'
-  | 'meditation-guide'
-  | 'fitness-trainer'
-  | 'life-coach'
-  | 'coffee-barista'
-  | 'nature-guide'
-  | 'time-traveler'
-  | 'superhero'
-  | 'wise-owl'
-  | 'energetic-squirrel'
-  | 'custom'; // For voice cloning
->>>>>>> 3a6438d4
 
 export interface VoiceMoodConfig {
   id: VoiceMood;
@@ -81,11 +56,7 @@
 
 // Enhanced Battles alarm types
 export type DayOfWeek = 'monday' | 'tuesday' | 'wednesday' | 'thursday' | 'friday' | 'saturday' | 'sunday';
-<<<<<<< HEAD
 export type AlarmDifficulty = 'easy' | 'medium' | 'hard' | 'extreme' | 'nuclear';
-=======
-export type AlarmDifficulty = 'easy' | 'medium' | 'hard' | 'extreme' | 'nuclear'; // nuclear mode requires premium
->>>>>>> 3a6438d4
 
 export interface AlarmInstance {
   id: string;
