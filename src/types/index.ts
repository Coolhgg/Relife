// Import premium types
export * from './premium';

// Email Campaign Types
export type PersonaType =
  | 'struggling_sam'     // Free-focused users
  | 'busy_ben'           // Efficiency-driven professionals
  | 'professional_paula' // Feature-rich seekers
  | 'enterprise_emma'    // Team-oriented decision makers
  | 'student_sarah'      // Budget-conscious students
  | 'lifetime_larry';    // One-time payment preferrers

export interface PersonaProfile {
  id: PersonaType;
  displayName: string;
  description: string;
  primaryColor: string;
<<<<<<< HEAD
  messagingTone: 'supportive' | 'efficient' | 'sophisticated' | 'business_focused' | 'casual' | 'value_focused';
  ctaStyle: 'friendly' | 'urgent' | 'professional' | 'corporate' | 'youthful' | 'exclusive';
  targetSubscriptionTier: 'free' | 'basic' | 'premium' | 'pro' | 'student' | 'lifetime';
=======
  messagingTone:
    | "supportive"
    | "efficient"
    | "sophisticated"
    | "business_focused"
    | "casual"
    | "value_focused";
  ctaStyle:
    | "friendly"
    | "urgent"
    | "professional"
    | "corporate"
    | "youthful"
    | "exclusive";
    | "free"
    | "basic"
    | "premium"
    | "pro"
    | "student"
    | "lifetime";
>>>>>>> a2085a2a
}

export interface PersonaDetectionResult {
  persona: PersonaType;
  confidence: number; // 0-1 scale
  factors: PersonaDetectionFactor[];
  updatedAt: Date;
  previousPersona?: PersonaType;
}

export interface PersonaDetectionFactor {
  factor: string;
  weight: number;
  value: string | number | boolean;
  influence: number;
}

export interface EmailCampaign {
  id: string;
  name: string;
  persona: PersonaType;
  status: 'draft' | 'active' | 'paused' | 'completed';
  sequences: EmailSequence[];
  metrics: CampaignMetrics;
  createdAt: Date;
  updatedAt: Date;
}

export interface EmailSequence {
  id: string;
  campaignId: string;
  order: number;
  name: string;
  subject: string;
  delayHours: number;
  targetAction: string;
  successMetrics: {
    openRateTarget: number;
    clickRateTarget: number;
    conversionRateTarget?: number;
  };
}

export interface CampaignMetrics {
  totalSent: number;
  totalOpened: number;
  totalClicked: number;
  totalConverted: number;
  openRate: number;
  clickRate: number;
  conversionRate: number;
  lastUpdated: Date;
}

export interface EmailPreferences {
  userId: string;
  subscribed: boolean;
  preferences: {
    marketing: boolean;
    product_updates: boolean;
    educational_content: boolean;
  };
  frequency: 'immediate' | 'daily' | 'weekly' | 'monthly';
  lastUpdated: Date;
}

// Enhanced Alarm interface combining both apps
export interface Alarm {
  id: string;
  userId: string;
  time: string; // HH:MM format
  label: string;
  title?: string; // Additional title field for enhanced functionality
  description?: string; // Description field for alarm details
  enabled: boolean; // from Smart Alarm App
  isActive: boolean; // from Enhanced Battles (same as enabled)
  days: number[]; // 0-6, Sunday = 0 (Smart Alarm format)
  dayNames: DayOfWeek[]; // Enhanced Battles format for compatibility
  recurringDays?: DayOfWeek[]; // Alternative recurring days format
  voiceMood: VoiceMood;
  sound: string; // Enhanced Battles sound system
  soundType?: 'built-in' | 'custom' | 'voice-only'; // Type of sound to use
  customSoundId?: string; // ID of custom sound if soundType is 'custom'
  difficulty: AlarmDifficulty; // Enhanced Battles difficulty
  snoozeEnabled: boolean;
  snoozeInterval: number; // minutes
  snoozeCount: number;
  maxSnoozes?: number;
  lastTriggered?: Date;
  createdAt: Date | string;
  updatedAt: Date | string;
  // Battle system integration
  battleId?: string;
  weatherEnabled?: boolean;
  nuclearChallenges?: string[];
  smartFeatures?: SmartAlarmSettings;
}

export type VoiceMood =
  | 'drill-sergeant'
  | 'sweet-angel'
  | 'anime-hero'
  | 'savage-roast'
  | 'motivational'
  | 'gentle'
  // Premium-only personalities (Pro+ subscription required)
  | 'demon-lord'
  | 'ai-robot'
  | 'comedian'
  | 'philosopher';

export interface VoiceMoodConfig {
  id: VoiceMood;
  name: string;
  description: string;
  icon: string;
  color: string;
  sample: string;
}

// Enhanced Battles alarm types
export type DayOfWeek = 'monday' | 'tuesday' | 'wednesday' | 'thursday' | 'friday' | 'saturday' | 'sunday';
export type AlarmDifficulty = 'easy' | 'medium' | 'hard' | 'extreme' | 'nuclear';

export interface AlarmInstance {
  id: string;
  alarmId: string;
  scheduledTime: string; // ISO date string
  actualWakeTime?: string; // ISO date string
  status: 'pending' | 'snoozed' | 'dismissed' | 'completed' | 'missed';
  snoozeCount: number;
  battleId?: string;
}

export interface AlarmEvent {
  id: string;
  alarmId: string;
  firedAt: Date;
  dismissed: boolean;
  snoozed: boolean;
  userAction: 'dismissed' | 'snoozed' | 'ignored';
  dismissMethod?: 'voice' | 'button' | 'shake';
}

// Enhanced User interface combining both apps
export interface User {
  id: string;
  email: string; // from Smart Alarm App
  name?: string; // Smart Alarm App
  username: string; // Enhanced Battles
  displayName: string; // Enhanced Battles
  avatar?: string;
  level: number;
  experience: number;
  joinDate: string;
  lastActive: string;
  preferences: UserPreferences;
  settings?: UserSettings; // Enhanced Battles settings
  stats?: UserStats; // Enhanced Battles stats
  subscriptionStatus?: SubscriptionStatus; // Detailed subscription info
  createdAt: Date | string;
  // Premium subscription fields
  subscription?: import('./premium').Subscription;
  stripeCustomerId?: string;
  trialEndsAt?: Date;
  premiumFeatures?: string[]; // Array of feature IDs user has access to
  featureAccess?: PremiumFeatureAccess;
  usage?: PremiumUsage;
}

export interface UserStats {
  totalBattles: number;
  wins: number;
  losses: number;
  winRate: number;
  currentStreak: number;
  longestStreak: number;
  averageWakeTime: string;
  totalAlarmsSet: number;
  alarmsCompleted: number;
  snoozeCount: number;
}

// Enhanced User Preferences combining both apps
export interface UserPreferences {
  // Enhanced Theme & Personalization
  personalization: PersonalizationSettings;

  // Smart Alarm App preferences
  notificationsEnabled: boolean;
  soundEnabled: boolean;
  voiceDismissalSensitivity: number; // 1-10
  defaultVoiceMood: VoiceMood;
  hapticFeedback: boolean;
  snoozeMinutes: number;
  maxSnoozes: number;
  rewardsEnabled: boolean;
  aiInsightsEnabled: boolean;
  personalizedMessagesEnabled: boolean;
  shareAchievements: boolean;

  // Enhanced Battles preferences
  battleNotifications?: boolean;
  friendRequests?: boolean;
  trashTalkEnabled?: boolean;
  autoJoinBattles?: boolean;
  smartFeaturesEnabled?: boolean;
  fitnessIntegration?: boolean;
  locationChallenges?: boolean;
  photoChallenges?: boolean;

  // Legacy support (deprecated, use personalization.theme instead)
  theme?: 'light' | 'dark' | 'auto' | 'system';
  gameTheme?: Theme;
}

export interface NotificationPermission {
  granted: boolean;
  requestedAt?: Date;
  deniedAt?: Date;
}

export interface MicrophonePermission {
  granted: boolean;
  requestedAt?: Date;
  deniedAt?: Date;
}

/**
 * Main application state interface that defines the complete state structure
 * for the Smart Alarm application. This interface ensures type safety across
 * all application components and provides a centralized state management contract.
 *
 * @interface AppState
 * @since 1.0.0
 *
 * @example
 * ```typescript
 * const [appState, setAppState] = useState<AppState>(INITIAL_APP_STATE);
 *
 * // Access user data
 * if (appState.user) {
 *   console.log(`Welcome ${appState.user.name}`);
 * }
 *
 * // Check current theme
 * const isDarkMode = appState.currentTheme === 'dark';
 * ```
 */
export interface AppState {
  /**
   * Currently authenticated user object or null if not logged in.
   * Contains user profile information, preferences, and subscription details.
   */
  user: User | null;

  /**
   * Array of all user's alarms including enabled/disabled states.
   * This is the primary data structure for alarm management.
   */
  alarms: Alarm[];

  /**
   * Currently active/ringing alarm or null if no alarm is active.
   * Used to determine if the alarm ringing UI should be displayed.
   */
  activeAlarm: Alarm | null;

  /**
   * System permissions required for alarm functionality.
   * Tracks notification and microphone access permissions.
   */
  permissions: {
    /** Notification permission state for alarm alerts */
    notifications: NotificationPermission;
    /** Microphone permission state for voice dismissal */
    microphone: MicrophonePermission;
  };

  /**
   * Whether the user is currently in the onboarding flow.
   * Controls display of welcome screens and initial setup.
   */
  isOnboarding: boolean;

  /**
   * Current active view/screen in the application.
   * Determines which main component to render.
   */
  currentView: 'dashboard' | 'alarms' | 'advanced-scheduling' | 'gaming' | 'settings' | 'alarm-ringing' | 'pricing';

  /**
   * Optional rewards and gamification system state.
   * Includes user level, experience points, and unlocked rewards.
   */
  rewardSystem?: RewardSystem;

  // Enhanced Theme & Personalization

  /**
   * Currently active theme identifier.
   * Determines the overall visual appearance of the application.
   * @example 'light', 'dark', 'high-contrast'
   */
  currentTheme: Theme;

  /**
   * Complete theme configuration object for the current theme.
   * Contains detailed styling information including colors, typography, and effects.
   */
  themeConfig: ThemeConfig;

  /**
   * User's personalization settings and preferences.
   * Includes accessibility settings, UI preferences, and customizations.
   */
  personalization: PersonalizationSettings;

  /**
   * Array of available theme presets that users can choose from.
   * Includes both built-in and custom themes.
   */
  availableThemes: ThemePreset[];

  /**
   * Optional theme store for advanced theme management.
   * Contains featured themes, categories, and community themes.
   */
  themeStore?: ThemeStore;

  // Enhanced Battles state

  /**
   * Array of currently active gaming battles the user is participating in.
   * Used for competitive alarm challenges and social features.
   */
  activeBattles?: Battle[];

  /**
   * List of user's friends with their gaming statistics.
   * Enables social features and friend challenges.
   */
  friends?: FriendWithStats[];

  /**
   * User's unlocked achievements and progress tracking.
   * Provides gamification and motivation through milestone recognition.
   */
  achievements?: Achievement[];

  /**
   * Active tournaments the user can participate in.
   * Larger-scale competitive events with multiple participants.
   */
  tournaments?: Tournament[];

  /**
   * Teams the user belongs to for group challenges.
   * Enables collaborative alarm goals and team-based competitions.
   */
  teams?: Team[];

  /**
   * Current gaming season information and leaderboards.
   * Provides seasonal context for competitions and rewards.
   */
  currentSeason?: Season;

  // Legacy support (deprecated)

  /**
   * @deprecated Use `currentTheme` instead
   * Legacy theme property maintained for backward compatibility.
   * Will be removed in a future version.
   */
  theme?: Theme;
}

// Enhanced Alarm Form Data
export interface AlarmFormData {
  time: string;
  label: string;
  days: number[];
  voiceMood: VoiceMood;
  // Enhanced Battles additions
  difficulty?: AlarmDifficulty;
  sound?: string;
  snoozeEnabled?: boolean;
  snoozeInterval?: number;
  weatherEnabled?: boolean;
  battleEnabled?: boolean;
}

export interface VoiceRecognitionResult {
  transcript: string;
  confidence: number;
  isValidResponse: boolean;
}

// Rewards System Types
export interface Reward {
  id: string;
  type: 'achievement' | 'streak' | 'milestone' | 'habit_boost' | 'niche_mastery';
  title: string;
  description: string;
  icon: string;
  category: RewardCategory;
  rarity: 'common' | 'rare' | 'epic' | 'legendary';
  points: number;
  unlockedAt: Date;
  progress?: RewardProgress;
  aiInsight?: string;
  personalizedMessage?: string;
}

export type RewardCategory =
  | 'consistency'
  | 'early_riser'
  | 'night_owl'
  | 'productivity'
  | 'wellness'
  | 'social'
  | 'explorer'
  | 'master'
  | 'challenger';

export interface RewardProgress {
  current: number;
  target: number;
  percentage: number;
  nextMilestone?: string;
}

export interface UserHabit {
  id: string;
  pattern: 'morning_routine' | 'evening_routine' | 'workout_time' | 'work_schedule' | 'weekend_vibes' | 'custom';
  frequency: number; // times per week
  consistency: number; // 0-1 score
  improvement: number; // trend score
  niche: UserNiche;
  lastAnalyzed: Date;
}

export interface UserNiche {
  primary: 'fitness' | 'work' | 'study' | 'creative' | 'family' | 'health' | 'social' | 'spiritual';
  secondary?: UserNiche['primary'];
  confidence: number; // AI confidence 0-1
  traits: string[]; // AI-detected personality traits
  preferences: {
    morningPerson: boolean;
    weekendSleeper: boolean;
    consistentSchedule: boolean;
    voiceMoodPreference: VoiceMood[];
  };
}

export interface AIInsight {
  id: string;
  type: 'habit_analysis' | 'improvement_suggestion' | 'pattern_recognition' | 'reward_recommendation';
  title: string;
  message: string;
  confidence: number;
  actionable: boolean;
  suggestedActions?: string[];
  createdAt: Date;
  priority: 'low' | 'medium' | 'high';
}

export interface RewardSystem {
  totalPoints: number;
  level: number;
  currentStreak: number;
  longestStreak: number;
  unlockedRewards: Reward[];
  availableRewards: Reward[];
  habits: UserHabit[];
  niche: UserNiche;
  aiInsights: AIInsight[];
  lastAnalysis: Date;
  // Enhanced Battles integration
  achievements?: Achievement[];
  dailyChallenges?: DailyChallenge[];
  weeklyChallenges?: WeeklyChallenge[];
  experienceHistory?: ExperienceGain[];
  levelRewards?: LevelReward[];
}

// ============================================================================
// STRUGGLING SAM OPTIMIZATION TYPES - Gamification & Social Proof
// ============================================================================

// User Streak System
export interface UserStreak {
  id: string;
  userId: string;
  currentStreak: number;
  longestStreak: number;
  lastWakeUpDate: string; // YYYY-MM-DD
  streakType: 'daily_wakeup' | 'weekly_consistency' | 'monthly_progress';
  freezesUsed: number;
  maxFreezes: number;
  multiplier: number; // streak bonus multiplier
  milestones: StreakMilestone[];
  createdAt: Date;
  updatedAt: Date;
}

export interface StreakMilestone {
  id: string;
  streakDays: number;
  title: string;
  description: string;
  reward: StreakReward;
  unlockedAt?: Date;
  celebrated: boolean;
}

export interface StreakReward {
  type: 'badge' | 'experience' | 'feature_unlock' | 'discount' | 'social_share';
  value: string | number;
  description: string;
  iconUrl?: string;
}

// Achievement System for Struggling Sam
export interface SamAchievement {
  id: string;
  userId: string;
  achievementType: SamAchievementType;
  title: string;
  description: string;
  iconUrl: string;
  rarity: 'common' | 'rare' | 'epic' | 'legendary';
  unlockedAt: Date;
  shared: boolean;
  progress?: AchievementProgress;
  requirements: AchievementRequirement[];
  socialProofText: string; // Text for sharing
}

export type SamAchievementType =
  | 'early_bird' // 5 consecutive days
  | 'consistent_riser' // 14 days
  | 'morning_champion' // 30 days
  | 'streak_warrior' // 50 days
  | 'habit_master' // 100 days
  | 'social_butterfly' // share 3 achievements
  | 'community_helper' // join 5 challenges
  | 'comeback_kid' // recover from streak break
  | 'weekend_warrior' // wake up early on weekends
  | 'month_perfectionist'; // perfect month

// Social Proof System
export interface SocialProofData {
  id: string;
  type: SocialProofType;
  content: string;
  timestamp: Date;
  isRealTime: boolean;
  userSegment?: PersonaType;
  engagement?: SocialEngagement;
}

export type SocialProofType =
  | 'user_count' // "47 people started their morning routine in the last hour"
  | 'success_story' // Real user testimonials
  | 'achievement_unlock' // "John just unlocked Early Bird badge!"
  | 'streak_milestone' // "Sarah reached a 30-day streak!"
  | 'community_activity' // "15 people joined challenges today"
  | 'upgrade_social_proof' // "Join 15,420+ users who upgraded"
  | 'peer_comparison'; // "Users like you average 25-day streaks"

export interface SocialEngagement {
  views: number;
  clicks: number;
  shares: number;
  conversionRate: number;
  lastUpdated: Date;
}

// Social Challenges
export interface SocialChallenge {
  id: string;
  creatorId: string;
  title: string;
  description: string;
  challengeType: SocialChallengeType;
  difficulty: 'easy' | 'medium' | 'hard';
  duration: number; // days
  maxParticipants: number;
  currentParticipants: number;
  participants: ChallengeParticipant[];
  startDate: Date;
  endDate: Date;
  status: 'draft' | 'active' | 'completed' | 'cancelled';
  rewards: SocialChallengeReward[];
  leaderboard: ChallengeLeaderboard[];
  socialProofMetrics: SocialProofMetrics;
  createdAt: Date;
}

export type SocialChallengeType =
  | 'streak_competition' // Who can maintain longest streak
  | 'early_wake_challenge' // Wake up before specific time
  | 'consistency_challenge' // Wake up same time daily
  | 'group_motivation' // Support each other
  | 'habit_building' // Build new morning routine
  | 'peer_accountability'; // Check in with each other

export interface ChallengeParticipant {
  userId: string;
  user: Pick<User, 'id' | 'username' | 'displayName' | 'avatar'>;
  joinedAt: Date;
  progress: number; // 0-100
  currentStreak: number;
  lastActivity: Date;
  rank: number;
  isActive: boolean;
}

export interface SocialChallengeReward {
  type: 'badge' | 'experience' | 'streak_freeze' | 'premium_trial' | 'discount';
  value: string | number;
  description: string;
  eligibleRanks: number[]; // which ranks get this reward
}

export interface ChallengeLeaderboard {
  rank: number;
  userId: string;
  username: string;
  score: number;
  progress: number;
  streak: number;
  lastActivity: Date;
}

export interface SocialProofMetrics {
  totalParticipants: number;
  activeParticipants: number;
  completionRate: number;
  shareCount: number;
  engagementScore: number;
}

// Smart Upgrade Prompts for Struggling Sam
export interface SmartUpgradePrompt {
  id: string;
  userId: string;
  triggerType: UpgradeTriggerType;
  promptType: UpgradePromptType;
  title: string;
  description: string;
  benefits: string[];
  socialProof: string;
  discount?: UpgradeDiscount;
  urgency: UpgradeUrgency;
  context: UpgradeContext;
  isShown: boolean;
  shownAt?: Date;
  clickedAt?: Date;
  convertedAt?: Date;
  dismissedAt?: Date;
  createdAt: Date;
}

export type UpgradeTriggerType =
  | 'streak_milestone' // Day 7, 14, 21, 30
  | 'achievement_unlock' // After unlocking achievement
  | 'social_sharing' // After sharing achievement
  | 'challenge_completion' // After completing challenge
  | 'habit_formation' // After consistent behavior
  | 'feature_limitation' // When hitting free limits
  | 'peer_influence'; // When friends upgrade

export type UpgradePromptType =
  | 'celebration_offer' // "Celebrate your 7-day streak with Premium!"
  | 'feature_unlock' // "Unlock advanced features you've earned"
  | 'social_proof' // "Join friends who upgraded for better results"
  | 'limited_time' // "Special offer ending soon"
  | 'habit_milestone' // "You've built the habit, now supercharge it"
  | 'gentle_nudge'; // Soft, supportive messaging

export interface UpgradeDiscount {
  percentage: number;
  duration: number; // hours
  code?: string;
  reason: string; // "Streak celebration discount"
}

export interface UpgradeUrgency {
  level: 'low' | 'medium' | 'high';
  message: string;
  expiresAt?: Date;
}

export interface UpgradeContext {
  streakDays: number;
  recentAchievements: string[];
  socialActivity: boolean;
  engagementLevel: 'low' | 'medium' | 'high';
  previousPromptsSeen: number;
  daysSinceLastPrompt: number;
}

// A/B Testing Framework
export interface ABTestGroup {
  id: string;
  name: string;
  description: string;
  percentage: number; // 0-100
  isControl: boolean;
  features: ABTestFeature[];
  status: 'active' | 'paused' | 'completed';
  startDate: Date;
  endDate?: Date;
  results?: ABTestResults;
}

export interface ABTestFeature {
  featureId: string;
  variant: string;
  enabled: boolean;
  configuration: Record<string, any>;
}

export interface ABTestResults {
  totalUsers: number;
  conversionRate: number;
  significanceLevel: number;
  confidenceInterval: [number, number];
  metrics: ABTestMetrics;
  isWinner: boolean;
  lastUpdated: Date;
}

export interface ABTestMetrics {
  streakEngagement: number;
  achievementUnlocks: number;
  socialSharing: number;
  upgradeConversion: number;
  retentionRate: number;
  timeToConvert: number; // days
}

// User Assignment to A/B Tests
export interface UserABTest {
  userId: string;
  testId: string;
  groupId: string;
  assignedAt: Date;
  isActive: boolean;
  hasConverted: boolean;
  convertedAt?: Date;
  metrics: UserABTestMetrics;
}

export interface UserABTestMetrics {
  sessionsCount: number;
  featuresUsed: string[];
  engagementScore: number;
  retentionDays: number;
  lastActivity: Date;
}

// Habit Celebration System
export interface HabitCelebration {
  id: string;
  userId: string;
  celebrationType: CelebrationType;
  trigger: CelebrationTrigger;
  title: string;
  message: string;
  animation: CelebrationAnimation;
  rewards: CelebrationReward[];
  socialShare: CelebrationSocialShare;
  isShown: boolean;
  shownAt?: Date;
  sharedAt?: Date;
  createdAt: Date;
}

export type CelebrationType =
  | 'streak_milestone' // 3, 7, 14, 30 days
  | 'achievement_unlock' // New badge earned
  | 'challenge_complete' // Finished social challenge
  | 'comeback_success' // Recovered from streak break
  | 'weekend_success' // Maintained streak over weekend
  | 'monthly_perfect'; // Perfect month completed

export interface CelebrationTrigger {
  type: 'streak_reached' | 'achievement_earned' | 'challenge_won' | 'milestone_hit';
  value: number;
  context: Record<string, any>;
}

export interface CelebrationAnimation {
  type: 'confetti' | 'fireworks' | 'pulse' | 'bounce' | 'glow';
  duration: number; // milliseconds
  intensity: 'subtle' | 'moderate' | 'intense';
  colors: string[];
}

export interface CelebrationReward {
  type: 'badge' | 'experience' | 'streak_freeze' | 'discount' | 'social_unlock';
  value: string | number;
  description: string;
  immediate: boolean;
}

export interface CelebrationSocialShare {
  enabled: boolean;
  defaultMessage: string;
  imageUrl?: string;
  hashtags: string[];
  platforms: ('twitter' | 'facebook' | 'instagram' | 'linkedin')[];
}

// Success Stories & Testimonials
export interface SuccessStory {
  id: string;
  userId?: string; // Anonymous if null
  userName: string;
  userAvatar?: string;
  title: string;
  story: string;
  beforeAfter: BeforeAfterStats;
  tags: string[];
  verified: boolean;
  featured: boolean;
  likes: number;
  shares: number;
  createdAt: Date;
  persona: PersonaType;
  conversionImpact: number; // conversion lift when shown
}

export interface BeforeAfterStats {
  before: {
    wakeUpTime: string;
    consistency: number; // 0-100
    energy: number; // 1-10
  };
  after: {
    wakeUpTime: string;
    consistency: number;
    energy: number;
    streakDays: number;
  };
  improvement: {
    consistencyImprovement: number;
    energyImprovement: number;
    timeImprovement: number; // minutes earlier
  };
}

// Community Statistics for Social Proof
export interface CommunityStats {
  totalUsers: number;
  activeToday: number;
  totalStreaks: number;
  averageStreak: number;
  achievementsUnlocked: number;
  challengesActive: number;
  successRate: number;
  lastUpdated: Date;
  realtimeActivity: RealtimeActivity[];
}

export interface RealtimeActivity {
  id: string;
  type: 'streak_started' | 'achievement_unlocked' | 'challenge_joined' | 'milestone_reached';
  message: string;
  timestamp: Date;
  anonymous: boolean;
}

// ============================================================================
// PREMIUM SUBSCRIPTION TYPES - Subscription & Feature Gating
// ============================================================================

// Subscription tiers - consolidated definition
<<<<<<< HEAD
export type SubscriptionTier = 'free' | 'premium' | 'pro' | 'ultimate' | 'lifetime';
=======
  | "free"
  | "basic"
  | "student"
  | "premium"
  | "pro"
  | "ultimate"
  | "lifetime";
>>>>>>> a2085a2a

// Subscription status values
export type SubscriptionStatus =
  | 'active'
  | 'inactive'
  | 'trialing'
  | 'past_due'
  | 'canceled'
  | 'unpaid'
  | 'paused';

// Premium feature definition
export interface PremiumFeature {
  id: string;
  name: string;
  description: string;
<<<<<<< HEAD
  requiredTier: SubscriptionTier;
  category: 'alarm' | 'voice' | 'analytics' | 'customization' | 'ai';
=======
  category: "alarm" | "voice" | "analytics" | "customization" | "ai";
>>>>>>> a2085a2a
  isEnabled?: boolean;
  beta?: boolean;
}

// Note: SubscriptionPlan interface defined later in file with more comprehensive properties

// Detailed subscription status interface
export interface SubscriptionDetails {
  isActive: boolean;
  expiresAt?: string; // ISO date string
  renewsAt?: string; // ISO date string
  cancelledAt?: string; // ISO date string
  paymentMethod?: PaymentMethod;
  billingCycle: 'monthly' | 'yearly';
  trialEndsAt?: string; // ISO date string
  isTrialActive?: boolean;
  features: SubscriptionFeatureAccess;
  limits: SubscriptionLimits;
  nextBillingAmount?: number;
  currency: string;
}

// Payment method information
export interface PaymentMethod {
  type: 'card' | 'paypal' | 'apple_pay' | 'google_pay';
  last4?: string; // last 4 digits for cards
  brand?: string; // visa, mastercard, etc.
  expiryMonth?: number;
  expiryYear?: number;
  isDefault: boolean;
}

// Feature access details
export interface SubscriptionFeatureAccess {
  nuclearMode: boolean;
  customVoices: boolean;
  voiceCloning: boolean;
  extraPersonalities: boolean;
  advancedAnalytics: boolean;
  unlimitedAlarms: boolean;
  smartScheduling: boolean;
  premiumThemes: boolean;
  prioritySupport: boolean;
  whiteLabel: boolean;
  apiAccess: boolean;
}

// Subscription limits
export interface SubscriptionLimits {
  maxAlarms: number | null; // null means unlimited
  maxCustomVoices: number | null;
  maxThemes: number | null;
  apiCallsPerMonth: number | null;
  storageQuotaMB: number | null;
  cloudBackups: number | null;
}

// Subscription usage tracking
export interface SubscriptionUsage {
  currentAlarms: number;
  currentCustomVoices: number;
  apiCallsThisMonth: number;
  storageUsedMB: number;
  lastUpdated: string;
}

// Premium upgrade options
export interface UpgradeOption {
  discount?: number; // percentage
  promoCode?: string;
  urgency?: 'low' | 'medium' | 'high';
  benefits: string[];
  testimonials?: CustomerTestimonial[];
}

// Customer testimonials for upgrade prompts
export interface CustomerTestimonial {
  id: string;
  customerName: string;
  customerTitle?: string;
  content: string;
  rating: number; // 1-5
  verified: boolean;
}

// Nuclear mode specific types
export interface NuclearModeChallenge {
  id: string;
  type: NuclearChallengeType;
  title: string;
  description: string;
  difficulty: number; // 1-10
  timeLimit?: number; // seconds
  attempts: number;
  maxAttempts: number;
  instructions: string[];
  successCriteria: string;
  failureConsequence: string;
  hints?: string[];
  configuration: NuclearChallengeConfig;
}

export type NuclearChallengeType =
  | 'multi_step_math'
  | 'memory_sequence'
  | 'physical_movement'
  | 'barcode_scan'
  | 'photo_proof'
  | 'voice_recognition'
  | 'typing_challenge'
  | 'pattern_matching'
  | 'location_verification'
  | 'qr_code_hunt'
  | 'shake_intensity'
  | 'sound_matching'
  | 'color_sequence'
  | 'puzzle_solving'
  | 'riddle_answer';

export interface NuclearChallengeConfig {
  mathComplexity?: 'basic' | 'advanced' | 'expert';
  sequenceLength?: number;
  movementType?: 'shake' | 'walk' | 'jump' | 'spin';
  barcodeRequired?: string; // specific barcode to scan
  photoType?: 'selfie' | 'environment' | 'specific_object';
  voicePhrase?: string;
  typingText?: string;
  typingSpeed?: number; // WPM required
  patternSize?: number;
  locationRadius?: number; // meters
  qrCodes?: string[]; // QR code content
  shakeThreshold?: number;
  soundFile?: string;
  colorCount?: number;
  puzzleComplexity?: 'easy' | 'medium' | 'hard';
  riddleCategory?: string;
}

// Nuclear mode session tracking
export interface NuclearModeSession {
  id: string;
  alarmId: string;
  userId: string;
  startedAt: string;
  completedAt?: string;
  challenges: NuclearChallengeAttempt[];
  totalAttempts: number;
  successfulChallenges: number;
  failedChallenges: number;
  sessionDuration: number; // seconds
  difficulty: number; // 1-10
  result: 'completed' | 'failed' | 'abandoned';
  performance: NuclearPerformance;
}

export interface NuclearChallengeAttempt {
  challengeId: string;
  challenge: NuclearModeChallenge;
  attemptNumber: number;
  startedAt: string;
  completedAt?: string;
  successful: boolean;
  timeToComplete?: number; // seconds
  hintsUsed: number;
  errorsMade: number;
  details?: Record<string, any>; // challenge-specific data
}

export interface NuclearPerformance {
  overallScore: number; // 0-100
  speed: number; // 0-100
  accuracy: number; // 0-100
  persistence: number; // 0-100
  improvement: number; // compared to previous sessions
  rank: number; // among all nuclear mode users
  achievements: string[]; // achievement IDs unlocked
}

// Premium voice system types
export interface PremiumVoice {
  id: string;
  name: string;
  description: string;
  mood: VoiceMood;
  category: PremiumVoiceCategory;
  language: string;
  accent?: string;
  gender: 'male' | 'female' | 'neutral' | 'custom';
  ageRange: string; // e.g., "young adult", "middle-aged"
  personality: VoicePersonality;
  samples: VoiceSample[];
  isCustom: boolean;
  createdBy?: string; // user ID for custom voices
  tags: string[];
  popularity: number;
  rating: number; // 1-5
  downloadCount: number;
  features: VoiceFeatures;
}

export type PremiumVoiceCategory =
  | 'celebrity_style'
  | 'professional'
  | 'entertainment'
  | 'motivational'
  | 'soothing'
  | 'energetic'
  | 'character'
  | 'custom'
  | 'ai_generated';

export interface VoicePersonality {
  energy: number; // 1-10
  friendliness: number; // 1-10
  authority: number; // 1-10
  humor: number; // 1-10
  empathy: number; // 1-10
  directness: number; // 1-10
}

export interface VoiceSample {
  id: string;
  text: string;
  audioUrl: string;
  duration: number; // seconds
  context: 'wake_up' | 'motivation' | 'challenge' | 'success' | 'failure';
}

export interface VoiceFeatures {
  supportsSSML: boolean; // Speech Synthesis Markup Language
  supportsEmotions: boolean;
  supportsSpeedControl: boolean;
  supportsPitchControl: boolean;
  supportsBreathing: boolean;
  supportsWhisper: boolean;
  supportsEmphasis: boolean;
  maxTextLength: number;
}

// Voice cloning (Ultimate tier feature)
export interface VoiceCloneRequest {
  id: string;
  userId: string;
  name: string;
  description?: string;
  sourceType: 'upload' | 'record' | 'import';
  audioFiles: VoiceCloneFile[];
  status: VoiceCloneStatus;
  progress: number; // 0-100
  estimatedCompletion?: string;
  createdAt: string;
  completedAt?: string;
  result?: VoiceCloneResult;
  settings: VoiceCloneSettings;
}

export type VoiceCloneStatus =
  | 'pending'
  | 'processing'
  | 'training'
  | 'completed'
  | 'failed'
  | 'cancelled';

export interface VoiceCloneFile {
  id: string;
  fileName: string;
  fileSize: number;
  duration: number; // seconds
  uploadedAt: string;
  processed: boolean;
  quality: 'low' | 'medium' | 'high' | 'excellent';
  transcription?: string;
}

export interface VoiceCloneResult {
  voiceId: string;
  quality: number; // 1-10
  similarity: number; // 1-10 compared to source
  naturalness: number; // 1-10
  clarity: number; // 1-10
  recommendations: string[];
  limitationsWarning?: string;
}

export interface VoiceCloneSettings {
  enhanceQuality: boolean;
  removeNoise: boolean;
  normalizeVolume: boolean;
  targetLanguage: string;
  voiceGender?: 'preserve' | 'male' | 'female' | 'neutral';
  speedAdjustment: number; // -50 to +50
  pitchAdjustment: number; // -50 to +50
  addEmotions: boolean;
}

// Premium analytics types
export interface PremiumAnalytics {
  userId: string;
  period: AnalyticsPeriod;
  sleepInsights: SleepInsights;
  wakeUpPatterns: WakeUpPatterns;
  performanceMetrics: PerformanceMetrics;
  recommendations: AnalyticsRecommendation[];
  trends: AnalyticsTrend[];
  comparisons: AnalyticsComparison;
  goals: AnalyticsGoal[];
  achievements: AnalyticsAchievement[];
  exportOptions: AnalyticsExportOption[];
}

export type AnalyticsPeriod = 'week' | 'month' | 'quarter' | 'year' | 'custom';

export interface SleepInsights {
  averageSleepDuration: number; // hours
  sleepQualityScore: number; // 1-10
  consistencyScore: number; // 1-10
  optimalBedtime: string;
  optimalWakeTime: string;
  sleepDebt: number; // hours
  weekendCatchUp: number; // hours
  sleepEfficiency: number; // percentage
  factors: SleepFactorAnalysis[];
}

export interface SleepFactorAnalysis {
  factor: string;
  impact: 'positive' | 'negative' | 'neutral';
  strength: number; // 1-10
  frequency: number; // how often it occurs
  recommendation: string;
}

export interface WakeUpPatterns {
  averageWakeTime: string;
  consistencyScore: number; // 1-10
  weekdayPattern: TimePattern;
  weekendPattern: TimePattern;
  seasonalTrends: SeasonalTrend[];
  moodCorrelations: MoodCorrelation[];
}

export interface TimePattern {
  average: string;
  earliest: string;
  latest: string;
  variance: number; // minutes
  trend: 'improving' | 'declining' | 'stable';
}

export interface SeasonalTrend {
  season: 'spring' | 'summer' | 'fall' | 'winter';
  averageWakeTime: string;
  sleepDuration: number;
  qualityScore: number;
}

export interface MoodCorrelation {
  mood: WakeUpMood;
  frequency: number; // percentage
  averageWakeTime: string;
  sleepDuration: number;
  factorsInfluencing: string[];
}

export interface PerformanceMetrics {
  wakeUpSuccessRate: number; // percentage
  averageSnoozeCount: number;
  challengeSuccessRate: number; // percentage
  improvementRate: number; // percentage month over month
  streakMetrics: StreakMetrics;
  difficultyProgression: DifficultyProgression;
}

export interface StreakMetrics {
  currentStreak: number;
  longestStreak: number;
  averageStreakLength: number;
  streakBreakReasons: StreakBreakReason[];
}

export interface StreakBreakReason {
  reason: string;
  frequency: number; // percentage
  impact: 'minor' | 'moderate' | 'major';
}

export interface DifficultyProgression {
  currentLevel: AlarmDifficulty;
  recommendedNext: AlarmDifficulty;
  readinessScore: number; // 1-10
  skillAreas: SkillArea[];
}

export interface SkillArea {
  area: string;
  currentLevel: number; // 1-10
  improvement: number; // change from last period
  exercises: string[];
}

export interface AnalyticsRecommendation {
  id: string;
  type: 'sleep' | 'wake_time' | 'difficulty' | 'routine' | 'health';
  priority: 'low' | 'medium' | 'high' | 'urgent';
  title: string;
  description: string;
  expectedImpact: string;
  timeToSeeResults: string;
  actionSteps: string[];
  basedOn: string[]; // data sources
  confidence: number; // 1-10
}

export interface AnalyticsTrend {
  metric: string;
  direction: 'improving' | 'declining' | 'stable';
  magnitude: number; // how significant
  timeframe: string;
  prediction: string;
  factors: string[];
}

export interface AnalyticsComparison {
  personalBest: Record<string, number>;
  lastPeriod: Record<string, number>;
  peerAverage: Record<string, number>;
  globalAverage: Record<string, number>;
  ranking: AnalyticsRanking;
}

export interface AnalyticsRanking {
  overall: number; // percentile
  consistency: number;
  improvement: number;
  longevity: number; // how long using the app
}

export interface AnalyticsGoal {
  id: string;
  type: 'consistency' | 'wake_time' | 'sleep_duration' | 'difficulty' | 'custom';
  title: string;
  target: number;
  current: number;
  progress: number; // percentage
  deadline?: string;
  reward?: string;
  status: 'active' | 'completed' | 'paused' | 'failed';
}

export interface AnalyticsAchievement {
  id: string;
  title: string;
  description: string;
  unlockedAt: string;
  rarity: 'common' | 'uncommon' | 'rare' | 'epic' | 'legendary';
  category: string;
  value: number;
}

export interface AnalyticsExportOption {
  format: 'pdf' | 'csv' | 'json' | 'xlsx';
  title: string;
  description: string;
  dataIncluded: string[];
  premium: boolean;
}

// ============================================================================
// ENHANCED BATTLES TYPES - Gaming & Competition Features
// ============================================================================

// Enhanced Theme & Personalization Types
export type Theme =
  | 'light'
  | 'dark'
  | 'auto'
  | 'system'
  | 'high-contrast'
  | 'minimalist'
  | 'colorful'
  | 'nature'
  | 'ocean'
  | 'sunset'
  | 'forest'
  | 'cosmic'
  | 'gradient'
  | 'neon'
  | 'pastel'
  | 'monochrome'
  | 'gaming'
  | 'professional'
  | 'retro'
  | 'cyberpunk'
  | 'spring'
  | 'summer'
  | 'autumn'
  | 'winter'
  | 'focus'
  | 'ocean-breeze'
  | 'sunset-glow'
  | 'forest-dream'
  | 'midnight-cosmos'
  | 'custom';

export interface ThemeConfig {
  id: string;
  name: string;
  displayName: string;
  description: string;
  category: ThemeCategory;
  colors: ThemeColors;
  typography: ThemeTypography;
  spacing: ThemeSpacing;
  animations: ThemeAnimations;
  effects: ThemeEffects;
  accessibility: ThemeAccessibility;
  previewImage?: string;
  isCustom: boolean;
  isPremium: boolean;
  createdBy?: string;
  createdAt?: Date;
  popularity?: number;
  rating?: number;
}

export type ThemeCategory = 'system' | 'nature' | 'abstract' | 'gradient' | 'accessibility' | 'premium' | 'custom';

export interface ThemeColors {
  // Base colors
  primary: ColorPalette;
  secondary: ColorPalette;
  accent: ColorPalette;
  neutral: ColorPalette;

  // Semantic colors
  success: ColorPalette;
  warning: ColorPalette;
  error: ColorPalette;
  info: ColorPalette;

  // Background colors
  background: {
    primary: string;
    secondary: string;
    tertiary: string;
    overlay: string;
    modal: string;
    card: string;
  };

  // Text colors
  text: {
    primary: string;
    secondary: string;
    tertiary: string;
    inverse: string;
    disabled: string;
    link: string;
  };

  // Border colors
  border: {
    primary: string;
    secondary: string;
    focus: string;
    hover: string;
    active: string;
  };

  // Surface colors
  surface: {
    elevated: string;
    depressed: string;
    interactive: string;
    disabled: string;
  };
}

export interface ColorPalette {
  50: string;
  100: string;
  200: string;
  300: string;
  400: string;
  500: string; // base color
  600: string;
  700: string;
  800: string;
  900: string;
  950: string;
}

export interface ThemeTypography {
  fontFamily: {
    primary: string;
    secondary: string;
    monospace: string;
  };
  fontSize: {
    xs: string;
    sm: string;
    base: string;
    lg: string;
    xl: string;
    '2xl': string;
    '3xl': string;
    '4xl': string;
    '5xl': string;
  };
  fontWeight: {
    light: number;
    normal: number;
    medium: number;
    semibold: number;
    bold: number;
    extrabold: number;
  };
  lineHeight: {
    tight: number;
    normal: number;
    relaxed: number;
    loose: number;
  };
  letterSpacing: {
    tight: string;
    normal: string;
    wide: string;
  };
}

export interface ThemeSpacing {
  scale: number; // base scale multiplier
  sizes: {
    0: string;
    1: string;
    2: string;
    3: string;
    4: string;
    5: string;
    6: string;
    8: string;
    10: string;
    12: string;
    16: string;
    20: string;
    24: string;
    32: string;
    40: string;
    48: string;
    56: string;
    64: string;
  };
  borderRadius: {
    none: string;
    sm: string;
    base: string;
    md: string;
    lg: string;
    xl: string;
    '2xl': string;
    '3xl': string;
    full: string;
  };
}

export interface ThemeAnimations {
  enabled: boolean;
  duration: {
    fast: string;
    normal: string;
    slow: string;
  };
  easing: {
    linear: string;
    ease: string;
    easeIn: string;
    easeOut: string;
    easeInOut: string;
    bounce: string;
    elastic: string;
  };
  scale: number; // global animation speed multiplier
}

export interface ThemeEffects {
  shadows: {
    sm: string;
    base: string;
    md: string;
    lg: string;
    xl: string;
    '2xl': string;
    inner: string;
    none: string;
  };
  blur: {
    sm: string;
    base: string;
    md: string;
    lg: string;
    xl: string;
    '2xl': string;
    '3xl': string;
  };
  opacity: {
    disabled: number;
    hover: number;
    focus: number;
    overlay: number;
  };
  gradients: {
    primary: string;
    secondary: string;
    accent: string;
    background: string;
  };
}

export interface ThemeAccessibility {
  contrastRatio: 'AA' | 'AAA' | 'custom';
  reduceMotion: boolean;
  highContrast: boolean;
  largeFonts: boolean;
  focusVisible: boolean;
  reducedTransparency: boolean;
}

export interface PersonalizationSettings {
  theme: Theme;
  customTheme?: CustomThemeConfig;
  colorPreferences: ColorPreferences;
  typographyPreferences: TypographyPreferences;
  motionPreferences: MotionPreferences;
  soundPreferences: SoundPreferences;
  layoutPreferences: LayoutPreferences;
  accessibilityPreferences: AccessibilityPreferences;
  lastUpdated: Date;
  syncAcrossDevices: boolean;
}

export interface CustomThemeConfig extends ThemeConfig {
  baseTheme: Theme; // theme this custom theme is based on
  customizations: ThemeCustomizations;
  isShared: boolean;
  sharedWith?: string[]; // user IDs
}

export interface ThemeCustomizations {
  colors?: Partial<ThemeColors>;
  typography?: Partial<ThemeTypography>;
  spacing?: Partial<ThemeSpacing>;
  animations?: Partial<ThemeAnimations>;
  effects?: Partial<ThemeEffects>;
  overrides?: CSSCustomProperties;
}

export interface CSSCustomProperties {
  [key: string]: string | number;
}

export interface ColorPreferences {
  favoriteColors: string[];
  avoidColors: string[];
  colorblindFriendly: boolean;
  highContrastMode: boolean;
  customAccentColor?: string;
  saturationLevel: number; // 0-100
  brightnessLevel: number; // 0-100
  warmthLevel: number; // 0-100 (warm to cool)
}

export interface TypographyPreferences {
  preferredFontSize: 'small' | 'medium' | 'large' | 'extra-large';
  fontSizeScale: number; // multiplier for base font size
  preferredFontFamily: 'system' | 'sans-serif' | 'serif' | 'monospace' | 'custom';
  customFontFamily?: string;
  lineHeightPreference: 'compact' | 'comfortable' | 'relaxed';
  letterSpacingPreference: 'tight' | 'normal' | 'wide';
  fontWeight: 'light' | 'normal' | 'medium' | 'bold';
  dyslexiaFriendly: boolean;
}

export interface MotionPreferences {
  enableAnimations: boolean;
  animationSpeed: 'slow' | 'normal' | 'fast';
  reduceMotion: boolean;
  preferCrossfade: boolean;
  enableParallax: boolean;
  enableHoverEffects: boolean;
  enableFocusAnimations: boolean;
}

export interface SoundPreferences {
  enableSounds: boolean;
  soundVolume: number; // 0-100
  soundTheme: SoundTheme;
  customSounds: CustomSoundMapping;
  muteOnFocus: boolean;
  hapticFeedback: boolean;
  spatialAudio: boolean;
}

export type SoundTheme =
  | 'default'
  | 'nature'
  | 'electronic'
  | 'retro'
  | 'minimal'
  | 'energetic'
  | 'calm'
  | 'ambient'
  | 'cinematic'
  | 'futuristic'
  | 'meditation'
  | 'workout'
  | 'fantasy'
  | 'horror'
  | 'cyberpunk'
  | 'lofi'
  | 'classical'
  | 'jazz'
  | 'rock'
  | 'custom';

export interface CustomSoundMapping {
  [action: string]: string; // action -> sound file URL
}

export interface LayoutPreferences {
  density: 'compact' | 'comfortable' | 'spacious';
  navigation: 'bottom' | 'side' | 'top';
  cardStyle: 'flat' | 'elevated' | 'outlined';
  borderRadius: 'sharp' | 'rounded' | 'circular';
  showLabels: boolean;
  showIcons: boolean;
  iconSize: 'small' | 'medium' | 'large';
  gridColumns: number;
  listSpacing: 'tight' | 'normal' | 'loose';
}

export interface AccessibilityPreferences {
  screenReaderOptimized: boolean;
  keyboardNavigationOnly: boolean;
  highContrastMode: boolean;
  largeTargets: boolean; // make clickable areas larger
  reducedTransparency: boolean;
  boldText: boolean;
  underlineLinks: boolean;
  flashingElementsReduced: boolean;
  colorOnlyIndicators: boolean; // avoid using color as only indicator
  focusIndicatorStyle: 'outline' | 'highlight' | 'glow';
}

export interface ThemePreset {
  id: string;
  name: string;
  description: string;
  theme: Theme;
  personalization: Partial<PersonalizationSettings>;
  preview: ThemePreview;
  tags: string[];
  isDefault: boolean;
  isPremium: boolean;
  createdBy?: string;
  popularityScore: number;
}

export interface ThemePreview {
  primaryColor: string;
  backgroundColor: string;
  textColor: string;
  cardColor: string;
  accentColor: string;
  gradientPreview?: string;
  thumbnailUrl?: string;
}

export interface ThemeStore {
  featured: ThemePreset[];
  categories: ThemeStoreCategory[];
  userThemes: CustomThemeConfig[];
  sharedThemes: CustomThemeConfig[];
  recentlyUsed: Theme[];
  trending: ThemePreset[];
}

export interface ThemeStoreCategory {
  id: string;
  name: string;
  description: string;
  icon: string;
  themes: ThemePreset[];
  count: number;
}

export interface ThemeUsageAnalytics {
  mostUsedThemes: { theme: Theme; usage: number }[];
  timeSpentPerTheme: { theme: Theme; timeMs: number }[];
  switchFrequency: number; // switches per day
  favoriteColors: string[];
  accessibilityFeatureUsage: { feature: string; enabled: boolean }[];
  customizationActivity: ThemeCustomizationEvent[];
}

export interface ThemeCustomizationEvent {
  id: string;
  type: 'color_change' | 'font_change' | 'layout_change' | 'accessibility_change';
  property: string;
  oldValue: any;
  newValue: any;
  timestamp: Date;
  revertedAt?: Date;
}

export interface ThemeExportData {
  version: string;
  exportedAt: Date;
  themes: CustomThemeConfig[];
  personalization: PersonalizationSettings;
  metadata: {
    appVersion: string;
    platform: string;
    userId?: string;
  };
}

export interface ThemeImportResult {
  success: boolean;
  importedThemes: string[]; // theme IDs
  skippedThemes: string[];
  errors: string[];
  warnings: string[];
  conflictResolution?: 'overwrite' | 'rename' | 'skip';
}

// Battle Types
export type BattleType = 'speed' | 'consistency' | 'tasks' | 'bragging' | 'group' | 'tournament' | 'team';
export type BattleStatus = 'pending' | 'active' | 'completed' | 'cancelled' | 'registration';

export interface Battle {
  id: string;
  type: BattleType;
  participants: BattleParticipant[];
  creatorId: string;
  status: BattleStatus;
  startTime: string; // ISO date string
  endTime: string; // ISO date string
  settings: BattleSettings;
  winner?: string; // userId
  createdAt: string;
  // Enhanced battle fields
  tournamentId?: string;
  teamId?: string;
  seasonId?: string;
  maxParticipants?: number;
  minParticipants?: number;
  entryFee?: number; // XP cost to join
  prizePool?: BattlePrize;
}

export interface BattlePrize {
  experience: number;
  title?: string;
  badge?: string;
  seasonPoints?: number;
}

export interface BattleParticipant {
  userId: string;
  user: User;
  joinedAt: string;
  progress: number; // 0-100
  completedAt?: string;
  stats: BattleParticipantStats;
}

export interface BattleParticipantStats {
  wakeTime?: string;
  tasksCompleted: number;
  snoozeCount: number;
  score: number;
}

export interface BattleSettings {
  duration: string; // ISO duration string (e.g., "PT24H" for 24 hours)
  maxParticipants?: number;
  difficulty?: AlarmDifficulty; // difficulty level for the battle
  tasks?: BattleTask[];
  speedTarget?: string; // time string for speed battles
  consistencyDays?: number; // for consistency battles
  allowLateJoins?: boolean; // whether to allow participants to join after battle starts
}

export interface BattleTask {
  id: string;
  description: string;
  completed: boolean;
  completedAt?: string;
}

// Community & Social Types
export interface Friendship {
  id: string;
  userId: string;
  friendId: string;
  status: 'pending' | 'accepted' | 'blocked';
  createdAt: string;
  acceptedAt?: string;
}

export interface FriendWithStats extends User {
  stats: UserStats;
  friendship: Friendship;
  isOnline: boolean;
  activeBattles: number;
}

export interface TrashTalkMessage {
  id: string;
  battleId: string;
  userId: string;
  user: User;
  message: string;
  timestamp: string;
}

// Achievement & Gamification Types
export interface Achievement {
  id: string;
  name: string;
  description: string;
  category: AchievementCategory;
  type: AchievementType;
  rarity: AchievementRarity;
  iconUrl: string;
  unlockedAt?: string;
  progress?: AchievementProgress;
  rewards: AchievementReward[];
  requirements: AchievementRequirement[];
}

export type AchievementCategory = 'wakeup' | 'battles' | 'social' | 'consistency' | 'challenges' | 'special';
export type AchievementType = 'milestone' | 'streak' | 'challenge' | 'social' | 'seasonal' | 'rare';
export type AchievementRarity = 'common' | 'uncommon' | 'rare' | 'epic' | 'legendary';

export interface AchievementProgress {
  current: number;
  target: number;
  percentage: number;
}

export interface AchievementReward {
  type: 'experience' | 'title' | 'badge' | 'avatar' | 'theme' | 'sound';
  value: number | string;
  description: string;
}

export interface AchievementRequirement {
  type: 'battles_won' | 'streak_days' | 'early_wake' | 'friends_added' | 'tournaments_won' | 'tasks_completed';
  value: number;
  description: string;
}

export interface DailyChallenge {
  id: string;
  date: string; // YYYY-MM-DD
  name: string;
  description: string;
  type: ChallengeType;
  difficulty: ChallengeDifficulty;
  target: number;
  progress: number;
  rewards: ChallengeReward[];
  completed: boolean;
  completedAt?: string;
  expiresAt: string;
}

export type ChallengeType = 'wake_early' | 'no_snooze' | 'battle_win' | 'friend_challenge' | 'task_master' | 'consistency' | 'social';
export type ChallengeDifficulty = 'easy' | 'medium' | 'hard' | 'expert';

export interface ChallengeReward {
  type: 'experience' | 'badge' | 'title' | 'bonus_xp';
  value: number | string;
  description: string;
}

export interface WeeklyChallenge extends DailyChallenge {
  weekStart: string; // YYYY-MM-DD
  dailyProgress: DailyChallengeProgress[];
}

export interface DailyChallengeProgress {
  date: string;
  completed: boolean;
  progress: number;
}

export interface LevelReward {
  level: number;
  experience: number;
  rewards: LevelRewardItem[];
  unlocked: boolean;
  unlockedAt?: string;
}

export interface LevelRewardItem {
  type: 'title' | 'badge' | 'avatar' | 'theme' | 'sound' | 'feature';
  name: string;
  description: string;
  value: string;
  rarity: AchievementRarity;
}

export interface ExperienceGain {
  id: string;
  userId: string;
  amount: number;
  source: ExperienceSource;
  description: string;
  multiplier?: number;
  timestamp: string;
}

export type ExperienceSource = 'alarm_complete' | 'battle_win' | 'battle_participate' | 'challenge_complete' | 'achievement_unlock' | 'streak_bonus' | 'friend_referral' | 'daily_login';

export interface StreakBonus {
  days: number;
  multiplier: number;
  bonusXP: number;
  title?: string;
  badge?: string;
}

export interface PlayerLevel {
  current: number;
  experience: number;
  experienceToNext: number;
  experienceTotal: number;
  progress: number; // 0-100 to next level
}

// Tournament Types
export interface Tournament {
  id: string;
  name: string;
  description: string;
  type: 'single-elimination' | 'round-robin' | 'swiss';
  status: 'registration' | 'active' | 'completed';
  participants: TournamentParticipant[];
  maxParticipants: number;
  rounds: TournamentRound[];
  currentRound: number;
  winner?: string;
  prizePool: BattlePrize[];
  startTime: string;
  endTime: string;
  entryFee: number;
  seasonId?: string;
  createdAt: string;
}

export interface TournamentParticipant {
  userId: string;
  user: User;
  registeredAt: string;
  eliminated: boolean;
  currentRound: number;
  wins: number;
  losses: number;
}

export interface TournamentRound {
  id: string;
  roundNumber: number;
  battles: Battle[];
  status: 'pending' | 'active' | 'completed';
  startTime: string;
  endTime: string;
}

// Team Types
export interface Team {
  id: string;
  name: string;
  description: string;
  captainId: string;
  members: TeamMember[];
  maxMembers: number;
  isPublic: boolean;
  stats: TeamStats;
  createdAt: string;
  seasonId?: string;
}

export interface TeamMember {
  userId: string;
  user: User;
  role: 'captain' | 'member';
  joinedAt: string;
  contribution: TeamContribution;
}

export interface TeamContribution {
  battlesParticipated: number;
  battlesWon: number;
  totalScore: number;
  averagePerformance: number;
}

export interface TeamStats {
  totalBattles: number;
  wins: number;
  losses: number;
  winRate: number;
  rank: number;
  seasonPoints: number;
  averageScore: number;
}

// Gaming Season Types
export interface GameSeason {
  id: string;
  name: string;
  description: string;
  status: 'upcoming' | 'active' | 'completed';
  startDate: string;
  endDate: string;
  type: 'individual' | 'team' | 'mixed';
  leaderboard: GameSeasonRanking[];
  tournaments: Tournament[];
  rewards: GameSeasonReward[];
  theme: string;
  rules: string[];
}

export interface GameSeasonRanking {
  rank: number;
  userId?: string;
  teamId?: string;
  entity: User | Team;
  points: number;
  battlesWon: number;
  totalBattles: number;
  change: number; // position change from last update
}

export interface GameSeasonReward {
  rank: number;
  experience: number;
  title?: string;
  badge?: string;
  exclusiveContent?: string;
}

// Smart Features Types
export interface SmartAlarmSettings {
  weatherEnabled: boolean;
  locationEnabled: boolean;
  fitnessEnabled: boolean;
  smartWakeWindow: number; // minutes before alarm to start smart wake
  adaptiveDifficulty: boolean;
  contextualTasks: boolean;
  environmentalAdjustments: boolean;
}

export interface WeatherAlarm extends Alarm {
  weatherEnabled: boolean;
  weatherConditions: WeatherCondition[];
  weatherActions: WeatherAction[];
}

export interface WeatherCondition {
  type: 'rain' | 'snow' | 'sunny' | 'cloudy' | 'windy' | 'hot' | 'cold';
  operator: 'equals' | 'greater_than' | 'less_than';
  value?: number; // for temperature conditions
}

export interface WeatherAction {
  condition: WeatherCondition;
  action: 'adjust_time' | 'change_sound' | 'add_task' | 'send_notification';
  value: string | number;
  description: string;
}

export interface WeatherData {
  temperature: number;
  condition: string;
  humidity: number;
  windSpeed: number;
  forecast: WeatherForecast[];
  location: string;
  lastUpdated: string;
}

export interface WeatherForecast {
  time: string;
  temperature: number;
  condition: string;
  precipitation: number;
}

// ===== ADVANCED ALARM SCHEDULING TYPES =====

// Enhanced Alarm with Advanced Scheduling
  scheduleType: ScheduleType;
  recurrencePattern?: RecurrencePattern;
  conditionalRules?: ConditionalRule[];
  locationTriggers?: LocationTrigger[];
  calendarIntegration?: CalendarIntegration;
  timeZone?: string;
  seasonalAdjustments?: SeasonalAdjustment[];
  smartOptimizations?: SmartOptimization[];
  dependencies?: AlarmDependency[];
}

// Schedule Types
export type ScheduleType =
  | 'once'
  | 'daily'
  | 'weekly'
  | 'monthly'
  | 'yearly'
  | 'custom'
  | 'conditional'
  | 'dynamic';

// Advanced Recurrence Patterns
export interface RecurrencePattern {
  type: RecurrenceType;
  interval: number; // every N days/weeks/months
  daysOfWeek?: number[]; // 0-6 for weekly patterns
  daysOfMonth?: number[]; // 1-31 for monthly patterns
  weeksOfMonth?: number[]; // 1-5 for monthly patterns (first week, second week, etc.)
  monthsOfYear?: number[]; // 1-12 for yearly patterns
  endDate?: Date;
  endAfterOccurrences?: number;
  exceptions?: Date[]; // dates to skip
  customPattern?: CustomPattern;
}

export type RecurrenceType =
  | 'daily'
  | 'weekly'
  | 'biweekly'
  | 'monthly'
  | 'quarterly'
  | 'yearly'
  | 'workdays'
  | 'weekends'
  | 'custom';

export interface CustomPattern {
  name: string;
  description: string;
  dates: string[]; // specific dates in ISO format
  intervals: number[]; // days from start date
  businessDaysOnly?: boolean;
  skipHolidays?: boolean;
}

// Conditional Scheduling
export interface ConditionalRule {
  id: string;
  name: string;
  condition: AlarmCondition;
  action: AlarmAction;
  priority: number;
  isActive: boolean;
}

export interface AlarmCondition {
  type: ConditionType;
  operator: ConditionOperator;
  value: any;
  source?: string; // API endpoint, calendar, etc.
}

export type ConditionType =
  | 'weather'
  | 'calendar_event'
  | 'sleep_quality'
  | 'day_of_week'
  | 'date_range'
  | 'time_since_last'
  | 'fitness_metric'
  | 'location'
  | 'battery_level'
  | 'do_not_disturb'
  | 'custom';

export type ConditionOperator =
  | 'equals'
  | 'not_equals'
  | 'greater_than'
  | 'less_than'
  | 'contains'
  | 'between'
  | 'exists'
  | 'not_exists';

export interface AlarmAction {
  type: ActionType;
  value: any;
  parameters?: Record<string, any>;
}

export type ActionType =
  | 'adjust_time'
  | 'change_sound'
  | 'change_difficulty'
  | 'skip_alarm'
  | 'add_task'
  | 'send_notification'
  | 'delay_by'
  | 'change_volume'
  | 'change_voice_mood'
  | 'trigger_other_alarm';

// Location-Based Alarms
export interface LocationTrigger {
  id: string;
  name: string;
  type: LocationTriggerType;
  location: Location;
  radius: number; // meters
  action: LocationAction;
  isActive: boolean;
}

export type LocationTriggerType =
  | 'enter_location'
  | 'exit_location'
  | 'arrive_home'
  | 'leave_home'
  | 'arrive_work'
  | 'leave_work';

export interface LocationAction {
  type: 'enable_alarm' | 'disable_alarm' | 'adjust_time' | 'notification';
  parameters: Record<string, any>;
}

// Calendar Integration
export interface CalendarIntegration {
  provider: CalendarProvider;
  calendarId?: string;
  eventTypes?: string[];
  lookAheadMinutes: number;
  adjustmentRules: CalendarAdjustmentRule[];
  isActive: boolean;
}

export type CalendarProvider =
  | 'google'
  | 'outlook'
  | 'apple'
  | 'ics_url'
  | 'caldav';

export interface CalendarAdjustmentRule {
  eventType: string;
  adjustment: number; // minutes before event
  action: 'set_alarm' | 'adjust_existing' | 'skip_if_conflict';
}

// Seasonal & Dynamic Adjustments
export interface SeasonalAdjustment {
  season: Season;
  adjustmentMinutes: number;
  startDate: string; // MM-DD format
  endDate: string; // MM-DD format
  isActive: boolean;
}

export type Season = 'spring' | 'summer' | 'fall' | 'winter';

// Smart Optimizations
export interface SmartOptimization {
  type: OptimizationType;
  isEnabled: boolean;
  parameters: OptimizationParameters;
  lastApplied?: Date;
  effectiveness?: number; // 0-1 score
}

export type OptimizationType =
  | 'sleep_cycle'
  | 'sunrise_sunset'
  | 'traffic_conditions'
  | 'weather_forecast'
  | 'energy_levels'
  | 'workout_schedule'
  | 'social_patterns';

export interface OptimizationParameters {
  sensitivity: number; // 0-1, how aggressively to optimize
  maxAdjustment: number; // max minutes to adjust
  learningEnabled: boolean;
  preferences: Record<string, any>;
}

// Alarm Dependencies
export interface AlarmDependency {
  type: DependencyType;
  targetAlarmId?: string;
  condition: string;
  action: string;
}

export type DependencyType =
  | 'sequential'
  | 'conditional'
  | 'alternative'
  | 'backup';

// Advanced Scheduling Configuration
export interface SchedulingConfig {
  timeZone: string;
  defaultWakeWindow: number;
  enableSmartAdjustments: boolean;
  maxDailyAdjustment: number;
  learningMode: boolean;
  privacyMode: boolean;
  backupAlarms: boolean;
  advancedLogging: boolean;
}

// Scheduling Statistics
export interface SchedulingStats {
  totalScheduledAlarms: number;
  successfulWakeUps: number;
  averageAdjustment: number;
  mostEffectiveOptimization: OptimizationType;
  patternRecognition: PatternInsight[];
  recommendations: SchedulingRecommendation[];
}

export interface PatternInsight {
  pattern: string;
  frequency: number;
  confidence: number;
  suggestion: string;
}

export interface SchedulingRecommendation {
  type: 'optimization' | 'pattern' | 'health' | 'efficiency';
  title: string;
  description: string;
  impact: 'low' | 'medium' | 'high';
  action: string;
}

// Sunrise/Sunset Based Scheduling
export interface SunSchedule {
  type: 'sunrise' | 'sunset';
  offset: number; // minutes before/after
  location: Location;
  seasonalAdjustment: boolean;
}

// Bulk Scheduling Operations
export interface BulkScheduleOperation {
  operation: 'create' | 'update' | 'delete' | 'duplicate';
  alarmIds?: string[];
  dateRange?: { start: Date; end: Date };
  filters?: ScheduleFilter[];
}

export interface ScheduleFilter {
  operator: ConditionOperator;
  value: any;
}

// Import/Export Scheduling
export interface ScheduleExport {
  version: string;
  exportDate: string;
  settings: SchedulingConfig;
  metadata: Record<string, any>;
}

export interface ScheduleImport {
  source: 'backup' | 'template' | 'migration';
  data: ScheduleExport;
  options: ImportOptions;
}

export interface ImportOptions {
  overwriteExisting: boolean;
  preserveIds: boolean;
  adjustTimeZones: boolean;
  skipInvalid: boolean;
}

// Location Challenge Types
export interface LocationChallenge {
  id: string;
  name: string;
  description: string;
  type: LocationChallengeType;
  targetLocation: Location;
  radius: number; // meters
  timeLimit?: number; // minutes
  rewards: ChallengeReward[];
  status: 'active' | 'completed' | 'failed' | 'expired';
  startedAt?: string;
  completedAt?: string;
  progress: LocationProgress;
}

export type LocationChallengeType = 'visit_place' | 'stay_duration' | 'distance_from_home' | 'elevation_gain' | 'speed_challenge';

export interface Location {
  latitude: number;
  longitude: number;
  address?: string;
  name?: string;
}

export interface LocationProgress {
  currentLocation?: Location;
  distanceToTarget?: number;
  timeInRadius?: number;
  elevationGained?: number;
  averageSpeed?: number;
}

// Fitness Integration Types
export interface FitnessIntegration {
  id: string;
  userId: string;
  provider: FitnessProvider;
  isConnected: boolean;
  lastSync: string;
  permissions: FitnessPermission[];
  data: FitnessData;
}

export type FitnessProvider = 'apple_health' | 'google_fit' | 'fitbit' | 'garmin' | 'strava' | 'polar';
export type FitnessPermission = 'steps' | 'sleep' | 'heart_rate' | 'activity' | 'distance' | 'calories';

export interface FitnessData {
  steps: number;
  sleepHours: number;
  heartRate?: number;
  activeMinutes: number;
  distance: number; // meters
  caloriesBurned: number;
  date: string;
}

export interface FitnessChallenge extends DailyChallenge {
  fitnessType: FitnessPermission;
  targetValue: number;
  currentValue: number;
  unit: string;
  integration: FitnessProvider;
}

// Enhanced Settings Types
export interface UserSettings {
  theme: Theme;
  notifications: NotificationSettings;
  privacy: PrivacySettings;
  alarm: AlarmSettings;
}

export interface NotificationSettings {
  pushEnabled: boolean;
  battleChallenges: boolean;
  friendRequests: boolean;
  achievements: boolean;
  reminders: boolean;
  trashTalk: boolean;
}

export interface PrivacySettings {
  profileVisible: boolean;
  statsVisible: boolean;
  onlineStatus: boolean;
  allowFriendRequests: boolean;
}

export interface AlarmSettings {
  defaultSound: string;
  defaultSnoozeInterval: number;
  maxSnoozeCount: number;
  vibrationEnabled: boolean;
  gradualVolumeIncrease: boolean;
}

// Media & Content Types
export interface CustomSound {
  id: string;
  name: string;
  description?: string;
  fileName: string;
  fileUrl: string;
  duration: number; // seconds
  category: SoundCategory;
  tags: string[];
  isCustom: boolean;
  uploadedBy?: string;
  uploadedAt?: string;
  downloads?: number;
  rating?: number;
}

export type SoundCategory = 'nature' | 'music' | 'voice' | 'mechanical' | 'ambient' | 'energetic' | 'calm' | 'custom';

// Sound selection types
export interface SoundOption {
  id: string;
  name: string;
  type: 'built-in' | 'custom' | 'voice-only';
  category?: SoundCategory;
  preview?: string; // URL or identifier for preview
  customSound?: CustomSound; // Full custom sound data if type is 'custom'
}

export interface SoundLibrary {
  builtInSounds: SoundOption[];
  customSounds: CustomSound[];
  voiceOnlyMode: SoundOption;
}

export interface Playlist {
  id: string;
  name: string;
  description?: string;
  sounds: PlaylistSound[];
  isPublic: boolean;
  createdBy: string;
  createdAt: string;
  updatedAt: string;
  tags: string[];
  playCount: number;
  likeCount: number;
  shareCount: number;
}

export interface PlaylistSound {
  soundId: string;
  sound: CustomSound;
  order: number;
  fadeIn?: number; // seconds
  fadeOut?: number; // seconds
  volume?: number; // 0-1
}

export interface MotivationalQuote {
  id: string;
  text: string;
  author?: string;
  category: QuoteCategory;
  tags: string[];
  isCustom: boolean;
  submittedBy?: string;
  submittedAt?: string;
  likes: number;
  uses: number;
}

export type QuoteCategory = 'motivation' | 'inspiration' | 'success' | 'health' | 'productivity' | 'mindfulness' | 'humor' | 'custom';

export interface PhotoChallenge {
  id: string;
  name: string;
  description: string;
  category: PhotoChallengeCategory;
  difficulty: ChallengeDifficulty;
  prompts: PhotoPrompt[];
  timeLimit?: number; // minutes
  rewards: ChallengeReward[];
  examples?: PhotoExample[];
  createdBy: string;
  createdAt: string;
  popularity: number;
  completionRate: number;
}

export type PhotoChallengeCategory = 'selfie' | 'environment' | 'task_proof' | 'creative' | 'location' | 'fitness' | 'food' | 'pets';

export interface PhotoPrompt {
  id: string;
  text: string;
  optional: boolean;
  hints?: string[];
  validationRules?: PhotoValidationRule[];
}

export interface PhotoValidationRule {
  type: 'face_detection' | 'object_detection' | 'location_check' | 'timestamp_check' | 'lighting_check';
  parameters: Record<string, any>;
  required: boolean;
}

export interface PhotoExample {
  id: string;
  imageUrl: string;
  description: string;
  rating: number;
}

// Quest & Ranking Types
export interface Quest {
  id: string;
  title: string;
  description: string;
  type: QuestType;
  target: number;
  progress: number;
  reward: QuestReward;
  expiresAt?: string;
  completedAt?: string;
}

export type QuestType = 'daily' | 'weekly' | 'monthly' | 'achievement';

export interface QuestReward {
  experience: number;
  title?: string;
  badge?: string;
}

export interface RankingEntry {
  rank: number;
  user: User;
  score: number;
  change: number; // position change since last period
}

export interface Rankings {
  global: RankingEntry[];
  friends: RankingEntry[];
  weekly: RankingEntry[];
  monthly: RankingEntry[];
}

// Notification Types (Enhanced)
export interface Notification {
  id: string;
  userId: string;
  type: NotificationType;
  title: string;
  message: string;
  isRead: boolean;
  data?: Record<string, any>;
  createdAt: string;
}

export type NotificationType = 'battle_challenge' | 'battle_result' | 'friend_request' | 'achievement' | 'quest_complete' | 'reminder';

// API Response Types
// AI & ML Types for Enhanced Features
export interface AIOptimization {
  id: string;
  userId: string;
  type: 'sleep_pattern' | 'wake_time' | 'mood_prediction' | 'task_scheduling' | 'difficulty_adjustment';
  suggestion: string;
  confidence: number; // 0-1
  impact: 'low' | 'medium' | 'high';
  appliedAt?: Date;
  results?: AIOptimizationResult;
  createdAt: Date;
  isEnabled: boolean;
  lastOptimized?: Date;
}

export interface AIOptimizationResult {
  improvementPercentage: number;
  userSatisfaction: number; // 1-10
  metricsChanged: Record<string, number>;
  followUpNeeded: boolean;
}

export interface AIRecommendation {
  id: string;
  userId: string;
  category: 'alarm' | 'routine' | 'challenge' | 'social' | 'wellness';
  title: string;
  description: string;
  actionable: boolean;
  priority: 'low' | 'medium' | 'high' | 'urgent';
  confidence: number;
  estimatedBenefit: string;
  implementationSteps: string[];
  basedOn: AIRecommendationSource[];
  expiresAt?: Date;
  acceptedAt?: Date;
  rejectedAt?: Date;
  createdAt: Date;
  type: 'sleep_pattern' | 'wake_time' | 'mood_prediction' | 'task_scheduling' | 'difficulty_adjustment';
  appliedAt?: Date;
  impact: 'low' | 'medium' | 'high';
  action: string;
}

export interface AIRecommendationSource {
  type: 'sleep_data' | 'behavior_pattern' | 'performance_metrics' | 'user_preferences' | 'community_trends';
  dataPoints: number;
  timeRange: string;
  relevance: number; // 0-1
}

export interface PersonalizedChallenge {
  id: string;
  userId: string;
  title: string;
  description: string;
  type: 'habit_building' | 'skill_improvement' | 'wellness' | 'productivity' | 'social';
  difficulty: ChallengeDifficulty;
  duration: number; // days
  personalizedFactors: PersonalizationFactor[];
  tasks: ChallengeTask[];
  progress: ChallengeProgress;
  rewards: ChallengeReward[];
  aiInsights: string[];
  adaptations: ChallengeAdaptation[];
  status: 'draft' | 'active' | 'paused' | 'completed' | 'abandoned';
  startedAt?: Date;
  completedAt?: Date;
  createdAt: Date;
  expectedSuccessRate: number; // 0-1
  personalizedFor: string[];
}

export interface PersonalizationFactor {
  type: 'user_niche' | 'sleep_pattern' | 'skill_level' | 'availability' | 'motivation_style';
  value: string | number;
  weight: number; // influence on challenge design
}

export interface ChallengeTask {
  id: string;
  title: string;
  description: string;
  type: 'daily' | 'weekly' | 'milestone' | 'optional';
  difficulty: number; // 1-10
  estimatedTime: number; // minutes
  dependencies: string[]; // task IDs
  completed: boolean;
  completedAt?: Date;
  evidence?: TaskEvidence[];
}

export interface TaskEvidence {
  type: 'photo' | 'text' | 'location' | 'time_tracking' | 'peer_verification';
  data: any;
  verifiedAt: Date;
  verificationSource: 'user' | 'ai' | 'peer' | 'sensor';
}

export interface ChallengeProgress {
  totalTasks: number;
  completedTasks: number;
  currentStreak: number;
  longestStreak: number;
  completionRate: number; // 0-1
  consistency: number; // 0-1
  engagement: number; // 0-1
  lastActivity: Date;
}

export interface ChallengeAdaptation {
  id: string;
  reason: 'difficulty_adjustment' | 'time_constraint' | 'motivation_boost' | 'personalization_update';
  originalValue: any;
  newValue: any;
  appliedAt: Date;
  impact: string;
}

export interface SmartAutomation {
  id: string;
  userId: string;
  name: string;
  type: 'alarm_optimization' | 'routine_adjustment' | 'challenge_creation' | 'reminder_timing';
  triggers: AutomationTrigger[];
  actions: AutomationAction[];
  conditions: AutomationCondition[];
  isActive: boolean;
  learningEnabled: boolean;
  performanceMetrics: AutomationMetrics;
  lastTriggered?: Date;
  createdAt: Date;
  updatedAt: Date;
  isEnabled: boolean;
  description: string;
  executionCount: number;
  lastExecuted?: Date;
}

export interface AutomationTrigger {
  type: 'time' | 'location' | 'behavior' | 'performance' | 'external_api';
  parameters: Record<string, any>;
  sensitivity: number; // 0-1
}

export interface AutomationAction {
  type: 'adjust_alarm' | 'send_notification' | 'create_challenge' | 'update_settings' | 'log_data';
  parameters: Record<string, any>;
  priority: number;
  reversible: boolean;
  delay?: number;
}

export interface AutomationCondition {
  type: 'time_range' | 'user_state' | 'weather' | 'calendar' | 'performance_threshold';
  operator: 'equals' | 'greater_than' | 'less_than' | 'contains' | 'in_range';
  value: any;
  required: boolean;
}

export interface AutomationMetrics {
  totalTriggers: number;
  successfulActions: number;
  userOverrides: number;
  averageResponseTime: number;
  satisfactionScore: number; // 1-10
  lastEvaluated: Date;
}

export interface SleepPattern {
  id: string;
  userId: string;
  date: string; // YYYY-MM-DD
  bedTime: string; // HH:MM
  sleepTime?: string; // HH:MM (actual sleep start)
  wakeTime: string; // HH:MM
  totalSleepHours: number;
  sleepQuality: number; // 1-10
  sleepStages?: SleepStage[];
  interruptions: SleepInterruption[];
  factors: SleepFactor[];
  mood: WakeUpMood;
  energyLevel: number; // 1-10
  notes?: string;
  source: 'manual' | 'fitness_tracker' | 'phone_sensors' | 'smart_alarm';
  aiAnalysis?: SleepAnalysis;
  createdAt: Date;
  sleepDuration: number; // minutes
  sleepEfficiency: number; // 0-1
  deepSleepPercentage: number; // 0-100
  remSleepPercentage: number; // 0-100
}

export interface SleepStage {
  type: 'light' | 'deep' | 'rem' | 'awake';
  startTime: string;
  duration: number; // minutes
  quality: number; // 0-1
}

export interface SleepInterruption {
  time: string;
  type: 'noise' | 'light' | 'movement' | 'bathroom' | 'stress' | 'unknown';
  duration: number; // minutes
  impact: 'low' | 'medium' | 'high';
}

export interface SleepFactor {
  type: 'caffeine' | 'alcohol' | 'exercise' | 'stress' | 'screen_time' | 'meal_timing' | 'room_temperature';
  value: string | number;
  timing: string; // when the factor occurred
  impact: 'positive' | 'negative' | 'neutral';
}

export interface SleepAnalysis {
  pattern: 'consistent' | 'irregular' | 'improving' | 'declining';
  recommendations: string[];
  riskFactors: string[];
  optimalBedtime: string;
  optimalWakeTime: string;
  confidenceLevel: number; // 0-1
  trendsDetected: SleepTrend[];
}

export interface SleepTrend {
  metric: 'sleep_duration' | 'bedtime_consistency' | 'wake_time_consistency' | 'sleep_quality';
  direction: 'improving' | 'declining' | 'stable';
  magnitude: number; // how significant the trend is
  timeframe: string; // e.g., "last 2 weeks"
}

export interface WakeUpBehavior {
  id: string;
  userId: string;
  alarmId: string;
  date: string;
  scheduledWakeTime: string;
  actualWakeTime: string;
  dismissMethod: 'voice' | 'button' | 'shake' | 'photo' | 'math' | 'barcode';
  snoozeCount: number;
  snoozeDuration: number; // total minutes snoozed
  difficulty: AlarmDifficulty;
  completionTime: number; // seconds to dismiss alarm
  mood: WakeUpMood;
  energyLevel: number; // 1-10
  readiness: number; // 1-10 how ready they felt
  challenges: WakeUpChallenge[];
  context: WakeUpContext;
  performance: WakeUpPerformance;
  createdAt: Date;
  alarmTime: string; // HH:MM
  environment: 'home' | 'travel' | 'other';
}

export interface WakeUpChallenge {
  type: 'math' | 'photo' | 'voice' | 'memory' | 'physical' | 'location';
  difficulty: number; // 1-10
  attempts: number;
  successful: boolean;
  timeToComplete: number; // seconds
  details?: Record<string, any>;
}

export interface WakeUpContext {
  weather: string;
  temperature: number;
  dayOfWeek: string;
  sleepHours: number;
  stressLevel?: number; // 1-10
  calendarEvents?: number; // events scheduled for the day
  location?: 'home' | 'travel' | 'other';
}

export interface WakeUpPerformance {
  responseTime: number; // seconds from alarm to first interaction
  accuracy: number; // for challenges requiring correctness
  persistence: number; // how long they kept trying vs giving up
  consistency: number; // compared to their usual performance
}

export type WakeUpMood =
  | 'excellent'
  | 'good'
  | 'okay'
  | 'tired'
  | 'groggy'
  | 'irritated'
  | 'refreshed'
  | 'energetic'
  | 'anxious'
  | 'peaceful'
  | 'neutral'
  | 'grumpy';

export interface BattlePerformanceData {
  battleId: string;
  userId: string;
  performance: BattlePerformanceMetrics;
  comparison: BattleComparison;
  improvement: BattleImprovement;
  streaks: BattleStreaks;
  achievements: string[]; // achievement IDs unlocked
  analysis: BattleAnalysis;
  createdAt: Date;
  date: string; // YYYY-MM-DD
  result: 'win' | 'loss' | 'draw';
  score: number;
  battleType: 'solo' | 'multiplayer' | 'tournament';
  difficulty: 'easy' | 'medium' | 'hard' | 'extreme';
  mistakes: number;
  mood: WakeUpMood;
}

export interface BattlePerformanceMetrics {
  wakeTimeScore: number; // 0-100
  consistencyScore: number; // 0-100
  challengeScore: number; // 0-100
  socialScore: number; // 0-100
  overallScore: number; // 0-100
  rank: number;
  percentile: number; // 0-100
}

export interface BattleComparison {
  vsPersonalBest: number; // percentage difference
  vsFriends: number; // average rank among friends
  vsGlobal: number; // global percentile
  improvements: string[]; // areas that improved
  weaknesses: string[]; // areas that declined
}

export interface BattleImprovement {
  shortTerm: ImprovementMetric; // last 7 days
  mediumTerm: ImprovementMetric; // last 30 days
  longTerm: ImprovementMetric; // last 90 days
  suggestions: ImprovementSuggestion[];
}

export interface ImprovementMetric {
  scoreChange: number;
  rankChange: number;
  streakChange: number;
  consistencyChange: number;
}

export interface ImprovementSuggestion {
  area: 'wake_time' | 'consistency' | 'challenges' | 'social';
  suggestion: string;
  expectedImpact: 'low' | 'medium' | 'high';
  difficulty: 'easy' | 'medium' | 'hard';
  timeToSeeResults: string; // e.g., "1-2 weeks"
}

export interface BattleStreaks {
  current: StreakData;
  longest: StreakData;
  recent: StreakData[]; // last 10 streaks
}

export interface StreakData {
  length: number;
  type: 'win' | 'participation' | 'consistency' | 'improvement';
  startDate: string;
  endDate?: string;
  averageScore: number;
}

export interface BattleAnalysis {
  strengths: string[];
  weaknesses: string[];
  patterns: BattlePattern[];
  recommendations: string[];
  riskFactors: string[];
  motivationProfile: MotivationProfile;
}

export interface BattlePattern {
  type: 'day_of_week' | 'time_of_day' | 'battle_type' | 'opponent_type';
  pattern: string;
  strength: number; // 0-1 how strong the pattern is
  impact: 'positive' | 'negative' | 'neutral';
}

export interface MotivationProfile {
  primaryDriver: 'competition' | 'achievement' | 'social' | 'personal_growth';
  competitiveness: number; // 1-10
  socialInfluence: number; // 1-10
  intrinsicMotivation: number; // 1-10
  extrinsicMotivation: number; // 1-10
  riskTolerance: number; // 1-10
}

export interface LearningData {
  id: string;
  userId: string;
  subject: 'user_behavior' | 'performance_patterns' | 'preferences' | 'optimal_settings';
  dataPoints: LearningDataPoint[];
  insights: LearningInsight[];
  confidence: number; // 0-1
  lastUpdated: Date;
  isActive: boolean; // whether this learning is being applied
  validationResults?: ValidationResult[];
}

export interface LearningDataPoint {
  timestamp: Date;
  context: Record<string, any>;
  outcome: Record<string, any>;
  success: boolean;
  weight: number; // importance of this data point
}

export interface LearningInsight {
  type: 'correlation' | 'trend' | 'anomaly' | 'optimal_value' | 'trigger_condition';
  description: string;
  confidence: number; // 0-1
  strength: number; // 0-1 how strong the pattern is
  actionable: boolean;
  recommendedAction?: string;
}

export interface ValidationResult {
  date: Date;
  hypothesis: string;
  predicted: any;
  actual: any;
  accuracy: number; // 0-1
  method: 'a_b_test' | 'holdout' | 'cross_validation' | 'user_feedback';
}

export interface ApiResponse<T = any> {
  success: boolean;
  data?: T;
  error?: string;
  message?: string;
}

export interface PaginatedResponse<T> extends ApiResponse<T[]> {
  pagination: {
    page: number;
    limit: number;
    total: number;
    totalPages: number;
  };
}

// ============================================================================
// CLOUDFLARE WORKERS TYPES - Edge Computing & Storage
// ============================================================================

// Cloudflare D1 Database Types
export interface D1Database {
  prepare(query: string): D1PreparedStatement;
  dump(): Promise<ArrayBuffer>;
  batch(statements: D1PreparedStatement[]): Promise<D1Result[]>;
  exec(query: string): Promise<D1ExecResult>;
}

export interface D1PreparedStatement {
  bind(...values: any[]): D1PreparedStatement;
  first<T = any>(colName?: string): Promise<T | null>;
  run(): Promise<D1Result>;
  all<T = any>(): Promise<D1Result<T>>;
  raw<T = any>(): Promise<T[]>;
}

export interface D1Result<T = Record<string, any>> {
  results?: T[];
  success: boolean;
  meta: {
    duration: number;
    size_after?: number;
    rows_read?: number;
    rows_written?: number;
    last_row_id?: number;
    changed_db?: boolean;
    changes?: number;
  };
}

export interface D1ExecResult {
  count: number;
  duration: number;
}

// Cloudflare KV Namespace Types
export interface KVNamespace {
  get(key: string, options?: KVGetOptions): Promise<string | null>;
  get(key: string, type: 'text'): Promise<string | null>;
  get(key: string, type: 'json'): Promise<any>;
  get(key: string, type: 'arrayBuffer'): Promise<ArrayBuffer | null>;
  get(key: string, type: 'stream'): Promise<ReadableStream | null>;
  put(key: string, value: string | ArrayBuffer | ReadableStream, options?: KVPutOptions): Promise<void>;
  delete(key: string): Promise<void>;
  list(options?: KVListOptions): Promise<KVListResult>;
  getWithMetadata<Metadata = any>(key: string, options?: KVGetWithMetadataOptions): Promise<KVGetWithMetadataResult<string, Metadata>>;
  getWithMetadata<Metadata = any>(key: string, type: 'text'): Promise<KVGetWithMetadataResult<string, Metadata>>;
  getWithMetadata<Metadata = any>(key: string, type: 'json'): Promise<KVGetWithMetadataResult<any, Metadata>>;
  getWithMetadata<Metadata = any>(key: string, type: 'arrayBuffer'): Promise<KVGetWithMetadataResult<ArrayBuffer, Metadata>>;
  getWithMetadata<Metadata = any>(key: string, type: 'stream'): Promise<KVGetWithMetadataResult<ReadableStream, Metadata>>;
}

export interface KVGetOptions {
  cacheTtl?: number;
}

export interface KVGetWithMetadataOptions {
  cacheTtl?: number;
}

export interface KVPutOptions {
  expiration?: number;
  expirationTtl?: number;
  metadata?: any;
}

export interface KVListOptions {
  prefix?: string;
  limit?: number;
  cursor?: string;
}

export interface KVListResult {
  keys: KVKey[];
  list_complete: boolean;
  cursor?: string;
}

export interface KVKey {
  name: string;
  expiration?: number;
  metadata?: any;
}

export interface KVGetWithMetadataResult<Value, Metadata> {
  value: Value | null;
  metadata: Metadata | null;
}

// Cloudflare R2 Bucket Types
export interface R2Bucket {
  head(key: string): Promise<R2Object | null>;
  get(key: string, options?: R2GetOptions): Promise<R2ObjectBody | null>;
  put(key: string, value: ReadableStream | ArrayBuffer | string, options?: R2PutOptions): Promise<R2Object>;
  delete(key: string | string[]): Promise<void>;
  list(options?: R2ListOptions): Promise<R2Objects>;
  createMultipartUpload(key: string, options?: R2CreateMultipartUploadOptions): Promise<R2MultipartUpload>;
}

export interface R2Object {
  key: string;
  version: string;
  size: number;
  etag: string;
  httpEtag: string;
  uploaded: Date;
  httpMetadata?: R2HTTPMetadata;
  customMetadata?: Record<string, string>;
  range?: R2Range;
  checksums?: R2Checksums;
}

export interface R2ObjectBody extends R2Object {
  body: ReadableStream;
  bodyUsed: boolean;
  arrayBuffer(): Promise<ArrayBuffer>;
  text(): Promise<string>;
  json<T = any>(): Promise<T>;
  blob(): Promise<Blob>;
}

export interface R2GetOptions {
  onlyIf?: R2Conditional;
  range?: R2Range;
}

export interface R2PutOptions {
  onlyIf?: R2Conditional;
  httpMetadata?: R2HTTPMetadata;
  customMetadata?: Record<string, string>;
  md5?: ArrayBuffer | string;
  sha1?: ArrayBuffer | string;
  sha256?: ArrayBuffer | string;
  sha384?: ArrayBuffer | string;
  sha512?: ArrayBuffer | string;
}

export interface R2ListOptions {
  limit?: number;
  prefix?: string;
  cursor?: string;
  delimiter?: string;
  startAfter?: string;
  include?: ('httpMetadata' | 'customMetadata')[];
}

export interface R2Objects {
  objects: R2Object[];
  truncated: boolean;
  cursor?: string;
  delimitedPrefixes: string[];
}

export interface R2HTTPMetadata {
  contentType?: string;
  contentLanguage?: string;
  contentDisposition?: string;
  contentEncoding?: string;
  cacheControl?: string;
  cacheExpiry?: Date;
}

export interface R2Range {
  offset?: number;
  length?: number;
  suffix?: number;
}

export interface R2Conditional {
  etagMatches?: string;
  etagDoesNotMatch?: string;
  uploadedBefore?: Date;
  uploadedAfter?: Date;
}

export interface R2Checksums {
  md5?: ArrayBuffer;
  sha1?: ArrayBuffer;
  sha256?: ArrayBuffer;
  sha384?: ArrayBuffer;
  sha512?: ArrayBuffer;
}

export interface R2MultipartUpload {
  key: string;
  uploadId: string;
  abort(): Promise<void>;
  complete(uploadedParts: R2UploadedPart[]): Promise<R2Object>;
  uploadPart(partNumber: number, value: ReadableStream | ArrayBuffer | string): Promise<R2UploadedPart>;
}

export interface R2UploadedPart {
  partNumber: number;
  etag: string;
}

export interface R2CreateMultipartUploadOptions {
  httpMetadata?: R2HTTPMetadata;
  customMetadata?: Record<string, string>;
}

// Media Library and Content Types
export interface MediaLibrary {
  id: string;
  userId: string;
  sounds: CustomSound[];
  playlists: Playlist[];
  quotes: MotivationalQuote[];
  storage: StorageInfo;
  cacheSettings: CacheSettings;
  compressionSettings: CompressionSettings;
}

export interface ContentPreferences {
  audioQuality: 'low' | 'medium' | 'high';
  autoDownload: boolean;
  storageLimit: number; // in MB
  cacheEnabled: boolean;
  offlineMode: boolean;
}

export interface StorageInfo {
  used: number; // in MB
  available: number; // in MB
  total: number; // in MB
}

export interface CacheSettings {
  enabled: boolean;
  maxSize: number; // in MB
  ttl: number; // in seconds
}

export interface CompressionSettings {
  enabled: boolean;
  quality: number; // 0-100
  format: 'mp3' | 'aac' | 'ogg';
}

export interface ContextualTask {
  id: string;
  title: string;
  description: string;
  category: 'productivity' | 'health' | 'social' | 'learning';
  difficulty: 'easy' | 'medium' | 'hard';
  estimatedTime: number; // in minutes
  context: TaskContext;
  rewards: TaskReward[];
  completed: boolean;
}

export interface TaskContext {
  location?: string;
  timeOfDay?: 'morning' | 'afternoon' | 'evening' | 'night';
  weatherCondition?: string;
  userMood?: string;
  availableTime?: number; // in minutes
}

export interface TaskReward {
  type: 'experience' | 'achievement' | 'item';
  value: number | string;
  description: string;
}

// Premium Subscription Types (using consolidated definitions above)

export interface Subscription {
  id: string;
  userId: string;
  status: SubscriptionStatus;
  currentPeriodStart: Date;
  currentPeriodEnd: Date;
  trialEnd?: Date;
  cancelAtPeriodEnd: boolean;
  canceledAt?: Date;
  createdAt: Date;
  updatedAt: Date;
  // Payment provider specific fields
  stripeCustomerId?: string;
  stripeSubscriptionId?: string;
  stripePriceId?: string;
}

export interface PremiumFeatureAccess {
  // Voice Features
  elevenlabsVoices: boolean;
  customVoiceMessages: boolean;
  voiceCloning: boolean;
  premiumPersonalities: boolean; // Access to demon-lord, ai-robot, comedian, philosopher

  // AI Features
  advancedAIInsights: boolean;
  personalizedChallenges: boolean;
  smartRecommendations: boolean;
  behaviorAnalysis: boolean;

  // Customization
  premiumThemes: boolean;
  customSounds: boolean;
  advancedPersonalization: boolean;
  unlimitedCustomization: boolean;

  // Scheduling
  advancedScheduling: boolean;
  smartScheduling: boolean;
  locationBasedAlarms: boolean;
  weatherIntegration: boolean;

  // Battle System
  exclusiveBattleModes: boolean;
  customBattleRules: boolean;
  advancedStats: boolean;
  leaderboardFeatures: boolean;
  nuclearMode: boolean; // Ultra-extreme battle mode for Pro+ users

  // Content
  premiumSoundLibrary: boolean;
  exclusiveContent: boolean;
  adFree: boolean;
  prioritySupport: boolean;
}

export interface SubscriptionPlan {
  id: string;
  name: string;
  price: number;
  monthlyPrice: number;
  yearlyPrice: number;
  currency: string;
  interval: 'month' | 'year' | 'lifetime';
  features: string[];
  featureAccess: PremiumFeatureAccess;
  popular?: boolean;
  description?: string;
  stripePriceId?: string;
  savings?: number;
  trialDays?: number;
}

export interface PaymentMethod {
  id: string;
  type: 'card' | 'paypal' | 'google_pay' | 'apple_pay';
  last4?: string;
  brand?: string;
  expiryMonth?: number;
  expiryYear?: number;
  isDefault: boolean;
  stripePaymentMethodId?: string;
}

export interface PremiumUsage {
  userId: string;
  month: string; // YYYY-MM format
  elevenlabsApiCalls: number;
  aiInsightsGenerated: number;
  customVoiceMessages: number;
  premiumThemesUsed: string[];
  lastUpdated: Date;
}

// Premium Feature Limits
export interface FeatureLimits {
  elevenlabsCallsPerMonth: number;
  aiInsightsPerDay: number;
  customVoiceMessagesPerDay: number;
  customSoundsStorage: number; // in MB
  themesAllowed: number;
  battlesPerDay: number;
}

  free: {
    elevenlabsCallsPerMonth: 0,
    aiInsightsPerDay: 3,
    customVoiceMessagesPerDay: 0,
    customSoundsStorage: 0,
    themesAllowed: 3,
    battlesPerDay: 5
  },
  premium: {
    elevenlabsCallsPerMonth: 100,
    aiInsightsPerDay: 10,
    customVoiceMessagesPerDay: 5,
    customSoundsStorage: 50,
    themesAllowed: 10,
    battlesPerDay: 20
  },
  pro: {
    elevenlabsCallsPerMonth: 500,
    aiInsightsPerDay: 25,
    customVoiceMessagesPerDay: 20,
    customSoundsStorage: 200,
    themesAllowed: -1, // unlimited
    battlesPerDay: -1 // unlimited
  },
  ultimate: {
    elevenlabsCallsPerMonth: 1000,
    aiInsightsPerDay: -1, // unlimited
    customVoiceMessagesPerDay: -1, // unlimited
    customSoundsStorage: 500,
    themesAllowed: -1, // unlimited
    battlesPerDay: -1 // unlimited
  },
  lifetime: {
    elevenlabsCallsPerMonth: 1000,
    aiInsightsPerDay: -1, // unlimited
    customVoiceMessagesPerDay: -1, // unlimited
    customSoundsStorage: 500,
    themesAllowed: -1, // unlimited
    battlesPerDay: -1 // unlimited
  }
};

export const SUBSCRIPTION_PLANS: SubscriptionPlan[] = [
  {
    id: 'free',
    name: 'Free',
    tier: 'free',
    price: 0,
    currency: 'USD',
    interval: 'month',
    features: [
      '3 AI insights per day',
      'Basic themes',
      '5 battles per day',
      'Standard voice options',
      'Basic customization'
    ],
    featureAccess: {
      elevenlabsVoices: false,
      customVoiceMessages: false,
      voiceCloning: false,
      premiumPersonalities: false,
      advancedAIInsights: false,
      personalizedChallenges: false,
      smartRecommendations: false,
      behaviorAnalysis: false,
      premiumThemes: false,
      customSounds: false,
      advancedPersonalization: false,
      unlimitedCustomization: false,
      advancedScheduling: false,
      smartScheduling: false,
      locationBasedAlarms: false,
      weatherIntegration: false,
      exclusiveBattleModes: false,
      customBattleRules: false,
      advancedStats: false,
      leaderboardFeatures: false,
      nuclearMode: false,
      premiumSoundLibrary: false,
      exclusiveContent: false,
      adFree: false,
      prioritySupport: false
    }
  },
  {
    id: 'premium',
    name: 'Premium',
    tier: 'premium',
    price: 4.99,
    currency: 'USD',
    interval: 'month',
    popular: true,
    features: [
      '100 ElevenLabs voice calls/month',
      '10 AI insights per day',
      '5 custom voice messages/day',
      'Premium themes',
      '20 battles per day',
      'Premium sound library',
      'Advanced customization',
      'Ad-free experience'
    ],
    featureAccess: {
      elevenlabsVoices: true,
      customVoiceMessages: true,
      voiceCloning: false,
      premiumPersonalities: false,
      advancedAIInsights: true,
      personalizedChallenges: true,
      smartRecommendations: true,
      behaviorAnalysis: true,
      premiumThemes: true,
      customSounds: true,
      advancedPersonalization: true,
      unlimitedCustomization: false,
      advancedScheduling: true,
      smartScheduling: false,
      locationBasedAlarms: true,
      weatherIntegration: true,
      exclusiveBattleModes: true,
      customBattleRules: false,
      advancedStats: true,
      leaderboardFeatures: true,
      nuclearMode: false, // Premium tier doesn't get nuclear mode
      premiumSoundLibrary: true,
      exclusiveContent: true,
      adFree: true,
      prioritySupport: false
    },
    stripePriceId: 'price_premium_monthly'
  },
  {
    id: 'pro',
    name: 'Pro',
    tier: 'pro',
    price: 9.99,
    currency: 'USD',
    interval: 'month',
    features: [
      '500 ElevenLabs voice calls/month',
      '25 AI insights per day',
      '20 custom voice messages/day',
      'Voice cloning',
      'Unlimited battles',
      'Nuclear Mode battle difficulty',
      'Custom battle rules',
      'Smart scheduling',
      'Unlimited customization',
      'Priority support'
    ],
    featureAccess: {
      elevenlabsVoices: true,
      customVoiceMessages: true,
      voiceCloning: true,
      advancedAIInsights: true,
      personalizedChallenges: true,
      smartRecommendations: true,
      behaviorAnalysis: true,
      premiumThemes: true,
      customSounds: true,
      advancedPersonalization: true,
      unlimitedCustomization: true,
      advancedScheduling: true,
      smartScheduling: true,
      locationBasedAlarms: true,
      weatherIntegration: true,
      exclusiveBattleModes: true,
      customBattleRules: true,
      advancedStats: true,
      leaderboardFeatures: true,
      nuclearMode: true, // Pro and Lifetime tiers get nuclear mode access
      premiumSoundLibrary: true,
      exclusiveContent: true,
      adFree: true,
      prioritySupport: true
    },
    stripePriceId: 'price_pro_monthly'
  },
  {
    id: 'lifetime',
    name: 'Lifetime',
    tier: 'lifetime',
    price: 99.99,
    currency: 'USD',
    interval: 'lifetime',
    features: [
      '1000 ElevenLabs voice calls/month',
      'Unlimited AI insights',
      'Unlimited custom voice messages',
      'All premium features',
      'Lifetime updates',
      'Priority support'
    ],
    featureAccess: {
      elevenlabsVoices: true,
      customVoiceMessages: true,
      voiceCloning: true,
      advancedAIInsights: true,
      personalizedChallenges: true,
      smartRecommendations: true,
      behaviorAnalysis: true,
      premiumThemes: true,
      customSounds: true,
      advancedPersonalization: true,
      unlimitedCustomization: true,
      advancedScheduling: true,
      smartScheduling: true,
      locationBasedAlarms: true,
      weatherIntegration: true,
      exclusiveBattleModes: true,
      customBattleRules: true,
      advancedStats: true,
      leaderboardFeatures: true,
      nuclearMode: true, // Pro and Lifetime tiers get nuclear mode access
      premiumSoundLibrary: true,
      exclusiveContent: true,
      adFree: true,
      prioritySupport: true
    },
    stripePriceId: 'price_lifetime'
  }
];<|MERGE_RESOLUTION|>--- conflicted
+++ resolved
@@ -15,11 +15,6 @@
   displayName: string;
   description: string;
   primaryColor: string;
-<<<<<<< HEAD
-  messagingTone: 'supportive' | 'efficient' | 'sophisticated' | 'business_focused' | 'casual' | 'value_focused';
-  ctaStyle: 'friendly' | 'urgent' | 'professional' | 'corporate' | 'youthful' | 'exclusive';
-  targetSubscriptionTier: 'free' | 'basic' | 'premium' | 'pro' | 'student' | 'lifetime';
-=======
   messagingTone:
     | "supportive"
     | "efficient"
@@ -40,7 +35,6 @@
     | "pro"
     | "student"
     | "lifetime";
->>>>>>> a2085a2a
 }
 
 export interface PersonaDetectionResult {
@@ -923,9 +917,6 @@
 // ============================================================================
 
 // Subscription tiers - consolidated definition
-<<<<<<< HEAD
-export type SubscriptionTier = 'free' | 'premium' | 'pro' | 'ultimate' | 'lifetime';
-=======
   | "free"
   | "basic"
   | "student"
@@ -933,7 +924,6 @@
   | "pro"
   | "ultimate"
   | "lifetime";
->>>>>>> a2085a2a
 
 // Subscription status values
 export type SubscriptionStatus =
@@ -950,12 +940,7 @@
   id: string;
   name: string;
   description: string;
-<<<<<<< HEAD
-  requiredTier: SubscriptionTier;
-  category: 'alarm' | 'voice' | 'analytics' | 'customization' | 'ai';
-=======
   category: "alarm" | "voice" | "analytics" | "customization" | "ai";
->>>>>>> a2085a2a
   isEnabled?: boolean;
   beta?: boolean;
 }
