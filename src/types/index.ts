/**
 * Centralized exports for all TypeScript interfaces
 * This file provides a single entry point for all types used in the Relife application
 */

// Core domain types
export * from './domain';

// App state management
export * from './app-state';
export * from './app-state-extensions';

// User types
export * from './user';

// Email campaign and persona types
export * from './email-campaigns';

// Core API interfaces
export * from './api';

// HTTP client interfaces
export * from './http-client';

// Service-specific interfaces
export * from './services/stripe-api';
export * from './services/convertkit-api';
export * from './services/webhook-api';

// Alarm scheduling interfaces
export * from './alarm-scheduling';

// Reward system interfaces
export * from './reward-system';

// API response interfaces
export * from './api-responses';

// Configuration interfaces
export * from './configuration-interfaces';

// Service Interface Exports
export * from './service-interfaces';
export * from './domain-service-interfaces';

// Additional commonly used type definitions
export type DayOfWeek = 
  | 'sunday'
  | 'monday' 
  | 'tuesday'
  | 'wednesday'
  | 'thursday'
  | 'friday'
  | 'saturday';

// Re-export commonly used interfaces with descriptive names
export type {
  ApiResponse as StandardApiResponse,
  ApiError as StandardApiError,
  PaginationParams as StandardPaginationParams,
  PaginatedResponse as StandardPaginatedResponse,
  HttpClient as StandardHttpClient,
  HttpRequestConfig as StandardHttpRequestConfig,
  HttpResponse as StandardHttpResponse,
} from './api';

export type {
  StripeSubscription as StripeSubscriptionData,
  StripeCustomer as StripeCustomerData,
  StripePaymentMethod as StripePaymentMethodData,
  StripeInvoice as StripeInvoiceData,
} from './services/stripe-api';

export type {
  ConvertKitSubscriber as ConvertKitSubscriberData,
  ConvertKitTag as ConvertKitTagData,
  ConvertKitBroadcast as ConvertKitBroadcastData,
  UserPersona as EmailMarketingPersona,
} from './services/convertkit-api';

export type {
  WebhookPayload as StandardWebhookPayload,
  AllWebhookPayloads as AnyWebhookPayload,
  WebhookHandler as StandardWebhookHandler,
  WebhookConfig as StandardWebhookConfig,
} from './services/webhook-api';

// Type utilities for enhanced development experience
export type ApiEndpoint<TRequest = unknown, TResponse = unknown> = {
  request: TRequest;
  response: ApiResponse<TResponse>;
};

export type ServiceMethod<TArgs extends unknown[] = unknown[], TResult = unknown> = (
  ...args: TArgs
) => Promise<ApiResponse<TResult>>;

export type AsyncServiceMethod<
  TArgs extends unknown[] = unknown[],
  TResult = unknown,
> = (...args: TArgs) => Promise<TResult>;

// Common type guards for runtime type checking
export const isApiResponse = <T>(value: unknown): value is ApiResponse<T> => {
  return (
    typeof value === 'object' &&
    value !== null &&
    typeof (value as ApiResponse).success === 'boolean' &&
    typeof (value as ApiResponse).timestamp === 'string'
  );
};

export const isApiError = (value: unknown): value is ApiError => {
  return (
    typeof value === 'object' &&
    value !== null &&
    typeof (value as ApiError).code === 'string' &&
    typeof (value as ApiError).message === 'string'
  );
};

export const isPaginatedResponse = <T>(
  value: unknown
): value is PaginatedResponse<T> => {
  return (
    typeof value === 'object' &&
    value !== null &&
    Array.isArray((value as PaginatedResponse<T>).data) &&
    typeof (value as PaginatedResponse<T>).meta === 'object'
  );
};

// Helper types for common patterns
export type Optional<T, K extends keyof T> = Omit<T, K> & Partial<Pick<T, K>>;
export type Required<T, K extends keyof T> = T & Required<Pick<T, K>>;
export type DeepPartial<T> = {
  [P in keyof T]?: T[P] extends object ? DeepPartial<T[P]> : T[P];
};

// Constants for common API configurations
export const DEFAULT_PAGINATION: PaginationParams = {
  page: 1,
  limit: 20,
};

export const DEFAULT_HTTP_TIMEOUT = 10000; // 10 seconds
export const DEFAULT_RETRY_ATTEMPTS = 3;
export const DEFAULT_RATE_LIMIT = {
  requests: 100,
  window: 60000, // 1 minute
};

// Type-safe environment configuration
export interface ApiEnvironmentConfig {
  supabase: {
    url: string;
    anonKey: string;
    serviceRoleKey?: string;
  };
  stripe: {
    publishableKey: string;
    secretKey?: string;
    webhookSecret?: string;
  };
  convertkit: {
    apiKey: string;
    apiSecret?: string;
  };
  github?: {
    token: string;
  };
  backend: {
    apiUrl: string;
    apiKey?: string;
  };
  monitoring: {
    sentryDsn?: string;
    posthogKey?: string;
    performanceEndpoint?: string;
  };
}

// Service factory type for dependency injection
export interface ServiceFactory {
  createHttpClient(): HttpClient;
  createSupabaseService(): unknown;
  createStripeService(): unknown;
  createConvertKitService(): unknown;
  createWebhookService(): unknown;
}

// Global error handling types
export interface GlobalErrorHandler {
  handleApiError(_error: ApiError): void;
  handleHttpError(_error: HttpError): void;
  handleWebhookError(_error: unknown, payload: WebhookPayload): void;
}

// Telemetry and monitoring types
export interface TelemetryData {
  operation: string;
  duration: number;
  success: boolean;
  _error?: string;
  metadata?: Record<string, unknown>;
  timestamp: string;
}

export interface MonitoringService {
  recordApiCall(data: TelemetryData): void;
  recordError(_error: Error, context?: Record<string, unknown>): void;
  recordPerformance(metric: string, value: number, tags?: Record<string, string>): void;
}

// Service health check types
export interface ServiceHealthCheck {
  service: string;
  status: 'healthy' | 'degraded' | 'unhealthy';
  lastCheck: string;
  latency?: number;
  _error?: string;
}

export interface HealthCheckResponse {
  overall: 'healthy' | 'degraded' | 'unhealthy';
  services: ServiceHealthCheck[];
  timestamp: string;
  version: string;
<<<<<<< HEAD
}
=======
}
// Common type definitions for reducing any usage
export * from './common-types';

// Service Interface Exports
export * from './service-interfaces';
export * from './domain-service-interfaces';
>>>>>>> e3397562
<|MERGE_RESOLUTION|>--- conflicted
+++ resolved
@@ -226,14 +226,10 @@
   services: ServiceHealthCheck[];
   timestamp: string;
   version: string;
-<<<<<<< HEAD
-}
-=======
 }
 // Common type definitions for reducing any usage
 export * from './common-types';
 
 // Service Interface Exports
 export * from './service-interfaces';
-export * from './domain-service-interfaces';
->>>>>>> e3397562
+export * from './domain-service-interfaces';