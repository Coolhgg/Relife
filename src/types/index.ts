--- conflicted
+++ resolved
@@ -1,97 +1,176 @@
-/**
- * Centralized exports for all TypeScript interfaces
- * This file provides a single entry point for all types used in the Relife application
- */
-
-// Core domain types
-export * from './domain';
-
-// App state management
-export * from './app-state';
-export * from './app-state-extensions';
-
-// User types
-export * from './user';
-
-// Email campaign and persona types
-export * from './email-campaigns';
-
-// Core API interfaces
-export * from './api';
-
-// HTTP client interfaces
-export * from './http-client';
-
-// Service-specific interfaces
-export * from './services/stripe-api';
-export * from './services/convertkit-api';
-export * from './services/webhook-api';
-
-// Alarm scheduling interfaces
-export * from './alarm-scheduling';
-
-// Reward system interfaces
-export * from './reward-system';
-
-// API response interfaces
-export * from './api-responses';
-
-// Configuration interfaces
-export * from './configuration-interfaces';
-
-// Service Interface Exports
-export * from './service-interfaces';
-export * from './domain-service-interfaces';
-
-// Additional commonly used type definitions
+// Import premium types
+export * from './premium';
+
+// Import browser API types
+export * from './browser-apis';
+
+// Import wake-up mood enum - needed early for type definitions
+export { WakeUpMood, type Mood } from './wake-up-mood';
+
+// Email Campaign Types
+export type PersonaType =
+  | 'struggling_sam' // Free-focused users
+  | 'busy_ben' // Efficiency-driven professionals
+  | 'professional_paula' // Feature-rich seekers
+  | 'enterprise_emma' // Team-oriented decision makers
+  | 'student_sarah' // Budget-conscious students
+  | 'lifetime_larry'; // One-time payment preferrers
+
+export interface PersonaProfile {
+  id: PersonaType;
+  displayName: string;
+  description: string;
+  primaryColor: string;
+  messagingTone:
+    | 'supportive'
+    | 'efficient'
+    | 'sophisticated'
+    | 'business_focused'
+    | 'casual'
+    | 'value_focused';
+  ctaStyle:
+    | 'friendly'
+    | 'urgent'
+    | 'professional'
+    | 'corporate'
+    | 'youthful'
+    | 'exclusive';
+  targetPlan: 'free' | 'basic' | 'premium' | 'pro' | 'student' | 'lifetime';
+}
+
+export interface PersonaDetectionResult {
+  persona: PersonaType;
+  confidence: number; // 0-1 scale
+  factors: PersonaDetectionFactor[];
+  updatedAt: Date;
+  previousPersona?: PersonaType;
+}
+
+export interface PersonaDetectionFactor {
+  factor: string;
+  weight: number;
+  value: string | number | boolean;
+  influence: number;
+}
+
+export interface EmailCampaign {
+  id: string;
+  name: string;
+  persona: PersonaType;
+  status: 'draft' | 'active' | 'paused' | 'completed';
+  sequences: EmailSequence[];
+  metrics: CampaignMetrics;
+  createdAt: Date;
+  updatedAt: Date;
+}
+
+export interface EmailSequence {
+  id: string;
+  campaignId: string;
+  order: number;
+  name: string;
+  subject: string;
+  delayHours: number;
+  targetAction: string;
+  successMetrics: {
+    openRateTarget: number;
+    clickRateTarget: number;
+    conversionRateTarget?: number;
+  };
+}
+
+export interface CampaignMetrics {
+  totalSent: number;
+  totalOpened: number;
+  totalClicked: number;
+  totalConverted: number;
+  openRate: number;
+  clickRate: number;
+  conversionRate: number;
+  lastUpdated: Date;
+}
+
+export interface EmailPreferences {
+  userId: string;
+  subscribed: boolean;
+  preferences: {
+    marketing: boolean;
+    product_updates: boolean;
+    educational_content: boolean;
+  };
+  frequency: 'immediate' | 'daily' | 'weekly' | 'monthly';
+  lastUpdated: Date;
+}
+
+// Enhanced Alarm interface combining both apps
+export interface Alarm {
+  id: string;
+  userId: string;
+  time: string; // HH:MM format
+  label: string;
+  title?: string; // Additional title field for enhanced functionality
+  description?: string; // Description field for alarm details
+  enabled: boolean; // from Smart Alarm App
+  isActive: boolean; // from Enhanced Battles (same as enabled)
+  days: number[]; // 0-6, Sunday = 0 (Smart Alarm format)
+  dayNames: DayOfWeek[]; // Enhanced Battles format for compatibility
+  recurringDays?: DayOfWeek[]; // Alternative recurring days format
+  voiceMood: VoiceMood;
+  sound: string; // Enhanced Battles sound system
+  soundType?: 'built-in' | 'custom' | 'voice-only'; // Type of sound to use
+  customSoundId?: string; // ID of custom sound if soundType is 'custom'
+  difficulty: AlarmDifficulty; // Enhanced Battles difficulty
+  snoozeEnabled: boolean;
+  snoozeInterval: number; // minutes
+  snoozeCount: number;
+  maxSnoozes?: number;
+  lastTriggered?: Date;
+  createdAt: Date | string;
+  updatedAt: Date | string;
+  // Battle system integration
+  battleId?: string;
+  weatherEnabled?: boolean;
+  nuclearChallenges?: string[];
+  smartFeatures?: SmartAlarmSettings;
+  // Advanced scheduling properties
+  recurrencePattern?: RecurrencePattern;
+  conditionalRules?: ConditionalRule[];
+  locationTriggers?: LocationTrigger[];
+  calendarIntegration?: CalendarIntegration;
+  seasonalAdjustments?: SeasonalAdjustment[];
+  smartOptimizations?: SmartOptimization[];
+  dependencies?: AlarmDependency[];
+}
+
+export type VoiceMood =
+  | 'drill-sergeant'
+  | 'sweet-angel'
+  | 'anime-hero'
+  | 'savage-roast'
+  | 'motivational'
+  | 'gentle'
+  // Premium-only personalities (Pro+ subscription required)
+  | 'demon-lord'
+  | 'ai-robot'
+  | 'comedian'
+  | 'philosopher';
+
+export interface VoiceMoodConfig {
+  id: VoiceMood;
+  name: string;
+  description: string;
+  icon: string;
+  color: string;
+  sample: string;
+}
+
+// Enhanced Battles alarm types
 export type DayOfWeek =
-  | 'sunday'
   | 'monday'
   | 'tuesday'
   | 'wednesday'
   | 'thursday'
   | 'friday'
-<<<<<<< HEAD
-  | 'saturday';
-
-// Re-export commonly used interfaces with descriptive names
-export type {
-  ApiResponse as StandardApiResponse,
-  ApiError as StandardApiError,
-  PaginationParams as StandardPaginationParams,
-  PaginatedResponse as StandardPaginatedResponse,
-  HttpClient as StandardHttpClient,
-  HttpRequestConfig as StandardHttpRequestConfig,
-  HttpResponse as StandardHttpResponse,
-} from './api';
-
-export type {
-  StripeSubscription as StripeSubscriptionData,
-  StripeCustomer as StripeCustomerData,
-  StripePaymentMethod as StripePaymentMethodData,
-  StripeInvoice as StripeInvoiceData,
-} from './services/stripe-api';
-
-export type {
-  ConvertKitSubscriber as ConvertKitSubscriberData,
-  ConvertKitTag as ConvertKitTagData,
-  ConvertKitBroadcast as ConvertKitBroadcastData,
-  UserPersona as EmailMarketingPersona,
-} from './services/convertkit-api';
-
-export type {
-  WebhookPayload as StandardWebhookPayload,
-  AllWebhookPayloads as AnyWebhookPayload,
-  WebhookHandler as StandardWebhookHandler,
-  WebhookConfig as StandardWebhookConfig,
-} from './services/webhook-api';
-
-// Type utilities for enhanced development experience
-export type ApiEndpoint<TRequest = unknown, TResponse = unknown> = {
-  request: TRequest;
-  response: ApiResponse<TResponse>;
-};
-=======
   | 'saturday'
   | 'sunday';
 export type AlarmDifficulty = 'easy' | 'medium' | 'hard' | 'extreme' | 'nuclear';
@@ -779,144 +858,1275 @@
   sharedAt?: Date;
   createdAt: Date;
 }
->>>>>>> 959e436f
-
-export type ServiceMethod<TArgs extends unknown[] = unknown[], TResult = unknown> = (
-  ...args: TArgs
-) => Promise<ApiResponse<TResult>>;
-
-export type AsyncServiceMethod<
-  TArgs extends unknown[] = unknown[],
-  TResult = unknown,
-> = (...args: TArgs) => Promise<TResult>;
-
-// Common type guards for runtime type checking
-export const isApiResponse = <T>(value: unknown): value is ApiResponse<T> => {
-  return (
-    typeof value === 'object' &&
-    value !== null &&
-    typeof (value as ApiResponse).success === 'boolean' &&
-    typeof (value as ApiResponse).timestamp === 'string'
-  );
-};
-
-export const isApiError = (value: unknown): value is ApiError => {
-  return (
-    typeof value === 'object' &&
-    value !== null &&
-    typeof (value as ApiError).code === 'string' &&
-    typeof (value as ApiError).message === 'string'
-  );
-};
-
-export const isPaginatedResponse = <T>(
-  value: unknown
-): value is PaginatedResponse<T> => {
-  return (
-    typeof value === 'object' &&
-    value !== null &&
-    Array.isArray((value as PaginatedResponse<T>).data) &&
-    typeof (value as PaginatedResponse<T>).meta === 'object'
-  );
-};
-
-// Helper types for common patterns
-export type Optional<T, K extends keyof T> = Omit<T, K> & Partial<Pick<T, K>>;
-export type Required<T, K extends keyof T> = T & Required<Pick<T, K>>;
-export type DeepPartial<T> = {
-  [P in keyof T]?: T[P] extends object ? DeepPartial<T[P]> : T[P];
-};
-
-// Constants for common API configurations
-export const DEFAULT_PAGINATION: PaginationParams = {
-  page: 1,
-  limit: 20,
-};
-
-export const DEFAULT_HTTP_TIMEOUT = 10000; // 10 seconds
-export const DEFAULT_RETRY_ATTEMPTS = 3;
-export const DEFAULT_RATE_LIMIT = {
-  requests: 100,
-  window: 60000, // 1 minute
-};
-
-// Type-safe environment configuration
-export interface ApiEnvironmentConfig {
-  supabase: {
-    url: string;
-    anonKey: string;
-    serviceRoleKey?: string;
+
+export type CelebrationType =
+  | 'streak_milestone' // 3, 7, 14, 30 days
+  | 'achievement_unlock' // New badge earned
+  | 'challenge_complete' // Finished social challenge
+  | 'comeback_success' // Recovered from streak break
+  | 'weekend_success' // Maintained streak over weekend
+  | 'monthly_perfect'; // Perfect month completed
+
+export interface CelebrationTrigger {
+  type: 'streak_reached' | 'achievement_earned' | 'challenge_won' | 'milestone_hit';
+  value: number;
+  context: Record<string, any>;
+}
+
+export interface CelebrationAnimation {
+  type: 'confetti' | 'fireworks' | 'pulse' | 'bounce' | 'glow';
+  duration: number; // milliseconds
+  intensity: 'subtle' | 'moderate' | 'intense';
+  colors: string[];
+}
+
+export interface CelebrationReward {
+  type: 'badge' | 'experience' | 'streak_freeze' | 'discount' | 'social_unlock';
+  value: string | number;
+  description: string;
+  immediate: boolean;
+}
+
+export interface CelebrationSocialShare {
+  enabled: boolean;
+  defaultMessage: string;
+  imageUrl?: string;
+  hashtags: string[];
+  platforms: ('twitter' | 'facebook' | 'instagram' | 'linkedin')[];
+}
+
+// Success Stories & Testimonials
+export interface SuccessStory {
+  id: string;
+  userId?: string; // Anonymous if null
+  userName: string;
+  userAvatar?: string;
+  title: string;
+  story: string;
+  beforeAfter: BeforeAfterStats;
+  tags: string[];
+  verified: boolean;
+  featured: boolean;
+  likes: number;
+  shares: number;
+  createdAt: Date;
+  persona: PersonaType;
+  conversionImpact: number; // conversion lift when shown
+}
+
+export interface BeforeAfterStats {
+  before: {
+    wakeUpTime: string;
+    consistency: number; // 0-100
+    energy: number; // 1-10
   };
-  stripe: {
-    publishableKey: string;
-    secretKey?: string;
-    webhookSecret?: string;
+  after: {
+    wakeUpTime: string;
+    consistency: number;
+    energy: number;
+    streakDays: number;
   };
-  convertkit: {
-    apiKey: string;
-    apiSecret?: string;
+  improvement: {
+    consistencyImprovement: number;
+    energyImprovement: number;
+    timeImprovement: number; // minutes earlier
   };
-  github?: {
-    token: string;
+}
+
+// Community Statistics for Social Proof
+export interface CommunityStats {
+  totalUsers: number;
+  activeToday: number;
+  totalStreaks: number;
+  averageStreak: number;
+  achievementsUnlocked: number;
+  challengesActive: number;
+  successRate: number;
+  lastUpdated: Date;
+  realtimeActivity: RealtimeActivity[];
+}
+
+export interface RealtimeActivity {
+  id: string;
+  type:
+    | 'streak_started'
+    | 'achievement_unlocked'
+    | 'challenge_joined'
+    | 'milestone_reached';
+  message: string;
+  timestamp: Date;
+  anonymous: boolean;
+}
+
+// ============================================================================
+// PREMIUM SUBSCRIPTION TYPES - Subscription & Feature Gating
+// ============================================================================
+
+// Note: SubscriptionTier, SubscriptionStatus, and PremiumFeature are now defined in premium.ts
+
+// Note: SubscriptionPlan interface defined later in file with more comprehensive properties
+
+// Detailed subscription status interface
+export interface SubscriptionDetails {
+  isActive: boolean;
+  expiresAt?: string; // ISO date string
+  renewsAt?: string; // ISO date string
+  cancelledAt?: string; // ISO date string
+  paymentMethod?: PaymentMethod;
+  billingCycle: 'monthly' | 'yearly';
+  trialEndsAt?: string; // ISO date string
+  isTrialActive?: boolean;
+  features: SubscriptionFeatureAccess;
+  limits: SubscriptionLimits;
+  nextBillingAmount?: number;
+  currency: string;
+}
+
+// Payment method information
+export interface PaymentMethod {
+  type: 'card' | 'paypal' | 'apple_pay' | 'google_pay';
+  last4?: string; // last 4 digits for cards
+  brand?: string; // visa, mastercard, etc.
+  expiryMonth?: number;
+  expiryYear?: number;
+  isDefault: boolean;
+}
+
+// Feature access details
+export interface SubscriptionFeatureAccess {
+  nuclearMode: boolean;
+  customVoices: boolean;
+  voiceCloning: boolean;
+  extraPersonalities: boolean;
+  advancedAnalytics: boolean;
+  unlimitedAlarms: boolean;
+  smartScheduling: boolean;
+  premiumThemes: boolean;
+  prioritySupport: boolean;
+  whiteLabel: boolean;
+  apiAccess: boolean;
+}
+
+// Subscription limits
+export interface SubscriptionLimits {
+  maxAlarms: number | null; // null means unlimited
+  maxCustomVoices: number | null;
+  maxThemes: number | null;
+  apiCallsPerMonth: number | null;
+  storageQuotaMB: number | null;
+  cloudBackups: number | null;
+}
+
+// Subscription usage tracking
+export interface SubscriptionUsage {
+  currentAlarms: number;
+  currentCustomVoices: number;
+  apiCallsThisMonth: number;
+  storageUsedMB: number;
+  lastUpdated: string;
+}
+
+// Premium upgrade options
+export interface UpgradeOption {
+  discount?: number; // percentage
+  promoCode?: string;
+  urgency?: 'low' | 'medium' | 'high';
+  benefits: string[];
+  testimonials?: CustomerTestimonial[];
+}
+
+// Customer testimonials for upgrade prompts
+export interface CustomerTestimonial {
+  id: string;
+  customerName: string;
+  customerTitle?: string;
+  content: string;
+  rating: number; // 1-5
+  verified: boolean;
+}
+
+// Nuclear mode specific types
+export interface NuclearModeChallenge {
+  id: string;
+  type: NuclearChallengeType;
+  title: string;
+  description: string;
+  difficulty: number; // 1-10
+  timeLimit?: number; // seconds
+  attempts: number;
+  maxAttempts: number;
+  instructions: string[];
+  successCriteria: string;
+  failureConsequence: string;
+  hints?: string[];
+  configuration: NuclearChallengeConfig;
+}
+
+export type NuclearChallengeType =
+  | 'multi_step_math'
+  | 'memory_sequence'
+  | 'physical_movement'
+  | 'barcode_scan'
+  | 'photo_proof'
+  | 'voice_recognition'
+  | 'typing_challenge'
+  | 'pattern_matching'
+  | 'location_verification'
+  | 'qr_code_hunt'
+  | 'shake_intensity'
+  | 'sound_matching'
+  | 'color_sequence'
+  | 'puzzle_solving'
+  | 'riddle_answer';
+
+export interface NuclearChallengeConfig {
+  mathComplexity?: 'basic' | 'advanced' | 'expert';
+  sequenceLength?: number;
+  movementType?: 'shake' | 'walk' | 'jump' | 'spin';
+  barcodeRequired?: string; // specific barcode to scan
+  photoType?: 'selfie' | 'environment' | 'specific_object';
+  voicePhrase?: string;
+  typingText?: string;
+  typingSpeed?: number; // WPM required
+  patternSize?: number;
+  locationRadius?: number; // meters
+  qrCodes?: string[]; // QR code content
+  shakeThreshold?: number;
+  soundFile?: string;
+  colorCount?: number;
+  puzzleComplexity?: 'easy' | 'medium' | 'hard';
+  riddleCategory?: string;
+}
+
+// Nuclear mode session tracking
+export interface NuclearModeSession {
+  id: string;
+  alarmId: string;
+  userId: string;
+  startedAt: string;
+  completedAt?: string;
+  challenges: NuclearChallengeAttempt[];
+  totalAttempts: number;
+  successfulChallenges: number;
+  failedChallenges: number;
+  sessionDuration: number; // seconds
+  difficulty: number; // 1-10
+  result: 'completed' | 'failed' | 'abandoned';
+  performance: NuclearPerformance;
+}
+
+export interface NuclearChallengeAttempt {
+  challengeId: string;
+  challenge: NuclearModeChallenge;
+  attemptNumber: number;
+  startedAt: string;
+  completedAt?: string;
+  successful: boolean;
+  timeToComplete?: number; // seconds
+  hintsUsed: number;
+  errorsMade: number;
+  details?: Record<string, any>; // challenge-specific data
+}
+
+export interface NuclearPerformance {
+  overallScore: number; // 0-100
+  speed: number; // 0-100
+  accuracy: number; // 0-100
+  persistence: number; // 0-100
+  improvement: number; // compared to previous sessions
+  rank: number; // among all nuclear mode users
+  achievements: string[]; // achievement IDs unlocked
+}
+
+// Premium voice system types
+export interface PremiumVoice {
+  id: string;
+  name: string;
+  description: string;
+  mood: VoiceMood;
+  category: PremiumVoiceCategory;
+  language: string;
+  accent?: string;
+  gender: 'male' | 'female' | 'neutral' | 'custom';
+  ageRange: string; // e.g., "young adult", "middle-aged"
+  personality: VoicePersonality;
+  samples: VoiceSample[];
+  isCustom: boolean;
+  createdBy?: string; // user ID for custom voices
+  tags: string[];
+  popularity: number;
+  rating: number; // 1-5
+  downloadCount: number;
+  features: VoiceFeatures;
+}
+
+export type PremiumVoiceCategory =
+  | 'celebrity_style'
+  | 'professional'
+  | 'entertainment'
+  | 'motivational'
+  | 'soothing'
+  | 'energetic'
+  | 'character'
+  | 'custom'
+  | 'ai_generated';
+
+export interface VoicePersonality {
+  energy: number; // 1-10
+  friendliness: number; // 1-10
+  authority: number; // 1-10
+  humor: number; // 1-10
+  empathy: number; // 1-10
+  directness: number; // 1-10
+}
+
+export interface VoiceSample {
+  id: string;
+  text: string;
+  audioUrl: string;
+  duration: number; // seconds
+  context: 'wake_up' | 'motivation' | 'challenge' | 'success' | 'failure';
+}
+
+export interface VoiceFeatures {
+  supportsSSML: boolean; // Speech Synthesis Markup Language
+  supportsEmotions: boolean;
+  supportsSpeedControl: boolean;
+  supportsPitchControl: boolean;
+  supportsBreathing: boolean;
+  supportsWhisper: boolean;
+  supportsEmphasis: boolean;
+  maxTextLength: number;
+}
+
+// Voice cloning (Ultimate tier feature)
+export interface VoiceCloneRequest {
+  id: string;
+  userId: string;
+  name: string;
+  description?: string;
+  sourceType: 'upload' | 'record' | 'import';
+  audioFiles: VoiceCloneFile[];
+  status: VoiceCloneStatus;
+  progress: number; // 0-100
+  estimatedCompletion?: string;
+  createdAt: string;
+  completedAt?: string;
+  result?: VoiceCloneResult;
+  settings: VoiceCloneSettings;
+}
+
+export type VoiceCloneStatus =
+  | 'pending'
+  | 'processing'
+  | 'training'
+  | 'completed'
+  | 'failed'
+  | 'cancelled';
+
+export interface VoiceCloneFile {
+  id: string;
+  fileName: string;
+  fileSize: number;
+  duration: number; // seconds
+  uploadedAt: string;
+  processed: boolean;
+  quality: 'low' | 'medium' | 'high' | 'excellent';
+  transcription?: string;
+}
+
+export interface VoiceCloneResult {
+  voiceId: string;
+  quality: number; // 1-10
+  similarity: number; // 1-10 compared to source
+  naturalness: number; // 1-10
+  clarity: number; // 1-10
+  recommendations: string[];
+  limitationsWarning?: string;
+}
+
+export interface VoiceCloneSettings {
+  enhanceQuality: boolean;
+  removeNoise: boolean;
+  normalizeVolume: boolean;
+  targetLanguage: string;
+  voiceGender?: 'preserve' | 'male' | 'female' | 'neutral';
+  speedAdjustment: number; // -50 to +50
+  pitchAdjustment: number; // -50 to +50
+  addEmotions: boolean;
+}
+
+// Premium analytics types
+export interface PremiumAnalytics {
+  userId: string;
+  period: AnalyticsPeriod;
+  sleepInsights: SleepInsights;
+  wakeUpPatterns: WakeUpPatterns;
+  performanceMetrics: PerformanceMetrics;
+  recommendations: AnalyticsRecommendation[];
+  trends: AnalyticsTrend[];
+  comparisons: AnalyticsComparison;
+  goals: AnalyticsGoal[];
+  achievements: AnalyticsAchievement[];
+  exportOptions: AnalyticsExportOption[];
+}
+
+export type AnalyticsPeriod = 'week' | 'month' | 'quarter' | 'year' | 'custom';
+
+export interface SleepInsights {
+  averageSleepDuration: number; // hours
+  sleepQualityScore: number; // 1-10
+  consistencyScore: number; // 1-10
+  optimalBedtime: string;
+  optimalWakeTime: string;
+  sleepDebt: number; // hours
+  weekendCatchUp: number; // hours
+  sleepEfficiency: number; // percentage
+  factors: SleepFactorAnalysis[];
+}
+
+export interface SleepFactorAnalysis {
+  factor: string;
+  impact: 'positive' | 'negative' | 'neutral';
+  strength: number; // 1-10
+  frequency: number; // how often it occurs
+  recommendation: string;
+}
+
+export interface WakeUpPatterns {
+  averageWakeTime: string;
+  consistencyScore: number; // 1-10
+  weekdayPattern: TimePattern;
+  weekendPattern: TimePattern;
+  seasonalTrends: SeasonalTrend[];
+  moodCorrelations: MoodCorrelation[];
+}
+
+export interface TimePattern {
+  average: string;
+  earliest: string;
+  latest: string;
+  variance: number; // minutes
+  trend: 'improving' | 'declining' | 'stable';
+}
+
+export interface SeasonalTrend {
+  season: 'spring' | 'summer' | 'fall' | 'winter';
+  averageWakeTime: string;
+  sleepDuration: number;
+  qualityScore: number;
+}
+
+export interface MoodCorrelation {
+  mood: WakeUpMood;
+  frequency: number; // percentage
+  averageWakeTime: string;
+  sleepDuration: number;
+  factorsInfluencing: string[];
+}
+
+export interface PerformanceMetrics {
+  wakeUpSuccessRate: number; // percentage
+  averageSnoozeCount: number;
+  challengeSuccessRate: number; // percentage
+  improvementRate: number; // percentage month over month
+  streakMetrics: StreakMetrics;
+  difficultyProgression: DifficultyProgression;
+}
+
+export interface StreakMetrics {
+  currentStreak: number;
+  longestStreak: number;
+  averageStreakLength: number;
+  streakBreakReasons: StreakBreakReason[];
+}
+
+export interface StreakBreakReason {
+  reason: string;
+  frequency: number; // percentage
+  impact: 'minor' | 'moderate' | 'major';
+}
+
+export interface DifficultyProgression {
+  currentLevel: AlarmDifficulty;
+  recommendedNext: AlarmDifficulty;
+  readinessScore: number; // 1-10
+  skillAreas: SkillArea[];
+}
+
+export interface SkillArea {
+  area: string;
+  currentLevel: number; // 1-10
+  improvement: number; // change from last period
+  exercises: string[];
+}
+
+export interface AnalyticsRecommendation {
+  id: string;
+  type: 'sleep' | 'wake_time' | 'difficulty' | 'routine' | 'health';
+  priority: 'low' | 'medium' | 'high' | 'urgent';
+  title: string;
+  description: string;
+  expectedImpact: string;
+  timeToSeeResults: string;
+  actionSteps: string[];
+  basedOn: string[]; // data sources
+  confidence: number; // 1-10
+}
+
+export interface AnalyticsTrend {
+  metric: string;
+  direction: 'improving' | 'declining' | 'stable';
+  magnitude: number; // how significant
+  timeframe: string;
+  prediction: string;
+  factors: string[];
+}
+
+export interface AnalyticsComparison {
+  personalBest: Record<string, number>;
+  lastPeriod: Record<string, number>;
+  peerAverage: Record<string, number>;
+  globalAverage: Record<string, number>;
+  ranking: AnalyticsRanking;
+}
+
+export interface AnalyticsRanking {
+  overall: number; // percentile
+  consistency: number;
+  improvement: number;
+  longevity: number; // how long using the app
+}
+
+export interface AnalyticsGoal {
+  id: string;
+  type: 'consistency' | 'wake_time' | 'sleep_duration' | 'difficulty' | 'custom';
+  title: string;
+  target: number;
+  current: number;
+  progress: number; // percentage
+  deadline?: string;
+  reward?: string;
+  status: 'active' | 'completed' | 'paused' | 'failed';
+}
+
+export interface AnalyticsAchievement {
+  id: string;
+  title: string;
+  description: string;
+  unlockedAt: string;
+  rarity: 'common' | 'uncommon' | 'rare' | 'epic' | 'legendary';
+  category: string;
+  value: number;
+}
+
+export interface AnalyticsExportOption {
+  format: 'pdf' | 'csv' | 'json' | 'xlsx';
+  title: string;
+  description: string;
+  dataIncluded: string[];
+  premium: boolean;
+}
+
+// ============================================================================
+// ENHANCED BATTLES TYPES - Gaming & Competition Features
+// ============================================================================
+
+// Enhanced Theme & Personalization Types
+export type Theme =
+  | 'light'
+  | 'dark'
+  | 'auto'
+  | 'system'
+  | 'high-contrast'
+  | 'minimalist'
+  | 'colorful'
+  | 'nature'
+  | 'ocean'
+  | 'sunset'
+  | 'forest'
+  | 'cosmic'
+  | 'gradient'
+  | 'neon'
+  | 'pastel'
+  | 'monochrome'
+  | 'gaming'
+  | 'professional'
+  | 'retro'
+  | 'cyberpunk'
+  | 'spring'
+  | 'summer'
+  | 'autumn'
+  | 'winter'
+  | 'focus'
+  | 'ocean-breeze'
+  | 'sunset-glow'
+  | 'forest-dream'
+  | 'midnight-cosmos'
+  | 'custom';
+
+export interface ThemeConfig {
+  id: string;
+  name: string;
+  displayName: string;
+  description: string;
+  category: ThemeCategory;
+  colors: ThemeColors;
+  typography: ThemeTypography;
+  spacing: ThemeSpacing;
+  animations: ThemeAnimations;
+  effects: ThemeEffects;
+  accessibility: ThemeAccessibility;
+  previewImage?: string;
+  isCustom: boolean;
+  isPremium: boolean;
+  createdBy?: string;
+  createdAt?: Date;
+  popularity?: number;
+  rating?: number;
+}
+
+export type ThemeCategory =
+  | 'system'
+  | 'nature'
+  | 'abstract'
+  | 'gradient'
+  | 'accessibility'
+  | 'premium'
+  | 'custom';
+
+export interface ThemeColors {
+  // Base colors
+  primary: ColorPalette;
+  secondary: ColorPalette;
+  accent: ColorPalette;
+  neutral: ColorPalette;
+
+  // Semantic colors
+  success: ColorPalette;
+  warning: ColorPalette;
+  error: ColorPalette;
+  info: ColorPalette;
+
+  // Background colors
+  background: {
+    primary: string;
+    secondary: string;
+    tertiary: string;
+    overlay: string;
+    modal: string;
+    card: string;
   };
-  backend: {
-    apiUrl: string;
-    apiKey?: string;
+
+  // Text colors
+  text: {
+    primary: string;
+    secondary: string;
+    tertiary: string;
+    inverse: string;
+    disabled: string;
+    link: string;
   };
-  monitoring: {
-    sentryDsn?: string;
-    posthogKey?: string;
-    performanceEndpoint?: string;
+
+  // Border colors
+  border: {
+    primary: string;
+    secondary: string;
+    focus: string;
+    hover: string;
+    active: string;
   };
-}
-
-// Service factory type for dependency injection
-export interface ServiceFactory {
-  createHttpClient(): HttpClient;
-  createSupabaseService(): unknown;
-  createStripeService(): unknown;
-  createConvertKitService(): unknown;
-  createWebhookService(): unknown;
-}
-
-// Global error handling types
-export interface GlobalErrorHandler {
-  handleApiError(_error: ApiError): void;
-  handleHttpError(_error: HttpError): void;
-  handleWebhookError(_error: unknown, payload: WebhookPayload): void;
-}
-
-// Telemetry and monitoring types
-export interface TelemetryData {
-  operation: string;
-  duration: number;
+
+  // Surface colors
+  surface: {
+    elevated: string;
+    depressed: string;
+    interactive: string;
+    disabled: string;
+  };
+}
+
+export interface ColorPalette {
+  50: string;
+  100: string;
+  200: string;
+  300: string;
+  400: string;
+  500: string; // base color
+  600: string;
+  700: string;
+  800: string;
+  900: string;
+  950: string;
+}
+
+export interface ThemeTypography {
+  fontFamily: {
+    primary: string;
+    secondary: string;
+    monospace: string;
+  };
+  fontSize: {
+    xs: string;
+    sm: string;
+    base: string;
+    lg: string;
+    xl: string;
+    '2xl': string;
+    '3xl': string;
+    '4xl': string;
+    '5xl': string;
+  };
+  fontWeight: {
+    light: number;
+    normal: number;
+    medium: number;
+    semibold: number;
+    bold: number;
+    extrabold: number;
+  };
+  lineHeight: {
+    tight: number;
+    normal: number;
+    relaxed: number;
+    loose: number;
+  };
+  letterSpacing: {
+    tight: string;
+    normal: string;
+    wide: string;
+  };
+}
+
+export interface ThemeSpacing {
+  scale: number; // base scale multiplier
+  sizes: {
+    0: string;
+    1: string;
+    2: string;
+    3: string;
+    4: string;
+    5: string;
+    6: string;
+    8: string;
+    10: string;
+    12: string;
+    16: string;
+    20: string;
+    24: string;
+    32: string;
+    40: string;
+    48: string;
+    56: string;
+    64: string;
+  };
+  borderRadius: {
+    none: string;
+    sm: string;
+    base: string;
+    md: string;
+    lg: string;
+    xl: string;
+    '2xl': string;
+    '3xl': string;
+    full: string;
+  };
+}
+
+export interface ThemeAnimations {
+  enabled: boolean;
+  duration: {
+    fast: string;
+    normal: string;
+    slow: string;
+  };
+  easing: {
+    linear: string;
+    ease: string;
+    easeIn: string;
+    easeOut: string;
+    easeInOut: string;
+    bounce: string;
+    elastic: string;
+  };
+  scale: number; // global animation speed multiplier
+}
+
+export interface ThemeEffects {
+  shadows: {
+    sm: string;
+    base: string;
+    md: string;
+    lg: string;
+    xl: string;
+    '2xl': string;
+    inner: string;
+    none: string;
+  };
+  blur: {
+    sm: string;
+    base: string;
+    md: string;
+    lg: string;
+    xl: string;
+    '2xl': string;
+    '3xl': string;
+  };
+  opacity: {
+    disabled: number;
+    hover: number;
+    focus: number;
+    overlay: number;
+  };
+  gradients: {
+    primary: string;
+    secondary: string;
+    accent: string;
+    background: string;
+  };
+}
+
+export interface ThemeAccessibility {
+  contrastRatio: 'AA' | 'AAA' | 'custom';
+  reduceMotion: boolean;
+  highContrast: boolean;
+  largeFonts: boolean;
+  focusVisible: boolean;
+  reducedTransparency: boolean;
+}
+
+export interface PersonalizationSettings {
+  theme: Theme;
+  customTheme?: CustomThemeConfig;
+  colorPreferences: ColorPreferences;
+  typographyPreferences: TypographyPreferences;
+  motionPreferences: MotionPreferences;
+  soundPreferences: SoundPreferences;
+  layoutPreferences: LayoutPreferences;
+  accessibilityPreferences: AccessibilityPreferences;
+  lastUpdated: Date;
+  syncAcrossDevices: boolean;
+}
+
+export interface CustomThemeConfig extends ThemeConfig {
+  baseTheme: Theme; // theme this custom theme is based on
+  customizations: ThemeCustomizations;
+  isShared: boolean;
+  sharedWith?: string[]; // user IDs
+}
+
+export interface ThemeCustomizations {
+  colors?: Partial<ThemeColors>;
+  typography?: Partial<ThemeTypography>;
+  spacing?: Partial<ThemeSpacing>;
+  animations?: Partial<ThemeAnimations>;
+  effects?: Partial<ThemeEffects>;
+  overrides?: CSSCustomProperties;
+}
+
+export interface CSSCustomProperties {
+  [key: string]: string | number;
+}
+
+export interface ColorPreferences {
+  favoriteColors: string[];
+  avoidColors: string[];
+  colorblindFriendly: boolean;
+  highContrastMode: boolean;
+  customAccentColor?: string;
+  saturationLevel: number; // 0-100
+  brightnessLevel: number; // 0-100
+  warmthLevel: number; // 0-100 (warm to cool)
+}
+
+export interface TypographyPreferences {
+  preferredFontSize: 'small' | 'medium' | 'large' | 'extra-large';
+  fontSizeScale: number; // multiplier for base font size
+  preferredFontFamily: 'system' | 'sans-serif' | 'serif' | 'monospace' | 'custom';
+  customFontFamily?: string;
+  lineHeightPreference: 'compact' | 'comfortable' | 'relaxed';
+  letterSpacingPreference: 'tight' | 'normal' | 'wide';
+  fontWeight: 'light' | 'normal' | 'medium' | 'bold';
+  dyslexiaFriendly: boolean;
+}
+
+export interface MotionPreferences {
+  enableAnimations: boolean;
+  animationSpeed: 'slow' | 'normal' | 'fast';
+  reduceMotion: boolean;
+  preferCrossfade: boolean;
+  enableParallax: boolean;
+  enableHoverEffects: boolean;
+  enableFocusAnimations: boolean;
+}
+
+export interface SoundPreferences {
+  enableSounds: boolean;
+  soundVolume: number; // 0-100
+  soundTheme: SoundTheme;
+  customSounds: CustomSoundMapping;
+  muteOnFocus: boolean;
+  hapticFeedback: boolean;
+  spatialAudio: boolean;
+}
+
+export type SoundTheme =
+  | 'default'
+  | 'nature'
+  | 'electronic'
+  | 'retro'
+  | 'minimal'
+  | 'energetic'
+  | 'calm'
+  | 'ambient'
+  | 'cinematic'
+  | 'futuristic'
+  | 'meditation'
+  | 'workout'
+  | 'fantasy'
+  | 'horror'
+  | 'cyberpunk'
+  | 'lofi'
+  | 'classical'
+  | 'jazz'
+  | 'rock'
+  | 'custom';
+
+export interface CustomSoundMapping {
+  [action: string]: string; // action -> sound file URL
+}
+
+export interface LayoutPreferences {
+  density: 'compact' | 'comfortable' | 'spacious';
+  navigation: 'bottom' | 'side' | 'top';
+  cardStyle: 'flat' | 'elevated' | 'outlined';
+  borderRadius: 'sharp' | 'rounded' | 'circular';
+  showLabels: boolean;
+  showIcons: boolean;
+  iconSize: 'small' | 'medium' | 'large';
+  gridColumns: number;
+  listSpacing: 'tight' | 'normal' | 'loose';
+}
+
+export interface AccessibilityPreferences {
+  screenReaderOptimized: boolean;
+  keyboardNavigationOnly: boolean;
+  highContrastMode: boolean;
+  largeTargets: boolean; // make clickable areas larger
+  reducedTransparency: boolean;
+  boldText: boolean;
+  underlineLinks: boolean;
+  flashingElementsReduced: boolean;
+  colorOnlyIndicators: boolean; // avoid using color as only indicator
+  focusIndicatorStyle: 'outline' | 'highlight' | 'glow';
+}
+
+export interface ThemePreset {
+  id: string;
+  name: string;
+  description: string;
+  theme: Theme;
+  personalization: Partial<PersonalizationSettings>;
+  preview: ThemePreview;
+  tags: string[];
+  isDefault: boolean;
+  isPremium: boolean;
+  createdBy?: string;
+  popularityScore: number;
+}
+
+export interface ThemePreview {
+  primaryColor: string;
+  backgroundColor: string;
+  textColor: string;
+  cardColor: string;
+  accentColor: string;
+  gradientPreview?: string;
+  thumbnailUrl?: string;
+}
+
+export interface ThemeStore {
+  featured: ThemePreset[];
+  categories: ThemeStoreCategory[];
+  userThemes: CustomThemeConfig[];
+  sharedThemes: CustomThemeConfig[];
+  recentlyUsed: Theme[];
+  trending: ThemePreset[];
+}
+
+export interface ThemeStoreCategory {
+  id: string;
+  name: string;
+  description: string;
+  icon: string;
+  themes: ThemePreset[];
+  count: number;
+}
+
+export interface ThemeUsageAnalytics {
+  mostUsedThemes: { theme: Theme; usage: number }[];
+  timeSpentPerTheme: { theme: Theme; timeMs: number }[];
+  switchFrequency: number; // switches per day
+  favoriteColors: string[];
+  accessibilityFeatureUsage: { feature: string; enabled: boolean }[];
+  customizationActivity: ThemeCustomizationEvent[];
+}
+
+export interface ThemeCustomizationEvent {
+  id: string;
+  type: 'color_change' | 'font_change' | 'layout_change' | 'accessibility_change';
+  property: string;
+  oldValue: any;
+  newValue: any;
+  timestamp: Date;
+  revertedAt?: Date;
+}
+
+export interface ThemeExportData {
+  version: string;
+  exportedAt: Date;
+  themes: CustomThemeConfig[];
+  personalization: PersonalizationSettings;
+  metadata: {
+    appVersion: string;
+    platform: string;
+    userId?: string;
+  };
+}
+
+export interface ThemeImportResult {
   success: boolean;
-  _error?: string;
-  metadata?: Record<string, unknown>;
+  importedThemes: string[]; // theme IDs
+  skippedThemes: string[];
+  errors: string[];
+  warnings: string[];
+  conflictResolution?: 'overwrite' | 'rename' | 'skip';
+}
+
+// Battle Types
+export type BattleType =
+  | 'speed'
+  | 'consistency'
+  | 'tasks'
+  | 'bragging'
+  | 'group'
+  | 'tournament'
+  | 'team';
+export type BattleStatus =
+  | 'pending'
+  | 'active'
+  | 'completed'
+  | 'cancelled'
+  | 'registration';
+
+export interface Battle {
+  id: string;
+  type: BattleType;
+  participants: BattleParticipant[];
+  creatorId: string;
+  status: BattleStatus;
+  startTime: string; // ISO date string
+  endTime: string; // ISO date string
+  settings: BattleSettings;
+  winner?: string; // userId
+  createdAt: string;
+  // Enhanced battle fields
+  tournamentId?: string;
+  teamId?: string;
+  seasonId?: string;
+  maxParticipants?: number;
+  minParticipants?: number;
+  entryFee?: number; // XP cost to join
+  prizePool?: BattlePrize;
+}
+
+export interface BattlePrize {
+  experience: number;
+  title?: string;
+  badge?: string;
+  seasonPoints?: number;
+}
+
+export interface BattleParticipant {
+  userId: string;
+  user: User;
+  joinedAt: string;
+  progress: number; // 0-100
+  completedAt?: string;
+  stats: BattleParticipantStats;
+}
+
+export interface BattleParticipantStats {
+  wakeTime?: string;
+  tasksCompleted: number;
+  snoozeCount: number;
+  score: number;
+}
+
+export interface BattleSettings {
+  duration: string; // ISO duration string (e.g., "PT24H" for 24 hours)
+  maxParticipants?: number;
+  difficulty?: AlarmDifficulty; // difficulty level for the battle
+  tasks?: BattleTask[];
+  speedTarget?: string; // time string for speed battles
+  consistencyDays?: number; // for consistency battles
+  allowLateJoins?: boolean; // whether to allow participants to join after battle starts
+}
+
+export interface BattleTask {
+  id: string;
+  description: string;
+  completed: boolean;
+  completedAt?: string;
+}
+
+// Community & Social Types
+export interface Friendship {
+  id: string;
+  userId: string;
+  friendId: string;
+  status: 'pending' | 'accepted' | 'blocked';
+  createdAt: string;
+  acceptedAt?: string;
+}
+
+export interface FriendWithStats extends User {
+  stats: UserStats;
+  friendship: Friendship;
+  isOnline: boolean;
+  activeBattles: number;
+}
+
+export interface TrashTalkMessage {
+  id: string;
+  battleId: string;
+  userId: string;
+  user: User;
+  message: string;
   timestamp: string;
 }
 
-export interface MonitoringService {
-  recordApiCall(data: TelemetryData): void;
-  recordError(_error: Error, context?: Record<string, unknown>): void;
-  recordPerformance(metric: string, value: number, tags?: Record<string, string>): void;
-}
-
-// Service health check types
-export interface ServiceHealthCheck {
-  service: string;
-  status: 'healthy' | 'degraded' | 'unhealthy';
-  lastCheck: string;
-  latency?: number;
-  _error?: string;
-}
-
-export interface HealthCheckResponse {
-  overall: 'healthy' | 'degraded' | 'unhealthy';
-  services: ServiceHealthCheck[];
+// Achievement & Gamification Types
+export interface Achievement {
+  id: string;
+  name: string;
+  description: string;
+  category: AchievementCategory;
+  type: AchievementType;
+  rarity: AchievementRarity;
+  iconUrl: string;
+  unlockedAt?: string;
+  progress?: AchievementProgress;
+  rewards: AchievementReward[];
+  requirements: AchievementRequirement[];
+}
+
+export type AchievementCategory =
+  | 'wakeup'
+  | 'battles'
+  | 'social'
+  | 'consistency'
+  | 'challenges'
+  | 'special';
+export type AchievementType =
+  | 'milestone'
+  | 'streak'
+  | 'challenge'
+  | 'social'
+  | 'seasonal'
+  | 'rare';
+export type AchievementRarity = 'common' | 'uncommon' | 'rare' | 'epic' | 'legendary';
+
+export interface AchievementProgress {
+  current: number;
+  target: number;
+  percentage: number;
+}
+
+export interface AchievementReward {
+  type: 'experience' | 'title' | 'badge' | 'avatar' | 'theme' | 'sound';
+  value: number | string;
+  description: string;
+}
+
+export interface AchievementRequirement {
+  type:
+    | 'battles_won'
+    | 'streak_days'
+    | 'early_wake'
+    | 'friends_added'
+    | 'tournaments_won'
+    | 'tasks_completed';
+  value: number;
+  description: string;
+}
+
+export interface DailyChallenge {
+  id: string;
+  date: string; // YYYY-MM-DD
+  name: string;
+  description: string;
+  type: ChallengeType;
+  difficulty: ChallengeDifficulty;
+  target: number;
+  progress: number;
+  rewards: ChallengeReward[];
+  completed: boolean;
+  completedAt?: string;
+  expiresAt: string;
+}
+
+export type ChallengeType =
+  | 'wake_early'
+  | 'no_snooze'
+  | 'battle_win'
+  | 'friend_challenge'
+  | 'task_master'
+  | 'consistency'
+  | 'social';
+export type ChallengeDifficulty = 'easy' | 'medium' | 'hard' | 'expert';
+
+export interface ChallengeReward {
+  type: 'experience' | 'badge' | 'title' | 'bonus_xp';
+  value: number | string;
+  description: string;
+}
+
+export interface WeeklyChallenge extends DailyChallenge {
+  weekStart: string; // YYYY-MM-DD
+  dailyProgress: DailyChallengeProgress[];
+}
+
+export interface DailyChallengeProgress {
+  date: string;
+  completed: boolean;
+  progress: number;
+}
+
+export interface LevelReward {
+  level: number;
+  experience: number;
+  rewards: LevelRewardItem[];
+  unlocked: boolean;
+  unlockedAt?: string;
+}
+
+export interface LevelRewardItem {
+  type: 'title' | 'badge' | 'avatar' | 'theme' | 'sound' | 'feature';
+  name: string;
+  description: string;
+  value: string;
+  rarity: AchievementRarity;
+}
+
+export interface ExperienceGain {
+  id: string;
+  userId: string;
+  amount: number;
+  source: ExperienceSource;
+  description: string;
+  multiplier?: number;
   timestamp: string;
-<<<<<<< HEAD
-=======
 }
 
 export type ExperienceSource =
@@ -2372,12 +3582,501 @@
 
 export interface R2Object {
   key: string;
->>>>>>> 959e436f
   version: string;
-}
-// Common type definitions for reducing any usage
-export * from './common-types';
-
-// Service Interface Exports
-export * from './service-interfaces';
-export * from './domain-service-interfaces';+  size: number;
+  etag: string;
+  httpEtag: string;
+  uploaded: Date;
+  httpMetadata?: R2HTTPMetadata;
+  customMetadata?: Record<string, string>;
+  range?: R2Range;
+  checksums?: R2Checksums;
+}
+
+export interface R2ObjectBody extends R2Object {
+  body: ReadableStream;
+  bodyUsed: boolean;
+  arrayBuffer(): Promise<ArrayBuffer>;
+  text(): Promise<string>;
+  json<T = any>(): Promise<T>;
+  blob(): Promise<Blob>;
+}
+
+export interface R2GetOptions {
+  onlyIf?: R2Conditional;
+  range?: R2Range;
+}
+
+export interface R2PutOptions {
+  onlyIf?: R2Conditional;
+  httpMetadata?: R2HTTPMetadata;
+  customMetadata?: Record<string, string>;
+  md5?: ArrayBuffer | string;
+  sha1?: ArrayBuffer | string;
+  sha256?: ArrayBuffer | string;
+  sha384?: ArrayBuffer | string;
+  sha512?: ArrayBuffer | string;
+}
+
+export interface R2ListOptions {
+  limit?: number;
+  prefix?: string;
+  cursor?: string;
+  delimiter?: string;
+  startAfter?: string;
+  include?: ('httpMetadata' | 'customMetadata')[];
+}
+
+export interface R2Objects {
+  objects: R2Object[];
+  truncated: boolean;
+  cursor?: string;
+  delimitedPrefixes: string[];
+}
+
+export interface R2HTTPMetadata {
+  contentType?: string;
+  contentLanguage?: string;
+  contentDisposition?: string;
+  contentEncoding?: string;
+  cacheControl?: string;
+  cacheExpiry?: Date;
+}
+
+export interface R2Range {
+  offset?: number;
+  length?: number;
+  suffix?: number;
+}
+
+export interface R2Conditional {
+  etagMatches?: string;
+  etagDoesNotMatch?: string;
+  uploadedBefore?: Date;
+  uploadedAfter?: Date;
+}
+
+export interface R2Checksums {
+  md5?: ArrayBuffer;
+  sha1?: ArrayBuffer;
+  sha256?: ArrayBuffer;
+  sha384?: ArrayBuffer;
+  sha512?: ArrayBuffer;
+}
+
+export interface R2MultipartUpload {
+  key: string;
+  uploadId: string;
+  abort(): Promise<void>;
+  complete(uploadedParts: R2UploadedPart[]): Promise<R2Object>;
+  uploadPart(
+    partNumber: number,
+    value: ReadableStream | ArrayBuffer | string
+  ): Promise<R2UploadedPart>;
+}
+
+export interface R2UploadedPart {
+  partNumber: number;
+  etag: string;
+}
+
+export interface R2CreateMultipartUploadOptions {
+  httpMetadata?: R2HTTPMetadata;
+  customMetadata?: Record<string, string>;
+}
+
+// Media Library and Content Types
+export interface MediaLibrary {
+  id: string;
+  userId: string;
+  sounds: CustomSound[];
+  playlists: Playlist[];
+  quotes: MotivationalQuote[];
+  storage: StorageInfo;
+  cacheSettings: CacheSettings;
+  compressionSettings: CompressionSettings;
+}
+
+export interface ContentPreferences {
+  audioQuality: 'low' | 'medium' | 'high';
+  autoDownload: boolean;
+  storageLimit: number; // in MB
+  cacheEnabled: boolean;
+  offlineMode: boolean;
+}
+
+export interface StorageInfo {
+  used: number; // in MB
+  available: number; // in MB
+  total: number; // in MB
+}
+
+export interface CacheSettings {
+  enabled: boolean;
+  maxSize: number; // in MB
+  ttl: number; // in seconds
+}
+
+export interface CompressionSettings {
+  enabled: boolean;
+  quality: number; // 0-100
+  format: 'mp3' | 'aac' | 'ogg';
+}
+
+export interface ContextualTask {
+  id: string;
+  title: string;
+  description: string;
+  category: 'productivity' | 'health' | 'social' | 'learning';
+  difficulty: 'easy' | 'medium' | 'hard';
+  estimatedTime: number; // in minutes
+  context: TaskContext;
+  rewards: TaskReward[];
+  completed: boolean;
+}
+
+export interface TaskContext {
+  location?: string;
+  timeOfDay?: 'morning' | 'afternoon' | 'evening' | 'night';
+  weatherCondition?: string;
+  userMood?: string;
+  availableTime?: number; // in minutes
+}
+
+export interface TaskReward {
+  type: 'experience' | 'achievement' | 'item';
+  value: number | string;
+  description: string;
+}
+
+// Premium Subscription Types (using consolidated definitions above)
+
+export interface Subscription {
+  id: string;
+  userId: string;
+  status: SubscriptionStatus;
+  currentPeriodStart: Date;
+  currentPeriodEnd: Date;
+  trialEnd?: Date;
+  cancelAtPeriodEnd: boolean;
+  canceledAt?: Date;
+  createdAt: Date;
+  updatedAt: Date;
+  // Payment provider specific fields
+  stripeCustomerId?: string;
+  stripeSubscriptionId?: string;
+  stripePriceId?: string;
+}
+
+export interface PremiumFeatureAccess {
+  // Voice Features
+  elevenlabsVoices: boolean;
+  customVoiceMessages: boolean;
+  voiceCloning: boolean;
+  premiumPersonalities: boolean; // Access to demon-lord, ai-robot, comedian, philosopher
+
+  // AI Features
+  advancedAIInsights: boolean;
+  personalizedChallenges: boolean;
+  smartRecommendations: boolean;
+  behaviorAnalysis: boolean;
+
+  // Customization
+  premiumThemes: boolean;
+  customSounds: boolean;
+  advancedPersonalization: boolean;
+  unlimitedCustomization: boolean;
+
+  // Scheduling
+  advancedScheduling: boolean;
+  smartScheduling: boolean;
+  locationBasedAlarms: boolean;
+  weatherIntegration: boolean;
+
+  // Battle System
+  exclusiveBattleModes: boolean;
+  customBattleRules: boolean;
+  advancedStats: boolean;
+  leaderboardFeatures: boolean;
+  nuclearMode: boolean; // Ultra-extreme battle mode for Pro+ users
+
+  // Content
+  premiumSoundLibrary: boolean;
+  exclusiveContent: boolean;
+  adFree: boolean;
+  prioritySupport: boolean;
+}
+
+export interface SubscriptionPlan {
+  id: string;
+  name: string;
+  price: number;
+  monthlyPrice: number;
+  yearlyPrice: number;
+  currency: string;
+  interval: 'month' | 'year' | 'lifetime';
+  features: string[];
+  featureAccess: PremiumFeatureAccess;
+  popular?: boolean;
+  description?: string;
+  stripePriceId?: string;
+  savings?: number;
+  trialDays?: number;
+}
+
+export interface PaymentMethod {
+  id: string;
+  type: 'card' | 'paypal' | 'google_pay' | 'apple_pay';
+  last4?: string;
+  brand?: string;
+  expiryMonth?: number;
+  expiryYear?: number;
+  isDefault: boolean;
+  stripePaymentMethodId?: string;
+}
+
+export interface PremiumUsage {
+  userId: string;
+  month: string; // YYYY-MM format
+  elevenlabsApiCalls: number;
+  aiInsightsGenerated: number;
+  customVoiceMessages: number;
+  premiumThemesUsed: string[];
+  lastUpdated: Date;
+}
+
+// Premium Feature Limits
+export interface FeatureLimits {
+  elevenlabsCallsPerMonth: number;
+  aiInsightsPerDay: number;
+  customVoiceMessagesPerDay: number;
+  customSoundsStorage: number; // in MB
+  themesAllowed: number;
+  battlesPerDay: number;
+}
+
+// Default feature limits by tier
+export const DEFAULT_FEATURE_LIMITS: Record<SubscriptionTier, FeatureLimits> = {
+  free: {
+    elevenlabsCallsPerMonth: 0,
+    aiInsightsPerDay: 3,
+    customVoiceMessagesPerDay: 0,
+    customSoundsStorage: 0,
+    themesAllowed: 3,
+    battlesPerDay: 5,
+  },
+  premium: {
+    elevenlabsCallsPerMonth: 100,
+    aiInsightsPerDay: 10,
+    customVoiceMessagesPerDay: 5,
+    customSoundsStorage: 50,
+    themesAllowed: 10,
+    battlesPerDay: 20,
+  },
+  pro: {
+    elevenlabsCallsPerMonth: 500,
+    aiInsightsPerDay: 25,
+    customVoiceMessagesPerDay: 20,
+    customSoundsStorage: 200,
+    themesAllowed: -1, // unlimited
+    battlesPerDay: -1, // unlimited
+  },
+  ultimate: {
+    elevenlabsCallsPerMonth: 1000,
+    aiInsightsPerDay: -1, // unlimited
+    customVoiceMessagesPerDay: -1, // unlimited
+    customSoundsStorage: 500,
+    themesAllowed: -1, // unlimited
+    battlesPerDay: -1, // unlimited
+  },
+  lifetime: {
+    elevenlabsCallsPerMonth: 1000,
+    aiInsightsPerDay: -1, // unlimited
+    customVoiceMessagesPerDay: -1, // unlimited
+    customSoundsStorage: 500,
+    themesAllowed: -1, // unlimited
+    battlesPerDay: -1, // unlimited
+  },
+};
+
+export const SUBSCRIPTION_PLANS: SubscriptionPlan[] = [
+  {
+    id: 'free',
+    name: 'Free',
+    tier: 'free',
+    price: 0,
+    currency: 'USD',
+    interval: 'month',
+    features: [
+      '3 AI insights per day',
+      'Basic themes',
+      '5 battles per day',
+      'Standard voice options',
+      'Basic customization',
+    ],
+    featureAccess: {
+      elevenlabsVoices: false,
+      customVoiceMessages: false,
+      voiceCloning: false,
+      premiumPersonalities: false,
+      advancedAIInsights: false,
+      personalizedChallenges: false,
+      smartRecommendations: false,
+      behaviorAnalysis: false,
+      premiumThemes: false,
+      customSounds: false,
+      advancedPersonalization: false,
+      unlimitedCustomization: false,
+      advancedScheduling: false,
+      smartScheduling: false,
+      locationBasedAlarms: false,
+      weatherIntegration: false,
+      exclusiveBattleModes: false,
+      customBattleRules: false,
+      advancedStats: false,
+      leaderboardFeatures: false,
+      nuclearMode: false,
+      premiumSoundLibrary: false,
+      exclusiveContent: false,
+      adFree: false,
+      prioritySupport: false,
+    },
+  },
+  {
+    id: 'premium',
+    name: 'Premium',
+    tier: 'premium',
+    price: 4.99,
+    currency: 'USD',
+    interval: 'month',
+    popular: true,
+    features: [
+      '100 ElevenLabs voice calls/month',
+      '10 AI insights per day',
+      '5 custom voice messages/day',
+      'Premium themes',
+      '20 battles per day',
+      'Premium sound library',
+      'Advanced customization',
+      'Ad-free experience',
+    ],
+    featureAccess: {
+      elevenlabsVoices: true,
+      customVoiceMessages: true,
+      voiceCloning: false,
+      premiumPersonalities: false,
+      advancedAIInsights: true,
+      personalizedChallenges: true,
+      smartRecommendations: true,
+      behaviorAnalysis: true,
+      premiumThemes: true,
+      customSounds: true,
+      advancedPersonalization: true,
+      unlimitedCustomization: false,
+      advancedScheduling: true,
+      smartScheduling: false,
+      locationBasedAlarms: true,
+      weatherIntegration: true,
+      exclusiveBattleModes: true,
+      customBattleRules: false,
+      advancedStats: true,
+      leaderboardFeatures: true,
+      nuclearMode: false, // Premium tier doesn't get nuclear mode
+      premiumSoundLibrary: true,
+      exclusiveContent: true,
+      adFree: true,
+      prioritySupport: false,
+    },
+    stripePriceId: 'price_premium_monthly',
+  },
+  {
+    id: 'pro',
+    name: 'Pro',
+    tier: 'pro',
+    price: 9.99,
+    currency: 'USD',
+    interval: 'month',
+    features: [
+      '500 ElevenLabs voice calls/month',
+      '25 AI insights per day',
+      '20 custom voice messages/day',
+      'Voice cloning',
+      'Unlimited battles',
+      'Nuclear Mode battle difficulty',
+      'Custom battle rules',
+      'Smart scheduling',
+      'Unlimited customization',
+      'Priority support',
+    ],
+    featureAccess: {
+      elevenlabsVoices: true,
+      customVoiceMessages: true,
+      voiceCloning: true,
+      advancedAIInsights: true,
+      personalizedChallenges: true,
+      smartRecommendations: true,
+      behaviorAnalysis: true,
+      premiumThemes: true,
+      customSounds: true,
+      advancedPersonalization: true,
+      unlimitedCustomization: true,
+      advancedScheduling: true,
+      smartScheduling: true,
+      locationBasedAlarms: true,
+      weatherIntegration: true,
+      exclusiveBattleModes: true,
+      customBattleRules: true,
+      advancedStats: true,
+      leaderboardFeatures: true,
+      nuclearMode: true, // Pro and Lifetime tiers get nuclear mode access
+      premiumSoundLibrary: true,
+      exclusiveContent: true,
+      adFree: true,
+      prioritySupport: true,
+    },
+    stripePriceId: 'price_pro_monthly',
+  },
+  {
+    id: 'lifetime',
+    name: 'Lifetime',
+    tier: 'lifetime',
+    price: 99.99,
+    currency: 'USD',
+    interval: 'lifetime',
+    features: [
+      '1000 ElevenLabs voice calls/month',
+      'Unlimited AI insights',
+      'Unlimited custom voice messages',
+      'All premium features',
+      'Lifetime updates',
+      'Priority support',
+    ],
+    featureAccess: {
+      elevenlabsVoices: true,
+      customVoiceMessages: true,
+      voiceCloning: true,
+      advancedAIInsights: true,
+      personalizedChallenges: true,
+      smartRecommendations: true,
+      behaviorAnalysis: true,
+      premiumThemes: true,
+      customSounds: true,
+      advancedPersonalization: true,
+      unlimitedCustomization: true,
+      advancedScheduling: true,
+      smartScheduling: true,
+      locationBasedAlarms: true,
+      weatherIntegration: true,
+      exclusiveBattleModes: true,
+      customBattleRules: true,
+      advancedStats: true,
+      leaderboardFeatures: true,
+      nuclearMode: true, // Pro and Lifetime tiers get nuclear mode access
+      premiumSoundLibrary: true,
+      exclusiveContent: true,
+      adFree: true,
+      prioritySupport: true,
+    },
+    stripePriceId: 'price_lifetime',
+  },
+];