--- conflicted
+++ resolved
@@ -1,5 +1,3 @@
-<<<<<<< HEAD
-=======
 // Import premium types
 export * from './premium';
 
@@ -266,198 +264,634 @@
   deniedAt?: Date;
 }
 
->>>>>>> 66f98964
 /**
- * Centralized exports for all TypeScript interfaces
- * This file provides a single entry point for all types used in the Relife application
+ * Main application state interface that defines the complete state structure
+ * for the Smart Alarm application. This interface ensures type safety across
+ * all application components and provides a centralized state management contract.
+ *
+ * @interface AppState
+ * @since 1.0.0
+ *
+ * @example
+ * ```typescript
+ * const [appState, setAppState] = useState<AppState>(INITIAL_APP_STATE);
+ *
+ * // Access user data
+ * if (appState.user) {
+ *   console.log(`Welcome ${appState.user.name}`);
+ * }
+ *
+ * // Check current theme
+ * const isDarkMode = appState.currentTheme === 'dark';
+ * ```
  */
-
-// Core domain types
-export * from './domain';
-
-// App state management
-export * from './app-state';
-export * from './app-state-extensions';
-
-// User types
-export * from './user';
-
-// Email campaign and persona types
-export * from './email-campaigns';
-
-// Core API interfaces
-export * from './api';
-
-// HTTP client interfaces
-export * from './http-client';
-
-// Service-specific interfaces
-export * from './services/stripe-api';
-export * from './services/convertkit-api';
-export * from './services/webhook-api';
-
-// Alarm scheduling interfaces
-export * from './alarm-scheduling';
-
-// Reward system interfaces
-export * from './reward-system';
-
-// API response interfaces
-export * from './api-responses';
-
-// Configuration interfaces
-export * from './configuration-interfaces';
-
-// Service Interface Exports
-export * from './service-interfaces';
-export * from './domain-service-interfaces';
-
-// Additional commonly used type definitions
-export type DayOfWeek =
-  | 'sunday'
-  | 'monday'
-  | 'tuesday'
-  | 'wednesday'
-  | 'thursday'
-  | 'friday'
-  | 'saturday';
-
-// Re-export commonly used interfaces with descriptive names
-export type {
-  ApiResponse as StandardApiResponse,
-  ApiError as StandardApiError,
-  PaginationParams as StandardPaginationParams,
-  PaginatedResponse as StandardPaginatedResponse,
-  HttpClient as StandardHttpClient,
-  HttpRequestConfig as StandardHttpRequestConfig,
-  HttpResponse as StandardHttpResponse,
-} from './api';
-
-export type {
-  StripeSubscription as StripeSubscriptionData,
-  StripeCustomer as StripeCustomerData,
-  StripePaymentMethod as StripePaymentMethodData,
-  StripeInvoice as StripeInvoiceData,
-} from './services/stripe-api';
-
-export type {
-  ConvertKitSubscriber as ConvertKitSubscriberData,
-  ConvertKitTag as ConvertKitTagData,
-  ConvertKitBroadcast as ConvertKitBroadcastData,
-  UserPersona as EmailMarketingPersona,
-} from './services/convertkit-api';
-
-export type {
-  WebhookPayload as StandardWebhookPayload,
-  AllWebhookPayloads as AnyWebhookPayload,
-  WebhookHandler as StandardWebhookHandler,
-  WebhookConfig as StandardWebhookConfig,
-} from './services/webhook-api';
-
-// Type utilities for enhanced development experience
-export type ApiEndpoint<TRequest = unknown, TResponse = unknown> = {
-  request: TRequest;
-  response: ApiResponse<TResponse>;
-};
-
-export type ServiceMethod<TArgs extends unknown[] = unknown[], TResult = unknown> = (
-  ...args: TArgs
-) => Promise<ApiResponse<TResult>>;
-
-export type AsyncServiceMethod<
-  TArgs extends unknown[] = unknown[],
-  TResult = unknown,
-> = (...args: TArgs) => Promise<TResult>;
-
-// Common type guards for runtime type checking
-export const isApiResponse = <T>(value: unknown): value is ApiResponse<T> => {
-  return (
-    typeof value === 'object' &&
-    value !== null &&
-    typeof (value as ApiResponse).success === 'boolean' &&
-    typeof (value as ApiResponse).timestamp === 'string'
-  );
-};
-
-export const isApiError = (value: unknown): value is ApiError => {
-  return (
-    typeof value === 'object' &&
-    value !== null &&
-    typeof (value as ApiError).code === 'string' &&
-    typeof (value as ApiError).message === 'string'
-  );
-};
-
-export const isPaginatedResponse = <T>(
-  value: unknown
-): value is PaginatedResponse<T> => {
-  return (
-    typeof value === 'object' &&
-    value !== null &&
-    Array.isArray((value as PaginatedResponse<T>).data) &&
-    typeof (value as PaginatedResponse<T>).meta === 'object'
-  );
-};
-
-// Helper types for common patterns
-export type Optional<T, K extends keyof T> = Omit<T, K> & Partial<Pick<T, K>>;
-export type Required<T, K extends keyof T> = T & Required<Pick<T, K>>;
-export type DeepPartial<T> = {
-  [P in keyof T]?: T[P] extends object ? DeepPartial<T[P]> : T[P];
-};
-
-// Constants for common API configurations
-export const DEFAULT_PAGINATION: PaginationParams = {
-  page: 1,
-  limit: 20,
-};
-
-export const DEFAULT_HTTP_TIMEOUT = 10000; // 10 seconds
-export const DEFAULT_RETRY_ATTEMPTS = 3;
-export const DEFAULT_RATE_LIMIT = {
-  requests: 100,
-  window: 60000, // 1 minute
-};
-
-// Type-safe environment configuration
-export interface ApiEnvironmentConfig {
-  supabase: {
-    url: string;
-    anonKey: string;
-    serviceRoleKey?: string;
+export interface AppState {
+  /**
+   * Currently authenticated user object or null if not logged in.
+   * Contains user profile information, preferences, and subscription details.
+   */
+  user: User | null;
+
+  /**
+   * Array of all user's alarms including enabled/disabled states.
+   * This is the primary data structure for alarm management.
+   */
+  alarms: Alarm[];
+
+  /**
+   * Currently active/ringing alarm or null if no alarm is active.
+   * Used to determine if the alarm ringing UI should be displayed.
+   */
+  activeAlarm: Alarm | null;
+
+  /**
+   * System permissions required for alarm functionality.
+   * Tracks notification and microphone access permissions.
+   */
+  permissions: {
+    /** Notification permission state for alarm alerts */
+    notifications: NotificationPermission;
+    /** Microphone permission state for voice dismissal */
+    microphone: MicrophonePermission;
   };
-  stripe: {
-    publishableKey: string;
-    secretKey?: string;
-    webhookSecret?: string;
+
+  /**
+   * Whether the user is currently in the onboarding flow.
+   * Controls display of welcome screens and initial setup.
+   */
+  isOnboarding: boolean;
+
+  /**
+   * Current active view/screen in the application.
+   * Determines which main component to render.
+   */
+  currentView: 'dashboard' | 'alarms' | 'advanced-scheduling' | 'gaming' | 'settings' | 'alarm-ringing' | 'pricing';
+
+  /**
+   * Optional rewards and gamification system state.
+   * Includes user level, experience points, and unlocked rewards.
+   */
+  rewardSystem?: RewardSystem;
+
+  // Enhanced Theme & Personalization
+
+  /**
+   * Currently active theme identifier.
+   * Determines the overall visual appearance of the application.
+   * @example 'light', 'dark', 'high-contrast'
+   */
+  currentTheme: Theme;
+
+  /**
+   * Complete theme configuration object for the current theme.
+   * Contains detailed styling information including colors, typography, and effects.
+   */
+  themeConfig: ThemeConfig;
+
+  /**
+   * User's personalization settings and preferences.
+   * Includes accessibility settings, UI preferences, and customizations.
+   */
+  personalization: PersonalizationSettings;
+
+  /**
+   * Array of available theme presets that users can choose from.
+   * Includes both built-in and custom themes.
+   */
+  availableThemes: ThemePreset[];
+
+  /**
+   * Optional theme store for advanced theme management.
+   * Contains featured themes, categories, and community themes.
+   */
+  themeStore?: ThemeStore;
+
+  // Enhanced Battles state
+
+  /**
+   * Array of currently active gaming battles the user is participating in.
+   * Used for competitive alarm challenges and social features.
+   */
+  activeBattles?: Battle[];
+
+  /**
+   * List of user's friends with their gaming statistics.
+   * Enables social features and friend challenges.
+   */
+  friends?: FriendWithStats[];
+
+  /**
+   * User's unlocked achievements and progress tracking.
+   * Provides gamification and motivation through milestone recognition.
+   */
+  achievements?: Achievement[];
+
+  /**
+   * Active tournaments the user can participate in.
+   * Larger-scale competitive events with multiple participants.
+   */
+  tournaments?: Tournament[];
+
+  /**
+   * Teams the user belongs to for group challenges.
+   * Enables collaborative alarm goals and team-based competitions.
+   */
+  teams?: Team[];
+
+  /**
+   * Current gaming season information and leaderboards.
+   * Provides seasonal context for competitions and rewards.
+   */
+  currentSeason?: Season;
+
+  // Legacy support (deprecated)
+
+  /**
+   * @deprecated Use `currentTheme` instead
+   * Legacy theme property maintained for backward compatibility.
+   * Will be removed in a future version.
+   */
+  theme?: Theme;
+}
+
+// Enhanced Alarm Form Data
+export interface AlarmFormData {
+  time: string;
+  label: string;
+  days: number[];
+  voiceMood: VoiceMood;
+  // Enhanced Battles additions
+  difficulty?: AlarmDifficulty;
+  sound?: string;
+  snoozeEnabled?: boolean;
+  snoozeInterval?: number;
+  weatherEnabled?: boolean;
+  battleEnabled?: boolean;
+}
+
+export interface VoiceRecognitionResult {
+  transcript: string;
+  confidence: number;
+  isValidResponse: boolean;
+}
+
+// Rewards System Types
+export interface Reward {
+  id: string;
+  type: 'achievement' | 'streak' | 'milestone' | 'habit_boost' | 'niche_mastery';
+  title: string;
+  description: string;
+  icon: string;
+  category: RewardCategory;
+  rarity: 'common' | 'rare' | 'epic' | 'legendary';
+  points: number;
+  unlockedAt: Date;
+  progress?: RewardProgress;
+  aiInsight?: string;
+  personalizedMessage?: string;
+}
+
+export type RewardCategory =
+  | 'consistency'
+  | 'early_riser'
+  | 'night_owl'
+  | 'productivity'
+  | 'wellness'
+  | 'social'
+  | 'explorer'
+  | 'master'
+  | 'challenger';
+
+export interface RewardProgress {
+  current: number;
+  target: number;
+  percentage: number;
+  nextMilestone?: string;
+}
+
+export interface UserHabit {
+  id: string;
+  pattern: 'morning_routine' | 'evening_routine' | 'workout_time' | 'work_schedule' | 'weekend_vibes' | 'custom';
+  frequency: number; // times per week
+  consistency: number; // 0-1 score
+  improvement: number; // trend score
+  niche: UserNiche;
+  lastAnalyzed: Date;
+}
+
+export interface UserNiche {
+  primary: 'fitness' | 'work' | 'study' | 'creative' | 'family' | 'health' | 'social' | 'spiritual';
+  secondary?: UserNiche['primary'];
+  confidence: number; // AI confidence 0-1
+  traits: string[]; // AI-detected personality traits
+  preferences: {
+    morningPerson: boolean;
+    weekendSleeper: boolean;
+    consistentSchedule: boolean;
+    voiceMoodPreference: VoiceMood[];
   };
-  convertkit: {
-    apiKey: string;
-    apiSecret?: string;
+}
+
+export interface AIInsight {
+  id: string;
+  type: 'habit_analysis' | 'improvement_suggestion' | 'pattern_recognition' | 'reward_recommendation';
+  title: string;
+  message: string;
+  confidence: number;
+  actionable: boolean;
+  suggestedActions?: string[];
+  createdAt: Date;
+  priority: 'low' | 'medium' | 'high';
+}
+
+export interface RewardSystem {
+  totalPoints: number;
+  level: number;
+  currentStreak: number;
+  longestStreak: number;
+  unlockedRewards: Reward[];
+  availableRewards: Reward[];
+  habits: UserHabit[];
+  niche: UserNiche;
+  aiInsights: AIInsight[];
+  lastAnalysis: Date;
+  // Enhanced Battles integration
+  achievements?: Achievement[];
+  dailyChallenges?: DailyChallenge[];
+  weeklyChallenges?: WeeklyChallenge[];
+  experienceHistory?: ExperienceGain[];
+  levelRewards?: LevelReward[];
+}
+
+// ============================================================================
+// STRUGGLING SAM OPTIMIZATION TYPES - Gamification & Social Proof
+// ============================================================================
+
+// User Streak System
+export interface UserStreak {
+  id: string;
+  userId: string;
+  currentStreak: number;
+  longestStreak: number;
+  lastWakeUpDate: string; // YYYY-MM-DD
+  streakType: 'daily_wakeup' | 'weekly_consistency' | 'monthly_progress';
+  freezesUsed: number;
+  maxFreezes: number;
+  multiplier: number; // streak bonus multiplier
+  milestones: StreakMilestone[];
+  createdAt: Date;
+  updatedAt: Date;
+}
+
+export interface StreakMilestone {
+  id: string;
+  streakDays: number;
+  title: string;
+  description: string;
+  reward: StreakReward;
+  unlockedAt?: Date;
+  celebrated: boolean;
+}
+
+export interface StreakReward {
+  type: 'badge' | 'experience' | 'feature_unlock' | 'discount' | 'social_share';
+  value: string | number;
+  description: string;
+  iconUrl?: string;
+}
+
+// Achievement System for Struggling Sam
+export interface SamAchievement {
+  id: string;
+  userId: string;
+  achievementType: SamAchievementType;
+  title: string;
+  description: string;
+  iconUrl: string;
+  rarity: 'common' | 'rare' | 'epic' | 'legendary';
+  unlockedAt: Date;
+  shared: boolean;
+  progress?: AchievementProgress;
+  requirements: AchievementRequirement[];
+  socialProofText: string; // Text for sharing
+}
+
+export type SamAchievementType =
+  | 'early_bird' // 5 consecutive days
+  | 'consistent_riser' // 14 days
+  | 'morning_champion' // 30 days
+  | 'streak_warrior' // 50 days
+  | 'habit_master' // 100 days
+  | 'social_butterfly' // share 3 achievements
+  | 'community_helper' // join 5 challenges
+  | 'comeback_kid' // recover from streak break
+  | 'weekend_warrior' // wake up early on weekends
+  | 'month_perfectionist'; // perfect month
+
+// Social Proof System
+export interface SocialProofData {
+  id: string;
+  type: SocialProofType;
+  content: string;
+  timestamp: Date;
+  isRealTime: boolean;
+  userSegment?: PersonaType;
+  engagement?: SocialEngagement;
+}
+
+export type SocialProofType =
+  | 'user_count' // "47 people started their morning routine in the last hour"
+  | 'success_story' // Real user testimonials
+  | 'achievement_unlock' // "John just unlocked Early Bird badge!"
+  | 'streak_milestone' // "Sarah reached a 30-day streak!"
+  | 'community_activity' // "15 people joined challenges today"
+  | 'upgrade_social_proof' // "Join 15,420+ users who upgraded"
+  | 'peer_comparison'; // "Users like you average 25-day streaks"
+
+export interface SocialEngagement {
+  views: number;
+  clicks: number;
+  shares: number;
+  conversionRate: number;
+  lastUpdated: Date;
+}
+
+// Social Challenges
+export interface SocialChallenge {
+  id: string;
+  creatorId: string;
+  title: string;
+  description: string;
+  challengeType: SocialChallengeType;
+  difficulty: 'easy' | 'medium' | 'hard';
+  duration: number; // days
+  maxParticipants: number;
+  currentParticipants: number;
+  participants: ChallengeParticipant[];
+  startDate: Date;
+  endDate: Date;
+  status: 'draft' | 'active' | 'completed' | 'cancelled';
+  rewards: SocialChallengeReward[];
+  leaderboard: ChallengeLeaderboard[];
+  socialProofMetrics: SocialProofMetrics;
+  createdAt: Date;
+}
+
+export type SocialChallengeType =
+  | 'streak_competition' // Who can maintain longest streak
+  | 'early_wake_challenge' // Wake up before specific time
+  | 'consistency_challenge' // Wake up same time daily
+  | 'group_motivation' // Support each other
+  | 'habit_building' // Build new morning routine
+  | 'peer_accountability'; // Check in with each other
+
+export interface ChallengeParticipant {
+  userId: string;
+  user: Pick<User, 'id' | 'username' | 'displayName' | 'avatar'>;
+  joinedAt: Date;
+  progress: number; // 0-100
+  currentStreak: number;
+  lastActivity: Date;
+  rank: number;
+  isActive: boolean;
+}
+
+export interface SocialChallengeReward {
+  type: 'badge' | 'experience' | 'streak_freeze' | 'premium_trial' | 'discount';
+  value: string | number;
+  description: string;
+  eligibleRanks: number[]; // which ranks get this reward
+}
+
+export interface ChallengeLeaderboard {
+  rank: number;
+  userId: string;
+  username: string;
+  score: number;
+  progress: number;
+  streak: number;
+  lastActivity: Date;
+}
+
+export interface SocialProofMetrics {
+  totalParticipants: number;
+  activeParticipants: number;
+  completionRate: number;
+  shareCount: number;
+  engagementScore: number;
+}
+
+// Smart Upgrade Prompts for Struggling Sam
+export interface SmartUpgradePrompt {
+  id: string;
+  userId: string;
+  triggerType: UpgradeTriggerType;
+  promptType: UpgradePromptType;
+  title: string;
+  description: string;
+  benefits: string[];
+  socialProof: string;
+  discount?: UpgradeDiscount;
+  urgency: UpgradeUrgency;
+  context: UpgradeContext;
+  isShown: boolean;
+  shownAt?: Date;
+  clickedAt?: Date;
+  convertedAt?: Date;
+  dismissedAt?: Date;
+  createdAt: Date;
+}
+
+export type UpgradeTriggerType =
+  | 'streak_milestone' // Day 7, 14, 21, 30
+  | 'achievement_unlock' // After unlocking achievement
+  | 'social_sharing' // After sharing achievement
+  | 'challenge_completion' // After completing challenge
+  | 'habit_formation' // After consistent behavior
+  | 'feature_limitation' // When hitting free limits
+  | 'peer_influence'; // When friends upgrade
+
+export type UpgradePromptType =
+  | 'celebration_offer' // "Celebrate your 7-day streak with Premium!"
+  | 'feature_unlock' // "Unlock advanced features you've earned"
+  | 'social_proof' // "Join friends who upgraded for better results"
+  | 'limited_time' // "Special offer ending soon"
+  | 'habit_milestone' // "You've built the habit, now supercharge it"
+  | 'gentle_nudge'; // Soft, supportive messaging
+
+export interface UpgradeDiscount {
+  percentage: number;
+  duration: number; // hours
+  code?: string;
+  reason: string; // "Streak celebration discount"
+}
+
+export interface UpgradeUrgency {
+  level: 'low' | 'medium' | 'high';
+  message: string;
+  expiresAt?: Date;
+}
+
+export interface UpgradeContext {
+  streakDays: number;
+  recentAchievements: string[];
+  socialActivity: boolean;
+  engagementLevel: 'low' | 'medium' | 'high';
+  previousPromptsSeen: number;
+  daysSinceLastPrompt: number;
+}
+
+// A/B Testing Framework
+export interface ABTestGroup {
+  id: string;
+  name: string;
+  description: string;
+  percentage: number; // 0-100
+  isControl: boolean;
+  features: ABTestFeature[];
+  status: 'active' | 'paused' | 'completed';
+  startDate: Date;
+  endDate?: Date;
+  results?: ABTestResults;
+}
+
+export interface ABTestFeature {
+  featureId: string;
+  variant: string;
+  enabled: boolean;
+  configuration: Record<string, any>;
+}
+
+export interface ABTestResults {
+  totalUsers: number;
+  conversionRate: number;
+  significanceLevel: number;
+  confidenceInterval: [number, number];
+  metrics: ABTestMetrics;
+  isWinner: boolean;
+  lastUpdated: Date;
+}
+
+export interface ABTestMetrics {
+  streakEngagement: number;
+  achievementUnlocks: number;
+  socialSharing: number;
+  upgradeConversion: number;
+  retentionRate: number;
+  timeToConvert: number; // days
+}
+
+// User Assignment to A/B Tests
+export interface UserABTest {
+  userId: string;
+  testId: string;
+  groupId: string;
+  assignedAt: Date;
+  isActive: boolean;
+  hasConverted: boolean;
+  convertedAt?: Date;
+  metrics: UserABTestMetrics;
+}
+
+export interface UserABTestMetrics {
+  sessionsCount: number;
+  featuresUsed: string[];
+  engagementScore: number;
+  retentionDays: number;
+  lastActivity: Date;
+}
+
+// Habit Celebration System
+export interface HabitCelebration {
+  id: string;
+  userId: string;
+  celebrationType: CelebrationType;
+  trigger: CelebrationTrigger;
+  title: string;
+  message: string;
+  animation: CelebrationAnimation;
+  rewards: CelebrationReward[];
+  socialShare: CelebrationSocialShare;
+  isShown: boolean;
+  shownAt?: Date;
+  sharedAt?: Date;
+  createdAt: Date;
+}
+
+export type CelebrationType =
+  | 'streak_milestone' // 3, 7, 14, 30 days
+  | 'achievement_unlock' // New badge earned
+  | 'challenge_complete' // Finished social challenge
+  | 'comeback_success' // Recovered from streak break
+  | 'weekend_success' // Maintained streak over weekend
+  | 'monthly_perfect'; // Perfect month completed
+
+export interface CelebrationTrigger {
+  type: 'streak_reached' | 'achievement_earned' | 'challenge_won' | 'milestone_hit';
+  value: number;
+  context: Record<string, any>;
+}
+
+export interface CelebrationAnimation {
+  type: 'confetti' | 'fireworks' | 'pulse' | 'bounce' | 'glow';
+  duration: number; // milliseconds
+  intensity: 'subtle' | 'moderate' | 'intense';
+  colors: string[];
+}
+
+export interface CelebrationReward {
+  type: 'badge' | 'experience' | 'streak_freeze' | 'discount' | 'social_unlock';
+  value: string | number;
+  description: string;
+  immediate: boolean;
+}
+
+export interface CelebrationSocialShare {
+  enabled: boolean;
+  defaultMessage: string;
+  imageUrl?: string;
+  hashtags: string[];
+  platforms: ('twitter' | 'facebook' | 'instagram' | 'linkedin')[];
+}
+
+// Success Stories & Testimonials
+export interface SuccessStory {
+  id: string;
+  userId?: string; // Anonymous if null
+  userName: string;
+  userAvatar?: string;
+  title: string;
+  story: string;
+  beforeAfter: BeforeAfterStats;
+  tags: string[];
+  verified: boolean;
+  featured: boolean;
+  likes: number;
+  shares: number;
+  createdAt: Date;
+  persona: PersonaType;
+  conversionImpact: number; // conversion lift when shown
+}
+
+export interface BeforeAfterStats {
+  before: {
+    wakeUpTime: string;
+    consistency: number; // 0-100
+    energy: number; // 1-10
   };
-  github?: {
-    token: string;
+  after: {
+    wakeUpTime: string;
+    consistency: number;
+    energy: number;
+    streakDays: number;
   };
-  backend: {
-    apiUrl: string;
-    apiKey?: string;
+  improvement: {
+    consistencyImprovement: number;
+    energyImprovement: number;
+    timeImprovement: number; // minutes earlier
   };
-  monitoring: {
-    sentryDsn?: string;
-    posthogKey?: string;
-    performanceEndpoint?: string;
-  };
-}
-
-<<<<<<< HEAD
-// Service factory type for dependency injection
-export interface ServiceFactory {
-  createHttpClient(): HttpClient;
-  createSupabaseService(): unknown;
-  createStripeService(): unknown;
-  createConvertKitService(): unknown;
-  createWebhookService(): unknown;
-=======
+}
+
 // Community Statistics for Social Proof
 export interface CommunityStats {
   totalUsers: number;
@@ -967,55 +1401,179 @@
   rarity: 'common' | 'uncommon' | 'rare' | 'epic' | 'legendary';
   category: string;
   value: number;
->>>>>>> 66f98964
-}
-
-// Global error handling types
-export interface GlobalErrorHandler {
-  handleApiError(_error: ApiError): void;
-  handleHttpError(_error: HttpError): void;
-  handleWebhookError(_error: unknown, payload: WebhookPayload): void;
-}
-
-// Telemetry and monitoring types
-export interface TelemetryData {
-  operation: string;
-  duration: number;
-  success: boolean;
-  _error?: string;
-  metadata?: Record<string, unknown>;
-  timestamp: string;
-}
-
-export interface MonitoringService {
-  recordApiCall(data: TelemetryData): void;
-  recordError(_error: Error, context?: Record<string, unknown>): void;
-  recordPerformance(metric: string, value: number, tags?: Record<string, string>): void;
-}
-
-// Service health check types
-export interface ServiceHealthCheck {
-  service: string;
-  status: 'healthy' | 'degraded' | 'unhealthy';
-  lastCheck: string;
-  latency?: number;
-  _error?: string;
-}
-
-export interface HealthCheckResponse {
-  overall: 'healthy' | 'degraded' | 'unhealthy';
-  services: ServiceHealthCheck[];
-  timestamp: string;
-  version: string;
-}
-// Common type definitions for reducing any usage
-export * from './common-types';
-
-<<<<<<< HEAD
-// Service Interface Exports
-export * from './service-interfaces';
-export * from './domain-service-interfaces';
-=======
+}
+
+export interface AnalyticsExportOption {
+  format: 'pdf' | 'csv' | 'json' | 'xlsx';
+  title: string;
+  description: string;
+  dataIncluded: string[];
+  premium: boolean;
+}
+
+// ============================================================================
+// ENHANCED BATTLES TYPES - Gaming & Competition Features
+// ============================================================================
+
+// Enhanced Theme & Personalization Types
+export type Theme =
+  | 'light'
+  | 'dark'
+  | 'auto'
+  | 'system'
+  | 'high-contrast'
+  | 'minimalist'
+  | 'colorful'
+  | 'nature'
+  | 'ocean'
+  | 'sunset'
+  | 'forest'
+  | 'cosmic'
+  | 'gradient'
+  | 'neon'
+  | 'pastel'
+  | 'monochrome'
+  | 'gaming'
+  | 'professional'
+  | 'retro'
+  | 'cyberpunk'
+  | 'spring'
+  | 'summer'
+  | 'autumn'
+  | 'winter'
+  | 'focus'
+  | 'ocean-breeze'
+  | 'sunset-glow'
+  | 'forest-dream'
+  | 'midnight-cosmos'
+  | 'custom';
+
+export interface ThemeConfig {
+  id: string;
+  name: string;
+  displayName: string;
+  description: string;
+  category: ThemeCategory;
+  colors: ThemeColors;
+  typography: ThemeTypography;
+  spacing: ThemeSpacing;
+  animations: ThemeAnimations;
+  effects: ThemeEffects;
+  accessibility: ThemeAccessibility;
+  previewImage?: string;
+  isCustom: boolean;
+  isPremium: boolean;
+  createdBy?: string;
+  createdAt?: Date;
+  popularity?: number;
+  rating?: number;
+}
+
+export type ThemeCategory = 'system' | 'nature' | 'abstract' | 'gradient' | 'accessibility' | 'premium' | 'custom';
+
+export interface ThemeColors {
+  // Base colors
+  primary: ColorPalette;
+  secondary: ColorPalette;
+  accent: ColorPalette;
+  neutral: ColorPalette;
+
+  // Semantic colors
+  success: ColorPalette;
+  warning: ColorPalette;
+  error: ColorPalette;
+  info: ColorPalette;
+
+  // Background colors
+  background: {
+    primary: string;
+    secondary: string;
+    tertiary: string;
+    overlay: string;
+    modal: string;
+    card: string;
+  };
+
+  // Text colors
+  text: {
+    primary: string;
+    secondary: string;
+    tertiary: string;
+    inverse: string;
+    disabled: string;
+    link: string;
+  };
+
+  // Border colors
+  border: {
+    primary: string;
+    secondary: string;
+    focus: string;
+    hover: string;
+    active: string;
+  };
+
+  // Surface colors
+  surface: {
+    elevated: string;
+    depressed: string;
+    interactive: string;
+    disabled: string;
+  };
+}
+
+export interface ColorPalette {
+  50: string;
+  100: string;
+  200: string;
+  300: string;
+  400: string;
+  500: string; // base color
+  600: string;
+  700: string;
+  800: string;
+  900: string;
+  950: string;
+}
+
+export interface ThemeTypography {
+  fontFamily: {
+    primary: string;
+    secondary: string;
+    monospace: string;
+  };
+  fontSize: {
+    xs: string;
+    sm: string;
+    base: string;
+    lg: string;
+    xl: string;
+    '2xl': string;
+    '3xl': string;
+    '4xl': string;
+    '5xl': string;
+  };
+  fontWeight: {
+    light: number;
+    normal: number;
+    medium: number;
+    semibold: number;
+    bold: number;
+    extrabold: number;
+  };
+  lineHeight: {
+    tight: number;
+    normal: number;
+    relaxed: number;
+    loose: number;
+  };
+  letterSpacing: {
+    tight: string;
+    normal: string;
+    wide: string;
+  };
+}
+
 export interface ThemeSpacing {
   scale: number; // base scale multiplier
   sizes: {
@@ -3287,5 +3845,4 @@
     },
     stripePriceId: 'price_lifetime'
   }
-];
->>>>>>> 66f98964
+];