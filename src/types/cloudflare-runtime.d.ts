/**
 * Minimal Cloudflare Runtime Type Stubs
 *
 * This file provides minimal ambient declarations to avoid compile errors
 * when @cloudflare/workers-types isn't present in the runtime environment.
 * These are non-runtime stubs for TypeScript compilation only.
 */

// Minimal CF runtime stubs (non-runtime)
declare global {
  interface D1Database {
    prepare(query: string): {
      bind(...args: any[]): any;
      first<T = any>(): Promise<T | null>;
      all<T = any>(): Promise<{ results: T[] }>;
    };
  }

  interface KVNamespace {
<<<<<<< HEAD
    [key: string]: any;
=======
    [key: string]: any; // auto: added to satisfy usage
>>>>>>> 959e436f
    get(key: string, type?: 'text' | 'json' | 'arrayBuffer' | 'stream'): Promise<any>;
    put(
      key: string,
      value: string | ArrayBuffer | ReadableStream,
      options?: any
    ): Promise<void>;
    delete(key: string): Promise<void>;
<<<<<<< HEAD
    list?(options?: any): Promise<any>;
=======
    list?(options?: any): Promise<any>; // auto: added to satisfy usage
>>>>>>> 959e436f
  }

  interface DurableObjectNamespace {
    idFromName(name: string): any;
    get(id: any): any;
  }
}

export {};<|MERGE_RESOLUTION|>--- conflicted
+++ resolved
@@ -17,11 +17,7 @@
   }
 
   interface KVNamespace {
-<<<<<<< HEAD
-    [key: string]: any;
-=======
     [key: string]: any; // auto: added to satisfy usage
->>>>>>> 959e436f
     get(key: string, type?: 'text' | 'json' | 'arrayBuffer' | 'stream'): Promise<any>;
     put(
       key: string,
@@ -29,11 +25,7 @@
       options?: any
     ): Promise<void>;
     delete(key: string): Promise<void>;
-<<<<<<< HEAD
-    list?(options?: any): Promise<any>;
-=======
     list?(options?: any): Promise<any>; // auto: added to satisfy usage
->>>>>>> 959e436f
   }
 
   interface DurableObjectNamespace {
