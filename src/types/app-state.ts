--- conflicted
+++ resolved
@@ -637,11 +637,7 @@
     camera: boolean;
     microphone: boolean;
   };
-<<<<<<< HEAD
-
-=======
   
->>>>>>> ad6e9704
   // Navigation state
   currentView:
     | 'dashboard'
@@ -653,11 +649,7 @@
     | 'advanced-scheduling'
     | 'pricing'
     | 'gift-shop';
-<<<<<<< HEAD
-
-=======
   
->>>>>>> ad6e9704
   // Reward and gamification
   rewardSystem: {
     points: number;
@@ -666,17 +658,6 @@
     streakDays: number;
     unlockedRewards: string[];
   };
-<<<<<<< HEAD
-
-  activeBattles: Record<string, string>; // alarmId -> battleId mapping
-
-  // Social features
-  friends: UserFriend[];
-
-  // Onboarding state
-  isOnboarding: boolean;
-
-=======
   
   activeBattles: Record<string, string>; // alarmId -> battleId mapping
   
@@ -686,7 +667,6 @@
   // Onboarding state
   isOnboarding: boolean;
   
->>>>>>> ad6e9704
   // Full nested state for advanced functionality
   alarm: AlarmState;
   user: UserState;
