export interface TabProtectionSettings {
  enabled: boolean;
  protectionTiming: {
    activeAlarmWarning: boolean; // Always warn for active/ringing alarms
    upcomingAlarmWarning: boolean; // Warn for upcoming alarms
    upcomingAlarmThreshold: number; // Minutes before alarm to start warning (default: 60)
    enabledAlarmWarning: boolean; // Warn when any alarms are enabled
  };
  customMessages: {
    activeAlarmMessage: string;
    upcomingAlarmMessage: string;
    enabledAlarmMessage: string;
    visualWarningTitle: {
      activeAlarm: string;
      upcomingAlarm: string;
    };
    accessibilityMessages: {
      protectionActive: string;
      protectionInactive: string;
      alarmRingingWarning: string;
      upcomingAlarmWarning: string;
    };
  };
  visualSettings: {
    showVisualWarning: boolean;
    autoHideDelay: number; // seconds, 0 = never auto-hide
<<<<<<< HEAD
    position:
      | 'top-right'
      | 'top-left'
      | 'bottom-right'
      | 'bottom-left'
      | 'top-center'
      | 'bottom-center';
=======
    position: 'top-right' | 'top-left' | 'bottom-right' | 'bottom-left' | 'top-center' | 'bottom-center';
>>>>>>> 02f0594e
    showAlarmDetails: boolean; // Show upcoming alarm list
    maxAlarmsShown: number; // Max number of upcoming alarms to show
  };
}

export const DEFAULT_TAB_PROTECTION_SETTINGS: TabProtectionSettings = {
  enabled: true,
  protectionTiming: {
    activeAlarmWarning: true,
    upcomingAlarmWarning: true,
    upcomingAlarmThreshold: 60, // 1 hour
    enabledAlarmWarning: false, // Don't warn just because alarms exist
  },
  customMessages: {
<<<<<<< HEAD
    activeAlarmMessage:
      'An alarm is currently ringing! Are you sure you want to close this tab?',
    upcomingAlarmMessage:
      'You have {count} alarm{plural} set to ring within {timeframe}. Are you sure you want to close this tab?',
    enabledAlarmMessage:
      'You have {count} enabled alarm{plural}. Closing this tab may prevent them from working properly. Continue?',
=======
    activeAlarmMessage: "An alarm is currently ringing! Are you sure you want to close this tab?",
    upcomingAlarmMessage: "You have {count} alarm{plural} set to ring within {timeframe}. Are you sure you want to close this tab?",
    enabledAlarmMessage: "You have {count} enabled alarm{plural}. Closing this tab may prevent them from working properly. Continue?",
>>>>>>> 02f0594e
    visualWarningTitle: {
      activeAlarm: 'Alarm Currently Ringing!',
      upcomingAlarm: 'Upcoming Alarms',
    },
    accessibilityMessages: {
<<<<<<< HEAD
      protectionActive: 'Tab closure protection is active due to {reason}.',
      protectionInactive: 'Tab closure protection is inactive.',
      alarmRingingWarning:
        'Warning: Closing this tab will stop the currently ringing alarm.',
      upcomingAlarmWarning:
        'Warning: You have {count} upcoming alarm{plural}. Closing this tab may prevent them from ringing.',
=======
      protectionActive: "Tab closure protection is active due to {reason}.",
      protectionInactive: "Tab closure protection is inactive.",
      alarmRingingWarning: "Warning: Closing this tab will stop the currently ringing alarm.",
      upcomingAlarmWarning: "Warning: You have {count} upcoming alarm{plural}. Closing this tab may prevent them from ringing.",
>>>>>>> 02f0594e
    },
  },
  visualSettings: {
    showVisualWarning: true,
    autoHideDelay: 0, // Never auto-hide by default
    position: 'top-right',
    showAlarmDetails: true,
    maxAlarmsShown: 3,
  },
};

// Message template helpers
export const formatProtectionMessage = (
  template: string,
  variables: {
    count?: number;
    timeframe?: string;
    reason?: string;
    alarmName?: string;
  }
): string => {
  let message = template;

  if (variables.count !== undefined) {
    message = message.replace('{count}', variables.count.toString());
    message = message.replace('{plural}', variables.count === 1 ? '' : 's');
  }

  if (variables.timeframe) {
    message = message.replace('{timeframe}', variables.timeframe);
  }

  if (variables.reason) {
    message = message.replace('{reason}', variables.reason);
  }

  if (variables.alarmName) {
    message = message.replace('{alarmName}', variables.alarmName);
  }

  return message;
};

// Settings persistence helpers
export const getTabProtectionSettings = (): TabProtectionSettings => {
  try {
    const stored = localStorage.getItem('tabProtectionSettings');
    if (stored) {
      const parsed = JSON.parse(stored);
      // Merge with defaults to handle new settings added in updates
      return {
        ...DEFAULT_TAB_PROTECTION_SETTINGS,
        ...parsed,
        protectionTiming: {
          ...DEFAULT_TAB_PROTECTION_SETTINGS.protectionTiming,
          ...parsed.protectionTiming,
        },
        customMessages: {
          ...DEFAULT_TAB_PROTECTION_SETTINGS.customMessages,
          ...parsed.customMessages,
          visualWarningTitle: {
            ...DEFAULT_TAB_PROTECTION_SETTINGS.customMessages.visualWarningTitle,
            ...parsed.customMessages?.visualWarningTitle,
          },
          accessibilityMessages: {
            ...DEFAULT_TAB_PROTECTION_SETTINGS.customMessages.accessibilityMessages,
            ...parsed.customMessages?.accessibilityMessages,
          },
        },
        visualSettings: {
          ...DEFAULT_TAB_PROTECTION_SETTINGS.visualSettings,
          ...parsed.visualSettings,
        },
      };
    }
  } catch (error) {
    console.warn('Failed to load tab protection settings:', error);
  }

  return DEFAULT_TAB_PROTECTION_SETTINGS;
};

export const saveTabProtectionSettings = (settings: TabProtectionSettings): void => {
  try {
    localStorage.setItem('tabProtectionSettings', JSON.stringify(settings));

    // Dispatch custom event for cross-tab synchronization
<<<<<<< HEAD
    window.dispatchEvent(
      new CustomEvent('tabProtectionSettingsChanged', {
        detail: settings,
      })
    );
=======
    window.dispatchEvent(new CustomEvent('tabProtectionSettingsChanged', {
      detail: settings
    }));
>>>>>>> 02f0594e
  } catch (error) {
    console.error('Failed to save tab protection settings:', error);
  }
};

// Time formatting helper
export const formatTimeframe = (minutes: number): string => {
  if (minutes < 60) {
    return `${minutes} minute${minutes === 1 ? '' : 's'}`;
<<<<<<< HEAD
  } else if (minutes < 1440) {
    // Less than 24 hours
=======
  } else if (minutes < 1440) { // Less than 24 hours
>>>>>>> 02f0594e
    const hours = Math.floor(minutes / 60);
    const remainingMinutes = minutes % 60;

    if (remainingMinutes === 0) {
      return `${hours} hour${hours === 1 ? '' : 's'}`;
    } else {
      return `${hours} hour${hours === 1 ? '' : 's'} and ${remainingMinutes} minute${remainingMinutes === 1 ? '' : 's'}`;
    }
  } else {
    const days = Math.floor(minutes / 1440);
    return `${days} day${days === 1 ? '' : 's'}`;
  }
};<|MERGE_RESOLUTION|>--- conflicted
+++ resolved
@@ -24,17 +24,7 @@
   visualSettings: {
     showVisualWarning: boolean;
     autoHideDelay: number; // seconds, 0 = never auto-hide
-<<<<<<< HEAD
-    position:
-      | 'top-right'
-      | 'top-left'
-      | 'bottom-right'
-      | 'bottom-left'
-      | 'top-center'
-      | 'bottom-center';
-=======
     position: 'top-right' | 'top-left' | 'bottom-right' | 'bottom-left' | 'top-center' | 'bottom-center';
->>>>>>> 02f0594e
     showAlarmDetails: boolean; // Show upcoming alarm list
     maxAlarmsShown: number; // Max number of upcoming alarms to show
   };
@@ -49,36 +39,18 @@
     enabledAlarmWarning: false, // Don't warn just because alarms exist
   },
   customMessages: {
-<<<<<<< HEAD
-    activeAlarmMessage:
-      'An alarm is currently ringing! Are you sure you want to close this tab?',
-    upcomingAlarmMessage:
-      'You have {count} alarm{plural} set to ring within {timeframe}. Are you sure you want to close this tab?',
-    enabledAlarmMessage:
-      'You have {count} enabled alarm{plural}. Closing this tab may prevent them from working properly. Continue?',
-=======
     activeAlarmMessage: "An alarm is currently ringing! Are you sure you want to close this tab?",
     upcomingAlarmMessage: "You have {count} alarm{plural} set to ring within {timeframe}. Are you sure you want to close this tab?",
     enabledAlarmMessage: "You have {count} enabled alarm{plural}. Closing this tab may prevent them from working properly. Continue?",
->>>>>>> 02f0594e
     visualWarningTitle: {
       activeAlarm: 'Alarm Currently Ringing!',
       upcomingAlarm: 'Upcoming Alarms',
     },
     accessibilityMessages: {
-<<<<<<< HEAD
-      protectionActive: 'Tab closure protection is active due to {reason}.',
-      protectionInactive: 'Tab closure protection is inactive.',
-      alarmRingingWarning:
-        'Warning: Closing this tab will stop the currently ringing alarm.',
-      upcomingAlarmWarning:
-        'Warning: You have {count} upcoming alarm{plural}. Closing this tab may prevent them from ringing.',
-=======
       protectionActive: "Tab closure protection is active due to {reason}.",
       protectionInactive: "Tab closure protection is inactive.",
       alarmRingingWarning: "Warning: Closing this tab will stop the currently ringing alarm.",
       upcomingAlarmWarning: "Warning: You have {count} upcoming alarm{plural}. Closing this tab may prevent them from ringing.",
->>>>>>> 02f0594e
     },
   },
   visualSettings: {
@@ -166,17 +138,9 @@
     localStorage.setItem('tabProtectionSettings', JSON.stringify(settings));
 
     // Dispatch custom event for cross-tab synchronization
-<<<<<<< HEAD
-    window.dispatchEvent(
-      new CustomEvent('tabProtectionSettingsChanged', {
-        detail: settings,
-      })
-    );
-=======
     window.dispatchEvent(new CustomEvent('tabProtectionSettingsChanged', {
       detail: settings
     }));
->>>>>>> 02f0594e
   } catch (error) {
     console.error('Failed to save tab protection settings:', error);
   }
@@ -186,12 +150,7 @@
 export const formatTimeframe = (minutes: number): string => {
   if (minutes < 60) {
     return `${minutes} minute${minutes === 1 ? '' : 's'}`;
-<<<<<<< HEAD
-  } else if (minutes < 1440) {
-    // Less than 24 hours
-=======
   } else if (minutes < 1440) { // Less than 24 hours
->>>>>>> 02f0594e
     const hours = Math.floor(minutes / 60);
     const remainingMinutes = minutes % 60;
 
