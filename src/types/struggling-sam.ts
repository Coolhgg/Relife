--- conflicted
+++ resolved
@@ -72,16 +72,7 @@
 }
 
 export interface AchievementRequirement {
-<<<<<<< HEAD
-  type:
-    | 'streak_days'
-    | 'early_wake'
-    | 'consistency'
-    | 'social_activity'
-    | 'challenges_completed';
-=======
   type: 'streak_days' | 'early_wake' | 'consistency' | 'social_activity' | 'challenges_completed';
->>>>>>> 02f0594e
   value: number;
   description: string;
 }
@@ -405,15 +396,7 @@
 
 export interface RealtimeActivity {
   id: string;
-<<<<<<< HEAD
-  type:
-    | 'streak_started'
-    | 'achievement_unlocked'
-    | 'challenge_joined'
-    | 'milestone_reached';
-=======
   type: 'streak_started' | 'achievement_unlocked' | 'challenge_joined' | 'milestone_reached';
->>>>>>> 02f0594e
   message: string;
   timestamp: Date;
   anonymous: boolean;
