--- conflicted
+++ resolved
@@ -1,31 +1,11 @@
 // Emotional Intelligence Types for Relife Smart Alarm
 // Integrates with existing voice mood system and user preferences
 
-<<<<<<< HEAD
-export type EmotionType =
-  | 'happy'
-  | 'sad'
-  | 'worried'
-  | 'excited'
-  | 'lonely'
-  | 'proud'
-  | 'sleepy';
-
-export type EmotionalTone = 'encouraging' | 'playful' | 'firm' | 'roast';
-
-export type EscalationLevel =
-  | 'gentle'
-  | 'slightly_emotional'
-  | 'strong_emotional'
-  | 'social_pressure'
-  | 'major_reset';
-=======
 export type EmotionType = 'happy' | 'sad' | 'worried' | 'excited' | 'lonely' | 'proud' | 'sleepy';
 
 export type EmotionalTone = 'encouraging' | 'playful' | 'firm' | 'roast';
 
 export type EscalationLevel = 'gentle' | 'slightly_emotional' | 'strong_emotional' | 'social_pressure' | 'major_reset';
->>>>>>> 02f0594e
 
 export interface EmotionalContext {
   daysSinceLastUse: number;
@@ -109,13 +89,8 @@
   'sweet-angel': 'encouraging',
   'anime-hero': 'playful',
   'savage-roast': 'roast',
-<<<<<<< HEAD
-  motivational: 'encouraging',
-  gentle: 'encouraging',
-=======
   'motivational': 'encouraging',
   'gentle': 'encouraging'
->>>>>>> 02f0594e
 };
 
 // Notification categories for integration with existing push service
@@ -124,11 +99,7 @@
   CELEBRATION: 'emotional_celebration',
   GENTLE_NUDGE: 'emotional_nudge',
   ACHIEVEMENT: 'emotional_achievement',
-<<<<<<< HEAD
-  STREAK_WARNING: 'emotional_streak_warning',
-=======
   STREAK_WARNING: 'emotional_streak_warning'
->>>>>>> 02f0594e
 } as const;
 
 export type EmotionalNotificationCategory = typeof EMOTIONAL_NOTIFICATION_CATEGORIES[keyof typeof EMOTIONAL_NOTIFICATION_CATEGORIES];