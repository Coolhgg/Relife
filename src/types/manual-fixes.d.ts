/**
 * Domain Interface Re-exports
<<<<<<< HEAD
 *
=======
 * 
>>>>>>> 63be7666
 * This file re-exports all domain interfaces from the centralized domain.ts file
 * to maintain backward compatibility while providing proper type safety.
 */

// Re-export all domain interfaces
export * from './domain';

// Legacy compatibility exports (deprecated - use domain.ts imports instead)
<<<<<<< HEAD
export type {
  Alarm,
  User,
=======
export type { 
  Alarm,
  User, 
>>>>>>> 63be7666
  Subscription,
  SubscriptionTier,
  Theme,
  Battle,
  BattleSettings,
  BattleParticipantStats,
  PremiumFeatureAccess,
  PersonalizationSettings,
<<<<<<< HEAD
  SmartAlarmSettings,
=======
  SmartAlarmSettings
>>>>>>> 63be7666
} from './domain';<|MERGE_RESOLUTION|>--- conflicted
+++ resolved
@@ -1,10 +1,6 @@
 /**
  * Domain Interface Re-exports
-<<<<<<< HEAD
- *
-=======
  * 
->>>>>>> 63be7666
  * This file re-exports all domain interfaces from the centralized domain.ts file
  * to maintain backward compatibility while providing proper type safety.
  */
@@ -13,15 +9,9 @@
 export * from './domain';
 
 // Legacy compatibility exports (deprecated - use domain.ts imports instead)
-<<<<<<< HEAD
-export type {
-  Alarm,
-  User,
-=======
 export type { 
   Alarm,
   User, 
->>>>>>> 63be7666
   Subscription,
   SubscriptionTier,
   Theme,
@@ -30,9 +20,5 @@
   BattleParticipantStats,
   PremiumFeatureAccess,
   PersonalizationSettings,
-<<<<<<< HEAD
-  SmartAlarmSettings,
-=======
   SmartAlarmSettings
->>>>>>> 63be7666
 } from './domain';