--- conflicted
+++ resolved
@@ -1,7 +1,3 @@
-<<<<<<< HEAD
-/// <reference lib="dom" />
-=======
->>>>>>> 02f0594e
 import React, { useEffect, useCallback, useRef } from 'react';
 import { PersonaType, PersonaDetectionFactor } from '../types/index';
 
@@ -16,17 +12,6 @@
   factors: PersonaDetectionFactor[];
   confidence: number;
   primaryPersona: PersonaType;
-<<<<<<< HEAD
-  // Additional metadata properties for analytics
-  subscriptionTier?: string;
-  ageRange?: string;
-  usagePatterns?: any;
-  priceInteraction?: any;
-  featurePreferences?: any;
-  deviceType?: string;
-  timeOfDay?: string;
-=======
->>>>>>> 02f0594e
 };
 
 // Analytics Events for Persona Tracking
@@ -113,15 +98,7 @@
   }
 
   // Core Analytics Methods
-<<<<<<< HEAD
-  trackPersonaDetection(
-    persona: UserPersona,
-    detectionData: PersonaDetectionData,
-    confidence: number
-  ): void {
-=======
   trackPersonaDetection(persona: UserPersona, detectionData: PersonaDetectionData, confidence: number): void {
->>>>>>> 02f0594e
     const analyticsData: PersonaAnalyticsData = {
       userId: this.userId,
       sessionId: this.sessionId,
@@ -143,26 +120,10 @@
     };
 
     this.queueEvent('persona_detected', analyticsData);
-<<<<<<< HEAD
-    console.log(
-      '[PersonaAnalytics] Persona detected:',
-      persona,
-      'confidence:',
-      confidence
-    );
-  }
-
-  trackPersonaChange(
-    oldPersona: UserPersona,
-    newPersona: UserPersona,
-    reason: string
-  ): void {
-=======
     console.log('[PersonaAnalytics] Persona detected:', persona, 'confidence:', confidence);
   }
 
   trackPersonaChange(oldPersona: UserPersona, newPersona: UserPersona, reason: string): void {
->>>>>>> 02f0594e
     const analyticsData: PersonaAnalyticsData = {
       userId: this.userId,
       sessionId: this.sessionId,
@@ -173,28 +134,6 @@
       previousPersona: oldPersona,
       metadata: {
         changeReason: reason,
-<<<<<<< HEAD
-        changeType: 'automatic',
-      },
-    };
-
-    this.queueEvent('persona_changed', analyticsData);
-    console.log(
-      '[PersonaAnalytics] Persona changed:',
-      oldPersona,
-      '->',
-      newPersona,
-      'reason:',
-      reason
-    );
-  }
-
-  trackPersonaPricingInteraction(
-    persona: UserPersona,
-    action: 'view' | 'click' | 'hover',
-    tier?: string
-  ): void {
-=======
         changeType: 'automatic'
       }
     };
@@ -204,7 +143,6 @@
   }
 
   trackPersonaPricingInteraction(persona: UserPersona, action: 'view' | 'click' | 'hover', tier?: string): void {
->>>>>>> 02f0594e
     const analyticsData: PersonaAnalyticsData = {
       userId: this.userId,
       sessionId: this.sessionId,
@@ -223,16 +161,7 @@
     this.queueEvent('persona_pricing_viewed', analyticsData);
   }
 
-<<<<<<< HEAD
-  trackPersonaCTAClick(
-    persona: UserPersona,
-    ctaText: string,
-    tier: string,
-    position: string
-  ): void {
-=======
   trackPersonaCTAClick(persona: UserPersona, ctaText: string, tier: string, position: string): void {
->>>>>>> 02f0594e
     const analyticsData: PersonaAnalyticsData = {
       userId: this.userId,
       sessionId: this.sessionId,
@@ -252,19 +181,8 @@
     this.queueEvent('persona_cta_clicked', analyticsData);
   }
 
-<<<<<<< HEAD
-  trackOnboardingProgress(
-    persona: UserPersona,
-    step: number,
-    completed: boolean
-  ): void {
-    const event = completed
-      ? 'persona_onboarding_completed'
-      : 'persona_onboarding_started';
-=======
   trackOnboardingProgress(persona: UserPersona, step: number, completed: boolean): void {
     const event = completed ? 'persona_onboarding_completed' : 'persona_onboarding_started';
->>>>>>> 02f0594e
     const analyticsData: PersonaAnalyticsData = {
       userId: this.userId,
       sessionId: this.sessionId,
@@ -276,28 +194,14 @@
       metadata: {
         step,
         completed,
-<<<<<<< HEAD
-        onboardingType: 'persona_driven',
-      },
-=======
         onboardingType: 'persona_driven'
       }
->>>>>>> 02f0594e
     };
 
     this.queueEvent(event, analyticsData);
   }
 
-<<<<<<< HEAD
-  trackSubscriptionConversion(
-    persona: UserPersona,
-    tier: string,
-    revenue: number,
-    campaignSource?: string
-  ): void {
-=======
   trackSubscriptionConversion(persona: UserPersona, tier: string, revenue: number, campaignSource?: string): void {
->>>>>>> 02f0594e
     const analyticsData: PersonaAnalyticsData = {
       userId: this.userId,
       sessionId: this.sessionId,
@@ -320,30 +224,11 @@
 
   trackCampaignPerformance(campaignData: CampaignPerformanceData): void {
     this.queueEvent('campaign_performance_tracked', campaignData);
-<<<<<<< HEAD
-    console.log(
-      '[PersonaAnalytics] Campaign performance tracked:',
-      campaignData.campaignId
-    );
-  }
-
-  trackMarketingEmailInteraction(
-    persona: UserPersona,
-    campaignId: string,
-    action: 'opened' | 'clicked',
-    linkUrl?: string
-  ): void {
-    const event =
-      action === 'opened'
-        ? 'persona_marketing_email_opened'
-        : 'persona_marketing_email_clicked';
-=======
     console.log('[PersonaAnalytics] Campaign performance tracked:', campaignData.campaignId);
   }
 
   trackMarketingEmailInteraction(persona: UserPersona, campaignId: string, action: 'opened' | 'clicked', linkUrl?: string): void {
     const event = action === 'opened' ? 'persona_marketing_email_opened' : 'persona_marketing_email_clicked';
->>>>>>> 02f0594e
     const analyticsData: PersonaAnalyticsData = {
       userId: this.userId,
       sessionId: this.sessionId,
@@ -357,13 +242,8 @@
         campaignId,
         action,
         linkUrl,
-<<<<<<< HEAD
-        emailType: 'persona_targeted',
-      },
-=======
         emailType: 'persona_targeted'
       }
->>>>>>> 02f0594e
     };
 
     this.queueEvent(event, analyticsData);
@@ -381,14 +261,7 @@
     return monthlyValues[tier] || 0;
   }
 
-<<<<<<< HEAD
-  private queueEvent(
-    event: PersonaAnalyticsEvent,
-    data: PersonaAnalyticsData | CampaignPerformanceData
-  ): void {
-=======
   private queueEvent(event: PersonaAnalyticsEvent, data: PersonaAnalyticsData | CampaignPerformanceData): void {
->>>>>>> 02f0594e
     this.eventQueue.push({ event, data });
 
     // Auto-flush if queue gets large
@@ -414,16 +287,7 @@
     }
   }
 
-<<<<<<< HEAD
-  private async sendToAnalyticsEndpoint(
-    events: Array<{
-      event: PersonaAnalyticsEvent;
-      data: PersonaAnalyticsData | CampaignPerformanceData;
-    }>
-  ): Promise<void> {
-=======
   private async sendToAnalyticsEndpoint(events: Array<{ event: PersonaAnalyticsEvent; data: PersonaAnalyticsData | CampaignPerformanceData }>): Promise<void> {
->>>>>>> 02f0594e
     // Replace with your actual analytics endpoint
     const ANALYTICS_ENDPOINT = '/api/analytics/persona-events';
 
@@ -459,78 +323,6 @@
 export const usePersonaAnalytics = () => {
   const tracker = useRef(PersonaAnalyticsTracker.getInstance());
 
-<<<<<<< HEAD
-  const trackPersonaDetection = useCallback(
-    (persona: UserPersona, detectionData: PersonaDetectionData, confidence: number) => {
-      tracker.current.trackPersonaDetection(persona, detectionData, confidence);
-    },
-    []
-  );
-
-  const trackPersonaChange = useCallback(
-    (oldPersona: UserPersona, newPersona: UserPersona, reason: string) => {
-      tracker.current.trackPersonaChange(oldPersona, newPersona, reason);
-    },
-    []
-  );
-
-  const trackPricingInteraction = useCallback(
-    (persona: UserPersona, action: 'view' | 'click' | 'hover', tier?: string) => {
-      tracker.current.trackPersonaPricingInteraction(persona, action, tier);
-    },
-    []
-  );
-
-  const trackCTAClick = useCallback(
-    (persona: UserPersona, ctaText: string, tier: string, position: string) => {
-      tracker.current.trackPersonaCTAClick(persona, ctaText, tier, position);
-    },
-    []
-  );
-
-  const trackOnboardingProgress = useCallback(
-    (persona: UserPersona, step: number, completed: boolean) => {
-      tracker.current.trackOnboardingProgress(persona, step, completed);
-    },
-    []
-  );
-
-  const trackSubscriptionConversion = useCallback(
-    (persona: UserPersona, tier: string, revenue: number, campaignSource?: string) => {
-      tracker.current.trackSubscriptionConversion(
-        persona,
-        tier,
-        revenue,
-        campaignSource
-      );
-    },
-    []
-  );
-
-  const trackCampaignPerformance = useCallback(
-    (campaignData: CampaignPerformanceData) => {
-      tracker.current.trackCampaignPerformance(campaignData);
-    },
-    []
-  );
-
-  const trackEmailInteraction = useCallback(
-    (
-      persona: UserPersona,
-      campaignId: string,
-      action: 'opened' | 'clicked',
-      linkUrl?: string
-    ) => {
-      tracker.current.trackMarketingEmailInteraction(
-        persona,
-        campaignId,
-        action,
-        linkUrl
-      );
-    },
-    []
-  );
-=======
   const trackPersonaDetection = useCallback((persona: UserPersona, detectionData: PersonaDetectionData, confidence: number) => {
     tracker.current.trackPersonaDetection(persona, detectionData, confidence);
   }, []);
@@ -562,7 +354,6 @@
   const trackEmailInteraction = useCallback((persona: UserPersona, campaignId: string, action: 'opened' | 'clicked', linkUrl?: string) => {
     tracker.current.trackMarketingEmailInteraction(persona, campaignId, action, linkUrl);
   }, []);
->>>>>>> 02f0594e
 
   const setUserId = useCallback((userId: string) => {
     tracker.current.setUserId(userId);
@@ -587,13 +378,7 @@
 };
 
 // Analytics Provider Component
-<<<<<<< HEAD
-export const PersonaAnalyticsProvider: React.FC<{ children: React.ReactNode }> = ({
-  children,
-}) => {
-=======
 export const PersonaAnalyticsProvider: React.FC<{ children: React.ReactNode }> = ({ children }) => {
->>>>>>> 02f0594e
   const analytics = usePersonaAnalytics();
 
   useEffect(() => {
