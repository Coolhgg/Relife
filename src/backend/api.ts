/// <reference path="../vite-env.d.ts" />
// Enhanced API worker for Relife Alarms with Battle System and Performance Monitoring
// This runs on Cloudflare Workers at the edge

// Import monitoring integration
import { MonitoringIntegrationService } from './monitoring-integration';

// Import types from the main application
<<<<<<< HEAD
import type {
  User,
  UserPreferences as _UserPreferences,
  VoiceMood,
  D1Database,
  KVNamespace,
  R2Bucket,
  PersonalizationSettings,
} from '../types/index';
=======
import type { User, UserPreferences as _UserPreferences, VoiceMood, D1Database, KVNamespace, R2Bucket, PersonalizationSettings } from '../types/index';
>>>>>>> 02f0594e

// Default personalization settings for new users
const defaultPersonalizationSettings: PersonalizationSettings = {
  theme: 'light',
  colorPreferences: {
    favoriteColors: [],
    avoidColors: [],
    colorblindFriendly: false,
    highContrastMode: false,
    saturationLevel: 50,
    brightnessLevel: 50,
    warmthLevel: 50
  },
  typographyPreferences: {
    preferredFontSize: 'medium',
    fontSizeScale: 1.0,
    preferredFontFamily: 'system',
    lineHeightPreference: 'comfortable',
    letterSpacingPreference: 'normal',
    fontWeight: 'normal',
<<<<<<< HEAD
    dyslexiaFriendly: false,
=======
    dyslexiaFriendly: false
>>>>>>> 02f0594e
  },
  motionPreferences: {
    enableAnimations: true,
    animationSpeed: 'normal',
    reduceMotion: false,
    preferCrossfade: false,
    enableParallax: true,
    enableHoverEffects: true,
    enableFocusAnimations: true
  },
  soundPreferences: {
    enableSounds: true,
    soundVolume: 75,
    soundTheme: 'default',
    customSounds: {},
    muteOnFocus: false,
    hapticFeedback: true,
    spatialAudio: false
  },
  layoutPreferences: {
    density: 'comfortable',
    navigation: 'bottom',
    cardStyle: 'elevated',
    borderRadius: 'rounded',
    showLabels: true,
    showIcons: true,
    iconSize: 'medium',
    gridColumns: 2,
<<<<<<< HEAD
    listSpacing: 'normal',
=======
    listSpacing: 'normal'
>>>>>>> 02f0594e
  },
  accessibilityPreferences: {
    screenReaderOptimized: false,
    keyboardNavigationOnly: false,
    highContrastMode: false,
    largeTargets: false,
    reducedTransparency: false,
    boldText: false,
    underlineLinks: false,
    flashingElementsReduced: false,
    colorOnlyIndicators: false,
<<<<<<< HEAD
    focusIndicatorStyle: 'outline',
=======
    focusIndicatorStyle: 'outline'
>>>>>>> 02f0594e
  },
  lastUpdated: new Date(),
  syncAcrossDevices: true
};

interface Alarm {
  id: string;
  userId: string;
  time: string;
  label: string;
  enabled: boolean;
  days: number[];
  voiceMood: string;
  sound: string;
  difficulty: string;
  battleId?: string;
  createdAt: string;
}

interface Battle {
  id: string;
  type: string;
  participants: BattleParticipant[];
  creatorId: string;
  status: string;
  startTime: string;
  endTime: string;
  settings: BattleSettings;
  winner?: string;
  maxParticipants?: number;
  entryFee?: number;
  createdAt: string;
}

interface BattleParticipant {
  userId: string;
  joinedAt: string;
  status: string;
  score: number;
  wakeTime: string | null;
  completedTasks: string[];
}

interface BattleSettings {
  wakeWindow: number;
  allowSnooze: boolean;
  maxSnoozes: number;
  difficulty: string;
  weatherBonus: boolean;
  taskChallenge: boolean;
}

interface Tournament {
  id: string;
  name: string;
  description: string;
  type: string;
  status: string;
  participants: any[];
  maxParticipants: number;
  entryFee: number;
  startTime: string;
  endTime: string;
  createdAt: string;
}

// Mock data - in production, you'd use a database like D1 or KV
const mockUsers: User[] = [
  {
    id: '1',
    name: 'Alice Johnson',
    email: 'alice@example.com',
    username: 'alice_wake',
    displayName: 'Alice Johnson',
    avatar: 'https://api.dicebear.com/7.x/avatars/svg?seed=alice',
    level: 5,
    experience: 1250,
    joinDate: '2024-01-01',
    lastActive: new Date().toISOString(),
    preferences: {
      personalization: { ...defaultPersonalizationSettings, theme: 'system' },
      theme: 'system',
      soundEnabled: true,
      notificationsEnabled: true,
      voiceDismissalSensitivity: 5,
      defaultVoiceMood: 'motivational' as VoiceMood,
      hapticFeedback: true,
      snoozeMinutes: 5,
      maxSnoozes: 3,
      rewardsEnabled: true,
      aiInsightsEnabled: true,
      personalizedMessagesEnabled: true,
      shareAchievements: true
    },
    subscriptionTier: 'premium',
<<<<<<< HEAD
    createdAt: '2024-01-01',
=======
    createdAt: "2024-01-01"
>>>>>>> 02f0594e
  },
  {
    id: '2',
    name: 'Bob Smith',
    email: 'bob@example.com',
    username: 'bob_early',
    displayName: 'Bob Smith',
    avatar: 'https://api.dicebear.com/7.x/avatars/svg?seed=bob',
    level: 3,
    experience: 750,
    joinDate: '2024-01-02',
    lastActive: '2024-01-02',
    preferences: {
      personalization: { ...defaultPersonalizationSettings, theme: 'light' },
      theme: 'light',
      soundEnabled: true,
      notificationsEnabled: true,
      voiceDismissalSensitivity: 7,
      defaultVoiceMood: 'drill-sergeant' as VoiceMood,
      hapticFeedback: true,
      snoozeMinutes: 3,
      maxSnoozes: 2,
      rewardsEnabled: true,
      aiInsightsEnabled: true,
      personalizedMessagesEnabled: true,
      shareAchievements: false
    },
    subscriptionTier: 'free',
<<<<<<< HEAD
    createdAt: '2024-01-02',
=======
    createdAt: "2024-01-02"
>>>>>>> 02f0594e
  },
];

const mockAlarms: Alarm[] = [
  {
    id: 'alarm_1',
    userId: '1',
    time: '07:00',
    label: 'Morning Workout',
    enabled: true,
    days: [1, 2, 3, 4, 5],
<<<<<<< HEAD
    voiceMood: 'drill-sergeant',
    sound: 'default',
    difficulty: 'medium',
    battleId: 'battle_1',
    createdAt: '2024-01-01',
=======
    voiceMood: "drill-sergeant",
    sound: "default",
    difficulty: "medium",
    battleId: "battle_1",
    createdAt: "2024-01-01"
>>>>>>> 02f0594e
  },
];

const mockBattles: Battle[] = [
  {
    id: 'battle_1',
    type: 'speed',
    participants: [
      {
        userId: '1',
        joinedAt: '2024-01-01T08:00:00Z',
        status: 'joined',
        score: 0,
        wakeTime: null,
        completedTasks: []
      }
    ],
    creatorId: '1',
    status: 'registration',
    startTime: new Date(Date.now() + 24 * 60 * 60 * 1000).toISOString(),
    endTime: new Date(Date.now() + 25 * 60 * 60 * 1000).toISOString(),
    settings: {
      wakeWindow: 30,
      allowSnooze: false,
      maxSnoozes: 0,
      difficulty: 'medium',
      weatherBonus: false,
      taskChallenge: false
    },
    maxParticipants: 10,
    entryFee: 50,
<<<<<<< HEAD
    createdAt: '2024-01-01',
  },
=======
    createdAt: "2024-01-01"
  }
>>>>>>> 02f0594e
];

const mockTournaments: Tournament[] = [
  {
    id: 'tournament_1',
    name: 'Weekly Wake Challenge',
    description: 'Who can wake up most consistently this week?',
    type: 'round-robin',
    status: 'registration',
    participants: [],
    maxParticipants: 16,
    entryFee: 100,
    startTime: new Date(Date.now() + 48 * 60 * 60 * 1000).toISOString(),
    endTime: new Date(Date.now() + 7 * 24 * 60 * 60 * 1000).toISOString(),
<<<<<<< HEAD
    createdAt: '2024-01-01',
  },
=======
    createdAt: "2024-01-01"
  }
>>>>>>> 02f0594e
];

// Helper function for CORS headers
function corsHeaders(origin: string): HeadersInit {
  return {
    'Access-Control-Allow-Origin': origin || '*',
    'Access-Control-Allow-Methods': 'GET, POST, PUT, DELETE, OPTIONS',
    'Access-Control-Allow-Headers': 'Content-Type, Authorization',
    'Content-Type': 'application/json',
  };
}

// Main worker handler with performance monitoring integration
export default {
  async fetch(request: Request, env: Env): Promise<Response> {
    const url = new URL(request.url);
    const method = request.method;
    const origin = request.headers.get('Origin') || '*';

    // Handle CORS preflight
    if (method === 'OPTIONS') {
      return new Response(null, { headers: corsHeaders(origin) });
    }

    // Route performance monitoring requests
<<<<<<< HEAD
    if (
      url.pathname.startsWith('/api/performance/') ||
      url.pathname.startsWith('/api/analytics/') ||
      url.pathname.startsWith('/api/monitoring/') ||
      url.pathname.startsWith('/api/external-monitoring/') ||
      url.pathname.startsWith('/api/deployment/')
    ) {
=======
    if (url.pathname.startsWith('/api/performance/') ||
        url.pathname.startsWith('/api/analytics/') ||
        url.pathname.startsWith('/api/monitoring/') ||
        url.pathname.startsWith('/api/external-monitoring/') ||
        url.pathname.startsWith('/api/deployment/')) {
>>>>>>> 02f0594e
      const monitoringService = new MonitoringIntegrationService(env);
      return await monitoringService.handleMonitoringRequest(request);
    }

    // Router - match paths and methods
    try {
      // GET /api/health - Health check endpoint
      if (url.pathname === '/api/health' && method === 'GET') {
        return Response.json(
          {
            status: 'healthy',
            timestamp: new Date().toISOString(),
<<<<<<< HEAD
            version: '1.0.0',
=======
            version: "1.0.0"
>>>>>>> 02f0594e
          },
          { headers: corsHeaders(origin) }
        );
      }

      // GET /api/users - List all users with battle stats
<<<<<<< HEAD
      if (url.pathname === '/api/users' && method === 'GET') {
        const enhancedUsers = mockUsers.map(user => ({
          ...user,
          battlesWon: mockBattles.filter(b => b.winner === user.id).length,
          totalBattles: mockBattles.filter(b =>
            b.participants.some(p => p.userId === user.id)
          ).length,
=======
      if (url.pathname === "/api/users" && method === "GET") {
        const enhancedUsers = mockUsers.map(user => ({
          ...user,
          battlesWon: mockBattles.filter(b => b.winner === user.id).length,
          totalBattles: mockBattles.filter(b => b.participants.some(p => p.userId === user.id)).length
>>>>>>> 02f0594e
        }));

        return Response.json(
          { users: enhancedUsers },
          { headers: corsHeaders(origin) }
        );
      }

      // GET /api/users/:id - Get specific user
      const userMatch = url.pathname.match(/^\/api\/users\/(\d+)$/);
      if (userMatch && method === 'GET') {
        const userId = userMatch[1];
        const user = mockUsers.find(u => u.id === userId);

        if (!user) {
          return Response.json(
<<<<<<< HEAD
            { error: 'User not found' },
=======
            { error: "User not found" },
>>>>>>> 02f0594e
            { status: 404, headers: corsHeaders(origin) }
          );
        }

        return Response.json(
          { user },
          { headers: corsHeaders(origin) }
        );
      }

      // POST /api/users - Create new user
<<<<<<< HEAD
      if (url.pathname === '/api/users' && method === 'POST') {
        const body = (await request.json()) as Partial<User>;
=======
      if (url.pathname === "/api/users" && method === "POST") {
        const body = await request.json() as Partial<User>;
>>>>>>> 02f0594e

        // Validate input
        if (!body.name || !body.email) {
          return Response.json(
<<<<<<< HEAD
            { error: 'Name and email are required' },
=======
            { error: "Name and email are required" },
>>>>>>> 02f0594e
            { status: 400, headers: corsHeaders(origin) }
          );
        }

        const newUser: User = {
          id: String(mockUsers.length + 1),
          name: body.name,
          email: body.email,
          username: body.name.toLowerCase().replace(/\s+/g, '.'),
          displayName: body.name,
          level: 1,
          experience: 0,
          joinDate: new Date().toISOString(),
          lastActive: new Date().toISOString(),
          preferences: {
            personalization: { ...defaultPersonalizationSettings, theme: 'system' },
            theme: 'system',
            soundEnabled: true,
            notificationsEnabled: true,
            voiceDismissalSensitivity: 5,
            defaultVoiceMood: 'motivational' as VoiceMood,
            hapticFeedback: true,
            snoozeMinutes: 5,
            maxSnoozes: 3,
            rewardsEnabled: true,
            aiInsightsEnabled: true,
            personalizedMessagesEnabled: true,
            shareAchievements: true
          },
          subscriptionTier: 'free',
          createdAt: new Date().toISOString(),
        };

        // In production, you'd save to database here
        mockUsers.push(newUser);

        return Response.json(
          { user: newUser },
          { status: 201, headers: corsHeaders(origin) }
        );
      }

      // GET /api/alarms - List alarms with optional filtering
      if (url.pathname === '/api/alarms' && method === 'GET') {
        const userId = url.searchParams.get('userId');
        const enabled = url.searchParams.get('enabled');
        const withBattles = url.searchParams.get('withBattles');

        let filteredAlarms = mockAlarms;

        if (userId) {
          filteredAlarms = filteredAlarms.filter(a => a.userId === userId);
        }

        if (enabled !== null) {
<<<<<<< HEAD
          filteredAlarms = filteredAlarms.filter(
            a => a.enabled === (enabled === 'true')
          );
        }

        if (withBattles === 'true') {
=======
          filteredAlarms = filteredAlarms.filter(a => a.enabled === (enabled === "true"));
        }

        if (withBattles === "true") {
>>>>>>> 02f0594e
          filteredAlarms = filteredAlarms.filter(a => a.battleId);
        }

        return Response.json(
          { alarms: filteredAlarms },
          { headers: corsHeaders(origin) }
        );
      }

      // POST /api/alarms - Create new alarm
<<<<<<< HEAD
      if (url.pathname === '/api/alarms' && method === 'POST') {
        const body = (await request.json()) as Partial<Alarm>;
=======
      if (url.pathname === "/api/alarms" && method === "POST") {
        const body = await request.json() as Partial<Alarm>;
>>>>>>> 02f0594e

        // Validate input
        if (!body.userId || !body.time || !body.label) {
          return Response.json(
<<<<<<< HEAD
            { error: 'UserId, time, and label are required' },
=======
            { error: "UserId, time, and label are required" },
>>>>>>> 02f0594e
            { status: 400, headers: corsHeaders(origin) }
          );
        }

        const newAlarm: Alarm = {
          id: `alarm_${Date.now()}`,
          userId: body.userId,
          time: body.time,
          label: body.label,
          enabled: body.enabled ?? true,
          days: body.days ?? [1, 2, 3, 4, 5, 6, 0],
          voiceMood: body.voiceMood ?? 'motivational',
          sound: body.sound ?? 'default',
          difficulty: body.difficulty ?? 'medium',
          battleId: body.battleId,
          createdAt: new Date().toISOString(),
        };

        mockAlarms.push(newAlarm);

        return Response.json(
          { alarm: newAlarm },
          { status: 201, headers: corsHeaders(origin) }
        );
      }

      // GET /api/battles - List battles with optional filtering
      if (url.pathname === '/api/battles' && method === 'GET') {
        const type = url.searchParams.get('type');
        const status = url.searchParams.get('status');
        const userId = url.searchParams.get('userId');

        let filteredBattles = mockBattles;

        if (type) {
          filteredBattles = filteredBattles.filter(b => b.type === type);
        }

        if (status) {
          filteredBattles = filteredBattles.filter(b => b.status === status);
        }

        if (userId) {
<<<<<<< HEAD
          filteredBattles = filteredBattles.filter(
            b => b.creatorId === userId || b.participants.some(p => p.userId === userId)
=======
          filteredBattles = filteredBattles.filter(b =>
            b.creatorId === userId || b.participants.some(p => p.userId === userId)
>>>>>>> 02f0594e
          );
        }

        return Response.json(
          { battles: filteredBattles },
          { headers: corsHeaders(origin) }
        );
      }

      // POST /api/battles - Create new battle
<<<<<<< HEAD
      if (url.pathname === '/api/battles' && method === 'POST') {
        const body = (await request.json()) as Partial<Battle>;
=======
      if (url.pathname === "/api/battles" && method === "POST") {
        const body = await request.json() as Partial<Battle>;
>>>>>>> 02f0594e

        // Validate input
        if (!body.type || !body.creatorId || !body.startTime || !body.endTime) {
          return Response.json(
<<<<<<< HEAD
            { error: 'Type, creatorId, startTime, and endTime are required' },
=======
            { error: "Type, creatorId, startTime, and endTime are required" },
>>>>>>> 02f0594e
            { status: 400, headers: corsHeaders(origin) }
          );
        }

        const newBattle: Battle = {
          id: `battle_${Date.now()}`,
          type: body.type,
          participants: [],
          creatorId: body.creatorId,
          status: 'registration',
          startTime: body.startTime,
          endTime: body.endTime,
          settings: body.settings ?? {
            wakeWindow: 30,
            allowSnooze: false,
            maxSnoozes: 0,
            difficulty: 'medium',
            weatherBonus: false,
            taskChallenge: false
          },
          maxParticipants: body.maxParticipants,
          entryFee: body.entryFee,
          createdAt: new Date().toISOString(),
        };

        mockBattles.push(newBattle);

        return Response.json(
          { battle: newBattle },
          { status: 201, headers: corsHeaders(origin) }
        );
      }

      // GET /api/battles/:id - Get specific battle
      const battleMatch = url.pathname.match(/^\/api\/battles\/([^/]+)$/);
      if (battleMatch && method === 'GET') {
        const battleId = battleMatch[1];
        const battle = mockBattles.find(b => b.id === battleId);

        if (!battle) {
          return Response.json(
<<<<<<< HEAD
            { error: 'Battle not found' },
=======
            { error: "Battle not found" },
>>>>>>> 02f0594e
            { status: 404, headers: corsHeaders(origin) }
          );
        }

        return Response.json(
          { battle },
          { headers: corsHeaders(origin) }
        );
      }

      // POST /api/battles/:id/join - Join battle
      const joinBattleMatch = url.pathname.match(/^\/api\/battles\/([^/]+)\/join$/);
<<<<<<< HEAD
      if (joinBattleMatch && method === 'POST') {
=======
      if (joinBattleMatch && method === "POST") {
>>>>>>> 02f0594e
        const battleId = joinBattleMatch[1];
        const body = await request.json() as { userId: string };

        const battle = mockBattles.find(b => b.id === battleId);

        if (!battle) {
          return Response.json(
<<<<<<< HEAD
            { error: 'Battle not found' },
=======
            { error: "Battle not found" },
>>>>>>> 02f0594e
            { status: 404, headers: corsHeaders(origin) }
          );
        }

        if (battle.status !== 'registration') {
          return Response.json(
<<<<<<< HEAD
            { error: 'Battle registration is closed' },
=======
            { error: "Battle registration is closed" },
>>>>>>> 02f0594e
            { status: 400, headers: corsHeaders(origin) }
          );
        }

        if (battle.maxParticipants && battle.participants.length >= battle.maxParticipants) {
          return Response.json(
<<<<<<< HEAD
            { error: 'Battle is full' },
=======
            { error: "Battle is full" },
>>>>>>> 02f0594e
            { status: 400, headers: corsHeaders(origin) }
          );
        }

<<<<<<< HEAD
        const isAlreadyParticipant = battle.participants.some(
          p => p.userId === body.userId
        );
        if (isAlreadyParticipant) {
          return Response.json(
            { error: 'User already in battle' },
=======
        const isAlreadyParticipant = battle.participants.some(p => p.userId === body.userId);
        if (isAlreadyParticipant) {
          return Response.json(
            { error: "User already in battle" },
>>>>>>> 02f0594e
            { status: 400, headers: corsHeaders(origin) }
          );
        }

        const participant: BattleParticipant = {
          userId: body.userId,
          joinedAt: new Date().toISOString(),
          status: 'joined',
          score: 0,
          wakeTime: null,
          completedTasks: []
        };

        battle.participants.push(participant);

        return Response.json(
          { success: true, battle },
          { headers: corsHeaders(origin) }
        );
      }

      // GET /api/tournaments - List tournaments
      if (url.pathname === '/api/tournaments' && method === 'GET') {
        const status = url.searchParams.get('status');

        let filteredTournaments = mockTournaments;

        if (status) {
          filteredTournaments = filteredTournaments.filter(t => t.status === status);
        }

        return Response.json(
          { tournaments: filteredTournaments },
          { headers: corsHeaders(origin) }
        );
      }

      // POST /api/battles/:id/wake - Record wake up time
      const wakeMatch = url.pathname.match(/^\/api\/battles\/([^/]+)\/wake$/);
      if (wakeMatch && method === 'POST') {
        const battleId = wakeMatch[1];
<<<<<<< HEAD
        const body = (await request.json()) as { userId: string; wakeTime: string };
=======
        const body = await request.json() as { userId: string; wakeTime: string };
>>>>>>> 02f0594e

        const battle = mockBattles.find(b => b.id === battleId);

        if (!battle) {
          return Response.json(
<<<<<<< HEAD
            { error: 'Battle not found' },
=======
            { error: "Battle not found" },
>>>>>>> 02f0594e
            { status: 404, headers: corsHeaders(origin) }
          );
        }

        const participant = battle.participants.find(p => p.userId === body.userId);
        if (!participant) {
          return Response.json(
<<<<<<< HEAD
            { error: 'User not in battle' },
=======
            { error: "User not in battle" },
>>>>>>> 02f0594e
            { status: 404, headers: corsHeaders(origin) }
          );
        }

        participant.wakeTime = body.wakeTime;

        // Calculate score based on wake time
        const targetTime = new Date(battle.startTime);
        const actualWakeTime = new Date(body.wakeTime);
<<<<<<< HEAD
        const diffMinutes = Math.abs(
          (actualWakeTime.getTime() - targetTime.getTime()) / 60000
        );
=======
        const diffMinutes = Math.abs((actualWakeTime.getTime() - targetTime.getTime()) / 60000);
>>>>>>> 02f0594e
        participant.score = Math.max(0, 100 - diffMinutes);

        return Response.json(
          { success: true, score: participant.score },
          { headers: corsHeaders(origin) }
        );
      }

      // GET /api/users/:id/stats - Get user battle statistics
      const userStatsMatch = url.pathname.match(/^\/api\/users\/([^/]+)\/stats$/);
<<<<<<< HEAD
      if (userStatsMatch && method === 'GET') {
        const userId = userStatsMatch[1];

        const userBattles = mockBattles.filter(
          b => b.participants.some(p => p.userId === userId) && b.status === 'completed'
=======
      if (userStatsMatch && method === "GET") {
        const userId = userStatsMatch[1];

        const userBattles = mockBattles.filter(b =>
          b.participants.some(p => p.userId === userId) && b.status === "completed"
>>>>>>> 02f0594e
        );

        const wins = mockBattles.filter(b => b.winner === userId).length;
        const totalBattles = userBattles.length;
        const winRate = totalBattles > 0 ? (wins / totalBattles) * 100 : 0;

        const stats = {
          totalBattles,
          wins,
          losses: totalBattles - wins,
          winRate: Math.round(winRate),
          averageScore: 0, // Would calculate from participant scores
          currentStreak: 0, // Would track current win streak
          longestStreak: 0 // Would track longest win streak
        };

        return Response.json(
          { stats },
          { headers: corsHeaders(origin) }
        );
      }

      // POST /api/echo - Echo endpoint for testing
      if (url.pathname === '/api/echo' && method === 'POST') {
        const body = await request.json();
        return Response.json(
          {
            echo: body,
            headers: Object.fromEntries(request.headers.entries()),
            timestamp: new Date().toISOString()
          },
          { headers: corsHeaders(origin) }
        );
      }

      // 404 for unmatched routes
      return Response.json(
<<<<<<< HEAD
        { error: 'Not Found', path: url.pathname },
=======
        { error: "Not Found", path: url.pathname },
>>>>>>> 02f0594e
        { status: 404, headers: corsHeaders(origin) }
      );

    } catch (error) {
      console.error('API Error:', error);
      return Response.json(
<<<<<<< HEAD
        { error: 'Internal Server Error' },
=======
        { error: "Internal Server Error" },
>>>>>>> 02f0594e
        { status: 500, headers: corsHeaders(origin) }
      );
    }
  }
};

// Environment bindings interface for enhanced monitoring
interface Env {
  // Database connections
  DB: D1Database;                    // For SQL database
  KV: KVNamespace;                   // For key-value storage
  BUCKET?: R2Bucket;                 // For file storage

  // API Keys and secrets
  API_KEY?: string;                  // For general API access
  JWT_SECRET: string;                // For JWT token signing

  // Database connections
  SUPABASE_URL: string;              // Supabase URL
  SUPABASE_KEY: string;              // Supabase API key
  SUPABASE_SERVICE_KEY: string;      // Supabase service role key

  // External monitoring services
  POSTHOG_API_KEY?: string;          // PostHog analytics
  SENTRY_DSN?: string;               // Sentry error tracking
  DATADOG_API_KEY?: string;          // DataDog monitoring
  NEWRELIC_API_KEY?: string;         // New Relic APM
  AMPLITUDE_API_KEY?: string;        // Amplitude analytics

  // Configuration
  ENVIRONMENT: string;               // Environment (dev/staging/prod)
}

// Available API Endpoints:
//
// Core Application Endpoints:
// GET  /api/health - Health check
// GET  /api/users - List users with battle stats
// GET  /api/users/:id - Get specific user
// POST /api/users - Create new user
// GET  /api/users/:id/stats - Get user battle statistics
// GET  /api/alarms - List alarms (with userId, enabled, withBattles filters)
// POST /api/alarms - Create new alarm
// GET  /api/battles - List battles (with type, status, userId filters)
// POST /api/battles - Create new battle
// GET  /api/battles/:id - Get specific battle
// POST /api/battles/:id/join - Join battle
// POST /api/battles/:id/wake - Record wake up time
// GET  /api/tournaments - List tournaments (with status filter)
// POST /api/echo - Echo endpoint for testing
//
// Performance Monitoring Endpoints:
// POST /api/performance/metrics - Collect performance metrics
// POST /api/performance/web-vitals - Collect Web Vitals data
// POST /api/performance/errors - Log application errors
// POST /api/performance/analytics - Track analytics events
// GET  /api/performance/dashboard - Get performance dashboard
// GET  /api/performance/user-metrics - Get user-specific metrics
// GET  /api/performance/system-health - Get system health status
// GET  /api/performance/real-time - Get real-time metrics
// GET  /api/performance/trends - Get performance trends
// GET  /api/performance/anomalies - Detect performance anomalies
// GET  /api/performance/recommendations - Get optimization recommendations
// GET  /api/performance/health - Performance monitoring health check
//
// External Service Integration Endpoints:
// POST /api/external-monitoring/datadog/metrics - Forward metrics to DataDog
// POST /api/external-monitoring/newrelic/events - Forward events to New Relic
// POST /api/external-monitoring/amplitude/events - Forward events to Amplitude
// POST /api/external-monitoring/webhook/alerts - Handle external alert webhooks
//
// Deployment Monitoring Endpoints:
// POST /api/deployment/track - Track deployment events
// GET  /api/deployment/metrics - Get deployment metrics
// POST /api/deployment/health - Track deployment health
// GET  /api/deployment/status - Get deployment status<|MERGE_RESOLUTION|>--- conflicted
+++ resolved
@@ -6,19 +6,7 @@
 import { MonitoringIntegrationService } from './monitoring-integration';
 
 // Import types from the main application
-<<<<<<< HEAD
-import type {
-  User,
-  UserPreferences as _UserPreferences,
-  VoiceMood,
-  D1Database,
-  KVNamespace,
-  R2Bucket,
-  PersonalizationSettings,
-} from '../types/index';
-=======
 import type { User, UserPreferences as _UserPreferences, VoiceMood, D1Database, KVNamespace, R2Bucket, PersonalizationSettings } from '../types/index';
->>>>>>> 02f0594e
 
 // Default personalization settings for new users
 const defaultPersonalizationSettings: PersonalizationSettings = {
@@ -39,11 +27,7 @@
     lineHeightPreference: 'comfortable',
     letterSpacingPreference: 'normal',
     fontWeight: 'normal',
-<<<<<<< HEAD
-    dyslexiaFriendly: false,
-=======
     dyslexiaFriendly: false
->>>>>>> 02f0594e
   },
   motionPreferences: {
     enableAnimations: true,
@@ -72,11 +56,7 @@
     showIcons: true,
     iconSize: 'medium',
     gridColumns: 2,
-<<<<<<< HEAD
-    listSpacing: 'normal',
-=======
     listSpacing: 'normal'
->>>>>>> 02f0594e
   },
   accessibilityPreferences: {
     screenReaderOptimized: false,
@@ -88,11 +68,7 @@
     underlineLinks: false,
     flashingElementsReduced: false,
     colorOnlyIndicators: false,
-<<<<<<< HEAD
-    focusIndicatorStyle: 'outline',
-=======
     focusIndicatorStyle: 'outline'
->>>>>>> 02f0594e
   },
   lastUpdated: new Date(),
   syncAcrossDevices: true
@@ -188,11 +164,7 @@
       shareAchievements: true
     },
     subscriptionTier: 'premium',
-<<<<<<< HEAD
-    createdAt: '2024-01-01',
-=======
     createdAt: "2024-01-01"
->>>>>>> 02f0594e
   },
   {
     id: '2',
@@ -221,11 +193,7 @@
       shareAchievements: false
     },
     subscriptionTier: 'free',
-<<<<<<< HEAD
-    createdAt: '2024-01-02',
-=======
     createdAt: "2024-01-02"
->>>>>>> 02f0594e
   },
 ];
 
@@ -237,19 +205,11 @@
     label: 'Morning Workout',
     enabled: true,
     days: [1, 2, 3, 4, 5],
-<<<<<<< HEAD
-    voiceMood: 'drill-sergeant',
-    sound: 'default',
-    difficulty: 'medium',
-    battleId: 'battle_1',
-    createdAt: '2024-01-01',
-=======
     voiceMood: "drill-sergeant",
     sound: "default",
     difficulty: "medium",
     battleId: "battle_1",
     createdAt: "2024-01-01"
->>>>>>> 02f0594e
   },
 ];
 
@@ -281,13 +241,8 @@
     },
     maxParticipants: 10,
     entryFee: 50,
-<<<<<<< HEAD
-    createdAt: '2024-01-01',
-  },
-=======
     createdAt: "2024-01-01"
   }
->>>>>>> 02f0594e
 ];
 
 const mockTournaments: Tournament[] = [
@@ -302,13 +257,8 @@
     entryFee: 100,
     startTime: new Date(Date.now() + 48 * 60 * 60 * 1000).toISOString(),
     endTime: new Date(Date.now() + 7 * 24 * 60 * 60 * 1000).toISOString(),
-<<<<<<< HEAD
-    createdAt: '2024-01-01',
-  },
-=======
     createdAt: "2024-01-01"
   }
->>>>>>> 02f0594e
 ];
 
 // Helper function for CORS headers
@@ -334,21 +284,11 @@
     }
 
     // Route performance monitoring requests
-<<<<<<< HEAD
-    if (
-      url.pathname.startsWith('/api/performance/') ||
-      url.pathname.startsWith('/api/analytics/') ||
-      url.pathname.startsWith('/api/monitoring/') ||
-      url.pathname.startsWith('/api/external-monitoring/') ||
-      url.pathname.startsWith('/api/deployment/')
-    ) {
-=======
     if (url.pathname.startsWith('/api/performance/') ||
         url.pathname.startsWith('/api/analytics/') ||
         url.pathname.startsWith('/api/monitoring/') ||
         url.pathname.startsWith('/api/external-monitoring/') ||
         url.pathname.startsWith('/api/deployment/')) {
->>>>>>> 02f0594e
       const monitoringService = new MonitoringIntegrationService(env);
       return await monitoringService.handleMonitoringRequest(request);
     }
@@ -361,32 +301,18 @@
           {
             status: 'healthy',
             timestamp: new Date().toISOString(),
-<<<<<<< HEAD
-            version: '1.0.0',
-=======
             version: "1.0.0"
->>>>>>> 02f0594e
           },
           { headers: corsHeaders(origin) }
         );
       }
 
       // GET /api/users - List all users with battle stats
-<<<<<<< HEAD
-      if (url.pathname === '/api/users' && method === 'GET') {
-        const enhancedUsers = mockUsers.map(user => ({
-          ...user,
-          battlesWon: mockBattles.filter(b => b.winner === user.id).length,
-          totalBattles: mockBattles.filter(b =>
-            b.participants.some(p => p.userId === user.id)
-          ).length,
-=======
       if (url.pathname === "/api/users" && method === "GET") {
         const enhancedUsers = mockUsers.map(user => ({
           ...user,
           battlesWon: mockBattles.filter(b => b.winner === user.id).length,
           totalBattles: mockBattles.filter(b => b.participants.some(p => p.userId === user.id)).length
->>>>>>> 02f0594e
         }));
 
         return Response.json(
@@ -403,11 +329,7 @@
 
         if (!user) {
           return Response.json(
-<<<<<<< HEAD
-            { error: 'User not found' },
-=======
             { error: "User not found" },
->>>>>>> 02f0594e
             { status: 404, headers: corsHeaders(origin) }
           );
         }
@@ -419,22 +341,13 @@
       }
 
       // POST /api/users - Create new user
-<<<<<<< HEAD
-      if (url.pathname === '/api/users' && method === 'POST') {
-        const body = (await request.json()) as Partial<User>;
-=======
       if (url.pathname === "/api/users" && method === "POST") {
         const body = await request.json() as Partial<User>;
->>>>>>> 02f0594e
 
         // Validate input
         if (!body.name || !body.email) {
           return Response.json(
-<<<<<<< HEAD
-            { error: 'Name and email are required' },
-=======
             { error: "Name and email are required" },
->>>>>>> 02f0594e
             { status: 400, headers: corsHeaders(origin) }
           );
         }
@@ -490,19 +403,10 @@
         }
 
         if (enabled !== null) {
-<<<<<<< HEAD
-          filteredAlarms = filteredAlarms.filter(
-            a => a.enabled === (enabled === 'true')
-          );
-        }
-
-        if (withBattles === 'true') {
-=======
           filteredAlarms = filteredAlarms.filter(a => a.enabled === (enabled === "true"));
         }
 
         if (withBattles === "true") {
->>>>>>> 02f0594e
           filteredAlarms = filteredAlarms.filter(a => a.battleId);
         }
 
@@ -513,22 +417,13 @@
       }
 
       // POST /api/alarms - Create new alarm
-<<<<<<< HEAD
-      if (url.pathname === '/api/alarms' && method === 'POST') {
-        const body = (await request.json()) as Partial<Alarm>;
-=======
       if (url.pathname === "/api/alarms" && method === "POST") {
         const body = await request.json() as Partial<Alarm>;
->>>>>>> 02f0594e
 
         // Validate input
         if (!body.userId || !body.time || !body.label) {
           return Response.json(
-<<<<<<< HEAD
-            { error: 'UserId, time, and label are required' },
-=======
             { error: "UserId, time, and label are required" },
->>>>>>> 02f0594e
             { status: 400, headers: corsHeaders(origin) }
           );
         }
@@ -572,13 +467,8 @@
         }
 
         if (userId) {
-<<<<<<< HEAD
-          filteredBattles = filteredBattles.filter(
-            b => b.creatorId === userId || b.participants.some(p => p.userId === userId)
-=======
           filteredBattles = filteredBattles.filter(b =>
             b.creatorId === userId || b.participants.some(p => p.userId === userId)
->>>>>>> 02f0594e
           );
         }
 
@@ -589,22 +479,13 @@
       }
 
       // POST /api/battles - Create new battle
-<<<<<<< HEAD
-      if (url.pathname === '/api/battles' && method === 'POST') {
-        const body = (await request.json()) as Partial<Battle>;
-=======
       if (url.pathname === "/api/battles" && method === "POST") {
         const body = await request.json() as Partial<Battle>;
->>>>>>> 02f0594e
 
         // Validate input
         if (!body.type || !body.creatorId || !body.startTime || !body.endTime) {
           return Response.json(
-<<<<<<< HEAD
-            { error: 'Type, creatorId, startTime, and endTime are required' },
-=======
             { error: "Type, creatorId, startTime, and endTime are required" },
->>>>>>> 02f0594e
             { status: 400, headers: corsHeaders(origin) }
           );
         }
@@ -646,11 +527,7 @@
 
         if (!battle) {
           return Response.json(
-<<<<<<< HEAD
-            { error: 'Battle not found' },
-=======
             { error: "Battle not found" },
->>>>>>> 02f0594e
             { status: 404, headers: corsHeaders(origin) }
           );
         }
@@ -663,11 +540,7 @@
 
       // POST /api/battles/:id/join - Join battle
       const joinBattleMatch = url.pathname.match(/^\/api\/battles\/([^/]+)\/join$/);
-<<<<<<< HEAD
-      if (joinBattleMatch && method === 'POST') {
-=======
       if (joinBattleMatch && method === "POST") {
->>>>>>> 02f0594e
         const battleId = joinBattleMatch[1];
         const body = await request.json() as { userId: string };
 
@@ -675,50 +548,29 @@
 
         if (!battle) {
           return Response.json(
-<<<<<<< HEAD
-            { error: 'Battle not found' },
-=======
             { error: "Battle not found" },
->>>>>>> 02f0594e
             { status: 404, headers: corsHeaders(origin) }
           );
         }
 
         if (battle.status !== 'registration') {
           return Response.json(
-<<<<<<< HEAD
-            { error: 'Battle registration is closed' },
-=======
             { error: "Battle registration is closed" },
->>>>>>> 02f0594e
             { status: 400, headers: corsHeaders(origin) }
           );
         }
 
         if (battle.maxParticipants && battle.participants.length >= battle.maxParticipants) {
           return Response.json(
-<<<<<<< HEAD
-            { error: 'Battle is full' },
-=======
             { error: "Battle is full" },
->>>>>>> 02f0594e
             { status: 400, headers: corsHeaders(origin) }
           );
         }
 
-<<<<<<< HEAD
-        const isAlreadyParticipant = battle.participants.some(
-          p => p.userId === body.userId
-        );
-        if (isAlreadyParticipant) {
-          return Response.json(
-            { error: 'User already in battle' },
-=======
         const isAlreadyParticipant = battle.participants.some(p => p.userId === body.userId);
         if (isAlreadyParticipant) {
           return Response.json(
             { error: "User already in battle" },
->>>>>>> 02f0594e
             { status: 400, headers: corsHeaders(origin) }
           );
         }
@@ -760,21 +612,13 @@
       const wakeMatch = url.pathname.match(/^\/api\/battles\/([^/]+)\/wake$/);
       if (wakeMatch && method === 'POST') {
         const battleId = wakeMatch[1];
-<<<<<<< HEAD
-        const body = (await request.json()) as { userId: string; wakeTime: string };
-=======
         const body = await request.json() as { userId: string; wakeTime: string };
->>>>>>> 02f0594e
 
         const battle = mockBattles.find(b => b.id === battleId);
 
         if (!battle) {
           return Response.json(
-<<<<<<< HEAD
-            { error: 'Battle not found' },
-=======
             { error: "Battle not found" },
->>>>>>> 02f0594e
             { status: 404, headers: corsHeaders(origin) }
           );
         }
@@ -782,11 +626,7 @@
         const participant = battle.participants.find(p => p.userId === body.userId);
         if (!participant) {
           return Response.json(
-<<<<<<< HEAD
-            { error: 'User not in battle' },
-=======
             { error: "User not in battle" },
->>>>>>> 02f0594e
             { status: 404, headers: corsHeaders(origin) }
           );
         }
@@ -796,13 +636,7 @@
         // Calculate score based on wake time
         const targetTime = new Date(battle.startTime);
         const actualWakeTime = new Date(body.wakeTime);
-<<<<<<< HEAD
-        const diffMinutes = Math.abs(
-          (actualWakeTime.getTime() - targetTime.getTime()) / 60000
-        );
-=======
         const diffMinutes = Math.abs((actualWakeTime.getTime() - targetTime.getTime()) / 60000);
->>>>>>> 02f0594e
         participant.score = Math.max(0, 100 - diffMinutes);
 
         return Response.json(
@@ -813,19 +647,11 @@
 
       // GET /api/users/:id/stats - Get user battle statistics
       const userStatsMatch = url.pathname.match(/^\/api\/users\/([^/]+)\/stats$/);
-<<<<<<< HEAD
-      if (userStatsMatch && method === 'GET') {
-        const userId = userStatsMatch[1];
-
-        const userBattles = mockBattles.filter(
-          b => b.participants.some(p => p.userId === userId) && b.status === 'completed'
-=======
       if (userStatsMatch && method === "GET") {
         const userId = userStatsMatch[1];
 
         const userBattles = mockBattles.filter(b =>
           b.participants.some(p => p.userId === userId) && b.status === "completed"
->>>>>>> 02f0594e
         );
 
         const wins = mockBattles.filter(b => b.winner === userId).length;
@@ -863,22 +689,14 @@
 
       // 404 for unmatched routes
       return Response.json(
-<<<<<<< HEAD
-        { error: 'Not Found', path: url.pathname },
-=======
         { error: "Not Found", path: url.pathname },
->>>>>>> 02f0594e
         { status: 404, headers: corsHeaders(origin) }
       );
 
     } catch (error) {
       console.error('API Error:', error);
       return Response.json(
-<<<<<<< HEAD
-        { error: 'Internal Server Error' },
-=======
         { error: "Internal Server Error" },
->>>>>>> 02f0594e
         { status: 500, headers: corsHeaders(origin) }
       );
     }
