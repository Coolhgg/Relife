/// <reference path="../vite-env.d.ts" />
// Performance Monitoring Integration Service
// Centralized service to coordinate performance monitoring across all backend components

import { PerformanceMonitoringAPI } from './performance-monitoring';
import type { D1Database, KVNamespace } from '../types/index';
import {
  DatabaseUser,
  DatabaseAlarm,
  DatabaseAlarmEvent,
  DatabaseAnalyticsEvent,
  DatabaseUserStats,
  DatabaseEmotionalProfile,
  DatabaseBattleStats,
  DatabasePerformanceMetric,
  DatabaseDeploymentData,
  DatabaseHealthData,
  DatabaseAIResponse,
  DatabaseRecommendation,
  DatabaseVoiceAnalysis,
  DatabaseQueryResult,
  isDatabaseUser,
  isDatabaseAlarm,
  isDatabaseAlarmEvent,
  isNumeric,
  isStringValue,
  asNumber,
  asString,
<<<<<<< HEAD
  asObject,
=======
  asObject
>>>>>>> 02f0594e
} from './database-types';

// Integration service environment
interface MonitoringEnv {
  DB: D1Database;
  KV: KVNamespace;
  SUPABASE_URL: string;
  SUPABASE_SERVICE_KEY: string;
  POSTHOG_API_KEY?: string;
  SENTRY_DSN?: string;
  DATADOG_API_KEY?: string;
  NEWRELIC_API_KEY?: string;
  AMPLITUDE_API_KEY?: string;
  ENVIRONMENT: string;
  JWT_SECRET: string;
}

// Enhanced monitoring service with external integrations
export class MonitoringIntegrationService {
  private performanceAPI: PerformanceMonitoringAPI;
  private env: MonitoringEnv;

  constructor(env: MonitoringEnv) {
    this.env = env;
    this.performanceAPI = new PerformanceMonitoringAPI(env);
  }

  // Main request router for all monitoring endpoints
  async handleMonitoringRequest(request: Request): Promise<Response> {
    const url = new URL(request.url);

    // Route performance monitoring requests
<<<<<<< HEAD
    if (
      url.pathname.startsWith('/api/performance/') ||
      url.pathname.startsWith('/api/analytics/') ||
      url.pathname.startsWith('/api/monitoring/')
    ) {
=======
    if (url.pathname.startsWith('/api/performance/') ||
        url.pathname.startsWith('/api/analytics/') ||
        url.pathname.startsWith('/api/monitoring/')) {
>>>>>>> 02f0594e
      return await this.performanceAPI.handleRequest(request);
    }

    // Route additional monitoring requests
    if (url.pathname.startsWith('/api/external-monitoring/')) {
      return await this.handleExternalMonitoringRequest(request);
    }

    // Route deployment monitoring requests
    if (url.pathname.startsWith('/api/deployment/')) {
      return await this.handleDeploymentMonitoringRequest(request);
    }

<<<<<<< HEAD
    return Response.json({ error: 'Monitoring endpoint not found' }, { status: 404 });
=======
    return Response.json(
      { error: "Monitoring endpoint not found" },
      { status: 404 }
    );
>>>>>>> 02f0594e
  }

  // Handle external monitoring service integrations
  private async handleExternalMonitoringRequest(request: Request): Promise<Response> {
    const url = new URL(request.url);
    const method = request.method;
<<<<<<< HEAD
    const corsHeaders = this.getCorsHeaders(request.headers.get('Origin') || '*');
=======
    const corsHeaders = this.getCorsHeaders(request.headers.get("Origin") || "*");
>>>>>>> 02f0594e

    if (method === 'OPTIONS') {
      return new Response(null, { headers: corsHeaders });
    }

    try {
      // DataDog integration
<<<<<<< HEAD
      if (
        url.pathname === '/api/external-monitoring/datadog/metrics' &&
        method === 'POST'
      ) {
=======
      if (url.pathname === '/api/external-monitoring/datadog/metrics' && method === 'POST') {
>>>>>>> 02f0594e
        return await this.forwardToDataDog(request, corsHeaders);
      }

      // New Relic integration
<<<<<<< HEAD
      if (
        url.pathname === '/api/external-monitoring/newrelic/events' &&
        method === 'POST'
      ) {
=======
      if (url.pathname === '/api/external-monitoring/newrelic/events' && method === 'POST') {
>>>>>>> 02f0594e
        return await this.forwardToNewRelic(request, corsHeaders);
      }

      // Amplitude integration
<<<<<<< HEAD
      if (
        url.pathname === '/api/external-monitoring/amplitude/events' &&
        method === 'POST'
      ) {
=======
      if (url.pathname === '/api/external-monitoring/amplitude/events' && method === 'POST') {
>>>>>>> 02f0594e
        return await this.forwardToAmplitude(request, corsHeaders);
      }

      // Webhook endpoints for external services
<<<<<<< HEAD
      if (
        url.pathname === '/api/external-monitoring/webhook/alerts' &&
        method === 'POST'
      ) {
=======
      if (url.pathname === '/api/external-monitoring/webhook/alerts' && method === 'POST') {
>>>>>>> 02f0594e
        return await this.handleAlertWebhook(request, corsHeaders);
      }

      return Response.json(
<<<<<<< HEAD
        { error: 'External monitoring endpoint not found' },
=======
        { error: "External monitoring endpoint not found" },
>>>>>>> 02f0594e
        { status: 404, headers: corsHeaders }
      );

    } catch (error) {
      console.error('External monitoring error:', error);
      return Response.json(
<<<<<<< HEAD
        { error: 'External monitoring request failed' },
=======
        { error: "External monitoring request failed" },
>>>>>>> 02f0594e
        { status: 500, headers: corsHeaders }
      );
    }
  }

  // Handle deployment monitoring
  private async handleDeploymentMonitoringRequest(request: Request): Promise<Response> {
    const url = new URL(request.url);
    const method = request.method;
<<<<<<< HEAD
    const corsHeaders = this.getCorsHeaders(request.headers.get('Origin') || '*');
=======
    const corsHeaders = this.getCorsHeaders(request.headers.get("Origin") || "*");
>>>>>>> 02f0594e

    if (method === 'OPTIONS') {
      return new Response(null, { headers: corsHeaders });
    }

    try {
      // Track deployment events
      if (url.pathname === '/api/deployment/track' && method === 'POST') {
        return await this.trackDeploymentEvent(request, corsHeaders);
      }

      // Get deployment metrics
      if (url.pathname === '/api/deployment/metrics' && method === 'GET') {
        return await this.getDeploymentMetrics(request, corsHeaders);
      }

      // Track deployment health
      if (url.pathname === '/api/deployment/health' && method === 'POST') {
        return await this.trackDeploymentHealth(request, corsHeaders);
      }

      // Get deployment status
      if (url.pathname === '/api/deployment/status' && method === 'GET') {
        return await this.getDeploymentStatus(request, corsHeaders);
      }

      return Response.json(
<<<<<<< HEAD
        { error: 'Deployment monitoring endpoint not found' },
=======
        { error: "Deployment monitoring endpoint not found" },
>>>>>>> 02f0594e
        { status: 404, headers: corsHeaders }
      );

    } catch (error) {
      console.error('Deployment monitoring error:', error);
      return Response.json(
<<<<<<< HEAD
        { error: 'Deployment monitoring request failed' },
=======
        { error: "Deployment monitoring request failed" },
>>>>>>> 02f0594e
        { status: 500, headers: corsHeaders }
      );
    }
  }

  // DataDog integration
<<<<<<< HEAD
  private async forwardToDataDog(
    request: Request,
    corsHeaders: HeadersInit
  ): Promise<Response> {
    if (!this.env.DATADOG_API_KEY) {
      return Response.json(
        { error: 'DataDog API key not configured' },
=======
  private async forwardToDataDog(request: Request, corsHeaders: HeadersInit): Promise<Response> {
    if (!this.env.DATADOG_API_KEY) {
      return Response.json(
        { error: "DataDog API key not configured" },
>>>>>>> 02f0594e
        { status: 400, headers: corsHeaders }
      );
    }

    try {
      const data = await request.json();
      const metrics = Array.isArray(data) ? data : [data];

      // Transform metrics to DataDog format
      const datadogMetrics = metrics.map(metric => ({
        metric: `relife.${metric.name}`,
        points: [[Math.floor(Date.now() / 1000), metric.value]],
        tags: [
          `environment:${this.env.ENVIRONMENT}`,
          `device_type:${metric.device_type || 'unknown'}`,
          `page:${metric.page_path || '/'}`,
<<<<<<< HEAD
          ...(metric.tags || []),
        ],
        type: metric.type || 'gauge',
=======
          ...(metric.tags || [])
        ],
        type: metric.type || 'gauge'
>>>>>>> 02f0594e
      }));

      // Send to DataDog
      const response = await fetch('https://api.datadoghq.com/api/v1/series', {
        method: 'POST',
        headers: {
          'Content-Type': 'application/json',
          'DD-API-KEY': this.env.DATADOG_API_KEY,
        },
        body: JSON.stringify({ series: datadogMetrics })
      });

      if (!response.ok) {
        throw new Error(`DataDog API error: ${response.status}`);
      }

      const result = await response.json();

      return Response.json(
        {
          success: true,
          datadog_response: result,
          metrics_sent: datadogMetrics.length
        },
        { headers: corsHeaders }
      );

    } catch (error) {
      console.error('DataDog forwarding error:', error);
      return Response.json(
<<<<<<< HEAD
        { error: 'Failed to forward metrics to DataDog' },
=======
        { error: "Failed to forward metrics to DataDog" },
>>>>>>> 02f0594e
        { status: 500, headers: corsHeaders }
      );
    }
  }

  // New Relic integration
<<<<<<< HEAD
  private async forwardToNewRelic(
    request: Request,
    corsHeaders: HeadersInit
  ): Promise<Response> {
    if (!this.env.NEWRELIC_API_KEY) {
      return Response.json(
        { error: 'New Relic API key not configured' },
=======
  private async forwardToNewRelic(request: Request, corsHeaders: HeadersInit): Promise<Response> {
    if (!this.env.NEWRELIC_API_KEY) {
      return Response.json(
        { error: "New Relic API key not configured" },
>>>>>>> 02f0594e
        { status: 400, headers: corsHeaders }
      );
    }

    try {
      const data = await request.json();
      const events = Array.isArray(data) ? data : [data];

      // Transform events to New Relic format
      const newRelicEvents = events.map(event => ({
        eventType: `RelifePerformance`,
        timestamp: Date.now(),
        appName: 'Relife Smart Alarm',
        environment: this.env.ENVIRONMENT,
        ...event
      }));

      // Send to New Relic Insights API
<<<<<<< HEAD
      const response = await fetch(
        'https://insights-collector.newrelic.com/v1/accounts/YOUR_ACCOUNT_ID/events',
        {
          method: 'POST',
          headers: {
            'Content-Type': 'application/json',
            'X-Insert-Key': this.env.NEWRELIC_API_KEY,
          },
          body: JSON.stringify(newRelicEvents),
        }
      );
=======
      const response = await fetch('https://insights-collector.newrelic.com/v1/accounts/YOUR_ACCOUNT_ID/events', {
        method: 'POST',
        headers: {
          'Content-Type': 'application/json',
          'X-Insert-Key': this.env.NEWRELIC_API_KEY,
        },
        body: JSON.stringify(newRelicEvents)
      });
>>>>>>> 02f0594e

      if (!response.ok) {
        throw new Error(`New Relic API error: ${response.status}`);
      }

      return Response.json(
        {
          success: true,
          events_sent: newRelicEvents.length
        },
        { headers: corsHeaders }
      );

    } catch (error) {
      console.error('New Relic forwarding error:', error);
      return Response.json(
<<<<<<< HEAD
        { error: 'Failed to forward events to New Relic' },
=======
        { error: "Failed to forward events to New Relic" },
>>>>>>> 02f0594e
        { status: 500, headers: corsHeaders }
      );
    }
  }

  // Amplitude integration
<<<<<<< HEAD
  private async forwardToAmplitude(
    request: Request,
    corsHeaders: HeadersInit
  ): Promise<Response> {
    if (!this.env.AMPLITUDE_API_KEY) {
      return Response.json(
        { error: 'Amplitude API key not configured' },
=======
  private async forwardToAmplitude(request: Request, corsHeaders: HeadersInit): Promise<Response> {
    if (!this.env.AMPLITUDE_API_KEY) {
      return Response.json(
        { error: "Amplitude API key not configured" },
>>>>>>> 02f0594e
        { status: 400, headers: corsHeaders }
      );
    }

    try {
      const data = await request.json();
      const events = Array.isArray(data) ? data : [data];

      // Transform events to Amplitude format
      const amplitudeEvents = events.map(event => ({
        event_type: event.event_name || 'performance_metric',
        user_id: event.user_id,
        device_id: event.session_id,
        time: new Date(event.timestamp).getTime(),
        event_properties: {
          ...event.properties,
          environment: this.env.ENVIRONMENT,
<<<<<<< HEAD
          source: 'relife_monitoring',
=======
          source: 'relife_monitoring'
>>>>>>> 02f0594e
        },
        user_properties: event.user_properties || {}
      }));

      // Send to Amplitude
      const response = await fetch('https://api2.amplitude.com/2/httpapi', {
        method: 'POST',
        headers: {
          'Content-Type': 'application/json',
        },
        body: JSON.stringify({
          api_key: this.env.AMPLITUDE_API_KEY,
          events: amplitudeEvents
        })
      });

      if (!response.ok) {
        throw new Error(`Amplitude API error: ${response.status}`);
      }

      const result = await response.json();

      return Response.json(
        {
          success: true,
          amplitude_response: result,
          events_sent: amplitudeEvents.length
        },
        { headers: corsHeaders }
      );

    } catch (error) {
      console.error('Amplitude forwarding error:', error);
      return Response.json(
<<<<<<< HEAD
        { error: 'Failed to forward events to Amplitude' },
=======
        { error: "Failed to forward events to Amplitude" },
>>>>>>> 02f0594e
        { status: 500, headers: corsHeaders }
      );
    }
  }

  // Handle alert webhooks from external services
<<<<<<< HEAD
  private async handleAlertWebhook(
    request: Request,
    corsHeaders: HeadersInit
  ): Promise<Response> {
=======
  private async handleAlertWebhook(request: Request, corsHeaders: HeadersInit): Promise<Response> {
>>>>>>> 02f0594e
    try {
      const alertData = asObject(await request.json(), {});
      const alertId = `alert_${Date.now()}_${Math.random().toString(36).substr(2, 9)}`;

      // Store alert in database for tracking
      await this.env.DB.prepare(`
        INSERT INTO error_logs
        (id, session_id, error_message, error_category, severity,
         page_path, metadata, occurrence_count, first_seen, last_seen, created_at)
        VALUES (?, ?, ?, ?, ?, ?, ?, ?, ?, ?, ?)
<<<<<<< HEAD
      `
      )
        .bind(
          alertId,
          'webhook_alert',
          asString(alertData.message, 'External alert received'),
          'external_alert',
          asString(alertData.severity, 'medium'),
          asString(alertData.source, 'external'),
          JSON.stringify(alertData),
          1,
          new Date().toISOString(),
          new Date().toISOString(),
          new Date().toISOString()
        )
        .run();
=======
      `).bind(
        alertId,
        'webhook_alert',
        asString(alertData.message, 'External alert received'),
        'external_alert',
        asString(alertData.severity, 'medium'),
        asString(alertData.source, 'external'),
        JSON.stringify(alertData),
        1,
        new Date().toISOString(),
        new Date().toISOString(),
        new Date().toISOString()
      ).run();
>>>>>>> 02f0594e

      // Cache for immediate response
      await this.env.KV.put(
        `alert:${alertId}`,
        JSON.stringify(alertData),
        { expirationTtl: 3600 }
      );

      return Response.json(
        {
          success: true,
          alert_id: alertId,
          processed: true
        },
        { headers: corsHeaders }
      );

    } catch (error) {
      console.error('Alert webhook error:', error);
      return Response.json(
<<<<<<< HEAD
        { error: 'Failed to process alert webhook' },
=======
        { error: "Failed to process alert webhook" },
>>>>>>> 02f0594e
        { status: 500, headers: corsHeaders }
      );
    }
  }

  // Track deployment events
<<<<<<< HEAD
  private async trackDeploymentEvent(
    request: Request,
    corsHeaders: HeadersInit
  ): Promise<Response> {
=======
  private async trackDeploymentEvent(request: Request, corsHeaders: HeadersInit): Promise<Response> {
>>>>>>> 02f0594e
    try {
      const deploymentData = asObject(await request.json(), {});
      const deploymentId = `deploy_${Date.now()}_${Math.random().toString(36).substr(2, 9)}`;

      // Store deployment event as performance metric
      await this.env.DB.prepare(`
        INSERT INTO performance_analytics
        (id, session_id, metric_name, metric_value, metric_unit,
         page_path, metadata, timestamp, created_at)
        VALUES (?, ?, ?, ?, ?, ?, ?, ?, ?)
<<<<<<< HEAD
      `
      )
        .bind(
          deploymentId,
          asString(deploymentData.deployment_id, 'unknown'),
          'deployment_event',
          1,
          'count',
          asString(deploymentData.environment, this.env.ENVIRONMENT),
          JSON.stringify(deploymentData),
          new Date().toISOString(),
          new Date().toISOString()
        )
        .run();
=======
      `).bind(
        deploymentId,
        asString(deploymentData.deployment_id, 'unknown'),
        'deployment_event',
        1,
        'count',
        asString(deploymentData.environment, this.env.ENVIRONMENT),
        JSON.stringify(deploymentData),
        new Date().toISOString(),
        new Date().toISOString()
      ).run();
>>>>>>> 02f0594e

      // Cache deployment status
      await this.env.KV.put(
        `deployment:latest`,
        JSON.stringify({
          ...asObject(deploymentData),
          deployment_id: deploymentId,
          timestamp: new Date().toISOString()
        }),
        { expirationTtl: 86400 * 7 } // 7 days
      );

      // Send deployment notification to external services
      await this.notifyDeployment(deploymentData, deploymentId);

      return Response.json(
        {
          success: true,
          deployment_id: deploymentId,
          tracked: true
        },
        { headers: corsHeaders }
      );

    } catch (error) {
      console.error('Deployment tracking error:', error);
      return Response.json(
<<<<<<< HEAD
        { error: 'Failed to track deployment' },
=======
        { error: "Failed to track deployment" },
>>>>>>> 02f0594e
        { status: 500, headers: corsHeaders }
      );
    }
  }

  // Get deployment metrics
<<<<<<< HEAD
  private async getDeploymentMetrics(
    request: Request,
    corsHeaders: HeadersInit
  ): Promise<Response> {
=======
  private async getDeploymentMetrics(request: Request, corsHeaders: HeadersInit): Promise<Response> {
>>>>>>> 02f0594e
    try {
      const url = new URL(request.url);
      const timeRange = url.searchParams.get('timeRange') || '7d';
      const environment = url.searchParams.get('environment') || this.env.ENVIRONMENT;

      const timeFilter = this.getTimeFilter(timeRange);

      // Get deployment frequency
      const deploymentQuery = `
        SELECT
          DATE(timestamp) as deployment_date,
          COUNT(*) as deployment_count,
          MAX(timestamp) as last_deployment
        FROM performance_analytics
        WHERE metric_name = 'deployment_event'
        AND timestamp > datetime('now', '${timeFilter}')
        AND page_path = ?
        GROUP BY DATE(timestamp)
        ORDER BY deployment_date DESC
      `;

      const deploymentResults = await this.env.DB.prepare(deploymentQuery)
        .bind(environment).all();

      // Get deployment success rate (based on error logs after deployments)
      const errorQuery = `
        SELECT
          COUNT(*) as error_count,
          SUM(occurrence_count) as total_errors
        FROM error_logs
        WHERE created_at > datetime('now', '${timeFilter}')
        AND error_category IN ('deployment_error', 'system_error')
      `;

      const errorResults = await this.env.DB.prepare(errorQuery).first();

      // Get latest deployment info
      const latestDeployment = await this.env.KV.get('deployment:latest', 'json');

      const metrics = {
        timeRange,
        environment,
        generatedAt: new Date().toISOString(),
        deployments: {
          frequency: deploymentResults.results || [],
<<<<<<< HEAD
          totalCount: (deploymentResults.results || []).reduce(
            (sum: number, d: any) => sum + asNumber(d.deployment_count, 0),
            0
          ),
          latest: latestDeployment,
=======
          totalCount: (deploymentResults.results || []).reduce((sum: number, d: any) => sum + asNumber(d.deployment_count, 0), 0),
          latest: latestDeployment
>>>>>>> 02f0594e
        },
        stability: {
          errorCount: asNumber(errorResults?.error_count, 0),
          totalErrors: asNumber(errorResults?.total_errors, 0),
<<<<<<< HEAD
          successRate: this.calculateDeploymentSuccessRate(
            deploymentResults.results || [],
            errorResults
          ),
        },
=======
          successRate: this.calculateDeploymentSuccessRate(deploymentResults.results || [], errorResults)
        }
>>>>>>> 02f0594e
      };

      return Response.json(metrics, { headers: corsHeaders });

    } catch (error) {
      console.error('Error getting deployment metrics:', error);
      return Response.json(
<<<<<<< HEAD
        { error: 'Failed to get deployment metrics' },
=======
        { error: "Failed to get deployment metrics" },
>>>>>>> 02f0594e
        { status: 500, headers: corsHeaders }
      );
    }
  }

  // Track deployment health
<<<<<<< HEAD
  private async trackDeploymentHealth(
    request: Request,
    corsHeaders: HeadersInit
  ): Promise<Response> {
=======
  private async trackDeploymentHealth(request: Request, corsHeaders: HeadersInit): Promise<Response> {
>>>>>>> 02f0594e
    try {
      const healthData = asObject(await request.json(), {});
      const healthId = `health_${Date.now()}_${Math.random().toString(36).substr(2, 9)}`;

      // Store health metric
      await this.env.DB.prepare(`
        INSERT INTO performance_analytics
        (id, session_id, metric_name, metric_value, metric_unit,
         device_type, metadata, timestamp, created_at)
        VALUES (?, ?, ?, ?, ?, ?, ?, ?, ?)
<<<<<<< HEAD
      `
      )
        .bind(
          healthId,
          asString(healthData.deployment_id, 'unknown'),
          'deployment_health',
          asNumber(healthData.health_score, 0),
          'score',
          asString(healthData.environment, this.env.ENVIRONMENT),
          JSON.stringify(healthData),
          new Date().toISOString(),
          new Date().toISOString()
        )
        .run();
=======
      `).bind(
        healthId,
        asString(healthData.deployment_id, 'unknown'),
        'deployment_health',
        asNumber(healthData.health_score, 0),
        'score',
        asString(healthData.environment, this.env.ENVIRONMENT),
        JSON.stringify(healthData),
        new Date().toISOString(),
        new Date().toISOString()
      ).run();
>>>>>>> 02f0594e

      // Update deployment health cache
      await this.env.KV.put(
        `deployment:health:${asString(healthData.deployment_id, 'unknown')}`,
        JSON.stringify(healthData),
        { expirationTtl: 3600 }
      );

      return Response.json(
        {
          success: true,
          health_id: healthId,
          tracked: true
        },
        { headers: corsHeaders }
      );

    } catch (error) {
      console.error('Deployment health tracking error:', error);
      return Response.json(
<<<<<<< HEAD
        { error: 'Failed to track deployment health' },
=======
        { error: "Failed to track deployment health" },
>>>>>>> 02f0594e
        { status: 500, headers: corsHeaders }
      );
    }
  }

  // Get deployment status
<<<<<<< HEAD
  private async getDeploymentStatus(
    request: Request,
    corsHeaders: HeadersInit
  ): Promise<Response> {
=======
  private async getDeploymentStatus(request: Request, corsHeaders: HeadersInit): Promise<Response> {
>>>>>>> 02f0594e
    try {
      const url = new URL(request.url);
      const deploymentId = url.searchParams.get('deploymentId');

      if (deploymentId) {
        // Get specific deployment health
<<<<<<< HEAD
        const health = await this.env.KV.get(
          `deployment:health:${deploymentId}`,
          'json'
        );
=======
        const health = await this.env.KV.get(`deployment:health:${deploymentId}`, 'json');
>>>>>>> 02f0594e

        return Response.json(
          {
            deployment_id: deploymentId,
            health: health || { status: 'unknown' },
<<<<<<< HEAD
            timestamp: new Date().toISOString(),
=======
            timestamp: new Date().toISOString()
>>>>>>> 02f0594e
          },
          { headers: corsHeaders }
        );
      } else {
        // Get overall deployment status
        const latest = await this.env.KV.get('deployment:latest', 'json');

        // Get recent health scores
        const recentHealth = await this.env.DB.prepare(`
          SELECT AVG(metric_value) as avg_health
          FROM performance_analytics
          WHERE metric_name = 'deployment_health'
          AND timestamp > datetime('now', '-1 hour')
<<<<<<< HEAD
        `
        ).first();
=======
        `).first();
>>>>>>> 02f0594e

        return Response.json(
          {
            latest_deployment: latest,
            overall_health: asNumber(recentHealth?.avg_health, 0),
            status: asNumber(recentHealth?.avg_health, 0) > 0.8 ? 'healthy' : 'warning',
<<<<<<< HEAD
            timestamp: new Date().toISOString(),
=======
            timestamp: new Date().toISOString()
>>>>>>> 02f0594e
          },
          { headers: corsHeaders }
        );
      }

    } catch (error) {
      console.error('Error getting deployment status:', error);
      return Response.json(
<<<<<<< HEAD
        { error: 'Failed to get deployment status' },
=======
        { error: "Failed to get deployment status" },
>>>>>>> 02f0594e
        { status: 500, headers: corsHeaders }
      );
    }
  }

  // Helper methods

  private getCorsHeaders(origin: string): HeadersInit {
    return {
      'Access-Control-Allow-Origin': origin || '*',
      'Access-Control-Allow-Methods': 'GET, POST, PUT, DELETE, OPTIONS',
      'Access-Control-Allow-Headers': 'Content-Type, Authorization',
      'Content-Type': 'application/json',
    };
  }

  private getTimeFilter(timeRange: string): string {
    const timeMap: Record<string, string> = {
      '1h': '-1 hour',
      '24h': '-24 hours',
      '7d': '-7 days',
      '30d': '-30 days',
<<<<<<< HEAD
      '90d': '-90 days',
=======
      '90d': '-90 days'
>>>>>>> 02f0594e
    };
    return timeMap[timeRange] || '-7 days';
  }

  private calculateDeploymentSuccessRate(deployments: any[], errors: any): number {
    if (!deployments || deployments.length === 0) return 1.0;

<<<<<<< HEAD
    const totalDeployments = deployments.reduce(
      (sum, d) => sum + asNumber(d.deployment_count, 0),
      0
    );
=======
    const totalDeployments = deployments.reduce((sum, d) => sum + asNumber(d.deployment_count, 0), 0);
>>>>>>> 02f0594e
    const errorCount = asNumber(errors?.error_count, 0);

    return Math.max(0, (totalDeployments - errorCount) / totalDeployments);
  }

  // Notify external services about deployment
<<<<<<< HEAD
  private async notifyDeployment(
    deploymentData: any,
    deploymentId: string
  ): Promise<void> {
=======
  private async notifyDeployment(deploymentData: any, deploymentId: string): Promise<void> {
>>>>>>> 02f0594e
    // Send to DataDog if configured
    if (this.env.DATADOG_API_KEY) {
      try {
        await fetch('https://api.datadoghq.com/api/v1/events', {
          method: 'POST',
          headers: {
            'Content-Type': 'application/json',
            'DD-API-KEY': this.env.DATADOG_API_KEY,
          },
          body: JSON.stringify({
            title: 'Relife Deployment',
            text: `New deployment: ${deploymentData.version || 'unknown'} to ${deploymentData.environment || this.env.ENVIRONMENT}`,
            tags: [
              `environment:${this.env.ENVIRONMENT}`,
              `version:${deploymentData.version}`,
<<<<<<< HEAD
              'source:relife',
            ],
            alert_type: 'info',
          }),
=======
              'source:relife'
            ],
            alert_type: 'info'
          })
>>>>>>> 02f0594e
        });
      } catch (error) {
        console.error('Failed to notify DataDog about deployment:', error);
      }
    }

    // Send to Sentry if configured
    if (this.env.SENTRY_DSN) {
      try {
        await fetch('https://sentry.io/api/0/organizations/YOUR_ORG/releases/', {
          method: 'POST',
          headers: {
            'Content-Type': 'application/json',
<<<<<<< HEAD
            Authorization: `Bearer ${this.env.SENTRY_DSN}`,
=======
            'Authorization': `Bearer ${this.env.SENTRY_DSN}`,
>>>>>>> 02f0594e
          },
          body: JSON.stringify({
            version: deploymentData.version || deploymentId,
            environment: this.env.ENVIRONMENT,
<<<<<<< HEAD
            dateReleased: new Date().toISOString(),
          }),
=======
            dateReleased: new Date().toISOString()
          })
>>>>>>> 02f0594e
        });
      } catch (error) {
        console.error('Failed to notify Sentry about deployment:', error);
      }
    }
  }
}

// Main worker export for monitoring integration
export default {
  async fetch(request: Request, env: MonitoringEnv): Promise<Response> {
    const integrationService = new MonitoringIntegrationService(env);
    return await integrationService.handleMonitoringRequest(request);
  }
};

// Available Monitoring Integration Endpoints:
//
// Performance Monitoring (delegated to PerformanceMonitoringAPI):
// POST /api/performance/* - All performance monitoring endpoints
// GET  /api/analytics/* - All analytics endpoints
// GET  /api/monitoring/* - All monitoring endpoints
//
// External Service Integrations:
// POST /api/external-monitoring/datadog/metrics - Forward metrics to DataDog
// POST /api/external-monitoring/newrelic/events - Forward events to New Relic
// POST /api/external-monitoring/amplitude/events - Forward events to Amplitude
// POST /api/external-monitoring/webhook/alerts - Handle external alert webhooks
//
// Deployment Monitoring:
// POST /api/deployment/track - Track deployment events
// GET  /api/deployment/metrics - Get deployment metrics
// POST /api/deployment/health - Track deployment health
// GET  /api/deployment/status - Get deployment status<|MERGE_RESOLUTION|>--- conflicted
+++ resolved
@@ -26,11 +26,7 @@
   isStringValue,
   asNumber,
   asString,
-<<<<<<< HEAD
-  asObject,
-=======
   asObject
->>>>>>> 02f0594e
 } from './database-types';
 
 // Integration service environment
@@ -63,17 +59,9 @@
     const url = new URL(request.url);
 
     // Route performance monitoring requests
-<<<<<<< HEAD
-    if (
-      url.pathname.startsWith('/api/performance/') ||
-      url.pathname.startsWith('/api/analytics/') ||
-      url.pathname.startsWith('/api/monitoring/')
-    ) {
-=======
     if (url.pathname.startsWith('/api/performance/') ||
         url.pathname.startsWith('/api/analytics/') ||
         url.pathname.startsWith('/api/monitoring/')) {
->>>>>>> 02f0594e
       return await this.performanceAPI.handleRequest(request);
     }
 
@@ -87,25 +75,17 @@
       return await this.handleDeploymentMonitoringRequest(request);
     }
 
-<<<<<<< HEAD
-    return Response.json({ error: 'Monitoring endpoint not found' }, { status: 404 });
-=======
     return Response.json(
       { error: "Monitoring endpoint not found" },
       { status: 404 }
     );
->>>>>>> 02f0594e
   }
 
   // Handle external monitoring service integrations
   private async handleExternalMonitoringRequest(request: Request): Promise<Response> {
     const url = new URL(request.url);
     const method = request.method;
-<<<<<<< HEAD
-    const corsHeaders = this.getCorsHeaders(request.headers.get('Origin') || '*');
-=======
     const corsHeaders = this.getCorsHeaders(request.headers.get("Origin") || "*");
->>>>>>> 02f0594e
 
     if (method === 'OPTIONS') {
       return new Response(null, { headers: corsHeaders });
@@ -113,70 +93,34 @@
 
     try {
       // DataDog integration
-<<<<<<< HEAD
-      if (
-        url.pathname === '/api/external-monitoring/datadog/metrics' &&
-        method === 'POST'
-      ) {
-=======
       if (url.pathname === '/api/external-monitoring/datadog/metrics' && method === 'POST') {
->>>>>>> 02f0594e
         return await this.forwardToDataDog(request, corsHeaders);
       }
 
       // New Relic integration
-<<<<<<< HEAD
-      if (
-        url.pathname === '/api/external-monitoring/newrelic/events' &&
-        method === 'POST'
-      ) {
-=======
       if (url.pathname === '/api/external-monitoring/newrelic/events' && method === 'POST') {
->>>>>>> 02f0594e
         return await this.forwardToNewRelic(request, corsHeaders);
       }
 
       // Amplitude integration
-<<<<<<< HEAD
-      if (
-        url.pathname === '/api/external-monitoring/amplitude/events' &&
-        method === 'POST'
-      ) {
-=======
       if (url.pathname === '/api/external-monitoring/amplitude/events' && method === 'POST') {
->>>>>>> 02f0594e
         return await this.forwardToAmplitude(request, corsHeaders);
       }
 
       // Webhook endpoints for external services
-<<<<<<< HEAD
-      if (
-        url.pathname === '/api/external-monitoring/webhook/alerts' &&
-        method === 'POST'
-      ) {
-=======
       if (url.pathname === '/api/external-monitoring/webhook/alerts' && method === 'POST') {
->>>>>>> 02f0594e
         return await this.handleAlertWebhook(request, corsHeaders);
       }
 
       return Response.json(
-<<<<<<< HEAD
-        { error: 'External monitoring endpoint not found' },
-=======
         { error: "External monitoring endpoint not found" },
->>>>>>> 02f0594e
         { status: 404, headers: corsHeaders }
       );
 
     } catch (error) {
       console.error('External monitoring error:', error);
       return Response.json(
-<<<<<<< HEAD
-        { error: 'External monitoring request failed' },
-=======
         { error: "External monitoring request failed" },
->>>>>>> 02f0594e
         { status: 500, headers: corsHeaders }
       );
     }
@@ -186,11 +130,7 @@
   private async handleDeploymentMonitoringRequest(request: Request): Promise<Response> {
     const url = new URL(request.url);
     const method = request.method;
-<<<<<<< HEAD
-    const corsHeaders = this.getCorsHeaders(request.headers.get('Origin') || '*');
-=======
     const corsHeaders = this.getCorsHeaders(request.headers.get("Origin") || "*");
->>>>>>> 02f0594e
 
     if (method === 'OPTIONS') {
       return new Response(null, { headers: corsHeaders });
@@ -218,42 +158,24 @@
       }
 
       return Response.json(
-<<<<<<< HEAD
-        { error: 'Deployment monitoring endpoint not found' },
-=======
         { error: "Deployment monitoring endpoint not found" },
->>>>>>> 02f0594e
         { status: 404, headers: corsHeaders }
       );
 
     } catch (error) {
       console.error('Deployment monitoring error:', error);
       return Response.json(
-<<<<<<< HEAD
-        { error: 'Deployment monitoring request failed' },
-=======
         { error: "Deployment monitoring request failed" },
->>>>>>> 02f0594e
         { status: 500, headers: corsHeaders }
       );
     }
   }
 
   // DataDog integration
-<<<<<<< HEAD
-  private async forwardToDataDog(
-    request: Request,
-    corsHeaders: HeadersInit
-  ): Promise<Response> {
-    if (!this.env.DATADOG_API_KEY) {
-      return Response.json(
-        { error: 'DataDog API key not configured' },
-=======
   private async forwardToDataDog(request: Request, corsHeaders: HeadersInit): Promise<Response> {
     if (!this.env.DATADOG_API_KEY) {
       return Response.json(
         { error: "DataDog API key not configured" },
->>>>>>> 02f0594e
         { status: 400, headers: corsHeaders }
       );
     }
@@ -270,15 +192,9 @@
           `environment:${this.env.ENVIRONMENT}`,
           `device_type:${metric.device_type || 'unknown'}`,
           `page:${metric.page_path || '/'}`,
-<<<<<<< HEAD
-          ...(metric.tags || []),
-        ],
-        type: metric.type || 'gauge',
-=======
           ...(metric.tags || [])
         ],
         type: metric.type || 'gauge'
->>>>>>> 02f0594e
       }));
 
       // Send to DataDog
@@ -309,31 +225,17 @@
     } catch (error) {
       console.error('DataDog forwarding error:', error);
       return Response.json(
-<<<<<<< HEAD
-        { error: 'Failed to forward metrics to DataDog' },
-=======
         { error: "Failed to forward metrics to DataDog" },
->>>>>>> 02f0594e
         { status: 500, headers: corsHeaders }
       );
     }
   }
 
   // New Relic integration
-<<<<<<< HEAD
-  private async forwardToNewRelic(
-    request: Request,
-    corsHeaders: HeadersInit
-  ): Promise<Response> {
-    if (!this.env.NEWRELIC_API_KEY) {
-      return Response.json(
-        { error: 'New Relic API key not configured' },
-=======
   private async forwardToNewRelic(request: Request, corsHeaders: HeadersInit): Promise<Response> {
     if (!this.env.NEWRELIC_API_KEY) {
       return Response.json(
         { error: "New Relic API key not configured" },
->>>>>>> 02f0594e
         { status: 400, headers: corsHeaders }
       );
     }
@@ -352,19 +254,6 @@
       }));
 
       // Send to New Relic Insights API
-<<<<<<< HEAD
-      const response = await fetch(
-        'https://insights-collector.newrelic.com/v1/accounts/YOUR_ACCOUNT_ID/events',
-        {
-          method: 'POST',
-          headers: {
-            'Content-Type': 'application/json',
-            'X-Insert-Key': this.env.NEWRELIC_API_KEY,
-          },
-          body: JSON.stringify(newRelicEvents),
-        }
-      );
-=======
       const response = await fetch('https://insights-collector.newrelic.com/v1/accounts/YOUR_ACCOUNT_ID/events', {
         method: 'POST',
         headers: {
@@ -373,7 +262,6 @@
         },
         body: JSON.stringify(newRelicEvents)
       });
->>>>>>> 02f0594e
 
       if (!response.ok) {
         throw new Error(`New Relic API error: ${response.status}`);
@@ -390,31 +278,17 @@
     } catch (error) {
       console.error('New Relic forwarding error:', error);
       return Response.json(
-<<<<<<< HEAD
-        { error: 'Failed to forward events to New Relic' },
-=======
         { error: "Failed to forward events to New Relic" },
->>>>>>> 02f0594e
         { status: 500, headers: corsHeaders }
       );
     }
   }
 
   // Amplitude integration
-<<<<<<< HEAD
-  private async forwardToAmplitude(
-    request: Request,
-    corsHeaders: HeadersInit
-  ): Promise<Response> {
-    if (!this.env.AMPLITUDE_API_KEY) {
-      return Response.json(
-        { error: 'Amplitude API key not configured' },
-=======
   private async forwardToAmplitude(request: Request, corsHeaders: HeadersInit): Promise<Response> {
     if (!this.env.AMPLITUDE_API_KEY) {
       return Response.json(
         { error: "Amplitude API key not configured" },
->>>>>>> 02f0594e
         { status: 400, headers: corsHeaders }
       );
     }
@@ -432,11 +306,7 @@
         event_properties: {
           ...event.properties,
           environment: this.env.ENVIRONMENT,
-<<<<<<< HEAD
-          source: 'relife_monitoring',
-=======
           source: 'relife_monitoring'
->>>>>>> 02f0594e
         },
         user_properties: event.user_properties || {}
       }));
@@ -471,25 +341,14 @@
     } catch (error) {
       console.error('Amplitude forwarding error:', error);
       return Response.json(
-<<<<<<< HEAD
-        { error: 'Failed to forward events to Amplitude' },
-=======
         { error: "Failed to forward events to Amplitude" },
->>>>>>> 02f0594e
         { status: 500, headers: corsHeaders }
       );
     }
   }
 
   // Handle alert webhooks from external services
-<<<<<<< HEAD
-  private async handleAlertWebhook(
-    request: Request,
-    corsHeaders: HeadersInit
-  ): Promise<Response> {
-=======
   private async handleAlertWebhook(request: Request, corsHeaders: HeadersInit): Promise<Response> {
->>>>>>> 02f0594e
     try {
       const alertData = asObject(await request.json(), {});
       const alertId = `alert_${Date.now()}_${Math.random().toString(36).substr(2, 9)}`;
@@ -500,24 +359,6 @@
         (id, session_id, error_message, error_category, severity,
          page_path, metadata, occurrence_count, first_seen, last_seen, created_at)
         VALUES (?, ?, ?, ?, ?, ?, ?, ?, ?, ?, ?)
-<<<<<<< HEAD
-      `
-      )
-        .bind(
-          alertId,
-          'webhook_alert',
-          asString(alertData.message, 'External alert received'),
-          'external_alert',
-          asString(alertData.severity, 'medium'),
-          asString(alertData.source, 'external'),
-          JSON.stringify(alertData),
-          1,
-          new Date().toISOString(),
-          new Date().toISOString(),
-          new Date().toISOString()
-        )
-        .run();
-=======
       `).bind(
         alertId,
         'webhook_alert',
@@ -531,7 +372,6 @@
         new Date().toISOString(),
         new Date().toISOString()
       ).run();
->>>>>>> 02f0594e
 
       // Cache for immediate response
       await this.env.KV.put(
@@ -552,25 +392,14 @@
     } catch (error) {
       console.error('Alert webhook error:', error);
       return Response.json(
-<<<<<<< HEAD
-        { error: 'Failed to process alert webhook' },
-=======
         { error: "Failed to process alert webhook" },
->>>>>>> 02f0594e
         { status: 500, headers: corsHeaders }
       );
     }
   }
 
   // Track deployment events
-<<<<<<< HEAD
-  private async trackDeploymentEvent(
-    request: Request,
-    corsHeaders: HeadersInit
-  ): Promise<Response> {
-=======
   private async trackDeploymentEvent(request: Request, corsHeaders: HeadersInit): Promise<Response> {
->>>>>>> 02f0594e
     try {
       const deploymentData = asObject(await request.json(), {});
       const deploymentId = `deploy_${Date.now()}_${Math.random().toString(36).substr(2, 9)}`;
@@ -581,22 +410,6 @@
         (id, session_id, metric_name, metric_value, metric_unit,
          page_path, metadata, timestamp, created_at)
         VALUES (?, ?, ?, ?, ?, ?, ?, ?, ?)
-<<<<<<< HEAD
-      `
-      )
-        .bind(
-          deploymentId,
-          asString(deploymentData.deployment_id, 'unknown'),
-          'deployment_event',
-          1,
-          'count',
-          asString(deploymentData.environment, this.env.ENVIRONMENT),
-          JSON.stringify(deploymentData),
-          new Date().toISOString(),
-          new Date().toISOString()
-        )
-        .run();
-=======
       `).bind(
         deploymentId,
         asString(deploymentData.deployment_id, 'unknown'),
@@ -608,7 +421,6 @@
         new Date().toISOString(),
         new Date().toISOString()
       ).run();
->>>>>>> 02f0594e
 
       // Cache deployment status
       await this.env.KV.put(
@@ -636,25 +448,14 @@
     } catch (error) {
       console.error('Deployment tracking error:', error);
       return Response.json(
-<<<<<<< HEAD
-        { error: 'Failed to track deployment' },
-=======
         { error: "Failed to track deployment" },
->>>>>>> 02f0594e
         { status: 500, headers: corsHeaders }
       );
     }
   }
 
   // Get deployment metrics
-<<<<<<< HEAD
-  private async getDeploymentMetrics(
-    request: Request,
-    corsHeaders: HeadersInit
-  ): Promise<Response> {
-=======
   private async getDeploymentMetrics(request: Request, corsHeaders: HeadersInit): Promise<Response> {
->>>>>>> 02f0594e
     try {
       const url = new URL(request.url);
       const timeRange = url.searchParams.get('timeRange') || '7d';
@@ -700,30 +501,14 @@
         generatedAt: new Date().toISOString(),
         deployments: {
           frequency: deploymentResults.results || [],
-<<<<<<< HEAD
-          totalCount: (deploymentResults.results || []).reduce(
-            (sum: number, d: any) => sum + asNumber(d.deployment_count, 0),
-            0
-          ),
-          latest: latestDeployment,
-=======
           totalCount: (deploymentResults.results || []).reduce((sum: number, d: any) => sum + asNumber(d.deployment_count, 0), 0),
           latest: latestDeployment
->>>>>>> 02f0594e
         },
         stability: {
           errorCount: asNumber(errorResults?.error_count, 0),
           totalErrors: asNumber(errorResults?.total_errors, 0),
-<<<<<<< HEAD
-          successRate: this.calculateDeploymentSuccessRate(
-            deploymentResults.results || [],
-            errorResults
-          ),
-        },
-=======
           successRate: this.calculateDeploymentSuccessRate(deploymentResults.results || [], errorResults)
         }
->>>>>>> 02f0594e
       };
 
       return Response.json(metrics, { headers: corsHeaders });
@@ -731,25 +516,14 @@
     } catch (error) {
       console.error('Error getting deployment metrics:', error);
       return Response.json(
-<<<<<<< HEAD
-        { error: 'Failed to get deployment metrics' },
-=======
         { error: "Failed to get deployment metrics" },
->>>>>>> 02f0594e
         { status: 500, headers: corsHeaders }
       );
     }
   }
 
   // Track deployment health
-<<<<<<< HEAD
-  private async trackDeploymentHealth(
-    request: Request,
-    corsHeaders: HeadersInit
-  ): Promise<Response> {
-=======
   private async trackDeploymentHealth(request: Request, corsHeaders: HeadersInit): Promise<Response> {
->>>>>>> 02f0594e
     try {
       const healthData = asObject(await request.json(), {});
       const healthId = `health_${Date.now()}_${Math.random().toString(36).substr(2, 9)}`;
@@ -760,22 +534,6 @@
         (id, session_id, metric_name, metric_value, metric_unit,
          device_type, metadata, timestamp, created_at)
         VALUES (?, ?, ?, ?, ?, ?, ?, ?, ?)
-<<<<<<< HEAD
-      `
-      )
-        .bind(
-          healthId,
-          asString(healthData.deployment_id, 'unknown'),
-          'deployment_health',
-          asNumber(healthData.health_score, 0),
-          'score',
-          asString(healthData.environment, this.env.ENVIRONMENT),
-          JSON.stringify(healthData),
-          new Date().toISOString(),
-          new Date().toISOString()
-        )
-        .run();
-=======
       `).bind(
         healthId,
         asString(healthData.deployment_id, 'unknown'),
@@ -787,7 +545,6 @@
         new Date().toISOString(),
         new Date().toISOString()
       ).run();
->>>>>>> 02f0594e
 
       // Update deployment health cache
       await this.env.KV.put(
@@ -808,49 +565,27 @@
     } catch (error) {
       console.error('Deployment health tracking error:', error);
       return Response.json(
-<<<<<<< HEAD
-        { error: 'Failed to track deployment health' },
-=======
         { error: "Failed to track deployment health" },
->>>>>>> 02f0594e
         { status: 500, headers: corsHeaders }
       );
     }
   }
 
   // Get deployment status
-<<<<<<< HEAD
-  private async getDeploymentStatus(
-    request: Request,
-    corsHeaders: HeadersInit
-  ): Promise<Response> {
-=======
   private async getDeploymentStatus(request: Request, corsHeaders: HeadersInit): Promise<Response> {
->>>>>>> 02f0594e
     try {
       const url = new URL(request.url);
       const deploymentId = url.searchParams.get('deploymentId');
 
       if (deploymentId) {
         // Get specific deployment health
-<<<<<<< HEAD
-        const health = await this.env.KV.get(
-          `deployment:health:${deploymentId}`,
-          'json'
-        );
-=======
         const health = await this.env.KV.get(`deployment:health:${deploymentId}`, 'json');
->>>>>>> 02f0594e
 
         return Response.json(
           {
             deployment_id: deploymentId,
             health: health || { status: 'unknown' },
-<<<<<<< HEAD
-            timestamp: new Date().toISOString(),
-=======
             timestamp: new Date().toISOString()
->>>>>>> 02f0594e
           },
           { headers: corsHeaders }
         );
@@ -864,23 +599,14 @@
           FROM performance_analytics
           WHERE metric_name = 'deployment_health'
           AND timestamp > datetime('now', '-1 hour')
-<<<<<<< HEAD
-        `
-        ).first();
-=======
         `).first();
->>>>>>> 02f0594e
 
         return Response.json(
           {
             latest_deployment: latest,
             overall_health: asNumber(recentHealth?.avg_health, 0),
             status: asNumber(recentHealth?.avg_health, 0) > 0.8 ? 'healthy' : 'warning',
-<<<<<<< HEAD
-            timestamp: new Date().toISOString(),
-=======
             timestamp: new Date().toISOString()
->>>>>>> 02f0594e
           },
           { headers: corsHeaders }
         );
@@ -889,11 +615,7 @@
     } catch (error) {
       console.error('Error getting deployment status:', error);
       return Response.json(
-<<<<<<< HEAD
-        { error: 'Failed to get deployment status' },
-=======
         { error: "Failed to get deployment status" },
->>>>>>> 02f0594e
         { status: 500, headers: corsHeaders }
       );
     }
@@ -916,11 +638,7 @@
       '24h': '-24 hours',
       '7d': '-7 days',
       '30d': '-30 days',
-<<<<<<< HEAD
-      '90d': '-90 days',
-=======
       '90d': '-90 days'
->>>>>>> 02f0594e
     };
     return timeMap[timeRange] || '-7 days';
   }
@@ -928,28 +646,14 @@
   private calculateDeploymentSuccessRate(deployments: any[], errors: any): number {
     if (!deployments || deployments.length === 0) return 1.0;
 
-<<<<<<< HEAD
-    const totalDeployments = deployments.reduce(
-      (sum, d) => sum + asNumber(d.deployment_count, 0),
-      0
-    );
-=======
     const totalDeployments = deployments.reduce((sum, d) => sum + asNumber(d.deployment_count, 0), 0);
->>>>>>> 02f0594e
     const errorCount = asNumber(errors?.error_count, 0);
 
     return Math.max(0, (totalDeployments - errorCount) / totalDeployments);
   }
 
   // Notify external services about deployment
-<<<<<<< HEAD
-  private async notifyDeployment(
-    deploymentData: any,
-    deploymentId: string
-  ): Promise<void> {
-=======
   private async notifyDeployment(deploymentData: any, deploymentId: string): Promise<void> {
->>>>>>> 02f0594e
     // Send to DataDog if configured
     if (this.env.DATADOG_API_KEY) {
       try {
@@ -965,17 +669,10 @@
             tags: [
               `environment:${this.env.ENVIRONMENT}`,
               `version:${deploymentData.version}`,
-<<<<<<< HEAD
-              'source:relife',
-            ],
-            alert_type: 'info',
-          }),
-=======
               'source:relife'
             ],
             alert_type: 'info'
           })
->>>>>>> 02f0594e
         });
       } catch (error) {
         console.error('Failed to notify DataDog about deployment:', error);
@@ -989,22 +686,13 @@
           method: 'POST',
           headers: {
             'Content-Type': 'application/json',
-<<<<<<< HEAD
-            Authorization: `Bearer ${this.env.SENTRY_DSN}`,
-=======
             'Authorization': `Bearer ${this.env.SENTRY_DSN}`,
->>>>>>> 02f0594e
           },
           body: JSON.stringify({
             version: deploymentData.version || deploymentId,
             environment: this.env.ENVIRONMENT,
-<<<<<<< HEAD
-            dateReleased: new Date().toISOString(),
-          }),
-=======
             dateReleased: new Date().toISOString()
           })
->>>>>>> 02f0594e
         });
       } catch (error) {
         console.error('Failed to notify Sentry about deployment:', error);
