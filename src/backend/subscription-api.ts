--- conflicted
+++ resolved
@@ -3,8 +3,6 @@
 // Handles premium subscription, payments, and Stripe integration
 
 import Stripe from 'stripe';
-import { ErrorHandler } from '../services/error-handler';
-import AnalyticsService from '../services/analytics';
 import type {
   CreateSubscriptionRequest,
   UpdateSubscriptionRequest,
@@ -58,17 +56,17 @@
   status: number = 400,
   origin: string = '*'
 ): Response {
-  return Response.json({ _error: message }, { status, headers: corsHeaders(origin) });
+  return Response.json({ error: message }, { status, headers: corsHeaders(origin) });
 }
 
 // Success response helper
-function successResponse(data: unknown, origin: string = '*'): Response {
+function successResponse(data: any, origin: string = '*'): Response {
   return Response.json(data, { headers: corsHeaders(origin) });
 }
 
 export class SubscriptionAPIHandler {
   private stripe: Stripe;
-  private supabase: unknown;
+  private supabase: any;
 
   constructor(private env: StripeEnv) {
     this.stripe = getStripe(env);
@@ -173,10 +171,10 @@
       }
 
       return errorResponse('Not Found', 404, origin);
-    } catch (_error) {
-      console.error('Subscription API Error:', _error);
+    } catch (error) {
+      console.error('Subscription API Error:', error);
       return errorResponse(
-        _error instanceof Error ? _error.message : 'Internal Server Error',
+        error instanceof Error ? error.message : 'Internal Server Error',
         500,
         origin
       );
@@ -185,13 +183,13 @@
 
   // Subscription Plans
   private async getSubscriptionPlans(origin: string): Promise<Response> {
-    const { data: plans, _error } = await this.supabase
+    const { data: plans, error } = await this.supabase
       .from('subscription_plans')
       .select('*')
       .eq('is_active', true)
       .order('sort_order');
 
-    if (_error) {
+    if (error) {
       return errorResponse('Failed to fetch subscription plans', 500, origin);
     }
 
@@ -223,8 +221,8 @@
         .eq('id', userId);
 
       return successResponse({ customerId: customer.id }, origin);
-    } catch (_error) {
-      console._error('Failed to create customer:', _error);
+    } catch (error) {
+      console.error('Failed to create customer:', error);
       return errorResponse('Failed to create customer', 500, origin);
     }
   }
@@ -242,7 +240,7 @@
     }
 
     try {
-      const subscriptionData: unknown = {
+      const subscriptionData: any = {
         customer: customerId,
         items: [{ price: priceId }],
         payment_behavior: 'default_incomplete',
@@ -281,22 +279,22 @@
         },
         origin
       );
-    } catch (_error: unknown) {
-      console.error('Failed to create subscription:', _error);
+    } catch (error: unknown) {
+      console.error('Failed to create subscription:', error);
 
       let errorMessage = 'Failed to create subscription';
       let errorCode = 'subscription_creation_failed';
 
-      if (_error instanceof Stripe.errors.StripeError) {
+      if (error instanceof Stripe.errors.StripeError) {
         errorMessage = error.message;
-        errorCode = _error.code || errorCode;
-      } else if (_error instanceof Error) {
-        errorMessage = _error.message;
+        errorCode = error.code || errorCode;
+      } else if (error instanceof Error) {
+        errorMessage = error.message;
       }
 
       return Response.json(
         {
-          _error: {
+          error: {
             code: errorCode,
             message: errorMessage,
             retryable: false,
@@ -322,7 +320,7 @@
       await request.json();
 
     try {
-      const updateData: unknown = {};
+      const updateData: any = {};
 
       if (planId) {
         // Get price ID for new plan
@@ -370,8 +368,8 @@
         },
         origin
       );
-    } catch (_error) {
-      console._error('Failed to update subscription:', _error);
+    } catch (error) {
+      console.error('Failed to update subscription:', error);
       return errorResponse('Failed to update subscription', 500, origin);
     }
   }
@@ -425,8 +423,8 @@
         },
         origin
       );
-    } catch (_error) {
-      console._error('Failed to cancel subscription:', _error);
+    } catch (error) {
+      console.error('Failed to cancel subscription:', error);
       return errorResponse('Failed to cancel subscription', 500, origin);
     }
   }
@@ -454,8 +452,8 @@
       }
 
       return successResponse({ paymentMethod }, origin);
-    } catch (_error) {
-      console._error('Failed to add payment method:', _error);
+    } catch (error) {
+      console.error('Failed to add payment method:', error);
       return errorResponse('Failed to add payment method', 500, origin);
     }
   }
@@ -468,8 +466,8 @@
     try {
       await this.stripe.paymentMethods.detach(paymentMethodId);
       return successResponse({ success: true }, origin);
-    } catch (_error) {
-      console._error('Failed to remove payment method:', _error);
+    } catch (error) {
+      console.error('Failed to remove payment method:', error);
       return errorResponse('Failed to remove payment method', 500, origin);
     }
   }
@@ -502,8 +500,8 @@
         },
         origin
       );
-    } catch (_error) {
-      console._error('Failed to create payment intent:', _error);
+    } catch (error) {
+      console.error('Failed to create payment intent:', error);
       return errorResponse('Failed to create payment intent', 500, origin);
     }
   }
@@ -519,8 +517,8 @@
       });
 
       return successResponse({ invoice }, origin);
-    } catch (_error) {
-      console._error('Failed to get upcoming invoice:', _error);
+    } catch (error) {
+      console.error('Failed to get upcoming invoice:', error);
       return errorResponse('Failed to get upcoming invoice', 500, origin);
     }
   }
@@ -569,8 +567,8 @@
       } catch {
         return successResponse({ valid: false }, origin);
       }
-    } catch (_error) {
-      console._error('Failed to validate discount code:', _error);
+    } catch (error) {
+      console.error('Failed to validate discount code:', error);
       return successResponse({ valid: false }, origin);
     }
   }
@@ -587,18 +585,18 @@
     }
 
     try {
-      const { data, _error } = await this.supabase.rpc('check_feature_access', {
+      const { data, error } = await this.supabase.rpc('check_feature_access', {
         user_uuid: userId,
         feature_id: featureId,
       });
 
-      if (_error) {
-        throw _error;
+      if (error) {
+        throw error;
       }
 
       return successResponse({ hasAccess: data }, origin);
-    } catch (_error) {
-      console._error('Failed to check feature access:', _error);
+    } catch (error) {
+      console.error('Failed to check feature access:', error);
       return errorResponse('Failed to check feature access', 500, origin);
     }
   }
@@ -623,8 +621,8 @@
       });
 
       return successResponse({ success: true }, origin);
-    } catch (_error) {
-      console._error('Failed to track feature usage:', _error);
+    } catch (error) {
+      console.error('Failed to track feature usage:', error);
       return errorResponse('Failed to track feature usage', 500, origin);
     }
   }
@@ -673,8 +671,8 @@
         },
         origin
       );
-    } catch (_error) {
-      console._error('Failed to get subscription dashboard:', _error);
+    } catch (error) {
+      console.error('Failed to get subscription dashboard:', error);
       return errorResponse('Failed to get subscription dashboard', 500, origin);
     }
   }
@@ -698,23 +696,23 @@
       // Log webhook event
       await this.supabase.from('webhook_events').insert({
         stripe_event_id: event.id,
-        event_type: _event.type,
+        event_type: event.type,
         processed: false,
       });
 
       // Process webhook
-      await this.processWebhookEvent(_event);
+      await this.processWebhookEvent(event);
 
       return successResponse({ received: true }, origin);
-    } catch (_error) {
-      console._error('Webhook processing failed:', _error);
+    } catch (error) {
+      console.error('Webhook processing failed:', error);
       return errorResponse('Webhook processing failed', 400, origin);
     }
   }
 
   // Helper Methods
 
-  private async saveSubscriptionToDatabase(stripeSubscription: unknown): Promise<void> {
+  private async saveSubscriptionToDatabase(stripeSubscription: any): Promise<void> {
     const subscriptionData = {
       stripe_subscription_id: stripeSubscription.id,
       stripe_customer_id: stripeSubscription.customer,
@@ -745,9 +743,7 @@
       .upsert(subscriptionData, { onConflict: 'stripe_subscription_id' });
   }
 
-  private async updateSubscriptionInDatabase(
-    stripeSubscription: unknown
-  ): Promise<void> {
+  private async updateSubscriptionInDatabase(stripeSubscription: any): Promise<void> {
     const updateData = {
       status: stripeSubscription.status,
       billing_interval:
@@ -771,13 +767,7 @@
       .eq('stripe_subscription_id', stripeSubscription.id);
   }
 
-<<<<<<< HEAD
-  private async generateRetentionOffer(
-    subscriptionId: string
-  ): Promise<RetentionOffer> {
-=======
   private async generateRetentionOffer(subscriptionId: string): Promise<RetentionOffer> {
->>>>>>> 5d3ec329
     // Logic to generate retention offers based on user behavior
     // This could include discounts, free months, etc.
     return {
@@ -787,40 +777,40 @@
     };
   }
 
-  private async processWebhookEvent(_event: unknown): Promise<void> {
-    switch (_event.type) {
+  private async processWebhookEvent(event: any): Promise<void> {
+    switch (event.type) {
       case 'customer.subscription.updated':
       case 'customer.subscription.deleted':
       case 'customer.subscription.created':
-        await this.updateSubscriptionInDatabase(_event.data.object);
+        await this.updateSubscriptionInDatabase(event.data.object);
         break;
 
       case 'invoice.payment_succeeded':
       case 'invoice.payment_failed':
-        await this.handleInvoiceEvent(_event.data.object);
+        await this.handleInvoiceEvent(event.data.object);
         break;
 
       case 'customer.subscription.trial_will_end':
-        await this.handleTrialWillEnd(_event.data.object);
+        await this.handleTrialWillEnd(event.data.object);
         break;
 
       default:
-        console.log(`Unhandled event type: ${_event.type}`);
+        console.log(`Unhandled event type: ${event.type}`);
     }
 
     // Mark event as processed
     await this.supabase
       .from('webhook_events')
       .update({ processed: true, processed_at: new Date() })
-      .eq('stripe_event_id', _event.id);
-  }
-
-  private async handleInvoiceEvent(invoice: unknown): Promise<void> {
+      .eq('stripe_event_id', event.id);
+  }
+
+  private async handleInvoiceEvent(invoice: any): Promise<void> {
     // Handle invoice events - save to database, send notifications, etc.
     // Implementation depends on specific business logic
   }
 
-  private async handleTrialWillEnd(subscription: unknown): Promise<void> {
+  private async handleTrialWillEnd(subscription: any): Promise<void> {
     // Handle trial ending - send reminder emails, etc.
     // Implementation depends on specific business logic
   }
