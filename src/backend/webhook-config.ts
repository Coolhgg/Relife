// Stripe Webhook Configuration for Relife Alarm App
// Configuration constants and setup utilities for webhook processing

export const WEBHOOK_EVENTS = [
  // Subscription lifecycle events
  'customer.subscription.created',
  'customer.subscription.updated',
  'customer.subscription.deleted',
  'customer.subscription.trial_will_end',

  // Invoice and payment events
  'invoice.created',
  'invoice.finalized',
  'invoice.payment_succeeded',
  'invoice.payment_failed',
  'invoice.payment_action_required',
  'invoice.upcoming',

  // Payment intent events
  'payment_intent.succeeded',
  'payment_intent.payment_failed',
  'payment_intent.requires_action',

  // Payment method events
  'payment_method.attached',
  'payment_method.detached',
  'setup_intent.succeeded',

  // Customer events
  'customer.created',
  'customer.updated',
  'customer.deleted',
  'customer.source.created',
  'customer.source.updated',
  'customer.source.deleted',

  // Discount and coupon events
  'coupon.created',
  'coupon.updated',
  'coupon.deleted',
  'customer.discount.created',
  'customer.discount.updated',
  'customer.discount.deleted',

  // Dispute and chargeback events
  'charge.dispute.created',
  'charge.dispute.updated',

  // Account and capability events (for Connect if needed)
  'account.updated',
<<<<<<< HEAD
  'capability.updated',
=======
  'capability.updated'
>>>>>>> 02f0594e
] as const;

export type WebhookEventType = typeof WEBHOOK_EVENTS[number];

// Webhook endpoint configuration
export const WEBHOOK_CONFIG = {
  // Maximum number of retry attempts
  maxRetries: 3,

  // Webhook signature tolerance (seconds)
  tolerance: 300, // 5 minutes

  // Events that should be processed immediately (high priority)
  highPriorityEvents: [
    'invoice.payment_succeeded',
    'invoice.payment_failed',
<<<<<<< HEAD
    'customer.subscription.deleted',
  ],

  // Events that can be processed with delay (low priority)
  lowPriorityEvents: ['customer.updated', 'invoice.created'],
=======
    'customer.subscription.deleted'
  ],

  // Events that can be processed with delay (low priority)
  lowPriorityEvents: [
    'customer.updated',
    'invoice.created'
  ],
>>>>>>> 02f0594e

  // Timeout for webhook processing (milliseconds)
  processingTimeout: 30000, // 30 seconds

  // Batch processing configuration
  batchProcessing: {
    enabled: false, // Enable for high-volume scenarios
    batchSize: 10,
    batchTimeout: 5000 // 5 seconds
  }
};

// Webhook security configuration
export const SECURITY_CONFIG = {
  // Required headers
<<<<<<< HEAD
  requiredHeaders: ['stripe-signature'],

  // Allowed content types
  allowedContentTypes: ['application/json', 'application/json; charset=utf-8'],
=======
  requiredHeaders: [
    'stripe-signature'
  ],

  // Allowed content types
  allowedContentTypes: [
    'application/json',
    'application/json; charset=utf-8'
  ],
>>>>>>> 02f0594e

  // Rate limiting (requests per minute)
  rateLimit: {
    windowMs: 60 * 1000, // 1 minute
    max: 1000 // Max 1000 webhooks per minute
  },

  // IP whitelist (Stripe's webhook IPs)
  ipWhitelist: [
    '54.187.174.169',
    '54.187.205.235',
    '54.187.216.72',
    '54.241.31.99',
    '54.241.31.102',
<<<<<<< HEAD
    '54.241.34.107',
  ],
=======
    '54.241.34.107'
  ]
>>>>>>> 02f0594e
};

// Environment configuration
export interface WebhookEnvironmentConfig {
  stripeSecretKey: string;
  webhookSecret: string;
  databaseUrl: string;
  environment: 'development' | 'staging' | 'production';
  logLevel: 'debug' | 'info' | 'warn' | 'error';
  enableMetrics: boolean;
  enableRetries: boolean;
}

export function getWebhookEnvironmentConfig(): WebhookEnvironmentConfig {
  return {
    stripeSecretKey: process.env.STRIPE_SECRET_KEY || '',
    webhookSecret: process.env.STRIPE_WEBHOOK_SECRET || '',
    databaseUrl: process.env.SUPABASE_URL || '',
    environment: (process.env.NODE_ENV as any) || 'development',
    logLevel: (process.env.WEBHOOK_LOG_LEVEL as any) || 'info',
    enableMetrics: process.env.ENABLE_WEBHOOK_METRICS === 'true',
<<<<<<< HEAD
    enableRetries: process.env.ENABLE_WEBHOOK_RETRIES !== 'false',
=======
    enableRetries: process.env.ENABLE_WEBHOOK_RETRIES !== 'false'
>>>>>>> 02f0594e
  };
}

// Webhook monitoring and alerting configuration
export const MONITORING_CONFIG = {
  // Alert thresholds
  alertThresholds: {
    errorRate: 0.05, // Alert if error rate exceeds 5%
    processingTime: 10000, // Alert if processing takes more than 10 seconds
    queueSize: 1000 // Alert if queue size exceeds 1000
  },

  // Metrics to track
  metrics: [
    'webhook_events_processed',
    'webhook_processing_time',
    'webhook_errors',
<<<<<<< HEAD
    'webhook_retries',
=======
    'webhook_retries'
>>>>>>> 02f0594e
  ],

  // Health check configuration
  healthCheck: {
    enabled: true,
    interval: 60000, // 1 minute
    timeout: 5000 // 5 seconds
  }
};

// Webhook retry configuration
export const RETRY_CONFIG = {
  // Exponential backoff settings
  backoff: {
    initialDelay: 1000, // 1 second
    maxDelay: 300000, // 5 minutes
    multiplier: 2,
    jitter: true
  },

  // Events that should not be retried
  nonRetryableEvents: [
<<<<<<< HEAD
    'customer.deleted', // Don't retry if customer is already deleted
  ],

  // Error codes that should trigger immediate retry
  retryableErrors: ['ECONNRESET', 'ECONNREFUSED', 'ETIMEDOUT', 'EAI_AGAIN'],

  // Error codes that should not be retried
  nonRetryableErrors: ['INVALID_SIGNATURE', 'EVENT_TOO_OLD'],
=======
    'customer.deleted' // Don't retry if customer is already deleted
  ],

  // Error codes that should trigger immediate retry
  retryableErrors: [
    'ECONNRESET',
    'ECONNREFUSED',
    'ETIMEDOUT',
    'EAI_AGAIN'
  ],

  // Error codes that should not be retried
  nonRetryableErrors: [
    'INVALID_SIGNATURE',
    'EVENT_TOO_OLD'
  ]
>>>>>>> 02f0594e
};

// Development and testing helpers
export const DEVELOPMENT_CONFIG = {
  // Mock webhook events for testing
  mockEvents: {
    subscriptionCreated: {
      id: 'evt_test_webhook',
      type: 'customer.subscription.created',
      data: {
        object: {
          id: 'sub_test',
          customer: 'cus_test',
          status: 'active',
          items: {
<<<<<<< HEAD
            data: [
              {
                price: {
                  id: 'price_test',
                  unit_amount: 999,
                  currency: 'usd',
                  recurring: { interval: 'month' },
                },
              },
            ],
          },
        },
      },
    },
=======
            data: [{
              price: {
                id: 'price_test',
                unit_amount: 999,
                currency: 'usd',
                recurring: { interval: 'month' }
              }
            }]
          }
        }
      }
    }
>>>>>>> 02f0594e
  },

  // Testing utilities
  enableTestMode: process.env.STRIPE_TEST_MODE === 'true',

  // Debug logging
<<<<<<< HEAD
  verboseLogging: process.env.WEBHOOK_VERBOSE_LOGGING === 'true',
};

// Webhook endpoint validation
export function validateWebhookConfig(
  config: Partial<WebhookEnvironmentConfig>
): string[] {
=======
  verboseLogging: process.env.WEBHOOK_VERBOSE_LOGGING === 'true'
};

// Webhook endpoint validation
export function validateWebhookConfig(config: Partial<WebhookEnvironmentConfig>): string[] {
>>>>>>> 02f0594e
  const errors: string[] = [];

  if (!config.stripeSecretKey) {
    errors.push('STRIPE_SECRET_KEY is required');
  }

  if (!config.webhookSecret) {
    errors.push('STRIPE_WEBHOOK_SECRET is required');
  }

  if (!config.databaseUrl) {
    errors.push('SUPABASE_URL is required');
  }

  if (config.stripeSecretKey && !config.stripeSecretKey.startsWith('sk_')) {
    errors.push('STRIPE_SECRET_KEY must start with "sk_"');
  }

  if (config.webhookSecret && !config.webhookSecret.startsWith('whsec_')) {
    errors.push('STRIPE_WEBHOOK_SECRET must start with "whsec_"');
  }

  return errors;
}

// Setup instructions for different environments
export const SETUP_INSTRUCTIONS = {
  stripe: {
    webhookUrl: 'https://your-app.com/api/webhooks/stripe',
    events: WEBHOOK_EVENTS,
<<<<<<< HEAD
    description: 'Relife Alarm App - Subscription Management',
=======
    description: 'Relife Alarm App - Subscription Management'
>>>>>>> 02f0594e
  },

  environments: {
    development: {
      webhookUrl: 'https://localhost:3000/api/webhooks/stripe',
<<<<<<< HEAD
      ngrokSetup: 'Use ngrok for local testing: ngrok http 3000',
    },

    staging: {
      webhookUrl: 'https://staging.your-app.com/api/webhooks/stripe',
    },

    production: {
      webhookUrl: 'https://your-app.com/api/webhooks/stripe',
    },
  },
=======
      ngrokSetup: 'Use ngrok for local testing: ngrok http 3000'
    },

    staging: {
      webhookUrl: 'https://staging.your-app.com/api/webhooks/stripe'
    },

    production: {
      webhookUrl: 'https://your-app.com/api/webhooks/stripe'
    }
  }
>>>>>>> 02f0594e
};

export default {
  WEBHOOK_EVENTS,
  WEBHOOK_CONFIG,
  SECURITY_CONFIG,
  MONITORING_CONFIG,
  RETRY_CONFIG,
  DEVELOPMENT_CONFIG,
  getWebhookEnvironmentConfig,
  validateWebhookConfig,
  SETUP_INSTRUCTIONS
};<|MERGE_RESOLUTION|>--- conflicted
+++ resolved
@@ -48,11 +48,7 @@
 
   // Account and capability events (for Connect if needed)
   'account.updated',
-<<<<<<< HEAD
-  'capability.updated',
-=======
   'capability.updated'
->>>>>>> 02f0594e
 ] as const;
 
 export type WebhookEventType = typeof WEBHOOK_EVENTS[number];
@@ -69,13 +65,6 @@
   highPriorityEvents: [
     'invoice.payment_succeeded',
     'invoice.payment_failed',
-<<<<<<< HEAD
-    'customer.subscription.deleted',
-  ],
-
-  // Events that can be processed with delay (low priority)
-  lowPriorityEvents: ['customer.updated', 'invoice.created'],
-=======
     'customer.subscription.deleted'
   ],
 
@@ -84,7 +73,6 @@
     'customer.updated',
     'invoice.created'
   ],
->>>>>>> 02f0594e
 
   // Timeout for webhook processing (milliseconds)
   processingTimeout: 30000, // 30 seconds
@@ -100,12 +88,6 @@
 // Webhook security configuration
 export const SECURITY_CONFIG = {
   // Required headers
-<<<<<<< HEAD
-  requiredHeaders: ['stripe-signature'],
-
-  // Allowed content types
-  allowedContentTypes: ['application/json', 'application/json; charset=utf-8'],
-=======
   requiredHeaders: [
     'stripe-signature'
   ],
@@ -115,7 +97,6 @@
     'application/json',
     'application/json; charset=utf-8'
   ],
->>>>>>> 02f0594e
 
   // Rate limiting (requests per minute)
   rateLimit: {
@@ -130,13 +111,8 @@
     '54.187.216.72',
     '54.241.31.99',
     '54.241.31.102',
-<<<<<<< HEAD
-    '54.241.34.107',
-  ],
-=======
     '54.241.34.107'
   ]
->>>>>>> 02f0594e
 };
 
 // Environment configuration
@@ -158,11 +134,7 @@
     environment: (process.env.NODE_ENV as any) || 'development',
     logLevel: (process.env.WEBHOOK_LOG_LEVEL as any) || 'info',
     enableMetrics: process.env.ENABLE_WEBHOOK_METRICS === 'true',
-<<<<<<< HEAD
-    enableRetries: process.env.ENABLE_WEBHOOK_RETRIES !== 'false',
-=======
     enableRetries: process.env.ENABLE_WEBHOOK_RETRIES !== 'false'
->>>>>>> 02f0594e
   };
 }
 
@@ -180,11 +152,7 @@
     'webhook_events_processed',
     'webhook_processing_time',
     'webhook_errors',
-<<<<<<< HEAD
-    'webhook_retries',
-=======
     'webhook_retries'
->>>>>>> 02f0594e
   ],
 
   // Health check configuration
@@ -207,16 +175,6 @@
 
   // Events that should not be retried
   nonRetryableEvents: [
-<<<<<<< HEAD
-    'customer.deleted', // Don't retry if customer is already deleted
-  ],
-
-  // Error codes that should trigger immediate retry
-  retryableErrors: ['ECONNRESET', 'ECONNREFUSED', 'ETIMEDOUT', 'EAI_AGAIN'],
-
-  // Error codes that should not be retried
-  nonRetryableErrors: ['INVALID_SIGNATURE', 'EVENT_TOO_OLD'],
-=======
     'customer.deleted' // Don't retry if customer is already deleted
   ],
 
@@ -233,7 +191,6 @@
     'INVALID_SIGNATURE',
     'EVENT_TOO_OLD'
   ]
->>>>>>> 02f0594e
 };
 
 // Development and testing helpers
@@ -249,22 +206,6 @@
           customer: 'cus_test',
           status: 'active',
           items: {
-<<<<<<< HEAD
-            data: [
-              {
-                price: {
-                  id: 'price_test',
-                  unit_amount: 999,
-                  currency: 'usd',
-                  recurring: { interval: 'month' },
-                },
-              },
-            ],
-          },
-        },
-      },
-    },
-=======
             data: [{
               price: {
                 id: 'price_test',
@@ -277,28 +218,17 @@
         }
       }
     }
->>>>>>> 02f0594e
   },
 
   // Testing utilities
   enableTestMode: process.env.STRIPE_TEST_MODE === 'true',
 
   // Debug logging
-<<<<<<< HEAD
-  verboseLogging: process.env.WEBHOOK_VERBOSE_LOGGING === 'true',
-};
-
-// Webhook endpoint validation
-export function validateWebhookConfig(
-  config: Partial<WebhookEnvironmentConfig>
-): string[] {
-=======
   verboseLogging: process.env.WEBHOOK_VERBOSE_LOGGING === 'true'
 };
 
 // Webhook endpoint validation
 export function validateWebhookConfig(config: Partial<WebhookEnvironmentConfig>): string[] {
->>>>>>> 02f0594e
   const errors: string[] = [];
 
   if (!config.stripeSecretKey) {
@@ -329,29 +259,12 @@
   stripe: {
     webhookUrl: 'https://your-app.com/api/webhooks/stripe',
     events: WEBHOOK_EVENTS,
-<<<<<<< HEAD
-    description: 'Relife Alarm App - Subscription Management',
-=======
     description: 'Relife Alarm App - Subscription Management'
->>>>>>> 02f0594e
   },
 
   environments: {
     development: {
       webhookUrl: 'https://localhost:3000/api/webhooks/stripe',
-<<<<<<< HEAD
-      ngrokSetup: 'Use ngrok for local testing: ngrok http 3000',
-    },
-
-    staging: {
-      webhookUrl: 'https://staging.your-app.com/api/webhooks/stripe',
-    },
-
-    production: {
-      webhookUrl: 'https://your-app.com/api/webhooks/stripe',
-    },
-  },
-=======
       ngrokSetup: 'Use ngrok for local testing: ngrok http 3000'
     },
 
@@ -363,7 +276,6 @@
       webhookUrl: 'https://your-app.com/api/webhooks/stripe'
     }
   }
->>>>>>> 02f0594e
 };
 
 export default {
