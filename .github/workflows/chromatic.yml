--- conflicted
+++ resolved
@@ -55,11 +55,7 @@
 
           # Optional: Ignore last build on this branch if it's the first build
           ignoreLastBuildOnBranch: true
-<<<<<<< HEAD
-
-=======
           
->>>>>>> 96f8173d
           # Optional: Custom directory for Storybook build output
           storybookBuildDir: storybook-static
 
