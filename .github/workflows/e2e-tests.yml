name: E2E Tests

on:
  push:
    branches: [main, develop]
  pull_request:
    branches: [main, develop]
  workflow_dispatch:
    inputs:
      test_suite:
        description: "Test suite to run"
        required: false
        default: "all"
        type: choice
        options:
<<<<<<< HEAD
          - all
          - desktop
          - mobile
          - auth
          - dashboard
          - alarms
          - settings
  schedule:
    - cron: "0 2 * * 0" # Run at 2 AM every Sunday
=======
        - all
        - desktop
        - mobile
        - auth
        - dashboard
        - alarms
        - settings
  schedule:
    - cron: '0 2 * * 0'  # Run at 2 AM every Sunday
>>>>>>> 96f8173d

env:
  # Test environment variables
  NODE_ENV: test
  CI: true

jobs:
  e2e-tests:
    timeout-minutes: 60
    runs-on: ubuntu-latest

    strategy:
      fail-fast: false
      matrix:
        project:
          - chromium
          - firefox
          - webkit
          - mobile-chrome
          - mobile-safari

    steps:
<<<<<<< HEAD
      - name: Checkout repository
        uses: actions/checkout@v4

      - name: Setup Node.js
        uses: actions/setup-node@v4
        with:
          node-version: "20"
          cache: "npm"

      - name: Setup Bun
        uses: oven-sh/setup-bun@v2
        with:
          bun-version: latest

      - name: Install dependencies
        run: bun install --frozen-lockfile

      - name: Install Playwright Browsers
        run: bun run test:e2e:install

      - name: Install system dependencies
        run: |
          sudo apt-get update
          sudo apt-get install -y libwoff2dec-1.0-2 libwebpdemux2 libwebpmux3 libenchant-2-2 libevdev2 libgles2-mesa libx264-dev

      - name: Build application
        run: bun run build

      - name: Run E2E tests
        run: |
          if [ "${{ github.event.inputs.test_suite }}" = "desktop" ]; then
            bun run test:e2e:desktop --project=${{ matrix.project }}
          elif [ "${{ github.event.inputs.test_suite }}" = "mobile" ]; then
            bun run test:e2e:mobile --project=${{ matrix.project }}
          elif [ "${{ github.event.inputs.test_suite }}" = "auth" ]; then
            bunx playwright test tests/e2e/specs/authentication.spec.ts --project=${{ matrix.project }}
          elif [ "${{ github.event.inputs.test_suite }}" = "dashboard" ]; then
            bunx playwright test tests/e2e/specs/dashboard.spec.ts --project=${{ matrix.project }}
          elif [ "${{ github.event.inputs.test_suite }}" = "alarms" ]; then
            bunx playwright test tests/e2e/specs/alarm-management.spec.ts --project=${{ matrix.project }}
          elif [ "${{ github.event.inputs.test_suite }}" = "settings" ]; then
            bunx playwright test tests/e2e/specs/settings.spec.ts --project=${{ matrix.project }}
          else
            bun run test:e2e:ci --project=${{ matrix.project }}
          fi
        env:
          # Add any test environment variables here
          PLAYWRIGHT_HTML_REPORT: playwright-report-${{ matrix.project }}

      - name: Upload Playwright Report
        uses: actions/upload-artifact@v4
        if: always()
        with:
          name: playwright-report-${{ matrix.project }}
          path: playwright-report/
          retention-days: 30

      - name: Upload Test Screenshots
        uses: actions/upload-artifact@v4
        if: failure()
        with:
          name: test-screenshots-${{ matrix.project }}
          path: test-results/
          retention-days: 7
=======
    - name: Checkout repository
      uses: actions/checkout@v4

    - name: Setup Node.js
      uses: actions/setup-node@v4
      with:
        node-version: '20'
        cache: 'npm'

    - name: Setup Bun
      uses: oven-sh/setup-bun@v2
      with:
        bun-version: latest

    - name: Install dependencies
      run: bun install --frozen-lockfile

    - name: Install Playwright Browsers
      run: bun run test:e2e:install

    - name: Install system dependencies
      run: |
        sudo apt-get update
        sudo apt-get install -y libwoff2dec-1.0-2 libwebpdemux2 libwebpmux3 libenchant-2-2 libevdev2 libgles2-mesa libx264-dev

    - name: Build application
      run: bun run build

    - name: Run E2E tests
      run: |
        if [ "${{ github.event.inputs.test_suite }}" = "desktop" ]; then
          bun run test:e2e:desktop --project=${{ matrix.project }}
        elif [ "${{ github.event.inputs.test_suite }}" = "mobile" ]; then
          bun run test:e2e:mobile --project=${{ matrix.project }}
        elif [ "${{ github.event.inputs.test_suite }}" = "auth" ]; then
          bunx playwright test tests/e2e/specs/authentication.spec.ts --project=${{ matrix.project }}
        elif [ "${{ github.event.inputs.test_suite }}" = "dashboard" ]; then
          bunx playwright test tests/e2e/specs/dashboard.spec.ts --project=${{ matrix.project }}
        elif [ "${{ github.event.inputs.test_suite }}" = "alarms" ]; then
          bunx playwright test tests/e2e/specs/alarm-management.spec.ts --project=${{ matrix.project }}
        elif [ "${{ github.event.inputs.test_suite }}" = "settings" ]; then
          bunx playwright test tests/e2e/specs/settings.spec.ts --project=${{ matrix.project }}
        else
          bun run test:e2e:ci --project=${{ matrix.project }}
        fi
      env:
        # Add any test environment variables here
        PLAYWRIGHT_HTML_REPORT: playwright-report-${{ matrix.project }}

    - name: Upload Playwright Report
      uses: actions/upload-artifact@v4
      if: always()
      with:
        name: playwright-report-${{ matrix.project }}
        path: playwright-report/
        retention-days: 30

    - name: Upload Test Screenshots
      uses: actions/upload-artifact@v4
      if: failure()
      with:
        name: test-screenshots-${{ matrix.project }}
        path: test-results/
        retention-days: 7
>>>>>>> 96f8173d

  # Mobile-specific testing with real device simulation
  mobile-e2e:
    timeout-minutes: 30
    runs-on: ubuntu-latest
    if: github.event_name == 'push' && github.ref == 'refs/heads/main'

    steps:
      - name: Checkout repository
        uses: actions/checkout@v4

      - name: Setup Node.js
        uses: actions/setup-node@v4
        with:
          node-version: "20"
          cache: "npm"

<<<<<<< HEAD
      - name: Setup Bun
        uses: oven-sh/setup-bun@v2
        with:
          bun-version: latest
=======
    - name: Setup Bun
      uses: oven-sh/setup-bun@v2
      with:
        bun-version: latest
>>>>>>> 96f8173d

      - name: Install dependencies
        run: bun install --frozen-lockfile

      - name: Install Playwright Browsers
        run: bun run test:e2e:install

      - name: Build application
        run: bun run build

      - name: Run Mobile E2E Tests
        run: bunx playwright test tests/e2e/specs/mobile-experience.spec.ts --project="Mobile Chrome" --project="Mobile Safari"

      - name: Upload Mobile Test Report
        uses: actions/upload-artifact@v4
        if: always()
        with:
          name: mobile-e2e-report
          path: playwright-report/
          retention-days: 30

  # Accessibility testing
  accessibility-tests:
    timeout-minutes: 20
    runs-on: ubuntu-latest

    steps:
<<<<<<< HEAD
      - name: Checkout repository
        uses: actions/checkout@v4

      - name: Setup Node.js
        uses: actions/setup-node@v4
        with:
          node-version: "20"
          cache: "npm"

      - name: Setup Bun
        uses: oven-sh/setup-bun@v2
        with:
          bun-version: latest

      - name: Install dependencies
        run: bun install --frozen-lockfile

      - name: Install Playwright Browsers
        run: bunx playwright install chromium

      - name: Build application
        run: bun run build

      - name: Run Accessibility Tests
        run: |
          # Run tests that include accessibility checks
          bunx playwright test --project=chromium --grep="accessibility|a11y" || echo "No specific accessibility tests found"

      - name: Upload Accessibility Report
        uses: actions/upload-artifact@v4
        if: always()
        with:
          name: accessibility-report
          path: playwright-report/
          retention-days: 15
=======
    - name: Checkout repository
      uses: actions/checkout@v4

    - name: Setup Node.js
      uses: actions/setup-node@v4
      with:
        node-version: '20'
        cache: 'npm'

    - name: Setup Bun
      uses: oven-sh/setup-bun@v2
      with:
        bun-version: latest

    - name: Install dependencies
      run: bun install --frozen-lockfile

    - name: Install Playwright Browsers
      run: bunx playwright install chromium

    - name: Build application
      run: bun run build

    - name: Run Accessibility Tests
      run: |
        # Run tests that include accessibility checks
        bunx playwright test --project=chromium --grep="accessibility|a11y" || echo "No specific accessibility tests found"

    - name: Upload Accessibility Report
      uses: actions/upload-artifact@v4
      if: always()
      with:
        name: accessibility-report
        path: playwright-report/
        retention-days: 15
>>>>>>> 96f8173d

  # Performance testing
  performance-tests:
    timeout-minutes: 15
    runs-on: ubuntu-latest
    if: github.event_name == 'push' && (github.ref == 'refs/heads/main' || github.ref == 'refs/heads/develop')

    steps:
<<<<<<< HEAD
      - name: Checkout repository
        uses: actions/checkout@v4

      - name: Setup Node.js
        uses: actions/setup-node@v4
        with:
          node-version: "20"
          cache: "npm"

      - name: Setup Bun
        uses: oven-sh/setup-bun@v2
        with:
          bun-version: latest

      - name: Install dependencies
        run: bun install --frozen-lockfile

      - name: Install Playwright Browsers
        run: bunx playwright install chromium

      - name: Build application
        run: bun run build

      - name: Run Performance Tests
        run: |
          # Run tests with performance focus
          bunx playwright test --project=chromium --grep="performance|load" || echo "No specific performance tests found"

      - name: Upload Performance Report
        uses: actions/upload-artifact@v4
        if: always()
        with:
          name: performance-report
          path: playwright-report/
          retention-days: 15
=======
    - name: Checkout repository
      uses: actions/checkout@v4

    - name: Setup Node.js
      uses: actions/setup-node@v4
      with:
        node-version: '20'
        cache: 'npm'

    - name: Setup Bun
      uses: oven-sh/setup-bun@v2
      with:
        bun-version: latest

    - name: Install dependencies
      run: bun install --frozen-lockfile

    - name: Install Playwright Browsers
      run: bunx playwright install chromium

    - name: Build application
      run: bun run build

    - name: Run Performance Tests
      run: |
        # Run tests with performance focus
        bunx playwright test --project=chromium --grep="performance|load" || echo "No specific performance tests found"

    - name: Upload Performance Report
      uses: actions/upload-artifact@v4
      if: always()
      with:
        name: performance-report
        path: playwright-report/
        retention-days: 15
>>>>>>> 96f8173d

  # Test summary and notifications
  test-summary:
    if: always()
    needs: [e2e-tests, mobile-e2e, accessibility-tests]
    runs-on: ubuntu-latest

    steps:
      - name: Download all artifacts
        uses: actions/download-artifact@v4
        with:
          path: ./reports

      - name: Create test summary
        run: |
          echo "## E2E Test Results Summary" >> $GITHUB_STEP_SUMMARY
          echo "### Test Execution Overview" >> $GITHUB_STEP_SUMMARY

          if [ -d "./reports" ]; then
            echo "#### Available Reports:" >> $GITHUB_STEP_SUMMARY
            ls -la ./reports/ | grep -E "playwright-report|mobile-e2e|accessibility" | while read line; do
              echo "- $line" >> $GITHUB_STEP_SUMMARY
            done
          else
            echo "No test reports found" >> $GITHUB_STEP_SUMMARY
          fi

          echo "### Matrix Results" >> $GITHUB_STEP_SUMMARY
          echo "- **Main E2E Tests**: ${{ needs.e2e-tests.result }}" >> $GITHUB_STEP_SUMMARY
          echo "- **Mobile Tests**: ${{ needs.mobile-e2e.result }}" >> $GITHUB_STEP_SUMMARY
          echo "- **Accessibility Tests**: ${{ needs.accessibility-tests.result }}" >> $GITHUB_STEP_SUMMARY

          echo "### Quick Actions" >> $GITHUB_STEP_SUMMARY
          echo "- 🔍 [View detailed reports in artifacts](#)" >> $GITHUB_STEP_SUMMARY
          echo "- 🐛 [Debug failed tests locally](../blob/main/docs/e2e-testing.md#debugging)" >> $GITHUB_STEP_SUMMARY
          echo "- 📱 [Run mobile tests](../actions/workflows/e2e-tests.yml)" >> $GITHUB_STEP_SUMMARY

      - name: Post PR Comment
        if: github.event_name == 'pull_request'
        uses: actions/github-script@v6
        with:
          script: |
            const { owner, repo } = context.repo;
            const prNumber = context.payload.pull_request.number;

            const e2eResult = '${{ needs.e2e-tests.result }}';
            const mobileResult = '${{ needs.mobile-e2e.result }}';
            const a11yResult = '${{ needs.accessibility-tests.result }}';

            let emoji = '✅';
            let status = 'passed';

            if (e2eResult === 'failure' || mobileResult === 'failure' || a11yResult === 'failure') {
              emoji = '❌';
              status = 'failed';
            } else if (e2eResult === 'cancelled' || mobileResult === 'cancelled' || a11yResult === 'cancelled') {
              emoji = '⚠️';
              status = 'cancelled';
            }

            const comment = `## ${emoji} E2E Test Results

            The end-to-end tests have **${status}**.

            ### Test Summary
            | Test Suite | Result |
            |------------|--------|
            | Desktop E2E | ${e2eResult === 'success' ? '✅' : '❌'} ${e2eResult} |
            | Mobile E2E | ${mobileResult === 'success' ? '✅' : mobileResult === 'skipped' ? '⏭️' : '❌'} ${mobileResult} |
            | Accessibility | ${a11yResult === 'success' ? '✅' : '❌'} ${a11yResult} |

            ${status === 'failed' ? '### 🔍 Debugging\n- Check the uploaded artifacts for detailed test reports\n- Run tests locally with `bun run test:e2e:debug`\n- View screenshots in the test-screenshots artifacts' : ''}

            <details>
            <summary>How to run tests locally</summary>

            \`\`\`bash
            # Install dependencies
            bun install

            # Run all E2E tests
            bun run test:e2e

            # Run with UI for debugging
            bun run test:e2e:ui

            # Run specific test file
            bunx playwright test tests/e2e/specs/dashboard.spec.ts
            \`\`\`
            </details>`;

            github.rest.issues.createComment({
              owner,
              repo,
              issue_number: prNumber,
              body: comment
            });

  # Cleanup old artifacts
  cleanup:
    if: github.event_name == 'schedule'
    runs-on: ubuntu-latest
    steps:
<<<<<<< HEAD
      - name: Delete old artifacts
        uses: actions/github-script@v6
        with:
          script: |
            const { owner, repo } = context.repo;
            const artifacts = await github.rest.actions.listArtifactsForRepo({
              owner,
              repo,
            });

            const cutoff = new Date();
            cutoff.setDate(cutoff.getDate() - 7); // Keep artifacts for 7 days

            for (const artifact of artifacts.data.artifacts) {
              if (new Date(artifact.created_at) < cutoff) {
                await github.rest.actions.deleteArtifact({
                  owner,
                  repo,
                  artifact_id: artifact.id,
                });
                console.log(`Deleted artifact: ${artifact.name}`);
              }
            }
=======
    - name: Delete old artifacts
      uses: actions/github-script@v6
      with:
        script: |
          const { owner, repo } = context.repo;
          const artifacts = await github.rest.actions.listArtifactsForRepo({
            owner,
            repo,
          });
          
          const cutoff = new Date();
          cutoff.setDate(cutoff.getDate() - 7); // Keep artifacts for 7 days
          
          for (const artifact of artifacts.data.artifacts) {
            if (new Date(artifact.created_at) < cutoff) {
              await github.rest.actions.deleteArtifact({
                owner,
                repo,
                artifact_id: artifact.id,
              });
              console.log(`Deleted artifact: ${artifact.name}`);
            }
          }
>>>>>>> 96f8173d
<|MERGE_RESOLUTION|>--- conflicted
+++ resolved
@@ -13,17 +13,6 @@
         default: "all"
         type: choice
         options:
-<<<<<<< HEAD
-          - all
-          - desktop
-          - mobile
-          - auth
-          - dashboard
-          - alarms
-          - settings
-  schedule:
-    - cron: "0 2 * * 0" # Run at 2 AM every Sunday
-=======
         - all
         - desktop
         - mobile
@@ -33,7 +22,6 @@
         - settings
   schedule:
     - cron: '0 2 * * 0'  # Run at 2 AM every Sunday
->>>>>>> 96f8173d
 
 env:
   # Test environment variables
@@ -56,72 +44,6 @@
           - mobile-safari
 
     steps:
-<<<<<<< HEAD
-      - name: Checkout repository
-        uses: actions/checkout@v4
-
-      - name: Setup Node.js
-        uses: actions/setup-node@v4
-        with:
-          node-version: "20"
-          cache: "npm"
-
-      - name: Setup Bun
-        uses: oven-sh/setup-bun@v2
-        with:
-          bun-version: latest
-
-      - name: Install dependencies
-        run: bun install --frozen-lockfile
-
-      - name: Install Playwright Browsers
-        run: bun run test:e2e:install
-
-      - name: Install system dependencies
-        run: |
-          sudo apt-get update
-          sudo apt-get install -y libwoff2dec-1.0-2 libwebpdemux2 libwebpmux3 libenchant-2-2 libevdev2 libgles2-mesa libx264-dev
-
-      - name: Build application
-        run: bun run build
-
-      - name: Run E2E tests
-        run: |
-          if [ "${{ github.event.inputs.test_suite }}" = "desktop" ]; then
-            bun run test:e2e:desktop --project=${{ matrix.project }}
-          elif [ "${{ github.event.inputs.test_suite }}" = "mobile" ]; then
-            bun run test:e2e:mobile --project=${{ matrix.project }}
-          elif [ "${{ github.event.inputs.test_suite }}" = "auth" ]; then
-            bunx playwright test tests/e2e/specs/authentication.spec.ts --project=${{ matrix.project }}
-          elif [ "${{ github.event.inputs.test_suite }}" = "dashboard" ]; then
-            bunx playwright test tests/e2e/specs/dashboard.spec.ts --project=${{ matrix.project }}
-          elif [ "${{ github.event.inputs.test_suite }}" = "alarms" ]; then
-            bunx playwright test tests/e2e/specs/alarm-management.spec.ts --project=${{ matrix.project }}
-          elif [ "${{ github.event.inputs.test_suite }}" = "settings" ]; then
-            bunx playwright test tests/e2e/specs/settings.spec.ts --project=${{ matrix.project }}
-          else
-            bun run test:e2e:ci --project=${{ matrix.project }}
-          fi
-        env:
-          # Add any test environment variables here
-          PLAYWRIGHT_HTML_REPORT: playwright-report-${{ matrix.project }}
-
-      - name: Upload Playwright Report
-        uses: actions/upload-artifact@v4
-        if: always()
-        with:
-          name: playwright-report-${{ matrix.project }}
-          path: playwright-report/
-          retention-days: 30
-
-      - name: Upload Test Screenshots
-        uses: actions/upload-artifact@v4
-        if: failure()
-        with:
-          name: test-screenshots-${{ matrix.project }}
-          path: test-results/
-          retention-days: 7
-=======
     - name: Checkout repository
       uses: actions/checkout@v4
 
@@ -186,7 +108,6 @@
         name: test-screenshots-${{ matrix.project }}
         path: test-results/
         retention-days: 7
->>>>>>> 96f8173d
 
   # Mobile-specific testing with real device simulation
   mobile-e2e:
@@ -204,17 +125,10 @@
           node-version: "20"
           cache: "npm"
 
-<<<<<<< HEAD
-      - name: Setup Bun
-        uses: oven-sh/setup-bun@v2
-        with:
-          bun-version: latest
-=======
     - name: Setup Bun
       uses: oven-sh/setup-bun@v2
       with:
         bun-version: latest
->>>>>>> 96f8173d
 
       - name: Install dependencies
         run: bun install --frozen-lockfile
@@ -242,43 +156,6 @@
     runs-on: ubuntu-latest
 
     steps:
-<<<<<<< HEAD
-      - name: Checkout repository
-        uses: actions/checkout@v4
-
-      - name: Setup Node.js
-        uses: actions/setup-node@v4
-        with:
-          node-version: "20"
-          cache: "npm"
-
-      - name: Setup Bun
-        uses: oven-sh/setup-bun@v2
-        with:
-          bun-version: latest
-
-      - name: Install dependencies
-        run: bun install --frozen-lockfile
-
-      - name: Install Playwright Browsers
-        run: bunx playwright install chromium
-
-      - name: Build application
-        run: bun run build
-
-      - name: Run Accessibility Tests
-        run: |
-          # Run tests that include accessibility checks
-          bunx playwright test --project=chromium --grep="accessibility|a11y" || echo "No specific accessibility tests found"
-
-      - name: Upload Accessibility Report
-        uses: actions/upload-artifact@v4
-        if: always()
-        with:
-          name: accessibility-report
-          path: playwright-report/
-          retention-days: 15
-=======
     - name: Checkout repository
       uses: actions/checkout@v4
 
@@ -314,7 +191,6 @@
         name: accessibility-report
         path: playwright-report/
         retention-days: 15
->>>>>>> 96f8173d
 
   # Performance testing
   performance-tests:
@@ -323,43 +199,6 @@
     if: github.event_name == 'push' && (github.ref == 'refs/heads/main' || github.ref == 'refs/heads/develop')
 
     steps:
-<<<<<<< HEAD
-      - name: Checkout repository
-        uses: actions/checkout@v4
-
-      - name: Setup Node.js
-        uses: actions/setup-node@v4
-        with:
-          node-version: "20"
-          cache: "npm"
-
-      - name: Setup Bun
-        uses: oven-sh/setup-bun@v2
-        with:
-          bun-version: latest
-
-      - name: Install dependencies
-        run: bun install --frozen-lockfile
-
-      - name: Install Playwright Browsers
-        run: bunx playwright install chromium
-
-      - name: Build application
-        run: bun run build
-
-      - name: Run Performance Tests
-        run: |
-          # Run tests with performance focus
-          bunx playwright test --project=chromium --grep="performance|load" || echo "No specific performance tests found"
-
-      - name: Upload Performance Report
-        uses: actions/upload-artifact@v4
-        if: always()
-        with:
-          name: performance-report
-          path: playwright-report/
-          retention-days: 15
-=======
     - name: Checkout repository
       uses: actions/checkout@v4
 
@@ -395,7 +234,6 @@
         name: performance-report
         path: playwright-report/
         retention-days: 15
->>>>>>> 96f8173d
 
   # Test summary and notifications
   test-summary:
@@ -499,7 +337,6 @@
     if: github.event_name == 'schedule'
     runs-on: ubuntu-latest
     steps:
-<<<<<<< HEAD
       - name: Delete old artifacts
         uses: actions/github-script@v6
         with:
@@ -523,28 +360,4 @@
                 console.log(`Deleted artifact: ${artifact.name}`);
               }
             }
-=======
-    - name: Delete old artifacts
-      uses: actions/github-script@v6
-      with:
-        script: |
-          const { owner, repo } = context.repo;
-          const artifacts = await github.rest.actions.listArtifactsForRepo({
-            owner,
-            repo,
-          });
-          
-          const cutoff = new Date();
-          cutoff.setDate(cutoff.getDate() - 7); // Keep artifacts for 7 days
-          
-          for (const artifact of artifacts.data.artifacts) {
-            if (new Date(artifact.created_at) < cutoff) {
-              await github.rest.actions.deleteArtifact({
-                owner,
-                repo,
-                artifact_id: artifact.id,
-              });
-              console.log(`Deleted artifact: ${artifact.name}`);
-            }
-          }
->>>>>>> 96f8173d
+          }