// Email Campaign Automation Configuration for Relife Personas
// This file configures automated email sequences for each persona type

const campaignConfig = {
  // Struggling Sam - Free-focused, gradual conversion
  struggling_sam: {
    persona: 'struggling_sam',
    trigger: 'user_signup',
    delay_initial: 0, // Send immediately after signup
    sequences: [
      {
        id: 'sam_welcome_01',
        subject: 'Welcome to Relife - Start Free Today! 🎉',
        template: 'struggling-sam-welcome',
        delay_hours: 0,
        target_action: 'app_engagement',
        success_metrics: {
          open_rate_target: 0.45,
          click_rate_target: 0.08
        }
      },
      {
        id: 'sam_tips_02',
        subject: 'The #1 mistake people make with alarms (+ how to avoid it)',
        template: 'struggling-sam-tips',
        delay_hours: 72, // 3 days
        target_action: 'feature_usage',
        success_metrics: {
          open_rate_target: 0.35,
          click_rate_target: 0.06
        }
      },
      {
        id: 'sam_social_proof_03',
        subject: '"I can\'t believe this is free" - Real user stories',
        template: 'struggling-sam-social-proof',
        delay_hours: 168, // 7 days
        target_action: 'community_engagement',
        success_metrics: {
          open_rate_target: 0.30,
          click_rate_target: 0.05
        }
      },
      {
        id: 'sam_feature_discovery_04',
        subject: '5 hidden features you probably haven\'t tried yet',
        template: 'struggling-sam-features',
        delay_hours: 336, // 14 days
        target_action: 'advanced_feature_usage',
        success_metrics: {
          open_rate_target: 0.28,
          click_rate_target: 0.04
        }
      },
      {
        id: 'sam_gentle_upgrade_05',
        subject: 'What if I told you Premium costs less than a coffee?',
        template: 'struggling-sam-upgrade',
        delay_hours: 2160, // 90 days (very gentle approach)
        target_action: 'trial_conversion',
        success_metrics: {
          open_rate_target: 0.25,
          click_rate_target: 0.03,
          conversion_rate_target: 0.08
        }
      }
    ],
    conversion_funnel: {
      signup_to_active: 0.70,
      active_to_trial: 0.12,
      trial_to_paid: 0.15
    }
  },

  // Busy Ben - ROI-focused, efficiency-driven
  busy_ben: {
    persona: 'busy_ben',
    trigger: 'user_signup',
    delay_initial: 0,
    sequences: [
      {
        id: 'ben_roi_01',
        subject: 'Save 30 minutes every morning (less than your daily coffee)',
        template: 'busy-ben-roi',
        delay_hours: 0,
        target_action: 'premium_trial_start',
        success_metrics: {
          open_rate_target: 0.40,
          click_rate_target: 0.12,
          conversion_rate_target: 0.18
        }
      },
      {
        id: 'ben_smart_wake_02',
        subject: 'This morning routine hack saves 45 minutes daily',
        template: 'busy-ben-smart-wake',
        delay_hours: 48, // 2 days
        target_action: 'feature_demo_view',
        success_metrics: {
          open_rate_target: 0.35,
          click_rate_target: 0.10
        }
      },
      {
        id: 'ben_calendar_03',
<<<<<<< HEAD
        subject: "Never wonder 'what's my day like?' again",
=======
        subject: 'Never wonder "what's my day like?" again',
>>>>>>> 02f0594e
        template: 'busy-ben-calendar',
        delay_hours: 96, // 4 days
        target_action: 'calendar_sync_setup',
        success_metrics: {
          open_rate_target: 0.32,
          click_rate_target: 0.09
        }
      },
      {
        id: 'ben_routines_04',
        subject: 'Eliminate decision fatigue with smart routines',
        template: 'busy-ben-routines',
        delay_hours: 168, // 7 days
        target_action: 'custom_routine_creation',
        success_metrics: {
          open_rate_target: 0.30,
          click_rate_target: 0.08
        }
      },
      {
        id: 'ben_testimonials_05',
        subject: 'How Sarah saved 2 hours per week (and you can too)',
        template: 'busy-ben-testimonials',
        delay_hours: 240, // 10 days
        target_action: 'social_proof_engagement',
        success_metrics: {
          open_rate_target: 0.28,
          click_rate_target: 0.07
        }
      },
      {
        id: 'ben_limited_time_06',
        subject: 'Your trial expires in 3 days (don't lose your progress)',
        template: 'busy-ben-urgency',
        delay_hours: 264, // 11 days (if 14-day trial)
        trigger_condition: 'trial_not_converted',
        target_action: 'trial_conversion',
        success_metrics: {
          open_rate_target: 0.45,
          click_rate_target: 0.15,
          conversion_rate_target: 0.25
        }
      },
      {
        id: 'ben_final_call_07',
        subject: 'Last chance: Keep your optimized morning routine',
        template: 'busy-ben-final',
        delay_hours: 312, // 13 days
        trigger_condition: 'trial_not_converted',
        target_action: 'trial_conversion',
        success_metrics: {
          open_rate_target: 0.50,
          click_rate_target: 0.18,
          conversion_rate_target: 0.30
        }
      }
    ],
    conversion_funnel: {
      signup_to_trial: 0.25,
      trial_to_paid: 0.28
    }
  },

  // Professional Paula - Feature-rich, productivity-focused
  professional_paula: {
    persona: 'professional_paula',
    trigger: 'user_signup',
    delay_initial: 0,
    sequences: [
      {
        id: 'paula_premium_features_01',
        subject: 'Why top performers choose Relife Premium',
        template: 'professional-paula-features',
        delay_hours: 0,
        target_action: 'premium_trial_start',
        success_metrics: {
          open_rate_target: 0.38,
          click_rate_target: 0.14,
          conversion_rate_target: 0.22
        }
      },
      {
        id: 'paula_ai_optimization_02',
        subject: 'AI-powered morning optimization (most popular feature)',
        template: 'professional-paula-ai',
        delay_hours: 48,
        target_action: 'ai_feature_setup',
        success_metrics: {
          open_rate_target: 0.35,
          click_rate_target: 0.12
        }
      },
      {
        id: 'paula_analytics_03',
        subject: 'Your personal sleep & productivity dashboard',
        template: 'professional-paula-analytics',
        delay_hours: 120, // 5 days
        target_action: 'analytics_dashboard_view',
        success_metrics: {
          open_rate_target: 0.32,
          click_rate_target: 0.10
        }
      },
      {
        id: 'paula_integration_04',
        subject: 'Connect your entire productivity stack',
        template: 'professional-paula-integrations',
        delay_hours: 192, // 8 days
        target_action: 'integration_setup',
        success_metrics: {
          open_rate_target: 0.30,
          click_rate_target: 0.09
        }
      },
      {
        id: 'paula_peer_proof_05',
        subject: 'How other professionals optimize their mornings',
        template: 'professional-paula-peer-proof',
        delay_hours: 264, // 11 days
        target_action: 'case_study_engagement',
        success_metrics: {
          open_rate_target: 0.28,
          click_rate_target: 0.08
        }
      },
      {
        id: 'paula_conversion_06',
        subject: 'Upgrade to keep your personalized insights',
        template: 'professional-paula-conversion',
        delay_hours: 288, // 12 days
        trigger_condition: 'trial_not_converted',
        target_action: 'trial_conversion',
        success_metrics: {
          open_rate_target: 0.40,
          click_rate_target: 0.16,
          conversion_rate_target: 0.32
        }
      }
    ],
    conversion_funnel: {
      signup_to_trial: 0.30,
      trial_to_paid: 0.32
    }
  },

  // Enterprise Emma - Team-focused, comprehensive solution
  enterprise_emma: {
    persona: 'enterprise_emma',
    trigger: 'user_signup',
    delay_initial: 0,
    sequences: [
      {
        id: 'emma_team_solution_01',
        subject: 'Complete team productivity solution for {{company_name}}',
        template: 'enterprise-emma-team',
        delay_hours: 0,
        target_action: 'demo_request',
        success_metrics: {
          open_rate_target: 0.35,
          click_rate_target: 0.18,
          conversion_rate_target: 0.25
        }
      },
      {
        id: 'emma_roi_calculation_02',
        subject: 'ROI Calculator: Team productivity improvement',
        template: 'enterprise-emma-roi',
        delay_hours: 72, // 3 days
        target_action: 'roi_calculator_use',
        success_metrics: {
          open_rate_target: 0.40,
          click_rate_target: 0.15
        }
      },
      {
        id: 'emma_demo_follow_up_03',
        subject: 'Schedule your personalized team demo',
        template: 'enterprise-emma-demo',
        delay_hours: 168, // 7 days
        trigger_condition: 'no_demo_scheduled',
        target_action: 'demo_scheduling',
        success_metrics: {
          open_rate_target: 0.45,
          click_rate_target: 0.20,
          conversion_rate_target: 0.35
        }
      }
    ],
    conversion_funnel: {
      signup_to_demo: 0.40,
      demo_to_trial: 0.60,
      trial_to_paid: 0.35
    }
  },

  // Student Sarah - Budget-conscious, verification-focused
  student_sarah: {
    persona: 'student_sarah',
    trigger: 'user_signup',
    delay_initial: 0,
    sequences: [
      {
        id: 'sarah_student_discount_01',
        subject: '🎓 50% Student Discount - Verify in 2 minutes',
        template: 'student-sarah-discount',
        delay_hours: 0,
        target_action: 'student_verification',
        success_metrics: {
          open_rate_target: 0.50,
          click_rate_target: 0.20,
          verification_rate_target: 0.65
        }
      },
      {
        id: 'sarah_academic_features_02',
        subject: 'Perfect for your class schedule + study sessions',
        template: 'student-sarah-academic',
        delay_hours: 48,
        target_action: 'academic_schedule_setup',
        success_metrics: {
          open_rate_target: 0.42,
          click_rate_target: 0.15
        }
      },
      {
        id: 'sarah_campus_community_03',
        subject: 'Join 10k+ students already using Relife',
        template: 'student-sarah-community',
        delay_hours: 120, // 5 days
        target_action: 'community_engagement',
        success_metrics: {
          open_rate_target: 0.38,
          click_rate_target: 0.12
        }
      },
      {
        id: 'sarah_semester_prep_04',
        subject: 'Get ready for finals with better sleep habits',
        template: 'student-sarah-finals',
        delay_hours: 336, // 14 days
        trigger_condition: 'semester_period',
        target_action: 'study_routine_creation',
        success_metrics: {
          open_rate_target: 0.45,
          click_rate_target: 0.18
        }
      }
    ],
    conversion_funnel: {
      signup_to_verification: 0.65,
      verification_to_trial: 0.45,
      trial_to_paid: 0.22
    }
  },

  // Lifetime Larry - One-time payment, subscription fatigue
  lifetime_larry: {
    persona: 'lifetime_larry',
    trigger: 'user_signup',
    delay_initial: 0,
    sequences: [
      {
        id: 'larry_lifetime_offer_01',
        subject: 'Never pay for an alarm app again (Lifetime Deal)',
        template: 'lifetime-larry-offer',
        delay_hours: 0,
        target_action: 'lifetime_purchase',
        success_metrics: {
          open_rate_target: 0.42,
          click_rate_target: 0.16,
          conversion_rate_target: 0.08
        }
      },
      {
        id: 'larry_subscription_fatigue_02',
        subject: 'Tired of monthly subscriptions? (One payment, forever)',
        template: 'lifetime-larry-fatigue',
        delay_hours: 96, // 4 days
        target_action: 'lifetime_consideration',
        success_metrics: {
          open_rate_target: 0.38,
          click_rate_target: 0.14
        }
      },
      {
        id: 'larry_founding_member_03',
        subject: 'Founding Member Status (Limited Time)',
        template: 'lifetime-larry-founding',
        delay_hours: 168, // 7 days
        target_action: 'lifetime_purchase',
        success_metrics: {
          open_rate_target: 0.45,
          click_rate_target: 0.18,
          conversion_rate_target: 0.12
        }
      }
    ],
    conversion_funnel: {
      signup_to_consideration: 0.25,
      consideration_to_purchase: 0.12
    }
  }
};

// Campaign Triggers and Conditions
const campaignTriggers = {
  user_signup: {
    event: 'user_created',
    delay_minutes: 10, // Allow time for persona detection
    persona_confidence_threshold: 0.7
  },
  trial_not_converted: {
    event: 'trial_ending_soon',
    days_before_expiry: 3
  },
  no_demo_scheduled: {
    event: 'time_elapsed',
    hours: 168, // 7 days
    condition: 'demo_not_requested'
  },
  semester_period: {
    event: 'date_range',
    periods: ['finals_week', 'midterms', 'semester_start']
  }
};

// Email Template Variables
const templateVariables = {
  global: {
    app_link: 'https://relife.app',
    premium_link: 'https://relife.app/premium',
    demo_link: 'https://relife.app/demo',
    community_link: 'https://community.relife.app',
    unsubscribe_link: '{{unsubscribe_url}}',
    tracking_pixel: 'https://track.relife.app/pixel'
  },
  persona_specific: {
    struggling_sam: {
      primary_color: '#10b981',
      cta_style: 'friendly',
      messaging_tone: 'supportive'
    },
    busy_ben: {
      primary_color: '#3b82f6',
      cta_style: 'urgent',
      messaging_tone: 'efficient'
    },
    professional_paula: {
      primary_color: '#8b5cf6',
      cta_style: 'professional',
      messaging_tone: 'sophisticated'
    },
    enterprise_emma: {
      primary_color: '#6366f1',
      cta_style: 'corporate',
      messaging_tone: 'business_focused'
    },
    student_sarah: {
      primary_color: '#f59e0b',
      cta_style: 'youthful',
      messaging_tone: 'casual'
    },
    lifetime_larry: {
      primary_color: '#eab308',
      cta_style: 'exclusive',
      messaging_tone: 'value_focused'
    }
  }
};

// A/B Testing Configuration
const abTestConfig = {
  subject_line_tests: {
    struggling_sam: [
      'Welcome to Relife - Start Free Today! 🎉',
      'Your free alarm upgrade is ready 🎉',
      'Better mornings start here (100% free)'
    ],
    busy_ben: [
      'Save 30 minutes every morning (less than your daily coffee)',
      'ROI: 30 min saved daily for $7.99/month',
      'Your time is worth more than $8/month'
    ]
  },
  cta_button_tests: {
    struggling_sam: [
      'Start Your Free Journey →',
      'Try Relife Free →',
      'Get Started - No Credit Card →'
    ],
    busy_ben: [
      'Start 14-Day Free Trial →',
      'Calculate My Time Savings →',
      'See ROI Calculator →'
    ]
  }
};

// Success Metrics and KPIs
const successMetrics = {
  email_performance: {
    excellent: { open_rate: 0.40, click_rate: 0.12, conversion_rate: 0.25 },
    good: { open_rate: 0.30, click_rate: 0.08, conversion_rate: 0.18 },
    needs_improvement: { open_rate: 0.20, click_rate: 0.05, conversion_rate: 0.10 }
  },
  persona_benchmarks: {
    struggling_sam: { trial_conversion: 0.12, engagement_score: 0.65 },
    busy_ben: { trial_conversion: 0.25, engagement_score: 0.80 },
    professional_paula: { trial_conversion: 0.30, engagement_score: 0.85 },
    enterprise_emma: { demo_booking: 0.35, trial_conversion: 0.35 },
    student_sarah: { verification_rate: 0.65, trial_conversion: 0.22 },
    lifetime_larry: { lifetime_conversion: 0.08, consideration_rate: 0.25 }
  }
};

// Export configuration for use in email automation platform
export {
  campaignConfig,
  campaignTriggers,
  templateVariables,
  abTestConfig,
  successMetrics
};

// Platform-specific exports for popular email tools
const platformExports = {
  // Mailchimp configuration
  mailchimp: {
    audiences: Object.keys(campaignConfig),
    automation_workflows: campaignConfig,
    merge_tags: templateVariables
  },

  // ConvertKit configuration
  convertkit: {
    sequences: campaignConfig,
    tags: Object.keys(campaignConfig),
    custom_fields: ['persona', 'confidence_score', 'signup_source']
  },

  // ActiveCampaign configuration
  activecampaign: {
    automations: campaignConfig,
    contact_tags: Object.keys(campaignConfig),
    custom_fields: templateVariables
  }
};

// Helper functions for campaign management
const campaignHelpers = {
  getPersonaCampaign: (persona) => campaignConfig[persona],
  getNextEmailInSequence: (persona, currentEmailId) => {
    const campaign = campaignConfig[persona];
    const currentIndex = campaign.sequences.findIndex(seq => seq.id === currentEmailId);
    return campaign.sequences[currentIndex + 1] || null;
  },
  calculateSendTime: (persona, sequenceIndex) => {
    const campaign = campaignConfig[persona];
    const email = campaign.sequences[sequenceIndex];
    return new Date(Date.now() + (email.delay_hours * 60 * 60 * 1000));
  },
  shouldSendEmail: (persona, user, emailId) => {
    // Add logic to check user eligibility, previous emails, etc.
    return true; // Simplified for this example
  }
};

export { platformExports, campaignHelpers };<|MERGE_RESOLUTION|>--- conflicted
+++ resolved
@@ -103,11 +103,7 @@
       },
       {
         id: 'ben_calendar_03',
-<<<<<<< HEAD
-        subject: "Never wonder 'what's my day like?' again",
-=======
         subject: 'Never wonder "what's my day like?" again',
->>>>>>> 02f0594e
         template: 'busy-ben-calendar',
         delay_hours: 96, // 4 days
         target_action: 'calendar_sync_setup',
