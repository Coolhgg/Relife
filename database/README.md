--- conflicted
+++ resolved
@@ -18,10 +18,6 @@
 ```
 
 Update the values in `.env`:
-<<<<<<< HEAD
-
-=======
->>>>>>> e6d9cb0d
 ```
 VITE_SUPABASE_URL=https://your-project-id.supabase.co
 VITE_SUPABASE_ANON_KEY=your-anon-key
@@ -36,10 +32,6 @@
 4. Run the SQL script
 
 This will create:
-<<<<<<< HEAD
-
-=======
->>>>>>> e6d9cb0d
 - All necessary tables (users, alarms, alarm_events, voices, user_voices)
 - Indexes for performance
 - Row Level Security (RLS) policies
@@ -59,46 +51,26 @@
 ### Tables
 
 #### `users`
-<<<<<<< HEAD
-
-=======
->>>>>>> e6d9cb0d
 - User profiles and preferences
 - Linked to Supabase Auth
 - Stores theme, notification, and voice preferences
 
 #### `alarms`
-<<<<<<< HEAD
-
-=======
->>>>>>> e6d9cb0d
 - User-created alarms
 - Stores time, days, voice mood, and status
 - Links to user via `user_id`
 
 #### `alarm_events`
-<<<<<<< HEAD
-
-=======
->>>>>>> e6d9cb0d
 - Log of alarm triggers and interactions
 - Tracks dismissals, snoozes, and methods used
 - Used for analytics and debugging
 
 #### `voices`
-<<<<<<< HEAD
-
-=======
->>>>>>> e6d9cb0d
 - Available TTS voices and configurations
 - Public table with default voice settings
 - Extensible for future TTS provider integration
 
 #### `user_voices`
-<<<<<<< HEAD
-
-=======
->>>>>>> e6d9cb0d
 - User-specific voice customizations
 - Custom messages per voice mood
 - Links users to preferred voices
@@ -139,10 +111,6 @@
 ## Local Development
 
 For local development without Supabase:
-<<<<<<< HEAD
-
-=======
->>>>>>> e6d9cb0d
 - The app will fall back to local storage
 - User authentication will be bypassed
 - All alarm data is stored locally
@@ -159,10 +127,6 @@
 ## Backup and Recovery
 
 Supabase provides automatic backups, but for critical deployments:
-<<<<<<< HEAD
-
-=======
->>>>>>> e6d9cb0d
 1. Set up daily database dumps
 2. Store critical alarm data redundantly
 3. Implement data export functionality for users
