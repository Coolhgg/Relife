--- conflicted
+++ resolved
@@ -35,11 +35,7 @@
     testTimeout: 45000,
     hookTimeout: 15000,
     teardownTimeout: 10000,
-<<<<<<< HEAD
-
-=======
     
->>>>>>> 9ddc57b5
     // Coverage configuration for integration tests
     coverage: {
       provider: 'v8',
@@ -86,96 +82,58 @@
           branches: 70,
           functions: 75,
           lines: 75,
-<<<<<<< HEAD
-          statements: 75,
-=======
           statements: 75
->>>>>>> 9ddc57b5
         },
         // New feature coverage thresholds
         'src/services/social-battles/**': {
           branches: 75,
           functions: 80,
           lines: 80,
-<<<<<<< HEAD
-          statements: 80,
-=======
           statements: 80
->>>>>>> 9ddc57b5
         },
         'src/services/voice-cloning/**': {
           branches: 70,
           functions: 75,
           lines: 75,
-<<<<<<< HEAD
-          statements: 75,
-=======
           statements: 75
->>>>>>> 9ddc57b5
         },
         'src/services/sleep-tracking/**': {
           branches: 75,
           functions: 80,
           lines: 80,
-<<<<<<< HEAD
-          statements: 80,
-=======
           statements: 80
->>>>>>> 9ddc57b5
         },
         'src/services/tournament/**': {
           branches: 70,
           functions: 75,
           lines: 75,
-<<<<<<< HEAD
-          statements: 75,
-=======
           statements: 75
->>>>>>> 9ddc57b5
         },
         'src/services/realtime/**': {
           branches: 65,
           functions: 70,
           lines: 70,
-<<<<<<< HEAD
-          statements: 70,
-=======
-          statements: 70
->>>>>>> 9ddc57b5
+          statements: 70
         },
         'src/components/social/**': {
           branches: 65,
           functions: 70,
           lines: 70,
-<<<<<<< HEAD
-          statements: 70,
-=======
-          statements: 70
->>>>>>> 9ddc57b5
+          statements: 70
         },
         'src/components/voice/**': {
           branches: 65,
           functions: 70,
           lines: 70,
-<<<<<<< HEAD
-          statements: 70,
-=======
-          statements: 70
->>>>>>> 9ddc57b5
+          statements: 70
         },
         'src/components/sleep/**': {
           branches: 65,
           functions: 70,
           lines: 70,
-<<<<<<< HEAD
-          statements: 70,
-        },
-      },
-=======
           statements: 70
         }
       }
->>>>>>> 9ddc57b5
     },
 
     // Optimizations for integration testing environment
@@ -229,15 +187,9 @@
           'chartjs-adapter-date-fns',
           'react-chartjs-2',
           'ml-matrix',
-<<<<<<< HEAD
-          'ml-regression',
-        ],
-      },
-=======
           'ml-regression'
         ]
       }
->>>>>>> 9ddc57b5
     },
 
     // Ensure JSX is properly handled in TypeScript files
