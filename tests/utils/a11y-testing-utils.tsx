--- conflicted
+++ resolved
@@ -37,18 +37,6 @@
   }
 ): Promise<RenderResult & { axeResults?: AxeResults }> {
   // Import providers dynamically to avoid circular dependencies
-<<<<<<< HEAD
-  const { TestProviders } = await import(
-    '../../src/__tests__/providers/test-providers'
-  );
-
-  // Separate custom options from render options
-  const { axeOptions, skipAxeTest, ...renderOptions } = options || {};
-
-  // Wrap component with test providers
-  const WrappedComponent = () => <TestProviders>{ui}</TestProviders>;
-
-=======
   const { TestProviders } = await import('../../src/__tests__/providers/test-providers');
   
   // Separate custom options from render options
@@ -61,7 +49,6 @@
     </TestProviders>
   );
 
->>>>>>> 02f0594e
   const renderResult = render(<WrappedComponent />, renderOptions);
 
   // Run axe test automatically unless skipped
