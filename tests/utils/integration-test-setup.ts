/// <reference lib="dom" />
import '@testing-library/jest-dom';
import { vi, afterEach, beforeAll, afterAll } from 'vitest';
import { cleanup } from '@testing-library/react';

// Import MSW setup for API mocking (Vitest-compatible version)
import { setupServer } from 'msw/node';

// Import MSW handlers from the main test setup
import { handlers } from '../../src/__tests__/mocks/msw-handlers';

// Import enhanced browser API mocks
import { setupEnhancedBrowserAPIMocks, createIntegrationTestHelpers } from './enhanced-browser-api-mocks';

<<<<<<< HEAD
// Import additional mocks for new features
import { 
  setupAllMocks,
  mockWebSocket,
  mockMediaRecorder,
  mockFileAPI,
  mockBiometricAPIs,
  mockSleepAPIs
} from './test-mocks';

=======
>>>>>>> cfcbdaa6
// Setup MSW server for integration tests
const server = setupServer(...handlers);

// Establish API mocking before all tests
beforeAll(() => {
  server.listen({
    onUnhandledRequest: 'warn', // Warn about unhandled requests instead of erroring
  });
});

// Reset any request handlers that we may add during the tests,
// so they don't affect other tests
afterEach(() => {
  server.resetHandlers();
  cleanup();
});

// Clean up after the tests are finished
afterAll(() => {
  server.close();
});

// Setup enhanced browser API mocks globally
const integrationTestHelpers = createIntegrationTestHelpers();

<<<<<<< HEAD
// Setup all additional mocks for new features
setupAllMocks();

=======
>>>>>>> cfcbdaa6
// Reset enhanced mocks after each test
afterEach(() => {
  integrationTestHelpers.resetAll();
});

// Setup global mocks for integration tests
const createMockStorage = () => ({
  getItem: vi.fn(),
  setItem: vi.fn(),
  removeItem: vi.fn(),
  clear: vi.fn(),
  length: 0,
  key: vi.fn(),
});

// Only mock storage if it doesn't exist or isn't functional
if (typeof global !== 'undefined') {
  // Check if localStorage works, if not mock it
  try {
    global.localStorage?.getItem('test');
  } catch {
    global.localStorage = createMockStorage();
  }

  // Check if sessionStorage works, if not mock it
  try {
    global.sessionStorage?.getItem('test');
  } catch {
    global.sessionStorage = createMockStorage();
  }

  // Mock window.matchMedia only if it doesn't exist
  if (!global.matchMedia) {
    global.matchMedia = vi.fn().mockImplementation(query => ({
      matches: false,
      media: query,
      onchange: null,
      addListener: vi.fn(),
      removeListener: vi.fn(),
      addEventListener: vi.fn(),
      removeEventListener: vi.fn(),
      dispatchEvent: vi.fn(),
    }));
  }
}

// Mock Speech API only if it doesn't exist
if (!global.SpeechSynthesisUtterance) {
  const MockSpeechSynthesisUtterance = vi.fn().mockImplementation(() => ({
    text: '',
    rate: 1,
    pitch: 1,
    volume: 1,
    voice: null,
    lang: 'en',
  }));
  global.SpeechSynthesisUtterance = MockSpeechSynthesisUtterance;
}

if (!global.speechSynthesis) {
  const mockSpeechSynthesis = {
    speak: vi.fn(),
    cancel: vi.fn(),
    pause: vi.fn(),
    resume: vi.fn(),
    getVoices: vi.fn(() => []),
    speaking: false,
    pending: false,
    paused: false,
    onvoiceschanged: null,
  } as any;
  global.speechSynthesis = mockSpeechSynthesis;
}

// Mock observers only if they don't exist
if (!global.ResizeObserver) {
  global.ResizeObserver = vi.fn().mockImplementation(() => ({
    observe: vi.fn(),
    unobserve: vi.fn(),
    disconnect: vi.fn(),
  }));
}

if (!global.IntersectionObserver) {
  global.IntersectionObserver = vi.fn().mockImplementation(() => ({
    observe: vi.fn(),
    unobserve: vi.fn(),
    disconnect: vi.fn(),
  }));
}

// Mock animation frame functions only if they don't exist
if (!global.requestAnimationFrame) {
  global.requestAnimationFrame = vi.fn(cb => setTimeout(cb, 0));
}
if (!global.cancelAnimationFrame) {
  global.cancelAnimationFrame = vi.fn(id => clearTimeout(id));
}

// Mock timer functions
const createTimerMock = (originalTimer: any) => {
  const mockFn = vi.fn(originalTimer) as any;
  mockFn.__promisify__ = vi.fn();
  return mockFn;
};

if (typeof window !== 'undefined') {
  // Only mock if window timer functions don't exist
  if (!window.setInterval) {
    (window as any).setInterval = createTimerMock(() => 1);
  }
  if (!window.clearInterval) {
    (window as any).clearInterval = vi.fn();
  }
  if (!window.setTimeout) {
    (window as any).setTimeout = createTimerMock(() => 1);
  }
  if (!window.clearTimeout) {
    (window as any).clearTimeout = vi.fn();
  }
} else {
  // For global scope
  if (!(global as any).setInterval) {
    (global as any).setInterval = createTimerMock(() => 1);
  }
  if (!(global as any).clearInterval) {
    (global as any).clearInterval = vi.fn();
  }
  if (!(global as any).setTimeout) {
    (global as any).setTimeout = createTimerMock(() => 1);
  }
  if (!(global as any).clearTimeout) {
    (global as any).clearTimeout = vi.fn();
  }
}

// Ensure DOM is properly set up
if (typeof document !== 'undefined' && document.body) {
  // Only add a container if it doesn't exist and we're in a test environment
  if (!document.getElementById('root')) {
    const container = document.createElement('div');
    container.id = 'root';
    document.body.appendChild(container);
  }
}

// Mock HTMLCanvasElement.prototype.getContext for color contrast checking
if (typeof HTMLCanvasElement !== 'undefined') {
  HTMLCanvasElement.prototype.getContext = vi.fn().mockImplementation(function (
    contextType: string
  ) {
    if (contextType === '2d') {
      return {
        fillText: vi.fn(),
        strokeText: vi.fn(),
        measureText: vi.fn(() => ({ width: 100 })),
        getImageData: vi.fn(() => ({
          data: new Uint8ClampedArray(4).fill(255),
          width: 1,
          height: 1,
        })),
        createImageData: vi.fn(() => ({
          data: new Uint8ClampedArray(4).fill(255),
          width: 1,
          height: 1,
        })),
        putImageData: vi.fn(),
        drawImage: vi.fn(),
        fillRect: vi.fn(),
        strokeRect: vi.fn(),
        clearRect: vi.fn(),
        beginPath: vi.fn(),
        closePath: vi.fn(),
        moveTo: vi.fn(),
        lineTo: vi.fn(),
        arc: vi.fn(),
        fill: vi.fn(),
        stroke: vi.fn(),
        canvas: this,
        fillStyle: '#000000',
        strokeStyle: '#000000',
        lineWidth: 1,
        font: '10px sans-serif',
        textAlign: 'start',
        textBaseline: 'alphabetic',
        globalAlpha: 1,
        globalCompositeOperation: 'source-over',
      };
    }
    return null;
  });
}

// Mock window.getComputedStyle for axe-core color contrast checking
if (typeof window !== 'undefined') {
  window.getComputedStyle = vi
    .fn()
    .mockImplementation((element: Element, pseudoElt?: string) => {
      const mockStyle = {
        color: 'rgb(0, 0, 0)',
        backgroundColor: 'rgb(255, 255, 255)',
        fontSize: '16px',
        fontFamily: 'Arial, sans-serif',
        display: 'block',
        visibility: 'visible',
        opacity: '1',
        width: '100px',
        height: '100px',
        padding: '0px',
        margin: '0px',
        border: '0px',
        borderColor: 'rgb(0, 0, 0)',
        borderStyle: 'none',
        borderWidth: '0px',
        getPropertyValue: vi.fn((prop: string) => {
          switch (prop) {
            case 'color':
              return 'rgb(0, 0, 0)';
            case 'background-color':
              return 'rgb(255, 255, 255)';
            case 'font-size':
              return '16px';
            case 'font-family':
              return 'Arial, sans-serif';
            case 'width':
              return '100px';
            case 'height':
              return '100px';
            case 'display':
              return 'block';
            case 'visibility':
              return 'visible';
            case 'opacity':
              return '1';
            case 'border-color':
              return 'rgb(0, 0, 0)';
            case 'border-style':
              return 'none';
            case 'border-width':
              return '0px';
            default:
              return '';
          }
        }),
        position: 'static',
        top: 'auto',
        left: 'auto',
        right: 'auto',
        bottom: 'auto',
        zIndex: 'auto',
        float: 'none',
        clear: 'none',
        textAlign: 'start',
        textDecoration: 'none',
        textTransform: 'none',
        lineHeight: 'normal',
        letterSpacing: 'normal',
        wordSpacing: 'normal',
      };

      return mockStyle as CSSStyleDeclaration;
    });
}

// Mock i18next for tests that need translation
const mockI18n = {
  t: vi.fn((key: string) => key),
  changeLanguage: vi.fn(),
  language: 'en',
  languages: ['en'],
  use: vi.fn(() => mockI18n),
  init: vi.fn(() => Promise.resolve()),
  on: vi.fn(),
  off: vi.fn(),
};

// Provide i18next mock globally
if (typeof global !== 'undefined') {
  global.i18n = mockI18n;
}

// Additional global setup for new features
if (typeof global !== 'undefined') {
  // Mock performance.now for timing measurements
  if (!global.performance) {
    global.performance = {
      now: vi.fn(() => Date.now()),
      mark: vi.fn(),
      measure: vi.fn(),
      getEntriesByName: vi.fn(() => [])
    } as any;
  }

  // Mock requestIdleCallback for sleep analysis
  if (!global.requestIdleCallback) {
    global.requestIdleCallback = vi.fn((cb) => {
      return setTimeout(() => cb({ 
        didTimeout: false, 
        timeRemaining: () => 50 
      }), 0);
    });
  }

  if (!global.cancelIdleCallback) {
    global.cancelIdleCallback = vi.fn(clearTimeout);
  }

  // Mock TextEncoder/TextDecoder for WebSocket message handling
  if (!global.TextEncoder) {
    global.TextEncoder = vi.fn().mockImplementation(() => ({
      encode: vi.fn((text) => new Uint8Array(Buffer.from(text, 'utf-8')))
    }));
  }

  if (!global.TextDecoder) {
    global.TextDecoder = vi.fn().mockImplementation(() => ({
      decode: vi.fn((bytes) => Buffer.from(bytes).toString('utf-8'))
    }));
  }
}

// Helper functions for integration tests
export const mockApiError = (endpoint: string, status: number = 500, message: string = 'Server Error') => {
  const { http, HttpResponse } = require('msw');

  server.use(
    http.all(endpoint, () => {
      return HttpResponse.json({ error: message }, { status });
    })
  );
};

export const mockApiDelay = (endpoint: string, delay: number = 1000) => {
  const { http, HttpResponse } = require('msw');

  server.use(
    http.all(endpoint, async () => {
      await new Promise(resolve => setTimeout(resolve, delay));
      return HttpResponse.json({ success: true });
    })
  );
};

// Enhanced delay mock for real-time features
export const mockRealtimeDelay = (endpoint: string, delay: number = 100) => {
  return mockApiDelay(endpoint, delay);
};

export const mockApiSuccess = (endpoint: string, data: any) => {
  const { http, HttpResponse } = require('msw');

  server.use(
    http.all(endpoint, () => {
      return HttpResponse.json(data);
    })
  );
};

<<<<<<< HEAD
// New API mock helpers for advanced features
export const mockWebSocketServer = (url: string, responses: any[] = []) => {
  const mockWS = mockWebSocket();
  
  // Simulate server responses
  responses.forEach((response, index) => {
    setTimeout(() => {
      if (mockWS.onmessage) {
        mockWS.onmessage({ data: JSON.stringify(response) });
      }
    }, 100 * (index + 1));
  });
  
  return mockWS;
};

export const mockTTSService = (audioUrl: string = 'blob:mock-tts-audio') => {
  const { http, HttpResponse } = require('msw');
  
  server.use(
    http.post('*/api/voice/synthesize', () => {
      return HttpResponse.json({ audioUrl, duration: 5.2 });
    }),
    http.post('*/api/voice/clone', () => {
      return HttpResponse.json({ 
        voiceId: 'mock-voice-id',
        status: 'ready',
        similarity: 0.95 
      });
    })
  );
};

export const mockSleepAnalysisService = (analysisData: any) => {
  const { http, HttpResponse } = require('msw');
  
  server.use(
    http.post('*/api/sleep/analyze', () => {
      return HttpResponse.json(analysisData);
    }),
    http.get('*/api/sleep/recommendations', () => {
      return HttpResponse.json({
        optimalBedtime: '22:30',
        optimalWakeTime: '06:30',
        sleepCycles: 5,
        chronotype: 'intermediate',
        confidence: 0.87
      });
    })
  );
};

=======
>>>>>>> cfcbdaa6
// Export server and enhanced test helpers for use in specific tests
export { server as mswServer };
export { integrationTestHelpers };

// Export individual mock helpers for convenience
export const {
  notifications: notificationHelpers,
  serviceWorker: serviceWorkerHelpers,
  wakeLock: wakeLockHelpers,
  speech: speechHelpers,
  permissions: permissionHelpers,
  simulateAlarmNotification,
  simulateVoiceAlarmDismiss,
  simulateVoiceSnooze,
  simulatePushSubscription,
  simulateScreenWakeLock,
  verifyNotificationShown,
  verifyServiceWorkerActive,
  verifyPushSubscriptionActive
<<<<<<< HEAD
} = integrationTestHelpers;

// Additional helper exports for new features
export {
  mockWebSocket,
  mockMediaRecorder,
  mockFileAPI,
  mockBiometricAPIs,
  mockSleepAPIs,
  simulateWebSocketMessage,
  simulateWebSocketConnection,
  simulateWebSocketDisconnection,
  simulateVoiceRecording,
  generateLargeSleepDataset,
  simulateBattleProgress,
  generateMockAudioBlob
} from './test-mocks';
=======
} = integrationTestHelpers;
>>>>>>> cfcbdaa6
<|MERGE_RESOLUTION|>--- conflicted
+++ resolved
@@ -10,21 +10,29 @@
 import { handlers } from '../../src/__tests__/mocks/msw-handlers';
 
 // Import enhanced browser API mocks
-import { setupEnhancedBrowserAPIMocks, createIntegrationTestHelpers } from './enhanced-browser-api-mocks';
-
-<<<<<<< HEAD
-// Import additional mocks for new features
-import { 
-  setupAllMocks,
-  mockWebSocket,
-  mockMediaRecorder,
-  mockFileAPI,
-  mockBiometricAPIs,
-  mockSleepAPIs
-} from './test-mocks';
-
-=======
->>>>>>> cfcbdaa6
+import {
+  setupEnhancedBrowserAPIMocks,
+  createIntegrationTestHelpers,
+} from './enhanced-browser-api-mocks';
+
+// Import additional mocks for new features (if available)
+try {
+  const {
+    setupAllMocks,
+    mockWebSocket,
+    mockMediaRecorder,
+    mockFileAPI,
+    mockBiometricAPIs,
+    mockSleepAPIs,
+  } = require('./test-mocks');
+
+  // Setup all additional mocks for new features if available
+  if (setupAllMocks) {
+    setupAllMocks();
+  }
+} catch (error) {
+  // test-mocks not available, continue without enhanced mocks
+}
 // Setup MSW server for integration tests
 const server = setupServer(...handlers);
 
@@ -50,12 +58,6 @@
 // Setup enhanced browser API mocks globally
 const integrationTestHelpers = createIntegrationTestHelpers();
 
-<<<<<<< HEAD
-// Setup all additional mocks for new features
-setupAllMocks();
-
-=======
->>>>>>> cfcbdaa6
 // Reset enhanced mocks after each test
 afterEach(() => {
   integrationTestHelpers.resetAll();
@@ -345,17 +347,21 @@
       now: vi.fn(() => Date.now()),
       mark: vi.fn(),
       measure: vi.fn(),
-      getEntriesByName: vi.fn(() => [])
+      getEntriesByName: vi.fn(() => []),
     } as any;
   }
 
   // Mock requestIdleCallback for sleep analysis
   if (!global.requestIdleCallback) {
-    global.requestIdleCallback = vi.fn((cb) => {
-      return setTimeout(() => cb({ 
-        didTimeout: false, 
-        timeRemaining: () => 50 
-      }), 0);
+    global.requestIdleCallback = vi.fn(cb => {
+      return setTimeout(
+        () =>
+          cb({
+            didTimeout: false,
+            timeRemaining: () => 50,
+          }),
+        0
+      );
     });
   }
 
@@ -366,19 +372,23 @@
   // Mock TextEncoder/TextDecoder for WebSocket message handling
   if (!global.TextEncoder) {
     global.TextEncoder = vi.fn().mockImplementation(() => ({
-      encode: vi.fn((text) => new Uint8Array(Buffer.from(text, 'utf-8')))
+      encode: vi.fn(text => new Uint8Array(Buffer.from(text, 'utf-8'))),
     }));
   }
 
   if (!global.TextDecoder) {
     global.TextDecoder = vi.fn().mockImplementation(() => ({
-      decode: vi.fn((bytes) => Buffer.from(bytes).toString('utf-8'))
+      decode: vi.fn(bytes => Buffer.from(bytes).toString('utf-8')),
     }));
   }
 }
 
 // Helper functions for integration tests
-export const mockApiError = (endpoint: string, status: number = 500, message: string = 'Server Error') => {
+export const mockApiError = (
+  endpoint: string,
+  status: number = 500,
+  message: string = 'Server Error'
+) => {
   const { http, HttpResponse } = require('msw');
 
   server.use(
@@ -414,35 +424,51 @@
   );
 };
 
-<<<<<<< HEAD
-// New API mock helpers for advanced features
+// New API mock helpers for advanced features (if enhanced mocks available)
 export const mockWebSocketServer = (url: string, responses: any[] = []) => {
-  const mockWS = mockWebSocket();
-  
-  // Simulate server responses
-  responses.forEach((response, index) => {
-    setTimeout(() => {
-      if (mockWS.onmessage) {
-        mockWS.onmessage({ data: JSON.stringify(response) });
-      }
-    }, 100 * (index + 1));
-  });
-  
-  return mockWS;
+  try {
+    const { mockWebSocket } = require('./test-mocks');
+    const mockWS = mockWebSocket();
+
+    // Simulate server responses
+    responses.forEach((response, index) => {
+      setTimeout(
+        () => {
+          if (mockWS.onmessage) {
+            mockWS.onmessage({ data: JSON.stringify(response) });
+          }
+        },
+        100 * (index + 1)
+      );
+    });
+
+    return mockWS;
+  } catch (error) {
+    // Return basic WebSocket mock if enhanced version not available
+    return {
+      readyState: 1,
+      send: vi.fn(),
+      close: vi.fn(),
+      onopen: null,
+      onmessage: null,
+      onclose: null,
+      onerror: null,
+    };
+  }
 };
 
 export const mockTTSService = (audioUrl: string = 'blob:mock-tts-audio') => {
   const { http, HttpResponse } = require('msw');
-  
+
   server.use(
     http.post('*/api/voice/synthesize', () => {
       return HttpResponse.json({ audioUrl, duration: 5.2 });
     }),
     http.post('*/api/voice/clone', () => {
-      return HttpResponse.json({ 
+      return HttpResponse.json({
         voiceId: 'mock-voice-id',
         status: 'ready',
-        similarity: 0.95 
+        similarity: 0.95,
       });
     })
   );
@@ -450,7 +476,7 @@
 
 export const mockSleepAnalysisService = (analysisData: any) => {
   const { http, HttpResponse } = require('msw');
-  
+
   server.use(
     http.post('*/api/sleep/analyze', () => {
       return HttpResponse.json(analysisData);
@@ -461,14 +487,12 @@
         optimalWakeTime: '06:30',
         sleepCycles: 5,
         chronotype: 'intermediate',
-        confidence: 0.87
+        confidence: 0.87,
       });
     })
   );
 };
 
-=======
->>>>>>> cfcbdaa6
 // Export server and enhanced test helpers for use in specific tests
 export { server as mswServer };
 export { integrationTestHelpers };
@@ -487,25 +511,18 @@
   simulateScreenWakeLock,
   verifyNotificationShown,
   verifyServiceWorkerActive,
-  verifyPushSubscriptionActive
-<<<<<<< HEAD
+  verifyPushSubscriptionActive,
 } = integrationTestHelpers;
 
-// Additional helper exports for new features
-export {
-  mockWebSocket,
-  mockMediaRecorder,
-  mockFileAPI,
-  mockBiometricAPIs,
-  mockSleepAPIs,
-  simulateWebSocketMessage,
-  simulateWebSocketConnection,
-  simulateWebSocketDisconnection,
-  simulateVoiceRecording,
-  generateLargeSleepDataset,
-  simulateBattleProgress,
-  generateMockAudioBlob
-} from './test-mocks';
-=======
-} = integrationTestHelpers;
->>>>>>> cfcbdaa6
+// Additional helper exports for new features (if available)
+try {
+  const enhancedMocks = require('./test-mocks');
+
+  // Export enhanced mocks if available
+  module.exports = {
+    ...module.exports,
+    ...enhancedMocks,
+  };
+} catch (error) {
+  // Enhanced mocks not available, continue with basic functionality
+}